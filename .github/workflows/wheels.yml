# Workflow to build and test wheels
name: Wheel builder

on:
  schedule:
    # Nightly build at 3:42 A.M.
    - cron: "42 3 */1 * *"
  push:
    branches:
      - main
      # Release branches
      - "[0-9]+.[0-9]+.X"
  pull_request:
    branches:
      - main
      - "[0-9]+.[0-9]+.X"
  # Manual run
  workflow_dispatch:

concurrency:
  group: ${{ github.workflow }}-${{ github.head_ref || github.run_id }}
  cancel-in-progress: true

jobs:
  # Check whether to build the wheels and the source tarball
  check_build_trigger:
    name: Check build trigger
    runs-on: ubuntu-latest
    if: github.repository == 'scikit-learn/scikit-learn'
    outputs:
      build: ${{ steps.check_build_trigger.outputs.build }}

    steps:
      - name: Checkout scikit-learn
        uses: actions/checkout@v4
        with:
          ref: ${{ github.event.pull_request.head.sha }}

      - id: check_build_trigger
        name: Check build trigger
        run: bash build_tools/github/check_build_trigger.sh

  # Build the wheels for Linux, Windows and macOS for Python 3.9 and newer
  build_wheels:
    name: Build wheel for cp${{ matrix.python }}-${{ matrix.platform_id }}-${{ matrix.manylinux_image }}
    runs-on: ${{ matrix.os }}
    needs: check_build_trigger
    if: needs.check_build_trigger.outputs.build

    strategy:
      # Ensure that a wheel builder finishes even if another fails
      fail-fast: false
      matrix:
        include:
          # Window 64 bit
          - os: windows-latest
            python: 39
            platform_id: win_amd64
          - os: windows-latest
            python: 310
            platform_id: win_amd64
          - os: windows-latest
            python: 311
            platform_id: win_amd64
          - os: windows-latest
            python: 312
            platform_id: win_amd64
          - os: windows-latest
            python: 313
            platform_id: win_amd64
            # TODO: remove next line when Python 3.13 is released
            prerelease_pythons: True

          # Linux 64 bit manylinux2014
          - os: ubuntu-latest
            python: 39
            platform_id: manylinux_x86_64
            manylinux_image: manylinux2014

          # NumPy on Python 3.10 only supports 64bit and is only available with manylinux2014
          - os: ubuntu-latest
            python: 310
            platform_id: manylinux_x86_64
            manylinux_image: manylinux2014

          - os: ubuntu-latest
            python: 311
            platform_id: manylinux_x86_64
            manylinux_image: manylinux2014
          - os: ubuntu-latest
            python: 312
            platform_id: manylinux_x86_64
            manylinux_image: manylinux2014
          - os: ubuntu-latest
            python: 313
            platform_id: manylinux_x86_64
            manylinux_image: manylinux2014
          - os: ubuntu-latest
            python: 313t
            platform_id: manylinux_x86_64
            manylinux_image: manylinux2014
            free_threaded_support: True

          # MacOS x86_64
          - os: macos-12
            python: 39
            platform_id: macosx_x86_64
          - os: macos-12
            python: 310
            platform_id: macosx_x86_64
          - os: macos-12
            python: 311
            platform_id: macosx_x86_64
          - os: macos-12
            python: 312
            platform_id: macosx_x86_64
          - os: macos-12
            python: 313
            platform_id: macosx_x86_64
          - os: macos-12
            python: 313t
            platform_id: macosx_x86_64
            free_threaded_support: True

          # MacOS arm64
          - os: macos-14
            python: 39
            platform_id: macosx_arm64
          - os: macos-14
            python: 310
            platform_id: macosx_arm64
          - os: macos-14
            python: 311
            platform_id: macosx_arm64
          - os: macos-14
            python: 312
            platform_id: macosx_arm64
          - os: macos-14
            python: 313
            platform_id: macosx_arm64
          - os: macos-14
            python: 313t
            platform_id: macosx_arm64
            free_threaded_support: True

    steps:
      - name: Checkout scikit-learn
        uses: actions/checkout@v4

      - name: Setup Python
        uses: actions/setup-python@v5
        with:
          python-version: "3.11" # update once build dependencies are available

      - name: Install conda for macos arm64
        if: ${{ matrix.platform_id == 'macosx_arm64' }}
        run: |
          set -ex
          # macos arm64 runners do not have conda installed. Thus we much install conda manually
          EXPECTED_SHA="dd832d8a65a861b5592b2cf1d55f26031f7c1491b30321754443931e7b1e6832"
          MINIFORGE_URL="https://github.com/conda-forge/miniforge/releases/download/23.11.0-0/Mambaforge-23.11.0-0-MacOSX-arm64.sh"
          curl -L --retry 10 $MINIFORGE_URL -o miniforge.sh

          # Check SHA
          file_sha=$(shasum -a 256 miniforge.sh | awk '{print $1}')
          if [ "$EXPECTED_SHA" != "$file_sha" ]; then
              echo "SHA values did not match!"
              exit 1
          fi

          # Install miniforge
          MINIFORGE_PATH=$HOME/miniforge
          bash ./miniforge.sh -b -p $MINIFORGE_PATH
          echo "$MINIFORGE_PATH/bin" >> $GITHUB_PATH
          echo "CONDA_HOME=$MINIFORGE_PATH" >> $GITHUB_ENV

      - name: Set conda environment for non-macos arm64 environments
        if: ${{ matrix.platform_id != 'macosx_arm64' }}
        run: |
          # Non-macos arm64 envrionments already have conda installed
          echo "CONDA_HOME=/usr/local/miniconda" >> $GITHUB_ENV

      - name: Build and test wheels
        env:
          CIBW_PRERELEASE_PYTHONS: ${{ matrix.prerelease_pythons }}
          CIBW_FREE_THREADED_SUPPORT: ${{ matrix.free_threaded_support }}
          CIBW_ENVIRONMENT: SKLEARN_SKIP_NETWORK_TESTS=1
          CIBW_BUILD: cp${{ matrix.python }}-${{ matrix.platform_id }}
          CIBW_ARCHS: all
          CIBW_MANYLINUX_X86_64_IMAGE: ${{ matrix.manylinux_image }}
          CIBW_MANYLINUX_I686_IMAGE: ${{ matrix.manylinux_image }}
          # Needed on Windows CI to compile with Visual Studio compiler
          # otherwise Meson detects a MINGW64 platform and use MINGW64
          # toolchain
          CIBW_CONFIG_SETTINGS_WINDOWS: "setup-args=--vsenv"
          CIBW_REPAIR_WHEEL_COMMAND_WINDOWS: bash build_tools/github/repair_windows_wheels.sh {wheel} {dest_dir}
          CIBW_BEFORE_BUILD: bash {project}/build_tools/wheels/cibw_before_build.sh {project}
          CIBW_BEFORE_TEST_WINDOWS: bash build_tools/github/build_minimal_windows_image.sh ${{ matrix.python }}
          CIBW_BEFORE_TEST: bash {project}/build_tools/wheels/cibw_before_test.sh
          CIBW_ENVIRONMENT_PASS_LINUX: RUNNER_OS
          CIBW_TEST_REQUIRES: pytest pandas
<<<<<<< HEAD
          CIBW_TEST_COMMAND: bash {project}/build_tools/wheels/test_wheels.sh {project}
          CIBW_TEST_COMMAND_WINDOWS: bash {project}/build_tools/github/test_windows_wheels.sh ${{ matrix.python }} {project}
=======
          # On Windows, we use a custom Docker image and CIBW_TEST_REQUIRES_WINDOWS
          # does not make sense because it would install dependencies in the host
          # rather than inside the Docker image
          CIBW_TEST_REQUIRES_WINDOWS: ""
          CIBW_TEST_COMMAND: bash {project}/build_tools/wheels/test_wheels.sh
          CIBW_TEST_COMMAND_WINDOWS: bash {project}/build_tools/github/test_windows_wheels.sh ${{ matrix.python }}
>>>>>>> e749dd99
          CIBW_BUILD_VERBOSITY: 1

        run: bash build_tools/wheels/build_wheels.sh

      - name: Store artifacts
        uses: actions/upload-artifact@v4
        with:
          name: cibw-wheels-cp${{ matrix.python }}-${{ matrix.platform_id }}
          path: wheelhouse/*.whl

  update-tracker:
    uses: ./.github/workflows/update_tracking_issue.yml
    if: ${{ always() }}
    needs: [build_wheels]
    with:
      job_status: ${{ needs.build_wheels.result }}
    secrets:
      BOT_GITHUB_TOKEN: ${{ secrets.BOT_GITHUB_TOKEN }}

  # Build the source distribution under Linux
  build_sdist:
    name: Source distribution
    runs-on: ubuntu-latest
    needs: check_build_trigger
    if: needs.check_build_trigger.outputs.build

    steps:
      - name: Checkout scikit-learn
        uses: actions/checkout@v4

      - name: Setup Python
        uses: actions/setup-python@v5
        with:
          python-version: "3.9" # update once build dependencies are available

      - name: Build source distribution
        run: bash build_tools/github/build_source.sh

      - name: Test source distribution
        run: bash build_tools/github/test_source.sh
        env:
          SKLEARN_SKIP_NETWORK_TESTS: 1

      - name: Store artifacts
        uses: actions/upload-artifact@v4
        with:
          name: cibw-sdist
          path: dist/*.tar.gz

  # Upload the wheels and the source distribution
  upload_anaconda:
    name: Upload to Anaconda
    runs-on: ubuntu-latest
    environment: upload_anaconda
    needs: [build_wheels, build_sdist]
    # The artifacts cannot be uploaded on PRs
    if: github.event_name != 'pull_request'

    steps:
      - name: Checkout scikit-learn
        uses: actions/checkout@v4

      - name: Download artifacts
        uses: actions/download-artifact@v4
        with:
          pattern: cibw-*
          path: dist
          merge-multiple: true

      - name: Setup Python
        uses: actions/setup-python@v5

      - name: Upload artifacts
        env:
          # Secret variables need to be mapped to environment variables explicitly
          SCIKIT_LEARN_NIGHTLY_UPLOAD_TOKEN: ${{ secrets.SCIKIT_LEARN_NIGHTLY_UPLOAD_TOKEN }}
          SCIKIT_LEARN_STAGING_UPLOAD_TOKEN: ${{ secrets.SCIKIT_LEARN_STAGING_UPLOAD_TOKEN }}
          ARTIFACTS_PATH: dist
        # Force a replacement if the remote file already exists
        run: bash build_tools/github/upload_anaconda.sh<|MERGE_RESOLUTION|>--- conflicted
+++ resolved
@@ -199,17 +199,12 @@
           CIBW_BEFORE_TEST: bash {project}/build_tools/wheels/cibw_before_test.sh
           CIBW_ENVIRONMENT_PASS_LINUX: RUNNER_OS
           CIBW_TEST_REQUIRES: pytest pandas
-<<<<<<< HEAD
-          CIBW_TEST_COMMAND: bash {project}/build_tools/wheels/test_wheels.sh {project}
-          CIBW_TEST_COMMAND_WINDOWS: bash {project}/build_tools/github/test_windows_wheels.sh ${{ matrix.python }} {project}
-=======
           # On Windows, we use a custom Docker image and CIBW_TEST_REQUIRES_WINDOWS
           # does not make sense because it would install dependencies in the host
           # rather than inside the Docker image
           CIBW_TEST_REQUIRES_WINDOWS: ""
-          CIBW_TEST_COMMAND: bash {project}/build_tools/wheels/test_wheels.sh
-          CIBW_TEST_COMMAND_WINDOWS: bash {project}/build_tools/github/test_windows_wheels.sh ${{ matrix.python }}
->>>>>>> e749dd99
+          CIBW_TEST_COMMAND: bash {project}/build_tools/wheels/test_wheels.sh {project}
+          CIBW_TEST_COMMAND_WINDOWS: bash {project}/build_tools/github/test_windows_wheels.sh ${{ matrix.python }} {project}
           CIBW_BUILD_VERBOSITY: 1
 
         run: bash build_tools/wheels/build_wheels.sh
