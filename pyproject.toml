[build-system]
# Minimum requirements for the build system to execute.
requires = [
    "setuptools",
    "wheel",
    "Cython>=0.28.5",

    # use oldest-supported-numpy which provides the oldest numpy version with
    # wheels on PyPI
    #
    # see: https://github.com/scipy/oldest-supported-numpy/blob/master/setup.cfg
    "oldest-supported-numpy; python_version!='3.7' or platform_machine=='aarch64' or platform_system=='AIX' or platform_python_implementation == 'PyPy'",

<<<<<<< HEAD
    "scipy>=0.19.1",
]

[tool.black]
line-length = 79
=======
    # Override oldest-supported-numpy setting because pandas 0.25.0 requires 1.14.6
    "numpy==1.14.6; python_version=='3.7' and platform_machine!='aarch64' and platform_system!='AIX' and platform_python_implementation != 'PyPy'",

    "scipy>=1.1.0",
]

[tool.black]
line-length = 88
exclude = '''
/(
    \.eggs         # exclude a few common directories in the
  | \.git          # root of the project
  | \.mypy_cache
  | examples
  | build
  | dist
  | doc/tutorial
  | doc/_build
  | doc/auto_examples
  | sklearn/externals
  | asv_benchmarks/env
)/
'''
>>>>>>> 0e7761cd
<|MERGE_RESOLUTION|>--- conflicted
+++ resolved
@@ -11,13 +11,6 @@
     # see: https://github.com/scipy/oldest-supported-numpy/blob/master/setup.cfg
     "oldest-supported-numpy; python_version!='3.7' or platform_machine=='aarch64' or platform_system=='AIX' or platform_python_implementation == 'PyPy'",
 
-<<<<<<< HEAD
-    "scipy>=0.19.1",
-]
-
-[tool.black]
-line-length = 79
-=======
     # Override oldest-supported-numpy setting because pandas 0.25.0 requires 1.14.6
     "numpy==1.14.6; python_version=='3.7' and platform_machine!='aarch64' and platform_system!='AIX' and platform_python_implementation != 'PyPy'",
 
@@ -40,5 +33,4 @@
   | sklearn/externals
   | asv_benchmarks/env
 )/
-'''
->>>>>>> 0e7761cd
+'''