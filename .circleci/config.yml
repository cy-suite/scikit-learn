version: 2.1

jobs:
<<<<<<< HEAD
=======
  doc-min-dependencies:
    docker:
      - image: cimg/python:3.8.12
    environment:
      - OMP_NUM_THREADS: 2
      - MKL_NUM_THREADS: 2
      - CONDA_ENV_NAME: testenv
      - PYTHON_VERSION: 3.8
      - NUMPY_VERSION: 'min'
      - SCIPY_VERSION: 'min'
      - MATPLOTLIB_VERSION: 'min'
      - CYTHON_VERSION: 'min'
      - SCIKIT_IMAGE_VERSION: 'min'
      - SPHINX_VERSION: 'min'
      - PANDAS_VERSION: 'min'
      - SPHINX_GALLERY_VERSION: 'min'
      - NUMPYDOC_VERSION: 'min'
      - SPHINX_PROMPT_VERSION: 'min'
      - SPHINXEXT_OPENGRAPH_VERSION: 'min'
    steps:
      - checkout
      - run: ./build_tools/circle/checkout_merge_commit.sh
      - restore_cache:
          key: v1-doc-min-deps-datasets-{{ .Branch }}
      - restore_cache:
          keys:
            - doc-min-deps-ccache-{{ .Branch }}
            - doc-min-deps-ccache
      - run: ./build_tools/circle/build_doc.sh
      - save_cache:
          key: doc-min-deps-ccache-{{ .Branch }}-{{ .BuildNum }}
          paths:
            - ~/.ccache
            - ~/.cache/pip
      - save_cache:
          key: v1-doc-min-deps-datasets-{{ .Branch }}
          paths:
            - ~/scikit_learn_data
      - store_artifacts:
          path: doc/_build/html/stable
          destination: doc
      - store_artifacts:
          path: ~/log.txt
          destination: log.txt

  doc:
    docker:
      - image: cimg/python:3.8.12
    environment:
      - OMP_NUM_THREADS: 2
      - MKL_NUM_THREADS: 2
      - CONDA_ENV_NAME: testenv
      - PYTHON_VERSION: '3.9'
      - NUMPY_VERSION: 'latest'
      - SCIPY_VERSION: 'latest'
      - MATPLOTLIB_VERSION: 'latest'
      - CYTHON_VERSION: 'latest'
      - SCIKIT_IMAGE_VERSION: 'latest'
      # Bump the sphinx version from time to time. Avoid latest sphinx version
      # that tends to break things slightly too often
      - SPHINX_VERSION: 4.2.0
      - PANDAS_VERSION: 'latest'
      - SPHINX_GALLERY_VERSION: 'latest'
      - NUMPYDOC_VERSION: 'latest'
      - SPHINX_PROMPT_VERSION: 'latest'
      - SPHINXEXT_OPENGRAPH_VERSION: 'latest'
    steps:
      - checkout
      - run: ./build_tools/circle/checkout_merge_commit.sh
      - restore_cache:
          key: v1-doc-datasets-{{ .Branch }}
      - restore_cache:
          keys:
            - doc-ccache-{{ .Branch }}
            - doc-ccache
      - run: ./build_tools/circle/build_doc.sh
      - save_cache:
          key: doc-ccache-{{ .Branch }}-{{ .BuildNum }}
          paths:
            - ~/.ccache
            - ~/.cache/pip
      - save_cache:
          key: v1-doc-datasets-{{ .Branch }}
          paths:
            - ~/scikit_learn_data
      - store_artifacts:
          path: doc/_build/html/stable
          destination: doc
      - store_artifacts:
          path: ~/log.txt
          destination: log.txt
      # Persists generated documentation so that it can be attached and deployed
      # in the 'deploy' step.
      - persist_to_workspace:
          root: doc/_build/html
          paths: .

>>>>>>> 0822851f
  lint:
    docker:
      - image: cimg/python:3.8.12
    steps:
      - checkout
      - run: ./build_tools/circle/checkout_merge_commit.sh
      - run:
          name: dependencies
          command: pip install flake8
      - run:
          name: linting
          command: ./build_tools/circle/linting.sh

  linux-arm64:
    machine:
      image: ubuntu-2004:202101-01
    resource_class: arm.medium
    environment:
      # Use the latest supported version of python
      - PYTHON_VERSION: '3.9'
      - OMP_NUM_THREADS: 2
      - OPENBLAS_NUM_THREADS: 2
      - NUMPY_VERSION: 'latest'
      - SCIPY_VERSION: 'latest'
      - CYTHON_VERSION: 'latest'
      - JOBLIB_VERSION: 'latest'
      - THREADPOOLCTL_VERSION: 'latest'
      - PYTEST_VERSION: 'latest'
      - PYTEST_XDIST_VERSION: 'latest'
      - TEST_DOCSTRINGS: 'true'
    steps:
      - checkout
      - run: ./build_tools/circle/checkout_merge_commit.sh
      - restore_cache:
          key: linux-arm64-{{ .Branch }}
      - run: ./build_tools/circle/build_test_arm.sh
      - save_cache:
          key: linux-arm64-{{ .Branch }}
          paths:
            - ~/.cache/ccache
            - ~/.cache/pip
            - ~/scikit_learn_data
<<<<<<< HEAD
=======
  deploy:
    docker:
      - image: cimg/python:3.8.12
    steps:
      - checkout
      - run: ./build_tools/circle/checkout_merge_commit.sh
      # Attach documentation generated in the 'doc' step so that it can be
      # deployed.
      - attach_workspace:
          at: doc/_build/html
      - run: ls -ltrh doc/_build/html/stable
      - deploy:
          command: |
            if [[ "${CIRCLE_BRANCH}" =~ ^main$|^[0-9]+\.[0-9]+\.X$ ]]; then
              bash build_tools/circle/push_doc.sh doc/_build/html/stable
            fi
>>>>>>> 0822851f

workflows:
  version: 2
  lint:
    jobs:
      - lint
  linux-arm64:
    jobs:
      - linux-arm64<|MERGE_RESOLUTION|>--- conflicted
+++ resolved
@@ -1,8 +1,6 @@
 version: 2.1
 
 jobs:
-<<<<<<< HEAD
-=======
   doc-min-dependencies:
     docker:
       - image: cimg/python:3.8.12
@@ -100,7 +98,6 @@
           root: doc/_build/html
           paths: .
 
->>>>>>> 0822851f
   lint:
     docker:
       - image: cimg/python:3.8.12
@@ -143,8 +140,6 @@
             - ~/.cache/ccache
             - ~/.cache/pip
             - ~/scikit_learn_data
-<<<<<<< HEAD
-=======
   deploy:
     docker:
       - image: cimg/python:3.8.12
@@ -161,7 +156,6 @@
             if [[ "${CIRCLE_BRANCH}" =~ ^main$|^[0-9]+\.[0-9]+\.X$ ]]; then
               bash build_tools/circle/push_doc.sh doc/_build/html/stable
             fi
->>>>>>> 0822851f
 
 workflows:
   version: 2
