version: 2.1

jobs:
  lint:
    docker:
      - image: cimg/python:3.8.12
    steps:
      - checkout
      - run:
          name: dependencies
          command: |
            source build_tools/shared.sh
            # Include pytest compatibility with mypy
<<<<<<< HEAD
            pip install pytest flake8 $(get_dep mypy min) $(get_dep black min) cython-lint
=======
            pip install pytest ruff $(get_dep mypy min) $(get_dep black min) cython-lint
>>>>>>> 2ab1d81e
      - run:
          name: linting
          command: ./build_tools/linting.sh

  doc-min-dependencies:
    docker:
      - image: cimg/python:3.8.12
    environment:
      - MKL_NUM_THREADS: 2
      - OPENBLAS_NUM_THREADS: 2
      - CONDA_ENV_NAME: testenv
      - LOCK_FILE: build_tools/circle/doc_min_dependencies_linux-64_conda.lock
    steps:
      - checkout
      - run: ./build_tools/circle/checkout_merge_commit.sh
      - restore_cache:
          key: v1-doc-min-deps-datasets-{{ .Branch }}
      - restore_cache:
          keys:
            - doc-min-deps-ccache-{{ .Branch }}
            - doc-min-deps-ccache
      - run: ./build_tools/circle/build_doc.sh
      - save_cache:
          key: doc-min-deps-ccache-{{ .Branch }}-{{ .BuildNum }}
          paths:
            - ~/.ccache
            - ~/.cache/pip
      - save_cache:
          key: v1-doc-min-deps-datasets-{{ .Branch }}
          paths:
            - ~/scikit_learn_data
      - store_artifacts:
          path: doc/_build/html/stable
          destination: doc
      - store_artifacts:
          path: ~/log.txt
          destination: log.txt

  doc:
    docker:
      - image: cimg/python:3.8.12
    environment:
      - MKL_NUM_THREADS: 2
      - OPENBLAS_NUM_THREADS: 2
      - CONDA_ENV_NAME: testenv
      - LOCK_FILE: build_tools/circle/doc_linux-64_conda.lock
    steps:
      - checkout
      - run: ./build_tools/circle/checkout_merge_commit.sh
      - restore_cache:
          key: v1-doc-datasets-{{ .Branch }}
      - restore_cache:
          keys:
            - doc-ccache-{{ .Branch }}
            - doc-ccache
      - run: ./build_tools/circle/build_doc.sh
      - save_cache:
          key: doc-ccache-{{ .Branch }}-{{ .BuildNum }}
          paths:
            - ~/.ccache
            - ~/.cache/pip
      - save_cache:
          key: v1-doc-datasets-{{ .Branch }}
          paths:
            - ~/scikit_learn_data
      - store_artifacts:
          path: doc/_build/html/stable
          destination: doc
      - store_artifacts:
          path: ~/log.txt
          destination: log.txt
      # Persists generated documentation so that it can be attached and deployed
      # in the 'deploy' step.
      - persist_to_workspace:
          root: doc/_build/html
          paths: .

  deploy:
    docker:
      - image: cimg/python:3.8.12
    steps:
      - checkout
      - run: ./build_tools/circle/checkout_merge_commit.sh
      # Attach documentation generated in the 'doc' step so that it can be
      # deployed.
      - attach_workspace:
          at: doc/_build/html
      - run: ls -ltrh doc/_build/html/stable
      - deploy:
          command: |
            if [[ "${CIRCLE_BRANCH}" =~ ^main$|^[0-9]+\.[0-9]+\.X$ ]]; then
              bash build_tools/circle/push_doc.sh doc/_build/html/stable
            fi

workflows:
  version: 2
  build-doc-and-deploy:
    jobs:
      - lint
      - doc:
          requires:
            - lint
      - doc-min-dependencies:
          requires:
            - lint
      - deploy:
          requires:
            - doc<|MERGE_RESOLUTION|>--- conflicted
+++ resolved
@@ -11,11 +11,7 @@
           command: |
             source build_tools/shared.sh
             # Include pytest compatibility with mypy
-<<<<<<< HEAD
-            pip install pytest flake8 $(get_dep mypy min) $(get_dep black min) cython-lint
-=======
             pip install pytest ruff $(get_dep mypy min) $(get_dep black min) cython-lint
->>>>>>> 2ab1d81e
       - run:
           name: linting
           command: ./build_tools/linting.sh
