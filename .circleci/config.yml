--- conflicted
+++ resolved
@@ -1,6 +1,5 @@
 version: 2
 
-<<<<<<< HEAD
 #jobs:
 #  doc-min-dependencies:
 #    docker:
@@ -165,169 +164,4 @@
 #              only:
 #                - master
 #    jobs:
-#      - pypy3
-=======
-jobs:
-  doc-min-dependencies:
-    docker:
-      - image: circleci/python:3.7.3-stretch
-    environment:
-      - OMP_NUM_THREADS: 2
-      - MKL_NUM_THREADS: 2
-      - CONDA_ENV_NAME: testenv
-      - PYTHON_VERSION: 3.6
-      - NUMPY_VERSION: 'min'
-      - SCIPY_VERSION: 'min'
-      - MATPLOTLIB_VERSION: 'min'
-      - CYTHON_VERSION: 'min'
-      - SCIKIT_IMAGE_VERSION: 'min'
-      - SPHINX_VERSION: 'min'
-      - PANDAS_VERSION: 'min'
-    steps:
-      - checkout
-      - run: ./build_tools/circle/checkout_merge_commit.sh
-      - restore_cache:
-          key: v1-datasets-{{ .Branch }}
-      - restore_cache:
-          keys:
-            - doc-min-deps-ccache-{{ .Branch }}
-            - doc-min-deps-ccache
-      - run: ./build_tools/circle/build_doc.sh
-      - save_cache:
-          key: doc-min-deps-ccache-{{ .Branch }}-{{ .BuildNum }}
-          paths:
-            - ~/.ccache
-            - ~/.cache/pip
-      - save_cache:
-          key: v1-datasets-{{ .Branch }}
-          paths:
-            - ~/scikit_learn_data
-      - store_artifacts:
-          path: doc/_build/html/stable
-          destination: doc
-      - store_artifacts:
-          path: ~/log.txt
-          destination: log.txt
-
-  doc:
-    docker:
-      - image: circleci/python:3.7.3-stretch
-    environment:
-      - OMP_NUM_THREADS: 2
-      - MKL_NUM_THREADS: 2
-      - CONDA_ENV_NAME: testenv
-      - PYTHON_VERSION: 3
-      - NUMPY_VERSION: 'latest'
-      - SCIPY_VERSION: 'latest'
-      - MATPLOTLIB_VERSION: 'latest'
-      - CYTHON_VERSION: 'latest'
-      - SCIKIT_IMAGE_VERSION: 'latest'
-      - SPHINX_VERSION: 'min'
-      - PANDAS_VERSION: 'latest'
-    steps:
-      - checkout
-      - run: ./build_tools/circle/checkout_merge_commit.sh
-      - restore_cache:
-          key: v1-datasets-{{ .Branch }}
-      - restore_cache:
-          keys:
-            - doc-ccache-{{ .Branch }}
-            - doc-ccache
-      - run: ./build_tools/circle/build_doc.sh
-      - save_cache:
-          key: doc-ccache-{{ .Branch }}-{{ .BuildNum }}
-          paths:
-            - ~/.ccache
-            - ~/.cache/pip
-      - save_cache:
-          key: v1-datasets-{{ .Branch }}
-          paths:
-            - ~/scikit_learn_data
-      - store_artifacts:
-          path: doc/_build/html/stable
-          destination: doc
-      - store_artifacts:
-          path: ~/log.txt
-          destination: log.txt
-      # Persists generated documentation so that it can be attached and deployed
-      # in the 'deploy' step.
-      - persist_to_workspace:
-          root: doc/_build/html
-          paths: .
-
-  lint:
-    docker:
-      - image: circleci/python:3.6
-    steps:
-      - checkout
-      - run: ./build_tools/circle/checkout_merge_commit.sh
-      - run:
-          name: dependencies
-          command: sudo pip install flake8
-      - run:
-          name: linting
-          command: ./build_tools/circle/linting.sh
-
-  pypy3:
-    docker:
-      - image: pypy:3.6-7.2.0
-    steps:
-      - restore_cache:
-          keys:
-            - pypy3-ccache-{{ .Branch }}
-            - pypy3-ccache
-      - checkout
-      - run: ./build_tools/circle/build_test_pypy.sh
-      - save_cache:
-          key: pypy3-ccache-{{ .Branch }}-{{ .BuildNum }}
-          paths:
-            - ~/.ccache
-            - ~/.cache/pip
-
-  deploy:
-    docker:
-      - image: circleci/python:3.6
-    steps:
-      - checkout
-      - run: ./build_tools/circle/checkout_merge_commit.sh
-      # Attach documentation generated in the 'doc' step so that it can be
-      # deployed.
-      - attach_workspace:
-          at: doc/_build/html
-      - run: ls -ltrh doc/_build/html/stable
-      - deploy:
-          command: |
-            if [[ "${CIRCLE_BRANCH}" =~ ^master$|^[0-9]+\.[0-9]+\.X$ ]]; then
-              bash build_tools/circle/push_doc.sh doc/_build/html/stable
-            fi
-
-workflows:
-  version: 2
-  build-doc-and-deploy:
-    jobs:
-      - lint
-      - doc:
-          requires:
-            - lint
-      - doc-min-dependencies:
-          requires:
-            - lint
-      - pypy3:
-          filters:
-            branches:
-              only:
-                - 0.20.X
-      - deploy:
-          requires:
-            - doc
-  pypy:
-    triggers:
-      - schedule:
-          cron: "0 0 * * *"
-          filters:
-            branches:
-              only:
-                - master
-    jobs:
-      - pypy3
->>>>>>> 2992fe27
+#      - pypy3