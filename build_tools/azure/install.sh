#!/bin/bash

set -e
set -x

# defines the get_dep and show_installed_libraries functions
source build_tools/shared.sh

UNAMESTR=`uname`

<<<<<<< HEAD
=======
CCACHE_LINKS_DIR="/tmp/ccache"


make_conda() {
    TO_INSTALL="$@"
    if [[ "$DISTRIB" == *"mamba"* ]]; then
        mamba create -n $VIRTUALENV --yes $TO_INSTALL
    else
        conda config --show
        conda create -n $VIRTUALENV --yes $TO_INSTALL
    fi
    source activate $VIRTUALENV
}

>>>>>>> 769d3d49
setup_ccache() {
    CCACHE_BIN=`which ccache || echo ""`
    if [[ "${CCACHE_BIN}" == "" ]]; then
        echo "ccache not found, skipping..."
    elif [[ -d "${CCACHE_LINKS_DIR}" ]]; then
        echo "ccache already configured, skipping..."
    else
        echo "Setting up ccache with CCACHE_DIR=${CCACHE_DIR}"
        mkdir ${CCACHE_LINKS_DIR}
        which ccache
        for name in gcc g++ cc c++ clang clang++ i686-linux-gnu-gcc i686-linux-gnu-c++ x86_64-linux-gnu-gcc x86_64-linux-gnu-c++ x86_64-apple-darwin13.4.0-clang x86_64-apple-darwin13.4.0-clang++; do
        ln -s ${CCACHE_BIN} "${CCACHE_LINKS_DIR}/${name}"
        done
        export PATH="${CCACHE_LINKS_DIR}:${PATH}"
        ccache -M 256M
    fi
}

pre_python_environment_install() {
    if [[ "$DISTRIB" == "ubuntu" ]]; then
        sudo add-apt-repository --remove ppa:ubuntu-toolchain-r/test
        sudo apt-get update
        sudo apt-get install python3-scipy python3-matplotlib \
             libatlas3-base libatlas-base-dev python3-virtualenv ccache

    elif [[ "$DISTRIB" == "debian-32" ]]; then
        apt-get update
        apt-get install -y python3-dev python3-numpy python3-scipy \
                python3-matplotlib libatlas3-base libatlas-base-dev \
                python3-virtualenv python3-pandas ccache

    elif [[ "$DISTRIB" == "conda-pypy3" ]]; then
        # need compilers
        apt-get -yq update
        apt-get -yq install build-essential

    elif [[ "$DISTRIB" == "pip-nogil" ]]; then
        echo "deb-src http://archive.ubuntu.com/ubuntu/ focal main" | sudo tee -a /etc/apt/sources.list
        sudo apt-get -yq update
        sudo apt-get install -yq ccache
        sudo apt-get build-dep -yq python3 python3-dev

    elif [[ "$BUILD_WITH_ICC" == "true" ]]; then
        wget https://apt.repos.intel.com/intel-gpg-keys/GPG-PUB-KEY-INTEL-SW-PRODUCTS.PUB
        sudo apt-key add GPG-PUB-KEY-INTEL-SW-PRODUCTS.PUB
        rm GPG-PUB-KEY-INTEL-SW-PRODUCTS.PUB
        sudo add-apt-repository "deb https://apt.repos.intel.com/oneapi all main"
        sudo apt-get update
        sudo apt-get install intel-oneapi-compiler-dpcpp-cpp-and-cpp-classic
        source /opt/intel/oneapi/setvars.sh

    fi
}

python_environment_install_and_activate() {
    if [[ "$DISTRIB" == "conda"* ]]; then
        conda update -n base conda -y
        # pin conda-lock to latest released version (needs manual update from time to time)
        conda install -c conda-forge conda-lock==1.0.5 -y
        conda-lock install --name $VIRTUALENV $LOCK_FILE
        source activate $VIRTUALENV

    elif [[ "$DISTRIB" == "ubuntu" || "$DISTRIB" == "debian-32" ]]; then
        python3 -m virtualenv --system-site-packages --python=python3 $VIRTUALENV
        source $VIRTUALENV/bin/activate
        pip install -r "${LOCK_FILE}"
    fi

    if [[ "$DISTRIB" == "conda-pip-scipy-dev" ]]; then
        echo "Installing development dependency wheels"
        dev_anaconda_url=https://pypi.anaconda.org/scipy-wheels-nightly/simple
        pip install --pre --upgrade --timeout=60 --extra-index $dev_anaconda_url numpy pandas scipy
        echo "Installing Cython from PyPI enabling pre-releases"
        pip install --pre cython
        echo "Installing joblib master"
        pip install https://github.com/joblib/joblib/archive/master.zip
        echo "Installing pillow master"
        pip install https://github.com/python-pillow/Pillow/archive/main.zip

    elif [[ "$DISTRIB" == "pip-nogil" ]]; then
        setup_ccache  # speed-up the build of CPython it-self
        ORIGINAL_FOLDER=`pwd`
        cd ..
        git clone --depth 1 https://github.com/colesbury/nogil
        cd nogil
        ./configure && make -j 2
        ./python -m venv $ORIGINAL_FOLDER/$VIRTUALENV
        cd $ORIGINAL_FOLDER
        source $VIRTUALENV/bin/activate

        python -m pip install -U pip
        # The pip version that comes with the nogil branch of CPython
        # automatically uses the custom nogil index as its highest priority
        # index to fetch patched versions of libraries with native code that
        # would otherwise depend on the GIL.
        echo "Installing build dependencies with pip from the nogil repository: https://d1yxz45j0ypngg.cloudfront.net/"
        pip install numpy scipy cython joblib threadpoolctl

    fi
}

scikit_learn_install() {
    setup_ccache
    show_installed_libraries

    # Set parallelism to 3 to overlap IO bound tasks with CPU bound tasks on CI
    # workers with 2 cores when building the compiled extensions of scikit-learn.
    export SKLEARN_BUILD_PARALLEL=3

    if [[ "$UNAMESTR" == "Darwin" && "$SKLEARN_TEST_NO_OPENMP" == "true" ]]; then
        # Without openmp, we use the system clang. Here we use /usr/bin/ar
        # instead because llvm-ar errors
        export AR=/usr/bin/ar
    fi

    if [[ "$UNAMESTR" == "Linux" ]]; then
        # FIXME: temporary fix to link against system libraries on linux
        # https://github.com/scikit-learn/scikit-learn/issues/20640
        export LDFLAGS="$LDFLAGS -Wl,--sysroot=/"
    fi

    if [[ "$BUILD_WITH_ICC" == "true" ]]; then
        # The "build_clib" command is implicitly used to build "libsvm-skl".
        # To compile with a different compiler, we also need to specify the
        # compiler for this command
        python setup.py build_ext --compiler=intelem -i build_clib --compiler=intelem
    fi

    # TODO use a specific variable for this rather than using a particular build ...
    if [[ "$DISTRIB" == "conda-pip-latest" ]]; then
        # Check that pip can automatically build scikit-learn with the build
        # dependencies specified in pyproject.toml using an isolated build
        # environment:
        pip install --verbose --editable .
    else
        # Use the pre-installed build dependencies and build directly in the
        # current environment.
        python setup.py develop
    fi

    ccache -s
}

main() {
    pre_python_environment_install
    python_environment_install_and_activate
    scikit_learn_install
}

main<|MERGE_RESOLUTION|>--- conflicted
+++ resolved
@@ -7,24 +7,8 @@
 source build_tools/shared.sh
 
 UNAMESTR=`uname`
-
-<<<<<<< HEAD
-=======
 CCACHE_LINKS_DIR="/tmp/ccache"
 
-
-make_conda() {
-    TO_INSTALL="$@"
-    if [[ "$DISTRIB" == *"mamba"* ]]; then
-        mamba create -n $VIRTUALENV --yes $TO_INSTALL
-    else
-        conda config --show
-        conda create -n $VIRTUALENV --yes $TO_INSTALL
-    fi
-    source activate $VIRTUALENV
-}
-
->>>>>>> 769d3d49
 setup_ccache() {
     CCACHE_BIN=`which ccache || echo ""`
     if [[ "${CCACHE_BIN}" == "" ]]; then
