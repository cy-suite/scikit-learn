parameters:
  name: ''
  vmImage: ''
  matrix: []
  dependsOn: []
  condition: ''

jobs:
- job: ${{ parameters.name }}
  dependsOn: ${{ parameters.dependsOn }}
  condition: ${{ parameters.condition }}
  pool:
    vmImage: ${{ parameters.vmImage }}
  variables:
    TEST_DIR: '$(Agent.WorkFolder)/tmp_folder'
    VIRTUALENV: 'testvenv'
    JUNITXML: 'test-data.xml'
    OMP_NUM_THREADS: '2'
    OPENBLAS_NUM_THREADS: '2'
    SKLEARN_SKIP_NETWORK_TESTS: '1'
    CCACHE_DIR: $(Pipeline.Workspace)/ccache
    CCACHE_COMPRESS: '1'
    NUMPY_VERSION: 'latest'
    SCIPY_VERSION: 'latest'
    CYTHON_VERSION: 'latest'
    JOBLIB_VERSION: 'latest'
    PANDAS_VERSION: 'latest'
    PYAMG_VERSION: 'latest'
    PILLOW_VERSION: 'latest'
    MATPLOTLIB_VERSION: 'latest'
    PYTEST_VERSION: 'latest'
    PYTEST_XDIST_VERSION: 'latest'
    THREADPOOLCTL_VERSION: 'latest'
    COVERAGE: 'true'
    TEST_DOCSTRINGS: 'false'
<<<<<<< HEAD
    CREATE_ISSUE_ON_TRACKER: 'false'
=======
    SHOW_SHORT_SUMMARY: 'false'
>>>>>>> 48e83df4
  strategy:
    matrix:
      ${{ insert }}: ${{ parameters.matrix }}

  steps:
    - bash: echo "##vso[task.prependpath]$CONDA/bin"
      displayName: Add conda to PATH
      condition: startsWith(variables['DISTRIB'], 'conda')
    - bash: sudo chown -R $USER $CONDA
      displayName: Take ownership of conda installation
      condition: startsWith(variables['DISTRIB'], 'conda')
    - task: Cache@2
      inputs:
        key: '"$(Agent.JobName)"'
        path: $(CCACHE_DIR)
      displayName: ccache
    - script: |
        build_tools/azure/install.sh
      displayName: 'Install'
    - script: |
        build_tools/azure/test_script.sh
      displayName: 'Test Library'
    - script: |
        build_tools/azure/test_docs.sh
      displayName: 'Test Docs'
    - script: |
        build_tools/azure/test_docstring.sh
      displayName: "Numpydoc validation"
      condition: eq(variables['TEST_DOCSTRINGS'], 'true')
    - script: |
        build_tools/azure/test_pytest_soft_dependency.sh
      displayName: 'Test Soft Dependency'
      condition: eq(variables['CHECK_PYTEST_SOFT_DEPENDENCY'], 'true')
    - task: PublishTestResults@2
      inputs:
        testResultsFiles: '$(TEST_DIR)/$(JUNITXML)'
        testRunTitle: ${{ format('{0}-$(Agent.JobName)', parameters.name) }}
      displayName: 'Publish Test Results'
      condition: succeededOrFailed()
    - task: UsePythonVersion@0
      inputs:
        versionSpec: '3.9'
      displayName: Place Python into path to publish results
      condition: and(succeededOrFailed(), eq(variables['CREATE_ISSUE_ON_TRACKER'], 'true'),
                     in(variables['Build.Reason'], 'Schedule', 'IndividualCI'))
    - bash: |
        set -ex
        if [[ $(BOT_GITHUB_TOKEN) == "" ]]; then
          echo "GitHub Token is not set. Issue tracker will not be updated."
          exit
        fi

        LINK_TO_RUN="https://dev.azure.com/$BUILD_REPOSITORY_NAME/_build/results?buildId=$BUILD_BUILDID&view=logs&j=$SYSTEM_JOBID"
        CI_NAME="$SYSTEM_JOBIDENTIFIER"
        ISSUE_REPO="$BUILD_REPOSITORY_NAME"

        pip install defusedxml PyGithub
        python maint_tools/create_issue_from_juint.py $(BOT_GITHUB_TOKEN) $CI_NAME $ISSUE_REPO $LINK_TO_RUN $JUNIT_FILE
      displayName: 'Update issue tracker'
      env:
        JUNIT_FILE: $(TEST_DIR)/$(JUNITXML)
      condition: and(succeededOrFailed(), eq(variables['CREATE_ISSUE_ON_TRACKER'], 'true'),
                     in(variables['Build.Reason'], 'Schedule', 'IndividualCI'))
    - script: |
        build_tools/azure/upload_codecov.sh
      condition: and(succeeded(), eq(variables['COVERAGE'], 'true'))
      displayName: 'Upload To Codecov'
      env:
        CODECOV_TOKEN: $(CODECOV_TOKEN)<|MERGE_RESOLUTION|>--- conflicted
+++ resolved
@@ -33,11 +33,8 @@
     THREADPOOLCTL_VERSION: 'latest'
     COVERAGE: 'true'
     TEST_DOCSTRINGS: 'false'
-<<<<<<< HEAD
     CREATE_ISSUE_ON_TRACKER: 'false'
-=======
     SHOW_SHORT_SUMMARY: 'false'
->>>>>>> 48e83df4
   strategy:
     matrix:
       ${{ insert }}: ${{ parameters.matrix }}
