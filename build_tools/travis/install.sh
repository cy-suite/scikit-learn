--- conflicted
+++ resolved
@@ -20,112 +20,6 @@
 echo "pip:"
 ls $HOME/.cache/pip
 
-<<<<<<< HEAD
-if [ $TRAVIS_OS_NAME = "linux" ]
-then
-	export CC=/usr/lib/ccache/gcc
-	export CXX=/usr/lib/ccache/g++
-	# Useful for debugging how ccache is used
-	# export CCACHE_LOGFILE=/tmp/ccache.log
-	# ~60M is used by .ccache when compiling from scratch at the time of writing
-	ccache --max-size 100M --show-stats
-elif [ $TRAVIS_OS_NAME = "osx" ]
-then
-    # enable OpenMP support for Apple-clang
-    export CC=/usr/bin/clang
-    export CXX=/usr/bin/clang++
-    export CPPFLAGS="$CPPFLAGS -Xpreprocessor -fopenmp"
-    export CFLAGS="$CFLAGS -I/usr/local/opt/libomp/include"
-    export CXXFLAGS="$CXXFLAGS -I/usr/local/opt/libomp/include"
-    export LDFLAGS="$LDFLAGS -Wl,-rpath,/usr/local/opt/libomp/lib -L/usr/local/opt/libomp/lib -lomp"
-fi
-
-make_conda() {
-	TO_INSTALL="$@"
-    # Deactivate the travis-provided virtual environment and setup a
-    # conda-based environment instead
-    # If Travvis has language=generic, deactivate does not exist. `|| :` will pass.
-    deactivate || :
-
-    # Install miniconda
-    if [ $TRAVIS_OS_NAME = "osx" ]
-	then
-		fname=Miniconda3-latest-MacOSX-x86_64.sh
-	else
-		fname=Miniconda3-latest-Linux-x86_64.sh
-	fi
-    wget https://repo.continuum.io/miniconda/$fname \
-        -O miniconda.sh
-    MINICONDA_PATH=$HOME/miniconda
-    chmod +x miniconda.sh && ./miniconda.sh -b -p $MINICONDA_PATH
-    export PATH=$MINICONDA_PATH/bin:$PATH
-    conda update --yes conda
-
-    conda create -n testenv --yes $TO_INSTALL
-    source activate testenv
-}
-
-if [[ "$DISTRIB" == "conda" ]]; then
-    TO_INSTALL="python=$PYTHON_VERSION pip pytest pytest-cov \
-                numpy=$NUMPY_VERSION scipy=$SCIPY_VERSION \
-                cython=$CYTHON_VERSION"
-
-    if [[ "$INSTALL_MKL" == "true" ]]; then
-        TO_INSTALL="$TO_INSTALL mkl"
-    else
-        TO_INSTALL="$TO_INSTALL nomkl"
-    fi
-
-    if [[ -n "$PANDAS_VERSION" ]]; then
-        TO_INSTALL="$TO_INSTALL pandas=$PANDAS_VERSION"
-    fi
-
-    if [[ -n "$PYAMG_VERSION" ]]; then
-        TO_INSTALL="$TO_INSTALL pyamg=$PYAMG_VERSION"
-    fi
-
-    if [[ -n "$PILLOW_VERSION" ]]; then
-        TO_INSTALL="$TO_INSTALL pillow=$PILLOW_VERSION"
-    fi
-
-    if [[ -n "$JOBLIB_VERSION" ]]; then
-        TO_INSTALL="$TO_INSTALL joblib=$JOBLIB_VERSION"
-    fi
-	  make_conda $TO_INSTALL
-
-elif [[ "$DISTRIB" == "ubuntu" ]]; then
-    # At the time of writing numpy 1.9.1 is included in the travis
-    # virtualenv but we want to use the numpy installed through apt-get
-    # install.
-    deactivate
-    # Create a new virtualenv using system site packages for python, numpy
-    # and scipy
-    virtualenv --system-site-packages --python=python3 testvenv
-    source testvenv/bin/activate
-    pip install pytest pytest-cov cython joblib==$JOBLIB_VERSION
-
-elif [[ "$DISTRIB" == "scipy-dev" ]]; then
-    make_conda python=3.7
-    pip install --upgrade pip setuptools
-
-    echo "Installing numpy and scipy master wheels"
-    dev_url=https://7933911d6844c6c53a7d-47bd50c35cd79bd838daf386af554a83.ssl.cf2.rackcdn.com
-    pip install --pre --upgrade --timeout=60 -f $dev_url numpy scipy pandas cython
-    echo "Installing joblib master"
-    pip install https://github.com/joblib/joblib/archive/master.zip
-    echo "Installing pillow master"
-    pip install https://github.com/python-pillow/Pillow/archive/master.zip
-    pip install pytest==4.6.4 pytest-cov
-fi
-
-if [[ "$COVERAGE" == "true" ]]; then
-    pip install coverage codecov
-fi
-
-if [[ "$TEST_DOCSTRINGS" == "true" ]]; then
-    pip install sphinx numpydoc  # numpydoc requires sphinx
-fi
-=======
 export CC=/usr/lib/ccache/gcc
 export CXX=/usr/lib/ccache/g++
 # Useful for debugging how ccache is used
@@ -159,7 +53,6 @@
 echo "Installing pillow master"
 pip install https://github.com/python-pillow/Pillow/archive/master.zip
 pip install pytest==4.6.4 pytest-cov
->>>>>>> 76d1dec1
 
 # Build scikit-learn in the install.sh script to collapse the verbose
 # build output in the travis output when it succeeds.
