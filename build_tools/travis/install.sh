--- conflicted
+++ resolved
@@ -118,13 +118,9 @@
     echo "Installing joblib master"
     pip install https://github.com/joblib/joblib/archive/master.zip
     export SKLEARN_SITE_JOBLIB=1
-<<<<<<< HEAD
-    pip install pytest pytest-xdist pytest-cov
-=======
     echo "Installing pillow master"
     pip install https://github.com/python-pillow/Pillow/archive/master.zip
-    pip install pytest pytest-cov
->>>>>>> 55f431d2
+    pip install pytest pytest-xdist pytest-cov
 fi
 
 if [[ "$COVERAGE" == "true" ]]; then
