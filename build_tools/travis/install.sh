#!/bin/bash
# This script is meant to be called by the "install" step defined in
# .travis.yml. See http://docs.travis-ci.com/ for more details.
# The behavior of the script is controlled by environment variabled defined
# in the .travis.yml in the top level folder of the project.

# License: 3-clause BSD

# Travis clone scikit-learn/scikit-learn repository in to a local repository.
# We use a cached directory with three scikit-learn repositories (one for each
# matrix entry) from which we pull from local Travis repository. This allows
# us to keep build artefact for gcc + cython, and gain time

set -e

echo 'List files from cached directories'
echo 'pip:'
ls $HOME/.cache/pip

export CC=/usr/lib/ccache/gcc
export CXX=/usr/lib/ccache/g++
# Useful for debugging how ccache is used
# export CCACHE_LOGFILE=/tmp/ccache.log
# ~60M is used by .ccache when compiling from scratch at the time of writing
ccache --max-size 100M --show-stats

if [[ "$DISTRIB" == "conda" ]]; then
    # Deactivate the travis-provided virtual environment and setup a
    # conda-based environment instead
    deactivate

    # Install miniconda
    wget https://repo.continuum.io/miniconda/Miniconda3-latest-Linux-x86_64.sh \
        -O miniconda.sh
    MINICONDA_PATH=/home/travis/miniconda
    chmod +x miniconda.sh && ./miniconda.sh -b -p $MINICONDA_PATH
    export PATH=$MINICONDA_PATH/bin:$PATH
    conda update --yes conda

    # Configure the conda environment and put it in the path using the
    # provided versions
    if [[ "$USE_PYTEST" == "true" ]]; then
        TEST_RUNNER_PACKAGE=pytest
    else
        TEST_RUNNER_PACKAGE=nose
    fi

    if [[ "$INSTALL_MKL" == "true" ]]; then
        conda create -n testenv --yes python=$PYTHON_VERSION pip \
<<<<<<< HEAD
            $TEST_RUNNER_PACKAGE numpy=$NUMPY_VERSION scipy=$SCIPY_VERSION \
=======
            pytest pytest-cov numpy=$NUMPY_VERSION scipy=$SCIPY_VERSION \
>>>>>>> 9b727bad
            mkl cython=$CYTHON_VERSION \
            ${PANDAS_VERSION+pandas=$PANDAS_VERSION}
            
    else
        conda create -n testenv --yes python=$PYTHON_VERSION pip \
<<<<<<< HEAD
            $TEST_RUNNER_PACKAGE numpy=$NUMPY_VERSION scipy=$SCIPY_VERSION \
=======
            pytest pytest-cov numpy=$NUMPY_VERSION scipy=$SCIPY_VERSION \
>>>>>>> 9b727bad
            nomkl cython=$CYTHON_VERSION \
            ${PANDAS_VERSION+pandas=$PANDAS_VERSION}
    fi
    source activate testenv

<<<<<<< HEAD
    if [[ $USE_PYTEST != "true" ]]; then
        # Install nose-timer via pip
        pip install nose-timer
    fi

=======
>>>>>>> 9b727bad
elif [[ "$DISTRIB" == "ubuntu" ]]; then
    # At the time of writing numpy 1.9.1 is included in the travis
    # virtualenv but we want to use the numpy installed through apt-get
    # install.
    deactivate
    # Create a new virtualenv using system site packages for python, numpy
    # and scipy
    virtualenv --system-site-packages testvenv
    source testvenv/bin/activate
<<<<<<< HEAD
    pip install nose nose-timer cython==$CYTHON_VERSION
=======
    pip install pytest pytest-cov cython==$CYTHON_VERSION
>>>>>>> 9b727bad

elif [[ "$DISTRIB" == "scipy-dev-wheels" ]]; then
    # Set up our own virtualenv environment to avoid travis' numpy.
    # This venv points to the python interpreter of the travis build
    # matrix.
    virtualenv --python=python ~/testvenv
    source ~/testvenv/bin/activate
    pip install --upgrade pip setuptools

    echo "Installing numpy and scipy master wheels"
    dev_url=https://7933911d6844c6c53a7d-47bd50c35cd79bd838daf386af554a83.ssl.cf2.rackcdn.com
    pip install --pre --upgrade --timeout=60 -f $dev_url numpy scipy pandas cython
<<<<<<< HEAD
    if [[ $USE_PYTEST == "true" ]]; then
        pip install pytest
    else
        # Install nose-timer via pip
        pip install nose nose-timer
    fi
=======
    pip install pytest pytest-cov
>>>>>>> 9b727bad
fi

if [[ "$COVERAGE" == "true" ]]; then
    pip install coverage codecov
<<<<<<< HEAD
fi

if [[ "$TEST_DOCSTRINGS" == "true" ]]; then
    pip install sphinx numpydoc  # numpydoc requires sphinx
fi

if [[ "$SKIP_TESTS" == "true" ]]; then
    echo "No need to build scikit-learn when not running the tests"
=======
fi

if [[ "$TEST_DOCSTRINGS" == "true" ]]; then
    pip install sphinx numpydoc  # numpydoc requires sphinx
fi

if [[ "$SKIP_TESTS" == "true" && "$CHECK_PYTEST_SOFT_DEPENDENCY" != "true" ]]; then
    echo "No need to build scikit-learn"
>>>>>>> 9b727bad
else
    # Build scikit-learn in the install.sh script to collapse the verbose
    # build output in the travis output when it succeeds.
    python --version
    python -c "import numpy; print('numpy %s' % numpy.__version__)"
    python -c "import scipy; print('scipy %s' % scipy.__version__)"
    python -c "\
try:
    import pandas
    print('pandas %s' % pandas.__version__)
except ImportError:
    pass
"
    python setup.py develop
    ccache --show-stats
    # Useful for debugging how ccache is used
    # cat $CCACHE_LOGFILE
fi

if [[ "$RUN_FLAKE8" == "true" ]]; then
<<<<<<< HEAD
    # flake8 3.5 only available from pip at the time of writing (2017-11-08)
    # bug fixed in flake8 3.5 is https://gitlab.com/pycqa/flake8/issues/362
    pip install flake8
=======
    conda install flake8 -y
>>>>>>> 9b727bad
fi<|MERGE_RESOLUTION|>--- conflicted
+++ resolved
@@ -47,34 +47,18 @@
 
     if [[ "$INSTALL_MKL" == "true" ]]; then
         conda create -n testenv --yes python=$PYTHON_VERSION pip \
-<<<<<<< HEAD
-            $TEST_RUNNER_PACKAGE numpy=$NUMPY_VERSION scipy=$SCIPY_VERSION \
-=======
             pytest pytest-cov numpy=$NUMPY_VERSION scipy=$SCIPY_VERSION \
->>>>>>> 9b727bad
             mkl cython=$CYTHON_VERSION \
             ${PANDAS_VERSION+pandas=$PANDAS_VERSION}
             
     else
         conda create -n testenv --yes python=$PYTHON_VERSION pip \
-<<<<<<< HEAD
-            $TEST_RUNNER_PACKAGE numpy=$NUMPY_VERSION scipy=$SCIPY_VERSION \
-=======
             pytest pytest-cov numpy=$NUMPY_VERSION scipy=$SCIPY_VERSION \
->>>>>>> 9b727bad
             nomkl cython=$CYTHON_VERSION \
             ${PANDAS_VERSION+pandas=$PANDAS_VERSION}
     fi
     source activate testenv
 
-<<<<<<< HEAD
-    if [[ $USE_PYTEST != "true" ]]; then
-        # Install nose-timer via pip
-        pip install nose-timer
-    fi
-
-=======
->>>>>>> 9b727bad
 elif [[ "$DISTRIB" == "ubuntu" ]]; then
     # At the time of writing numpy 1.9.1 is included in the travis
     # virtualenv but we want to use the numpy installed through apt-get
@@ -84,11 +68,7 @@
     # and scipy
     virtualenv --system-site-packages testvenv
     source testvenv/bin/activate
-<<<<<<< HEAD
-    pip install nose nose-timer cython==$CYTHON_VERSION
-=======
     pip install pytest pytest-cov cython==$CYTHON_VERSION
->>>>>>> 9b727bad
 
 elif [[ "$DISTRIB" == "scipy-dev-wheels" ]]; then
     # Set up our own virtualenv environment to avoid travis' numpy.
@@ -101,30 +81,11 @@
     echo "Installing numpy and scipy master wheels"
     dev_url=https://7933911d6844c6c53a7d-47bd50c35cd79bd838daf386af554a83.ssl.cf2.rackcdn.com
     pip install --pre --upgrade --timeout=60 -f $dev_url numpy scipy pandas cython
-<<<<<<< HEAD
-    if [[ $USE_PYTEST == "true" ]]; then
-        pip install pytest
-    else
-        # Install nose-timer via pip
-        pip install nose nose-timer
-    fi
-=======
     pip install pytest pytest-cov
->>>>>>> 9b727bad
 fi
 
 if [[ "$COVERAGE" == "true" ]]; then
     pip install coverage codecov
-<<<<<<< HEAD
-fi
-
-if [[ "$TEST_DOCSTRINGS" == "true" ]]; then
-    pip install sphinx numpydoc  # numpydoc requires sphinx
-fi
-
-if [[ "$SKIP_TESTS" == "true" ]]; then
-    echo "No need to build scikit-learn when not running the tests"
-=======
 fi
 
 if [[ "$TEST_DOCSTRINGS" == "true" ]]; then
@@ -133,7 +94,6 @@
 
 if [[ "$SKIP_TESTS" == "true" && "$CHECK_PYTEST_SOFT_DEPENDENCY" != "true" ]]; then
     echo "No need to build scikit-learn"
->>>>>>> 9b727bad
 else
     # Build scikit-learn in the install.sh script to collapse the verbose
     # build output in the travis output when it succeeds.
@@ -154,11 +114,5 @@
 fi
 
 if [[ "$RUN_FLAKE8" == "true" ]]; then
-<<<<<<< HEAD
-    # flake8 3.5 only available from pip at the time of writing (2017-11-08)
-    # bug fixed in flake8 3.5 is https://gitlab.com/pycqa/flake8/issues/362
-    pip install flake8
-=======
     conda install flake8 -y
->>>>>>> 9b727bad
 fi