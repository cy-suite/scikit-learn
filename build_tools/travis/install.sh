--- conflicted
+++ resolved
@@ -65,16 +65,10 @@
         TO_INSTALL="$TO_INSTALL pillow=$PILLOW_VERSION"
     fi
 
-<<<<<<< HEAD
-	make_conda $TO_INSTALL
-=======
     if [[ -n "$JOBLIB_VERSION" ]]; then
         TO_INSTALL="$TO_INSTALL joblib=$JOBLIB_VERSION"
     fi
-
-    conda create -n testenv --yes $TO_INSTALL
-    source activate testenv
->>>>>>> 24890352
+	  make_conda $TO_INSTALL
 
     # for python 3.4, conda does not have recent pytest packages
     if [[ "$PYTHON_VERSION" == "3.4" ]]; then
