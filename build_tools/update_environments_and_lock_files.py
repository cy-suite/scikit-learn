"""Script to update CI environment files and associated lock files.

To run it you need to be in the root folder of the scikit-learn repo:
python build_tools/update_environments_and_lock_files.py

Two scenarios where this script can be useful:
- make sure that the latest versions of all the dependencies are used in the CI.
  There is a scheduled workflow that does this, see
  .github/workflows/update-lock-files.yml. This is still useful to run this
  script when when the automated PR fails and for example some packages need to
  be pinned. You can add the pins to this script, run it, and open a PR with
  the changes.
- bump minimum dependencies in sklearn/_min_dependencies.py. Running this
  script will update both the CI environment files and associated lock files.
  You can then open a PR with the changes.
- pin some packages to an older version by adding them to the
  default_package_constraints variable. This is useful when regressions are
  introduced in our dependencies, this has happened for example with pytest 7
  and coverage 6.3.

Environments are conda environment.yml or pip requirements.txt. Lock files are
conda-lock lock files or pip-compile requirements.txt.

pip requirements.txt are used when we install some dependencies (e.g. numpy and
scipy) with apt-get and the rest of the dependencies (e.g. pytest and joblib)
with pip.

To run this script you need:
- conda-lock. The version should match the one used in the CI in
  sklearn/_min_dependencies.py
- pip-tools

To only update the environment and lock files for specific builds, you can use
the command line argument `--select-build` which will take a regex. For example,
to only update the documentation builds you can use:
`python build_tools/update_environments_and_lock_files.py --select-build doc`
"""

import json
import logging
import re
import subprocess
import sys
from importlib.metadata import version
from pathlib import Path

import click
from jinja2 import Environment
from packaging.version import Version

logger = logging.getLogger(__name__)
logger.setLevel(logging.INFO)
handler = logging.StreamHandler()
logger.addHandler(handler)

TRACE = logging.DEBUG - 5


common_dependencies_without_coverage = [
    "python",
    "numpy",
    "blas",
    "scipy",
    "cython",
    "joblib",
    "threadpoolctl",
    "matplotlib",
    "pandas",
    "rich",
    "pyamg",
    "pytest",
    "pytest-xdist",
    "pillow",
    "pip",
    "ninja",
    "meson-python",
]

common_dependencies = common_dependencies_without_coverage + [
    "pytest-cov",
    "coverage",
]

docstring_test_dependencies = ["sphinx", "numpydoc"]

default_package_constraints = {}


def remove_from(alist, to_remove):
    return [each for each in alist if each not in to_remove]


build_metadata_list = [
    {
        "name": "pylatest_conda_forge_mkl_linux-64",
        "type": "conda",
        "tag": "main-ci",
        "folder": "build_tools/azure",
        "platform": "linux-64",
        "channel": "conda-forge",
        "conda_dependencies": common_dependencies
        + [
            "ccache",
            "pytorch",
            "pytorch-cpu",
            "polars",
            "pyarrow",
            "array-api-compat",
            "array-api-strict",
        ],
        "package_constraints": {
            "blas": "[build=mkl]",
            "pytorch": "1.13",
        },
    },
    {
        "name": "pylatest_conda_forge_mkl_osx-64",
        "type": "conda",
        "tag": "main-ci",
        "folder": "build_tools/azure",
        "platform": "osx-64",
        "channel": "conda-forge",
        "conda_dependencies": common_dependencies
        + [
            "ccache",
            "compilers",
            "llvm-openmp",
        ],
        "package_constraints": {
            "blas": "[build=mkl]",
        },
    },
    {
        "name": "pylatest_conda_mkl_no_openmp",
        "type": "conda",
        "tag": "main-ci",
        "folder": "build_tools/azure",
        "platform": "osx-64",
        "channel": "defaults",
        "conda_dependencies": remove_from(
            common_dependencies, ["cython", "threadpoolctl", "meson-python"]
        )
        + ["ccache"],
        "package_constraints": {
            "blas": "[build=mkl]",
            # scipy 1.12.x crashes on this platform (https://github.com/scipy/scipy/pull/20086)
            # TODO: release scipy constraint when 1.13 is available in the "default"
            # channel.
            "scipy": "<1.12",
        },
        # TODO: put cython, threadpoolctl and meson-python back to conda
        # dependencies when required version is available on the main channel
        "pip_dependencies": ["cython", "threadpoolctl", "meson-python"],
    },
    {
        "name": "pymin_conda_defaults_openblas",
        "type": "conda",
        "tag": "main-ci",
        "folder": "build_tools/azure",
        "platform": "linux-64",
        "channel": "defaults",
        "conda_dependencies": remove_from(
            common_dependencies,
            ["pandas", "threadpoolctl", "pip", "ninja", "meson-python"],
        )
        + ["ccache"],
        "package_constraints": {
            "python": "3.9",
            "blas": "[build=openblas]",
            "numpy": "1.21",  # the min version is not available on the defaults channel
            "scipy": "1.7",  # the min version has some low level crashes
            "matplotlib": "min",
            "cython": "min",
            "joblib": "min",
            "threadpoolctl": "min",
        },
        # TODO: put pip dependencies back to conda dependencies when required
        # version is available on the defaults channel.
        "pip_dependencies": ["threadpoolctl"],
    },
    {
        "name": "pymin_conda_forge_openblas_ubuntu_2204",
        "type": "conda",
        "tag": "main-ci",
        "folder": "build_tools/azure",
        "platform": "linux-64",
        "channel": "conda-forge",
        "conda_dependencies": (
            common_dependencies_without_coverage
            + docstring_test_dependencies
            + ["ccache"]
        ),
        "package_constraints": {
            "python": "3.9",
            "blas": "[build=openblas]",
        },
    },
    {
        "name": "pylatest_pip_openblas_pandas",
        "type": "conda",
        "tag": "main-ci",
        "folder": "build_tools/azure",
        "platform": "linux-64",
        "channel": "defaults",
        "conda_dependencies": ["python", "ccache"],
        "pip_dependencies": (
            remove_from(common_dependencies, ["python", "blas", "pip"])
            + docstring_test_dependencies
            + ["lightgbm", "scikit-image"]
        ),
        "package_constraints": {
            "python": "3.9",
        },
    },
    {
        "name": "pylatest_pip_scipy_dev",
        "type": "conda",
        "tag": "scipy-dev",
        "folder": "build_tools/azure",
        "platform": "linux-64",
        "channel": "defaults",
        "conda_dependencies": ["python", "ccache"],
        "pip_dependencies": (
            remove_from(
                common_dependencies,
                [
                    "python",
                    "blas",
                    "matplotlib",
                    "pyamg",
                    # all the dependencies below have a development version
                    # installed in the CI, so they can be removed from the
                    # environment.yml
                    "numpy",
                    "scipy",
                    "pandas",
                    "rich",
                    "cython",
                    "joblib",
                    "pillow",
                ],
            )
            + ["pooch"]
            + docstring_test_dependencies
            # python-dateutil is a dependency of pandas and pandas is removed from
            # the environment.yml. Adding python-dateutil so it is pinned
            + ["python-dateutil"]
        ),
    },
    {
<<<<<<< HEAD
        "name": "pypy3",
        "type": "conda",
        "tag": "pypy",
        "folder": "build_tools/azure",
        "platform": "linux-64",
        "channel": "conda-forge",
        "conda_dependencies": (
            ["pypy", "python"]
            + remove_from(
                common_dependencies_without_coverage,
                ["python", "pandas", "rich", "pillow"],
            )
            + ["ccache"]
        ),
        "package_constraints": {
            "blas": "[build=openblas]",
            "python": "3.9",
        },
    },
    {
=======
>>>>>>> bffa4609
        "name": "pymin_conda_forge_mkl",
        "type": "conda",
        "tag": "main-ci",
        "folder": "build_tools/azure",
        "platform": "win-64",
        "channel": "conda-forge",
<<<<<<< HEAD
        "conda_dependencies": remove_from(
            common_dependencies, ["pandas", "rich", "pyamg"]
        ) + [
=======
        "conda_dependencies": remove_from(common_dependencies, ["pandas", "pyamg"])
        + [
>>>>>>> bffa4609
            "wheel",
            "pip",
        ],
        "package_constraints": {
            "python": "3.9",
            "blas": "[build=mkl]",
        },
    },
    {
        "name": "doc_min_dependencies",
        "type": "conda",
        "tag": "main-ci",
        "folder": "build_tools/circle",
        "platform": "linux-64",
        "channel": "conda-forge",
        "conda_dependencies": common_dependencies_without_coverage
        + [
            "scikit-image",
            "seaborn",
            "memory_profiler",
            "compilers",
            "sphinx",
            "sphinx-gallery",
            "sphinx-copybutton",
            "numpydoc",
            "sphinx-prompt",
            "plotly",
            "polars",
            "pooch",
            "sphinx-remove-toctrees",
            "sphinx-design",
            "pydata-sphinx-theme",
        ],
        "pip_dependencies": [
            "sphinxext-opengraph",
            "sphinxcontrib-sass",
        ],
        "package_constraints": {
            "python": "3.9",
            "numpy": "min",
            "scipy": "min",
            "matplotlib": "min",
            "cython": "min",
            "scikit-image": "min",
            "sphinx": "min",
            "pandas": "min",
            "sphinx-gallery": "min",
            "sphinx-copybutton": "min",
            "numpydoc": "min",
            "sphinx-prompt": "min",
            "sphinxext-opengraph": "min",
            "plotly": "min",
            "polars": "min",
            "pooch": "min",
            "sphinx-design": "min",
            "sphinxcontrib-sass": "min",
            "sphinx-remove-toctrees": "min",
            "pydata-sphinx-theme": "min",
        },
    },
    {
        "name": "doc",
        "type": "conda",
        "tag": "main-ci",
        "folder": "build_tools/circle",
        "platform": "linux-64",
        "channel": "conda-forge",
        "conda_dependencies": common_dependencies_without_coverage
        + [
            "scikit-image",
            "seaborn",
            "memory_profiler",
            "compilers",
            "sphinx",
            "sphinx-gallery",
            "sphinx-copybutton",
            "numpydoc",
            "sphinx-prompt",
            "plotly",
            "polars",
            "pooch",
            "sphinxext-opengraph",
            "sphinx-remove-toctrees",
            "sphinx-design",
            "pydata-sphinx-theme",
        ],
        "pip_dependencies": [
            "jupyterlite-sphinx",
            "jupyterlite-pyodide-kernel",
            "sphinxcontrib-sass",
        ],
        "package_constraints": {
            "python": "3.9",
        },
    },
    {
        "name": "pymin_conda_forge",
        "type": "conda",
        "tag": "arm",
        "folder": "build_tools/cirrus",
        "platform": "linux-aarch64",
        "channel": "conda-forge",
        "conda_dependencies": remove_from(
<<<<<<< HEAD
            common_dependencies_without_coverage, ["pandas", "rich", "pyamg"]
        ) + ["pip", "ccache"],
=======
            common_dependencies_without_coverage, ["pandas", "pyamg"]
        )
        + ["pip", "ccache"],
>>>>>>> bffa4609
        "package_constraints": {
            "python": "3.9",
        },
    },
    {
        "name": "debian_atlas_32bit",
        "type": "pip",
        "tag": "main-ci",
        "folder": "build_tools/azure",
        "pip_dependencies": [
            "cython",
            "joblib",
            "threadpoolctl",
            "pytest",
            "pytest-cov",
            "ninja",
            "meson-python",
        ],
        "package_constraints": {
            "joblib": "min",
            "threadpoolctl": "3.1.0",
            "pytest": "min",
            "pytest-cov": "min",
            # no pytest-xdist because it causes issue on 32bit
            "cython": "min",
        },
        # same Python version as in debian-32 build
        "python_version": "3.9.2",
    },
    {
        "name": "ubuntu_atlas",
        "type": "pip",
        "tag": "main-ci",
        "folder": "build_tools/azure",
        "pip_dependencies": [
            "cython",
            "joblib",
            "threadpoolctl",
            "pytest",
            "pytest-xdist",
            "ninja",
            "meson-python",
        ],
        "package_constraints": {
            "joblib": "min",
            "threadpoolctl": "min",
            "cython": "min",
        },
        "python_version": "3.10.4",
    },
]


def execute_command(command_list):
    logger.debug(" ".join(command_list))
    proc = subprocess.Popen(
        command_list, stdout=subprocess.PIPE, stderr=subprocess.PIPE
    )

    out, err = proc.communicate()
    out, err = out.decode(errors="replace"), err.decode(errors="replace")

    if proc.returncode != 0:
        command_str = " ".join(command_list)
        raise RuntimeError(
            "Command exited with non-zero exit code.\n"
            "Exit code: {}\n"
            "Command:\n{}\n"
            "stdout:\n{}\n"
            "stderr:\n{}\n".format(proc.returncode, command_str, out, err)
        )
    logger.log(TRACE, out)
    return out


def get_package_with_constraint(package_name, build_metadata, uses_pip=False):
    build_package_constraints = build_metadata.get("package_constraints")
    if build_package_constraints is None:
        constraint = None
    else:
        constraint = build_package_constraints.get(package_name)

    constraint = constraint or default_package_constraints.get(package_name)

    if constraint is None:
        return package_name

    comment = ""
    if constraint == "min":
        constraint = execute_command(
            [sys.executable, "sklearn/_min_dependencies.py", package_name]
        ).strip()
        comment = "  # min"

    if re.match(r"\d[.\d]*", constraint):
        equality = "==" if uses_pip else "="
        constraint = equality + constraint

    return f"{package_name}{constraint}{comment}"


environment = Environment(trim_blocks=True, lstrip_blocks=True)
environment.filters["get_package_with_constraint"] = get_package_with_constraint


def get_conda_environment_content(build_metadata):
    template = environment.from_string(
        """
# DO NOT EDIT: this file is generated from the specification found in the
# following script to centralize the configuration for CI builds:
# build_tools/update_environments_and_lock_files.py
channels:
  - {{ build_metadata['channel'] }}
dependencies:
  {% for conda_dep in build_metadata['conda_dependencies'] %}
  - {{ conda_dep | get_package_with_constraint(build_metadata) }}
  {% endfor %}
  {% if build_metadata['pip_dependencies'] %}
  - pip
  - pip:
  {% for pip_dep in build_metadata.get('pip_dependencies', []) %}
    - {{ pip_dep | get_package_with_constraint(build_metadata, uses_pip=True) }}
  {% endfor %}
  {% endif %}""".strip()
    )
    return template.render(build_metadata=build_metadata)


def write_conda_environment(build_metadata):
    content = get_conda_environment_content(build_metadata)
    build_name = build_metadata["name"]
    folder_path = Path(build_metadata["folder"])
    output_path = folder_path / f"{build_name}_environment.yml"
    logger.debug(output_path)
    output_path.write_text(content)


def write_all_conda_environments(build_metadata_list):
    for build_metadata in build_metadata_list:
        write_conda_environment(build_metadata)


def conda_lock(environment_path, lock_file_path, platform):
    execute_command(
        [
            "conda-lock",
            "lock",
            "--mamba",
            "--kind",
            "explicit",
            "--platform",
            platform,
            "--file",
            str(environment_path),
            "--filename-template",
            str(lock_file_path),
        ]
    )


def create_conda_lock_file(build_metadata):
    build_name = build_metadata["name"]
    folder_path = Path(build_metadata["folder"])
    environment_path = folder_path / f"{build_name}_environment.yml"
    platform = build_metadata["platform"]
    lock_file_basename = build_name
    if not lock_file_basename.endswith(platform):
        lock_file_basename = f"{lock_file_basename}_{platform}"

    lock_file_path = folder_path / f"{lock_file_basename}_conda.lock"
    conda_lock(environment_path, lock_file_path, platform)


def write_all_conda_lock_files(build_metadata_list):
    for build_metadata in build_metadata_list:
        logger.info(f"# Locking dependencies for {build_metadata['name']}")
        create_conda_lock_file(build_metadata)


def get_pip_requirements_content(build_metadata):
    template = environment.from_string(
        """
# DO NOT EDIT: this file is generated from the specification found in the
# following script to centralize the configuration for CI builds:
# build_tools/update_environments_and_lock_files.py
{% for pip_dep in build_metadata['pip_dependencies'] %}
{{ pip_dep | get_package_with_constraint(build_metadata, uses_pip=True) }}
{% endfor %}""".strip()
    )
    return template.render(build_metadata=build_metadata)


def write_pip_requirements(build_metadata):
    build_name = build_metadata["name"]
    content = get_pip_requirements_content(build_metadata)
    folder_path = Path(build_metadata["folder"])
    output_path = folder_path / f"{build_name}_requirements.txt"
    logger.debug(output_path)
    output_path.write_text(content)


def write_all_pip_requirements(build_metadata_list):
    for build_metadata in build_metadata_list:
        write_pip_requirements(build_metadata)


def pip_compile(pip_compile_path, requirements_path, lock_file_path):
    execute_command(
        [
            str(pip_compile_path),
            "--upgrade",
            str(requirements_path),
            "-o",
            str(lock_file_path),
        ]
    )


def write_pip_lock_file(build_metadata):
    build_name = build_metadata["name"]
    python_version = build_metadata["python_version"]
    environment_name = f"pip-tools-python{python_version}"
    # To make sure that the Python used to create the pip lock file is the same
    # as the one used during the CI build where the lock file is used, we first
    # create a conda environment with the correct Python version and
    # pip-compile and run pip-compile in this environment

    execute_command(
        [
            "conda",
            "create",
            "-c",
            "conda-forge",
            "-n",
            f"pip-tools-python{python_version}",
            f"python={python_version}",
            "pip-tools",
            "-y",
        ]
    )

    json_output = execute_command(["conda", "info", "--json"])
    conda_info = json.loads(json_output)
    environment_folder = [
        each for each in conda_info["envs"] if each.endswith(environment_name)
    ][0]
    environment_path = Path(environment_folder)
    pip_compile_path = environment_path / "bin" / "pip-compile"

    folder_path = Path(build_metadata["folder"])
    requirement_path = folder_path / f"{build_name}_requirements.txt"
    lock_file_path = folder_path / f"{build_name}_lock.txt"
    pip_compile(pip_compile_path, requirement_path, lock_file_path)


def write_all_pip_lock_files(build_metadata_list):
    for build_metadata in build_metadata_list:
        logger.info(f"# Locking dependencies for {build_metadata['name']}")
        write_pip_lock_file(build_metadata)


def check_conda_lock_version():
    # Check that the installed conda-lock version is consistent with _min_dependencies.
    expected_conda_lock_version = execute_command(
        [sys.executable, "sklearn/_min_dependencies.py", "conda-lock"]
    ).strip()

    installed_conda_lock_version = version("conda-lock")
    if installed_conda_lock_version != expected_conda_lock_version:
        raise RuntimeError(
            f"Expected conda-lock version: {expected_conda_lock_version}, got:"
            f" {installed_conda_lock_version}"
        )


def check_conda_version():
    # Avoid issues with glibc (https://github.com/conda/conda-lock/issues/292)
    # or osx (https://github.com/conda/conda-lock/issues/408) virtual package.
    # The glibc one has been fixed in conda 23.1.0 and the osx has been fixed
    # in conda 23.7.0.
    conda_info_output = execute_command(["conda", "info", "--json"])

    conda_info = json.loads(conda_info_output)
    conda_version = Version(conda_info["conda_version"])

    if Version("22.9.0") < conda_version < Version("23.7"):
        raise RuntimeError(
            f"conda version should be <= 22.9.0 or >= 23.7 got: {conda_version}"
        )


@click.command()
@click.option(
    "--select-build",
    default="",
    help=(
        "Regex to filter the builds we want to update environment and lock files. By"
        " default all the builds are selected."
    ),
)
@click.option(
    "--skip-build",
    default=None,
    help="Regex to skip some builds from the builds selected by --select-build",
)
@click.option(
    "--select-tag",
    default=None,
    help=(
        "Tag to filter the builds, e.g. 'main-ci' or 'scipy-dev'. "
        "This is an additional filtering on top of --select-build."
    ),
)
@click.option(
    "-v",
    "--verbose",
    is_flag=True,
    help="Print commands executed by the script",
)
@click.option(
    "-vv",
    "--very-verbose",
    is_flag=True,
    help="Print output of commands executed by the script",
)
def main(select_build, skip_build, select_tag, verbose, very_verbose):
    if verbose:
        logger.setLevel(logging.DEBUG)
    if very_verbose:
        logger.setLevel(TRACE)
        handler.setLevel(TRACE)
    check_conda_lock_version()
    check_conda_version()

    filtered_build_metadata_list = [
        each for each in build_metadata_list if re.search(select_build, each["name"])
    ]
    if select_tag is not None:
        filtered_build_metadata_list = [
            each for each in build_metadata_list if each["tag"] == select_tag
        ]
    if skip_build is not None:
        filtered_build_metadata_list = [
            each
            for each in filtered_build_metadata_list
            if not re.search(skip_build, each["name"])
        ]

    selected_build_info = "\n".join(
        f"  - {each['name']}, type: {each['type']}, tag: {each['tag']}"
        for each in filtered_build_metadata_list
    )
    selected_build_message = (
        f"# {len(filtered_build_metadata_list)} selected builds\n{selected_build_info}"
    )
    logger.info(selected_build_message)

    filtered_conda_build_metadata_list = [
        each for each in filtered_build_metadata_list if each["type"] == "conda"
    ]
    if filtered_conda_build_metadata_list:
        logger.info("# Writing conda environments")
        write_all_conda_environments(filtered_conda_build_metadata_list)
        logger.info("# Writing conda lock files")
        write_all_conda_lock_files(filtered_conda_build_metadata_list)

    filtered_pip_build_metadata_list = [
        each for each in filtered_build_metadata_list if each["type"] == "pip"
    ]
    if filtered_pip_build_metadata_list:
        logger.info("# Writing pip requirements")
        write_all_pip_requirements(filtered_pip_build_metadata_list)
        logger.info("# Writing pip lock files")
        write_all_pip_lock_files(filtered_pip_build_metadata_list)


if __name__ == "__main__":
    main()<|MERGE_RESOLUTION|>--- conflicted
+++ resolved
@@ -248,43 +248,15 @@
         ),
     },
     {
-<<<<<<< HEAD
-        "name": "pypy3",
-        "type": "conda",
-        "tag": "pypy",
-        "folder": "build_tools/azure",
-        "platform": "linux-64",
-        "channel": "conda-forge",
-        "conda_dependencies": (
-            ["pypy", "python"]
-            + remove_from(
-                common_dependencies_without_coverage,
-                ["python", "pandas", "rich", "pillow"],
-            )
-            + ["ccache"]
-        ),
-        "package_constraints": {
-            "blas": "[build=openblas]",
-            "python": "3.9",
-        },
-    },
-    {
-=======
->>>>>>> bffa4609
         "name": "pymin_conda_forge_mkl",
         "type": "conda",
         "tag": "main-ci",
         "folder": "build_tools/azure",
         "platform": "win-64",
         "channel": "conda-forge",
-<<<<<<< HEAD
         "conda_dependencies": remove_from(
             common_dependencies, ["pandas", "rich", "pyamg"]
         ) + [
-=======
-        "conda_dependencies": remove_from(common_dependencies, ["pandas", "pyamg"])
-        + [
->>>>>>> bffa4609
             "wheel",
             "pip",
         ],
@@ -388,14 +360,9 @@
         "platform": "linux-aarch64",
         "channel": "conda-forge",
         "conda_dependencies": remove_from(
-<<<<<<< HEAD
             common_dependencies_without_coverage, ["pandas", "rich", "pyamg"]
-        ) + ["pip", "ccache"],
-=======
-            common_dependencies_without_coverage, ["pandas", "pyamg"]
         )
         + ["pip", "ccache"],
->>>>>>> bffa4609
         "package_constraints": {
             "python": "3.9",
         },
