"""Script to update CI environment files and associated lock files.

To run it you need to be in the root folder of the scikit-learn repo:
python build_tools/update_environments_and_lock_files.py

Two scenarios where this script can be useful:
- make sure that the latest versions of all the dependencies are used in the CI.
  We can run this script regularly and open a PR with the changes to the lock
  files. This workflow will eventually be automated with a bot in the future.
- bump minimum dependencies in sklearn/_min_dependencies.py. Running this
  script will update both the CI environment files and associated lock files.
  You can then open a PR with the changes.
- pin some packages to an older version by adding them to the
  default_package_constraints variable. This is useful when regressions are
  introduced in our dependencies, this has happened for example with pytest 7
  and coverage 6.3.

Environments are conda environment.yml or pip requirements.txt. Lock files are
conda-lock lock files or pip-compile requirements.txt.

pip requirements.txt are used when we install some dependencies (e.g. numpy and
scipy) with apt-get and the rest of the dependencies (e.g. pytest and joblib)
with pip.

To run this script you need:
- conda-lock. The version should match the one used in the CI in
  sklearn/_min_dependencies.py
- pip-tools

To only update the environment and lock files for specific builds, you can use
the command line argument `--select-build` which will take a regex. For example,
to only update the documentation builds you can use:
`python build_tools/update_environments_and_lock_files.py --select-build doc`
"""

import json
import logging
import re
import shlex
import subprocess
import sys
from importlib.metadata import version
from pathlib import Path

import click
from jinja2 import Environment
from packaging.version import Version

logger = logging.getLogger(__name__)
logger.setLevel(logging.INFO)
handler = logging.StreamHandler()
logger.addHandler(handler)

TRACE = logging.DEBUG - 5


common_dependencies_without_coverage = [
    "python",
    "numpy",
    "blas",
    "scipy",
    "cython",
    "joblib",
    "threadpoolctl",
    "matplotlib",
    "pandas",
    "pyamg",
    "pytest",
    "pytest-xdist",
    "pillow",
    "setuptools",
]

common_dependencies = common_dependencies_without_coverage + [
    "pytest-cov",
    "coverage",
]

docstring_test_dependencies = ["sphinx", "numpydoc"]

default_package_constraints = {
    # XXX: pin pytest-xdist to workaround:
    # https://github.com/pytest-dev/pytest-xdist/issues/840
    "pytest-xdist": "2.5.0",
}


def remove_from(alist, to_remove):
    return [each for each in alist if each not in to_remove]


conda_build_metadata_list = [
    {
        "build_name": "pylatest_conda_forge_mkl_linux-64",
        "folder": "build_tools/azure",
        "platform": "linux-64",
        "channel": "conda-forge",
        "conda_dependencies": common_dependencies + [
            "ccache",
            "pytorch",
            "pytorch-cpu",
            "polars",
            "pyarrow",
            "array-api-compat",
        ],
        "package_constraints": {
            "blas": "[build=mkl]",
            "pytorch": "1.13",
        },
    },
    {
        "build_name": "pylatest_conda_forge_mkl_osx-64",
        "folder": "build_tools/azure",
        "platform": "osx-64",
        "channel": "conda-forge",
        "conda_dependencies": common_dependencies + [
            "ccache",
            "compilers",
            "llvm-openmp",
        ],
        "package_constraints": {
            "blas": "[build=mkl]",
        },
    },
    {
        "build_name": "pylatest_conda_mkl_no_openmp",
        "folder": "build_tools/azure",
        "platform": "osx-64",
        "channel": "defaults",
        "conda_dependencies": common_dependencies + ["ccache"],
        "package_constraints": {
            "blas": "[build=mkl]",
            # TODO: temporary pin for numpy to avoid what seems a loky issue,
            # for more details see
            # https://github.com/scikit-learn/scikit-learn/pull/26845#issuecomment-1639917135
            "numpy": "<1.25",
        },
    },
    {
        "build_name": "pylatest_conda_forge_mkl_no_coverage",
        "folder": "build_tools/azure",
        "platform": "linux-64",
        "channel": "conda-forge",
        "conda_dependencies": common_dependencies_without_coverage + ["ccache"],
        "package_constraints": {
            "blas": "[build=mkl]",
        },
    },
    {
        "build_name": "py38_conda_defaults_openblas",
        "folder": "build_tools/azure",
        "platform": "linux-64",
        "channel": "defaults",
        "conda_dependencies": common_dependencies + ["ccache"],
        "package_constraints": {
            "python": "3.8",
            "blas": "[build=openblas]",
            "numpy": "min",
            "scipy": "min",
            "matplotlib": "min",
            "threadpoolctl": "2.2.0",
            "cython": "min",
        },
    },
    {
        "build_name": "py38_conda_forge_openblas_ubuntu_2204",
        "folder": "build_tools/azure",
        "platform": "linux-64",
        "channel": "conda-forge",
        "conda_dependencies": common_dependencies_without_coverage + ["ccache"],
        "package_constraints": {
            "python": "3.8",
            "blas": "[build=openblas]",
        },
    },
    {
        "build_name": "pylatest_pip_openblas_pandas",
        "folder": "build_tools/azure",
        "platform": "linux-64",
        "channel": "defaults",
        "conda_dependencies": ["python", "ccache"],
        "pip_dependencies": (
            remove_from(common_dependencies, ["python", "blas"])
            + docstring_test_dependencies
            + ["lightgbm", "scikit-image"]
        ),
        "package_constraints": {
            "python": "3.9",
        },
    },
    {
        "build_name": "pylatest_pip_scipy_dev",
        "folder": "build_tools/azure",
        "platform": "linux-64",
        "channel": "defaults",
        "conda_dependencies": ["python", "ccache"],
        "pip_dependencies": (
            remove_from(
                common_dependencies,
                [
                    "python",
                    "blas",
                    "matplotlib",
                    "pyamg",
                    # all the dependencies below have a development version
                    # installed in the CI, so they can be removed from the
                    # environment.yml
                    "numpy",
                    "scipy",
                    "pandas",
                    "cython",
                    "joblib",
                    "pillow",
                ],
            )
            + ["pooch"]
            + docstring_test_dependencies
            # python-dateutil is a dependency of pandas and pandas is removed from
            # the environment.yml. Adding python-dateutil so it is pinned
            + ["python-dateutil"]
        ),
        "package_constraints": {
            # Temporary pin for other dependencies to be able with deprecation
            # warnings introduced by Python 3.12.
            "python": "3.11",
        },
    },
    {
        "build_name": "pypy3",
        "folder": "build_tools/azure",
        "platform": "linux-64",
        "channel": "conda-forge",
        "conda_dependencies": (
            ["pypy", "python"]
            + remove_from(
                common_dependencies_without_coverage, ["python", "pandas", "pillow"]
            )
            + ["ccache"]
        ),
        "package_constraints": {
            "blas": "[build=openblas]",
            "python": "3.9",
        },
    },
    {
        "build_name": "py38_conda_forge_mkl",
        "folder": "build_tools/azure",
        "platform": "win-64",
        "channel": "conda-forge",
        "conda_dependencies": remove_from(common_dependencies, ["pandas", "pyamg"]) + [
            "wheel",
            "pip",
        ],
        "package_constraints": {
            "python": "3.8",
            "blas": "[build=mkl]",
        },
    },
    {
        "build_name": "doc_min_dependencies",
        "folder": "build_tools/circle",
        "platform": "linux-64",
        "channel": "conda-forge",
        "conda_dependencies": common_dependencies_without_coverage + [
            "scikit-image",
            "seaborn",
            "memory_profiler",
            "compilers",
            "sphinx",
            "sphinx-gallery",
            "sphinx-copybutton",
            "numpydoc",
            "sphinx-prompt",
            "plotly",
            "pooch",
        ],
        "pip_dependencies": ["sphinxext-opengraph"],
        "package_constraints": {
            "python": "3.8",
            "numpy": "min",
            "scipy": "min",
            "matplotlib": "min",
            "cython": "min",
            "scikit-image": "min",
            "sphinx": "min",
            "pandas": "min",
            "sphinx-gallery": "min",
            "sphinx-copybutton": "min",
            "numpydoc": "min",
            "sphinx-prompt": "min",
            "sphinxext-opengraph": "min",
            "plotly": "min",
        },
    },
    {
        "build_name": "doc",
        "folder": "build_tools/circle",
        "platform": "linux-64",
        "channel": "conda-forge",
        "conda_dependencies": common_dependencies_without_coverage + [
            "scikit-image",
            "seaborn",
            "memory_profiler",
            "compilers",
            "sphinx",
            "sphinx-gallery",
            "sphinx-copybutton",
            "numpydoc",
            "sphinx-prompt",
            "plotly",
            "pooch",
            "sphinxext-opengraph",
        ],
        "pip_dependencies": ["jupyterlite-sphinx", "jupyterlite-pyodide-kernel"],
        "package_constraints": {
            "python": "3.9",
            # XXX: sphinx > 6.0 does not correctly generate searchindex.js
            "sphinx": "6.0.0",
            # seaborn 0.12.2 raises deprecation warnings appearing in the documentation
            # We should remove this constraint when seaborn 0.13 is released
            "pandas": "<2.1",
        },
    },
    {
        "build_name": "py39_conda_forge",
        "folder": "build_tools/cirrus",
        "platform": "linux-aarch64",
        "channel": "conda-forge",
        "conda_dependencies": remove_from(
            common_dependencies_without_coverage, ["pandas", "pyamg"]
        ) + ["pip", "ccache"],
        "package_constraints": {
            "python": "3.9",
        },
    },
]


pip_build_metadata_list = [
    {
        "build_name": "debian_atlas_32bit",
        "folder": "build_tools/azure",
        "pip_dependencies": [
            "cython",
            "joblib",
            "threadpoolctl",
            "pytest",
            "pytest-cov",
        ],
        "package_constraints": {
            "joblib": "min",
            "threadpoolctl": "2.2.0",
            "pytest": "min",
            "pytest-cov": "min",
            # no pytest-xdist because it causes issue on 32bit
            "cython": "min",
        },
        # same Python version as in debian-32 build
        "python_version": "3.9.2",
    },
    {
        "build_name": "ubuntu_atlas",
        "folder": "build_tools/azure",
        "pip_dependencies": [
            "cython",
            "joblib",
            "threadpoolctl",
            "pytest",
            "pytest-xdist",
        ],
        "package_constraints": {
            "joblib": "min",
            "threadpoolctl": "min",
            "cython": "min",
        },
        "python_version": "3.10.4",
    },
]


def execute_command(command_list):
    logger.debug(" ".join(command_list))
    proc = subprocess.Popen(
        command_list, stdout=subprocess.PIPE, stderr=subprocess.PIPE
    )

    out, err = proc.communicate()
    out, err = out.decode(), err.decode()

    if proc.returncode != 0:
        command_str = " ".join(command_list)
        raise RuntimeError(
            "Command exited with non-zero exit code.\n"
            "Exit code: {}\n"
            "Command:\n{}\n"
            "stdout:\n{}\n"
            "stderr:\n{}\n".format(proc.returncode, command_str, out, err)
        )
    logger.log(TRACE, out)
    return out


def get_package_with_constraint(package_name, build_metadata, uses_pip=False):
    build_package_constraints = build_metadata.get("package_constraints")
    if build_package_constraints is None:
        constraint = None
    else:
        constraint = build_package_constraints.get(package_name)

    constraint = constraint or default_package_constraints.get(package_name)

    if constraint is None:
        return package_name

    comment = ""
    if constraint == "min":
        constraint = execute_command(
            [sys.executable, "sklearn/_min_dependencies.py", package_name]
        ).strip()
        comment = "  # min"

    if re.match(r"\d[.\d]*", constraint):
        equality = "==" if uses_pip else "="
        constraint = equality + constraint

    return f"{package_name}{constraint}{comment}"


environment = Environment(trim_blocks=True, lstrip_blocks=True)
environment.filters["get_package_with_constraint"] = get_package_with_constraint


def get_conda_environment_content(build_metadata):
    template = environment.from_string("""
# DO NOT EDIT: this file is generated from the specification found in the
# following script to centralize the configuration for CI builds:
# build_tools/update_environments_and_lock_files.py
channels:
  - {{ build_metadata['channel'] }}
dependencies:
  {% for conda_dep in build_metadata['conda_dependencies'] %}
  - {{ conda_dep | get_package_with_constraint(build_metadata) }}
  {% endfor %}
  {% if build_metadata['pip_dependencies'] %}
  - pip
  - pip:
  {% for pip_dep in build_metadata.get('pip_dependencies', []) %}
    - {{ pip_dep | get_package_with_constraint(build_metadata, uses_pip=True) }}
  {% endfor %}
  {% endif %}""".strip())
    return template.render(build_metadata=build_metadata)


def write_conda_environment(build_metadata):
    content = get_conda_environment_content(build_metadata)
    build_name = build_metadata["build_name"]
    folder_path = Path(build_metadata["folder"])
    output_path = folder_path / f"{build_name}_environment.yml"
    logger.debug(output_path)
    output_path.write_text(content)


def write_all_conda_environments(build_metadata_list):
    for build_metadata in build_metadata_list:
        write_conda_environment(build_metadata)


def conda_lock(environment_path, lock_file_path, platform):
    command = (
        f"conda-lock lock --mamba --kind explicit --platform {platform} "
        f"--file {environment_path} --filename-template {lock_file_path}"
    )
    execute_command(shlex.split(command))


def create_conda_lock_file(build_metadata):
    build_name = build_metadata["build_name"]
    folder_path = Path(build_metadata["folder"])
    environment_path = folder_path / f"{build_name}_environment.yml"
    platform = build_metadata["platform"]
    lock_file_basename = build_name
    if not lock_file_basename.endswith(platform):
        lock_file_basename = f"{lock_file_basename}_{platform}"

    lock_file_path = folder_path / f"{lock_file_basename}_conda.lock"
    conda_lock(environment_path, lock_file_path, platform)


def write_all_conda_lock_files(build_metadata_list):
    for build_metadata in build_metadata_list:
        logger.info(f"# Locking dependencies for {build_metadata['build_name']}")
        create_conda_lock_file(build_metadata)


def get_pip_requirements_content(build_metadata):
    template = environment.from_string("""
# DO NOT EDIT: this file is generated from the specification found in the
# following script to centralize the configuration for CI builds:
# build_tools/update_environments_and_lock_files.py
{% for pip_dep in build_metadata['pip_dependencies'] %}
{{ pip_dep | get_package_with_constraint(build_metadata, uses_pip=True) }}
{% endfor %}""".strip())
    return template.render(build_metadata=build_metadata)


def write_pip_requirements(build_metadata):
    build_name = build_metadata["build_name"]
    content = get_pip_requirements_content(build_metadata)
    folder_path = Path(build_metadata["folder"])
    output_path = folder_path / f"{build_name}_requirements.txt"
    logger.debug(output_path)
    output_path.write_text(content)


def write_all_pip_requirements(build_metadata_list):
    for build_metadata in build_metadata_list:
        write_pip_requirements(build_metadata)


def pip_compile(pip_compile_path, requirements_path, lock_file_path):
    command = f"{pip_compile_path} --upgrade {requirements_path} -o {lock_file_path}"
    execute_command(shlex.split(command))


def write_pip_lock_file(build_metadata):
    build_name = build_metadata["build_name"]
    python_version = build_metadata["python_version"]
    environment_name = f"pip-tools-python{python_version}"
    # To make sure that the Python used to create the pip lock file is the same
    # as the one used during the CI build where the lock file is used, we first
    # create a conda environment with the correct Python version and
    # pip-compile and run pip-compile in this environment

    command = (
        "conda create -c conda-forge -n"
        f" pip-tools-python{python_version} python={python_version} pip-tools -y"
    )
    execute_command(shlex.split(command))

    json_output = execute_command(shlex.split("conda info --json"))
    conda_info = json.loads(json_output)
    environment_folder = [
        each for each in conda_info["envs"] if each.endswith(environment_name)
    ][0]
    environment_path = Path(environment_folder)
    pip_compile_path = environment_path / "bin" / "pip-compile"

    folder_path = Path(build_metadata["folder"])
    requirement_path = folder_path / f"{build_name}_requirements.txt"
    lock_file_path = folder_path / f"{build_name}_lock.txt"
    pip_compile(pip_compile_path, requirement_path, lock_file_path)


def write_all_pip_lock_files(build_metadata_list):
    for build_metadata in build_metadata_list:
<<<<<<< HEAD
        logger.info(build_metadata["build_name"])
=======
        logger.info(f"# Locking dependencies for {build_metadata['build_name']}")
>>>>>>> 4d6f1c87
        write_pip_lock_file(build_metadata)


def check_conda_lock_version():
    # Check that the installed conda-lock version is consistent with _min_dependencies.
    expected_conda_lock_version = execute_command(
        [sys.executable, "sklearn/_min_dependencies.py", "conda-lock"]
    ).strip()

    installed_conda_lock_version = version("conda-lock")
    if installed_conda_lock_version != expected_conda_lock_version:
        raise RuntimeError(
            f"Expected conda-lock version: {expected_conda_lock_version}, got:"
            f" {installed_conda_lock_version}"
        )


def check_conda_version():
    # Avoid issues with glibc (https://github.com/conda/conda-lock/issues/292)
    # or osx (https://github.com/conda/conda-lock/issues/408) virtual package.
    # The glibc one has been fixed in conda 23.1.0 and the osx has been fixed
    # in conda 23.7.0.
    conda_info_output = execute_command(["conda", "info", "--json"])

    conda_info = json.loads(conda_info_output)
    conda_version = Version(conda_info["conda_version"])

    if Version("22.9.0") < conda_version < Version("23.7"):
        raise RuntimeError(
            f"conda version should be <= 22.9.0 or >= 23.7 got: {conda_version}"
        )


@click.command()
@click.option(
    "--select-build",
    default="",
    help=(
        "Regex to restrict the builds we want to update environment and lock files. By"
        " default all the builds are selected."
    ),
)
@click.option(
    "--skip-build",
    default=None,
    help="Regex to skip some builds from the builds selected by --select-build",
)
<<<<<<< HEAD
def main(select_build, skip_build):
=======
@click.option(
    "-v",
    "--verbose",
    is_flag=True,
    help="Print commands executed by the script",
)
@click.option(
    "-vv",
    "--very-verbose",
    is_flag=True,
    help="Print output of commands executed by the script",
)
def main(verbose, very_verbose, select_build):
    if verbose:
        logger.setLevel(logging.DEBUG)
    if very_verbose:
        logger.setLevel(TRACE)
        handler.setLevel(TRACE)
>>>>>>> 4d6f1c87
    check_conda_lock_version()
    check_conda_version()
    filtered_conda_build_metadata_list = [
        each
        for each in conda_build_metadata_list
        if re.search(select_build, each["build_name"])
    ]
<<<<<<< HEAD
    if skip_build is not None:
        filtered_conda_build_metadata_list = [
            each
            for each in filtered_conda_build_metadata_list
            if not re.search(skip_build, each["build_name"])
        ]
    logger.info("Writing conda environments")
    write_all_conda_environments(filtered_conda_build_metadata_list)
    logger.info("Writing conda lock files")
    write_all_conda_lock_files(filtered_conda_build_metadata_list)
=======
    if filtered_conda_build_metadata_list:
        logger.info("# Writing conda environments")
        write_all_conda_environments(filtered_conda_build_metadata_list)
        logger.info("# Writing conda lock files")
        write_all_conda_lock_files(filtered_conda_build_metadata_list)
>>>>>>> 4d6f1c87

    filtered_pip_build_metadata_list = [
        each
        for each in pip_build_metadata_list
        if re.search(select_build, each["build_name"])
    ]
    if filtered_pip_build_metadata_list:
        logger.info("# Writing pip requirements")
        write_all_pip_requirements(filtered_pip_build_metadata_list)
        logger.info("# Writing pip lock files")
        write_all_pip_lock_files(filtered_pip_build_metadata_list)


if __name__ == "__main__":
    main()<|MERGE_RESOLUTION|>--- conflicted
+++ resolved
@@ -553,11 +553,7 @@
 
 def write_all_pip_lock_files(build_metadata_list):
     for build_metadata in build_metadata_list:
-<<<<<<< HEAD
-        logger.info(build_metadata["build_name"])
-=======
         logger.info(f"# Locking dependencies for {build_metadata['build_name']}")
->>>>>>> 4d6f1c87
         write_pip_lock_file(build_metadata)
 
 
@@ -605,9 +601,6 @@
     default=None,
     help="Regex to skip some builds from the builds selected by --select-build",
 )
-<<<<<<< HEAD
-def main(select_build, skip_build):
-=======
 @click.option(
     "-v",
     "--verbose",
@@ -620,13 +613,12 @@
     is_flag=True,
     help="Print output of commands executed by the script",
 )
-def main(verbose, very_verbose, select_build):
+def main(verbose, very_verbose, select_build, skip_build):
     if verbose:
         logger.setLevel(logging.DEBUG)
     if very_verbose:
         logger.setLevel(TRACE)
         handler.setLevel(TRACE)
->>>>>>> 4d6f1c87
     check_conda_lock_version()
     check_conda_version()
     filtered_conda_build_metadata_list = [
@@ -634,24 +626,18 @@
         for each in conda_build_metadata_list
         if re.search(select_build, each["build_name"])
     ]
-<<<<<<< HEAD
     if skip_build is not None:
         filtered_conda_build_metadata_list = [
             each
             for each in filtered_conda_build_metadata_list
             if not re.search(skip_build, each["build_name"])
         ]
-    logger.info("Writing conda environments")
-    write_all_conda_environments(filtered_conda_build_metadata_list)
-    logger.info("Writing conda lock files")
-    write_all_conda_lock_files(filtered_conda_build_metadata_list)
-=======
+
     if filtered_conda_build_metadata_list:
         logger.info("# Writing conda environments")
         write_all_conda_environments(filtered_conda_build_metadata_list)
         logger.info("# Writing conda lock files")
         write_all_conda_lock_files(filtered_conda_build_metadata_list)
->>>>>>> 4d6f1c87
 
     filtered_pip_build_metadata_list = [
         each
