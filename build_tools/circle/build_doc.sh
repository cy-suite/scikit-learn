#!/usr/bin/env bash
set -x
set -e

# Decide what kind of documentation build to run, and run it.
#
# If the last commit message has a "[doc skip]" marker, do not build
# the doc. On the contrary if a "[doc build]" marker is found, build the doc
# instead of relying on the subsequent rules.
#
# We always build the documentation for jobs that are not related to a specific
# PR (e.g. a merge to master or a maintenance branch).
#
# If this is a PR, do a full build if there are some files in this PR that are
# under the "doc/" or "examples/" folders, otherwise perform a quick build.
#
# If the inspection of the current commit fails for any reason, the default
# behavior is to quick build the documentation.

get_build_type() {
	if [ -z "$CIRCLE_SHA1" ]
	then
		echo SKIP: undefined CIRCLE_SHA1
		return
	fi
	commit_msg=$(git log --format=%B -n 1 $CIRCLE_SHA1)
	if [ -z "$commit_msg" ]
	then
		echo QUICK BUILD: failed to inspect commit $CIRCLE_SHA1
		return
	fi
	if [[ "$commit_msg" =~ \[doc\ skip\] ]]
	then
		echo SKIP: [doc skip] marker found
		return
	fi
	if [[ "$commit_msg" =~ \[doc\ quick\] ]]
	then
		echo QUICK: [doc quick] marker found
		return
	fi
	if [[ "$commit_msg" =~ \[doc\ build\] ]]
	then
		echo BUILD: [doc build] marker found
		return
	fi
	if [ -z "$CI_PULL_REQUEST" ]
	then
		echo BUILD: not a pull request
		return
	fi
	git_range="origin/master...$CIRCLE_SHA1"
	git fetch origin master >&2 || (echo QUICK BUILD: failed to get changed filenames for $git_range; return)
	filenames=$(git diff --name-only $git_range)
	if [ -z "$filenames" ]
	then
		echo QUICK BUILD: no changed filenames for $git_range
		return
	fi
	if echo "$filenames" | grep -q -e ^examples/
	then
		echo BUILD: detected examples/ filename modified in $git_range: $(echo "$filenames" | grep -e ^examples/ | head -n1)
		return
	fi
	echo QUICK BUILD: no examples/ filename modified in $git_range:
	echo "$filenames"
}

build_type=$(get_build_type)
if [[ "$build_type" =~ ^SKIP ]]
then
    exit 0
fi

if [[ "$CIRCLE_BRANCH" =~ ^master$|^[0-9]+\.[0-9]+\.X$ && -z "$CI_PULL_REQUEST" ]]
then
    # PDF linked into HTML
    MAKE_TARGET="dist LATEXMKOPTS=-halt-on-error"
elif [[ "$build_type" =~ ^QUICK ]]
then
	MAKE_TARGET=html-noplot
else
    MAKE_TARGET=html
fi

# Installing required system packages to support the rendering of math
# notation in the HTML documentation
sudo -E apt-get -yq update
sudo -E apt-get -yq remove texlive-binaries --purge
sudo -E apt-get -yq --no-install-suggests --no-install-recommends --force-yes \
    install dvipng texlive-latex-base texlive-latex-extra \
    texlive-latex-recommended texlive-latex-extra texlive-fonts-recommended\
    latexmk

# deactivate circleci virtualenv and setup a miniconda env instead
if [[ `type -t deactivate` ]]; then
  deactivate
fi

# Install dependencies with miniconda
wget https://repo.continuum.io/miniconda/Miniconda3-latest-Linux-x86_64.sh \
   -O miniconda.sh
chmod +x miniconda.sh && ./miniconda.sh -b -p $MINICONDA_PATH
export PATH="$MINICONDA_PATH/bin:$PATH"
conda update --yes --quiet conda

# Configure the conda environment and put it in the path using the
# provided versions
<<<<<<< HEAD
conda env create --name=$CONDA_ENV_NAME --file requirements/conda/default.yml --quiet
conda env update --name=$CONDA_ENV_NAME --file requirements/conda/docs.yml --quiet
conda install --name $CONDA_ENV_NAME --yes --quiet cython
source activate $CONDA_ENV_NAME
=======
conda create -n $CONDA_ENV_NAME --yes --quiet python="$PYTHON_VERSION" numpy scipy \
  cython pytest coverage matplotlib="$MATPLOTLIB_VERSION" sphinx=1.6.2 pillow

source activate testenv
pip install sphinx-gallery
# Use numpydoc master (for now)
pip install git+https://github.com/numpy/numpydoc
>>>>>>> 9cc59e70

# Build and install scikit-learn in dev mode
python setup.py develop

if [[ "$CIRCLE_BRANCH" =~ ^master$ && -z "$CI_PULL_REQUEST" ]]
then
    # List available documentation versions if on master
    python build_tools/circle/list_versions.py > doc/versions.rst
fi

# The pipefail is requested to propagate exit code
set -o pipefail && cd doc && make $MAKE_TARGET 2>&1 | tee ~/log.txt

cd -
set +o pipefail

affected_doc_paths() {
	files=$(git diff --name-only origin/master...$CIRCLE_SHA1)
	echo "$files" | grep ^doc/.*\.rst | sed 's/^doc\/\(.*\)\.rst$/\1.html/'
	echo "$files" | grep ^examples/.*.py | sed 's/^\(.*\)\.py$/auto_\1.html/'
	sklearn_files=$(echo "$files" | grep '^sklearn/')
	if [ -n "$sklearn_files" ]
	then
		grep -hlR -f<(echo "$sklearn_files" | sed 's/^/scikit-learn\/blob\/[a-z0-9]*\//') doc/_build/html/stable/modules/generated | cut -d/ -f5-
	fi
}

if [ -n "$CI_PULL_REQUEST" ]
then
	echo "The following documentation files may have been changed by PR #$CI_PULL_REQUEST:"
	affected=$(affected_doc_paths)
	echo "$affected"
	(
	echo '<html><body><ul>'
	echo "$affected" | sed 's|.*|<li><a href="&">&</a></li>|'
	echo '</ul></body></html>'
	) > 'doc/_build/html/stable/_changed.html'
fi<|MERGE_RESOLUTION|>--- conflicted
+++ resolved
@@ -106,12 +106,6 @@
 
 # Configure the conda environment and put it in the path using the
 # provided versions
-<<<<<<< HEAD
-conda env create --name=$CONDA_ENV_NAME --file requirements/conda/default.yml --quiet
-conda env update --name=$CONDA_ENV_NAME --file requirements/conda/docs.yml --quiet
-conda install --name $CONDA_ENV_NAME --yes --quiet cython
-source activate $CONDA_ENV_NAME
-=======
 conda create -n $CONDA_ENV_NAME --yes --quiet python="$PYTHON_VERSION" numpy scipy \
   cython pytest coverage matplotlib="$MATPLOTLIB_VERSION" sphinx=1.6.2 pillow
 
@@ -119,7 +113,6 @@
 pip install sphinx-gallery
 # Use numpydoc master (for now)
 pip install git+https://github.com/numpy/numpydoc
->>>>>>> 9cc59e70
 
 # Build and install scikit-learn in dev mode
 python setup.py develop
