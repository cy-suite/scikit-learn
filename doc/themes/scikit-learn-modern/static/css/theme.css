--- conflicted
+++ resolved
@@ -150,24 +150,6 @@
 /* details / summary */
 
 div.sk-page-content details {
-<<<<<<< HEAD
-  margin: 4ex 0pt;
-}
-
-div.sk-page-content summary.btn {
-  display: list-item;
-  padding: 6px 20px;
-  border: 1pt solid #999;
-}
-
-div.sk-page-content details div.card {
-  padding: 0pt .5ex;
-  margin: 1ex 0pt;
-  border: 1px solid #e9ecef;
-  border-left-width: .25rem;
-  border-radius: .25rem;
-  background: rgb(250, 252, 253)
-=======
     margin: 4ex 0pt;
 }
 
@@ -218,7 +200,6 @@
 
 div.sk-page-content summary:hover .tooltiptext {
   visibility: visible;
->>>>>>> 4a8b4f93
 }
 
 /* Button */
