--- conflicted
+++ resolved
@@ -169,17 +169,7 @@
         <li><strong>On-going development:</strong>
         <a href="https://scikit-learn.org/dev/whats_new.html"><strong>What's new</strong> (Changelog)</a>
         </li>
-<<<<<<< HEAD
-        <li><strong>March 2023.</strong> scikit-learn 1.2.2 is available for download (<a href="whats_new/v1.2.html#version-1-2-2">Changelog</a>).
-        </li>
-        <li><strong>January 2023.</strong> scikit-learn 1.2.1 is available for download (<a href="whats_new/v1.2.html#version-1-2-1">Changelog</a>).
-        </li>
-        <li><strong>December 2022.</strong> scikit-learn 1.2.0 is available for download (<a href="whats_new/v1.2.html#version-1-2-0">Changelog</a>).
-        </li>
-        <li><strong>October 2022.</strong> scikit-learn 1.1.3 is available for download (<a href="whats_new/v1.1.html#version-1-1-3">Changelog</a>).
-=======
         <li><strong>June 2023.</strong> scikit-learn 1.3.0 is available for download (<a href="whats_new/v1.3.html#version-1-3-0">Changelog</a>).
->>>>>>> 2ab1d81e
         </li>
         <li><strong>March 2023.</strong> scikit-learn 1.2.2 is available for download (<a href="whats_new/v1.2.html#version-1-2-2">Changelog</a>).
         </li>
