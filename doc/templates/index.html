--- conflicted
+++ resolved
@@ -206,42 +206,21 @@
       <div class="col-md-4">
         <h4 class="sk-landing-call-header">News</h4>
         <ul class="sk-landing-call-list list-unstyled">
-<<<<<<< HEAD
-          <li><strong>On-going development:</strong> scikit-learn 1.5 (<a href="whats_new/v1.5.html#version-1-5-0">Changelog</a>).</li>
-          <li><strong>February 2024.</strong> scikit-learn 1.4.1 is available for download (<a href="whats_new/v1.4.html#version-1-4-1">Changelog</a>).</li>
+          <li><strong>On-going development:</strong> <a href="whats_new/v1.5.html#version-1-5-0">scikit-learn 1.5 (Changelog)</a>.</li>
+          <li><strong>April 2024.</strong> scikit-learn 1.4.2 is available for download (<a href="whats_new/v1.4.html#version-1-4-2">Changelog</a>).</li>
+          <li><strong>February 2024.</strong> scikit-learn 1.4.1.post1 is available for download (<a href="whats_new/v1.4.html#version-1-4-1-post1">Changelog</a>).</li>
           <li><strong>January 2024.</strong> scikit-learn 1.4.0 is available for download (<a href="whats_new/v1.4.html#version-1-4-0">Changelog</a>).</li>
           <li><strong>October 2023.</strong> scikit-learn 1.3.2 is available for download (<a href="whats_new/v1.3.html#version-1-3-2">Changelog</a>).</li>
           <li><strong>September 2023.</strong> scikit-learn 1.3.1 is available for download (<a href="whats_new/v1.3.html#version-1-3-1">Changelog</a>).</li>
           <li><strong>June 2023.</strong> scikit-learn 1.3.0 is available for download (<a href="whats_new/v1.3.html#version-1-3-0">Changelog</a>).</li>
           <li><strong>All releases:</strong> <a href="https://scikit-learn.org/dev/whats_new.html"><strong>What's new</strong> (Changelog)</a>.</li>
-=======
-        <li><strong>On-going development:</strong>
-        <a href="whats_new/v1.5.html#version-1-5-0">scikit-learn 1.5 (Changelog)</a>
-        </li>
-        <li><strong>April 2024.</strong> scikit-learn 1.4.2 is available for download (<a href="whats_new/v1.4.html#version-1-4-2">Changelog</a>).
-        </li>
-        <li><strong>February 2024.</strong> scikit-learn 1.4.1.post1 is available for download (<a href="whats_new/v1.4.html#version-1-4-1-post1">Changelog</a>).
-        </li>
-        <li><strong>January 2024.</strong> scikit-learn 1.4.0 is available for download (<a href="whats_new/v1.4.html#version-1-4-0">Changelog</a>).
-        </li>
-        <li><strong>October 2023.</strong> scikit-learn 1.3.2 is available for download (<a href="whats_new/v1.3.html#version-1-3-2">Changelog</a>).
-        </li>
-	      <li><strong>September 2023.</strong> scikit-learn 1.3.1 is available for download (<a href="whats_new/v1.3.html#version-1-3-1">Changelog</a>).
-        </li>
-        <li><strong>June 2023.</strong> scikit-learn 1.3.0 is available for download (<a href="whats_new/v1.3.html#version-1-3-0">Changelog</a>).
-	      </li>
-        <li><strong>All releases:</strong>
-        <a href="https://scikit-learn.org/dev/whats_new.html"><strong>What's new</strong> (Changelog)</a>
-        </li>
->>>>>>> acd2d90e
         </ul>
       </div>
       <!-- Community -->
       <div class="col-md-4">
         <h4 class="sk-landing-call-header">Community</h4>
         <ul class="sk-landing-call-list list-unstyled">
-<<<<<<< HEAD
-          <li><strong>About us:</strong> See <a href="about.html#people">authors</a> and <a href="{{ contributing_link }}" {{ contributing_attrs }}>contributing</a></li>
+          <li><strong>About us:</strong> See <a href="about.html#the-people-behind-scikit-learn">people</a> and <a href="{{ contributing_link }}" {{ contributing_attrs }}>contributing</a></li>
           <li><strong>More Machine Learning:</strong> Find <a href="related_projects.html">related projects</a></li>
           <li><strong>Questions?</strong> See <a href="faq.html">FAQ</a>, <a href="support.html">support</a>, and <a href="https://stackoverflow.com/questions/tagged/scikit-learn">stackoverflow</a></li>
           <li><strong>Subscribe to the</strong> <a href="https://mail.python.org/mailman/listinfo/scikit-learn">mailing list</a></li>
@@ -257,25 +236,6 @@
           <li><strong>Mastodon:</strong> <a href="https://mastodon.social/@sklearn@fosstodon.org">@sklearn</a></li>
           <li><strong>Discord:</strong> <a href="https://discord.gg/h9qyrK8Jc8">@scikit-learn</a></li>
           <li>Communication on all channels should respect <a href="https://www.python.org/psf/conduct/">PSF's code of conduct.</a></li>
-=======
-        <li><strong>About us:</strong> See <a
-href="about.html#the-people-behind-scikit-learn">people</a> and <a href="{{ contributing_link }}" {{ contributing_attrs }}>contributing</a></li>
-        <li><strong>More Machine Learning:</strong> Find <a href="related_projects.html">related projects</a></li>
-        <li><strong>Questions?</strong> See <a href="faq.html">FAQ</a>, <a href="support.html">support</a>, and <a href="https://stackoverflow.com/questions/tagged/scikit-learn">stackoverflow</a></li>
-        <li><strong>Subscribe to the</strong> <a href="https://mail.python.org/mailman/listinfo/scikit-learn">mailing list</a></li>
-        <li><strong>Blog:</strong> <a href="https://blog.scikit-learn.org">blog.scikit-learn.org</a></li>
-        <li><strong>Logos & Branding:</strong> <a href="https://github.com/scikit-learn/scikit-learn/tree/main/doc/logos">logos and branding</a></li>
-        <li><strong>Calendar:</strong> <a href="https://blog.scikit-learn.org/calendar/">calendar</a></li>
-        <li><strong>Twitter:</strong> <a href="https://twitter.com/scikit_learn">@scikit_learn</a></li>
-        <li><strong>LinkedIn:</strong> <a href="https://www.linkedin.com/company/scikit-learn">linkedin/scikit-learn</a></li>
-        <li><strong>YouTube:</strong> <a href="https://www.youtube.com/channel/UCJosFjYm0ZYVUARxuOZqnnw/playlists">youtube.com/scikit-learn</a></li>
-        <li><strong>Facebook:</strong> <a href="https://www.facebook.com/scikitlearnofficial/">@scikitlearnofficial</a></li>
-        <li><strong>Instagram:</strong> <a href="https://www.instagram.com/scikitlearnofficial/">@scikitlearnofficial</a></li>
-        <li><strong>TikTok:</strong> <a href="https://www.tiktok.com/@scikit.learn">@scikit.learn</a></li>
-        <li><strong>Mastodon:</strong> <a href="https://mastodon.social/@sklearn@fosstodon.org">@sklearn</a></li>
-        <li><strong>Discord:</strong> <a href="https://discord.gg/h9qyrK8Jc8">@scikit-learn</a></li>
-        <li>Communication on all channels should respect <a href="https://www.python.org/psf/conduct/">PSF's code of conduct.</a></li>
->>>>>>> acd2d90e
         </ul>
         <p>
           <a class="btn sk-btn-orange mb-1" href="https://numfocus.org/donate-to-scikit-learn">Help us, <strong>donate!</strong></a>
