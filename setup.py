#! /usr/bin/env python
#
# Copyright (C) 2007-2009 Cournapeau David <cournape@gmail.com>
#               2010 Fabian Pedregosa <fabian.pedregosa@inria.fr>
# License: 3-clause BSD

import sys
import os
from os.path import join
import platform
import shutil

from setuptools import Command, Extension, setup
from setuptools.command.build_ext import build_ext

import traceback
import importlib

try:
    import builtins
except ImportError:
    # Python 2 compat: just to be able to declare that Python >=3.8 is needed.
    import __builtin__ as builtins

# This is a bit (!) hackish: we are setting a global variable so that the main
# sklearn __init__ can detect if it is being loaded by the setup routine, to
# avoid attempting to load components that aren't built yet.
# TODO: can this be simplified or removed since the switch to setuptools
# away from numpy.distutils?
builtins.__SKLEARN_SETUP__ = True


DISTNAME = "scikit-learn"
DESCRIPTION = "A set of python modules for machine learning and data mining"
with open("README.rst") as f:
    LONG_DESCRIPTION = f.read()
MAINTAINER = "Andreas Mueller"
MAINTAINER_EMAIL = "amueller@ais.uni-bonn.de"
URL = "http://scikit-learn.org"
DOWNLOAD_URL = "https://pypi.org/project/scikit-learn/#files"
LICENSE = "new BSD"
PROJECT_URLS = {
    "Bug Tracker": "https://github.com/scikit-learn/scikit-learn/issues",
    "Documentation": "https://scikit-learn.org/stable/documentation.html",
    "Source Code": "https://github.com/scikit-learn/scikit-learn",
}

# We can actually import a restricted version of sklearn that
# does not need the compiled code
import sklearn  # noqa
import sklearn._min_dependencies as min_deps  # noqa
from sklearn._build_utils import _check_cython_version  # noqa
from sklearn.externals._packaging.version import parse as parse_version  # noqa


VERSION = sklearn.__version__

# See: https://numpy.org/doc/stable/reference/c-api/deprecations.html
DEFINE_MACRO_NUMPY_C_API = (
    "NPY_NO_DEPRECATED_API",
    "NPY_1_7_API_VERSION",
)

# XXX: add new extensions to this list when they
# are not using the old NumPy C API (i.e. version 1.7)
# TODO: when Cython>=3.0 is used, make sure all Cython extensions
# use the newest NumPy C API by `#defining` `NPY_NO_DEPRECATED_API` to be
# `NPY_1_7_API_VERSION`, and remove this list.
# See: https://github.com/cython/cython/blob/1777f13461f971d064bd1644b02d92b350e6e7d1/docs/src/userguide/migrating_to_cy30.rst#numpy-c-api # noqa
USE_NEWEST_NUMPY_C_API = (
    "sklearn.__check_build._check_build",
    "sklearn._loss._loss",
    "sklearn.cluster._dbscan_inner",
    "sklearn.cluster._hierarchical_fast",
    "sklearn.cluster._k_means_common",
    "sklearn.cluster._k_means_lloyd",
    "sklearn.cluster._k_means_elkan",
    "sklearn.cluster._k_means_minibatch",
    "sklearn.datasets._svmlight_format_fast",
    "sklearn.decomposition._cdnmf_fast",
    "sklearn.ensemble._gradient_boosting",
    "sklearn.ensemble._hist_gradient_boosting._gradient_boosting",
    "sklearn.ensemble._hist_gradient_boosting.histogram",
    "sklearn.ensemble._hist_gradient_boosting.splitting",
    "sklearn.ensemble._hist_gradient_boosting._binning",
    "sklearn.ensemble._hist_gradient_boosting._predictor",
    "sklearn.ensemble._hist_gradient_boosting._bitset",
    "sklearn.ensemble._hist_gradient_boosting.common",
    "sklearn.ensemble._hist_gradient_boosting.utils",
    "sklearn.feature_extraction._hashing_fast",
    "sklearn.linear_model._sag_fast",
    "sklearn.linear_model._sgd_fast",
    "sklearn.manifold._barnes_hut_tsne",
    "sklearn.manifold._utils",
    "sklearn.metrics.cluster._expected_mutual_info_fast",
    "sklearn.metrics._pairwise_distances_reduction._datasets_pair",
    "sklearn.metrics._pairwise_distances_reduction._middle_term_computer",
    "sklearn.metrics._pairwise_distances_reduction._base",
    "sklearn.metrics._pairwise_distances_reduction._argkmin",
    "sklearn.metrics._pairwise_distances_reduction._radius_neighbors",
    "sklearn.metrics._pairwise_fast",
    "sklearn.neighbors._ball_tree",
    "sklearn.neighbors._kd_tree",
    "sklearn.neighbors._partition_nodes",
    "sklearn.neighbors._quad_tree",
    "sklearn.svm._liblinear",
    "sklearn.svm._libsvm",
    "sklearn.tree._splitter",
    "sklearn.tree._utils",
    "sklearn.tree._oblique_splitter",
    "sklearn.utils._cython_blas",
    "sklearn.utils._fast_dict",
    "sklearn.utils._openmp_helpers",
    "sklearn.utils._weight_vector",
    "sklearn.utils._random",
    "sklearn.utils._logistic_sigmoid",
    "sklearn.utils._readonly_array_wrapper",
    "sklearn.utils._typedefs",
    "sklearn.utils._heap",
    "sklearn.utils._sorting",
    "sklearn.utils._vector_sentinel",
    "sklearn.utils._isfinite",
    "sklearn.utils.murmurhash",
    "sklearn.svm._newrand",
    "sklearn._isotonic",
)


# Custom clean command to remove build artifacts


class CleanCommand(Command):
    description = "Remove build artifacts from the source tree"

    user_options = []

    def initialize_options(self):
        pass

    def finalize_options(self):
        pass

    def run(self):
        # Remove c files if we are not within a sdist package
        cwd = os.path.abspath(os.path.dirname(__file__))
        remove_c_files = not os.path.exists(os.path.join(cwd, "PKG-INFO"))
        if remove_c_files:
            print("Will remove generated .c files")
        if os.path.exists("build"):
            shutil.rmtree("build")
        for dirpath, dirnames, filenames in os.walk("sklearn"):
            for filename in filenames:
                if any(
                    filename.endswith(suffix)
                    for suffix in (".so", ".pyd", ".dll", ".pyc")
                ):
                    os.unlink(os.path.join(dirpath, filename))
                    continue
                extension = os.path.splitext(filename)[1]
                if remove_c_files and extension in [".c", ".cpp"]:
                    pyx_file = str.replace(filename, extension, ".pyx")
                    if os.path.exists(os.path.join(dirpath, pyx_file)):
                        os.unlink(os.path.join(dirpath, filename))
            for dirname in dirnames:
                if dirname == "__pycache__":
                    shutil.rmtree(os.path.join(dirpath, dirname))


# Custom build_ext command to set OpenMP compile flags depending on os and
# compiler. Also makes it possible to set the parallelism level via
# and environment variable (useful for the wheel building CI).
# build_ext has to be imported after setuptools


class build_ext_subclass(build_ext):
    def finalize_options(self):
        build_ext.finalize_options(self)
        if self.parallel is None:
            # Do not override self.parallel if already defined by
            # command-line flag (--parallel or -j)

            parallel = os.environ.get("SKLEARN_BUILD_PARALLEL")
            if parallel:
                self.parallel = int(parallel)
        if self.parallel:
            print("setting parallel=%d " % self.parallel)

    def build_extensions(self):
        from sklearn._build_utils.openmp_helpers import get_openmp_flag

        for ext in self.extensions:
            if ext.name in USE_NEWEST_NUMPY_C_API:
                print(f"Using newest NumPy C API for extension {ext.name}")
                ext.define_macros.append(DEFINE_MACRO_NUMPY_C_API)
            else:
                print(f"Using old NumPy C API (version 1.7) for extension {ext.name}")

        if sklearn._OPENMP_SUPPORTED:
            openmp_flag = get_openmp_flag(self.compiler)

            for e in self.extensions:
                e.extra_compile_args += openmp_flag
                e.extra_link_args += openmp_flag

        build_ext.build_extensions(self)

    def run(self):
        # Specifying `build_clib` allows running `python setup.py develop`
        # fully from a fresh clone.
        self.run_command("build_clib")
        build_ext.run(self)


cmdclass = {
    "clean": CleanCommand,
    "build_ext": build_ext_subclass,
}


def check_package_status(package, min_version):
    """
    Returns a dictionary containing a boolean specifying whether given package
    is up-to-date, along with the version string (empty string if
    not installed).
    """
    package_status = {}
    try:
        module = importlib.import_module(package)
        package_version = module.__version__
        package_status["up_to_date"] = parse_version(package_version) >= parse_version(
            min_version
        )
        package_status["version"] = package_version
    except ImportError:
        traceback.print_exc()
        package_status["up_to_date"] = False
        package_status["version"] = ""

    req_str = "scikit-learn requires {} >= {}.\n".format(package, min_version)

    instructions = (
        "Installation instructions are available on the "
        "scikit-learn website: "
        "http://scikit-learn.org/stable/install.html\n"
    )

    if package_status["up_to_date"] is False:
        if package_status["version"]:
            raise ImportError(
                "Your installation of {} {} is out-of-date.\n{}{}".format(
                    package, package_status["version"], req_str, instructions
                )
            )
        else:
            raise ImportError(
                "{} is not installed.\n{}{}".format(package, req_str, instructions)
            )


extension_config = {
    "__check_build": [
        {"sources": ["_check_build.pyx"]},
    ],
    "": [
        {"sources": ["_isotonic.pyx"], "include_np": True},
    ],
    "_loss": [
        {"sources": ["_loss.pyx.tp"], "include_np": True},
    ],
    "cluster": [
        {"sources": ["_dbscan_inner.pyx"], "language": "c++", "include_np": True},
        {"sources": ["_hierarchical_fast.pyx"], "language": "c++", "include_np": True},
        {"sources": ["_k_means_common.pyx"], "include_np": True},
        {"sources": ["_k_means_lloyd.pyx"], "include_np": True},
        {"sources": ["_k_means_elkan.pyx"], "include_np": True},
        {"sources": ["_k_means_minibatch.pyx"], "include_np": True},
    ],
    "datasets": [
        {
            "sources": ["_svmlight_format_fast.pyx"],
            "include_np": True,
            "compile_for_pypy": False,
        }
    ],
    "decomposition": [
        {"sources": ["_online_lda_fast.pyx"], "include_np": True},
        {"sources": ["_cdnmf_fast.pyx"], "include_np": True},
    ],
    "ensemble": [
        {"sources": ["_gradient_boosting.pyx"], "language": "c++", "include_np": True},
    ],
    "ensemble._hist_gradient_boosting": [
        {"sources": ["_gradient_boosting.pyx"], "language": "c++", "include_np": True},
        {"sources": ["histogram.pyx"], "include_np": True},
        {"sources": ["splitting.pyx"], "include_np": True},
        {"sources": ["_binning.pyx"], "include_np": True},
        {"sources": ["_predictor.pyx"], "include_np": True},
        {"sources": ["_bitset.pyx"], "include_np": True},
        {"sources": ["common.pyx"], "include_np": True},
        {"sources": ["utils.pyx"], "include_np": True},
    ],
    "feature_extraction": [
        {"sources": ["_hashing_fast.pyx"], "language": "c++", "include_np": True},
    ],
    "linear_model": [
        {"sources": ["_cd_fast.pyx"], "include_np": True},
        {"sources": ["_sgd_fast.pyx"], "include_np": True},
        {"sources": ["_sag_fast.pyx.tp"], "include_np": True},
    ],
    "manifold": [
        {"sources": ["_utils.pyx"], "include_np": True},
        {"sources": ["_barnes_hut_tsne.pyx"], "include_np": True},
    ],
    "metrics": [
        {"sources": ["_pairwise_fast.pyx"], "include_np": True},
        {
            "sources": ["_dist_metrics.pyx.tp", "_dist_metrics.pxd.tp"],
            "include_np": True,
        },
    ],
    "metrics.cluster": [
        {"sources": ["_expected_mutual_info_fast.pyx"], "include_np": True},
    ],
    "metrics._pairwise_distances_reduction": [
        {
            "sources": ["_datasets_pair.pyx.tp", "_datasets_pair.pxd.tp"],
            "language": "c++",
            "include_np": True,
            "extra_compile_args": ["-std=c++11"],
        },
        {
            "sources": ["_middle_term_computer.pyx.tp", "_middle_term_computer.pxd.tp"],
            "language": "c++",
            "include_np": True,
            "extra_compile_args": ["-std=c++11"],
        },
        {
            "sources": ["_base.pyx.tp", "_base.pxd.tp"],
            "language": "c++",
            "include_np": True,
            "extra_compile_args": ["-std=c++11"],
        },
        {
            "sources": ["_argkmin.pyx.tp", "_argkmin.pxd.tp"],
            "language": "c++",
            "include_np": True,
            "extra_compile_args": ["-std=c++11"],
        },
        {
            "sources": ["_radius_neighbors.pyx.tp", "_radius_neighbors.pxd.tp"],
            "language": "c++",
            "include_np": True,
            "extra_compile_args": ["-std=c++11"],
        },
    ],
    "preprocessing": [
        {"sources": ["_csr_polynomial_expansion.pyx"], "include_np": True},
    ],
    "neighbors": [
        {"sources": ["_ball_tree.pyx"], "include_np": True},
        {"sources": ["_kd_tree.pyx"], "include_np": True},
        {"sources": ["_partition_nodes.pyx"], "language": "c++", "include_np": True},
        {"sources": ["_quad_tree.pyx"], "language": "c++", "include_np": True},
    ],
    "svm": [
        {
            "sources": ["_newrand.pyx"],
            "include_np": True,
            "include_dirs": [join("src", "newrand")],
            "language": "c++",
            # Use C++11 random number generator fix
            "extra_compile_args": ["-std=c++11"],
        },
        {
            "sources": ["_libsvm.pyx"],
            "depends": [
                join("src", "libsvm", "libsvm_helper.c"),
                join("src", "libsvm", "libsvm_template.cpp"),
                join("src", "libsvm", "svm.cpp"),
                join("src", "libsvm", "svm.h"),
                join("src", "newrand", "newrand.h"),
            ],
            "include_dirs": [
                join("src", "libsvm"),
                join("src", "newrand"),
            ],
            "libraries": ["libsvm-skl"],
            "extra_link_args": ["-lstdc++"],
            "include_np": True,
        },
        {
            "sources": ["_liblinear.pyx"],
            "libraries": ["liblinear-skl"],
            "include_dirs": [
                join("src", "liblinear"),
                join("src", "newrand"),
                join("..", "utils"),
            ],
            "include_np": True,
            "depends": [
                join("src", "liblinear", "tron.h"),
                join("src", "liblinear", "linear.h"),
                join("src", "liblinear", "liblinear_helper.c"),
                join("src", "newrand", "newrand.h"),
            ],
            "extra_link_args": ["-lstdc++"],
        },
        {
            "sources": ["_libsvm_sparse.pyx"],
            "libraries": ["libsvm-skl"],
            "include_dirs": [
                join("src", "libsvm"),
                join("src", "newrand"),
            ],
            "include_np": True,
            "depends": [
                join("src", "libsvm", "svm.h"),
                join("src", "newrand", "newrand.h"),
                join("src", "libsvm", "libsvm_sparse_helper.c"),
            ],
            "extra_link_args": ["-lstdc++"],
        },
    ],
    "tree": [
<<<<<<< HEAD
        {"sources": ["_tree.pyx"], "language": "c++", "include_np": True},
        {"sources": ["_splitter.pyx"], "language": "c++",  "include_np": True},
        {"sources": ["_criterion.pyx"], "language": "c++", "include_np": True},
        {"sources": ["_utils.pyx"], "language": "c++", "include_np": True},
        {"sources": ["_oblique_tree.pyx"], "language": "c++", "include_np": True},
        {"sources": ["_oblique_splitter.pyx"], "language": "c++", "include_np": True},
=======
        {
            "sources": ["_tree.pyx"],
            "language": "c++",
            "include_np": True,
            "optimization_level": "O3",
        },
        {"sources": ["_splitter.pyx"], "include_np": True, "optimization_level": "O3"},
        {"sources": ["_criterion.pyx"], "include_np": True, "optimization_level": "O3"},
        {"sources": ["_utils.pyx"], "include_np": True, "optimization_level": "O3"},
>>>>>>> bc00bdce
    ],
    "utils": [
        {"sources": ["sparsefuncs_fast.pyx"], "include_np": True},
        {"sources": ["_cython_blas.pyx"]},
        {"sources": ["arrayfuncs.pyx"], "include_np": True},
        {
            "sources": ["murmurhash.pyx", join("src", "MurmurHash3.cpp")],
            "include_dirs": ["src"],
            "include_np": True,
        },
        {"sources": ["_fast_dict.pyx"], "language": "c++", "include_np": True},
        {"sources": ["_fast_dict.pyx"], "language": "c++", "include_np": True},
        {"sources": ["_openmp_helpers.pyx"]},
        {"sources": ["_seq_dataset.pyx.tp", "_seq_dataset.pxd.tp"], "include_np": True},
        {
            "sources": ["_weight_vector.pyx.tp", "_weight_vector.pxd.tp"],
            "include_np": True,
        },
        {"sources": ["_random.pyx"], "include_np": True},
        {"sources": ["_logistic_sigmoid.pyx"], "include_np": True},
        {"sources": ["_readonly_array_wrapper.pyx"], "include_np": True},
        {"sources": ["_typedefs.pyx"], "include_np": True},
        {"sources": ["_heap.pyx"], "include_np": True},
        {"sources": ["_sorting.pyx"], "include_np": True},
        {"sources": ["_vector_sentinel.pyx"], "language": "c++", "include_np": True},
        {"sources": ["_isfinite.pyx"]},
    ],
}

# Paths in `libraries` must be relative to the root directory because `libraries` is
# passed directly to `setup`
libraries = [
    (
        "libsvm-skl",
        {
            "sources": [
                join("sklearn", "svm", "src", "libsvm", "libsvm_template.cpp"),
            ],
            "depends": [
                join("sklearn", "svm", "src", "libsvm", "svm.cpp"),
                join("sklearn", "svm", "src", "libsvm", "svm.h"),
                join("sklearn", "svm", "src", "newrand", "newrand.h"),
            ],
            # Use C++11 to use the random number generator fix
            "extra_compiler_args": ["-std=c++11"],
            "extra_link_args": ["-lstdc++"],
        },
    ),
    (
        "liblinear-skl",
        {
            "sources": [
                join("sklearn", "svm", "src", "liblinear", "linear.cpp"),
                join("sklearn", "svm", "src", "liblinear", "tron.cpp"),
            ],
            "depends": [
                join("sklearn", "svm", "src", "liblinear", "linear.h"),
                join("sklearn", "svm", "src", "liblinear", "tron.h"),
                join("sklearn", "svm", "src", "newrand", "newrand.h"),
            ],
            # Use C++11 to use the random number generator fix
            "extra_compiler_args": ["-std=c++11"],
            "extra_link_args": ["-lstdc++"],
        },
    ),
]


def configure_extension_modules():
    # Skip cythonization as we do not want to include the generated
    # C/C++ files in the release tarballs as they are not necessarily
    # forward compatible with future versions of Python for instance.
    if "sdist" in sys.argv or "--help" in sys.argv:
        return []

    from sklearn._build_utils import cythonize_extensions
    from sklearn._build_utils import gen_from_templates
    import numpy

    is_pypy = platform.python_implementation() == "PyPy"
    np_include = numpy.get_include()
    default_optimization_level = "O2"

    if os.name == "posix":
        default_libraries = ["m"]
    else:
        default_libraries = []

    default_extra_compile_args = []
    build_with_debug_symbols = (
        os.environ.get("SKLEARN_BUILD_ENABLE_DEBUG_SYMBOLS", "0") != "0"
    )
    if os.name == "posix":
        if build_with_debug_symbols:
            default_extra_compile_args.append("-g")
        else:
            # Setting -g0 will strip symbols, reducing the binary size of extensions
            default_extra_compile_args.append("-g0")

    cython_exts = []
    for submodule, extensions in extension_config.items():
        submodule_parts = submodule.split(".")
        parent_dir = join("sklearn", *submodule_parts)
        for extension in extensions:
            if is_pypy and not extension.get("compile_for_pypy", True):
                continue

            # Generate files with Tempita
            tempita_sources = []
            sources = []
            for source in extension["sources"]:
                source = join(parent_dir, source)
                new_source_path, path_ext = os.path.splitext(source)

                if path_ext != ".tp":
                    sources.append(source)
                    continue

                # `source` is a Tempita file
                tempita_sources.append(source)

                # Do not include pxd files that were generated by tempita
                if os.path.splitext(new_source_path)[-1] == ".pxd":
                    continue
                sources.append(new_source_path)

            gen_from_templates(tempita_sources)

            # By convention, our extensions always use the name of the first source
            source_name = os.path.splitext(os.path.basename(sources[0]))[0]
            if submodule:
                name_parts = ["sklearn", submodule, source_name]
            else:
                name_parts = ["sklearn", source_name]
            name = ".".join(name_parts)

            # Make paths start from the root directory
            include_dirs = [
                join(parent_dir, include_dir)
                for include_dir in extension.get("include_dirs", [])
            ]
            if extension.get("include_np", False):
                include_dirs.append(np_include)

            depends = [
                join(parent_dir, depend) for depend in extension.get("depends", [])
            ]

            extra_compile_args = (
                extension.get("extra_compile_args", []) + default_extra_compile_args
            )
            optimization_level = extension.get(
                "optimization_level", default_optimization_level
            )
            if os.name == "posix":
                extra_compile_args.append(f"-{optimization_level}")
            else:
                extra_compile_args.append(f"/{optimization_level}")

            libraries_ext = extension.get("libraries", []) + default_libraries

            new_ext = Extension(
                name=name,
                sources=sources,
                language=extension.get("language", None),
                include_dirs=include_dirs,
                libraries=libraries_ext,
                depends=depends,
                extra_link_args=extension.get("extra_link_args", None),
                extra_compile_args=extra_compile_args,
            )
            cython_exts.append(new_ext)

    return cythonize_extensions(cython_exts)


def setup_package():
    python_requires = ">=3.8"
    required_python_version = (3, 8)

    metadata = dict(
        name=DISTNAME,
        maintainer=MAINTAINER,
        maintainer_email=MAINTAINER_EMAIL,
        description=DESCRIPTION,
        license=LICENSE,
        url=URL,
        download_url=DOWNLOAD_URL,
        project_urls=PROJECT_URLS,
        version=VERSION,
        long_description=LONG_DESCRIPTION,
        classifiers=[
            "Intended Audience :: Science/Research",
            "Intended Audience :: Developers",
            "License :: OSI Approved :: BSD License",
            "Programming Language :: C",
            "Programming Language :: Python",
            "Topic :: Software Development",
            "Topic :: Scientific/Engineering",
            "Development Status :: 5 - Production/Stable",
            "Operating System :: Microsoft :: Windows",
            "Operating System :: POSIX",
            "Operating System :: Unix",
            "Operating System :: MacOS",
            "Programming Language :: Python :: 3",
            "Programming Language :: Python :: 3.8",
            "Programming Language :: Python :: 3.9",
            "Programming Language :: Python :: 3.10",
            "Programming Language :: Python :: 3.11",
            "Programming Language :: Python :: Implementation :: CPython",
            "Programming Language :: Python :: Implementation :: PyPy",
        ],
        cmdclass=cmdclass,
        python_requires=python_requires,
        install_requires=min_deps.tag_to_packages["install"],
        package_data={"": ["*.csv", "*.gz", "*.txt", "*.pxd", "*.rst", "*.jpg"]},
        zip_safe=False,  # the package can run out of an .egg file
        extras_require={
            key: min_deps.tag_to_packages[key]
            for key in ["examples", "docs", "tests", "benchmark"]
        },
    )

    commands = [arg for arg in sys.argv[1:] if not arg.startswith("-")]
    if not all(
        command in ("egg_info", "dist_info", "clean", "check") for command in commands
    ):
        if sys.version_info < required_python_version:
            required_version = "%d.%d" % required_python_version
            raise RuntimeError(
                "Scikit-learn requires Python %s or later. The current"
                " Python version is %s installed in %s."
                % (required_version, platform.python_version(), sys.executable)
            )

        check_package_status("numpy", min_deps.NUMPY_MIN_VERSION)
        check_package_status("scipy", min_deps.SCIPY_MIN_VERSION)

        _check_cython_version()
        metadata["ext_modules"] = configure_extension_modules()
        metadata["libraries"] = libraries
    setup(**metadata)


if __name__ == "__main__":
    setup_package()<|MERGE_RESOLUTION|>--- conflicted
+++ resolved
@@ -422,14 +422,6 @@
         },
     ],
     "tree": [
-<<<<<<< HEAD
-        {"sources": ["_tree.pyx"], "language": "c++", "include_np": True},
-        {"sources": ["_splitter.pyx"], "language": "c++",  "include_np": True},
-        {"sources": ["_criterion.pyx"], "language": "c++", "include_np": True},
-        {"sources": ["_utils.pyx"], "language": "c++", "include_np": True},
-        {"sources": ["_oblique_tree.pyx"], "language": "c++", "include_np": True},
-        {"sources": ["_oblique_splitter.pyx"], "language": "c++", "include_np": True},
-=======
         {
             "sources": ["_tree.pyx"],
             "language": "c++",
@@ -439,7 +431,8 @@
         {"sources": ["_splitter.pyx"], "include_np": True, "optimization_level": "O3"},
         {"sources": ["_criterion.pyx"], "include_np": True, "optimization_level": "O3"},
         {"sources": ["_utils.pyx"], "include_np": True, "optimization_level": "O3"},
->>>>>>> bc00bdce
+        {"sources": ["_oblique_tree.pyx"], "language": "c++", "include_np": True},
+        {"sources": ["_oblique_splitter.pyx"], "language": "c++", "include_np": True},
     ],
     "utils": [
         {"sources": ["sparsefuncs_fast.pyx"], "include_np": True},
