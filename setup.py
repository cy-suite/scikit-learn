--- conflicted
+++ resolved
@@ -125,12 +125,8 @@
     "sklearn.utils._sorting",
     "sklearn.utils._typedefs",
     "sklearn.utils._vector_sentinel",
-<<<<<<< HEAD
     "sklearn.utils._isfinite",
-    "sklearn.utils.arrayfuncs",
-=======
     "sklearn.utils._weight_vector",
->>>>>>> 10427575
     "sklearn.utils.murmurhash",
 )
 
