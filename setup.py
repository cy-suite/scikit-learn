--- conflicted
+++ resolved
@@ -133,13 +133,6 @@
     return ['-fopenmp']
 
 
-<<<<<<< HEAD
-OPENMP_EXTENSIONS = ["sklearn.cluster._k_means_lloyd",
-                     "sklearn.cluster._k_means_elkan"]
-
-
-=======
->>>>>>> a62775e9
 # custom build_ext command to set OpenMP compile flags depending on os and
 # compiler
 # build_ext has to be imported after setuptools
