--- conflicted
+++ resolved
@@ -109,16 +109,6 @@
         return ['/openmp']
     elif sys.platform == "darwin" and ('icc' in compiler or 'icl' in compiler):
         return ['-openmp']
-<<<<<<< HEAD
-    elif sys.platform == "darwin" and 'openmp' in os.getenv('CC', ''):
-        # -fopenmp can't be passed as compile arg when using apple clang
-        return ['']
-    return ['-fopenmp']
-
-
-OPENMP_EXTENSIONS = ["sklearn.cluster._k_means_lloyd",
-                     "sklearn.cluster._k_means_elkan"]
-=======
     elif sys.platform == "darwin" and 'openmp' in os.getenv('CPPFLAGS', ''):
         # -fopenmp can't be passed as compile flag when using Apple-clang.
         # OpenMP support has to be enabled during preprocessing.
@@ -135,8 +125,8 @@
     return ['-fopenmp']
 
 
-OPENMP_EXTENSIONS = []
->>>>>>> 7307b569
+OPENMP_EXTENSIONS = ["sklearn.cluster._k_means_lloyd",
+                     "sklearn.cluster._k_means_elkan"]
 
 
 # custom build_ext command to set OpenMP compile flags depending on os and
