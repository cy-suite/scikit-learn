import re
from inspect import signature
import pkgutil
import inspect
import importlib
from typing import Optional

import pytest
from sklearn.utils import all_estimators
import sklearn

numpydoc_validation = pytest.importorskip("numpydoc.validate")

# List of modules ignored when checking for numpydoc validation.
DOCSTRING_IGNORE_LIST = [
    "LabelSpreading",
    "MultiTaskElasticNetCV",
<<<<<<< HEAD
    "OrthogonalMatchingPursuitCV",
=======
    "PassiveAggressiveRegressor",
>>>>>>> ee5fddc7
    "SpectralCoclustering",
    "SpectralEmbedding",
    "StackingRegressor",
]

FUNCTION_DOCSTRING_IGNORE_LIST = [
    "sklearn._config.config_context",
    "sklearn._config.get_config",
    "sklearn.base.clone",
    "sklearn.cluster._affinity_propagation.affinity_propagation",
    "sklearn.cluster._agglomerative.linkage_tree",
    "sklearn.cluster._kmeans.k_means",
    "sklearn.cluster._kmeans.kmeans_plusplus",
    "sklearn.cluster._mean_shift.estimate_bandwidth",
    "sklearn.cluster._mean_shift.get_bin_seeds",
    "sklearn.cluster._mean_shift.mean_shift",
    "sklearn.cluster._optics.cluster_optics_dbscan",
    "sklearn.cluster._optics.cluster_optics_xi",
    "sklearn.cluster._optics.compute_optics_graph",
    "sklearn.cluster._spectral.spectral_clustering",
    "sklearn.compose._column_transformer.make_column_transformer",
    "sklearn.covariance._empirical_covariance.empirical_covariance",
    "sklearn.covariance._empirical_covariance.log_likelihood",
    "sklearn.covariance._graph_lasso.graphical_lasso",
    "sklearn.covariance._robust_covariance.fast_mcd",
    "sklearn.covariance._shrunk_covariance.ledoit_wolf",
    "sklearn.covariance._shrunk_covariance.ledoit_wolf_shrinkage",
    "sklearn.covariance._shrunk_covariance.shrunk_covariance",
    "sklearn.datasets._base.get_data_home",
    "sklearn.datasets._base.load_boston",
    "sklearn.datasets._base.load_breast_cancer",
    "sklearn.datasets._base.load_diabetes",
    "sklearn.datasets._base.load_digits",
    "sklearn.datasets._base.load_files",
    "sklearn.datasets._base.load_iris",
    "sklearn.datasets._base.load_linnerud",
    "sklearn.datasets._base.load_sample_image",
    "sklearn.datasets._base.load_wine",
    "sklearn.datasets._california_housing.fetch_california_housing",
    "sklearn.datasets._covtype.fetch_covtype",
    "sklearn.datasets._kddcup99.fetch_kddcup99",
    "sklearn.datasets._lfw.fetch_lfw_pairs",
    "sklearn.datasets._lfw.fetch_lfw_people",
    "sklearn.datasets._olivetti_faces.fetch_olivetti_faces",
    "sklearn.datasets._openml.fetch_openml",
    "sklearn.datasets._rcv1.fetch_rcv1",
    "sklearn.datasets._samples_generator.make_biclusters",
    "sklearn.datasets._samples_generator.make_blobs",
    "sklearn.datasets._samples_generator.make_checkerboard",
    "sklearn.datasets._samples_generator.make_classification",
    "sklearn.datasets._samples_generator.make_gaussian_quantiles",
    "sklearn.datasets._samples_generator.make_hastie_10_2",
    "sklearn.datasets._samples_generator.make_multilabel_classification",
    "sklearn.datasets._samples_generator.make_regression",
    "sklearn.datasets._samples_generator.make_sparse_coded_signal",
    "sklearn.datasets._samples_generator.make_sparse_spd_matrix",
    "sklearn.datasets._samples_generator.make_spd_matrix",
    "sklearn.datasets._species_distributions.fetch_species_distributions",
    "sklearn.datasets._svmlight_format_io.dump_svmlight_file",
    "sklearn.datasets._svmlight_format_io.load_svmlight_file",
    "sklearn.datasets._svmlight_format_io.load_svmlight_files",
    "sklearn.datasets._twenty_newsgroups.fetch_20newsgroups",
    "sklearn.decomposition._dict_learning.dict_learning",
    "sklearn.decomposition._dict_learning.dict_learning_online",
    "sklearn.decomposition._dict_learning.sparse_encode",
    "sklearn.decomposition._fastica.fastica",
    "sklearn.decomposition._nmf.non_negative_factorization",
    "sklearn.externals._packaging.version.parse",
    "sklearn.feature_extraction.image.extract_patches_2d",
    "sklearn.feature_extraction.image.grid_to_graph",
    "sklearn.feature_extraction.image.img_to_graph",
    "sklearn.feature_extraction.text.strip_accents_ascii",
    "sklearn.feature_extraction.text.strip_accents_unicode",
    "sklearn.feature_extraction.text.strip_tags",
    "sklearn.feature_selection._univariate_selection.chi2",
    "sklearn.feature_selection._univariate_selection.f_oneway",
    "sklearn.feature_selection._univariate_selection.r_regression",
    "sklearn.inspection._partial_dependence.partial_dependence",
    "sklearn.inspection._plot.partial_dependence.plot_partial_dependence",
    "sklearn.isotonic.isotonic_regression",
    "sklearn.linear_model._least_angle.lars_path",
    "sklearn.linear_model._least_angle.lars_path_gram",
    "sklearn.linear_model._omp.orthogonal_mp",
    "sklearn.linear_model._omp.orthogonal_mp_gram",
    "sklearn.linear_model._ridge.ridge_regression",
    "sklearn.manifold._locally_linear.locally_linear_embedding",
    "sklearn.manifold._t_sne.trustworthiness",
    "sklearn.metrics._classification.accuracy_score",
    "sklearn.metrics._classification.balanced_accuracy_score",
    "sklearn.metrics._classification.brier_score_loss",
    "sklearn.metrics._classification.classification_report",
    "sklearn.metrics._classification.cohen_kappa_score",
    "sklearn.metrics._classification.confusion_matrix",
    "sklearn.metrics._classification.f1_score",
    "sklearn.metrics._classification.fbeta_score",
    "sklearn.metrics._classification.hamming_loss",
    "sklearn.metrics._classification.hinge_loss",
    "sklearn.metrics._classification.jaccard_score",
    "sklearn.metrics._classification.log_loss",
    "sklearn.metrics._classification.precision_recall_fscore_support",
    "sklearn.metrics._classification.precision_score",
    "sklearn.metrics._classification.recall_score",
    "sklearn.metrics._classification.zero_one_loss",
    "sklearn.metrics._plot.confusion_matrix.plot_confusion_matrix",
    "sklearn.metrics._plot.det_curve.plot_det_curve",
    "sklearn.metrics._plot.precision_recall_curve.plot_precision_recall_curve",
    "sklearn.metrics._plot.roc_curve.plot_roc_curve",
    "sklearn.metrics._ranking.auc",
    "sklearn.metrics._ranking.average_precision_score",
    "sklearn.metrics._ranking.coverage_error",
    "sklearn.metrics._ranking.dcg_score",
    "sklearn.metrics._ranking.label_ranking_average_precision_score",
    "sklearn.metrics._ranking.label_ranking_loss",
    "sklearn.metrics._ranking.ndcg_score",
    "sklearn.metrics._ranking.precision_recall_curve",
    "sklearn.metrics._ranking.roc_auc_score",
    "sklearn.metrics._ranking.roc_curve",
    "sklearn.metrics._ranking.top_k_accuracy_score",
    "sklearn.metrics._regression.max_error",
    "sklearn.metrics._regression.mean_absolute_error",
    "sklearn.metrics._regression.mean_pinball_loss",
    "sklearn.metrics._scorer.make_scorer",
    "sklearn.metrics.cluster._bicluster.consensus_score",
    "sklearn.metrics.cluster._supervised.adjusted_mutual_info_score",
    "sklearn.metrics.cluster._supervised.adjusted_rand_score",
    "sklearn.metrics.cluster._supervised.completeness_score",
    "sklearn.metrics.cluster._supervised.entropy",
    "sklearn.metrics.cluster._supervised.fowlkes_mallows_score",
    "sklearn.metrics.cluster._supervised.homogeneity_completeness_v_measure",
    "sklearn.metrics.cluster._supervised.homogeneity_score",
    "sklearn.metrics.cluster._supervised.mutual_info_score",
    "sklearn.metrics.cluster._supervised.normalized_mutual_info_score",
    "sklearn.metrics.cluster._supervised.pair_confusion_matrix",
    "sklearn.metrics.cluster._supervised.rand_score",
    "sklearn.metrics.cluster._supervised.v_measure_score",
    "sklearn.metrics.cluster._unsupervised.davies_bouldin_score",
    "sklearn.metrics.cluster._unsupervised.silhouette_samples",
    "sklearn.metrics.cluster._unsupervised.silhouette_score",
    "sklearn.metrics.pairwise.additive_chi2_kernel",
    "sklearn.metrics.pairwise.check_paired_arrays",
    "sklearn.metrics.pairwise.check_pairwise_arrays",
    "sklearn.metrics.pairwise.chi2_kernel",
    "sklearn.metrics.pairwise.cosine_distances",
    "sklearn.metrics.pairwise.cosine_similarity",
    "sklearn.metrics.pairwise.distance_metrics",
    "sklearn.metrics.pairwise.euclidean_distances",
    "sklearn.metrics.pairwise.haversine_distances",
    "sklearn.metrics.pairwise.kernel_metrics",
    "sklearn.metrics.pairwise.laplacian_kernel",
    "sklearn.metrics.pairwise.linear_kernel",
    "sklearn.metrics.pairwise.manhattan_distances",
    "sklearn.metrics.pairwise.nan_euclidean_distances",
    "sklearn.metrics.pairwise.paired_cosine_distances",
    "sklearn.metrics.pairwise.paired_distances",
    "sklearn.metrics.pairwise.paired_euclidean_distances",
    "sklearn.metrics.pairwise.paired_manhattan_distances",
    "sklearn.metrics.pairwise.pairwise_distances_argmin",
    "sklearn.metrics.pairwise.pairwise_distances_argmin_min",
    "sklearn.metrics.pairwise.pairwise_distances_chunked",
    "sklearn.metrics.pairwise.pairwise_kernels",
    "sklearn.metrics.pairwise.polynomial_kernel",
    "sklearn.metrics.pairwise.rbf_kernel",
    "sklearn.metrics.pairwise.sigmoid_kernel",
    "sklearn.model_selection._split.check_cv",
    "sklearn.model_selection._split.train_test_split",
    "sklearn.model_selection._validation.cross_val_predict",
    "sklearn.model_selection._validation.cross_val_score",
    "sklearn.model_selection._validation.cross_validate",
    "sklearn.model_selection._validation.learning_curve",
    "sklearn.model_selection._validation.permutation_test_score",
    "sklearn.model_selection._validation.validation_curve",
    "sklearn.neighbors._graph.kneighbors_graph",
    "sklearn.neighbors._graph.radius_neighbors_graph",
    "sklearn.pipeline.make_union",
    "sklearn.preprocessing._data.binarize",
    "sklearn.preprocessing._data.maxabs_scale",
    "sklearn.preprocessing._data.normalize",
    "sklearn.preprocessing._data.power_transform",
    "sklearn.preprocessing._data.quantile_transform",
    "sklearn.preprocessing._data.robust_scale",
    "sklearn.preprocessing._data.scale",
    "sklearn.preprocessing._label.label_binarize",
    "sklearn.random_projection.johnson_lindenstrauss_min_dim",
    "sklearn.svm._bounds.l1_min_c",
    "sklearn.tree._export.plot_tree",
    "sklearn.utils.axis0_safe_slice",
    "sklearn.utils.check_pandas_support",
    "sklearn.utils.extmath.cartesian",
    "sklearn.utils.extmath.density",
    "sklearn.utils.extmath.fast_logdet",
    "sklearn.utils.extmath.randomized_range_finder",
    "sklearn.utils.extmath.randomized_svd",
    "sklearn.utils.extmath.safe_sparse_dot",
    "sklearn.utils.extmath.squared_norm",
    "sklearn.utils.extmath.stable_cumsum",
    "sklearn.utils.extmath.svd_flip",
    "sklearn.utils.extmath.weighted_mode",
    "sklearn.utils.fixes.delayed",
    "sklearn.utils.fixes.linspace",
    # To be fixed in upstream issue:
    # https://github.com/joblib/threadpoolctl/issues/108
    "sklearn.utils.fixes.threadpool_info",
    "sklearn.utils.fixes.threadpool_limits",
    "sklearn.utils.gen_batches",
    "sklearn.utils.gen_even_slices",
    "sklearn.utils.get_chunk_n_rows",
    "sklearn.utils.graph.graph_shortest_path",
    "sklearn.utils.graph.single_source_shortest_path_length",
    "sklearn.utils.is_scalar_nan",
    "sklearn.utils.metaestimators.available_if",
    "sklearn.utils.metaestimators.if_delegate_has_method",
    "sklearn.utils.multiclass.check_classification_targets",
    "sklearn.utils.multiclass.class_distribution",
    "sklearn.utils.multiclass.type_of_target",
    "sklearn.utils.multiclass.unique_labels",
    "sklearn.utils.resample",
    "sklearn.utils.safe_mask",
    "sklearn.utils.safe_sqr",
    "sklearn.utils.shuffle",
    "sklearn.utils.sparsefuncs.count_nonzero",
    "sklearn.utils.sparsefuncs.csc_median_axis_0",
    "sklearn.utils.sparsefuncs.incr_mean_variance_axis",
    "sklearn.utils.sparsefuncs.inplace_swap_column",
    "sklearn.utils.sparsefuncs.inplace_swap_row",
    "sklearn.utils.sparsefuncs.inplace_swap_row_csc",
    "sklearn.utils.sparsefuncs.inplace_swap_row_csr",
    "sklearn.utils.sparsefuncs.mean_variance_axis",
    "sklearn.utils.sparsefuncs.min_max_axis",
    "sklearn.utils.tosequence",
    "sklearn.utils.validation.as_float_array",
    "sklearn.utils.validation.assert_all_finite",
    "sklearn.utils.validation.check_is_fitted",
    "sklearn.utils.validation.check_memory",
    "sklearn.utils.validation.check_random_state",
    "sklearn.utils.validation.column_or_1d",
    "sklearn.utils.validation.has_fit_parameter",
    "sklearn.utils.validation.indexable",
]
FUNCTION_DOCSTRING_IGNORE_LIST = set(FUNCTION_DOCSTRING_IGNORE_LIST)


def get_all_methods():
    estimators = all_estimators()
    for name, Estimator in estimators:
        if name.startswith("_"):
            # skip private classes
            continue
        methods = []
        for name in dir(Estimator):
            if name.startswith("_"):
                continue
            method_obj = getattr(Estimator, name)
            if hasattr(method_obj, "__call__") or isinstance(method_obj, property):
                methods.append(name)
        methods.append(None)

        for method in sorted(methods, key=lambda x: str(x)):
            yield Estimator, method


def _is_checked_function(item):
    if not inspect.isfunction(item):
        return False

    if item.__name__.startswith("_"):
        return False

    mod = item.__module__
    if not mod.startswith("sklearn.") or mod.endswith("estimator_checks"):
        return False

    return True


def get_all_functions_names():
    """Get all public functions define in the sklearn module"""
    modules_to_ignore = {
        "tests",
        "externals",
        "setup",
        "conftest",
        "experimental",
        "estimator_checks",
    }

    all_functions_names = set()
    for module_finder, module_name, ispkg in pkgutil.walk_packages(
        path=sklearn.__path__, prefix="sklearn."
    ):
        module_parts = module_name.split(".")
        if (
            any(part in modules_to_ignore for part in module_parts)
            or "._" in module_name
        ):
            continue

        module = importlib.import_module(module_name)
        functions = inspect.getmembers(module, _is_checked_function)
        for name, func in functions:
            full_name = f"{func.__module__}.{func.__name__}"
            all_functions_names.add(full_name)

    return sorted(all_functions_names)


def filter_errors(errors, method, Estimator=None):
    """
    Ignore some errors based on the method type.

    These rules are specific for scikit-learn."""
    for code, message in errors:
        # We ignore following error code,
        #  - RT02: The first line of the Returns section
        #    should contain only the type, ..
        #   (as we may need refer to the name of the returned
        #    object)
        #  - GL01: Docstring text (summary) should start in the line
        #    immediately after the opening quotes (not in the same line,
        #    or leaving a blank line in between)
        #  - GL02: If there's a blank line, it should be before the
        #    first line of the Returns section, not after (it allows to have
        #    short docstrings for properties).

        if code in ["RT02", "GL01", "GL02"]:
            continue

        # Ignore PR02: Unknown parameters for properties. We sometimes use
        # properties for ducktyping, i.e. SGDClassifier.predict_proba
        if code == "PR02" and Estimator is not None and method is not None:
            method_obj = getattr(Estimator, method)
            if isinstance(method_obj, property):
                continue

        # Following codes are only taken into account for the
        # top level class docstrings:
        #  - ES01: No extended summary found
        #  - SA01: See Also section not found
        #  - EX01: No examples section found

        if method is not None and code in ["EX01", "SA01", "ES01"]:
            continue
        yield code, message


def repr_errors(res, estimator=None, method: Optional[str] = None) -> str:
    """Pretty print original docstring and the obtained errors

    Parameters
    ----------
    res : dict
        result of numpydoc.validate.validate
    estimator : {estimator, None}
        estimator object or None
    method : str
        if estimator is not None, either the method name or None.

    Returns
    -------
    str
       String representation of the error.
    """
    if method is None:
        if hasattr(estimator, "__init__"):
            method = "__init__"
        elif estimator is None:
            raise ValueError("At least one of estimator, method should be provided")
        else:
            raise NotImplementedError

    if estimator is not None:
        obj = getattr(estimator, method)
        try:
            obj_signature = signature(obj)
        except TypeError:
            # In particular we can't parse the signature of properties
            obj_signature = (
                "\nParsing of the method signature failed, "
                "possibly because this is a property."
            )

        obj_name = estimator.__name__ + "." + method
    else:
        obj_signature = ""
        obj_name = method

    msg = "\n\n" + "\n\n".join(
        [
            str(res["file"]),
            obj_name + str(obj_signature),
            res["docstring"],
            "# Errors",
            "\n".join(
                " - {}: {}".format(code, message) for code, message in res["errors"]
            ),
        ]
    )
    return msg


@pytest.mark.parametrize("function_name", get_all_functions_names())
def test_function_docstring(function_name, request):
    """Check function docstrings using numpydoc."""
    if function_name in FUNCTION_DOCSTRING_IGNORE_LIST:
        request.applymarker(
            pytest.mark.xfail(run=False, reason="TODO pass numpydoc validation")
        )

    res = numpydoc_validation.validate(function_name)

    res["errors"] = list(filter_errors(res["errors"], method="function"))

    if res["errors"]:
        msg = repr_errors(res, method=f"Tested function: {function_name}")

        raise ValueError(msg)


@pytest.mark.parametrize("Estimator, method", get_all_methods())
def test_docstring(Estimator, method, request):
    base_import_path = Estimator.__module__
    import_path = [base_import_path, Estimator.__name__]
    if method is not None:
        import_path.append(method)

    import_path = ".".join(import_path)

    if Estimator.__name__ in DOCSTRING_IGNORE_LIST:
        request.applymarker(
            pytest.mark.xfail(run=False, reason="TODO pass numpydoc validation")
        )

    res = numpydoc_validation.validate(import_path)

    res["errors"] = list(filter_errors(res["errors"], method, Estimator=Estimator))

    if res["errors"]:
        msg = repr_errors(res, Estimator, method)

        raise ValueError(msg)


if __name__ == "__main__":
    import sys
    import argparse

    parser = argparse.ArgumentParser(description="Validate docstring with numpydoc.")
    parser.add_argument("import_path", help="Import path to validate")

    args = parser.parse_args()

    res = numpydoc_validation.validate(args.import_path)

    import_path_sections = args.import_path.split(".")
    # When applied to classes, detect class method. For functions
    # method = None.
    # TODO: this detection can be improved. Currently we assume that we have
    # class # methods if the second path element before last is in camel case.
    if len(import_path_sections) >= 2 and re.match(
        r"(?:[A-Z][a-z]*)+", import_path_sections[-2]
    ):
        method = import_path_sections[-1]
    else:
        method = None

    res["errors"] = list(filter_errors(res["errors"], method))

    if res["errors"]:
        msg = repr_errors(res, method=args.import_path)

        print(msg)
        sys.exit(1)
    else:
        print("All docstring checks passed for {}!".format(args.import_path))<|MERGE_RESOLUTION|>--- conflicted
+++ resolved
@@ -15,11 +15,6 @@
 DOCSTRING_IGNORE_LIST = [
     "LabelSpreading",
     "MultiTaskElasticNetCV",
-<<<<<<< HEAD
-    "OrthogonalMatchingPursuitCV",
-=======
-    "PassiveAggressiveRegressor",
->>>>>>> ee5fddc7
     "SpectralCoclustering",
     "SpectralEmbedding",
     "StackingRegressor",
