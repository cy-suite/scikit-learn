import re
from inspect import signature
from typing import Optional

import pytest
from sklearn.utils import all_estimators

numpydoc_validation = pytest.importorskip("numpydoc.validate")

# List of modules ignored when checking for numpydoc validation.
DOCSTRING_IGNORE_LIST = [
    "AgglomerativeClustering",
    "BernoulliRBM",
    "Birch",
    "CalibratedClassifierCV",
    "ClassifierChain",
    "ColumnTransformer",
    "DecisionTreeRegressor",
    "DictVectorizer",
    "DictionaryLearning",
    "DummyClassifier",
    "ElasticNetCV",
    "ExtraTreeRegressor",
    "FactorAnalysis",
    "FeatureAgglomeration",
    "FeatureHasher",
    "FeatureUnion",
    "FunctionTransformer",
    "GammaRegressor",
    "GaussianMixture",
    "GaussianProcessRegressor",
    "GaussianRandomProjection",
<<<<<<< HEAD
    "GradientBoostingClassifier",
=======
    "GradientBoostingRegressor",
>>>>>>> cd2f0156
    "GridSearchCV",
    "HalvingGridSearchCV",
    "HalvingRandomSearchCV",
    "HashingVectorizer",
    "HistGradientBoostingClassifier",
    "HistGradientBoostingRegressor",
    "HuberRegressor",
    "IncrementalPCA",
    "Isomap",
    "IterativeImputer",
    "KBinsDiscretizer",
    "KNNImputer",
    "KNeighborsTransformer",
    "KernelCenterer",
    "KernelDensity",
    "KernelPCA",
    "KernelRidge",
    "LabelBinarizer",
    "LabelPropagation",
    "LabelSpreading",
    "LinearSVR",
    "LocalOutlierFactor",
    "LocallyLinearEmbedding",
    "MDS",
    "MeanShift",
    "MiniBatchDictionaryLearning",
    "MiniBatchKMeans",
    "MiniBatchSparsePCA",
    "MissingIndicator",
    "MultiLabelBinarizer",
    "MultiOutputClassifier",
    "MultiOutputRegressor",
    "MultiTaskElasticNet",
    "MultiTaskElasticNetCV",
    "MultiTaskLasso",
    "MultiTaskLassoCV",
    "NMF",
    "NearestCentroid",
    "NeighborhoodComponentsAnalysis",
    "Normalizer",
    "Nystroem",
    "OPTICS",
    "OneVsOneClassifier",
    "OneVsRestClassifier",
    "OrdinalEncoder",
    "OrthogonalMatchingPursuit",
    "OrthogonalMatchingPursuitCV",
    "OutputCodeClassifier",
    "PLSCanonical",
    "PLSRegression",
    "PLSSVD",
    "PassiveAggressiveClassifier",
    "PassiveAggressiveRegressor",
    "PatchExtractor",
    "Pipeline",
    "PolynomialCountSketch",
    "PolynomialFeatures",
    "PowerTransformer",
    "QuadraticDiscriminantAnalysis",
    "QuantileRegressor",
    "QuantileTransformer",
    "RANSACRegressor",
    "RBFSampler",
    "RFE",
    "RadiusNeighborsClassifier",
    "RadiusNeighborsTransformer",
    "RandomizedSearchCV",
    "RegressorChain",
    "RidgeClassifier",
    "RidgeClassifierCV",
    "RobustScaler",
    "SGDOneClassSVM",
    "SGDRegressor",
    "SVR",
    "SelectFdr",
    "SelectFpr",
    "SelectFromModel",
    "SelectFwe",
    "SelectKBest",
    "SelectPercentile",
    "SelfTrainingClassifier",
    "SequentialFeatureSelector",
    "SimpleImputer",
    "SkewedChi2Sampler",
    "SparseCoder",
    "SparseRandomProjection",
    "SpectralBiclustering",
    "SpectralClustering",
    "SpectralCoclustering",
    "SpectralEmbedding",
    "SplineTransformer",
    "StackingClassifier",
    "StackingRegressor",
    "TheilSenRegressor",
    "TransformedTargetRegressor",
    "TruncatedSVD",
    "TweedieRegressor",
    "VarianceThreshold",
    "VotingClassifier",
]


def get_all_methods():
    estimators = all_estimators()
    for name, Estimator in estimators:
        if name.startswith("_"):
            # skip private classes
            continue
        methods = []
        for name in dir(Estimator):
            if name.startswith("_"):
                continue
            method_obj = getattr(Estimator, name)
            if hasattr(method_obj, "__call__") or isinstance(method_obj, property):
                methods.append(name)
        methods.append(None)

        for method in sorted(methods, key=lambda x: str(x)):
            yield Estimator, method


def filter_errors(errors, method, Estimator=None):
    """
    Ignore some errors based on the method type.

    These rules are specific for scikit-learn."""
    for code, message in errors:
        # We ignore following error code,
        #  - RT02: The first line of the Returns section
        #    should contain only the type, ..
        #   (as we may need refer to the name of the returned
        #    object)
        #  - GL01: Docstring text (summary) should start in the line
        #    immediately after the opening quotes (not in the same line,
        #    or leaving a blank line in between)
        #  - GL02: If there's a blank line, it should be before the
        #    first line of the Returns section, not after (it allows to have
        #    short docstrings for properties).

        if code in ["RT02", "GL01", "GL02"]:
            continue

        # Ignore PR02: Unknown parameters for properties. We sometimes use
        # properties for ducktyping, i.e. SGDClassifier.predict_proba
        if code == "PR02" and Estimator is not None and method is not None:
            method_obj = getattr(Estimator, method)
            if isinstance(method_obj, property):
                continue

        # Following codes are only taken into account for the
        # top level class docstrings:
        #  - ES01: No extended summary found
        #  - SA01: See Also section not found
        #  - EX01: No examples section found

        if method is not None and code in ["EX01", "SA01", "ES01"]:
            continue
        yield code, message


def repr_errors(res, estimator=None, method: Optional[str] = None) -> str:
    """Pretty print original docstring and the obtained errors

    Parameters
    ----------
    res : dict
        result of numpydoc.validate.validate
    estimator : {estimator, None}
        estimator object or None
    method : str
        if estimator is not None, either the method name or None.

    Returns
    -------
    str
       String representation of the error.
    """
    if method is None:
        if hasattr(estimator, "__init__"):
            method = "__init__"
        elif estimator is None:
            raise ValueError("At least one of estimator, method should be provided")
        else:
            raise NotImplementedError

    if estimator is not None:
        obj = getattr(estimator, method)
        try:
            obj_signature = signature(obj)
        except TypeError:
            # In particular we can't parse the signature of properties
            obj_signature = (
                "\nParsing of the method signature failed, "
                "possibly because this is a property."
            )

        obj_name = estimator.__name__ + "." + method
    else:
        obj_signature = ""
        obj_name = method

    msg = "\n\n" + "\n\n".join(
        [
            str(res["file"]),
            obj_name + str(obj_signature),
            res["docstring"],
            "# Errors",
            "\n".join(
                " - {}: {}".format(code, message) for code, message in res["errors"]
            ),
        ]
    )
    return msg


@pytest.mark.parametrize("Estimator, method", get_all_methods())
def test_docstring(Estimator, method, request):
    base_import_path = Estimator.__module__
    import_path = [base_import_path, Estimator.__name__]
    if method is not None:
        import_path.append(method)

    import_path = ".".join(import_path)

    if Estimator.__name__ in DOCSTRING_IGNORE_LIST:
        request.applymarker(
            pytest.mark.xfail(run=False, reason="TODO pass numpydoc validation")
        )

    res = numpydoc_validation.validate(import_path)

    res["errors"] = list(filter_errors(res["errors"], method, Estimator=Estimator))

    if res["errors"]:
        msg = repr_errors(res, Estimator, method)

        raise ValueError(msg)


if __name__ == "__main__":
    import sys
    import argparse

    parser = argparse.ArgumentParser(description="Validate docstring with numpydoc.")
    parser.add_argument("import_path", help="Import path to validate")

    args = parser.parse_args()

    res = numpydoc_validation.validate(args.import_path)

    import_path_sections = args.import_path.split(".")
    # When applied to classes, detect class method. For functions
    # method = None.
    # TODO: this detection can be improved. Currently we assume that we have
    # class # methods if the second path element before last is in camel case.
    if len(import_path_sections) >= 2 and re.match(
        r"(?:[A-Z][a-z]*)+", import_path_sections[-2]
    ):
        method = import_path_sections[-1]
    else:
        method = None

    res["errors"] = list(filter_errors(res["errors"], method))

    if res["errors"]:
        msg = repr_errors(res, method=args.import_path)

        print(msg)
        sys.exit(1)
    else:
        print("All docstring checks passed for {}!".format(args.import_path))<|MERGE_RESOLUTION|>--- conflicted
+++ resolved
@@ -30,11 +30,6 @@
     "GaussianMixture",
     "GaussianProcessRegressor",
     "GaussianRandomProjection",
-<<<<<<< HEAD
-    "GradientBoostingClassifier",
-=======
-    "GradientBoostingRegressor",
->>>>>>> cd2f0156
     "GridSearchCV",
     "HalvingGridSearchCV",
     "HalvingRandomSearchCV",
