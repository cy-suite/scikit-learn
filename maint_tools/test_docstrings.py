--- conflicted
+++ resolved
@@ -9,11 +9,7 @@
 
 # List of modules ignored when checking for numpydoc validation.
 DOCSTRING_IGNORE_LIST = [
-<<<<<<< HEAD
-    #"AdditiveChi2Sampler",
     "AffinityPropagation",
-=======
->>>>>>> 5088a402
     "AgglomerativeClustering",
     "Birch",
     "CalibratedClassifierCV",
