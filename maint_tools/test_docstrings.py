import re
from inspect import signature
from typing import Optional

import pytest
from sklearn.utils import all_estimators

numpydoc_validation = pytest.importorskip("numpydoc.validate")

# List of modules ignored when checking for numpydoc validation.
DOCSTRING_IGNORE_LIST = [
    "HashingVectorizer",
    "HuberRegressor",
    "IterativeImputer",
    "KNNImputer",
    "LabelPropagation",
    "LabelSpreading",
    "LocalOutlierFactor",
    "LocallyLinearEmbedding",
<<<<<<< HEAD
    "MDS",
=======
    "MeanShift",
>>>>>>> d69e7596
    "MiniBatchKMeans",
    "MissingIndicator",
    "MultiLabelBinarizer",
    "MultiTaskElasticNet",
    "MultiTaskElasticNetCV",
    "MultiTaskLasso",
    "MultiTaskLassoCV",
    "NearestCentroid",
    "NeighborhoodComponentsAnalysis",
    "Normalizer",
    "OrthogonalMatchingPursuit",
    "OrthogonalMatchingPursuitCV",
    "OutputCodeClassifier",
    "PLSCanonical",
    "PLSRegression",
    "PLSSVD",
    "PassiveAggressiveClassifier",
    "PassiveAggressiveRegressor",
    "PatchExtractor",
    "PolynomialFeatures",
    "QuadraticDiscriminantAnalysis",
    "QuantileRegressor",
    "QuantileTransformer",
    "RANSACRegressor",
    "RandomizedSearchCV",
    "RobustScaler",
    "SGDOneClassSVM",
    "SGDRegressor",
    "SelfTrainingClassifier",
    "SimpleImputer",
    "SparseRandomProjection",
    "SpectralBiclustering",
    "SpectralClustering",
    "SpectralCoclustering",
    "SpectralEmbedding",
    "SplineTransformer",
    "StackingClassifier",
    "StackingRegressor",
    "TheilSenRegressor",
    "TransformedTargetRegressor",
    "TweedieRegressor",
]


def get_all_methods():
    estimators = all_estimators()
    for name, Estimator in estimators:
        if name.startswith("_"):
            # skip private classes
            continue
        methods = []
        for name in dir(Estimator):
            if name.startswith("_"):
                continue
            method_obj = getattr(Estimator, name)
            if hasattr(method_obj, "__call__") or isinstance(method_obj, property):
                methods.append(name)
        methods.append(None)

        for method in sorted(methods, key=lambda x: str(x)):
            yield Estimator, method


def filter_errors(errors, method, Estimator=None):
    """
    Ignore some errors based on the method type.

    These rules are specific for scikit-learn."""
    for code, message in errors:
        # We ignore following error code,
        #  - RT02: The first line of the Returns section
        #    should contain only the type, ..
        #   (as we may need refer to the name of the returned
        #    object)
        #  - GL01: Docstring text (summary) should start in the line
        #    immediately after the opening quotes (not in the same line,
        #    or leaving a blank line in between)
        #  - GL02: If there's a blank line, it should be before the
        #    first line of the Returns section, not after (it allows to have
        #    short docstrings for properties).

        if code in ["RT02", "GL01", "GL02"]:
            continue

        # Ignore PR02: Unknown parameters for properties. We sometimes use
        # properties for ducktyping, i.e. SGDClassifier.predict_proba
        if code == "PR02" and Estimator is not None and method is not None:
            method_obj = getattr(Estimator, method)
            if isinstance(method_obj, property):
                continue

        # Following codes are only taken into account for the
        # top level class docstrings:
        #  - ES01: No extended summary found
        #  - SA01: See Also section not found
        #  - EX01: No examples section found

        if method is not None and code in ["EX01", "SA01", "ES01"]:
            continue
        yield code, message


def repr_errors(res, estimator=None, method: Optional[str] = None) -> str:
    """Pretty print original docstring and the obtained errors

    Parameters
    ----------
    res : dict
        result of numpydoc.validate.validate
    estimator : {estimator, None}
        estimator object or None
    method : str
        if estimator is not None, either the method name or None.

    Returns
    -------
    str
       String representation of the error.
    """
    if method is None:
        if hasattr(estimator, "__init__"):
            method = "__init__"
        elif estimator is None:
            raise ValueError("At least one of estimator, method should be provided")
        else:
            raise NotImplementedError

    if estimator is not None:
        obj = getattr(estimator, method)
        try:
            obj_signature = signature(obj)
        except TypeError:
            # In particular we can't parse the signature of properties
            obj_signature = (
                "\nParsing of the method signature failed, "
                "possibly because this is a property."
            )

        obj_name = estimator.__name__ + "." + method
    else:
        obj_signature = ""
        obj_name = method

    msg = "\n\n" + "\n\n".join(
        [
            str(res["file"]),
            obj_name + str(obj_signature),
            res["docstring"],
            "# Errors",
            "\n".join(
                " - {}: {}".format(code, message) for code, message in res["errors"]
            ),
        ]
    )
    return msg


@pytest.mark.parametrize("Estimator, method", get_all_methods())
def test_docstring(Estimator, method, request):
    base_import_path = Estimator.__module__
    import_path = [base_import_path, Estimator.__name__]
    if method is not None:
        import_path.append(method)

    import_path = ".".join(import_path)

    if Estimator.__name__ in DOCSTRING_IGNORE_LIST:
        request.applymarker(
            pytest.mark.xfail(run=False, reason="TODO pass numpydoc validation")
        )

    res = numpydoc_validation.validate(import_path)

    res["errors"] = list(filter_errors(res["errors"], method, Estimator=Estimator))

    if res["errors"]:
        msg = repr_errors(res, Estimator, method)

        raise ValueError(msg)


if __name__ == "__main__":
    import sys
    import argparse

    parser = argparse.ArgumentParser(description="Validate docstring with numpydoc.")
    parser.add_argument("import_path", help="Import path to validate")

    args = parser.parse_args()

    res = numpydoc_validation.validate(args.import_path)

    import_path_sections = args.import_path.split(".")
    # When applied to classes, detect class method. For functions
    # method = None.
    # TODO: this detection can be improved. Currently we assume that we have
    # class # methods if the second path element before last is in camel case.
    if len(import_path_sections) >= 2 and re.match(
        r"(?:[A-Z][a-z]*)+", import_path_sections[-2]
    ):
        method = import_path_sections[-1]
    else:
        method = None

    res["errors"] = list(filter_errors(res["errors"], method))

    if res["errors"]:
        msg = repr_errors(res, method=args.import_path)

        print(msg)
        sys.exit(1)
    else:
        print("All docstring checks passed for {}!".format(args.import_path))<|MERGE_RESOLUTION|>--- conflicted
+++ resolved
@@ -17,11 +17,6 @@
     "LabelSpreading",
     "LocalOutlierFactor",
     "LocallyLinearEmbedding",
-<<<<<<< HEAD
-    "MDS",
-=======
-    "MeanShift",
->>>>>>> d69e7596
     "MiniBatchKMeans",
     "MissingIndicator",
     "MultiLabelBinarizer",
