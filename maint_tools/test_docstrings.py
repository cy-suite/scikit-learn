import re
from inspect import signature
import pkgutil
import inspect
import importlib
from typing import Optional

import pytest
from sklearn.utils import all_estimators
import sklearn

numpydoc_validation = pytest.importorskip("numpydoc.validate")

# List of modules ignored when checking for numpydoc validation.
DOCSTRING_IGNORE_LIST = [
<<<<<<< HEAD
    "LabelSpreading",
    "MultiTaskElasticNetCV",
    "OrthogonalMatchingPursuitCV",
    "PassiveAggressiveRegressor",
    "SpectralEmbedding",
=======
    "SpectralCoclustering",
>>>>>>> 6f720c5e
    "StackingRegressor",
]

FUNCTION_DOCSTRING_IGNORE_LIST = [
    "sklearn._config.config_context",
    "sklearn._config.get_config",
    "sklearn.base.clone",
    "sklearn.cluster._affinity_propagation.affinity_propagation",
    "sklearn.cluster._kmeans.kmeans_plusplus",
    "sklearn.cluster._mean_shift.estimate_bandwidth",
    "sklearn.cluster._mean_shift.get_bin_seeds",
    "sklearn.cluster._mean_shift.mean_shift",
    "sklearn.cluster._optics.cluster_optics_xi",
    "sklearn.cluster._optics.compute_optics_graph",
    "sklearn.cluster._spectral.spectral_clustering",
    "sklearn.compose._column_transformer.make_column_transformer",
    "sklearn.covariance._empirical_covariance.empirical_covariance",
    "sklearn.covariance._empirical_covariance.log_likelihood",
    "sklearn.covariance._graph_lasso.graphical_lasso",
    "sklearn.covariance._robust_covariance.fast_mcd",
    "sklearn.covariance._shrunk_covariance.ledoit_wolf",
    "sklearn.covariance._shrunk_covariance.ledoit_wolf_shrinkage",
    "sklearn.covariance._shrunk_covariance.shrunk_covariance",
    "sklearn.datasets._base.get_data_home",
    "sklearn.datasets._base.load_boston",
    "sklearn.datasets._base.load_breast_cancer",
    "sklearn.datasets._base.load_diabetes",
    "sklearn.datasets._base.load_digits",
    "sklearn.datasets._base.load_files",
    "sklearn.datasets._base.load_iris",
    "sklearn.datasets._base.load_linnerud",
    "sklearn.datasets._base.load_sample_image",
    "sklearn.datasets._base.load_wine",
    "sklearn.datasets._california_housing.fetch_california_housing",
    "sklearn.datasets._covtype.fetch_covtype",
    "sklearn.datasets._kddcup99.fetch_kddcup99",
    "sklearn.datasets._lfw.fetch_lfw_pairs",
    "sklearn.datasets._lfw.fetch_lfw_people",
    "sklearn.datasets._olivetti_faces.fetch_olivetti_faces",
    "sklearn.datasets._openml.fetch_openml",
    "sklearn.datasets._rcv1.fetch_rcv1",
    "sklearn.datasets._samples_generator.make_biclusters",
    "sklearn.datasets._samples_generator.make_blobs",
    "sklearn.datasets._samples_generator.make_checkerboard",
    "sklearn.datasets._samples_generator.make_classification",
    "sklearn.datasets._samples_generator.make_gaussian_quantiles",
    "sklearn.datasets._samples_generator.make_hastie_10_2",
    "sklearn.datasets._samples_generator.make_multilabel_classification",
    "sklearn.datasets._samples_generator.make_regression",
    "sklearn.datasets._samples_generator.make_sparse_coded_signal",
    "sklearn.datasets._samples_generator.make_sparse_spd_matrix",
    "sklearn.datasets._samples_generator.make_spd_matrix",
    "sklearn.datasets._species_distributions.fetch_species_distributions",
    "sklearn.datasets._svmlight_format_io.dump_svmlight_file",
    "sklearn.datasets._svmlight_format_io.load_svmlight_file",
    "sklearn.datasets._svmlight_format_io.load_svmlight_files",
    "sklearn.datasets._twenty_newsgroups.fetch_20newsgroups",
    "sklearn.decomposition._dict_learning.dict_learning",
    "sklearn.decomposition._dict_learning.dict_learning_online",
    "sklearn.decomposition._dict_learning.sparse_encode",
    "sklearn.decomposition._fastica.fastica",
    "sklearn.decomposition._nmf.non_negative_factorization",
    "sklearn.externals._packaging.version.parse",
    "sklearn.feature_extraction.image.extract_patches_2d",
    "sklearn.feature_extraction.image.grid_to_graph",
    "sklearn.feature_extraction.image.img_to_graph",
    "sklearn.feature_extraction.text.strip_accents_ascii",
    "sklearn.feature_extraction.text.strip_accents_unicode",
    "sklearn.feature_extraction.text.strip_tags",
    "sklearn.feature_selection._univariate_selection.chi2",
    "sklearn.feature_selection._univariate_selection.f_oneway",
    "sklearn.feature_selection._univariate_selection.r_regression",
    "sklearn.inspection._partial_dependence.partial_dependence",
    "sklearn.inspection._plot.partial_dependence.plot_partial_dependence",
    "sklearn.isotonic.isotonic_regression",
    "sklearn.linear_model._least_angle.lars_path",
    "sklearn.linear_model._least_angle.lars_path_gram",
    "sklearn.linear_model._omp.orthogonal_mp",
    "sklearn.linear_model._omp.orthogonal_mp_gram",
    "sklearn.linear_model._ridge.ridge_regression",
    "sklearn.manifold._locally_linear.locally_linear_embedding",
    "sklearn.manifold._t_sne.trustworthiness",
    "sklearn.metrics._classification.accuracy_score",
    "sklearn.metrics._classification.balanced_accuracy_score",
    "sklearn.metrics._classification.brier_score_loss",
    "sklearn.metrics._classification.classification_report",
    "sklearn.metrics._classification.cohen_kappa_score",
    "sklearn.metrics._classification.confusion_matrix",
    "sklearn.metrics._classification.f1_score",
    "sklearn.metrics._classification.fbeta_score",
    "sklearn.metrics._classification.hamming_loss",
    "sklearn.metrics._classification.hinge_loss",
    "sklearn.metrics._classification.jaccard_score",
    "sklearn.metrics._classification.log_loss",
    "sklearn.metrics._classification.precision_recall_fscore_support",
    "sklearn.metrics._classification.precision_score",
    "sklearn.metrics._classification.recall_score",
    "sklearn.metrics._classification.zero_one_loss",
    "sklearn.metrics._plot.confusion_matrix.plot_confusion_matrix",
    "sklearn.metrics._plot.det_curve.plot_det_curve",
    "sklearn.metrics._plot.precision_recall_curve.plot_precision_recall_curve",
    "sklearn.metrics._plot.roc_curve.plot_roc_curve",
    "sklearn.metrics._ranking.auc",
    "sklearn.metrics._ranking.average_precision_score",
    "sklearn.metrics._ranking.coverage_error",
    "sklearn.metrics._ranking.dcg_score",
    "sklearn.metrics._ranking.label_ranking_average_precision_score",
    "sklearn.metrics._ranking.label_ranking_loss",
    "sklearn.metrics._ranking.ndcg_score",
    "sklearn.metrics._ranking.precision_recall_curve",
    "sklearn.metrics._ranking.roc_auc_score",
    "sklearn.metrics._ranking.roc_curve",
    "sklearn.metrics._ranking.top_k_accuracy_score",
    "sklearn.metrics._regression.mean_absolute_error",
    "sklearn.metrics._regression.mean_pinball_loss",
    "sklearn.metrics._scorer.make_scorer",
    "sklearn.metrics.cluster._bicluster.consensus_score",
    "sklearn.metrics.cluster._supervised.adjusted_mutual_info_score",
    "sklearn.metrics.cluster._supervised.adjusted_rand_score",
    "sklearn.metrics.cluster._supervised.completeness_score",
    "sklearn.metrics.cluster._supervised.entropy",
    "sklearn.metrics.cluster._supervised.fowlkes_mallows_score",
    "sklearn.metrics.cluster._supervised.homogeneity_completeness_v_measure",
    "sklearn.metrics.cluster._supervised.homogeneity_score",
    "sklearn.metrics.cluster._supervised.mutual_info_score",
    "sklearn.metrics.cluster._supervised.normalized_mutual_info_score",
    "sklearn.metrics.cluster._supervised.pair_confusion_matrix",
    "sklearn.metrics.cluster._supervised.rand_score",
    "sklearn.metrics.cluster._supervised.v_measure_score",
    "sklearn.metrics.cluster._unsupervised.davies_bouldin_score",
    "sklearn.metrics.cluster._unsupervised.silhouette_samples",
    "sklearn.metrics.cluster._unsupervised.silhouette_score",
    "sklearn.metrics.pairwise.additive_chi2_kernel",
    "sklearn.metrics.pairwise.check_paired_arrays",
    "sklearn.metrics.pairwise.check_pairwise_arrays",
    "sklearn.metrics.pairwise.chi2_kernel",
    "sklearn.metrics.pairwise.cosine_distances",
    "sklearn.metrics.pairwise.cosine_similarity",
    "sklearn.metrics.pairwise.distance_metrics",
    "sklearn.metrics.pairwise.euclidean_distances",
    "sklearn.metrics.pairwise.haversine_distances",
    "sklearn.metrics.pairwise.kernel_metrics",
    "sklearn.metrics.pairwise.laplacian_kernel",
    "sklearn.metrics.pairwise.linear_kernel",
    "sklearn.metrics.pairwise.manhattan_distances",
    "sklearn.metrics.pairwise.nan_euclidean_distances",
    "sklearn.metrics.pairwise.paired_cosine_distances",
    "sklearn.metrics.pairwise.paired_distances",
    "sklearn.metrics.pairwise.paired_euclidean_distances",
    "sklearn.metrics.pairwise.paired_manhattan_distances",
    "sklearn.metrics.pairwise.pairwise_distances_argmin",
    "sklearn.metrics.pairwise.pairwise_distances_argmin_min",
    "sklearn.metrics.pairwise.pairwise_distances_chunked",
    "sklearn.metrics.pairwise.pairwise_kernels",
    "sklearn.metrics.pairwise.polynomial_kernel",
    "sklearn.metrics.pairwise.rbf_kernel",
    "sklearn.metrics.pairwise.sigmoid_kernel",
    "sklearn.model_selection._split.check_cv",
    "sklearn.model_selection._validation.cross_val_score",
    "sklearn.model_selection._validation.cross_validate",
    "sklearn.model_selection._validation.learning_curve",
    "sklearn.model_selection._validation.permutation_test_score",
    "sklearn.model_selection._validation.validation_curve",
    "sklearn.neighbors._graph.kneighbors_graph",
    "sklearn.neighbors._graph.radius_neighbors_graph",
    "sklearn.pipeline.make_union",
    "sklearn.preprocessing._data.binarize",
    "sklearn.preprocessing._data.maxabs_scale",
    "sklearn.preprocessing._data.normalize",
    "sklearn.preprocessing._data.power_transform",
    "sklearn.preprocessing._data.quantile_transform",
    "sklearn.preprocessing._data.robust_scale",
    "sklearn.preprocessing._data.scale",
    "sklearn.preprocessing._label.label_binarize",
    "sklearn.random_projection.johnson_lindenstrauss_min_dim",
    "sklearn.svm._bounds.l1_min_c",
    "sklearn.tree._export.plot_tree",
    "sklearn.utils.axis0_safe_slice",
    "sklearn.utils.check_pandas_support",
    "sklearn.utils.extmath.cartesian",
    "sklearn.utils.extmath.density",
    "sklearn.utils.extmath.fast_logdet",
    "sklearn.utils.extmath.randomized_range_finder",
    "sklearn.utils.extmath.randomized_svd",
    "sklearn.utils.extmath.safe_sparse_dot",
    "sklearn.utils.extmath.squared_norm",
    "sklearn.utils.extmath.stable_cumsum",
    "sklearn.utils.extmath.svd_flip",
    "sklearn.utils.extmath.weighted_mode",
    "sklearn.utils.fixes.delayed",
    "sklearn.utils.fixes.linspace",
    # To be fixed in upstream issue:
    # https://github.com/joblib/threadpoolctl/issues/108
    "sklearn.utils.fixes.threadpool_info",
    "sklearn.utils.fixes.threadpool_limits",
    "sklearn.utils.gen_batches",
    "sklearn.utils.gen_even_slices",
    "sklearn.utils.get_chunk_n_rows",
    "sklearn.utils.graph.graph_shortest_path",
    "sklearn.utils.graph.single_source_shortest_path_length",
    "sklearn.utils.is_scalar_nan",
    "sklearn.utils.metaestimators.available_if",
    "sklearn.utils.metaestimators.if_delegate_has_method",
    "sklearn.utils.multiclass.check_classification_targets",
    "sklearn.utils.multiclass.class_distribution",
    "sklearn.utils.multiclass.type_of_target",
    "sklearn.utils.multiclass.unique_labels",
    "sklearn.utils.resample",
    "sklearn.utils.safe_mask",
    "sklearn.utils.safe_sqr",
    "sklearn.utils.shuffle",
    "sklearn.utils.sparsefuncs.count_nonzero",
    "sklearn.utils.sparsefuncs.csc_median_axis_0",
    "sklearn.utils.sparsefuncs.incr_mean_variance_axis",
    "sklearn.utils.sparsefuncs.inplace_swap_column",
    "sklearn.utils.sparsefuncs.inplace_swap_row",
    "sklearn.utils.sparsefuncs.inplace_swap_row_csc",
    "sklearn.utils.sparsefuncs.inplace_swap_row_csr",
    "sklearn.utils.sparsefuncs.mean_variance_axis",
    "sklearn.utils.sparsefuncs.min_max_axis",
    "sklearn.utils.tosequence",
    "sklearn.utils.validation.as_float_array",
    "sklearn.utils.validation.assert_all_finite",
    "sklearn.utils.validation.check_is_fitted",
    "sklearn.utils.validation.check_memory",
    "sklearn.utils.validation.check_random_state",
    "sklearn.utils.validation.column_or_1d",
    "sklearn.utils.validation.has_fit_parameter",
    "sklearn.utils.validation.indexable",
]
FUNCTION_DOCSTRING_IGNORE_LIST = set(FUNCTION_DOCSTRING_IGNORE_LIST)


def get_all_methods():
    estimators = all_estimators()
    for name, Estimator in estimators:
        if name.startswith("_"):
            # skip private classes
            continue
        methods = []
        for name in dir(Estimator):
            if name.startswith("_"):
                continue
            method_obj = getattr(Estimator, name)
            if hasattr(method_obj, "__call__") or isinstance(method_obj, property):
                methods.append(name)
        methods.append(None)

        for method in sorted(methods, key=lambda x: str(x)):
            yield Estimator, method


def _is_checked_function(item):
    if not inspect.isfunction(item):
        return False

    if item.__name__.startswith("_"):
        return False

    mod = item.__module__
    if not mod.startswith("sklearn.") or mod.endswith("estimator_checks"):
        return False

    return True


def get_all_functions_names():
    """Get all public functions define in the sklearn module"""
    modules_to_ignore = {
        "tests",
        "externals",
        "setup",
        "conftest",
        "experimental",
        "estimator_checks",
    }

    all_functions_names = set()
    for module_finder, module_name, ispkg in pkgutil.walk_packages(
        path=sklearn.__path__, prefix="sklearn."
    ):
        module_parts = module_name.split(".")
        if (
            any(part in modules_to_ignore for part in module_parts)
            or "._" in module_name
        ):
            continue

        module = importlib.import_module(module_name)
        functions = inspect.getmembers(module, _is_checked_function)
        for name, func in functions:
            full_name = f"{func.__module__}.{func.__name__}"
            all_functions_names.add(full_name)

    return sorted(all_functions_names)


def filter_errors(errors, method, Estimator=None):
    """
    Ignore some errors based on the method type.

    These rules are specific for scikit-learn."""
    for code, message in errors:
        # We ignore following error code,
        #  - RT02: The first line of the Returns section
        #    should contain only the type, ..
        #   (as we may need refer to the name of the returned
        #    object)
        #  - GL01: Docstring text (summary) should start in the line
        #    immediately after the opening quotes (not in the same line,
        #    or leaving a blank line in between)
        #  - GL02: If there's a blank line, it should be before the
        #    first line of the Returns section, not after (it allows to have
        #    short docstrings for properties).

        if code in ["RT02", "GL01", "GL02"]:
            continue

        # Ignore PR02: Unknown parameters for properties. We sometimes use
        # properties for ducktyping, i.e. SGDClassifier.predict_proba
        if code == "PR02" and Estimator is not None and method is not None:
            method_obj = getattr(Estimator, method)
            if isinstance(method_obj, property):
                continue

        # Following codes are only taken into account for the
        # top level class docstrings:
        #  - ES01: No extended summary found
        #  - SA01: See Also section not found
        #  - EX01: No examples section found

        if method is not None and code in ["EX01", "SA01", "ES01"]:
            continue
        yield code, message


def repr_errors(res, estimator=None, method: Optional[str] = None) -> str:
    """Pretty print original docstring and the obtained errors

    Parameters
    ----------
    res : dict
        result of numpydoc.validate.validate
    estimator : {estimator, None}
        estimator object or None
    method : str
        if estimator is not None, either the method name or None.

    Returns
    -------
    str
       String representation of the error.
    """
    if method is None:
        if hasattr(estimator, "__init__"):
            method = "__init__"
        elif estimator is None:
            raise ValueError("At least one of estimator, method should be provided")
        else:
            raise NotImplementedError

    if estimator is not None:
        obj = getattr(estimator, method)
        try:
            obj_signature = signature(obj)
        except TypeError:
            # In particular we can't parse the signature of properties
            obj_signature = (
                "\nParsing of the method signature failed, "
                "possibly because this is a property."
            )

        obj_name = estimator.__name__ + "." + method
    else:
        obj_signature = ""
        obj_name = method

    msg = "\n\n" + "\n\n".join(
        [
            str(res["file"]),
            obj_name + str(obj_signature),
            res["docstring"],
            "# Errors",
            "\n".join(
                " - {}: {}".format(code, message) for code, message in res["errors"]
            ),
        ]
    )
    return msg


@pytest.mark.parametrize("function_name", get_all_functions_names())
def test_function_docstring(function_name, request):
    """Check function docstrings using numpydoc."""
    if function_name in FUNCTION_DOCSTRING_IGNORE_LIST:
        request.applymarker(
            pytest.mark.xfail(run=False, reason="TODO pass numpydoc validation")
        )

    res = numpydoc_validation.validate(function_name)

    res["errors"] = list(filter_errors(res["errors"], method="function"))

    if res["errors"]:
        msg = repr_errors(res, method=f"Tested function: {function_name}")

        raise ValueError(msg)


@pytest.mark.parametrize("Estimator, method", get_all_methods())
def test_docstring(Estimator, method, request):
    base_import_path = Estimator.__module__
    import_path = [base_import_path, Estimator.__name__]
    if method is not None:
        import_path.append(method)

    import_path = ".".join(import_path)

    if Estimator.__name__ in DOCSTRING_IGNORE_LIST:
        request.applymarker(
            pytest.mark.xfail(run=False, reason="TODO pass numpydoc validation")
        )

    res = numpydoc_validation.validate(import_path)

    res["errors"] = list(filter_errors(res["errors"], method, Estimator=Estimator))

    if res["errors"]:
        msg = repr_errors(res, Estimator, method)

        raise ValueError(msg)


if __name__ == "__main__":
    import sys
    import argparse

    parser = argparse.ArgumentParser(description="Validate docstring with numpydoc.")
    parser.add_argument("import_path", help="Import path to validate")

    args = parser.parse_args()

    res = numpydoc_validation.validate(args.import_path)

    import_path_sections = args.import_path.split(".")
    # When applied to classes, detect class method. For functions
    # method = None.
    # TODO: this detection can be improved. Currently we assume that we have
    # class # methods if the second path element before last is in camel case.
    if len(import_path_sections) >= 2 and re.match(
        r"(?:[A-Z][a-z]*)+", import_path_sections[-2]
    ):
        method = import_path_sections[-1]
    else:
        method = None

    res["errors"] = list(filter_errors(res["errors"], method))

    if res["errors"]:
        msg = repr_errors(res, method=args.import_path)

        print(msg)
        sys.exit(1)
    else:
        print("All docstring checks passed for {}!".format(args.import_path))<|MERGE_RESOLUTION|>--- conflicted
+++ resolved
@@ -13,15 +13,11 @@
 
 # List of modules ignored when checking for numpydoc validation.
 DOCSTRING_IGNORE_LIST = [
-<<<<<<< HEAD
     "LabelSpreading",
     "MultiTaskElasticNetCV",
     "OrthogonalMatchingPursuitCV",
     "PassiveAggressiveRegressor",
     "SpectralEmbedding",
-=======
-    "SpectralCoclustering",
->>>>>>> 6f720c5e
     "StackingRegressor",
 ]
 
