--- conflicted
+++ resolved
@@ -73,11 +73,6 @@
     "LabelSpreading",
     "LarsCV",
     "LassoCV",
-<<<<<<< HEAD
-    "LassoLarsIC",
-=======
-    "LassoLarsCV",
->>>>>>> f7fc975c
     "LatentDirichletAllocation",
     "LedoitWolf",
     "LinearSVR",
