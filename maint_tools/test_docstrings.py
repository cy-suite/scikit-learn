--- conflicted
+++ resolved
@@ -11,11 +11,6 @@
 DOCSTRING_IGNORE_LIST = [
     "IterativeImputer",
     "KNNImputer",
-<<<<<<< HEAD
-    "LabelBinarizer",
-=======
-    "LabelPropagation",
->>>>>>> 0d1e6336
     "LabelSpreading",
     "LocalOutlierFactor",
     "LocallyLinearEmbedding",
