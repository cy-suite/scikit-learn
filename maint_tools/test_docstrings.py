--- conflicted
+++ resolved
@@ -14,13 +14,6 @@
     "AgglomerativeClustering",
     "BaggingClassifier",
     "BaggingRegressor",
-<<<<<<< HEAD
-    "BayesianGaussianMixture",
-    "BayesianRidge",
-    "BernoulliNB"
-=======
-    "BernoulliNB",
->>>>>>> 8e8e6102
     "BernoulliRBM",
     "Birch",
     "CCA",
