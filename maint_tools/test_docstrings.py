import re
from inspect import signature
from typing import Optional

import pytest
from sklearn.utils import all_estimators

numpydoc_validation = pytest.importorskip("numpydoc.validate")

# List of modules ignored when checking for numpydoc validation.
DOCSTRING_IGNORE_LIST = [
<<<<<<< HEAD
    "Birch",
=======
    "GammaRegressor",
>>>>>>> 9c84abd7
    "GaussianProcessRegressor",
    "GaussianRandomProjection",
    "GridSearchCV",
    "HalvingGridSearchCV",
    "HalvingRandomSearchCV",
    "HashingVectorizer",
    "HuberRegressor",
    "Isomap",
    "IterativeImputer",
    "KBinsDiscretizer",
    "KNNImputer",
    "LabelBinarizer",
    "LabelPropagation",
    "LabelSpreading",
    "LocalOutlierFactor",
    "LocallyLinearEmbedding",
    "MDS",
    "MeanShift",
    "MiniBatchKMeans",
    "MissingIndicator",
    "MultiLabelBinarizer",
    "MultiTaskElasticNet",
    "MultiTaskElasticNetCV",
    "MultiTaskLasso",
    "MultiTaskLassoCV",
    "NearestCentroid",
    "NeighborhoodComponentsAnalysis",
    "Normalizer",
    "OPTICS",
    "OneVsOneClassifier",
    "OneVsRestClassifier",
    "OrdinalEncoder",
    "OrthogonalMatchingPursuit",
    "OrthogonalMatchingPursuitCV",
    "OutputCodeClassifier",
    "PLSCanonical",
    "PLSRegression",
    "PLSSVD",
    "PassiveAggressiveClassifier",
    "PassiveAggressiveRegressor",
    "PatchExtractor",
    "Pipeline",
    "PolynomialFeatures",
    "PowerTransformer",
    "QuadraticDiscriminantAnalysis",
    "QuantileRegressor",
    "QuantileTransformer",
    "RANSACRegressor",
    "RadiusNeighborsTransformer",
    "RandomizedSearchCV",
    "RobustScaler",
    "SGDOneClassSVM",
    "SGDRegressor",
    "SelectFdr",
    "SelectFpr",
    "SelectFromModel",
    "SelectFwe",
    "SelectKBest",
    "SelfTrainingClassifier",
    "SequentialFeatureSelector",
    "SimpleImputer",
    "SparseRandomProjection",
    "SpectralBiclustering",
    "SpectralClustering",
    "SpectralCoclustering",
    "SpectralEmbedding",
    "SplineTransformer",
    "StackingClassifier",
    "StackingRegressor",
    "TheilSenRegressor",
    "TransformedTargetRegressor",
    "TweedieRegressor",
    "VarianceThreshold",
]


def get_all_methods():
    estimators = all_estimators()
    for name, Estimator in estimators:
        if name.startswith("_"):
            # skip private classes
            continue
        methods = []
        for name in dir(Estimator):
            if name.startswith("_"):
                continue
            method_obj = getattr(Estimator, name)
            if hasattr(method_obj, "__call__") or isinstance(method_obj, property):
                methods.append(name)
        methods.append(None)

        for method in sorted(methods, key=lambda x: str(x)):
            yield Estimator, method


def filter_errors(errors, method, Estimator=None):
    """
    Ignore some errors based on the method type.

    These rules are specific for scikit-learn."""
    for code, message in errors:
        # We ignore following error code,
        #  - RT02: The first line of the Returns section
        #    should contain only the type, ..
        #   (as we may need refer to the name of the returned
        #    object)
        #  - GL01: Docstring text (summary) should start in the line
        #    immediately after the opening quotes (not in the same line,
        #    or leaving a blank line in between)
        #  - GL02: If there's a blank line, it should be before the
        #    first line of the Returns section, not after (it allows to have
        #    short docstrings for properties).

        if code in ["RT02", "GL01", "GL02"]:
            continue

        # Ignore PR02: Unknown parameters for properties. We sometimes use
        # properties for ducktyping, i.e. SGDClassifier.predict_proba
        if code == "PR02" and Estimator is not None and method is not None:
            method_obj = getattr(Estimator, method)
            if isinstance(method_obj, property):
                continue

        # Following codes are only taken into account for the
        # top level class docstrings:
        #  - ES01: No extended summary found
        #  - SA01: See Also section not found
        #  - EX01: No examples section found

        if method is not None and code in ["EX01", "SA01", "ES01"]:
            continue
        yield code, message


def repr_errors(res, estimator=None, method: Optional[str] = None) -> str:
    """Pretty print original docstring and the obtained errors

    Parameters
    ----------
    res : dict
        result of numpydoc.validate.validate
    estimator : {estimator, None}
        estimator object or None
    method : str
        if estimator is not None, either the method name or None.

    Returns
    -------
    str
       String representation of the error.
    """
    if method is None:
        if hasattr(estimator, "__init__"):
            method = "__init__"
        elif estimator is None:
            raise ValueError("At least one of estimator, method should be provided")
        else:
            raise NotImplementedError

    if estimator is not None:
        obj = getattr(estimator, method)
        try:
            obj_signature = signature(obj)
        except TypeError:
            # In particular we can't parse the signature of properties
            obj_signature = (
                "\nParsing of the method signature failed, "
                "possibly because this is a property."
            )

        obj_name = estimator.__name__ + "." + method
    else:
        obj_signature = ""
        obj_name = method

    msg = "\n\n" + "\n\n".join(
        [
            str(res["file"]),
            obj_name + str(obj_signature),
            res["docstring"],
            "# Errors",
            "\n".join(
                " - {}: {}".format(code, message) for code, message in res["errors"]
            ),
        ]
    )
    return msg


@pytest.mark.parametrize("Estimator, method", get_all_methods())
def test_docstring(Estimator, method, request):
    base_import_path = Estimator.__module__
    import_path = [base_import_path, Estimator.__name__]
    if method is not None:
        import_path.append(method)

    import_path = ".".join(import_path)

    if Estimator.__name__ in DOCSTRING_IGNORE_LIST:
        request.applymarker(
            pytest.mark.xfail(run=False, reason="TODO pass numpydoc validation")
        )

    res = numpydoc_validation.validate(import_path)

    res["errors"] = list(filter_errors(res["errors"], method, Estimator=Estimator))

    if res["errors"]:
        msg = repr_errors(res, Estimator, method)

        raise ValueError(msg)


if __name__ == "__main__":
    import sys
    import argparse

    parser = argparse.ArgumentParser(description="Validate docstring with numpydoc.")
    parser.add_argument("import_path", help="Import path to validate")

    args = parser.parse_args()

    res = numpydoc_validation.validate(args.import_path)

    import_path_sections = args.import_path.split(".")
    # When applied to classes, detect class method. For functions
    # method = None.
    # TODO: this detection can be improved. Currently we assume that we have
    # class # methods if the second path element before last is in camel case.
    if len(import_path_sections) >= 2 and re.match(
        r"(?:[A-Z][a-z]*)+", import_path_sections[-2]
    ):
        method = import_path_sections[-1]
    else:
        method = None

    res["errors"] = list(filter_errors(res["errors"], method))

    if res["errors"]:
        msg = repr_errors(res, method=args.import_path)

        print(msg)
        sys.exit(1)
    else:
        print("All docstring checks passed for {}!".format(args.import_path))<|MERGE_RESOLUTION|>--- conflicted
+++ resolved
@@ -9,11 +9,6 @@
 
 # List of modules ignored when checking for numpydoc validation.
 DOCSTRING_IGNORE_LIST = [
-<<<<<<< HEAD
-    "Birch",
-=======
-    "GammaRegressor",
->>>>>>> 9c84abd7
     "GaussianProcessRegressor",
     "GaussianRandomProjection",
     "GridSearchCV",
