import re
from inspect import signature
from typing import Optional

import pytest
from sklearn.utils import all_estimators

numpydoc_validation = pytest.importorskip("numpydoc.validate")

# List of modules ignored when checking for numpydoc validation.
DOCSTRING_IGNORE_LIST = [
    "AdaBoostRegressor",
    "AdditiveChi2Sampler",
    "AffinityPropagation",
    "AgglomerativeClustering",
    "BaggingClassifier",
    "BaggingRegressor",
    "BernoulliNB",
    "BernoulliRBM",
    "Binarizer",
    "Birch",
    "CCA",
    "CalibratedClassifierCV",
    "CategoricalNB",
    "ClassifierChain",
    "ColumnTransformer",
    "ComplementNB",
    "CountVectorizer",
    "DecisionTreeClassifier",
    "DecisionTreeRegressor",
    "DictVectorizer",
    "DictionaryLearning",
    "DummyClassifier",
    "DummyRegressor",
    "ElasticNet",
    "ElasticNetCV",
    "EllipticEnvelope",
    "EmpiricalCovariance",
    "ExtraTreeClassifier",
    "ExtraTreeRegressor",
    "ExtraTreesClassifier",
    "ExtraTreesRegressor",
    "FactorAnalysis",
    "FastICA",
    "FeatureAgglomeration",
    "FeatureHasher",
    "FeatureUnion",
    "FunctionTransformer",
    "GammaRegressor",
    "GaussianMixture",
    "GaussianNB",
    "GaussianProcessClassifier",
    "GaussianProcessRegressor",
    "GaussianRandomProjection",
    "GenericUnivariateSelect",
    "GradientBoostingClassifier",
    "GradientBoostingRegressor",
    "GraphicalLasso",
    "GraphicalLassoCV",
    "GridSearchCV",
    "HalvingGridSearchCV",
    "HalvingRandomSearchCV",
    "HashingVectorizer",
    "HistGradientBoostingClassifier",
    "HistGradientBoostingRegressor",
    "HuberRegressor",
    "IncrementalPCA",
    "IsolationForest",
    "Isomap",
    "IsotonicRegression",
    "IterativeImputer",
    "KBinsDiscretizer",
    "KNNImputer",
    "KNeighborsRegressor",
    "KNeighborsTransformer",
    "KernelCenterer",
    "KernelDensity",
    "KernelPCA",
    "KernelRidge",
    "LabelBinarizer",
    "LabelEncoder",
    "LabelPropagation",
    "LabelSpreading",
    "Lars",
    "LarsCV",
    "LassoCV",
    "LassoLars",
    "LassoLarsCV",
    "LassoLarsIC",
    "LatentDirichletAllocation",
    "LedoitWolf",
<<<<<<< HEAD
    "LinearRegression",
=======
    "LinearDiscriminantAnalysis",
>>>>>>> 089e567b
    "LinearSVC",
    "LinearSVR",
    "LocalOutlierFactor",
    "LocallyLinearEmbedding",
    "MDS",
    "MLPClassifier",
    "MLPRegressor",
    "MaxAbsScaler",
    "MeanShift",
    "MinCovDet",
    "MinMaxScaler",
    "MiniBatchDictionaryLearning",
    "MiniBatchKMeans",
    "MiniBatchSparsePCA",
    "MissingIndicator",
    "MultiLabelBinarizer",
    "MultiOutputClassifier",
    "MultiOutputRegressor",
    "MultiTaskElasticNet",
    "MultiTaskElasticNetCV",
    "MultiTaskLasso",
    "MultiTaskLassoCV",
    "MultinomialNB",
    "NMF",
    "NearestCentroid",
    "NearestNeighbors",
    "NeighborhoodComponentsAnalysis",
    "Normalizer",
    "NuSVC",
    "NuSVR",
    "Nystroem",
    "OAS",
    "OPTICS",
    "OneClassSVM",
    "OneVsOneClassifier",
    "OneVsRestClassifier",
    "OrdinalEncoder",
    "OrthogonalMatchingPursuit",
    "OrthogonalMatchingPursuitCV",
    "OutputCodeClassifier",
    "PCA",
    "PLSCanonical",
    "PLSRegression",
    "PLSSVD",
    "PassiveAggressiveClassifier",
    "PassiveAggressiveRegressor",
    "PatchExtractor",
    "Perceptron",
    "Pipeline",
    "PoissonRegressor",
    "PolynomialCountSketch",
    "PolynomialFeatures",
    "PowerTransformer",
    "QuadraticDiscriminantAnalysis",
    "QuantileRegressor",
    "QuantileTransformer",
    "RANSACRegressor",
    "RBFSampler",
    "RFE",
    "RFECV",
    "RadiusNeighborsClassifier",
    "RadiusNeighborsRegressor",
    "RadiusNeighborsTransformer",
    "RandomForestClassifier",
    "RandomForestRegressor",
    "RandomTreesEmbedding",
    "RandomizedSearchCV",
    "RegressorChain",
    "Ridge",
    "RidgeCV",
    "RidgeClassifier",
    "RidgeClassifierCV",
    "RobustScaler",
    "SGDOneClassSVM",
    "SGDRegressor",
    "SVC",
    "SVR",
    "SelectFdr",
    "SelectFpr",
    "SelectFromModel",
    "SelectFwe",
    "SelectKBest",
    "SelectPercentile",
    "SelfTrainingClassifier",
    "SequentialFeatureSelector",
    "ShrunkCovariance",
    "SimpleImputer",
    "SkewedChi2Sampler",
    "SparseCoder",
    "SparsePCA",
    "SparseRandomProjection",
    "SpectralBiclustering",
    "SpectralClustering",
    "SpectralCoclustering",
    "SpectralEmbedding",
    "SplineTransformer",
    "StackingClassifier",
    "StackingRegressor",
    "TSNE",
    "TfidfVectorizer",
    "TheilSenRegressor",
    "TransformedTargetRegressor",
    "TruncatedSVD",
    "TweedieRegressor",
    "VarianceThreshold",
    "VotingClassifier",
    "VotingRegressor",
]


def get_all_methods():
    estimators = all_estimators()
    for name, Estimator in estimators:
        if name.startswith("_"):
            # skip private classes
            continue
        methods = []
        for name in dir(Estimator):
            if name.startswith("_"):
                continue
            method_obj = getattr(Estimator, name)
            if hasattr(method_obj, "__call__") or isinstance(method_obj, property):
                methods.append(name)
        methods.append(None)

        for method in sorted(methods, key=lambda x: str(x)):
            yield Estimator, method


def filter_errors(errors, method, Estimator=None):
    """
    Ignore some errors based on the method type.

    These rules are specific for scikit-learn."""
    for code, message in errors:
        # We ignore following error code,
        #  - RT02: The first line of the Returns section
        #    should contain only the type, ..
        #   (as we may need refer to the name of the returned
        #    object)
        #  - GL01: Docstring text (summary) should start in the line
        #  immediately after the opening quotes (not in the same line,
        #  or leaving a blank line in between)

        if code in ["RT02", "GL01"]:
            continue

        # Ignore PR02: Unknown parameters for properties. We sometimes use
        # properties for ducktyping, i.e. SGDClassifier.predict_proba
        if code == "PR02" and Estimator is not None and method is not None:
            method_obj = getattr(Estimator, method)
            if isinstance(method_obj, property):
                continue

        # Following codes are only taken into account for the
        # top level class docstrings:
        #  - ES01: No extended summary found
        #  - SA01: See Also section not found
        #  - EX01: No examples section found

        if method is not None and code in ["EX01", "SA01", "ES01"]:
            continue
        yield code, message


def repr_errors(res, estimator=None, method: Optional[str] = None) -> str:
    """Pretty print original docstring and the obtained errors

    Parameters
    ----------
    res : dict
        result of numpydoc.validate.validate
    estimator : {estimator, None}
        estimator object or None
    method : str
        if estimator is not None, either the method name or None.

    Returns
    -------
    str
       String representation of the error.
    """
    if method is None:
        if hasattr(estimator, "__init__"):
            method = "__init__"
        elif estimator is None:
            raise ValueError("At least one of estimator, method should be provided")
        else:
            raise NotImplementedError

    if estimator is not None:
        obj = getattr(estimator, method)
        try:
            obj_signature = signature(obj)
        except TypeError:
            # In particular we can't parse the signature of properties
            obj_signature = (
                "\nParsing of the method signature failed, "
                "possibly because this is a property."
            )

        obj_name = estimator.__name__ + "." + method
    else:
        obj_signature = ""
        obj_name = method

    msg = "\n\n" + "\n\n".join(
        [
            str(res["file"]),
            obj_name + str(obj_signature),
            res["docstring"],
            "# Errors",
            "\n".join(
                " - {}: {}".format(code, message) for code, message in res["errors"]
            ),
        ]
    )
    return msg


@pytest.mark.parametrize("Estimator, method", get_all_methods())
def test_docstring(Estimator, method, request):
    base_import_path = Estimator.__module__
    import_path = [base_import_path, Estimator.__name__]
    if method is not None:
        import_path.append(method)

    import_path = ".".join(import_path)

    if Estimator.__name__ in DOCSTRING_IGNORE_LIST:
        request.applymarker(
            pytest.mark.xfail(run=False, reason="TODO pass numpydoc validation")
        )

    res = numpydoc_validation.validate(import_path)

    res["errors"] = list(filter_errors(res["errors"], method, Estimator=Estimator))

    if res["errors"]:
        msg = repr_errors(res, Estimator, method)

        raise ValueError(msg)


if __name__ == "__main__":
    import sys
    import argparse

    parser = argparse.ArgumentParser(description="Validate docstring with numpydoc.")
    parser.add_argument("import_path", help="Import path to validate")

    args = parser.parse_args()

    res = numpydoc_validation.validate(args.import_path)

    import_path_sections = args.import_path.split(".")
    # When applied to classes, detect class method. For functions
    # method = None.
    # TODO: this detection can be improved. Currently we assume that we have
    # class # methods if the second path element before last is in camel case.
    if len(import_path_sections) >= 2 and re.match(
        r"(?:[A-Z][a-z]*)+", import_path_sections[-2]
    ):
        method = import_path_sections[-1]
    else:
        method = None

    res["errors"] = list(filter_errors(res["errors"], method))

    if res["errors"]:
        msg = repr_errors(res, method=args.import_path)

        print(msg)
        sys.exit(1)
    else:
        print("All docstring checks passed for {}!".format(args.import_path))<|MERGE_RESOLUTION|>--- conflicted
+++ resolved
@@ -89,11 +89,6 @@
     "LassoLarsIC",
     "LatentDirichletAllocation",
     "LedoitWolf",
-<<<<<<< HEAD
-    "LinearRegression",
-=======
-    "LinearDiscriminantAnalysis",
->>>>>>> 089e567b
     "LinearSVC",
     "LinearSVR",
     "LocalOutlierFactor",
