--- conflicted
+++ resolved
@@ -13,15 +13,6 @@
   pool:
     vmImage: ubuntu-18.04
   steps:
-<<<<<<< HEAD
-    - task: UsePythonVersion@0
-      inputs:
-        versionSpec: '3.9'
-    - bash: |
-        pip install flake8 mypy==0.782 typing-extensions
-      displayName: Install linters
-=======
->>>>>>> 0f0eb522
     - bash: |
         set -ex
         if [[ $BUILD_REASON == "PullRequest" ]]; then
