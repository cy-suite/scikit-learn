# Adapted from https://github.com/pandas-dev/pandas/blob/master/azure-pipelines.yml
schedules:
- cron: "30 2 * * *"
  displayName: Run nightly build
  branches:
    include:
    - main
  always: true

jobs:
- job: git_commit
  displayName: Get Git Commit
  pool:
    vmImage: ubuntu-20.04
  steps:
    - bash: |
        set -ex
        if [[ $BUILD_REASON == "PullRequest" ]]; then
          # By default pull requests use refs/pull/PULL_ID/merge as the source branch
          # which has a "Merge ID into ID" as a commit message. The latest commit
          # message is the second to last commit
          COMMIT_ID=$(echo $BUILD_SOURCEVERSIONMESSAGE | awk '{print $2}')
          message=$(git log $COMMIT_ID -1 --pretty=%B)
        else
          message=$BUILD_SOURCEVERSIONMESSAGE
        fi
        echo "##vso[task.setvariable variable=message;isOutput=true]$message"
      name: commit
      displayName: Get source version message

- job: linting
  dependsOn: [git_commit]
  condition: |
    and(
      succeeded(),
      not(contains(dependencies['git_commit']['outputs']['commit.message'], '[lint skip]')),
      not(contains(dependencies['git_commit']['outputs']['commit.message'], '[ci skip]'))
    )
  displayName: Linting
  pool:
    vmImage: ubuntu-20.04
  steps:
    - task: UsePythonVersion@0
      inputs:
        versionSpec: '3.9'
    - bash: |
        # Include pytest compatibility with mypy
        pip install pytest flake8 mypy==0.782 black==22.1.0
      displayName: Install linters
    - bash: |
        black --check --diff .
      displayName: Run black
    - bash: |
        ./build_tools/circle/linting.sh
      displayName: Run linting
    - bash: |
        mypy sklearn/
      displayName: Run mypy

- template: build_tools/azure/posix.yml
  parameters:
    name: Linux_Nightly
    vmImage: ubuntu-20.04
    dependsOn: [git_commit, linting]
    condition: |
      and(
        succeeded(),
        not(contains(dependencies['git_commit']['outputs']['commit.message'], '[ci skip]')),
        or(eq(variables['Build.Reason'], 'Schedule'),
           contains(dependencies['git_commit']['outputs']['commit.message'], '[scipy-dev]'
          )
        )
      )
    matrix:
      pylatest_pip_scipy_dev:
        DISTRIB: 'conda-pip-scipy-dev'
        PYTHON_VERSION: '*'
        CHECK_WARNINGS: 'true'
        CHECK_PYTEST_SOFT_DEPENDENCY: 'true'
        TEST_DOCSTRINGS: 'true'
        # Tests that require large downloads over the networks are skipped in CI.
        # Here we make sure, that they are still run on a regular basis.
        SKLEARN_SKIP_NETWORK_TESTS: '0'
        CREATE_ISSUE_ON_TRACKER: 'true'

# Check compilation with intel C++ compiler (ICC)
- template: build_tools/azure/posix.yml
  parameters:
    name: Linux_Nightly_ICC
    vmImage: ubuntu-20.04
    dependsOn: [git_commit, linting]
    condition: |
      and(
        succeeded(),
        not(contains(dependencies['git_commit']['outputs']['commit.message'], '[ci skip]')),
        or(eq(variables['Build.Reason'], 'Schedule'),
           contains(dependencies['git_commit']['outputs']['commit.message'], '[icc-build]')
        )
      )
    matrix:
      pylatest_conda_forge_mkl:
        DISTRIB: 'conda'
        CONDA_CHANNEL: 'conda-forge'
        PYTHON_VERSION: '*'
        BLAS: 'mkl'
        COVERAGE: 'false'
        BUILD_WITH_ICC: 'true'

- template: build_tools/azure/posix-docker.yml
  parameters:
    name: Linux_Nightly_PyPy
    vmImage: ubuntu-20.04
    dependsOn: [linting, git_commit]
    condition: |
      and(
        succeeded(),
        not(contains(dependencies['git_commit']['outputs']['commit.message'], '[ci skip]')),
        or(
          eq(variables['Build.Reason'], 'Schedule'),
          contains(dependencies['git_commit']['outputs']['commit.message'], '[pypy]')
        )
      )
    matrix:
      pypy3:
        DISTRIB: 'conda-mamba-pypy3'
        DOCKER_CONTAINER: 'condaforge/mambaforge-pypy3:4.10.3-5'
        PILLOW_VERSION: 'none'
        PANDAS_VERSION: 'none'
        CREATE_ISSUE_ON_TRACKER: 'true'

# Will run all the time regardless of linting outcome.
- template: build_tools/azure/posix.yml
  parameters:
    name: Linux_Runs
    vmImage: ubuntu-20.04
    dependsOn: [git_commit]
    condition: |
      and(
        succeeded(),
        not(contains(dependencies['git_commit']['outputs']['commit.message'], '[ci skip]'))
      )
    matrix:
      pylatest_conda_forge_mkl:
        # DISTRIB used in azure posix.yml template
        DISTRIB: 'conda'
        LOCK_FILE: ./build_tools/azure/pylatest_conda_forge_mkl_linux-64_conda-lock.yml
        COVERAGE: 'true'
        SHOW_SHORT_SUMMARY: 'true'

# Check compilation with Ubuntu bionic 18.04 LTS and scipy from conda-forge
- template: build_tools/azure/posix.yml
  parameters:
    name: Ubuntu_Bionic
    vmImage: ubuntu-18.04
    dependsOn: [git_commit, linting]
    condition: |
      and(
        succeeded(),
        not(contains(dependencies['git_commit']['outputs']['commit.message'], '[ci skip]')),
        ne(variables['Build.Reason'], 'Schedule')
      )
    matrix:
      py38_conda_forge_openblas_ubuntu_1804:
        DISTRIB: 'conda'
        CONDA_CHANNEL: 'conda-forge'
        PYTHON_VERSION: '3.8'
        BLAS: 'openblas'
        COVERAGE: 'false'
        BUILD_WITH_ICC: 'false'

- template: build_tools/azure/posix.yml
  parameters:
    name: Linux
    vmImage: ubuntu-20.04
    dependsOn: [linting, git_commit]
    condition: |
      and(
        succeeded(),
        not(contains(dependencies['git_commit']['outputs']['commit.message'], '[ci skip]')),
        ne(variables['Build.Reason'], 'Schedule')
      )
    matrix:
      # Linux environment to test that scikit-learn can be built against
      # versions of numpy, scipy with ATLAS that comes with Ubuntu Focal 20.04
      # i.e. numpy 1.17.4 and scipy 1.3.3
      ubuntu_atlas:
        DISTRIB: 'ubuntu'
        LOCK_FILE: "./build_tools/azure/ubuntu_atlas_lock.txt"
        COVERAGE: 'false'
<<<<<<< HEAD
      # Linux + Python 3.7 build with OpenBLAS
      py37_conda_defaults_openblas:
        LOCK_FILE: ./build_tools/azure/py37_conda_defaults_openblas_linux-64_conda-lock.yml
        # DISTRIB used in azure posix.yml template
        DISTRIB: 'conda'
=======
      # Linux + Python 3.8 build with OpenBLAS
      py38_conda_defaults_openblas:
        DISTRIB: 'conda'
        CONDA_CHANNEL: 'defaults'  # Anaconda main channel
        PYTHON_VERSION: '3.8'
        BLAS: 'openblas'
        NUMPY_VERSION: 'min'
        SCIPY_VERSION: 'min'
        MATPLOTLIB_VERSION: 'min'
        THREADPOOLCTL_VERSION: '2.2.0'
>>>>>>> 279388d9
        SKLEARN_ENABLE_DEBUG_CYTHON_DIRECTIVES: '1'
      # Linux environment to test the latest available dependencies.
      # It runs tests requiring lightgbm, pandas and PyAMG.
      pylatest_pip_openblas_pandas:
        LOCK_FILE: ./build_tools/azure/pylatest_pip_openblas_pandas_conda-lock.yml
        DISTRIB: 'conda-pip-latest'
        CHECK_PYTEST_SOFT_DEPENDENCY: 'true'
        TEST_DOCSTRINGS: 'true'
        CHECK_WARNINGS: 'true'

- template: build_tools/azure/posix-docker.yml
  parameters:
    name: Linux_Docker
    vmImage: ubuntu-20.04
    dependsOn: [linting, git_commit]
    condition: |
      and(
        succeeded(),
        not(contains(dependencies['git_commit']['outputs']['commit.message'], '[ci skip]')),
        ne(variables['Build.Reason'], 'Schedule')
      )
    matrix:
      debian_atlas_32bit:
        DISTRIB: 'debian-32'
        DOCKER_CONTAINER: 'i386/debian:11.2'
        JOBLIB_VERSION: 'min'
        # disable pytest xdist due to unknown bug with 32-bit container
        PYTEST_XDIST_VERSION: 'none'
        PYTEST_VERSION: 'min'
        THREADPOOLCTL_VERSION: '2.2.0'

- template: build_tools/azure/posix.yml
  parameters:
    name: macOS
    vmImage: macOS-10.15
    dependsOn: [linting, git_commit]
    condition: |
      and(
        succeeded(),
        not(contains(dependencies['git_commit']['outputs']['commit.message'], '[ci skip]')),
        ne(variables['Build.Reason'], 'Schedule')
      )
    matrix:
      pylatest_conda_forge_mkl:
        # DISTRIB used in azure posix.yml template
        DISTRIB: 'conda'
        LOCK_FILE: ./build_tools/azure/pylatest_conda_forge_mkl_osx-64_conda-lock.yml
        CPU_COUNT: '3'
      pylatest_conda_mkl_no_openmp:
        DISTRIB: 'conda'
        BLAS: 'mkl'
        SKLEARN_TEST_NO_OPENMP: 'true'
        SKLEARN_SKIP_OPENMP_TEST: 'true'
        CPU_COUNT: '3'

- template: build_tools/azure/windows.yml
  parameters:
    name: Windows
    vmImage: windows-latest
    dependsOn: [linting, git_commit]
    condition: |
      and(
        succeeded(),
        not(contains(dependencies['git_commit']['outputs']['commit.message'], '[ci skip]')),
        ne(variables['Build.Reason'], 'Schedule')
      )
    matrix:
      py38_conda_forge_mkl:
        DISTRIB: 'conda'
        CONDA_CHANNEL: 'conda-forge'
        PYTHON_VERSION: '3.8'
        CHECK_WARNINGS: 'true'
        PYTHON_ARCH: '64'
        # Unpin when pytest stalling issue is fixed
        PYTEST_VERSION: '6.2.5'
        COVERAGE: 'true'
        # Temporary fix for setuptools to use disutils from standard lib
        # https://github.com/numpy/numpy/issues/17216
        SETUPTOOLS_USE_DISTUTILS: 'stdlib'
      py38_pip_openblas_32bit:
        PYTHON_VERSION: '3.8'
        PYTHON_ARCH: '32'<|MERGE_RESOLUTION|>--- conflicted
+++ resolved
@@ -187,24 +187,11 @@
         DISTRIB: 'ubuntu'
         LOCK_FILE: "./build_tools/azure/ubuntu_atlas_lock.txt"
         COVERAGE: 'false'
-<<<<<<< HEAD
       # Linux + Python 3.7 build with OpenBLAS
-      py37_conda_defaults_openblas:
+      py38_conda_defaults_openblas:
         LOCK_FILE: ./build_tools/azure/py37_conda_defaults_openblas_linux-64_conda-lock.yml
         # DISTRIB used in azure posix.yml template
         DISTRIB: 'conda'
-=======
-      # Linux + Python 3.8 build with OpenBLAS
-      py38_conda_defaults_openblas:
-        DISTRIB: 'conda'
-        CONDA_CHANNEL: 'defaults'  # Anaconda main channel
-        PYTHON_VERSION: '3.8'
-        BLAS: 'openblas'
-        NUMPY_VERSION: 'min'
-        SCIPY_VERSION: 'min'
-        MATPLOTLIB_VERSION: 'min'
-        THREADPOOLCTL_VERSION: '2.2.0'
->>>>>>> 279388d9
         SKLEARN_ENABLE_DEBUG_CYTHON_DIRECTIVES: '1'
       # Linux environment to test the latest available dependencies.
       # It runs tests requiring lightgbm, pandas and PyAMG.
