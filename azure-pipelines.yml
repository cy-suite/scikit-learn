# Adapted from https://github.com/pandas-dev/pandas/blob/master/azure-pipelines.yml
schedules:
- cron: "30 2 * * *"
  displayName: Run nightly build
  branches:
    include:
    - main
  always: true

jobs:
- job: git_commit
  displayName: Get Git Commit
  pool:
    vmImage: ubuntu-20.04
  steps:
    - bash: |
        set -ex
        if [[ $BUILD_REASON == "PullRequest" ]]; then
          # By default pull requests use refs/pull/PULL_ID/merge as the source branch
          # which has a "Merge ID into ID" as a commit message. The latest commit
          # message is the second to last commit
          COMMIT_ID=$(echo $BUILD_SOURCEVERSIONMESSAGE | awk '{print $2}')
          message=$(git log $COMMIT_ID -1 --pretty=%B)
        else
          message=$BUILD_SOURCEVERSIONMESSAGE
        fi
        echo "##vso[task.setvariable variable=message;isOutput=true]$message"
      name: commit
      displayName: Get source version message

- job: linting
  dependsOn: [git_commit]
  condition: |
    and(
      succeeded(),
      not(contains(dependencies['git_commit']['outputs']['commit.message'], '[lint skip]')),
      not(contains(dependencies['git_commit']['outputs']['commit.message'], '[ci skip]'))
    )
  displayName: Linting
  pool:
    vmImage: ubuntu-20.04
  steps:
    - task: UsePythonVersion@0
      inputs:
        versionSpec: '3.9'
    - bash: |
        # Include pytest compatibility with mypy
        pip install pytest flake8 mypy==0.782 black==22.3.0
      displayName: Install linters
    - bash: |
        black --check --diff .
      displayName: Run black
    - bash: |
        ./build_tools/circle/linting.sh
      displayName: Run linting
    - bash: |
        mypy sklearn/
      displayName: Run mypy

- template: build_tools/azure/posix.yml
  parameters:
    name: Linux_Nightly
    vmImage: ubuntu-20.04
    dependsOn: [git_commit, linting]
    condition: |
      and(
        succeeded(),
        not(contains(dependencies['git_commit']['outputs']['commit.message'], '[ci skip]')),
        or(eq(variables['Build.Reason'], 'Schedule'),
           contains(dependencies['git_commit']['outputs']['commit.message'], '[scipy-dev]'
          )
        )
      )
    matrix:
      pylatest_pip_scipy_dev:
        DISTRIB: 'conda-pip-scipy-dev'
        PYTHON_VERSION: '*'
        CHECK_WARNINGS: 'true'
        CHECK_PYTEST_SOFT_DEPENDENCY: 'true'
        TEST_DOCSTRINGS: 'true'
        # Tests that require large downloads over the networks are skipped in CI.
        # Here we make sure, that they are still run on a regular basis.
        SKLEARN_SKIP_NETWORK_TESTS: '0'

# Check compilation with intel C++ compiler (ICC)
- template: build_tools/azure/posix.yml
  parameters:
    name: Linux_Nightly_ICC
    vmImage: ubuntu-20.04
    dependsOn: [git_commit, linting]
    condition: |
      and(
        succeeded(),
        not(contains(dependencies['git_commit']['outputs']['commit.message'], '[ci skip]')),
        or(eq(variables['Build.Reason'], 'Schedule'),
           contains(dependencies['git_commit']['outputs']['commit.message'], '[icc-build]')
        )
      )
    matrix:
      pylatest_conda_forge_mkl:
        DISTRIB: 'conda'
        CONDA_CHANNEL: 'conda-forge'
        PYTHON_VERSION: '*'
        BLAS: 'mkl'
        COVERAGE: 'false'
        BUILD_WITH_ICC: 'true'

- template: build_tools/azure/posix-docker.yml
  parameters:
    name: Linux_Nightly_PyPy
    vmImage: ubuntu-20.04
    dependsOn: [linting, git_commit]
    condition: |
      and(
        succeeded(),
        not(contains(dependencies['git_commit']['outputs']['commit.message'], '[ci skip]')),
        or(
          eq(variables['Build.Reason'], 'Schedule'),
          contains(dependencies['git_commit']['outputs']['commit.message'], '[pypy]')
        )
      )
    matrix:
      pypy3:
        DISTRIB: 'conda-mamba-pypy3'
        DOCKER_CONTAINER: 'condaforge/mambaforge-pypy3:4.10.3-5'
        PILLOW_VERSION: 'none'
        PANDAS_VERSION: 'none'

# Will run all the time regardless of linting outcome.
- template: build_tools/azure/posix.yml
  parameters:
    name: Linux_Runs
    vmImage: ubuntu-20.04
    dependsOn: [git_commit]
    condition: |
      and(
        succeeded(),
        not(contains(dependencies['git_commit']['outputs']['commit.message'], '[ci skip]'))
      )
    matrix:
      pylatest_conda_forge_mkl:
        DISTRIB: 'conda'
        CONDA_CHANNEL: 'conda-forge'
        PYTHON_VERSION: '*'
        BLAS: 'mkl'
        COVERAGE: 'true'
        SHOW_SHORT_SUMMARY: 'true'
        SKLEARN_TESTS_GLOBAL_RANDOM_SEED: '42'  # default global random seed

# Check compilation with Ubuntu bionic 18.04 LTS and scipy from conda-forge
- template: build_tools/azure/posix-all-parallel.yml
  parameters:
    name: Ubuntu_Bionic
    vmImage: ubuntu-18.04
    dependsOn: [git_commit]
    dependsOnParallel: [linting, git_commit]
    condition: |
      and(
        succeeded(),
        not(contains(dependencies['git_commit']['outputs']['commit.message'], '[ci skip]'))
      )
    commitMessage: dependencies['git_commit']['outputs']['commit.message']
    matrix:
      py38_conda_forge_openblas_ubuntu_1804:
        DISTRIB: 'conda'
        CONDA_CHANNEL: 'conda-forge'
        PYTHON_VERSION: '3.8'
        BLAS: 'openblas'
        COVERAGE: 'false'
        BUILD_WITH_ICC: 'false'
        SKLEARN_TESTS_GLOBAL_RANDOM_SEED: '0'  # non-default seed

- template: build_tools/azure/posix.yml
  parameters:
    name: Linux
    vmImage: ubuntu-20.04
    dependsOn: [linting, git_commit, Ubuntu_Bionic]
    condition: |
      and(
<<<<<<< HEAD
        in(dependencies['Ubuntu_Bionic']['result'], 'Succeeded', 'Skipped'),
        not(contains(dependencies['git_commit']['outputs']['commit.message'], '[ci skip]')),
        ne(variables['Build.Reason'], 'Schedule')
=======
        succeeded(),
        not(contains(dependencies['git_commit']['outputs']['commit.message'], '[ci skip]'))
>>>>>>> cf237bfe
      )
    matrix:
      # Linux environment to test that scikit-learn can be built against
      # versions of numpy, scipy with ATLAS that comes with Ubuntu Focal 20.04
      # i.e. numpy 1.17.4 and scipy 1.3.3
      ubuntu_atlas:
        DISTRIB: 'ubuntu'
        JOBLIB_VERSION: 'min'
        PANDAS_VERSION: 'none'
        THREADPOOLCTL_VERSION: 'min'
        COVERAGE: 'false'
        SKLEARN_TESTS_GLOBAL_RANDOM_SEED: '1'  # non-default seed
      # Linux + Python 3.8 build with OpenBLAS
      py38_conda_defaults_openblas:
        DISTRIB: 'conda'
        CONDA_CHANNEL: 'defaults'  # Anaconda main channel
        PYTHON_VERSION: '3.8'
        BLAS: 'openblas'
        NUMPY_VERSION: 'min'
        SCIPY_VERSION: 'min'
        MATPLOTLIB_VERSION: 'min'
        THREADPOOLCTL_VERSION: '2.2.0'
        SKLEARN_ENABLE_DEBUG_CYTHON_DIRECTIVES: '1'
        SKLEARN_RUN_FLOAT32_TESTS: '1'
        SKLEARN_TESTS_GLOBAL_RANDOM_SEED: '2'  # non-default seed
      # Linux environment to test the latest available dependencies.
      # It runs tests requiring lightgbm, pandas and PyAMG.
      pylatest_pip_openblas_pandas:
        DISTRIB: 'conda-pip-latest'
        PYTHON_VERSION: '3.9'
        PYTEST_VERSION: '6.2.5'
        CHECK_PYTEST_SOFT_DEPENDENCY: 'true'
        TEST_DOCSTRINGS: 'true'
        CHECK_WARNINGS: 'true'
        SKLEARN_TESTS_GLOBAL_RANDOM_SEED: '3'  # non-default seed

- template: build_tools/azure/posix-docker.yml
  parameters:
    name: Linux_Docker
    vmImage: ubuntu-20.04
    dependsOn: [linting, git_commit, Ubuntu_Bionic]
    condition: |
      and(
<<<<<<< HEAD
        in(dependencies['Ubuntu_Bionic']['result'], 'Succeeded', 'Skipped'),
        not(contains(dependencies['git_commit']['outputs']['commit.message'], '[ci skip]')),
        ne(variables['Build.Reason'], 'Schedule')
=======
        succeeded(),
        not(contains(dependencies['git_commit']['outputs']['commit.message'], '[ci skip]'))
>>>>>>> cf237bfe
      )
    matrix:
      debian_atlas_32bit:
        DISTRIB: 'debian-32'
        DOCKER_CONTAINER: 'i386/debian:11.2'
        JOBLIB_VERSION: 'min'
        # disable pytest xdist due to unknown bug with 32-bit container
        PYTEST_XDIST_VERSION: 'none'
        PYTEST_VERSION: 'min'
        THREADPOOLCTL_VERSION: '2.2.0'
        SKLEARN_TESTS_GLOBAL_RANDOM_SEED: '4'  # non-default seed

- template: build_tools/azure/posix.yml
  parameters:
    name: macOS
    vmImage: macOS-10.15
    dependsOn: [linting, git_commit, Ubuntu_Bionic]
    condition: |
      and(
<<<<<<< HEAD
        in(dependencies['Ubuntu_Bionic']['result'], 'Succeeded', 'Skipped'),
        not(contains(dependencies['git_commit']['outputs']['commit.message'], '[ci skip]')),
        ne(variables['Build.Reason'], 'Schedule')
=======
        succeeded(),
        not(contains(dependencies['git_commit']['outputs']['commit.message'], '[ci skip]'))
>>>>>>> cf237bfe
      )
    matrix:
      pylatest_conda_forge_mkl:
        DISTRIB: 'conda'
        BLAS: 'mkl'
        CONDA_CHANNEL: 'conda-forge'
        SKLEARN_TESTS_GLOBAL_RANDOM_SEED: '5'  # non-default seed
      pylatest_conda_mkl_no_openmp:
        DISTRIB: 'conda'
        BLAS: 'mkl'
        SKLEARN_TEST_NO_OPENMP: 'true'
        SKLEARN_SKIP_OPENMP_TEST: 'true'
        SKLEARN_TESTS_GLOBAL_RANDOM_SEED: '6'  # non-default seed

- template: build_tools/azure/windows.yml
  parameters:
    name: Windows
    vmImage: windows-latest
    dependsOn: [linting, git_commit, Ubuntu_Bionic]
    condition: |
      and(
<<<<<<< HEAD
        in(dependencies['Ubuntu_Bionic']['result'], 'Succeeded', 'Skipped'),
        not(contains(dependencies['git_commit']['outputs']['commit.message'], '[ci skip]')),
        ne(variables['Build.Reason'], 'Schedule')
=======
        succeeded(),
        not(contains(dependencies['git_commit']['outputs']['commit.message'], '[ci skip]'))
>>>>>>> cf237bfe
      )
    matrix:
      py38_conda_forge_mkl:
        DISTRIB: 'conda'
        CONDA_CHANNEL: 'conda-forge'
        PYTHON_VERSION: '3.8'
        CHECK_WARNINGS: 'true'
        PYTHON_ARCH: '64'
        # Unpin when pytest stalling issue is fixed
        PYTEST_VERSION: '6.2.5'
        COVERAGE: 'true'
        SKLEARN_TESTS_GLOBAL_RANDOM_SEED: '7'  # non-default seed
      py38_pip_openblas_32bit:
        PYTHON_VERSION: '3.8'
        PYTHON_ARCH: '32'
        SKLEARN_TESTS_GLOBAL_RANDOM_SEED: '8'  # non-default seed<|MERGE_RESOLUTION|>--- conflicted
+++ resolved
@@ -177,14 +177,8 @@
     dependsOn: [linting, git_commit, Ubuntu_Bionic]
     condition: |
       and(
-<<<<<<< HEAD
-        in(dependencies['Ubuntu_Bionic']['result'], 'Succeeded', 'Skipped'),
-        not(contains(dependencies['git_commit']['outputs']['commit.message'], '[ci skip]')),
-        ne(variables['Build.Reason'], 'Schedule')
-=======
-        succeeded(),
-        not(contains(dependencies['git_commit']['outputs']['commit.message'], '[ci skip]'))
->>>>>>> cf237bfe
+        in(dependencies['Ubuntu_Bionic']['result'], 'Succeeded', 'Skipped'),
+        not(contains(dependencies['git_commit']['outputs']['commit.message'], '[ci skip]'))
       )
     matrix:
       # Linux environment to test that scikit-learn can be built against
@@ -228,14 +222,8 @@
     dependsOn: [linting, git_commit, Ubuntu_Bionic]
     condition: |
       and(
-<<<<<<< HEAD
-        in(dependencies['Ubuntu_Bionic']['result'], 'Succeeded', 'Skipped'),
-        not(contains(dependencies['git_commit']['outputs']['commit.message'], '[ci skip]')),
-        ne(variables['Build.Reason'], 'Schedule')
-=======
-        succeeded(),
-        not(contains(dependencies['git_commit']['outputs']['commit.message'], '[ci skip]'))
->>>>>>> cf237bfe
+        in(dependencies['Ubuntu_Bionic']['result'], 'Succeeded', 'Skipped'),
+        not(contains(dependencies['git_commit']['outputs']['commit.message'], '[ci skip]'))
       )
     matrix:
       debian_atlas_32bit:
@@ -255,14 +243,8 @@
     dependsOn: [linting, git_commit, Ubuntu_Bionic]
     condition: |
       and(
-<<<<<<< HEAD
-        in(dependencies['Ubuntu_Bionic']['result'], 'Succeeded', 'Skipped'),
-        not(contains(dependencies['git_commit']['outputs']['commit.message'], '[ci skip]')),
-        ne(variables['Build.Reason'], 'Schedule')
-=======
-        succeeded(),
-        not(contains(dependencies['git_commit']['outputs']['commit.message'], '[ci skip]'))
->>>>>>> cf237bfe
+        in(dependencies['Ubuntu_Bionic']['result'], 'Succeeded', 'Skipped'),
+        not(contains(dependencies['git_commit']['outputs']['commit.message'], '[ci skip]'))
       )
     matrix:
       pylatest_conda_forge_mkl:
@@ -284,14 +266,8 @@
     dependsOn: [linting, git_commit, Ubuntu_Bionic]
     condition: |
       and(
-<<<<<<< HEAD
-        in(dependencies['Ubuntu_Bionic']['result'], 'Succeeded', 'Skipped'),
-        not(contains(dependencies['git_commit']['outputs']['commit.message'], '[ci skip]')),
-        ne(variables['Build.Reason'], 'Schedule')
-=======
-        succeeded(),
-        not(contains(dependencies['git_commit']['outputs']['commit.message'], '[ci skip]'))
->>>>>>> cf237bfe
+        in(dependencies['Ubuntu_Bionic']['result'], 'Succeeded', 'Skipped'),
+        not(contains(dependencies['git_commit']['outputs']['commit.message'], '[ci skip]'))
       )
     matrix:
       py38_conda_forge_mkl:
