# Adapted from https://github.com/pandas-dev/pandas/blob/master/azure-pipelines.yml
jobs:
- template: build_tools/azure/posix.yml
  parameters:
    name: Linux
    vmImage: ubuntu-16.04
    matrix:
      # Linux environment to test that scikit-learn can be built against
      # versions of numpy, scipy with ATLAS that comes with Ubuntu Xenial 16.04
      # i.e. numpy 1.11 and scipy 0.17
      py35_np_atlas:
        DISTRIB: 'ubuntu'
        PYTHON_VERSION: '3.5'
        SKLEARN_SITE_JOBLIB: '1'
        JOBLIB_VERSION: '0.11'
      # Linux + Python 3.5 build with OpenBLAS and without SITE_JOBLIB
      py35_conda_openblas:
        DISTRIB: 'conda'
        PYTHON_VERSION: '3.5'
        INSTALL_MKL: 'false'
        NUMPY_VERSION: '1.11.0'
        SCIPY_VERSION: '0.17.0'
        CYTHON_VERSION: '*'
        PILLOW_VERSION: '4.0.0'
        COVERAGE: 'true'
      # Linux environment to test the latest available dependencies and MKL.
      # It runs tests requiring pandas and PyAMG.
      # It also runs with the site joblib instead of the vendored copy of joblib.
      pylatest_conda:
        DISTRIB: 'conda'
        PYTHON_VERSION: '*'
        INSTALL_MKL: 'true'
        NUMPY_VERSION: '*'
        SCIPY_VERSION: '*'
        PANDAS_VERSION: '*'
        CYTHON_VERSION: '*'
        PYAMG_VERSION: '*'
        PILLOW_VERSION: '*'
        JOBLIB_VERSION: '*'
        COVERAGE: 'true'
        CHECK_PYTEST_SOFT_DEPENDENCY: 'true'
        TEST_DOCSTRINGS: 'true'
        SKLEARN_SITE_JOBLIB: '1'
        CHECK_WARNINGS: 'true'

- template: build_tools/azure/posix.yml
  parameters:
    name: macOS
    vmImage: xcode9-macos10.13
    matrix:
      pylatest_conda:
        DISTRIB: 'conda'
        PYTHON_VERSION: '*'
        INSTALL_MKL: 'true'
        NUMPY_VERSION: '*'
        SCIPY_VERSION: '*'
        CYTHON_VERSION: '*'
        PILLOW_VERSION: '*'
        JOBLIB_VERSION: '*'
        COVERAGE: 'true'

- template: build_tools/azure/windows.yml
  parameters:
    name: Windows
    vmImage: vs2017-win2016
    matrix:
      py37_64:
        PYTHON_VERSION: '3.7'
        CHECK_WARNINGS: 'true'
        PYTHON_ARCH: '64'
        COVERAGE: 'true'
      py35_32:
        PYTHON_VERSION: '3.5'
<<<<<<< HEAD
        PYTHON_ARCH: '32'
        COVERAGE: 'true'
=======
        PYTHON_ARCH: '32'
>>>>>>> 984871b8
<|MERGE_RESOLUTION|>--- conflicted
+++ resolved
@@ -71,9 +71,4 @@
         COVERAGE: 'true'
       py35_32:
         PYTHON_VERSION: '3.5'
-<<<<<<< HEAD
-        PYTHON_ARCH: '32'
-        COVERAGE: 'true'
-=======
-        PYTHON_ARCH: '32'
->>>>>>> 984871b8
+        PYTHON_ARCH: '32'