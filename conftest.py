# Even if empty this file is useful so that when running from the root folder
# ./sklearn is added to sys.path by pytest. See
# https://docs.pytest.org/en/latest/pythonpath.html for more details.  For
# example, this allows to build extensions in place and run pytest
# doc/modules/clustering.rst and use sklearn from the local folder rather than
# the one from site-packages.

import os
import platform
import sys
<<<<<<< HEAD
from distutils.version import LooseVersion
=======
>>>>>>> dfc5e160

import pytest
from _pytest.doctest import DoctestItem

from sklearn.utils import _IS_32BIT
from sklearn.externals import _pilutil
<<<<<<< HEAD
from sklearn.datasets import fetch_20newsgroups
from sklearn.datasets import fetch_20newsgroups_vectorized
from sklearn.datasets import fetch_california_housing
from sklearn.datasets import fetch_covtype
from sklearn.datasets import fetch_kddcup99
from sklearn.datasets import fetch_olivetti_faces
from sklearn.datasets import fetch_rcv1

=======
from sklearn._min_dependencies import PYTEST_MIN_VERSION
from sklearn.utils.fixes import np_version, parse_version
>>>>>>> dfc5e160


if parse_version(pytest.__version__) < parse_version(PYTEST_MIN_VERSION):
    raise ImportError('Your version of pytest is too old, you should have '
                      'at least pytest >= {} installed.'
                      .format(PYTEST_MIN_VERSION))


dataset_fetchers = {
    'fetch_20newsgroups_fxt': fetch_20newsgroups,
    'fetch_20newsgroups_vectorized_fxt': fetch_20newsgroups_vectorized,
    'fetch_california_housing_fxt': fetch_california_housing,
    'fetch_covtype_fxt': fetch_covtype,
    'fetch_kddcup99_fxt': fetch_kddcup99,
    'fetch_olivetti_faces_fxt': fetch_olivetti_faces,
    'fetch_rcv1_fxt': fetch_rcv1,
}


# fetching a dataset with this fixture will never download if missing
def _fetch_fixture(f):
    def wrapped(*args, **kwargs):
        kwargs['download_if_missing'] = False
        try:
            return f(*args, **kwargs)
        except IOError:
            pytest.skip("test requires -m 'not skipnetwork' to run")
    return pytest.fixture(lambda: wrapped)


fetch_20newsgroups_fxt = _fetch_fixture(fetch_20newsgroups)
fetch_20newsgroups_vectorized_fxt = \
    _fetch_fixture(fetch_20newsgroups_vectorized)
fetch_california_housing_fxt = _fetch_fixture(fetch_california_housing)
fetch_covtype_fxt = _fetch_fixture(fetch_covtype)
fetch_kddcup99_fxt = _fetch_fixture(fetch_kddcup99)
fetch_olivetti_faces_fxt = _fetch_fixture(fetch_olivetti_faces)
fetch_rcv1_fxt = _fetch_fixture(fetch_rcv1)


def pytest_collection_modifyitems(config, items):
    for item in items:
        # FeatureHasher is not compatible with PyPy
        if (item.name.endswith(('_hash.FeatureHasher',
                                'text.HashingVectorizer'))
                and platform.python_implementation() == 'PyPy'):
            marker = pytest.mark.skip(
                reason='FeatureHasher is not compatible with PyPy')
            item.add_marker(marker)
        # Known failure on with GradientBoostingClassifier on ARM64
        elif (item.name.endswith('GradientBoostingClassifier')
                and platform.machine() == 'aarch64'):

            marker = pytest.mark.xfail(
                reason=(
                    'know failure. See '
                    'https://github.com/scikit-learn/scikit-learn/issues/17797'  # noqa
                )
            )
            item.add_marker(marker)

<<<<<<< HEAD
    run_network_tests = 'not skipnetwork' in config.getoption("markexpr")
    skip_network = pytest.mark.skip(
        reason="test requires -m 'not skipnetwork' to run")

    # download datasets during collection to avoid thread unsafe behavior
    # when running pytest in parallel with pytest-xdist
    dataset_features_set = set(dataset_fetchers)
    datasets_to_download = set()

    for item in items:
        item_keywords = set(item.keywords)
        dataset_to_fetch = item_keywords & dataset_features_set
        if not dataset_to_fetch:
            continue

        if run_network_tests:
            datasets_to_download |= dataset_to_fetch
        else:
            # network tests are skipped
            item.add_marker(skip_network)

    # download datasets that are needed to avoid thread unsafe behavior
    # by pytest-xdist
    if run_network_tests:
        for name in datasets_to_download:
            dataset_fetchers[name]()
=======
    # Skip tests which require internet if the flag is provided
    if (config.getoption("--skip-network")
            or int(os.environ.get("SKLEARN_SKIP_NETWORK_TESTS", "0"))):
        skip_network = pytest.mark.skip(
            reason="test requires internet connectivity")
        for item in items:
            if "network" in item.keywords:
                item.add_marker(skip_network)
>>>>>>> dfc5e160

    # numpy changed the str/repr formatting of numpy arrays in 1.14. We want to
    # run doctests only for numpy >= 1.14.
    skip_doctests = False
    try:
        if np_version < parse_version('1.14'):
            reason = 'doctests are only run for numpy >= 1.14'
            skip_doctests = True
        elif _IS_32BIT:
            reason = ('doctest are only run when the default numpy int is '
                      '64 bits.')
            skip_doctests = True
        elif sys.platform.startswith("win32"):
            reason = ("doctests are not run for Windows because numpy arrays "
                      "repr is inconsistent across platforms.")
            skip_doctests = True
    except ImportError:
        pass

    if skip_doctests:
        skip_marker = pytest.mark.skip(reason=reason)

        for item in items:
            if isinstance(item, DoctestItem):
                item.add_marker(skip_marker)
    elif not _pilutil.pillow_installed:
        skip_marker = pytest.mark.skip(reason="pillow (or PIL) not installed!")
        for item in items:
            if item.name in [
                    "sklearn.feature_extraction.image.PatchExtractor",
                    "sklearn.feature_extraction.image.extract_patches_2d"]:
                item.add_marker(skip_marker)


def pytest_runtest_setup(item):
    run_network_tests = 'not skipnetwork' in item.config.getoption("markexpr")
    if "network" in item.keywords and not run_network_tests:
        pytest.skip("test requires -m 'not skipnetwork' to run")


def pytest_configure(config):
    import sys
    sys._is_pytest_session = True
    # declare our custom markers to avoid PytestUnknownMarkWarning
    config.addinivalue_line(
        "markers",
        "network: mark a test for execution if network available."
    )


def pytest_unconfigure(config):
    import sys
    del sys._is_pytest_session<|MERGE_RESOLUTION|>--- conflicted
+++ resolved
@@ -8,17 +8,12 @@
 import os
 import platform
 import sys
-<<<<<<< HEAD
-from distutils.version import LooseVersion
-=======
->>>>>>> dfc5e160
 
 import pytest
 from _pytest.doctest import DoctestItem
 
 from sklearn.utils import _IS_32BIT
 from sklearn.externals import _pilutil
-<<<<<<< HEAD
 from sklearn.datasets import fetch_20newsgroups
 from sklearn.datasets import fetch_20newsgroups_vectorized
 from sklearn.datasets import fetch_california_housing
@@ -27,10 +22,8 @@
 from sklearn.datasets import fetch_olivetti_faces
 from sklearn.datasets import fetch_rcv1
 
-=======
 from sklearn._min_dependencies import PYTEST_MIN_VERSION
 from sklearn.utils.fixes import np_version, parse_version
->>>>>>> dfc5e160
 
 
 if parse_version(pytest.__version__) < parse_version(PYTEST_MIN_VERSION):
@@ -92,7 +85,6 @@
             )
             item.add_marker(marker)
 
-<<<<<<< HEAD
     run_network_tests = 'not skipnetwork' in config.getoption("markexpr")
     skip_network = pytest.mark.skip(
         reason="test requires -m 'not skipnetwork' to run")
@@ -119,16 +111,6 @@
     if run_network_tests:
         for name in datasets_to_download:
             dataset_fetchers[name]()
-=======
-    # Skip tests which require internet if the flag is provided
-    if (config.getoption("--skip-network")
-            or int(os.environ.get("SKLEARN_SKIP_NETWORK_TESTS", "0"))):
-        skip_network = pytest.mark.skip(
-            reason="test requires internet connectivity")
-        for item in items:
-            if "network" in item.keywords:
-                item.add_marker(skip_network)
->>>>>>> dfc5e160
 
     # numpy changed the str/repr formatting of numpy arrays in 1.14. We want to
     # run doctests only for numpy >= 1.14.
