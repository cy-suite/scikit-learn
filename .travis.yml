--- conflicted
+++ resolved
@@ -23,13 +23,8 @@
     - CIBW_BUILD_VERBOSITY=1
     - CIBW_TEST_COMMAND="bash {project}/build_tools/travis/test_wheels.sh"
     - CIBW_ENVIRONMENT="CPU_COUNT=2
-<<<<<<< HEAD
-                        OMP_NUM_THREADS=1
-                        OPENBLAS_NUM_THREADS=1
-=======
                         OMP_NUM_THREADS=2
                         OPENBLAS_NUM_THREADS=2
->>>>>>> 3af3fbfc
                         SKLEARN_BUILD_PARALLEL=10
                         SKLEARN_SKIP_NETWORK_TESTS=1
                         PYTHONUNBUFFERED=1"
