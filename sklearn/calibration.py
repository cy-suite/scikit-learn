"""Calibration of predicted probabilities."""

# Author: Alexandre Gramfort <alexandre.gramfort@telecom-paristech.fr>
#         Balazs Kegl <balazs.kegl@gmail.com>
#         Jan Hendrik Metzen <jhm@informatik.uni-bremen.de>
#         Mathieu Blondel <mathieu@mblondel.org>
#
# License: BSD 3 clause

import warnings
from inspect import signature
from contextlib import suppress
from functools import partial

from math import log
import numpy as np
from joblib import Parallel

from scipy.special import expit
from scipy.special import xlogy
from scipy.optimize import fmin_bfgs

from .base import (BaseEstimator, ClassifierMixin, RegressorMixin, clone,
                   MetaEstimatorMixin)
<<<<<<< HEAD
from .preprocessing import label_binarize, LabelBinarizer
from .utils import _safe_indexing, check_array, indexable, column_or_1d
=======
from .preprocessing import label_binarize, LabelEncoder
from .utils import (
    check_array,
    column_or_1d,
    deprecated,
    indexable,
)
from .utils.multiclass import check_classification_targets
>>>>>>> 6b4f8243
from .utils.fixes import delayed
from .utils.validation import check_is_fitted, check_consistent_length
from .utils.validation import _check_sample_weight
from .pipeline import Pipeline
from .isotonic import IsotonicRegression
from .svm import LinearSVC
<<<<<<< HEAD
from .model_selection import check_cv
from .utils.validation import _check_fit_params, _deprecate_positional_args


def _fit_calibrated_classifier(estimator, X, y, train, test,
                               method, classes, sample_weight=None,
                               **fit_params):
    """Fit calibrated classifier for a given dataset split.

    Returns
    -------
    calibrated_classifier : estimator object
        The calibrated estimator.
    """
    fit_params_train = _check_fit_params(X, fit_params, train)
    X_train, y_train = _safe_indexing(X, train), _safe_indexing(y, train)
    X_test, y_test = _safe_indexing(X, test), _safe_indexing(y, test)

    sample_weight_test = None
    estimator_uses_sw = False
    if sample_weight is not None:
        sample_weight_test = _safe_indexing(sample_weight, test)
        fit_parameters = signature(estimator.fit).parameters
        estimator_uses_sw = "sample_weight" in fit_parameters

    if estimator_uses_sw:
        sw_train = _safe_indexing(sample_weight, train)
        estimator.fit(
            X_train, y_train, sample_weight=sw_train, **fit_params_train)
    else:
        estimator.fit(X_train, y_train, **fit_params_train)

    calibrated_classifier = _CalibratedClassifier(
        estimator, method=method, classes=classes,
    )
    calibrated_classifier.fit(X_test, y_test, sample_weight=sample_weight_test)
    return calibrated_classifier


=======
from .model_selection import check_cv, cross_val_predict
from .utils.validation import _deprecate_positional_args


>>>>>>> 6b4f8243
class CalibratedClassifierCV(ClassifierMixin,
                             MetaEstimatorMixin,
                             BaseEstimator):
    """Probability calibration with isotonic regression or logistic regression.

    This class uses cross-validation to both estimate the parameters of a
    classifier and subsequently calibrate a classifier. With default
    `ensemble=True`, for each cv split it
    fits a copy of the base estimator to the training subset, and calibrates it
    using the testing subset. For prediction, predicted probabilities are
    averaged across these individual calibrated classifiers. When
    `ensemble=False`, cross-validation is used to obtain unbiased predictions,
    via :func:`~sklearn.model_selection.cross_val_predict`, which are then
    used for calibration. For prediction, the base estimator, trained using all
    the data, is used. This is the method implemented when `probabilities=True`
    for :mod:`sklearn.svm` estimators.

    Already fitted classifiers can be calibrated via the parameter
    `cv="prefit"`. In this case, no cross-validation is used and all provided
    data is used for calibration. The user has to take care manually that data
    for model fitting and calibration are disjoint.

    The calibration is based on the :term:`decision_function` method of the
    `base_estimator` if it exists, else on :term:`predict_proba`.

    Read more in the :ref:`User Guide <calibration>`.

    Parameters
    ----------
    base_estimator : estimator instance, default=None
        The classifier whose output need to be calibrated to provide more
        accurate `predict_proba` outputs. The default classifier is
        a :class:`~sklearn.svm.LinearSVC`.

    method : {'sigmoid', 'isotonic'}, default='sigmoid'
        The method to use for calibration. Can be 'sigmoid' which
        corresponds to Platt's method (i.e. a logistic regression model) or
        'isotonic' which is a non-parametric approach. It is not advised to
        use isotonic calibration with too few calibration samples
        ``(<<1000)`` since it tends to overfit.

    cv : int, cross-validation generator, iterable or "prefit", \
            default=None
        Determines the cross-validation splitting strategy.
        Possible inputs for cv are:

        - None, to use the default 5-fold cross-validation,
        - integer, to specify the number of folds.
        - :term:`CV splitter`,
        - An iterable yielding (train, test) splits as arrays of indices.

        For integer/None inputs, if ``y`` is binary or multiclass,
        :class:`~sklearn.model_selection.StratifiedKFold` is used. If ``y`` is
        neither binary nor multiclass, :class:`~sklearn.model_selection.KFold`
        is used.

        Refer to the :ref:`User Guide <cross_validation>` for the various
        cross-validation strategies that can be used here.

        If "prefit" is passed, it is assumed that `base_estimator` has been
        fitted already and all data is used for calibration.

        .. versionchanged:: 0.22
            ``cv`` default value if None changed from 3-fold to 5-fold.

    n_jobs : int, default=None
        Number of jobs to run in parallel.
        ``None`` means 1 unless in a :obj:`joblib.parallel_backend` context.
        ``-1`` means using all processors.

        Base estimator clones are fitted in parallel across cross-validation
        iterations. Therefore parallelism happens only when `cv != "prefit"`.

        See :term:`Glossary <n_jobs>` for more details.

        .. versionadded:: 0.24

    ensemble : bool, default=True
        Determines how the calibrator is fitted when `cv` is not `'prefit'`.
        Ignored if `cv='prefit'`.

        If `True`, the `base_estimator` is fitted using training data and
        calibrated using testing data, for each `cv` fold. The final estimator
        is an ensemble of `n_cv` fitted classifer and calibrator pairs, where
        `n_cv` is the number of cross-validation folds. The output is the
        average predicted probabilities of all pairs.

        If `False`, `cv` is used to compute unbiased predictions, via
        :func:`~sklearn.model_selection.cross_val_predict`, which are then
        used for calibration. At prediction time, the classifier used is the
        `base_estimator` trained on all the data.
        Note that this method is also internally implemented  in
        :mod:`sklearn.svm` estimators with the `probabilities=True` parameter.

        .. versionadded:: 0.24

    Attributes
    ----------
    classes_ : ndarray of shape (n_classes,)
        The class labels.

    calibrated_classifiers_ : list (len() equal to cv or 1 if `cv="prefit"` \
            or `ensemble=False`)
        The list of classifier and calibrator pairs.

        - When `cv="prefit"`, the fitted `base_estimator` and fitted
          calibrator.
        - When `cv` is not "prefit" and `ensemble=True`, `n_cv` fitted
          `base_estimator` and calibrator pairs. `n_cv` is the number of
          cross-validation folds.
        - When `cv` is not "prefit" and `ensemble=False`, the `base_estimator`,
          fitted on all the data, and fitted calibrator.

        .. versionchanged:: 0.24
            Single calibrated classifier case when `ensemble=False`.

    Examples
    --------
    >>> from sklearn.datasets import make_classification
    >>> from sklearn.naive_bayes import GaussianNB
    >>> from sklearn.calibration import CalibratedClassifierCV
    >>> X, y = make_classification(n_samples=100, n_features=2,
    ...                            n_redundant=0, random_state=42)
    >>> base_clf = GaussianNB()
    >>> calibrated_clf = CalibratedClassifierCV(base_estimator=base_clf, cv=3)
    >>> calibrated_clf.fit(X, y)
    CalibratedClassifierCV(base_estimator=GaussianNB(), cv=3)
    >>> len(calibrated_clf.calibrated_classifiers_)
    3
    >>> calibrated_clf.predict_proba(X)[:5, :]
    array([[0.110..., 0.889...],
           [0.072..., 0.927...],
           [0.928..., 0.071...],
           [0.928..., 0.071...],
           [0.071..., 0.928...]])

    >>> from sklearn.model_selection import train_test_split
    >>> X, y = make_classification(n_samples=100, n_features=2,
    ...                            n_redundant=0, random_state=42)
    >>> X_train, X_calib, y_train, y_calib = train_test_split(
    ...        X, y, random_state=42
    ... )
    >>> base_clf = GaussianNB()
    >>> base_clf.fit(X_train, y_train)
    GaussianNB()
    >>> calibrated_clf = CalibratedClassifierCV(
    ...     base_estimator=base_clf,
    ...     cv="prefit"
    ... )
    >>> calibrated_clf.fit(X_calib, y_calib)
    CalibratedClassifierCV(base_estimator=GaussianNB(), cv='prefit')
    >>> len(calibrated_clf.calibrated_classifiers_)
    1
    >>> calibrated_clf.predict_proba([[-0.5, 0.5]])
    array([[0.936..., 0.063...]])

    References
    ----------
    .. [1] Obtaining calibrated probability estimates from decision trees
           and naive Bayesian classifiers, B. Zadrozny & C. Elkan, ICML 2001

    .. [2] Transforming Classifier Scores into Accurate Multiclass
           Probability Estimates, B. Zadrozny & C. Elkan, (KDD 2002)

    .. [3] Probabilistic Outputs for Support Vector Machines and Comparisons to
           Regularized Likelihood Methods, J. Platt, (1999)

    .. [4] Predicting Good Probabilities with Supervised Learning,
           A. Niculescu-Mizil & R. Caruana, ICML 2005
    """
    @_deprecate_positional_args
    def __init__(self, base_estimator=None, *, method='sigmoid',
                 cv=None, n_jobs=None, ensemble=True):
        self.base_estimator = base_estimator
        self.method = method
        self.cv = cv
        self.n_jobs = n_jobs
        self.ensemble = ensemble

<<<<<<< HEAD
    def fit(self, X, y, sample_weight=None, **fit_params):
        """Fit the calibrated model
=======
    def fit(self, X, y, sample_weight=None):
        """Fit the calibrated model.
>>>>>>> 6b4f8243

        Parameters
        ----------
        X : array-like of shape (n_samples, n_features)
            Training data.

        y : array-like of shape (n_samples,)
            Target values.

        sample_weight : array-like of shape (n_samples,), default=None
            Sample weights. If None, then samples are equally weighted.

        **fit_params : dict of string
            Parameters passed to the fit method of the underlying
            classifier.

        Returns
        -------
        self : object
            Returns an instance of self.
        """
        check_classification_targets(y)
        X, y = indexable(X, y)

<<<<<<< HEAD
        for val in fit_params.values():
            check_consistent_length(y, val)

        self.calibrated_classifiers_ = []
=======
>>>>>>> 6b4f8243
        if self.base_estimator is None:
            # we want all classifiers that don't expose a random_state
            # to be deterministic (and we don't want to expose this one).
            base_estimator = LinearSVC(random_state=0)
        else:
            base_estimator = self.base_estimator

        self.calibrated_classifiers_ = []
        if self.cv == "prefit":
            # `classes_` and `n_features_in_` should be consistent with that
            # of base_estimator
            if isinstance(self.base_estimator, Pipeline):
                check_is_fitted(self.base_estimator[-1])
            else:
                check_is_fitted(self.base_estimator)
            with suppress(AttributeError):
                self.n_features_in_ = base_estimator.n_features_in_
            self.classes_ = self.base_estimator.classes_

            pred_method = _get_prediction_method(base_estimator)
            n_classes = len(self.classes_)
            predictions = _compute_predictions(pred_method, X, n_classes)

            calibrated_classifier = _fit_calibrator(
                base_estimator, predictions, y, self.classes_, self.method,
                sample_weight
            )
            self.calibrated_classifiers_.append(calibrated_classifier)
        else:
            X, y = self._validate_data(
                X, y, accept_sparse=['csc', 'csr', 'coo'],
                force_all_finite=False, allow_nd=True
            )
            # Set `classes_` using all `y`
            label_encoder_ = LabelEncoder().fit(y)
            self.classes_ = label_encoder_.classes_
            n_classes = len(self.classes_)

            # sample_weight checks
            fit_parameters = signature(base_estimator.fit).parameters
            supports_sw = "sample_weight" in fit_parameters
            if sample_weight is not None:
                sample_weight = _check_sample_weight(sample_weight, X)
                if not supports_sw:
                    estimator_name = type(base_estimator).__name__
                    warnings.warn(f"Since {estimator_name} does not support "
                                  "sample_weights, sample weights will only be"
                                  " used for the calibration itself.")

            # Check that each cross-validation fold can have at least one
            # example per class
            if isinstance(self.cv, int):
                n_folds = self.cv
            elif hasattr(self.cv, "n_splits"):
                n_folds = self.cv.n_splits
            else:
                n_folds = None
            if n_folds and np.any([np.sum(y == class_) < n_folds
                                   for class_ in self.classes_]):
<<<<<<< HEAD
                raise ValueError(f"Requesting {n_folds}-fold cross-validation "
                                 f"but provided less than {n_folds} examples "
                                 "for at least one class.")

            if sample_weight is not None:
                sample_weight = _check_sample_weight(sample_weight, X)
                fit_parameters = signature(base_estimator.fit).parameters
                base_estimator_supports_sw = "sample_weight" in fit_parameters

                if not base_estimator_supports_sw:
                    estimator_name = type(base_estimator).__name__
                    warnings.warn("Since %s does not support sample_weights, "
                                  "sample weights will only be used for the "
                                  "calibration itself." % estimator_name)

            cv = check_cv(self.cv, y, classifier=True)
            parallel = Parallel(n_jobs=self.n_jobs)
            self.calibrated_classifiers_ = parallel(delayed(
                _fit_calibrated_classifier)(
                    clone(base_estimator),
                    X, y,
                    train=train, test=test,
                    method=self.method,
                    classes=self.classes_,
                    sample_weight=sample_weight,
                    **fit_params
                ) for train, test in cv.split(X, y))
=======
                raise ValueError(f"Requesting {n_folds}-fold "
                                 "cross-validation but provided less than "
                                 f"{n_folds} examples for at least one class.")
            cv = check_cv(self.cv, y, classifier=True)

            if self.ensemble:
                parallel = Parallel(n_jobs=self.n_jobs)

                self.calibrated_classifiers_ = parallel(
                    delayed(_fit_classifier_calibrator_pair)(
                        clone(base_estimator), X, y, train=train, test=test,
                        method=self.method, classes=self.classes_,
                        supports_sw=supports_sw, sample_weight=sample_weight)
                    for train, test in cv.split(X, y)
                )
            else:
                this_estimator = clone(base_estimator)
                method_name = _get_prediction_method(this_estimator).__name__
                pred_method = partial(
                    cross_val_predict, estimator=this_estimator, X=X, y=y,
                    cv=cv, method=method_name, n_jobs=self.n_jobs
                )
                predictions = _compute_predictions(pred_method, X, n_classes)

                if sample_weight is not None and supports_sw:
                    this_estimator.fit(X, y, sample_weight)
                else:
                    this_estimator.fit(X, y)
                calibrated_classifier = _fit_calibrator(
                    this_estimator, predictions, y, self.classes_, self.method,
                    sample_weight
                )
                self.calibrated_classifiers_.append(calibrated_classifier)

>>>>>>> 6b4f8243
        return self

    def predict_proba(self, X):
        """Calibrated probabilities of classification.

        This function returns calibrated probabilities of classification
        according to each class on an array of test vectors X.

        Parameters
        ----------
        X : array-like of shape (n_samples, n_features)
            The samples.

        Returns
        -------
        C : ndarray of shape (n_samples, n_classes)
            The predicted probas.
        """
        check_is_fitted(self)
        X = check_array(X, accept_sparse=['csc', 'csr', 'coo'],
                        force_all_finite=False)
        # Compute the arithmetic mean of the predictions of the calibrated
        # classifiers
        mean_proba = np.zeros((X.shape[0], len(self.classes_)))
        for calibrated_classifier in self.calibrated_classifiers_:
            proba = calibrated_classifier.predict_proba(X)
            mean_proba += proba

        mean_proba /= len(self.calibrated_classifiers_)

        return mean_proba

    def predict(self, X):
        """Predict the target of new samples. The predicted class is the
        class that has the highest probability, and can thus be different
        from the prediction of the uncalibrated classifier.

        Parameters
        ----------
        X : array-like of shape (n_samples, n_features)
            The samples.

        Returns
        -------
        C : ndarray of shape (n_samples,)
            The predicted class.
        """
        check_is_fitted(self)
        return self.classes_[np.argmax(self.predict_proba(X), axis=1)]

    def _more_tags(self):
        return {
            '_xfail_checks': {
                'check_sample_weights_invariance':
                'zero sample_weight is not equivalent to removing samples',
            }
        }


def _fit_classifier_calibrator_pair(estimator, X, y, train, test, supports_sw,
                                    method, classes, sample_weight=None):
    """Fit a classifier/calibration pair on a given train/test split.

    Fit the classifier on the train set, compute its predictions on the test
    set and use the predictions as input to fit the calibrator along with the
    test labels.

    Parameters
    ----------
    estimator : estimator instance
        Cloned base estimator.

    X : array-like, shape (n_samples, n_features)
        Sample data.

    y : array-like, shape (n_samples,)
        Targets.

    train : ndarray, shape (n_train_indicies,)
        Indices of the training subset.

    test : ndarray, shape (n_test_indicies,)
        Indices of the testing subset.

    supports_sw : bool
        Whether or not the `estimator` supports sample weights.

    method : {'sigmoid', 'isotonic'}
        Method to use for calibration.

    classes : ndarray, shape (n_classes,)
        The target classes.

    sample_weight : array-like, default=None
        Sample weights for `X`.

    Returns
    -------
    calibrated_classifier : _CalibratedClassifier instance
    """
    if sample_weight is not None and supports_sw:
        estimator.fit(X[train], y[train],
                      sample_weight=sample_weight[train])
    else:
        estimator.fit(X[train], y[train])

    n_classes = len(classes)
    pred_method = _get_prediction_method(estimator)
    predictions = _compute_predictions(pred_method, X[test], n_classes)

    sw = None if sample_weight is None else sample_weight[test]
    calibrated_classifier = _fit_calibrator(
        estimator, predictions, y[test], classes, method, sample_weight=sw
    )
    return calibrated_classifier


def _get_prediction_method(clf):
    """Return prediction method.

    `decision_function` method of `clf` returned, if it
    exists, otherwise `predict_proba` method returned.

    Parameters
    ----------
    clf : Estimator instance
        Fitted classifier to obtain the prediction method from.

    Returns
    -------
    prediction_method : callable
        The prediction method.
    """
    if hasattr(clf, 'decision_function'):
        method = getattr(clf, 'decision_function')
    elif hasattr(clf, 'predict_proba'):
        method = getattr(clf, 'predict_proba')
    else:
        raise RuntimeError("'base_estimator' has no 'decision_function' or "
                           "'predict_proba' method.")
    return method


def _compute_predictions(pred_method, X, n_classes):
    """Return predictions for `X` and reshape binary outputs to shape
    (n_samples, 1).

    Parameters
    ----------
    pred_method : callable
        Prediction method.

    X : array-like or None
        Data used to obtain predictions.

    n_classes : int
        Number of classes present.

    Returns
    -------
    predictions : array-like, shape (X.shape[0], len(clf.classes_))
        The predictions. Note if there are 2 classes, array is of shape
        (X.shape[0], 1).
    """
    predictions = pred_method(X=X)
    if hasattr(pred_method, '__name__'):
        method_name = pred_method.__name__
    else:
        method_name = signature(pred_method).parameters['method'].default

    if method_name == 'decision_function':
        if predictions.ndim == 1:
            predictions = predictions[:, np.newaxis]
    elif method_name == 'predict_proba':
        if n_classes == 2:
            predictions = predictions[:, 1:]
    else:  # pragma: no cover
        # this branch should be unreachable.
        raise ValueError(f"Invalid prediction method: {method_name}")
    return predictions


def _fit_calibrator(clf, predictions, y, classes, method, sample_weight=None):
    """Fit calibrator(s) and return a `_CalibratedClassifier`
    instance.

    `n_classes` (i.e. `len(clf.classes_)`) calibrators are fitted.
    However, if `n_classes` equals 2, one calibrator is fitted.

    Parameters
    ----------
    clf : estimator instance
        Fitted classifier.

    predictions : array-like, shape (n_samples, n_classes) or (n_samples, 1) \
                    when binary.
        Raw predictions returned by the un-calibrated base classifier.

    y : array-like, shape (n_samples,)
        The targets.

    classes : ndarray, shape (n_classes,)
        All the prediction classes.

    method : {'sigmoid', 'isotonic'}
        The method to use for calibration.

    sample_weight : ndarray, shape (n_samples,), default=None
        Sample weights. If None, then samples are equally weighted.

    Returns
    -------
    pipeline : _CalibratedClassifier instance
    """
    Y = label_binarize(y, classes=classes)
    label_encoder = LabelEncoder().fit(classes)
    pos_class_indices = label_encoder.transform(clf.classes_)
    calibrators = []
    for class_idx, this_pred in zip(pos_class_indices, predictions.T):
        if method == 'isotonic':
            calibrator = IsotonicRegression(out_of_bounds='clip')
        elif method == 'sigmoid':
            calibrator = _SigmoidCalibration()
        else:
            raise ValueError("'method' should be one of: 'sigmoid' or "
                             f"'isotonic'. Got {method}.")
        calibrator.fit(this_pred, Y[:, class_idx], sample_weight)
        calibrators.append(calibrator)

    pipeline = _CalibratedClassifier(
        clf, calibrators, method=method, classes=classes
    )
    return pipeline


class _CalibratedClassifier:
    """Pipeline-like chaining a fitted classifier and its fitted calibrators.

    Parameters
    ----------
    base_estimator : estimator instance
        Fitted classifier.

    calibrators : list of fitted estimator instances
        List of fitted calibrators (either 'IsotonicRegression' or
        '_SigmoidCalibration'). The number of calibrators equals the number of
        classes. However, if there are 2 classes, the list contains only one
        fitted calibrator.

    classes : array-like of shape (n_classes,)
        All the prediction classes.

    method : {'sigmoid', 'isotonic'}, default='sigmoid'
        The method to use for calibration. Can be 'sigmoid' which
        corresponds to Platt's method or 'isotonic' which is a
        non-parametric approach based on isotonic regression.

    Attributes
    ----------
    calibrators_ : list of fitted estimator instances
        Same as `calibrators`. Exposed for backward-compatibility. Use
        `calibrators` instead.

        .. deprecated:: 0.24
           `calibrators_` is deprecated from 0.24 and will be removed in
           1.1 (renaming of 0.26). Use `calibrators` instead.
    """
    def __init__(self, base_estimator, calibrators, *, classes,
                 method='sigmoid'):
        self.base_estimator = base_estimator
        self.calibrators = calibrators
        self.classes = classes
        self.method = method

    # TODO: Remove in 1.1
    # mypy error: Decorated property not supported
    @deprecated(  # type: ignore
        "calibrators_ is deprecated in 0.24 and will be removed in 1.1"
        "(renaming of 0.26). Use calibrators instead."
    )
    @property
    def calibrators_(self):
        return self.calibrators

    def predict_proba(self, X):
        """Calculate calibrated probabilities.

        Calculates classification calibrated probabilities
        for each class, in a one-vs-all manner, for `X`.

        Parameters
        ----------
        X : ndarray of shape (n_samples, n_features)
            The sample data.

        Returns
        -------
        proba : array, shape (n_samples, n_classes)
            The predicted probabilities. Can be exact zeros.
        """
        n_classes = len(self.classes)
        pred_method = _get_prediction_method(self.base_estimator)
        predictions = _compute_predictions(pred_method, X, n_classes)

        label_encoder = LabelEncoder().fit(self.classes)
        pos_class_indices = label_encoder.transform(
            self.base_estimator.classes_
        )

        proba = np.zeros((X.shape[0], n_classes))
        for class_idx, this_pred, calibrator in \
                zip(pos_class_indices, predictions.T, self.calibrators):
            if n_classes == 2:
                # When binary, `predictions` consists only of predictions for
                # clf.classes_[1] but `pos_class_indices` = 0
                class_idx += 1
            proba[:, class_idx] = calibrator.predict(this_pred)

        # Normalize the probabilities
        if n_classes == 2:
            proba[:, 0] = 1. - proba[:, 1]
        else:
            proba /= np.sum(proba, axis=1)[:, np.newaxis]

        # XXX : for some reason all probas can be 0
        proba[np.isnan(proba)] = 1. / n_classes

        # Deal with cases where the predicted probability minimally exceeds 1.0
        proba[(1.0 < proba) & (proba <= 1.0 + 1e-5)] = 1.0

        return proba


def _sigmoid_calibration(predictions, y, sample_weight=None):
    """Probability Calibration with sigmoid method (Platt 2000)

    Parameters
    ----------
    predictions : ndarray of shape (n_samples,)
        The decision function or predict proba for the samples.

    y : ndarray of shape (n_samples,)
        The targets.

    sample_weight : array-like of shape (n_samples,), default=None
        Sample weights. If None, then samples are equally weighted.

    Returns
    -------
    a : float
        The slope.

    b : float
        The intercept.

    References
    ----------
    Platt, "Probabilistic Outputs for Support Vector Machines"
    """
    predictions = column_or_1d(predictions)
    y = column_or_1d(y)

    F = predictions  # F follows Platt's notations

    # Bayesian priors (see Platt end of section 2.2)
    prior0 = float(np.sum(y <= 0))
    prior1 = y.shape[0] - prior0
    T = np.zeros(y.shape)
    T[y > 0] = (prior1 + 1.) / (prior1 + 2.)
    T[y <= 0] = 1. / (prior0 + 2.)
    T1 = 1. - T

    def objective(AB):
        # From Platt (beginning of Section 2.2)
        P = expit(-(AB[0] * F + AB[1]))
        loss = -(xlogy(T, P) + xlogy(T1, 1. - P))
        if sample_weight is not None:
            return (sample_weight * loss).sum()
        else:
            return loss.sum()

    def grad(AB):
        # gradient of the objective function
        P = expit(-(AB[0] * F + AB[1]))
        TEP_minus_T1P = T - P
        if sample_weight is not None:
            TEP_minus_T1P *= sample_weight
        dA = np.dot(TEP_minus_T1P, F)
        dB = np.sum(TEP_minus_T1P)
        return np.array([dA, dB])

    AB0 = np.array([0., log((prior0 + 1.) / (prior1 + 1.))])
    AB_ = fmin_bfgs(objective, AB0, fprime=grad, disp=False)
    return AB_[0], AB_[1]


class _SigmoidCalibration(RegressorMixin, BaseEstimator):
    """Sigmoid regression model.

    Attributes
    ----------
    a_ : float
        The slope.

    b_ : float
        The intercept.
    """
    def fit(self, X, y, sample_weight=None):
        """Fit the model using X, y as training data.

        Parameters
        ----------
        X : array-like of shape (n_samples,)
            Training data.

        y : array-like of shape (n_samples,)
            Training target.

        sample_weight : array-like of shape (n_samples,), default=None
            Sample weights. If None, then samples are equally weighted.

        Returns
        -------
        self : object
            Returns an instance of self.
        """
        X = column_or_1d(X)
        y = column_or_1d(y)
        X, y = indexable(X, y)

        self.a_, self.b_ = _sigmoid_calibration(X, y, sample_weight)
        return self

    def predict(self, T):
        """Predict new data by linear interpolation.

        Parameters
        ----------
        T : array-like of shape (n_samples,)
            Data to predict from.

        Returns
        -------
        T_ : ndarray of shape (n_samples,)
            The predicted data.
        """
        T = column_or_1d(T)
        return expit(-(self.a_ * T + self.b_))


@_deprecate_positional_args
def calibration_curve(y_true, y_prob, *, normalize=False, n_bins=5,
                      strategy='uniform'):
    """Compute true and predicted probabilities for a calibration curve.

    The method assumes the inputs come from a binary classifier, and
    discretize the [0, 1] interval into bins.

    Calibration curves may also be referred to as reliability diagrams.

    Read more in the :ref:`User Guide <calibration>`.

    Parameters
    ----------
    y_true : array-like of shape (n_samples,)
        True targets.

    y_prob : array-like of shape (n_samples,)
        Probabilities of the positive class.

    normalize : bool, default=False
        Whether y_prob needs to be normalized into the [0, 1] interval, i.e.
        is not a proper probability. If True, the smallest value in y_prob
        is linearly mapped onto 0 and the largest one onto 1.

    n_bins : int, default=5
        Number of bins to discretize the [0, 1] interval. A bigger number
        requires more data. Bins with no samples (i.e. without
        corresponding values in `y_prob`) will not be returned, thus the
        returned arrays may have less than `n_bins` values.

    strategy : {'uniform', 'quantile'}, default='uniform'
        Strategy used to define the widths of the bins.

        uniform
            The bins have identical widths.
        quantile
            The bins have the same number of samples and depend on `y_prob`.

    Returns
    -------
    prob_true : ndarray of shape (n_bins,) or smaller
        The proportion of samples whose class is the positive class, in each
        bin (fraction of positives).

    prob_pred : ndarray of shape (n_bins,) or smaller
        The mean predicted probability in each bin.

    References
    ----------
    Alexandru Niculescu-Mizil and Rich Caruana (2005) Predicting Good
    Probabilities With Supervised Learning, in Proceedings of the 22nd
    International Conference on Machine Learning (ICML).
    See section 4 (Qualitative Analysis of Predictions).

    Examples
    --------
    >>> import numpy as np
    >>> from sklearn.calibration import calibration_curve
    >>> y_true = np.array([0, 0, 0, 0, 1, 1, 1, 1, 1])
    >>> y_pred = np.array([0.1, 0.2, 0.3, 0.4, 0.65, 0.7, 0.8, 0.9,  1.])
    >>> prob_true, prob_pred = calibration_curve(y_true, y_pred, n_bins=3)
    >>> prob_true
    array([0. , 0.5, 1. ])
    >>> prob_pred
    array([0.2  , 0.525, 0.85 ])
    """
    y_true = column_or_1d(y_true)
    y_prob = column_or_1d(y_prob)
    check_consistent_length(y_true, y_prob)

    if normalize:  # Normalize predicted values into interval [0, 1]
        y_prob = (y_prob - y_prob.min()) / (y_prob.max() - y_prob.min())
    elif y_prob.min() < 0 or y_prob.max() > 1:
        raise ValueError("y_prob has values outside [0, 1] and normalize is "
                         "set to False.")

    labels = np.unique(y_true)
    if len(labels) > 2:
        raise ValueError("Only binary classification is supported. "
                         "Provided labels %s." % labels)
    y_true = label_binarize(y_true, classes=labels)[:, 0]

    if strategy == 'quantile':  # Determine bin edges by distribution of data
        quantiles = np.linspace(0, 1, n_bins + 1)
        bins = np.percentile(y_prob, quantiles * 100)
        bins[-1] = bins[-1] + 1e-8
    elif strategy == 'uniform':
        bins = np.linspace(0., 1. + 1e-8, n_bins + 1)
    else:
        raise ValueError("Invalid entry to 'strategy' input. Strategy "
                         "must be either 'quantile' or 'uniform'.")

    binids = np.digitize(y_prob, bins) - 1

    bin_sums = np.bincount(binids, weights=y_prob, minlength=len(bins))
    bin_true = np.bincount(binids, weights=y_true, minlength=len(bins))
    bin_total = np.bincount(binids, minlength=len(bins))

    nonzero = bin_total != 0
    prob_true = bin_true[nonzero] / bin_total[nonzero]
    prob_pred = bin_sums[nonzero] / bin_total[nonzero]

    return prob_true, prob_pred<|MERGE_RESOLUTION|>--- conflicted
+++ resolved
@@ -22,71 +22,22 @@
 
 from .base import (BaseEstimator, ClassifierMixin, RegressorMixin, clone,
                    MetaEstimatorMixin)
-<<<<<<< HEAD
-from .preprocessing import label_binarize, LabelBinarizer
-from .utils import _safe_indexing, check_array, indexable, column_or_1d
-=======
+from .isotonic import IsotonicRegression
+from .model_selection import check_cv, cross_val_predict
+from .pipeline import Pipeline
 from .preprocessing import label_binarize, LabelEncoder
+from .svm import LinearSVC
 from .utils import (
-    check_array,
-    column_or_1d,
-    deprecated,
-    indexable,
+    _safe_indexing, check_array, deprecated, indexable, column_or_1d
 )
 from .utils.multiclass import check_classification_targets
->>>>>>> 6b4f8243
 from .utils.fixes import delayed
 from .utils.validation import check_is_fitted, check_consistent_length
-from .utils.validation import _check_sample_weight
-from .pipeline import Pipeline
-from .isotonic import IsotonicRegression
-from .svm import LinearSVC
-<<<<<<< HEAD
-from .model_selection import check_cv
-from .utils.validation import _check_fit_params, _deprecate_positional_args
-
-
-def _fit_calibrated_classifier(estimator, X, y, train, test,
-                               method, classes, sample_weight=None,
-                               **fit_params):
-    """Fit calibrated classifier for a given dataset split.
-
-    Returns
-    -------
-    calibrated_classifier : estimator object
-        The calibrated estimator.
-    """
-    fit_params_train = _check_fit_params(X, fit_params, train)
-    X_train, y_train = _safe_indexing(X, train), _safe_indexing(y, train)
-    X_test, y_test = _safe_indexing(X, test), _safe_indexing(y, test)
-
-    sample_weight_test = None
-    estimator_uses_sw = False
-    if sample_weight is not None:
-        sample_weight_test = _safe_indexing(sample_weight, test)
-        fit_parameters = signature(estimator.fit).parameters
-        estimator_uses_sw = "sample_weight" in fit_parameters
-
-    if estimator_uses_sw:
-        sw_train = _safe_indexing(sample_weight, train)
-        estimator.fit(
-            X_train, y_train, sample_weight=sw_train, **fit_params_train)
-    else:
-        estimator.fit(X_train, y_train, **fit_params_train)
-
-    calibrated_classifier = _CalibratedClassifier(
-        estimator, method=method, classes=classes,
-    )
-    calibrated_classifier.fit(X_test, y_test, sample_weight=sample_weight_test)
-    return calibrated_classifier
-
-
-=======
-from .model_selection import check_cv, cross_val_predict
-from .utils.validation import _deprecate_positional_args
-
-
->>>>>>> 6b4f8243
+from .utils.validation import (
+    _check_sample_weight, _deprecate_positional_args, _check_fit_params
+)
+
+
 class CalibratedClassifierCV(ClassifierMixin,
                              MetaEstimatorMixin,
                              BaseEstimator):
@@ -168,8 +119,8 @@
         Determines how the calibrator is fitted when `cv` is not `'prefit'`.
         Ignored if `cv='prefit'`.
 
-        If `True`, the `base_estimator` is fitted using training data and
-        calibrated using testing data, for each `cv` fold. The final estimator
+        If `True`, the `base_estimator` is fitted using training data, and
+        calibrated using testing data for each `cv` fold. The final estimator
         is an ensemble of `n_cv` fitted classifer and calibrator pairs, where
         `n_cv` is the number of cross-validation folds. The output is the
         average predicted probabilities of all pairs.
@@ -266,13 +217,8 @@
         self.n_jobs = n_jobs
         self.ensemble = ensemble
 
-<<<<<<< HEAD
     def fit(self, X, y, sample_weight=None, **fit_params):
         """Fit the calibrated model
-=======
-    def fit(self, X, y, sample_weight=None):
-        """Fit the calibrated model.
->>>>>>> 6b4f8243
 
         Parameters
         ----------
@@ -297,13 +243,10 @@
         check_classification_targets(y)
         X, y = indexable(X, y)
 
-<<<<<<< HEAD
         for val in fit_params.values():
             check_consistent_length(y, val)
 
         self.calibrated_classifiers_ = []
-=======
->>>>>>> 6b4f8243
         if self.base_estimator is None:
             # we want all classifiers that don't expose a random_state
             # to be deterministic (and we don't want to expose this one).
@@ -363,10 +306,9 @@
                 n_folds = None
             if n_folds and np.any([np.sum(y == class_) < n_folds
                                    for class_ in self.classes_]):
-<<<<<<< HEAD
-                raise ValueError(f"Requesting {n_folds}-fold cross-validation "
-                                 f"but provided less than {n_folds} examples "
-                                 "for at least one class.")
+                raise ValueError(f"Requesting {n_folds}-fold "
+                                 "cross-validation but provided less than "
+                                 f"{n_folds} examples for at least one class.")
 
             if sample_weight is not None:
                 sample_weight = _check_sample_weight(sample_weight, X)
@@ -379,34 +321,19 @@
                                   "sample weights will only be used for the "
                                   "calibration itself." % estimator_name)
 
-            cv = check_cv(self.cv, y, classifier=True)
-            parallel = Parallel(n_jobs=self.n_jobs)
-            self.calibrated_classifiers_ = parallel(delayed(
-                _fit_calibrated_classifier)(
-                    clone(base_estimator),
-                    X, y,
-                    train=train, test=test,
-                    method=self.method,
-                    classes=self.classes_,
-                    sample_weight=sample_weight,
-                    **fit_params
-                ) for train, test in cv.split(X, y))
-=======
-                raise ValueError(f"Requesting {n_folds}-fold "
-                                 "cross-validation but provided less than "
-                                 f"{n_folds} examples for at least one class.")
-            cv = check_cv(self.cv, y, classifier=True)
-
             if self.ensemble:
+                cv = check_cv(self.cv, y, classifier=True)
                 parallel = Parallel(n_jobs=self.n_jobs)
-
-                self.calibrated_classifiers_ = parallel(
-                    delayed(_fit_classifier_calibrator_pair)(
-                        clone(base_estimator), X, y, train=train, test=test,
-                        method=self.method, classes=self.classes_,
-                        supports_sw=supports_sw, sample_weight=sample_weight)
-                    for train, test in cv.split(X, y)
-                )
+                self.calibrated_classifiers_ = parallel(delayed(
+                    _fit_classifier_calibrator_pair)(
+                        clone(base_estimator),
+                        X, y,
+                        train=train, test=test,
+                        method=self.method,
+                        classes=self.classes_,
+                        sample_weight=sample_weight,
+                        **fit_params
+                    ) for train, test in cv.split(X, y))
             else:
                 this_estimator = clone(base_estimator)
                 method_name = _get_prediction_method(this_estimator).__name__
@@ -420,13 +347,14 @@
                     this_estimator.fit(X, y, sample_weight)
                 else:
                     this_estimator.fit(X, y)
+                # Note: Here we don't pass on fit_params because the supported
+                # calibrators don't support fit_params anyway
                 calibrated_classifier = _fit_calibrator(
                     this_estimator, predictions, y, self.classes_, self.method,
                     sample_weight
                 )
                 self.calibrated_classifiers_.append(calibrated_classifier)
 
->>>>>>> 6b4f8243
         return self
 
     def predict_proba(self, X):
@@ -487,7 +415,8 @@
 
 
 def _fit_classifier_calibrator_pair(estimator, X, y, train, test, supports_sw,
-                                    method, classes, sample_weight=None):
+                                    method, classes, sample_weight=None,
+                                    **fit_params):
     """Fit a classifier/calibration pair on a given train/test split.
 
     Fit the classifier on the train set, compute its predictions on the test
@@ -522,24 +451,32 @@
 
     sample_weight : array-like, default=None
         Sample weights for `X`.
+
+    **fit_params : dict of str -> object
+        Parameters passed to the ``fit`` method of the estimator
 
     Returns
     -------
     calibrated_classifier : _CalibratedClassifier instance
     """
+    fit_params_train = _check_fit_params(X, fit_params, train)
+    X_train, y_train = _safe_indexing(X, train), _safe_indexing(y, train)
+    X_test, y_test = _safe_indexing(X, test), _safe_indexing(y, test)
+
     if sample_weight is not None and supports_sw:
-        estimator.fit(X[train], y[train],
-                      sample_weight=sample_weight[train])
+        sw_train = _safe_indexing(sample_weight, train)
+        estimator.fit(X_train, y_train,
+                      sample_weight=sw_train, **fit_params_train)
     else:
-        estimator.fit(X[train], y[train])
+        estimator.fit(X_train, y_train, **fit_params_train)
 
     n_classes = len(classes)
     pred_method = _get_prediction_method(estimator)
-    predictions = _compute_predictions(pred_method, X[test], n_classes)
-
-    sw = None if sample_weight is None else sample_weight[test]
+    predictions = _compute_predictions(pred_method, X_test, n_classes)
+
+    sw_test = _safe_indexing(sample_weight, test)
     calibrated_classifier = _fit_calibrator(
-        estimator, predictions, y[test], classes, method, sample_weight=sw
+        estimator, predictions, y_test, classes, method, sample_weight=sw_test
     )
     return calibrated_classifier
 
