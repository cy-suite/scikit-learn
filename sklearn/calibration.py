"""Calibration of predicted probabilities."""

# Author: Alexandre Gramfort <alexandre.gramfort@telecom-paristech.fr>
#         Balazs Kegl <balazs.kegl@gmail.com>
#         Jan Hendrik Metzen <jhm@informatik.uni-bremen.de>
#         Mathieu Blondel <mathieu@mblondel.org>
#
# License: BSD 3 clause

import warnings
from inspect import signature

from math import log
import numpy as np

from scipy.special import expit
from scipy.special import xlogy
from scipy.optimize import fmin_bfgs
from .preprocessing import LabelEncoder

from .base import (BaseEstimator, ClassifierMixin, RegressorMixin, clone,
                   MetaEstimatorMixin)
from .preprocessing import label_binarize, LabelBinarizer
from .utils import check_X_y, check_array, indexable, column_or_1d
from .utils.validation import check_is_fitted, check_consistent_length
from .utils.validation import _check_sample_weight
from .isotonic import IsotonicRegression
from .svm import LinearSVC
from .model_selection import check_cv, cross_val_predict


class CalibratedClassifierCV(BaseEstimator, ClassifierMixin,
                             MetaEstimatorMixin):
    """Probability calibration with isotonic regression or logistic regression.

    The calibration is based on the :term:`decision_function` method of the
    `base_estimator` if it exists, else on :term:`predict_proba`.

    Read more in the :ref:`User Guide <calibration>`.

    Parameters
    ----------
    base_estimator : instance BaseEstimator
        The classifier whose output need to be calibrated to provide more
        accurate `predict_proba` outputs.

    method : 'sigmoid' or 'isotonic'
        The method to use for calibration. Can be 'sigmoid' which
        corresponds to Platt's method (i.e. a logistic regression model) or
        'isotonic' which is a non-parametric approach. It is not advised to
        use isotonic calibration with too few calibration samples
        ``(<<1000)`` since it tends to overfit.

    cv : integer, cross-validation generator, iterable or "prefit", optional
        Determines the cross-validation splitting strategy.
        Possible inputs for cv are:

        - None, to use the default 5-fold cross-validation,
        - integer, to specify the number of folds.
        - :term:`CV splitter`,
        - An iterable yielding (train, test) splits as arrays of indices.

        For integer/None inputs, if ``y`` is binary or multiclass,
        :class:`sklearn.model_selection.StratifiedKFold` is used. If ``y`` is
        neither binary nor multiclass, :class:`sklearn.model_selection.KFold`
        is used.

        Refer :ref:`User Guide <cross_validation>` for the various
        cross-validation strategies that can be used here.

        If "prefit" is passed, it is assumed that `base_estimator` has been
        fitted already and all data is used for calibration.

        .. versionchanged:: 0.22
            ``cv`` default value if None changed from 3-fold to 5-fold.

    ensemble : bool, optional
        When ``cv`` is not "prefit", it determines how the final estimator
        is fit.
        If ``ensemble`` is True (default), an estimator (clone of
        base_estimator) is fit and calibrated on each fold. The final
        estimator is an ensemble that averages the predicted probabilities
        of all such estimators.
        When ``ensemble`` is False, the cross validation generator is used to
        compute predictions (using :func:`cross_val_predict`), and the union
        of these predictions is used for training the sigmoid or isotonic
        model. The ``base_estimator`` is then fit on the whole data.

    Attributes
    ----------
    classes_ : array, shape (n_classes)
        The class labels.

<<<<<<< HEAD
    calibrated_classifiers_ : list (len() equal to cv or 1 if cv == "prefit"
        or ensemble == False)
        The list of calibrated classifiers, one for each crossvalidation fold,
=======
    calibrated_classifiers_ : list (len() equal to cv or 1 if cv == "prefit")
        The list of calibrated classifiers, one for each cross-validation fold,
>>>>>>> ad2af90d
        which has been fitted on all but the validation fold and calibrated
        on the validation fold.

    References
    ----------
    .. [1] Obtaining calibrated probability estimates from decision trees
           and naive Bayesian classifiers, B. Zadrozny & C. Elkan, ICML 2001

    .. [2] Transforming Classifier Scores into Accurate Multiclass
           Probability Estimates, B. Zadrozny & C. Elkan, (KDD 2002)

    .. [3] Probabilistic Outputs for Support Vector Machines and Comparisons to
           Regularized Likelihood Methods, J. Platt, (1999)

    .. [4] Predicting Good Probabilities with Supervised Learning,
           A. Niculescu-Mizil & R. Caruana, ICML 2005
    """

    def __init__(self, base_estimator=None, method='sigmoid', cv=None,
                 ensemble=True):
        self.base_estimator = base_estimator
        self.method = method
        self.cv = cv
        self.ensemble = ensemble

    def fit(self, X, y, sample_weight=None):
        """Fit the calibrated model

        Parameters
        ----------
        X : array-like, shape (n_samples, n_features)
            Training data.

        y : array-like, shape (n_samples,)
            Target values.

        sample_weight : array-like of shape (n_samples,), default=None
            Sample weights. If None, then samples are equally weighted.

        Returns
        -------
        self : object
            Returns an instance of self.
        """
        X, y = check_X_y(X, y, accept_sparse=['csc', 'csr', 'coo'],
                         force_all_finite=False, allow_nd=True)
        X, y = indexable(X, y)
        le = LabelBinarizer().fit(y)
        self.classes_ = le.classes_

        # Check that each cross-validation fold can have at least one
        # example per class
        n_folds = self.cv if isinstance(self.cv, int) \
            else self.cv.n_folds if hasattr(self.cv, "n_folds") else None
        if n_folds and \
                np.any([np.sum(y == class_) < n_folds for class_ in
                        self.classes_]):
            raise ValueError("Requesting %d-fold cross-validation but provided"
                             " less than %d examples for at least one class."
                             % (n_folds, n_folds))

        self.calibrated_classifiers_ = []
        if self.base_estimator is None:
            # we want all classifiers that don't expose a random_state
            # to be deterministic (and we don't want to expose this one).
            base_estimator = LinearSVC(random_state=0)
        else:
            base_estimator = self.base_estimator

        if self.cv == "prefit":
            calibrated_classifier = _CalibratedClassifier(
                base_estimator, method=self.method)
            calibrated_classifier.fit(X, y, sample_weight)
            self.calibrated_classifiers_.append(calibrated_classifier)
        else:
            cv = check_cv(self.cv, y, classifier=True)
            fit_parameters = signature(base_estimator.fit).parameters
            base_estimator_supports_sw = "sample_weight" in fit_parameters

            if sample_weight is not None:
                sample_weight = _check_sample_weight(sample_weight, X)

                if not base_estimator_supports_sw:
                    estimator_name = type(base_estimator).__name__
                    warnings.warn("Since %s does not support sample_weights, "
                                  "sample weights will only be used for the "
                                  "calibration itself." % estimator_name)
            if self.ensemble:
                for train, test in cv.split(X, y):
                    this_estimator = clone(base_estimator)

                    if sample_weight is not None and \
                            base_estimator_supports_sw:
                        this_estimator.fit(X[train], y[train],
                                           sample_weight=sample_weight[train])
                    else:
                        this_estimator.fit(X[train], y[train])

                    calibrated_classifier = _CalibratedClassifier(
                        this_estimator, method=self.method,
                        classes=self.classes_)
                    sw = None if sample_weight is None else sample_weight[test]
                    calibrated_classifier.fit(X[test], y[test],
                                              sample_weight=sw)
                    self.calibrated_classifiers_.append(calibrated_classifier)
            else:
                if hasattr(base_estimator, "decision_function"):
                    base_estimator_method = "decision_function"
                elif hasattr(base_estimator, "predict_proba"):
                    base_estimator_method = "predict_proba"
                else:
                    raise RuntimeError('classifier has no decision_function '
                                       'or predict_proba method.')
                predictions = cross_val_predict(base_estimator, X, y, cv=cv,
                                                method=base_estimator_method)
                this_estimator = clone(base_estimator)
                if sample_weight is not None and base_estimator_supports_sw:
                    this_estimator.\
                        fit(X, y, sample_weight=sample_weight)
                else:
                    this_estimator.fit(X, y)
                calibrated_classifier = \
                    _CalibratedClassifier(this_estimator, method=self.method,
                                          classes=self.classes_,
                                          predictions_in_X=True)
                if hasattr(this_estimator, "decision_function"):
                    if predictions.ndim == 1:
                        predictions = predictions[:, np.newaxis]
                elif hasattr(this_estimator, "predict_proba"):
                    if len(self.classes_) == 2:
                        predictions = predictions[:, 1:]
                calibrated_classifier.fit(predictions, y, sample_weight)
                self.calibrated_classifiers_.append(calibrated_classifier)
        return self

    def predict_proba(self, X):
        """Posterior probabilities of classification

        This function returns posterior probabilities of classification
        according to each class on an array of test vectors X.

        Parameters
        ----------
        X : array-like, shape (n_samples, n_features)
            The samples.

        Returns
        -------
        C : array, shape (n_samples, n_classes)
            The predicted probas.
        """
        check_is_fitted(self)
        X = check_array(X, accept_sparse=['csc', 'csr', 'coo'],
                        force_all_finite=False)
        # Compute the arithmetic mean of the predictions of the calibrated
        # classifiers
        mean_proba = np.zeros((X.shape[0], len(self.classes_)))
        for calibrated_classifier in self.calibrated_classifiers_:
            proba = calibrated_classifier.predict_proba(X)
            mean_proba += proba

        mean_proba /= len(self.calibrated_classifiers_)

        return mean_proba

    def predict(self, X):
        """Predict the target of new samples. The predicted class is the
        class that has the highest probability, and can thus be different
        from the prediction of the uncalibrated classifier.

        Parameters
        ----------
        X : array-like, shape (n_samples, n_features)
            The samples.

        Returns
        -------
        C : array, shape (n_samples,)
            The predicted class.
        """
        check_is_fitted(self)
        return self.classes_[np.argmax(self.predict_proba(X), axis=1)]


class _CalibratedClassifier:
    """Probability calibration with isotonic regression or sigmoid.

    It assumes that base_estimator has already been fit, and trains the
    calibration on the input set of the fit function. Note that this class
    should not be used as an estimator directly. Use CalibratedClassifierCV
    with cv="prefit" instead.

    Parameters
    ----------
    base_estimator : instance BaseEstimator
        The classifier whose output decision function needs to be calibrated
        to offer more accurate predict_proba outputs. No default value since
        it has to be an already fitted estimator.

    method : 'sigmoid' | 'isotonic'
        The method to use for calibration. Can be 'sigmoid' which
        corresponds to Platt's method or 'isotonic' which is a
        non-parametric approach based on isotonic regression.

    classes : array-like, shape (n_classes,), optional
            Contains unique classes used to fit the base estimator.
            if None, then classes is extracted from the given target values
            in fit().

    predictions_in_X : bool, optional
            When False (default), ``X`` are the element to be classified, and
            predictions are determined applying the ``base_estimator`` to
            ``X``.
            When True, ``X`` already contains predictions.

    See also
    --------
    CalibratedClassifierCV

    References
    ----------
    .. [1] Obtaining calibrated probability estimates from decision trees
           and naive Bayesian classifiers, B. Zadrozny & C. Elkan, ICML 2001

    .. [2] Transforming Classifier Scores into Accurate Multiclass
           Probability Estimates, B. Zadrozny & C. Elkan, (KDD 2002)

    .. [3] Probabilistic Outputs for Support Vector Machines and Comparisons to
           Regularized Likelihood Methods, J. Platt, (1999)

    .. [4] Predicting Good Probabilities with Supervised Learning,
           A. Niculescu-Mizil & R. Caruana, ICML 2005
    """
    def __init__(self, base_estimator, method='sigmoid', classes=None,
                 predictions_in_X=False):
        self.base_estimator = base_estimator
        self.method = method
        self.classes = classes
        self.predictions_in_X_ = predictions_in_X

    def _preproc(self, X):
        n_classes = len(self.classes_)
        if hasattr(self.base_estimator, "decision_function"):
            df = self.base_estimator.decision_function(X)
            if df.ndim == 1:
                df = df[:, np.newaxis]
        elif hasattr(self.base_estimator, "predict_proba"):
            df = self.base_estimator.predict_proba(X)
            if n_classes == 2:
                df = df[:, 1:]
        else:
            raise RuntimeError('classifier has no decision_function or '
                               'predict_proba method.')

        idx_pos_class = self.label_encoder_.\
            transform(self.base_estimator.classes_)

        return df, idx_pos_class

    def fit(self, X, y, sample_weight=None):
        """Calibrate the fitted model

        Parameters
        ----------
        X : array-like, shape (n_samples, n_features)
            Training data.

        y : array-like, shape (n_samples,)
            Target values.

        sample_weight : array-like of shape (n_samples,), default=None
            Sample weights. If None, then samples are equally weighted.

        Returns
        -------
        self : object
            Returns an instance of self.
        """

        self.label_encoder_ = LabelEncoder()
        if self.classes is None:
            self.label_encoder_.fit(y)
        else:
            self.label_encoder_.fit(self.classes)

        self.classes_ = self.label_encoder_.classes_
        Y = label_binarize(y, self.classes_)

        if not self.predictions_in_X_:
            df, idx_pos_class = self._preproc(X)
        else:
            df = X
            idx_pos_class = \
                self.label_encoder_.transform(self.base_estimator.classes_)
        self.calibrators_ = []

        for k, this_df in zip(idx_pos_class, df.T):
            if self.method == 'isotonic':
                calibrator = IsotonicRegression(out_of_bounds='clip')
            elif self.method == 'sigmoid':
                calibrator = _SigmoidCalibration()
            else:
                raise ValueError('method should be "sigmoid" or '
                                 '"isotonic". Got %s.' % self.method)
            calibrator.fit(this_df, Y[:, k], sample_weight)
            self.calibrators_.append(calibrator)

        return self

    def predict_proba(self, X):
        """Posterior probabilities of classification

        This function returns posterior probabilities of classification
        according to each class on an array of test vectors X.

        Parameters
        ----------
        X : array-like, shape (n_samples, n_features)
            The samples.

        Returns
        -------
        C : array, shape (n_samples, n_classes)
            The predicted probas. Can be exact zeros.
        """
        n_classes = len(self.classes_)
        proba = np.zeros((X.shape[0], n_classes))

        df, idx_pos_class = self._preproc(X)

        for k, this_df, calibrator in \
                zip(idx_pos_class, df.T, self.calibrators_):
            if n_classes == 2:
                k += 1
            proba[:, k] = calibrator.predict(this_df)

        # Normalize the probabilities
        if n_classes == 2:
            proba[:, 0] = 1. - proba[:, 1]
        else:
            proba /= np.sum(proba, axis=1)[:, np.newaxis]

        # XXX : for some reason all probas can be 0
        proba[np.isnan(proba)] = 1. / n_classes

        # Deal with cases where the predicted probability minimally exceeds 1.0
        proba[(1.0 < proba) & (proba <= 1.0 + 1e-5)] = 1.0

        return proba


def _sigmoid_calibration(df, y, sample_weight=None):
    """Probability Calibration with sigmoid method (Platt 2000)

    Parameters
    ----------
    df : ndarray, shape (n_samples,)
        The decision function or predict proba for the samples.

    y : ndarray, shape (n_samples,)
        The targets.

    sample_weight : array-like of shape (n_samples,), default=None
        Sample weights. If None, then samples are equally weighted.

    Returns
    -------
    a : float
        The slope.

    b : float
        The intercept.

    References
    ----------
    Platt, "Probabilistic Outputs for Support Vector Machines"
    """
    df = column_or_1d(df)
    y = column_or_1d(y)

    F = df  # F follows Platt's notations

    # Bayesian priors (see Platt end of section 2.2)
    prior0 = float(np.sum(y <= 0))
    prior1 = y.shape[0] - prior0
    T = np.zeros(y.shape)
    T[y > 0] = (prior1 + 1.) / (prior1 + 2.)
    T[y <= 0] = 1. / (prior0 + 2.)
    T1 = 1. - T

    def objective(AB):
        # From Platt (beginning of Section 2.2)
        P = expit(-(AB[0] * F + AB[1]))
        loss = -(xlogy(T, P) + xlogy(T1, 1. - P))
        if sample_weight is not None:
            return (sample_weight * loss).sum()
        else:
            return loss.sum()

    def grad(AB):
        # gradient of the objective function
        P = expit(-(AB[0] * F + AB[1]))
        TEP_minus_T1P = T - P
        if sample_weight is not None:
            TEP_minus_T1P *= sample_weight
        dA = np.dot(TEP_minus_T1P, F)
        dB = np.sum(TEP_minus_T1P)
        return np.array([dA, dB])

    AB0 = np.array([0., log((prior0 + 1.) / (prior1 + 1.))])
    AB_ = fmin_bfgs(objective, AB0, fprime=grad, disp=False)
    return AB_[0], AB_[1]


class _SigmoidCalibration(RegressorMixin, BaseEstimator):
    """Sigmoid regression model.

    Attributes
    ----------
    a_ : float
        The slope.

    b_ : float
        The intercept.
    """
    def fit(self, X, y, sample_weight=None):
        """Fit the model using X, y as training data.

        Parameters
        ----------
        X : array-like, shape (n_samples,)
            Training data.

        y : array-like, shape (n_samples,)
            Training target.

        sample_weight : array-like of shape (n_samples,), default=None
            Sample weights. If None, then samples are equally weighted.

        Returns
        -------
        self : object
            Returns an instance of self.
        """
        X = column_or_1d(X)
        y = column_or_1d(y)
        X, y = indexable(X, y)

        self.a_, self.b_ = _sigmoid_calibration(X, y, sample_weight)
        return self

    def predict(self, T):
        """Predict new data by linear interpolation.

        Parameters
        ----------
        T : array-like, shape (n_samples,)
            Data to predict from.

        Returns
        -------
        T_ : array, shape (n_samples,)
            The predicted data.
        """
        T = column_or_1d(T)
        return expit(-(self.a_ * T + self.b_))


def calibration_curve(y_true, y_prob, normalize=False, n_bins=5,
                      strategy='uniform'):
    """Compute true and predicted probabilities for a calibration curve.

    The method assumes the inputs come from a binary classifier, and
    discretize the [0, 1] interval into bins.

    Calibration curves may also be referred to as reliability diagrams.

    Read more in the :ref:`User Guide <calibration>`.

    Parameters
    ----------
    y_true : array-like of shape (n_samples,)
        True targets.

    y_prob : array-like of shape (n_samples,)
        Probabilities of the positive class.

    normalize : bool, default=False
        Whether y_prob needs to be normalized into the [0, 1] interval, i.e.
        is not a proper probability. If True, the smallest value in y_prob
        is linearly mapped onto 0 and the largest one onto 1.

    n_bins : int, default=5
        Number of bins to discretize the [0, 1] interval. A bigger number
        requires more data. Bins with no samples (i.e. without
        corresponding values in `y_prob`) will not be returned, thus the
        returned arrays may have less than `n_bins` values.

    strategy : {'uniform', 'quantile'}, default='uniform'
        Strategy used to define the widths of the bins.

        uniform
            The bins have identical widths.
        quantile
            The bins have the same number of samples and depend on `y_prob`.

    Returns
    -------
    prob_true : ndarray of shape (n_bins,) or smaller
        The proportion of samples whose class is the positive class, in each
        bin (fraction of positives).

    prob_pred : ndarray of shape (n_bins,) or smaller
        The mean predicted probability in each bin.

    References
    ----------
    Alexandru Niculescu-Mizil and Rich Caruana (2005) Predicting Good
    Probabilities With Supervised Learning, in Proceedings of the 22nd
    International Conference on Machine Learning (ICML).
    See section 4 (Qualitative Analysis of Predictions).
    """
    y_true = column_or_1d(y_true)
    y_prob = column_or_1d(y_prob)
    check_consistent_length(y_true, y_prob)

    if normalize:  # Normalize predicted values into interval [0, 1]
        y_prob = (y_prob - y_prob.min()) / (y_prob.max() - y_prob.min())
    elif y_prob.min() < 0 or y_prob.max() > 1:
        raise ValueError("y_prob has values outside [0, 1] and normalize is "
                         "set to False.")

    labels = np.unique(y_true)
    if len(labels) > 2:
        raise ValueError("Only binary classification is supported. "
                         "Provided labels %s." % labels)
    y_true = label_binarize(y_true, labels)[:, 0]

    if strategy == 'quantile':  # Determine bin edges by distribution of data
        quantiles = np.linspace(0, 1, n_bins + 1)
        bins = np.percentile(y_prob, quantiles * 100)
        bins[-1] = bins[-1] + 1e-8
    elif strategy == 'uniform':
        bins = np.linspace(0., 1. + 1e-8, n_bins + 1)
    else:
        raise ValueError("Invalid entry to 'strategy' input. Strategy "
                         "must be either 'quantile' or 'uniform'.")

    binids = np.digitize(y_prob, bins) - 1

    bin_sums = np.bincount(binids, weights=y_prob, minlength=len(bins))
    bin_true = np.bincount(binids, weights=y_true, minlength=len(bins))
    bin_total = np.bincount(binids, minlength=len(bins))

    nonzero = bin_total != 0
    prob_true = bin_true[nonzero] / bin_total[nonzero]
    prob_pred = bin_sums[nonzero] / bin_total[nonzero]

    return prob_true, prob_pred<|MERGE_RESOLUTION|>--- conflicted
+++ resolved
@@ -91,16 +91,13 @@
     classes_ : array, shape (n_classes)
         The class labels.
 
-<<<<<<< HEAD
     calibrated_classifiers_ : list (len() equal to cv or 1 if cv == "prefit"
         or ensemble == False)
-        The list of calibrated classifiers, one for each crossvalidation fold,
-=======
-    calibrated_classifiers_ : list (len() equal to cv or 1 if cv == "prefit")
-        The list of calibrated classifiers, one for each cross-validation fold,
->>>>>>> ad2af90d
-        which has been fitted on all but the validation fold and calibrated
-        on the validation fold.
+        When ``ensemble`` is True, a list of calibrated classifiers, one for
+        each crossvalidation fold, which has been fitted on all but the
+        validation fold and calibrated on the validation fold.
+        When ``ensemble`` is False, or when using "prefit", the list contains 
+        the single calibrated classifier produced by the fit method.
 
     References
     ----------
