--- conflicted
+++ resolved
@@ -30,12 +30,7 @@
     check_is_fitted,
     column_or_1d,
 )
-<<<<<<< HEAD
-from ..utils._readonly_array_wrapper import ReadonlyArrayWrapper
 from ..utils.parallel import delayed, Parallel
-=======
-from ..utils.fixes import delayed
->>>>>>> d431d7e9
 
 # mypy error: Module 'sklearn.linear_model' has no attribute '_cd_fast'
 from . import _cd_fast as cd_fast  # type: ignore
