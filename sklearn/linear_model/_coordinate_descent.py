# Author: Alexandre Gramfort <alexandre.gramfort@inria.fr>
#         Fabian Pedregosa <fabian.pedregosa@inria.fr>
#         Olivier Grisel <olivier.grisel@ensta.org>
#         Gael Varoquaux <gael.varoquaux@inria.fr>
#
# License: BSD 3 clause

import sys
import warnings
import numbers
from abc import ABC, abstractmethod
from functools import partial

import numpy as np
from scipy import sparse
from joblib import Parallel, effective_n_jobs

from ._base import LinearModel, _pre_fit
from ..base import RegressorMixin, MultiOutputMixin
from ._base import _preprocess_data, _deprecate_normalize
from ..utils import check_array
from ..utils import check_scalar
from ..utils.validation import check_random_state
from ..model_selection import check_cv
from ..utils.extmath import safe_sparse_dot
from ..utils.validation import (
    _check_sample_weight,
    check_consistent_length,
    check_is_fitted,
    column_or_1d,
)
from ..utils.fixes import delayed

# mypy error: Module 'sklearn.linear_model' has no attribute '_cd_fast'
from . import _cd_fast as cd_fast  # type: ignore


def _set_order(X, y, order="C"):
    """Change the order of X and y if necessary.

    Parameters
    ----------
    X : {array-like, sparse matrix} of shape (n_samples, n_features)
        Training data.

    y : ndarray of shape (n_samples,)
        Target values.

    order : {None, 'C', 'F'}
        If 'C', dense arrays are returned as C-ordered, sparse matrices in csr
        format. If 'F', dense arrays are return as F-ordered, sparse matrices
        in csc format.

    Returns
    -------
    X : {array-like, sparse matrix} of shape (n_samples, n_features)
        Training data with guaranteed order.

    y : ndarray of shape (n_samples,)
        Target values with guaranteed order.
    """
    if order not in [None, "C", "F"]:
        raise ValueError(
            "Unknown value for order. Got {} instead of None, 'C' or 'F'.".format(order)
        )
    sparse_X = sparse.issparse(X)
    sparse_y = sparse.issparse(y)
    if order is not None:
        sparse_format = "csc" if order == "F" else "csr"
        if sparse_X:
            X = X.asformat(sparse_format, copy=False)
        else:
            X = np.asarray(X, order=order)
        if sparse_y:
            y = y.asformat(sparse_format)
        else:
            y = np.asarray(y, order=order)
    return X, y


###############################################################################
# Paths functions


def _alpha_grid(
    X,
    y,
    Xy=None,
    l1_ratio=1.0,
    fit_intercept=True,
    eps=1e-3,
    n_alphas=100,
    normalize=False,
    copy_X=True,
):
    """Compute the grid of alpha values for elastic net parameter search

    Parameters
    ----------
    X : {array-like, sparse matrix} of shape (n_samples, n_features)
        Training data. Pass directly as Fortran-contiguous data to avoid
        unnecessary memory duplication

    y : ndarray of shape (n_samples,) or (n_samples, n_outputs)
        Target values

    Xy : array-like of shape (n_features,) or (n_features, n_outputs),\
         default=None
        Xy = np.dot(X.T, y) that can be precomputed.

    l1_ratio : float, default=1.0
        The elastic net mixing parameter, with ``0 < l1_ratio <= 1``.
        For ``l1_ratio = 0`` the penalty is an L2 penalty. (currently not
        supported) ``For l1_ratio = 1`` it is an L1 penalty. For
        ``0 < l1_ratio <1``, the penalty is a combination of L1 and L2.

    eps : float, default=1e-3
        Length of the path. ``eps=1e-3`` means that
        ``alpha_min / alpha_max = 1e-3``

    n_alphas : int, default=100
        Number of alphas along the regularization path

    fit_intercept : bool, default=True
        Whether to fit an intercept or not

    normalize : bool, default=False
        This parameter is ignored when ``fit_intercept`` is set to False.
        If True, the regressors X will be normalized before regression by
        subtracting the mean and dividing by the l2-norm.
        If you wish to standardize, please use
        :class:`~sklearn.preprocessing.StandardScaler` before calling ``fit``
        on an estimator with ``normalize=False``.

        .. deprecated:: 1.0
            ``normalize`` was deprecated in version 1.0 and will be removed in
            1.2.

    copy_X : bool, default=True
        If ``True``, X will be copied; else, it may be overwritten.
    """
    if l1_ratio == 0:
        raise ValueError(
            "Automatic alpha grid generation is not supported for"
            " l1_ratio=0. Please supply a grid by providing "
            "your estimator with the appropriate `alphas=` "
            "argument."
        )
    n_samples = len(y)

    sparse_center = False
    if Xy is None:
        X_sparse = sparse.isspmatrix(X)
        sparse_center = X_sparse and (fit_intercept or normalize)
        X = check_array(
            X, accept_sparse="csc", copy=(copy_X and fit_intercept and not X_sparse)
        )
        if not X_sparse:
            # X can be touched inplace thanks to the above line
            X, y, _, _, _ = _preprocess_data(X, y, fit_intercept, normalize, copy=False)
        Xy = safe_sparse_dot(X.T, y, dense_output=True)

        if sparse_center:
            # Workaround to find alpha_max for sparse matrices.
            # since we should not destroy the sparsity of such matrices.
            _, _, X_offset, _, X_scale = _preprocess_data(
                X, y, fit_intercept, normalize, return_mean=True
            )
            mean_dot = X_offset * np.sum(y)

    if Xy.ndim == 1:
        Xy = Xy[:, np.newaxis]

    if sparse_center:
        if fit_intercept:
            Xy -= mean_dot[:, np.newaxis]
        if normalize:
            Xy /= X_scale[:, np.newaxis]

    alpha_max = np.sqrt(np.sum(Xy**2, axis=1)).max() / (n_samples * l1_ratio)

    if alpha_max <= np.finfo(float).resolution:
        alphas = np.empty(n_alphas)
        alphas.fill(np.finfo(float).resolution)
        return alphas

    return np.logspace(np.log10(alpha_max * eps), np.log10(alpha_max), num=n_alphas)[
        ::-1
    ]


def lasso_path(
    X,
    y,
    *,
    eps=1e-3,
    n_alphas=100,
    alphas=None,
    precompute="auto",
    Xy=None,
    copy_X=True,
    coef_init=None,
    verbose=False,
    return_n_iter=False,
    positive=False,
    **params,
):
    """Compute Lasso path with coordinate descent.

    The Lasso optimization function varies for mono and multi-outputs.

    For mono-output tasks it is::

        (1 / (2 * n_samples)) * ||y - Xw||^2_2 + alpha * ||w||_1

    For multi-output tasks it is::

        (1 / (2 * n_samples)) * ||Y - XW||^2_Fro + alpha * ||W||_21

    Where::

        ||W||_21 = \\sum_i \\sqrt{\\sum_j w_{ij}^2}

    i.e. the sum of norm of each row.

    Read more in the :ref:`User Guide <lasso>`.

    Parameters
    ----------
    X : {array-like, sparse matrix} of shape (n_samples, n_features)
        Training data. Pass directly as Fortran-contiguous data to avoid
        unnecessary memory duplication. If ``y`` is mono-output then ``X``
        can be sparse.

    y : {array-like, sparse matrix} of shape (n_samples,) or \
        (n_samples, n_targets)
        Target values.

    eps : float, default=1e-3
        Length of the path. ``eps=1e-3`` means that
        ``alpha_min / alpha_max = 1e-3``.

    n_alphas : int, default=100
        Number of alphas along the regularization path.

    alphas : ndarray, default=None
        List of alphas where to compute the models.
        If ``None`` alphas are set automatically.

    precompute : 'auto', bool or array-like of shape \
            (n_features, n_features), default='auto'
        Whether to use a precomputed Gram matrix to speed up
        calculations. If set to ``'auto'`` let us decide. The Gram
        matrix can also be passed as argument.

    Xy : array-like of shape (n_features,) or (n_features, n_targets),\
         default=None
        Xy = np.dot(X.T, y) that can be precomputed. It is useful
        only when the Gram matrix is precomputed.

    copy_X : bool, default=True
        If ``True``, X will be copied; else, it may be overwritten.

    coef_init : ndarray of shape (n_features, ), default=None
        The initial values of the coefficients.

    verbose : bool or int, default=False
        Amount of verbosity.

    return_n_iter : bool, default=False
        Whether to return the number of iterations or not.

    positive : bool, default=False
        If set to True, forces coefficients to be positive.
        (Only allowed when ``y.ndim == 1``).

    **params : kwargs
        Keyword arguments passed to the coordinate descent solver.

    Returns
    -------
    alphas : ndarray of shape (n_alphas,)
        The alphas along the path where models are computed.

    coefs : ndarray of shape (n_features, n_alphas) or \
            (n_targets, n_features, n_alphas)
        Coefficients along the path.

    dual_gaps : ndarray of shape (n_alphas,)
        The dual gaps at the end of the optimization for each alpha.

    n_iters : list of int
        The number of iterations taken by the coordinate descent optimizer to
        reach the specified tolerance for each alpha.

    See Also
    --------
    lars_path : Compute Least Angle Regression or Lasso path using LARS
        algorithm.
    Lasso : The Lasso is a linear model that estimates sparse coefficients.
    LassoLars : Lasso model fit with Least Angle Regression a.k.a. Lars.
    LassoCV : Lasso linear model with iterative fitting along a regularization
        path.
    LassoLarsCV : Cross-validated Lasso using the LARS algorithm.
    sklearn.decomposition.sparse_encode : Estimator that can be used to
        transform signals into sparse linear combination of atoms from a fixed.

    Notes
    -----
    For an example, see
    :ref:`examples/linear_model/plot_lasso_coordinate_descent_path.py
    <sphx_glr_auto_examples_linear_model_plot_lasso_coordinate_descent_path.py>`.

    To avoid unnecessary memory duplication the X argument of the fit method
    should be directly passed as a Fortran-contiguous numpy array.

    Note that in certain cases, the Lars solver may be significantly
    faster to implement this functionality. In particular, linear
    interpolation can be used to retrieve model coefficients between the
    values output by lars_path

    Examples
    --------

    Comparing lasso_path and lars_path with interpolation:

    >>> import numpy as np
    >>> from sklearn.linear_model import lasso_path
    >>> X = np.array([[1, 2, 3.1], [2.3, 5.4, 4.3]]).T
    >>> y = np.array([1, 2, 3.1])
    >>> # Use lasso_path to compute a coefficient path
    >>> _, coef_path, _ = lasso_path(X, y, alphas=[5., 1., .5])
    >>> print(coef_path)
    [[0.         0.         0.46874778]
     [0.2159048  0.4425765  0.23689075]]

    >>> # Now use lars_path and 1D linear interpolation to compute the
    >>> # same path
    >>> from sklearn.linear_model import lars_path
    >>> alphas, active, coef_path_lars = lars_path(X, y, method='lasso')
    >>> from scipy import interpolate
    >>> coef_path_continuous = interpolate.interp1d(alphas[::-1],
    ...                                             coef_path_lars[:, ::-1])
    >>> print(coef_path_continuous([5., 1., .5]))
    [[0.         0.         0.46915237]
     [0.2159048  0.4425765  0.23668876]]
    """
    return enet_path(
        X,
        y,
        l1_ratio=1.0,
        eps=eps,
        n_alphas=n_alphas,
        alphas=alphas,
        precompute=precompute,
        Xy=Xy,
        copy_X=copy_X,
        coef_init=coef_init,
        verbose=verbose,
        positive=positive,
        return_n_iter=return_n_iter,
        **params,
    )


def enet_path(
    X,
    y,
    *,
    l1_ratio=0.5,
    eps=1e-3,
    n_alphas=100,
    alphas=None,
    precompute="auto",
    Xy=None,
    copy_X=True,
    coef_init=None,
    verbose=False,
    return_n_iter=False,
    positive=False,
    check_input=True,
    **params,
):
    """Compute elastic net path with coordinate descent.

    The elastic net optimization function varies for mono and multi-outputs.

    For mono-output tasks it is::

        1 / (2 * n_samples) * ||y - Xw||^2_2
        + alpha * l1_ratio * ||w||_1
        + 0.5 * alpha * (1 - l1_ratio) * ||w||^2_2

    For multi-output tasks it is::

        (1 / (2 * n_samples)) * ||Y - XW||_Fro^2
        + alpha * l1_ratio * ||W||_21
        + 0.5 * alpha * (1 - l1_ratio) * ||W||_Fro^2

    Where::

        ||W||_21 = \\sum_i \\sqrt{\\sum_j w_{ij}^2}

    i.e. the sum of norm of each row.

    Read more in the :ref:`User Guide <elastic_net>`.

    Parameters
    ----------
    X : {array-like, sparse matrix} of shape (n_samples, n_features)
        Training data. Pass directly as Fortran-contiguous data to avoid
        unnecessary memory duplication. If ``y`` is mono-output then ``X``
        can be sparse.

    y : {array-like, sparse matrix} of shape (n_samples,) or \
        (n_samples, n_targets)
        Target values.

    l1_ratio : float, default=0.5
        Number between 0 and 1 passed to elastic net (scaling between
        l1 and l2 penalties). ``l1_ratio=1`` corresponds to the Lasso.

    eps : float, default=1e-3
        Length of the path. ``eps=1e-3`` means that
        ``alpha_min / alpha_max = 1e-3``.

    n_alphas : int, default=100
        Number of alphas along the regularization path.

    alphas : ndarray, default=None
        List of alphas where to compute the models.
        If None alphas are set automatically.

    precompute : 'auto', bool or array-like of shape \
            (n_features, n_features), default='auto'
        Whether to use a precomputed Gram matrix to speed up
        calculations. If set to ``'auto'`` let us decide. The Gram
        matrix can also be passed as argument.

    Xy : array-like of shape (n_features,) or (n_features, n_targets),\
         default=None
        Xy = np.dot(X.T, y) that can be precomputed. It is useful
        only when the Gram matrix is precomputed.

    copy_X : bool, default=True
        If ``True``, X will be copied; else, it may be overwritten.

    coef_init : ndarray of shape (n_features, ), default=None
        The initial values of the coefficients.

    verbose : bool or int, default=False
        Amount of verbosity.

    return_n_iter : bool, default=False
        Whether to return the number of iterations or not.

    positive : bool, default=False
        If set to True, forces coefficients to be positive.
        (Only allowed when ``y.ndim == 1``).

    check_input : bool, default=True
        If set to False, the input validation checks are skipped (including the
        Gram matrix when provided). It is assumed that they are handled
        by the caller.

    **params : kwargs
        Keyword arguments passed to the coordinate descent solver.

    Returns
    -------
    alphas : ndarray of shape (n_alphas,)
        The alphas along the path where models are computed.

    coefs : ndarray of shape (n_features, n_alphas) or \
            (n_targets, n_features, n_alphas)
        Coefficients along the path.

    dual_gaps : ndarray of shape (n_alphas,)
        The dual gaps at the end of the optimization for each alpha.

    n_iters : list of int
        The number of iterations taken by the coordinate descent optimizer to
        reach the specified tolerance for each alpha.
        (Is returned when ``return_n_iter`` is set to True).

    See Also
    --------
    MultiTaskElasticNet : Multi-task ElasticNet model trained with L1/L2 mixed-norm \
    as regularizer.
    MultiTaskElasticNetCV : Multi-task L1/L2 ElasticNet with built-in cross-validation.
    ElasticNet : Linear regression with combined L1 and L2 priors as regularizer.
    ElasticNetCV : Elastic Net model with iterative fitting along a regularization path.

    Notes
    -----
    For an example, see
    :ref:`examples/linear_model/plot_lasso_coordinate_descent_path.py
    <sphx_glr_auto_examples_linear_model_plot_lasso_coordinate_descent_path.py>`.
    """
    X_offset_param = params.pop("X_offset", None)
    X_scale_param = params.pop("X_scale", None)
    tol = params.pop("tol", 1e-4)
    max_iter = params.pop("max_iter", 1000)
    random_state = params.pop("random_state", None)
    selection = params.pop("selection", "cyclic")

    if len(params) > 0:
        raise ValueError("Unexpected parameters in params", params.keys())

    # We expect X and y to be already Fortran ordered when bypassing
    # checks
    if check_input:
        X = check_array(
            X,
            accept_sparse="csc",
            dtype=[np.float64, np.float32],
            order="F",
            copy=copy_X,
        )
        y = check_array(
            y,
            accept_sparse="csc",
            dtype=X.dtype.type,
            order="F",
            copy=False,
            ensure_2d=False,
        )
        if Xy is not None:
            # Xy should be a 1d contiguous array or a 2D C ordered array
            Xy = check_array(
                Xy, dtype=X.dtype.type, order="C", copy=False, ensure_2d=False
            )

    n_samples, n_features = X.shape

    multi_output = False
    if y.ndim != 1:
        multi_output = True
        n_targets = y.shape[1]

    if multi_output and positive:
        raise ValueError("positive=True is not allowed for multi-output (y.ndim != 1)")

    # MultiTaskElasticNet does not support sparse matrices
    if not multi_output and sparse.isspmatrix(X):
        if X_offset_param is not None:
            # As sparse matrices are not actually centered we need this
            # to be passed to the CD solver.
            X_sparse_scaling = X_offset_param / X_scale_param
            X_sparse_scaling = np.asarray(X_sparse_scaling, dtype=X.dtype)
        else:
            X_sparse_scaling = np.zeros(n_features, dtype=X.dtype)

    # X should be normalized and fit already if function is called
    # from ElasticNet.fit
    if check_input:
        X, y, X_offset, y_offset, X_scale, precompute, Xy = _pre_fit(
            X,
            y,
            Xy,
            precompute,
            normalize=False,
            fit_intercept=False,
            copy=False,
            check_input=check_input,
        )
    if alphas is None:
        # No need to normalize of fit_intercept: it has been done
        # above
        alphas = _alpha_grid(
            X,
            y,
            Xy=Xy,
            l1_ratio=l1_ratio,
            fit_intercept=False,
            eps=eps,
            n_alphas=n_alphas,
            normalize=False,
            copy_X=False,
        )
    else:
        alphas = np.sort(alphas)[::-1]  # make sure alphas are properly ordered

    n_alphas = len(alphas)
    dual_gaps = np.empty(n_alphas)
    n_iters = []

    rng = check_random_state(random_state)
    if selection not in ["random", "cyclic"]:
        raise ValueError("selection should be either random or cyclic.")
    random = selection == "random"

    if not multi_output:
        coefs = np.empty((n_features, n_alphas), dtype=X.dtype)
    else:
        coefs = np.empty((n_targets, n_features, n_alphas), dtype=X.dtype)

    if coef_init is None:
        coef_ = np.zeros(coefs.shape[:-1], dtype=X.dtype, order="F")
    else:
        coef_ = np.asfortranarray(coef_init, dtype=X.dtype)

    for i, alpha in enumerate(alphas):
        # account for n_samples scaling in objectives between here and cd_fast
        l1_reg = alpha * l1_ratio * n_samples
        l2_reg = alpha * (1.0 - l1_ratio) * n_samples
        if not multi_output and sparse.isspmatrix(X):
            model = cd_fast.sparse_enet_coordinate_descent(
                coef_,
                l1_reg,
                l2_reg,
                X.data,
                X.indices,
                X.indptr,
                y,
                X_sparse_scaling,
                max_iter,
                tol,
                rng,
                random,
                positive,
            )
        elif multi_output:
            model = cd_fast.enet_coordinate_descent_multi_task(
                coef_, l1_reg, l2_reg, X, y, max_iter, tol, rng, random
            )
        elif isinstance(precompute, np.ndarray):
            # We expect precompute to be already Fortran ordered when bypassing
            # checks
            if check_input:
                precompute = check_array(precompute, dtype=X.dtype.type, order="C")
            model = cd_fast.enet_coordinate_descent_gram(
                coef_,
                l1_reg,
                l2_reg,
                precompute,
                Xy,
                y,
                max_iter,
                tol,
                rng,
                random,
                positive,
            )
        elif precompute is False:
            model = cd_fast.enet_coordinate_descent(
                coef_, l1_reg, l2_reg, X, y, max_iter, tol, rng, random, positive
            )
        else:
            raise ValueError(
                "Precompute should be one of True, False, 'auto' or array-like. Got %r"
                % precompute
            )
        coef_, dual_gap_, eps_, n_iter_ = model
        coefs[..., i] = coef_
        # we correct the scale of the returned dual gap, as the objective
        # in cd_fast is n_samples * the objective in this docstring.
        dual_gaps[i] = dual_gap_ / n_samples
        n_iters.append(n_iter_)

        if verbose:
            if verbose > 2:
                print(model)
            elif verbose > 1:
                print("Path: %03i out of %03i" % (i, n_alphas))
            else:
                sys.stderr.write(".")

    if return_n_iter:
        return alphas, coefs, dual_gaps, n_iters
    return alphas, coefs, dual_gaps


###############################################################################
# ElasticNet model


class ElasticNet(MultiOutputMixin, RegressorMixin, LinearModel):
    """Linear regression with combined L1 and L2 priors as regularizer.

    Minimizes the objective function::

            1 / (2 * n_samples) * ||y - Xw||^2_2
            + alpha * l1_ratio * ||w||_1
            + 0.5 * alpha * (1 - l1_ratio) * ||w||^2_2

    If you are interested in controlling the L1 and L2 penalty
    separately, keep in mind that this is equivalent to::

            a * ||w||_1 + 0.5 * b * ||w||_2^2

    where::

            alpha = a + b and l1_ratio = a / (a + b)

    The parameter l1_ratio corresponds to alpha in the glmnet R package while
    alpha corresponds to the lambda parameter in glmnet. Specifically, l1_ratio
    = 1 is the lasso penalty. Currently, l1_ratio <= 0.01 is not reliable,
    unless you supply your own sequence of alpha.

    Read more in the :ref:`User Guide <elastic_net>`.

    Parameters
    ----------
    alpha : float, default=1.0
        Constant that multiplies the penalty terms. Defaults to 1.0.
        See the notes for the exact mathematical meaning of this
        parameter. ``alpha = 0`` is equivalent to an ordinary least square,
        solved by the :class:`LinearRegression` object. For numerical
        reasons, using ``alpha = 0`` with the ``Lasso`` object is not advised.
        Given this, you should use the :class:`LinearRegression` object.

    l1_ratio : float, default=0.5
        The ElasticNet mixing parameter, with ``0 <= l1_ratio <= 1``. For
        ``l1_ratio = 0`` the penalty is an L2 penalty. ``For l1_ratio = 1`` it
        is an L1 penalty.  For ``0 < l1_ratio < 1``, the penalty is a
        combination of L1 and L2.

    fit_intercept : bool, default=True
        Whether the intercept should be estimated or not. If ``False``, the
        data is assumed to be already centered.

    normalize : bool, default=False
        This parameter is ignored when ``fit_intercept`` is set to False.
        If True, the regressors X will be normalized before regression by
        subtracting the mean and dividing by the l2-norm.
        If you wish to standardize, please use
        :class:`~sklearn.preprocessing.StandardScaler` before calling ``fit``
        on an estimator with ``normalize=False``.

        .. deprecated:: 1.0
            ``normalize`` was deprecated in version 1.0 and will be removed in
            1.2.

    precompute : bool or array-like of shape (n_features, n_features),\
                 default=False
        Whether to use a precomputed Gram matrix to speed up
        calculations. The Gram matrix can also be passed as argument.
        For sparse input this option is always ``False`` to preserve sparsity.

    max_iter : int, default=1000
        The maximum number of iterations.

    copy_X : bool, default=True
        If ``True``, X will be copied; else, it may be overwritten.

    tol : float, default=1e-4
        The tolerance for the optimization: if the updates are
        smaller than ``tol``, the optimization code checks the
        dual gap for optimality and continues until it is smaller
        than ``tol``.

    warm_start : bool, default=False
        When set to ``True``, reuse the solution of the previous call to fit as
        initialization, otherwise, just erase the previous solution.
        See :term:`the Glossary <warm_start>`.

    positive : bool, default=False
        When set to ``True``, forces the coefficients to be positive.

    random_state : int, RandomState instance, default=None
        The seed of the pseudo random number generator that selects a random
        feature to update. Used when ``selection`` == 'random'.
        Pass an int for reproducible output across multiple function calls.
        See :term:`Glossary <random_state>`.

    selection : {'cyclic', 'random'}, default='cyclic'
        If set to 'random', a random coefficient is updated every iteration
        rather than looping over features sequentially by default. This
        (setting to 'random') often leads to significantly faster convergence
        especially when tol is higher than 1e-4.

    Attributes
    ----------
    coef_ : ndarray of shape (n_features,) or (n_targets, n_features)
        Parameter vector (w in the cost function formula).

    sparse_coef_ : sparse matrix of shape (n_features,) or \
            (n_targets, n_features)
        Sparse representation of the `coef_`.

    intercept_ : float or ndarray of shape (n_targets,)
        Independent term in decision function.

    n_iter_ : list of int
        Number of iterations run by the coordinate descent solver to reach
        the specified tolerance.

    dual_gap_ : float or ndarray of shape (n_targets,)
        Given param alpha, the dual gaps at the end of the optimization,
        same shape as each observation of y.

    n_features_in_ : int
        Number of features seen during :term:`fit`.

        .. versionadded:: 0.24

    feature_names_in_ : ndarray of shape (`n_features_in_`,)
        Names of features seen during :term:`fit`. Defined only when `X`
        has feature names that are all strings.

        .. versionadded:: 1.0

    See Also
    --------
    ElasticNetCV : Elastic net model with best model selection by
        cross-validation.
    SGDRegressor : Implements elastic net regression with incremental training.
    SGDClassifier : Implements logistic regression with elastic net penalty
        (``SGDClassifier(loss="log", penalty="elasticnet")``).

    Notes
    -----
    To avoid unnecessary memory duplication the X argument of the fit method
    should be directly passed as a Fortran-contiguous numpy array.

    Examples
    --------
    >>> from sklearn.linear_model import ElasticNet
    >>> from sklearn.datasets import make_regression

    >>> X, y = make_regression(n_features=2, random_state=0)
    >>> regr = ElasticNet(random_state=0)
    >>> regr.fit(X, y)
    ElasticNet(random_state=0)
    >>> print(regr.coef_)
    [18.83816048 64.55968825]
    >>> print(regr.intercept_)
    1.451...
    >>> print(regr.predict([[0, 0]]))
    [1.451...]
    """

    path = staticmethod(enet_path)

    def __init__(
        self,
        alpha=1.0,
        *,
        l1_ratio=0.5,
        fit_intercept=True,
        normalize="deprecated",
        precompute=False,
        max_iter=1000,
        copy_X=True,
        tol=1e-4,
        warm_start=False,
        positive=False,
        random_state=None,
        selection="cyclic",
    ):
        self.alpha = alpha
        self.l1_ratio = l1_ratio
        self.fit_intercept = fit_intercept
        self.normalize = normalize
        self.precompute = precompute
        self.max_iter = max_iter
        self.copy_X = copy_X
        self.tol = tol
        self.warm_start = warm_start
        self.positive = positive
        self.random_state = random_state
        self.selection = selection

    def fit(self, X, y, sample_weight=None, check_input=True):
        """Fit model with coordinate descent.

        Parameters
        ----------
        X : {ndarray, sparse matrix} of (n_samples, n_features)
            Data.

        y : {ndarray, sparse matrix} of shape (n_samples,) or \
            (n_samples, n_targets)
            Target. Will be cast to X's dtype if necessary.

        sample_weight : float or array-like of shape (n_samples,), default=None
            Sample weights. Internally, the `sample_weight` vector will be
            rescaled to sum to `n_samples`.

            .. versionadded:: 0.23

        check_input : bool, default=True
            Allow to bypass several input checking.
            Don't use this parameter unless you know what you do.

        Returns
        -------
        self : object
            Fitted estimator.

        Notes
        -----
        Coordinate descent is an algorithm that considers each column of
        data at a time hence it will automatically convert the X input
        as a Fortran-contiguous numpy array if necessary.

        To avoid memory re-allocation it is advised to allocate the
        initial data in memory directly using that format.
        """
        _normalize = _deprecate_normalize(
            self.normalize, default=False, estimator_name=self.__class__.__name__
        )

        check_scalar(
            self.alpha,
            "alpha",
            target_type=numbers.Real,
            min_val=0.0,
        )

        if self.alpha == 0:
            warnings.warn(
                "With alpha=0, this algorithm does not converge "
                "well. You are advised to use the LinearRegression "
                "estimator",
                stacklevel=2,
            )

        if isinstance(self.precompute, str):
            raise ValueError(
                "precompute should be one of True, False or array-like. Got %r"
                % self.precompute
            )

        check_scalar(
            self.l1_ratio,
            "l1_ratio",
            target_type=numbers.Real,
            min_val=0.0,
            max_val=1.0,
        )

        if self.max_iter is not None:
            check_scalar(
                self.max_iter, "max_iter", target_type=numbers.Integral, min_val=1
            )

        check_scalar(self.tol, "tol", target_type=numbers.Real, min_val=0.0)

        # Remember if X is copied
        X_copied = False
        # We expect X and y to be float64 or float32 Fortran ordered arrays
        # when bypassing checks
        if check_input:
            X_copied = self.copy_X and self.fit_intercept
            X, y = self._validate_data(
                X,
                y,
                accept_sparse="csc",
                order="F",
                dtype=[np.float64, np.float32],
                copy=X_copied,
                multi_output=True,
                y_numeric=True,
            )
            y = check_array(
                y, order="F", copy=False, dtype=X.dtype.type, ensure_2d=False
            )

        n_samples, n_features = X.shape
        alpha = self.alpha

        if isinstance(sample_weight, numbers.Number):
            sample_weight = None
        if sample_weight is not None:
            if check_input:
                if sparse.issparse(X):
                    raise ValueError(
                        "Sample weights do not (yet) support sparse matrices."
                    )
                sample_weight = _check_sample_weight(sample_weight, X, dtype=X.dtype)
            # TLDR: Rescale sw to sum up to n_samples.
            # Long: The objective function of Enet
            #
            #    1/2 * np.average(squared error, weights=sw)
            #    + alpha * penalty                                   (1)
            #
            # is invariant under rescaling of sw.
            # But enet_path coordinate descent minimizes
            #
            #     1/2 * sum(squared error) + alpha * penalty
            #
            # and therefore sets
            #
            #     alpha = n_samples * alpha
            #
            # inside its function body, which results in an objective
            # equivalent to (1) without sw.
            # With sw, however, enet_path should set
            #
            #     alpha = sum(sw) * alpha                            (2)
            #
            # Therefore, using the freedom of Eq. (1) to rescale alpha before
            # calling enet_path, we do
            #
            #     alpha = sum(sw) / n_samples * alpha
            #
            # such that the rescaling inside enet_path is exactly Eq. (2)
            # because now sum(sw) = n_samples.
            sample_weight = sample_weight * (n_samples / np.sum(sample_weight))
            # Note: Alternatively, we could also have rescaled alpha instead
            # of sample_weight:
            #
            #     alpha *= np.sum(sample_weight) / n_samples

        # Ensure copying happens only once, don't do it again if done above.
        # X and y will be rescaled if sample_weight is not None, order='F'
        # ensures that the returned X and y are still F-contiguous.
        should_copy = self.copy_X and not X_copied
        X, y, X_offset, y_offset, X_scale, precompute, Xy = _pre_fit(
            X,
            y,
            None,
            self.precompute,
            _normalize,
            self.fit_intercept,
            copy=should_copy,
            check_input=check_input,
            sample_weight=sample_weight,
        )
        # coordinate descent needs F-ordered arrays and _pre_fit might have
        # called _rescale_data
        if check_input or sample_weight is not None:
            X, y = _set_order(X, y, order="F")
        if y.ndim == 1:
            y = y[:, np.newaxis]
        if Xy is not None and Xy.ndim == 1:
            Xy = Xy[:, np.newaxis]

        n_targets = y.shape[1]

        if self.selection not in ["cyclic", "random"]:
            raise ValueError("selection should be either random or cyclic.")

        if not self.warm_start or not hasattr(self, "coef_"):
            coef_ = np.zeros((n_targets, n_features), dtype=X.dtype, order="F")
        else:
            coef_ = self.coef_
            if coef_.ndim == 1:
                coef_ = coef_[np.newaxis, :]

        dual_gaps_ = np.zeros(n_targets, dtype=X.dtype)
        self.n_iter_ = []

        for k in range(n_targets):
            if Xy is not None:
                this_Xy = Xy[:, k]
            else:
                this_Xy = None
            _, this_coef, this_dual_gap, this_iter = self.path(
                X,
                y[:, k],
                l1_ratio=self.l1_ratio,
                eps=None,
                n_alphas=None,
                alphas=[alpha],
                precompute=precompute,
                Xy=this_Xy,
                copy_X=True,
                verbose=False,
                tol=self.tol,
                positive=self.positive,
                X_offset=X_offset,
                X_scale=X_scale,
                return_n_iter=True,
                coef_init=coef_[k],
                max_iter=self.max_iter,
                random_state=self.random_state,
                selection=self.selection,
                check_input=False,
            )
            coef_[k] = this_coef[:, 0]
            dual_gaps_[k] = this_dual_gap[0]
            self.n_iter_.append(this_iter[0])

        if n_targets == 1:
            self.n_iter_ = self.n_iter_[0]
            self.coef_ = coef_[0]
            self.dual_gap_ = dual_gaps_[0]
        else:
            self.coef_ = coef_
            self.dual_gap_ = dual_gaps_

        self._set_intercept(X_offset, y_offset, X_scale)

        # workaround since _set_intercept will cast self.coef_ into X.dtype
        self.coef_ = np.asarray(self.coef_, dtype=X.dtype)

        # check for finiteness of coefficients
        if not all(np.isfinite(w).all() for w in [self.coef_, self.intercept_]):
            raise ValueError(
                "Coordinate descent iterations resulted in non-finite parameter"
                " values. The input data may contain large values and need to"
                " be preprocessed."
            )

        # return self for chaining fit and predict calls
        return self

    @property
    def sparse_coef_(self):
        """Sparse representation of the fitted `coef_`."""
        return sparse.csr_matrix(self.coef_)

    def _decision_function(self, X):
        """Decision function of the linear model.

        Parameters
        ----------
        X : numpy array or scipy.sparse matrix of shape (n_samples, n_features)

        Returns
        -------
        T : ndarray of shape (n_samples,)
            The predicted decision function.
        """
        check_is_fitted(self)
        if sparse.isspmatrix(X):
            return safe_sparse_dot(X, self.coef_.T, dense_output=True) + self.intercept_
        else:
            return super()._decision_function(X)


###############################################################################
# Lasso model


class Lasso(ElasticNet):
    """Linear Model trained with L1 prior as regularizer (aka the Lasso).

    The optimization objective for Lasso is::

        (1 / (2 * n_samples)) * ||y - Xw||^2_2 + alpha * ||w||_1

    Technically the Lasso model is optimizing the same objective function as
    the Elastic Net with ``l1_ratio=1.0`` (no L2 penalty).

    Read more in the :ref:`User Guide <lasso>`.

    Parameters
    ----------
    alpha : float, default=1.0
        Constant that multiplies the L1 term. Defaults to 1.0.
        ``alpha = 0`` is equivalent to an ordinary least square, solved
        by the :class:`LinearRegression` object. For numerical
        reasons, using ``alpha = 0`` with the ``Lasso`` object is not advised.
        Given this, you should use the :class:`LinearRegression` object.

    fit_intercept : bool, default=True
        Whether to calculate the intercept for this model. If set
        to False, no intercept will be used in calculations
        (i.e. data is expected to be centered).

    normalize : bool, default=False
        This parameter is ignored when ``fit_intercept`` is set to False.
        If True, the regressors X will be normalized before regression by
        subtracting the mean and dividing by the l2-norm.
        If you wish to standardize, please use
        :class:`~sklearn.preprocessing.StandardScaler` before calling ``fit``
        on an estimator with ``normalize=False``.

        .. deprecated:: 1.0
            ``normalize`` was deprecated in version 1.0 and will be removed in
            1.2.

    precompute : bool or array-like of shape (n_features, n_features),\
                 default=False
        Whether to use a precomputed Gram matrix to speed up
        calculations. The Gram matrix can also be passed as argument.
        For sparse input this option is always ``False`` to preserve sparsity.

    copy_X : bool, default=True
        If ``True``, X will be copied; else, it may be overwritten.

    max_iter : int, default=1000
        The maximum number of iterations.

    tol : float, default=1e-4
        The tolerance for the optimization: if the updates are
        smaller than ``tol``, the optimization code checks the
        dual gap for optimality and continues until it is smaller
        than ``tol``.

    warm_start : bool, default=False
        When set to True, reuse the solution of the previous call to fit as
        initialization, otherwise, just erase the previous solution.
        See :term:`the Glossary <warm_start>`.

    positive : bool, default=False
        When set to ``True``, forces the coefficients to be positive.

    random_state : int, RandomState instance, default=None
        The seed of the pseudo random number generator that selects a random
        feature to update. Used when ``selection`` == 'random'.
        Pass an int for reproducible output across multiple function calls.
        See :term:`Glossary <random_state>`.

    selection : {'cyclic', 'random'}, default='cyclic'
        If set to 'random', a random coefficient is updated every iteration
        rather than looping over features sequentially by default. This
        (setting to 'random') often leads to significantly faster convergence
        especially when tol is higher than 1e-4.

    Attributes
    ----------
    coef_ : ndarray of shape (n_features,) or (n_targets, n_features)
        Parameter vector (w in the cost function formula).

    dual_gap_ : float or ndarray of shape (n_targets,)
        Given param alpha, the dual gaps at the end of the optimization,
        same shape as each observation of y.

    sparse_coef_ : sparse matrix of shape (n_features, 1) or \
            (n_targets, n_features)
        Readonly property derived from ``coef_``.

    intercept_ : float or ndarray of shape (n_targets,)
        Independent term in decision function.

    n_iter_ : int or list of int
        Number of iterations run by the coordinate descent solver to reach
        the specified tolerance.

    n_features_in_ : int
        Number of features seen during :term:`fit`.

        .. versionadded:: 0.24

    feature_names_in_ : ndarray of shape (`n_features_in_`,)
        Names of features seen during :term:`fit`. Defined only when `X`
        has feature names that are all strings.

        .. versionadded:: 1.0

    See Also
    --------
    lars_path : Regularization path using LARS.
    lasso_path : Regularization path using Lasso.
    LassoLars : Lasso Path along the regularization parameter usingLARS algorithm.
    LassoCV : Lasso alpha parameter by cross-validation.
    LassoLarsCV : Lasso least angle parameter algorithm by cross-validation.
    sklearn.decomposition.sparse_encode : Sparse coding array estimator.

    Notes
    -----
    The algorithm used to fit the model is coordinate descent.

    To avoid unnecessary memory duplication the X argument of the fit method
    should be directly passed as a Fortran-contiguous numpy array.

<<<<<<< HEAD
    Alpha must be a positive float for regularization strenght. 
    Regularization improves the conditioning of the problem and 
    reduces the variance of the estimates. Larger values specify stronger 
    regularization. Alpha corresponds to ``1 / (2C)`` in other linear 
    models such as :class:`~sklearn.linear_model.LogisticRegression` or
    :class:`~sklearn.svm.LinearSVC`. If an array is passed, penalties are
    assumed to be specific to the targets. Hence they must correspond in
    number.
=======
    Examples
    --------
    >>> from sklearn import linear_model
    >>> clf = linear_model.Lasso(alpha=0.1)
    >>> clf.fit([[0,0], [1, 1], [2, 2]], [0, 1, 2])
    Lasso(alpha=0.1)
    >>> print(clf.coef_)
    [0.85 0.  ]
    >>> print(clf.intercept_)
    0.15...
>>>>>>> 578e3eb5
    """

    path = staticmethod(enet_path)

    def __init__(
        self,
        alpha=1.0,
        *,
        fit_intercept=True,
        normalize="deprecated",
        precompute=False,
        copy_X=True,
        max_iter=1000,
        tol=1e-4,
        warm_start=False,
        positive=False,
        random_state=None,
        selection="cyclic",
    ):
        super().__init__(
            alpha=alpha,
            l1_ratio=1.0,
            fit_intercept=fit_intercept,
            normalize=normalize,
            precompute=precompute,
            copy_X=copy_X,
            max_iter=max_iter,
            tol=tol,
            warm_start=warm_start,
            positive=positive,
            random_state=random_state,
            selection=selection,
        )


###############################################################################
# Functions for CV with paths functions


def _path_residuals(
    X,
    y,
    sample_weight,
    train,
    test,
    normalize,
    fit_intercept,
    path,
    path_params,
    alphas=None,
    l1_ratio=1,
    X_order=None,
    dtype=None,
):
    """Returns the MSE for the models computed by 'path'.

    Parameters
    ----------
    X : {array-like, sparse matrix} of shape (n_samples, n_features)
        Training data.

    y : array-like of shape (n_samples,) or (n_samples, n_targets)
        Target values.

    sample_weight : None or array-like of shape (n_samples,)
        Sample weights.

    train : list of indices
        The indices of the train set.

    test : list of indices
        The indices of the test set.

    path : callable
        Function returning a list of models on the path. See
        enet_path for an example of signature.

    path_params : dictionary
        Parameters passed to the path function.

    alphas : array-like, default=None
        Array of float that is used for cross-validation. If not
        provided, computed using 'path'.

    l1_ratio : float, default=1
        float between 0 and 1 passed to ElasticNet (scaling between
        l1 and l2 penalties). For ``l1_ratio = 0`` the penalty is an
        L2 penalty. For ``l1_ratio = 1`` it is an L1 penalty. For ``0
        < l1_ratio < 1``, the penalty is a combination of L1 and L2.

    X_order : {'F', 'C'}, default=None
        The order of the arrays expected by the path function to
        avoid memory copies.

    dtype : a numpy dtype, default=None
        The dtype of the arrays expected by the path function to
        avoid memory copies.
    """
    X_train = X[train]
    y_train = y[train]
    X_test = X[test]
    y_test = y[test]
    if sample_weight is None:
        sw_train, sw_test = None, None
    else:
        sw_train = sample_weight[train]
        sw_test = sample_weight[test]
        n_samples = X_train.shape[0]
        # TLDR: Rescale sw_train to sum up to n_samples on the training set.
        # See TLDR and long comment inside ElasticNet.fit.
        sw_train *= n_samples / np.sum(sw_train)
        # Note: Alternatively, we could also have rescaled alpha instead
        # of sample_weight:
        #
        #     alpha *= np.sum(sample_weight) / n_samples

    if not sparse.issparse(X):
        for array, array_input in (
            (X_train, X),
            (y_train, y),
            (X_test, X),
            (y_test, y),
        ):
            if array.base is not array_input and not array.flags["WRITEABLE"]:
                # fancy indexing should create a writable copy but it doesn't
                # for read-only memmaps (cf. numpy#14132).
                array.setflags(write=True)

    if y.ndim == 1:
        precompute = path_params["precompute"]
    else:
        # No Gram variant of multi-task exists right now.
        # Fall back to default enet_multitask
        precompute = False

    X_train, y_train, X_offset, y_offset, X_scale, precompute, Xy = _pre_fit(
        X_train,
        y_train,
        None,
        precompute,
        normalize,
        fit_intercept,
        copy=False,
        sample_weight=sw_train,
    )

    path_params = path_params.copy()
    path_params["Xy"] = Xy
    path_params["X_offset"] = X_offset
    path_params["X_scale"] = X_scale
    path_params["precompute"] = precompute
    path_params["copy_X"] = False
    path_params["alphas"] = alphas

    if "l1_ratio" in path_params:
        path_params["l1_ratio"] = l1_ratio

    # Do the ordering and type casting here, as if it is done in the path,
    # X is copied and a reference is kept here
    X_train = check_array(X_train, accept_sparse="csc", dtype=dtype, order=X_order)
    alphas, coefs, _ = path(X_train, y_train, **path_params)
    del X_train, y_train

    if y.ndim == 1:
        # Doing this so that it becomes coherent with multioutput.
        coefs = coefs[np.newaxis, :, :]
        y_offset = np.atleast_1d(y_offset)
        y_test = y_test[:, np.newaxis]

    if normalize:
        nonzeros = np.flatnonzero(X_scale)
        coefs[:, nonzeros] /= X_scale[nonzeros][:, np.newaxis]

    intercepts = y_offset[:, np.newaxis] - np.dot(X_offset, coefs)
    X_test_coefs = safe_sparse_dot(X_test, coefs)
    residues = X_test_coefs - y_test[:, :, np.newaxis]
    residues += intercepts
    if sample_weight is None:
        this_mse = (residues**2).mean(axis=0)
    else:
        this_mse = np.average(residues**2, weights=sw_test, axis=0)

    return this_mse.mean(axis=0)


class LinearModelCV(MultiOutputMixin, LinearModel, ABC):
    """Base class for iterative model fitting along a regularization path."""

    @abstractmethod
    def __init__(
        self,
        eps=1e-3,
        n_alphas=100,
        alphas=None,
        fit_intercept=True,
        normalize="deprecated",
        precompute="auto",
        max_iter=1000,
        tol=1e-4,
        copy_X=True,
        cv=None,
        verbose=False,
        n_jobs=None,
        positive=False,
        random_state=None,
        selection="cyclic",
    ):
        self.eps = eps
        self.n_alphas = n_alphas
        self.alphas = alphas
        self.fit_intercept = fit_intercept
        self.normalize = normalize
        self.precompute = precompute
        self.max_iter = max_iter
        self.tol = tol
        self.copy_X = copy_X
        self.cv = cv
        self.verbose = verbose
        self.n_jobs = n_jobs
        self.positive = positive
        self.random_state = random_state
        self.selection = selection

    @abstractmethod
    def _get_estimator(self):
        """Model to be fitted after the best alpha has been determined."""

    @abstractmethod
    def _is_multitask(self):
        """Bool indicating if class is meant for multidimensional target."""

    @staticmethod
    @abstractmethod
    def path(X, y, **kwargs):
        """Compute path with coordinate descent."""

    def fit(self, X, y, sample_weight=None):
        """Fit linear model with coordinate descent.

        Fit is on grid of alphas and best alpha estimated by cross-validation.

        Parameters
        ----------
        X : {array-like, sparse matrix} of shape (n_samples, n_features)
            Training data. Pass directly as Fortran-contiguous data
            to avoid unnecessary memory duplication. If y is mono-output,
            X can be sparse.

        y : array-like of shape (n_samples,) or (n_samples, n_targets)
            Target values.

        sample_weight : float or array-like of shape (n_samples,), \
                default=None
            Sample weights used for fitting and evaluation of the weighted
            mean squared error of each cv-fold. Note that the cross validated
            MSE that is finally used to find the best model is the unweighted
            mean over the (weighted) MSEs of each test fold.

        Returns
        -------
        self : object
            Returns an instance of fitted model.
        """

        # Do as _deprecate_normalize but without warning as it's raised
        # below during the refitting on the best alpha.
        _normalize = self.normalize
        if _normalize == "deprecated":
            _normalize = False

        # This makes sure that there is no duplication in memory.
        # Dealing right with copy_X is important in the following:
        # Multiple functions touch X and subsamples of X and can induce a
        # lot of duplication of memory
        copy_X = self.copy_X and self.fit_intercept

        check_y_params = dict(
            copy=False, dtype=[np.float64, np.float32], ensure_2d=False
        )
        if isinstance(X, np.ndarray) or sparse.isspmatrix(X):
            # Keep a reference to X
            reference_to_old_X = X
            # Let us not impose fortran ordering so far: it is
            # not useful for the cross-validation loop and will be done
            # by the model fitting itself

            # Need to validate separately here.
            # We can't pass multi_ouput=True because that would allow y to be
            # csr. We also want to allow y to be 64 or 32 but check_X_y only
            # allows to convert for 64.
            check_X_params = dict(
                accept_sparse="csc", dtype=[np.float64, np.float32], copy=False
            )
            X, y = self._validate_data(
                X, y, validate_separately=(check_X_params, check_y_params)
            )
            if sparse.isspmatrix(X):
                if hasattr(reference_to_old_X, "data") and not np.may_share_memory(
                    reference_to_old_X.data, X.data
                ):
                    # X is a sparse matrix and has been copied
                    copy_X = False
            elif not np.may_share_memory(reference_to_old_X, X):
                # X has been copied
                copy_X = False
            del reference_to_old_X
        else:
            # Need to validate separately here.
            # We can't pass multi_ouput=True because that would allow y to be
            # csr. We also want to allow y to be 64 or 32 but check_X_y only
            # allows to convert for 64.
            check_X_params = dict(
                accept_sparse="csc",
                dtype=[np.float64, np.float32],
                order="F",
                copy=copy_X,
            )
            X, y = self._validate_data(
                X, y, validate_separately=(check_X_params, check_y_params)
            )
            copy_X = False

        check_consistent_length(X, y)

        if not self._is_multitask():
            if y.ndim > 1 and y.shape[1] > 1:
                raise ValueError(
                    "For multi-task outputs, use MultiTask%s" % self.__class__.__name__
                )
            y = column_or_1d(y, warn=True)
        else:
            if sparse.isspmatrix(X):
                raise TypeError("X should be dense but a sparse matrix waspassed")
            elif y.ndim == 1:
                raise ValueError(
                    "For mono-task outputs, use %sCV" % self.__class__.__name__[9:]
                )

        if isinstance(sample_weight, numbers.Number):
            sample_weight = None
        if sample_weight is not None:
            if sparse.issparse(X):
                raise ValueError("Sample weights do not (yet) support sparse matrices.")
            sample_weight = _check_sample_weight(sample_weight, X, dtype=X.dtype)

        model = self._get_estimator()

        if self.selection not in ["random", "cyclic"]:
            raise ValueError("selection should be either random or cyclic.")

        # All LinearModelCV parameters except 'cv' are acceptable
        path_params = self.get_params()

        # FIXME: 'normalize' to be removed in 1.2
        # path_params["normalize"] = _normalize
        # Pop `intercept` and `normalize` that are not parameter of the path
        # function
        path_params.pop("normalize", None)
        path_params.pop("fit_intercept", None)

        if "l1_ratio" in path_params:
            l1_ratios = np.atleast_1d(path_params["l1_ratio"])
            # For the first path, we need to set l1_ratio
            path_params["l1_ratio"] = l1_ratios[0]
        else:
            l1_ratios = [
                1,
            ]
        path_params.pop("cv", None)
        path_params.pop("n_jobs", None)

        alphas = self.alphas
        n_l1_ratio = len(l1_ratios)

        check_scalar_alpha = partial(
            check_scalar,
            target_type=numbers.Real,
            min_val=0.0,
            include_boundaries="left",
        )

        if alphas is None:
            alphas = [
                _alpha_grid(
                    X,
                    y,
                    l1_ratio=l1_ratio,
                    fit_intercept=self.fit_intercept,
                    eps=self.eps,
                    n_alphas=self.n_alphas,
                    normalize=_normalize,
                    copy_X=self.copy_X,
                )
                for l1_ratio in l1_ratios
            ]
        else:
            # Making sure alphas entries are scalars.
            if np.isscalar(alphas):
                check_scalar_alpha(alphas, "alphas")
            else:
                # alphas is an iterable item in this case.
                for index, alpha in enumerate(alphas):
                    check_scalar_alpha(alpha, f"alphas[{index}]")
            # Making sure alphas is properly ordered.
            alphas = np.tile(np.sort(alphas)[::-1], (n_l1_ratio, 1))

        # We want n_alphas to be the number of alphas used for each l1_ratio.
        n_alphas = len(alphas[0])
        path_params.update({"n_alphas": n_alphas})

        path_params["copy_X"] = copy_X
        # We are not computing in parallel, we can modify X
        # inplace in the folds
        if effective_n_jobs(self.n_jobs) > 1:
            path_params["copy_X"] = False

        # init cross-validation generator
        cv = check_cv(self.cv)

        # Compute path for all folds and compute MSE to get the best alpha
        folds = list(cv.split(X, y))
        best_mse = np.inf

        # We do a double for loop folded in one, in order to be able to
        # iterate in parallel on l1_ratio and folds
        jobs = (
            delayed(_path_residuals)(
                X,
                y,
                sample_weight,
                train,
                test,
                _normalize,
                self.fit_intercept,
                self.path,
                path_params,
                alphas=this_alphas,
                l1_ratio=this_l1_ratio,
                X_order="F",
                dtype=X.dtype.type,
            )
            for this_l1_ratio, this_alphas in zip(l1_ratios, alphas)
            for train, test in folds
        )
        mse_paths = Parallel(
            n_jobs=self.n_jobs,
            verbose=self.verbose,
            prefer="threads",
        )(jobs)
        mse_paths = np.reshape(mse_paths, (n_l1_ratio, len(folds), -1))
        # The mean is computed over folds.
        mean_mse = np.mean(mse_paths, axis=1)
        self.mse_path_ = np.squeeze(np.moveaxis(mse_paths, 2, 1))
        for l1_ratio, l1_alphas, mse_alphas in zip(l1_ratios, alphas, mean_mse):
            i_best_alpha = np.argmin(mse_alphas)
            this_best_mse = mse_alphas[i_best_alpha]
            if this_best_mse < best_mse:
                best_alpha = l1_alphas[i_best_alpha]
                best_l1_ratio = l1_ratio
                best_mse = this_best_mse

        self.l1_ratio_ = best_l1_ratio
        self.alpha_ = best_alpha
        if self.alphas is None:
            self.alphas_ = np.asarray(alphas)
            if n_l1_ratio == 1:
                self.alphas_ = self.alphas_[0]
        # Remove duplicate alphas in case alphas is provided.
        else:
            self.alphas_ = np.asarray(alphas[0])

        # Refit the model with the parameters selected
        common_params = {
            name: value
            for name, value in self.get_params().items()
            if name in model.get_params()
        }
        model.set_params(**common_params)
        model.alpha = best_alpha
        model.l1_ratio = best_l1_ratio
        model.copy_X = copy_X
        precompute = getattr(self, "precompute", None)
        if isinstance(precompute, str) and precompute == "auto":
            model.precompute = False

        if sample_weight is None:
            # MultiTaskElasticNetCV does not (yet) support sample_weight, even
            # not sample_weight=None.
            model.fit(X, y)
        else:
            model.fit(X, y, sample_weight=sample_weight)
        if not hasattr(self, "l1_ratio"):
            del self.l1_ratio_
        self.coef_ = model.coef_
        self.intercept_ = model.intercept_
        self.dual_gap_ = model.dual_gap_
        self.n_iter_ = model.n_iter_
        return self

    def _more_tags(self):
        # Note: check_sample_weights_invariance(kind='ones') should work, but
        # currently we can only mark a whole test as xfail.
        return {
            "_xfail_checks": {
                "check_sample_weights_invariance": (
                    "zero sample_weight is not equivalent to removing samples"
                ),
            }
        }


class LassoCV(RegressorMixin, LinearModelCV):
    """Lasso linear model with iterative fitting along a regularization path.

    See glossary entry for :term:`cross-validation estimator`.

    The best model is selected by cross-validation.

    The optimization objective for Lasso is::

        (1 / (2 * n_samples)) * ||y - Xw||^2_2 + alpha * ||w||_1

    Read more in the :ref:`User Guide <lasso>`.

    Parameters
    ----------
    eps : float, default=1e-3
        Length of the path. ``eps=1e-3`` means that
        ``alpha_min / alpha_max = 1e-3``.

    n_alphas : int, default=100
        Number of alphas along the regularization path.

    alphas : ndarray, default=None
        List of alphas where to compute the models.
        If ``None`` alphas are set automatically.

    fit_intercept : bool, default=True
        Whether to calculate the intercept for this model. If set
        to false, no intercept will be used in calculations
        (i.e. data is expected to be centered).

    normalize : bool, default=False
        This parameter is ignored when ``fit_intercept`` is set to False.
        If True, the regressors X will be normalized before regression by
        subtracting the mean and dividing by the l2-norm.
        If you wish to standardize, please use
        :class:`~sklearn.preprocessing.StandardScaler` before calling ``fit``
        on an estimator with ``normalize=False``.

        .. deprecated:: 1.0
            ``normalize`` was deprecated in version 1.0 and will be removed in
            1.2.

    precompute : 'auto', bool or array-like of shape \
            (n_features, n_features), default='auto'
        Whether to use a precomputed Gram matrix to speed up
        calculations. If set to ``'auto'`` let us decide. The Gram
        matrix can also be passed as argument.

    max_iter : int, default=1000
        The maximum number of iterations.

    tol : float, default=1e-4
        The tolerance for the optimization: if the updates are
        smaller than ``tol``, the optimization code checks the
        dual gap for optimality and continues until it is smaller
        than ``tol``.

    copy_X : bool, default=True
        If ``True``, X will be copied; else, it may be overwritten.

    cv : int, cross-validation generator or iterable, default=None
        Determines the cross-validation splitting strategy.
        Possible inputs for cv are:

        - None, to use the default 5-fold cross-validation,
        - int, to specify the number of folds.
        - :term:`CV splitter`,
        - An iterable yielding (train, test) splits as arrays of indices.

        For int/None inputs, :class:`KFold` is used.

        Refer :ref:`User Guide <cross_validation>` for the various
        cross-validation strategies that can be used here.

        .. versionchanged:: 0.22
            ``cv`` default value if None changed from 3-fold to 5-fold.

    verbose : bool or int, default=False
        Amount of verbosity.

    n_jobs : int, default=None
        Number of CPUs to use during the cross validation.
        ``None`` means 1 unless in a :obj:`joblib.parallel_backend` context.
        ``-1`` means using all processors. See :term:`Glossary <n_jobs>`
        for more details.

    positive : bool, default=False
        If positive, restrict regression coefficients to be positive.

    random_state : int, RandomState instance, default=None
        The seed of the pseudo random number generator that selects a random
        feature to update. Used when ``selection`` == 'random'.
        Pass an int for reproducible output across multiple function calls.
        See :term:`Glossary <random_state>`.

    selection : {'cyclic', 'random'}, default='cyclic'
        If set to 'random', a random coefficient is updated every iteration
        rather than looping over features sequentially by default. This
        (setting to 'random') often leads to significantly faster convergence
        especially when tol is higher than 1e-4.

    Attributes
    ----------
    alpha_ : float
        The amount of penalization chosen by cross validation.

    coef_ : ndarray of shape (n_features,) or (n_targets, n_features)
        Parameter vector (w in the cost function formula).

    intercept_ : float or ndarray of shape (n_targets,)
        Independent term in decision function.

    mse_path_ : ndarray of shape (n_alphas, n_folds)
        Mean square error for the test set on each fold, varying alpha.

    alphas_ : ndarray of shape (n_alphas,)
        The grid of alphas used for fitting.

    dual_gap_ : float or ndarray of shape (n_targets,)
        The dual gap at the end of the optimization for the optimal alpha
        (``alpha_``).

    n_iter_ : int
        Number of iterations run by the coordinate descent solver to reach
        the specified tolerance for the optimal alpha.

    n_features_in_ : int
        Number of features seen during :term:`fit`.

        .. versionadded:: 0.24

    feature_names_in_ : ndarray of shape (`n_features_in_`,)
        Names of features seen during :term:`fit`. Defined only when `X`
        has feature names that are all strings.

        .. versionadded:: 1.0

    See Also
    --------
    lars_path : Compute Least Angle Regression or Lasso path using LARS
        algorithm.
    lasso_path : Compute Lasso path with coordinate descent.
    Lasso : The Lasso is a linear model that estimates sparse coefficients.
    LassoLars : Lasso model fit with Least Angle Regression a.k.a. Lars.
    LassoCV : Lasso linear model with iterative fitting along a regularization
        path.
    LassoLarsCV : Cross-validated Lasso using the LARS algorithm.

    Notes
    -----
    In `fit`, once the best parameter `alpha` is found through
    cross-validation, the model is fit again using the entire training set.

    To avoid unnecessary memory duplication the `X` argument of the `fit`
    method should be directly passed as a Fortran-contiguous numpy array.

     For an example, see
     :ref:`examples/linear_model/plot_lasso_model_selection.py
     <sphx_glr_auto_examples_linear_model_plot_lasso_model_selection.py>`.

    Examples
    --------
    >>> from sklearn.linear_model import LassoCV
    >>> from sklearn.datasets import make_regression
    >>> X, y = make_regression(noise=4, random_state=0)
    >>> reg = LassoCV(cv=5, random_state=0).fit(X, y)
    >>> reg.score(X, y)
    0.9993...
    >>> reg.predict(X[:1,])
    array([-78.4951...])
    """

    path = staticmethod(lasso_path)

    def __init__(
        self,
        *,
        eps=1e-3,
        n_alphas=100,
        alphas=None,
        fit_intercept=True,
        normalize="deprecated",
        precompute="auto",
        max_iter=1000,
        tol=1e-4,
        copy_X=True,
        cv=None,
        verbose=False,
        n_jobs=None,
        positive=False,
        random_state=None,
        selection="cyclic",
    ):
        super().__init__(
            eps=eps,
            n_alphas=n_alphas,
            alphas=alphas,
            fit_intercept=fit_intercept,
            normalize=normalize,
            precompute=precompute,
            max_iter=max_iter,
            tol=tol,
            copy_X=copy_X,
            cv=cv,
            verbose=verbose,
            n_jobs=n_jobs,
            positive=positive,
            random_state=random_state,
            selection=selection,
        )

    def _get_estimator(self):
        return Lasso()

    def _is_multitask(self):
        return False

    def _more_tags(self):
        return {"multioutput": False}


class ElasticNetCV(RegressorMixin, LinearModelCV):
    """Elastic Net model with iterative fitting along a regularization path.

    See glossary entry for :term:`cross-validation estimator`.

    Read more in the :ref:`User Guide <elastic_net>`.

    Parameters
    ----------
    l1_ratio : float or list of float, default=0.5
        Float between 0 and 1 passed to ElasticNet (scaling between
        l1 and l2 penalties). For ``l1_ratio = 0``
        the penalty is an L2 penalty. For ``l1_ratio = 1`` it is an L1 penalty.
        For ``0 < l1_ratio < 1``, the penalty is a combination of L1 and L2
        This parameter can be a list, in which case the different
        values are tested by cross-validation and the one giving the best
        prediction score is used. Note that a good choice of list of
        values for l1_ratio is often to put more values close to 1
        (i.e. Lasso) and less close to 0 (i.e. Ridge), as in ``[.1, .5, .7,
        .9, .95, .99, 1]``.

    eps : float, default=1e-3
        Length of the path. ``eps=1e-3`` means that
        ``alpha_min / alpha_max = 1e-3``.

    n_alphas : int, default=100
        Number of alphas along the regularization path, used for each l1_ratio.

    alphas : ndarray, default=None
        List of alphas where to compute the models.
        If None alphas are set automatically.

    fit_intercept : bool, default=True
        Whether to calculate the intercept for this model. If set
        to false, no intercept will be used in calculations
        (i.e. data is expected to be centered).

    normalize : bool, default=False
        This parameter is ignored when ``fit_intercept`` is set to False.
        If True, the regressors X will be normalized before regression by
        subtracting the mean and dividing by the l2-norm.
        If you wish to standardize, please use
        :class:`~sklearn.preprocessing.StandardScaler` before calling ``fit``
        on an estimator with ``normalize=False``.

        .. deprecated:: 1.0
            ``normalize`` was deprecated in version 1.0 and will be removed in
            1.2.

    precompute : 'auto', bool or array-like of shape \
            (n_features, n_features), default='auto'
        Whether to use a precomputed Gram matrix to speed up
        calculations. If set to ``'auto'`` let us decide. The Gram
        matrix can also be passed as argument.

    max_iter : int, default=1000
        The maximum number of iterations.

    tol : float, default=1e-4
        The tolerance for the optimization: if the updates are
        smaller than ``tol``, the optimization code checks the
        dual gap for optimality and continues until it is smaller
        than ``tol``.

    cv : int, cross-validation generator or iterable, default=None
        Determines the cross-validation splitting strategy.
        Possible inputs for cv are:

        - None, to use the default 5-fold cross-validation,
        - int, to specify the number of folds.
        - :term:`CV splitter`,
        - An iterable yielding (train, test) splits as arrays of indices.

        For int/None inputs, :class:`KFold` is used.

        Refer :ref:`User Guide <cross_validation>` for the various
        cross-validation strategies that can be used here.

        .. versionchanged:: 0.22
            ``cv`` default value if None changed from 3-fold to 5-fold.

    copy_X : bool, default=True
        If ``True``, X will be copied; else, it may be overwritten.

    verbose : bool or int, default=0
        Amount of verbosity.

    n_jobs : int, default=None
        Number of CPUs to use during the cross validation.
        ``None`` means 1 unless in a :obj:`joblib.parallel_backend` context.
        ``-1`` means using all processors. See :term:`Glossary <n_jobs>`
        for more details.

    positive : bool, default=False
        When set to ``True``, forces the coefficients to be positive.

    random_state : int, RandomState instance, default=None
        The seed of the pseudo random number generator that selects a random
        feature to update. Used when ``selection`` == 'random'.
        Pass an int for reproducible output across multiple function calls.
        See :term:`Glossary <random_state>`.

    selection : {'cyclic', 'random'}, default='cyclic'
        If set to 'random', a random coefficient is updated every iteration
        rather than looping over features sequentially by default. This
        (setting to 'random') often leads to significantly faster convergence
        especially when tol is higher than 1e-4.

    Attributes
    ----------
    alpha_ : float
        The amount of penalization chosen by cross validation.

    l1_ratio_ : float
        The compromise between l1 and l2 penalization chosen by
        cross validation.

    coef_ : ndarray of shape (n_features,) or (n_targets, n_features)
        Parameter vector (w in the cost function formula).

    intercept_ : float or ndarray of shape (n_targets, n_features)
        Independent term in the decision function.

    mse_path_ : ndarray of shape (n_l1_ratio, n_alpha, n_folds)
        Mean square error for the test set on each fold, varying l1_ratio and
        alpha.

    alphas_ : ndarray of shape (n_alphas,) or (n_l1_ratio, n_alphas)
        The grid of alphas used for fitting, for each l1_ratio.

    dual_gap_ : float
        The dual gaps at the end of the optimization for the optimal alpha.

    n_iter_ : int
        Number of iterations run by the coordinate descent solver to reach
        the specified tolerance for the optimal alpha.

    n_features_in_ : int
        Number of features seen during :term:`fit`.

        .. versionadded:: 0.24

    feature_names_in_ : ndarray of shape (`n_features_in_`,)
        Names of features seen during :term:`fit`. Defined only when `X`
        has feature names that are all strings.

        .. versionadded:: 1.0

    See Also
    --------
    enet_path : Compute elastic net path with coordinate descent.
    ElasticNet : Linear regression with combined L1 and L2 priors as regularizer.

    Notes
    -----
    In `fit`, once the best parameters `l1_ratio` and `alpha` are found through
    cross-validation, the model is fit again using the entire training set.

    To avoid unnecessary memory duplication the `X` argument of the `fit`
    method should be directly passed as a Fortran-contiguous numpy array.

    The parameter `l1_ratio` corresponds to alpha in the glmnet R package
    while alpha corresponds to the lambda parameter in glmnet.
    More specifically, the optimization objective is::

        1 / (2 * n_samples) * ||y - Xw||^2_2
        + alpha * l1_ratio * ||w||_1
        + 0.5 * alpha * (1 - l1_ratio) * ||w||^2_2

    If you are interested in controlling the L1 and L2 penalty
    separately, keep in mind that this is equivalent to::

        a * L1 + b * L2

    for::

        alpha = a + b and l1_ratio = a / (a + b).

    For an example, see
    :ref:`examples/linear_model/plot_lasso_model_selection.py
    <sphx_glr_auto_examples_linear_model_plot_lasso_model_selection.py>`.

    Examples
    --------
    >>> from sklearn.linear_model import ElasticNetCV
    >>> from sklearn.datasets import make_regression

    >>> X, y = make_regression(n_features=2, random_state=0)
    >>> regr = ElasticNetCV(cv=5, random_state=0)
    >>> regr.fit(X, y)
    ElasticNetCV(cv=5, random_state=0)
    >>> print(regr.alpha_)
    0.199...
    >>> print(regr.intercept_)
    0.398...
    >>> print(regr.predict([[0, 0]]))
    [0.398...]
    """

    path = staticmethod(enet_path)

    def __init__(
        self,
        *,
        l1_ratio=0.5,
        eps=1e-3,
        n_alphas=100,
        alphas=None,
        fit_intercept=True,
        normalize="deprecated",
        precompute="auto",
        max_iter=1000,
        tol=1e-4,
        cv=None,
        copy_X=True,
        verbose=0,
        n_jobs=None,
        positive=False,
        random_state=None,
        selection="cyclic",
    ):
        self.l1_ratio = l1_ratio
        self.eps = eps
        self.n_alphas = n_alphas
        self.alphas = alphas
        self.fit_intercept = fit_intercept
        self.normalize = normalize
        self.precompute = precompute
        self.max_iter = max_iter
        self.tol = tol
        self.cv = cv
        self.copy_X = copy_X
        self.verbose = verbose
        self.n_jobs = n_jobs
        self.positive = positive
        self.random_state = random_state
        self.selection = selection

    def _get_estimator(self):
        return ElasticNet()

    def _is_multitask(self):
        return False

    def _more_tags(self):
        return {"multioutput": False}


###############################################################################
# Multi Task ElasticNet and Lasso models (with joint feature selection)


class MultiTaskElasticNet(Lasso):
    """Multi-task ElasticNet model trained with L1/L2 mixed-norm as regularizer.

    The optimization objective for MultiTaskElasticNet is::

        (1 / (2 * n_samples)) * ||Y - XW||_Fro^2
        + alpha * l1_ratio * ||W||_21
        + 0.5 * alpha * (1 - l1_ratio) * ||W||_Fro^2

    Where::

        ||W||_21 = sum_i sqrt(sum_j W_ij ^ 2)

    i.e. the sum of norms of each row.

    Read more in the :ref:`User Guide <multi_task_elastic_net>`.

    Parameters
    ----------
    alpha : float, default=1.0
        Constant that multiplies the L1/L2 term. Defaults to 1.0.

    l1_ratio : float, default=0.5
        The ElasticNet mixing parameter, with 0 < l1_ratio <= 1.
        For l1_ratio = 1 the penalty is an L1/L2 penalty. For l1_ratio = 0 it
        is an L2 penalty.
        For ``0 < l1_ratio < 1``, the penalty is a combination of L1/L2 and L2.

    fit_intercept : bool, default=True
        Whether to calculate the intercept for this model. If set
        to false, no intercept will be used in calculations
        (i.e. data is expected to be centered).

    normalize : bool, default=False
        This parameter is ignored when ``fit_intercept`` is set to False.
        If True, the regressors X will be normalized before regression by
        subtracting the mean and dividing by the l2-norm.
        If you wish to standardize, please use
        :class:`~sklearn.preprocessing.StandardScaler` before calling ``fit``
        on an estimator with ``normalize=False``.

        .. deprecated:: 1.0
            ``normalize`` was deprecated in version 1.0 and will be removed in
            1.2.

    copy_X : bool, default=True
        If ``True``, X will be copied; else, it may be overwritten.

    max_iter : int, default=1000
        The maximum number of iterations.

    tol : float, default=1e-4
        The tolerance for the optimization: if the updates are
        smaller than ``tol``, the optimization code checks the
        dual gap for optimality and continues until it is smaller
        than ``tol``.

    warm_start : bool, default=False
        When set to ``True``, reuse the solution of the previous call to fit as
        initialization, otherwise, just erase the previous solution.
        See :term:`the Glossary <warm_start>`.

    random_state : int, RandomState instance, default=None
        The seed of the pseudo random number generator that selects a random
        feature to update. Used when ``selection`` == 'random'.
        Pass an int for reproducible output across multiple function calls.
        See :term:`Glossary <random_state>`.

    selection : {'cyclic', 'random'}, default='cyclic'
        If set to 'random', a random coefficient is updated every iteration
        rather than looping over features sequentially by default. This
        (setting to 'random') often leads to significantly faster convergence
        especially when tol is higher than 1e-4.

    Attributes
    ----------
    intercept_ : ndarray of shape (n_targets,)
        Independent term in decision function.

    coef_ : ndarray of shape (n_targets, n_features)
        Parameter vector (W in the cost function formula). If a 1D y is
        passed in at fit (non multi-task usage), ``coef_`` is then a 1D array.
        Note that ``coef_`` stores the transpose of ``W``, ``W.T``.

    n_iter_ : int
        Number of iterations run by the coordinate descent solver to reach
        the specified tolerance.

    dual_gap_ : float
        The dual gaps at the end of the optimization.

    eps_ : float
        The tolerance scaled scaled by the variance of the target `y`.

    sparse_coef_ : sparse matrix of shape (n_features,) or \
            (n_targets, n_features)
        Sparse representation of the `coef_`.

    n_features_in_ : int
        Number of features seen during :term:`fit`.

        .. versionadded:: 0.24

    feature_names_in_ : ndarray of shape (`n_features_in_`,)
        Names of features seen during :term:`fit`. Defined only when `X`
        has feature names that are all strings.

        .. versionadded:: 1.0

    See Also
    --------
    MultiTaskElasticNetCV : Multi-task L1/L2 ElasticNet with built-in
        cross-validation.
    ElasticNet : Linear regression with combined L1 and L2 priors as regularizer.
    MultiTaskLasso : Multi-task L1/L2 Lasso with built-in cross-validation.

    Notes
    -----
    The algorithm used to fit the model is coordinate descent.

    To avoid unnecessary memory duplication the X and y arguments of the fit
    method should be directly passed as Fortran-contiguous numpy arrays.

    Examples
    --------
    >>> from sklearn import linear_model
    >>> clf = linear_model.MultiTaskElasticNet(alpha=0.1)
    >>> clf.fit([[0,0], [1, 1], [2, 2]], [[0, 0], [1, 1], [2, 2]])
    MultiTaskElasticNet(alpha=0.1)
    >>> print(clf.coef_)
    [[0.45663524 0.45612256]
     [0.45663524 0.45612256]]
    >>> print(clf.intercept_)
    [0.0872422 0.0872422]
    """

    def __init__(
        self,
        alpha=1.0,
        *,
        l1_ratio=0.5,
        fit_intercept=True,
        normalize="deprecated",
        copy_X=True,
        max_iter=1000,
        tol=1e-4,
        warm_start=False,
        random_state=None,
        selection="cyclic",
    ):
        self.l1_ratio = l1_ratio
        self.alpha = alpha
        self.fit_intercept = fit_intercept
        self.normalize = normalize
        self.max_iter = max_iter
        self.copy_X = copy_X
        self.tol = tol
        self.warm_start = warm_start
        self.random_state = random_state
        self.selection = selection

    def fit(self, X, y):
        """Fit MultiTaskElasticNet model with coordinate descent.

        Parameters
        ----------
        X : ndarray of shape (n_samples, n_features)
            Data.
        y : ndarray of shape (n_samples, n_targets)
            Target. Will be cast to X's dtype if necessary.

        Returns
        -------
        self : object
            Fitted estimator.

        Notes
        -----
        Coordinate descent is an algorithm that considers each column of
        data at a time hence it will automatically convert the X input
        as a Fortran-contiguous numpy array if necessary.

        To avoid memory re-allocation it is advised to allocate the
        initial data in memory directly using that format.
        """
        _normalize = _deprecate_normalize(
            self.normalize, default=False, estimator_name=self.__class__.__name__
        )

        # Need to validate separately here.
        # We can't pass multi_ouput=True because that would allow y to be csr.
        check_X_params = dict(
            dtype=[np.float64, np.float32],
            order="F",
            copy=self.copy_X and self.fit_intercept,
        )
        check_y_params = dict(ensure_2d=False, order="F")
        X, y = self._validate_data(
            X, y, validate_separately=(check_X_params, check_y_params)
        )
        check_consistent_length(X, y)
        y = y.astype(X.dtype)

        if hasattr(self, "l1_ratio"):
            model_str = "ElasticNet"
        else:
            model_str = "Lasso"
        if y.ndim == 1:
            raise ValueError("For mono-task outputs, use %s" % model_str)

        n_samples, n_features = X.shape
        n_targets = y.shape[1]

        X, y, X_offset, y_offset, X_scale = _preprocess_data(
            X, y, self.fit_intercept, _normalize, copy=False
        )

        if not self.warm_start or not hasattr(self, "coef_"):
            self.coef_ = np.zeros(
                (n_targets, n_features), dtype=X.dtype.type, order="F"
            )

        l1_reg = self.alpha * self.l1_ratio * n_samples
        l2_reg = self.alpha * (1.0 - self.l1_ratio) * n_samples

        self.coef_ = np.asfortranarray(self.coef_)  # coef contiguous in memory

        if self.selection not in ["random", "cyclic"]:
            raise ValueError("selection should be either random or cyclic.")
        random = self.selection == "random"

        (
            self.coef_,
            self.dual_gap_,
            self.eps_,
            self.n_iter_,
        ) = cd_fast.enet_coordinate_descent_multi_task(
            self.coef_,
            l1_reg,
            l2_reg,
            X,
            y,
            self.max_iter,
            self.tol,
            check_random_state(self.random_state),
            random,
        )

        # account for different objective scaling here and in cd_fast
        self.dual_gap_ /= n_samples

        self._set_intercept(X_offset, y_offset, X_scale)

        # return self for chaining fit and predict calls
        return self

    def _more_tags(self):
        return {"multioutput_only": True}


class MultiTaskLasso(MultiTaskElasticNet):
    """Multi-task Lasso model trained with L1/L2 mixed-norm as regularizer.

    The optimization objective for Lasso is::

        (1 / (2 * n_samples)) * ||Y - XW||^2_Fro + alpha * ||W||_21

    Where::

        ||W||_21 = \\sum_i \\sqrt{\\sum_j w_{ij}^2}

    i.e. the sum of norm of each row.

    Read more in the :ref:`User Guide <multi_task_lasso>`.

    Parameters
    ----------
    alpha : float, default=1.0
        Constant that multiplies the L1/L2 term. Defaults to 1.0.

    fit_intercept : bool, default=True
        Whether to calculate the intercept for this model. If set
        to false, no intercept will be used in calculations
        (i.e. data is expected to be centered).

    normalize : bool, default=False
        This parameter is ignored when ``fit_intercept`` is set to False.
        If True, the regressors X will be normalized before regression by
        subtracting the mean and dividing by the l2-norm.
        If you wish to standardize, please use
        :class:`~sklearn.preprocessing.StandardScaler` before calling ``fit``
        on an estimator with ``normalize=False``.

        .. deprecated:: 1.0
            ``normalize`` was deprecated in version 1.0 and will be removed in
            1.2.

    copy_X : bool, default=True
        If ``True``, X will be copied; else, it may be overwritten.

    max_iter : int, default=1000
        The maximum number of iterations.

    tol : float, default=1e-4
        The tolerance for the optimization: if the updates are
        smaller than ``tol``, the optimization code checks the
        dual gap for optimality and continues until it is smaller
        than ``tol``.

    warm_start : bool, default=False
        When set to ``True``, reuse the solution of the previous call to fit as
        initialization, otherwise, just erase the previous solution.
        See :term:`the Glossary <warm_start>`.

    random_state : int, RandomState instance, default=None
        The seed of the pseudo random number generator that selects a random
        feature to update. Used when ``selection`` == 'random'.
        Pass an int for reproducible output across multiple function calls.
        See :term:`Glossary <random_state>`.

    selection : {'cyclic', 'random'}, default='cyclic'
        If set to 'random', a random coefficient is updated every iteration
        rather than looping over features sequentially by default. This
        (setting to 'random') often leads to significantly faster convergence
        especially when tol is higher than 1e-4.

    Attributes
    ----------
    coef_ : ndarray of shape (n_targets, n_features)
        Parameter vector (W in the cost function formula).
        Note that ``coef_`` stores the transpose of ``W``, ``W.T``.

    intercept_ : ndarray of shape (n_targets,)
        Independent term in decision function.

    n_iter_ : int
        Number of iterations run by the coordinate descent solver to reach
        the specified tolerance.

    dual_gap_ : ndarray of shape (n_alphas,)
        The dual gaps at the end of the optimization for each alpha.

    eps_ : float
        The tolerance scaled scaled by the variance of the target `y`.

    sparse_coef_ : sparse matrix of shape (n_features,) or \
            (n_targets, n_features)
        Sparse representation of the `coef_`.

    n_features_in_ : int
        Number of features seen during :term:`fit`.

        .. versionadded:: 0.24

    feature_names_in_ : ndarray of shape (`n_features_in_`,)
        Names of features seen during :term:`fit`. Defined only when `X`
        has feature names that are all strings.

        .. versionadded:: 1.0

    See Also
    --------
    Lasso: Linear Model trained with L1 prior as regularizer (aka the Lasso).
    MultiTaskLasso: Multi-task L1/L2 Lasso with built-in cross-validation.
    MultiTaskElasticNet: Multi-task L1/L2 ElasticNet with built-in cross-validation.

    Notes
    -----
    The algorithm used to fit the model is coordinate descent.

    To avoid unnecessary memory duplication the X and y arguments of the fit
    method should be directly passed as Fortran-contiguous numpy arrays.

    Examples
    --------
    >>> from sklearn import linear_model
    >>> clf = linear_model.MultiTaskLasso(alpha=0.1)
    >>> clf.fit([[0, 1], [1, 2], [2, 4]], [[0, 0], [1, 1], [2, 3]])
    MultiTaskLasso(alpha=0.1)
    >>> print(clf.coef_)
    [[0.         0.60809415]
    [0.         0.94592424]]
    >>> print(clf.intercept_)
    [-0.41888636 -0.87382323]
    """

    def __init__(
        self,
        alpha=1.0,
        *,
        fit_intercept=True,
        normalize="deprecated",
        copy_X=True,
        max_iter=1000,
        tol=1e-4,
        warm_start=False,
        random_state=None,
        selection="cyclic",
    ):
        self.alpha = alpha
        self.fit_intercept = fit_intercept
        self.normalize = normalize
        self.max_iter = max_iter
        self.copy_X = copy_X
        self.tol = tol
        self.warm_start = warm_start
        self.l1_ratio = 1.0
        self.random_state = random_state
        self.selection = selection


class MultiTaskElasticNetCV(RegressorMixin, LinearModelCV):
    """Multi-task L1/L2 ElasticNet with built-in cross-validation.

    See glossary entry for :term:`cross-validation estimator`.

    The optimization objective for MultiTaskElasticNet is::

        (1 / (2 * n_samples)) * ||Y - XW||^Fro_2
        + alpha * l1_ratio * ||W||_21
        + 0.5 * alpha * (1 - l1_ratio) * ||W||_Fro^2

    Where::

        ||W||_21 = \\sum_i \\sqrt{\\sum_j w_{ij}^2}

    i.e. the sum of norm of each row.

    Read more in the :ref:`User Guide <multi_task_elastic_net>`.

    .. versionadded:: 0.15

    Parameters
    ----------
    l1_ratio : float or list of float, default=0.5
        The ElasticNet mixing parameter, with 0 < l1_ratio <= 1.
        For l1_ratio = 1 the penalty is an L1/L2 penalty. For l1_ratio = 0 it
        is an L2 penalty.
        For ``0 < l1_ratio < 1``, the penalty is a combination of L1/L2 and L2.
        This parameter can be a list, in which case the different
        values are tested by cross-validation and the one giving the best
        prediction score is used. Note that a good choice of list of
        values for l1_ratio is often to put more values close to 1
        (i.e. Lasso) and less close to 0 (i.e. Ridge), as in ``[.1, .5, .7,
        .9, .95, .99, 1]``.

    eps : float, default=1e-3
        Length of the path. ``eps=1e-3`` means that
        ``alpha_min / alpha_max = 1e-3``.

    n_alphas : int, default=100
        Number of alphas along the regularization path.

    alphas : array-like, default=None
        List of alphas where to compute the models.
        If not provided, set automatically.

    fit_intercept : bool, default=True
        Whether to calculate the intercept for this model. If set
        to false, no intercept will be used in calculations
        (i.e. data is expected to be centered).

    normalize : bool, default=False
        This parameter is ignored when ``fit_intercept`` is set to False.
        If True, the regressors X will be normalized before regression by
        subtracting the mean and dividing by the l2-norm.
        If you wish to standardize, please use
        :class:`~sklearn.preprocessing.StandardScaler` before calling ``fit``
        on an estimator with ``normalize=False``.

        .. deprecated:: 1.0
            ``normalize`` was deprecated in version 1.0 and will be removed in
            1.2.

    max_iter : int, default=1000
        The maximum number of iterations.

    tol : float, default=1e-4
        The tolerance for the optimization: if the updates are
        smaller than ``tol``, the optimization code checks the
        dual gap for optimality and continues until it is smaller
        than ``tol``.

    cv : int, cross-validation generator or iterable, default=None
        Determines the cross-validation splitting strategy.
        Possible inputs for cv are:

        - None, to use the default 5-fold cross-validation,
        - int, to specify the number of folds.
        - :term:`CV splitter`,
        - An iterable yielding (train, test) splits as arrays of indices.

        For int/None inputs, :class:`KFold` is used.

        Refer :ref:`User Guide <cross_validation>` for the various
        cross-validation strategies that can be used here.

        .. versionchanged:: 0.22
            ``cv`` default value if None changed from 3-fold to 5-fold.

    copy_X : bool, default=True
        If ``True``, X will be copied; else, it may be overwritten.

    verbose : bool or int, default=0
        Amount of verbosity.

    n_jobs : int, default=None
        Number of CPUs to use during the cross validation. Note that this is
        used only if multiple values for l1_ratio are given.
        ``None`` means 1 unless in a :obj:`joblib.parallel_backend` context.
        ``-1`` means using all processors. See :term:`Glossary <n_jobs>`
        for more details.

    random_state : int, RandomState instance, default=None
        The seed of the pseudo random number generator that selects a random
        feature to update. Used when ``selection`` == 'random'.
        Pass an int for reproducible output across multiple function calls.
        See :term:`Glossary <random_state>`.

    selection : {'cyclic', 'random'}, default='cyclic'
        If set to 'random', a random coefficient is updated every iteration
        rather than looping over features sequentially by default. This
        (setting to 'random') often leads to significantly faster convergence
        especially when tol is higher than 1e-4.

    Attributes
    ----------
    intercept_ : ndarray of shape (n_targets,)
        Independent term in decision function.

    coef_ : ndarray of shape (n_targets, n_features)
        Parameter vector (W in the cost function formula).
        Note that ``coef_`` stores the transpose of ``W``, ``W.T``.

    alpha_ : float
        The amount of penalization chosen by cross validation.

    mse_path_ : ndarray of shape (n_alphas, n_folds) or \
                (n_l1_ratio, n_alphas, n_folds)
        Mean square error for the test set on each fold, varying alpha.

    alphas_ : ndarray of shape (n_alphas,) or (n_l1_ratio, n_alphas)
        The grid of alphas used for fitting, for each l1_ratio.

    l1_ratio_ : float
        Best l1_ratio obtained by cross-validation.

    n_iter_ : int
        Number of iterations run by the coordinate descent solver to reach
        the specified tolerance for the optimal alpha.

    dual_gap_ : float
        The dual gap at the end of the optimization for the optimal alpha.

    n_features_in_ : int
        Number of features seen during :term:`fit`.

        .. versionadded:: 0.24

    feature_names_in_ : ndarray of shape (`n_features_in_`,)
        Names of features seen during :term:`fit`. Defined only when `X`
        has feature names that are all strings.

        .. versionadded:: 1.0

    See Also
    --------
    MultiTaskElasticNet : Multi-task L1/L2 ElasticNet with built-in cross-validation.
    ElasticNetCV : Elastic net model with best model selection by
        cross-validation.
    MultiTaskLassoCV : Multi-task Lasso model trained with L1/L2
        mixed-norm as regularizer.

    Notes
    -----
    The algorithm used to fit the model is coordinate descent.

    In `fit`, once the best parameters `l1_ratio` and `alpha` are found through
    cross-validation, the model is fit again using the entire training set.

    To avoid unnecessary memory duplication the `X` and `y` arguments of the
    `fit` method should be directly passed as Fortran-contiguous numpy arrays.

    Examples
    --------
    >>> from sklearn import linear_model
    >>> clf = linear_model.MultiTaskElasticNetCV(cv=3)
    >>> clf.fit([[0,0], [1, 1], [2, 2]],
    ...         [[0, 0], [1, 1], [2, 2]])
    MultiTaskElasticNetCV(cv=3)
    >>> print(clf.coef_)
    [[0.52875032 0.46958558]
     [0.52875032 0.46958558]]
    >>> print(clf.intercept_)
    [0.00166409 0.00166409]
    """

    path = staticmethod(enet_path)

    def __init__(
        self,
        *,
        l1_ratio=0.5,
        eps=1e-3,
        n_alphas=100,
        alphas=None,
        fit_intercept=True,
        normalize="deprecated",
        max_iter=1000,
        tol=1e-4,
        cv=None,
        copy_X=True,
        verbose=0,
        n_jobs=None,
        random_state=None,
        selection="cyclic",
    ):
        self.l1_ratio = l1_ratio
        self.eps = eps
        self.n_alphas = n_alphas
        self.alphas = alphas
        self.fit_intercept = fit_intercept
        self.normalize = normalize
        self.max_iter = max_iter
        self.tol = tol
        self.cv = cv
        self.copy_X = copy_X
        self.verbose = verbose
        self.n_jobs = n_jobs
        self.random_state = random_state
        self.selection = selection

    def _get_estimator(self):
        return MultiTaskElasticNet()

    def _is_multitask(self):
        return True

    def _more_tags(self):
        return {"multioutput_only": True}

    # This is necessary as LinearModelCV now supports sample_weight while
    # MultiTaskElasticNet does not (yet).
    def fit(self, X, y):
        """Fit MultiTaskElasticNet model with coordinate descent.

        Fit is on grid of alphas and best alpha estimated by cross-validation.

        Parameters
        ----------
        X : ndarray of shape (n_samples, n_features)
            Training data.
        y : ndarray of shape (n_samples, n_targets)
            Training target variable. Will be cast to X's dtype if necessary.

        Returns
        -------
        self : object
            Returns MultiTaskElasticNet instance.
        """
        return super().fit(X, y)


class MultiTaskLassoCV(RegressorMixin, LinearModelCV):
    """Multi-task Lasso model trained with L1/L2 mixed-norm as regularizer.

    See glossary entry for :term:`cross-validation estimator`.

    The optimization objective for MultiTaskLasso is::

        (1 / (2 * n_samples)) * ||Y - XW||^Fro_2 + alpha * ||W||_21

    Where::

        ||W||_21 = \\sum_i \\sqrt{\\sum_j w_{ij}^2}

    i.e. the sum of norm of each row.

    Read more in the :ref:`User Guide <multi_task_lasso>`.

    .. versionadded:: 0.15

    Parameters
    ----------
    eps : float, default=1e-3
        Length of the path. ``eps=1e-3`` means that
        ``alpha_min / alpha_max = 1e-3``.

    n_alphas : int, default=100
        Number of alphas along the regularization path.

    alphas : array-like, default=None
        List of alphas where to compute the models.
        If not provided, set automatically.

    fit_intercept : bool, default=True
        Whether to calculate the intercept for this model. If set
        to false, no intercept will be used in calculations
        (i.e. data is expected to be centered).

    normalize : bool, default=False
        This parameter is ignored when ``fit_intercept`` is set to False.
        If True, the regressors X will be normalized before regression by
        subtracting the mean and dividing by the l2-norm.
        If you wish to standardize, please use
        :class:`~sklearn.preprocessing.StandardScaler` before calling ``fit``
        on an estimator with ``normalize=False``.

        .. deprecated:: 1.0
            ``normalize`` was deprecated in version 1.0 and will be removed in
            1.2.

    max_iter : int, default=1000
        The maximum number of iterations.

    tol : float, default=1e-4
        The tolerance for the optimization: if the updates are
        smaller than ``tol``, the optimization code checks the
        dual gap for optimality and continues until it is smaller
        than ``tol``.

    copy_X : bool, default=True
        If ``True``, X will be copied; else, it may be overwritten.

    cv : int, cross-validation generator or iterable, default=None
        Determines the cross-validation splitting strategy.
        Possible inputs for cv are:

        - None, to use the default 5-fold cross-validation,
        - int, to specify the number of folds.
        - :term:`CV splitter`,
        - An iterable yielding (train, test) splits as arrays of indices.

        For int/None inputs, :class:`KFold` is used.

        Refer :ref:`User Guide <cross_validation>` for the various
        cross-validation strategies that can be used here.

        .. versionchanged:: 0.22
            ``cv`` default value if None changed from 3-fold to 5-fold.

    verbose : bool or int, default=False
        Amount of verbosity.

    n_jobs : int, default=None
        Number of CPUs to use during the cross validation. Note that this is
        used only if multiple values for l1_ratio are given.
        ``None`` means 1 unless in a :obj:`joblib.parallel_backend` context.
        ``-1`` means using all processors. See :term:`Glossary <n_jobs>`
        for more details.

    random_state : int, RandomState instance, default=None
        The seed of the pseudo random number generator that selects a random
        feature to update. Used when ``selection`` == 'random'.
        Pass an int for reproducible output across multiple function calls.
        See :term:`Glossary <random_state>`.

    selection : {'cyclic', 'random'}, default='cyclic'
        If set to 'random', a random coefficient is updated every iteration
        rather than looping over features sequentially by default. This
        (setting to 'random') often leads to significantly faster convergence
        especially when tol is higher than 1e-4.

    Attributes
    ----------
    intercept_ : ndarray of shape (n_targets,)
        Independent term in decision function.

    coef_ : ndarray of shape (n_targets, n_features)
        Parameter vector (W in the cost function formula).
        Note that ``coef_`` stores the transpose of ``W``, ``W.T``.

    alpha_ : float
        The amount of penalization chosen by cross validation.

    mse_path_ : ndarray of shape (n_alphas, n_folds)
        Mean square error for the test set on each fold, varying alpha.

    alphas_ : ndarray of shape (n_alphas,)
        The grid of alphas used for fitting.

    n_iter_ : int
        Number of iterations run by the coordinate descent solver to reach
        the specified tolerance for the optimal alpha.

    dual_gap_ : float
        The dual gap at the end of the optimization for the optimal alpha.

    n_features_in_ : int
        Number of features seen during :term:`fit`.

        .. versionadded:: 0.24

    feature_names_in_ : ndarray of shape (`n_features_in_`,)
        Names of features seen during :term:`fit`. Defined only when `X`
        has feature names that are all strings.

        .. versionadded:: 1.0

    See Also
    --------
    MultiTaskElasticNet : Multi-task ElasticNet model trained with L1/L2
        mixed-norm as regularizer.
    ElasticNetCV : Elastic net model with best model selection by
        cross-validation.
    MultiTaskElasticNetCV : Multi-task L1/L2 ElasticNet with built-in
        cross-validation.

    Notes
    -----
    The algorithm used to fit the model is coordinate descent.

    In `fit`, once the best parameter `alpha` is found through
    cross-validation, the model is fit again using the entire training set.

    To avoid unnecessary memory duplication the `X` and `y` arguments of the
    `fit` method should be directly passed as Fortran-contiguous numpy arrays.

    Examples
    --------
    >>> from sklearn.linear_model import MultiTaskLassoCV
    >>> from sklearn.datasets import make_regression
    >>> from sklearn.metrics import r2_score
    >>> X, y = make_regression(n_targets=2, noise=4, random_state=0)
    >>> reg = MultiTaskLassoCV(cv=5, random_state=0).fit(X, y)
    >>> r2_score(y, reg.predict(X))
    0.9994...
    >>> reg.alpha_
    0.5713...
    >>> reg.predict(X[:1,])
    array([[153.7971...,  94.9015...]])
    """

    path = staticmethod(lasso_path)

    def __init__(
        self,
        *,
        eps=1e-3,
        n_alphas=100,
        alphas=None,
        fit_intercept=True,
        normalize="deprecated",
        max_iter=1000,
        tol=1e-4,
        copy_X=True,
        cv=None,
        verbose=False,
        n_jobs=None,
        random_state=None,
        selection="cyclic",
    ):
        super().__init__(
            eps=eps,
            n_alphas=n_alphas,
            alphas=alphas,
            fit_intercept=fit_intercept,
            normalize=normalize,
            max_iter=max_iter,
            tol=tol,
            copy_X=copy_X,
            cv=cv,
            verbose=verbose,
            n_jobs=n_jobs,
            random_state=random_state,
            selection=selection,
        )

    def _get_estimator(self):
        return MultiTaskLasso()

    def _is_multitask(self):
        return True

    def _more_tags(self):
        return {"multioutput_only": True}

    # This is necessary as LinearModelCV now supports sample_weight while
    # MultiTaskElasticNet does not (yet).
    def fit(self, X, y):
        """Fit MultiTaskLasso model with coordinate descent.

        Fit is on grid of alphas and best alpha estimated by cross-validation.

        Parameters
        ----------
        X : ndarray of shape (n_samples, n_features)
            Data.
        y : ndarray of shape (n_samples, n_targets)
            Target. Will be cast to X's dtype if necessary.

        Returns
        -------
        self : object
            Returns an instance of fitted model.
        """
        return super().fit(X, y)<|MERGE_RESOLUTION|>--- conflicted
+++ resolved
@@ -1249,16 +1249,15 @@
     To avoid unnecessary memory duplication the X argument of the fit method
     should be directly passed as a Fortran-contiguous numpy array.
 
-<<<<<<< HEAD
-    Alpha must be a positive float for regularization strenght. 
-    Regularization improves the conditioning of the problem and 
-    reduces the variance of the estimates. Larger values specify stronger 
-    regularization. Alpha corresponds to ``1 / (2C)`` in other linear 
+    Alpha must be a positive float for regularization strenght.
+    Regularization improves the conditioning of the problem and
+    reduces the variance of the estimates. Larger values specify stronger
+    regularization. Alpha corresponds to ``1 / (2C)`` in other linear
     models such as :class:`~sklearn.linear_model.LogisticRegression` or
     :class:`~sklearn.svm.LinearSVC`. If an array is passed, penalties are
     assumed to be specific to the targets. Hence they must correspond in
     number.
-=======
+
     Examples
     --------
     >>> from sklearn import linear_model
@@ -1269,7 +1268,6 @@
     [0.85 0.  ]
     >>> print(clf.intercept_)
     0.15...
->>>>>>> 578e3eb5
     """
 
     path = staticmethod(enet_path)
