--- conflicted
+++ resolved
@@ -19,13 +19,7 @@
 from ..base import MultiOutputMixin, RegressorMixin, _fit_context
 from ..model_selection import check_cv
 from ..utils import check_array, check_scalar
-<<<<<<< HEAD
-from ..utils.validation import check_random_state
 from ..utils._param_validation import Interval, StrOptions, validate_params
-from ..model_selection import check_cv
-=======
-from ..utils._param_validation import Interval, StrOptions
->>>>>>> f9621728
 from ..utils.extmath import safe_sparse_dot
 from ..utils.parallel import Parallel, delayed
 from ..utils.validation import (
@@ -354,9 +348,9 @@
     {
         "X": ["array-like", "sparse matrix"],
         "y": ["array-like", "sparse matrix"],
-        "l1_ratio": [Interval(Real, 0, 1.0, closed="both")],
-        "eps": [Interval(Real, 0, None, closed="neither"), None],
-        "n_alphas": [Interval(Integral, 0, None, closed="left"), None],
+        "l1_ratio": [Interval(Real, 0.0, 1.0, closed="both")],
+        "eps": [Interval(Real, 0.0, None, closed="neither")],
+        "n_alphas": [Interval(Integral, 0, None, closed="left")],
         "alphas": ["array-like", None],
         "precompute": [StrOptions({"auto"}), "boolean", "array-like"],
         "Xy": ["array-like", None],
@@ -365,7 +359,8 @@
         "verbose": ["verbose"],
         "return_n_iter": ["boolean"],
         "positive": ["boolean"],
-    }
+    },
+    prefer_skip_nested_validation=True,
 )
 def enet_path(
     X,
@@ -424,11 +419,11 @@
         Number between 0 and 1 passed to elastic net (scaling between
         l1 and l2 penalties). ``l1_ratio=1`` corresponds to the Lasso.
 
-    eps : float, default=1e-3, None
+    eps : float, default=1e-3
         Length of the path. ``eps=1e-3`` means that
         ``alpha_min / alpha_max = 1e-3``.
 
-    n_alphas : int, default=100, None
+    n_alphas : int, default=100
         Number of alphas along the regularization path.
 
     alphas : ndarray, default=None
