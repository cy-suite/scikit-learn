--- conflicted
+++ resolved
@@ -1857,21 +1857,14 @@
         To avoid memory re-allocation it is advised to allocate the
         initial data in memory directly using that format.
         """
-<<<<<<< HEAD
-        X = self._validate_data(X, dtype=[np.float64, np.float32], order='F',
-                                copy=self.copy_X and self.fit_intercept)
-        y = check_array(y, dtype=X.dtype.type, order='F', ensure_2d=False)
-=======
-
         # Need to validate separately here.
         # We can't pass multi_ouput=True because that would allow y to be csr.
         check_X_params = dict(dtype=[np.float64, np.float32], order='F',
                               copy=self.copy_X and self.fit_intercept)
-        check_y_params = dict(ensure_2d=False)
+        check_y_params = dict(ensure_2d=False, order='F')
         X, y = self._validate_data(X, y, validate_separately=(check_X_params,
                                                               check_y_params))
         y = y.astype(X.dtype)
->>>>>>> 94d89113
 
         if hasattr(self, 'l1_ratio'):
             model_str = 'ElasticNet'
