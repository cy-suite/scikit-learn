--- conflicted
+++ resolved
@@ -27,13 +27,6 @@
 from ..utils.random import sample_without_replacement
 from ..utils.validation import _check_sample_weight, check_is_fitted, has_fit_parameter
 from ._base import LinearRegression
-<<<<<<< HEAD
-from ..utils.validation import has_fit_parameter
-from ..utils._param_validation import Interval, Options, StrOptions, HasMethods, Hidden
-from ..utils._param_validation import RealNotInt
-from ..exceptions import ConvergenceWarning
-=======
->>>>>>> 2ab1d81e
 
 _EPSILON = np.spacing(1)
 
@@ -344,19 +337,6 @@
         )
         check_consistent_length(X, y)
 
-<<<<<<< HEAD
-        if self.base_estimator != "deprecated":
-            warnings.warn(
-                (
-                    "`base_estimator` was renamed to `estimator` in version 1.1 and "
-                    "will be removed in 1.3."
-                ),
-                FutureWarning,
-            )
-            self.estimator = self.base_estimator
-
-=======
->>>>>>> 2ab1d81e
         if self.estimator is not None:
             estimator = clone(self.estimator)
         else:
