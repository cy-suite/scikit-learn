# Author: Alexandre Gramfort <alexandre.gramfort@inria.fr>
#         Fabian Pedregosa <fabian.pedregosa@inria.fr>
#         Olivier Grisel <olivier.grisel@ensta.org>
#         Alexis Mignon <alexis.mignon@gmail.com>
#         Manoj Kumar <manojkumarsivaraj334@gmail.com>
#
# License: BSD 3 clause

from libc.math cimport fabs
cimport numpy as cnp
import numpy as np
import numpy.linalg as linalg

from cpython cimport bool
from cython cimport floating
import warnings
from ..exceptions import ConvergenceWarning

from ..utils._cython_blas cimport (_axpy, _dot, _asum, _ger, _gemv, _nrm2,
                                   _copy, _scal)
from ..utils._cython_blas cimport RowMajor, ColMajor, Trans, NoTrans


from ..utils._random cimport our_rand_r

ctypedef cnp.float64_t DOUBLE
ctypedef cnp.uint32_t UINT32_t

cnp.import_array()

# The following two functions are shamelessly copied from the tree code.

cdef enum:
    # Max value for our rand_r replacement (near the bottom).
    # We don't use RAND_MAX because it's different across platforms and
    # particularly tiny on Windows/MSVC.
    RAND_R_MAX = 0x7FFFFFFF


cdef inline UINT32_t rand_int(UINT32_t end, UINT32_t* random_state) nogil:
    """Generate a random integer in [0; end)."""
    return our_rand_r(random_state) % end


cdef inline floating fmax(floating x, floating y) nogil:
    if x > y:
        return x
    return y


cdef inline floating fsign(floating f) nogil:
    if f == 0:
        return 0
    elif f > 0:
        return 1.0
    else:
        return -1.0


cdef floating abs_max(int n, floating* a) nogil:
    """np.max(np.abs(a))"""
    cdef int i
    cdef floating m = fabs(a[0])
    cdef floating d
    for i in range(1, n):
        d = fabs(a[i])
        if d > m:
            m = d
    return m


cdef floating max(int n, floating* a) nogil:
    """np.max(a)"""
    cdef int i
    cdef floating m = a[0]
    cdef floating d
    for i in range(1, n):
        d = a[i]
        if d > m:
            m = d
    return m


cdef floating diff_abs_max(int n, floating* a, floating* b) nogil:
    """np.max(np.abs(a - b))"""
    cdef int i
    cdef floating m = fabs(a[0] - b[0])
    cdef floating d
    for i in range(1, n):
        d = fabs(a[i] - b[i])
        if d > m:
            m = d
    return m


def enet_coordinate_descent(
    floating[::1] w,
    floating alpha,
    floating beta,
    floating[::1, :] X,
    floating[::1] y,
    int max_iter,
    floating tol,
    object rng,
    bint random=0,
    bint positive=0
):
    """Cython version of the coordinate descent algorithm
        for Elastic-Net regression

        We minimize

        (1/2) * norm(y - X w, 2)^2 + alpha norm(w, 1) + (beta/2) norm(w, 2)^2

    Returns
    -------
    w : ndarray of shape (n_features,)
        ElasticNet coefficients.
    gap : float
        Achieved dual gap.
    tol : float
        Equals input `tol` times `np.dot(y, y)`. The tolerance used for the dual gap.
    n_iter : int
        Number of coordinate descent iterations.
    """

    if floating is float:
        dtype = np.float32
    else:
        dtype = np.float64

    # get the data information into easy vars
    cdef unsigned int n_samples = X.shape[0]
    cdef unsigned int n_features = X.shape[1]

    # compute norms of the columns of X
    cdef floating[::1] norm_cols_X = np.square(X).sum(axis=0)

    # initial value of the residuals
    cdef floating[::1] R = np.empty(n_samples, dtype=dtype)
    cdef floating[::1] XtA = np.empty(n_features, dtype=dtype)

    cdef floating tmp
    cdef floating w_ii
    cdef floating d_w_max
    cdef floating w_max
    cdef floating d_w_ii
    cdef floating gap = tol + 1.0
    cdef floating d_w_tol = tol
    cdef floating dual_norm_XtA
    cdef floating R_norm2
    cdef floating w_norm2
    cdef floating l1_norm
    cdef floating const
    cdef floating A_norm2
    cdef unsigned int ii
    cdef unsigned int i
    cdef unsigned int n_iter = 0
    cdef unsigned int f_iter
    cdef UINT32_t rand_r_state_seed = rng.randint(0, RAND_R_MAX)
    cdef UINT32_t* rand_r_state = &rand_r_state_seed

    if alpha == 0 and beta == 0:
        warnings.warn("Coordinate descent with no regularization may lead to "
                      "unexpected results and is discouraged.")

    with nogil:
        # R = y - np.dot(X, w)
        _copy(n_samples, &y[0], 1, &R[0], 1)
        _gemv(ColMajor, NoTrans, n_samples, n_features, -1.0, &X[0, 0],
              n_samples, &w[0], 1, 1.0, &R[0], 1)

        # tol *= np.dot(y, y)
        tol *= _dot(n_samples, &y[0], 1, &y[0], 1)

        for n_iter in range(max_iter):
            w_max = 0.0
            d_w_max = 0.0
            for f_iter in range(n_features):  # Loop over coordinates
                if random:
                    ii = rand_int(n_features, rand_r_state)
                else:
                    ii = f_iter

                if norm_cols_X[ii] == 0.0:
                    continue

                w_ii = w[ii]  # Store previous value

                if w_ii != 0.0:
                    # R += w_ii * X[:,ii]
                    _axpy(n_samples, w_ii, &X[0, ii], 1, &R[0], 1)

                # tmp = (X[:,ii]*R).sum()
                tmp = _dot(n_samples, &X[0, ii], 1, &R[0], 1)

                if positive and tmp < 0:
                    w[ii] = 0.0
                else:
                    w[ii] = (fsign(tmp) * fmax(fabs(tmp) - alpha, 0)
                             / (norm_cols_X[ii] + beta))

                if w[ii] != 0.0:
                    # R -=  w[ii] * X[:,ii] # Update residual
                    _axpy(n_samples, -w[ii], &X[0, ii], 1, &R[0], 1)

                # update the maximum absolute coefficient update
                d_w_ii = fabs(w[ii] - w_ii)
                d_w_max = fmax(d_w_max, d_w_ii)

                w_max = fmax(w_max, fabs(w[ii]))

            if (w_max == 0.0 or
                d_w_max / w_max < d_w_tol or
                n_iter == max_iter - 1):
                # the biggest coordinate update of this iteration was smaller
                # than the tolerance: check the duality gap as ultimate
                # stopping criterion

                # XtA = np.dot(X.T, R) - beta * w
                _copy(n_features, &w[0], 1, &XtA[0], 1)
                _gemv(ColMajor, Trans,
                      n_samples, n_features, 1.0, &X[0, 0], n_samples,
                      &R[0], 1,
                      -beta, &XtA[0], 1)

                if positive:
                    dual_norm_XtA = max(n_features, &XtA[0])
                else:
                    dual_norm_XtA = abs_max(n_features, &XtA[0])

                # R_norm2 = np.dot(R, R)
                R_norm2 = _dot(n_samples, &R[0], 1, &R[0], 1)

                # w_norm2 = np.dot(w, w)
                w_norm2 = _dot(n_features, &w[0], 1, &w[0], 1)

                if (dual_norm_XtA > alpha):
                    const = alpha / dual_norm_XtA
                    A_norm2 = R_norm2 * (const ** 2)
                    gap = 0.5 * (R_norm2 + A_norm2)
                else:
                    const = 1.0
                    gap = R_norm2

                l1_norm = _asum(n_features, &w[0], 1)

                # np.dot(R.T, y)
                gap += (alpha * l1_norm
                        - const * _dot(n_samples, &R[0], 1, &y[0], 1)
                        + 0.5 * beta * (1 + const ** 2) * (w_norm2))

                if gap < tol:
                    # return if we reached desired tolerance
                    break

        else:
            # for/else, runs if for doesn't end with a `break`
            with gil:
                message = (
                    "Objective did not converge. You might want to increase "
                    "the number of iterations, check the scale of the "
                    "features or consider increasing regularisation. "
                    f"Duality gap: {gap:.3e}, tolerance: {tol:.3e}"
                )
                if alpha < np.finfo(np.float64).eps:
                    message += (
                        " Linear regression models with null weight for the "
                        "l1 regularization term are more efficiently fitted "
                        "using one of the solvers implemented in "
                        "sklearn.linear_model.Ridge/RidgeCV instead."
                    )
                warnings.warn(message, ConvergenceWarning)

    return np.asarray(w), gap, tol, n_iter + 1


def sparse_enet_coordinate_descent(
    floating [::1] w,
    floating alpha,
    floating beta,
<<<<<<< HEAD
    floating[::1] X_data,
    int[::1] X_indices,
    int[::1] X_indptr,
=======
    cnp.ndarray[floating, ndim=1, mode='c'] X_data,
    cnp.ndarray[int, ndim=1, mode='c'] X_indices,
    cnp.ndarray[int, ndim=1, mode='c'] X_indptr,
>>>>>>> 9c12fb0c
    floating[::1] y,
    floating[::1] sample_weight,
    floating[::1] X_mean,
    int max_iter,
    floating tol,
    object rng,
    bint random=0,
    bint positive=0,
):
    """Cython version of the coordinate descent algorithm for Elastic-Net

    We minimize:

        1/2 * norm(y - Z w, 2)^2 + alpha * norm(w, 1) + (beta/2) * norm(w, 2)^2

    where Z = X - X_mean.
    With sample weights sw, this becomes

        1/2 * sum(sw * (y - Z w)^2, axis=0) + alpha * norm(w, 1)
        + (beta/2) * norm(w, 2)^2

    and X_mean is the weighted average of X (per column).

    Returns
    -------
    w : ndarray of shape (n_features,)
        ElasticNet coefficients.
    gap : float
        Achieved dual gap.
    tol : float
        Equals input `tol` times `np.dot(y, y)`. The tolerance used for the dual gap.
    n_iter : int
        Number of coordinate descent iterations.
    """
    # Notes for sample_weight:
    # For dense X, one centers X and y and then rescales them by sqrt(sample_weight).
    # Here, for sparse X, we get the sample_weight averaged center X_mean. We take care
    # that every calculation results as if we had rescaled y and X (and therefore also
    # X_mean) by sqrt(sample_weight) without actually calculating the square root.
    # We work with:
    #     yw = sample_weight
    #     R = sample_weight * residual
    #     norm_cols_X = np.sum(sample_weight * (X - X_mean)**2, axis=0)

    # get the data information into easy vars
    cdef unsigned int n_samples = y.shape[0]
    cdef unsigned int n_features = w.shape[0]

    # compute norms of the columns of X
    cdef unsigned int ii
    cdef floating[:] norm_cols_X

    cdef unsigned int startptr = X_indptr[0]
    cdef unsigned int endptr

    # initial value of the residuals
    # R = y - Zw, weighted version R = sample_weight * (y - Zw)
    cdef floating[::1] R
    cdef floating[::1] XtA
    cdef floating[::1] yw

    if floating is float:
        dtype = np.float32
    else:
        dtype = np.float64

    norm_cols_X = np.zeros(n_features, dtype=dtype)
    XtA = np.zeros(n_features, dtype=dtype)

    cdef floating tmp
    cdef floating w_ii
    cdef floating d_w_max
    cdef floating w_max
    cdef floating d_w_ii
    cdef floating X_mean_ii
    cdef floating R_sum = 0.0
    cdef floating R_norm2
    cdef floating w_norm2
    cdef floating A_norm2
    cdef floating l1_norm
    cdef floating normalize_sum
    cdef floating gap = tol + 1.0
    cdef floating d_w_tol = tol
    cdef floating dual_norm_XtA
    cdef unsigned int jj
    cdef unsigned int n_iter = 0
    cdef unsigned int f_iter
    cdef UINT32_t rand_r_state_seed = rng.randint(0, RAND_R_MAX)
    cdef UINT32_t* rand_r_state = &rand_r_state_seed
    cdef bint center = False
    cdef bint no_sample_weights = sample_weight is None

    if no_sample_weights:
        yw = y
        R = y.copy()
    else:
        yw = np.multiply(sample_weight, y)
        R = yw.copy()

    with nogil:
        # center = (X_mean != 0).any()
        for ii in range(n_features):
            if X_mean[ii]:
                center = True
                break

        for ii in range(n_features):
            X_mean_ii = X_mean[ii]
            endptr = X_indptr[ii + 1]
            normalize_sum = 0.0
            w_ii = w[ii]

            if no_sample_weights:
                for jj in range(startptr, endptr):
                    normalize_sum += (X_data[jj] - X_mean_ii) ** 2
                    R[X_indices[jj]] -= X_data[jj] * w_ii
                norm_cols_X[ii] = normalize_sum + \
                    (n_samples - endptr + startptr) * X_mean_ii ** 2
                if center:
                    for jj in range(n_samples):
                        R[jj] += X_mean_ii * w_ii
            else:
                for jj in range(startptr, endptr):
                    tmp = sample_weight[X_indices[jj]]
                    # second term will be subtracted by loop over range(n_samples)
                    normalize_sum += (tmp * (X_data[jj] - X_mean_ii) ** 2
                                      - tmp * X_mean_ii ** 2)
                    R[X_indices[jj]] -= tmp * X_data[jj] * w_ii
                if center:
                    for jj in range(n_samples):
                        normalize_sum += sample_weight[jj] * X_mean_ii ** 2
                        R[jj] += sample_weight[jj] * X_mean_ii * w_ii
                norm_cols_X[ii] = normalize_sum
            startptr = endptr

        # tol *= np.dot(y, y)
        # with sample weights: tol *= y @ (sw * y)
        tol *= _dot(n_samples, &y[0], 1, &yw[0], 1)

        for n_iter in range(max_iter):

            w_max = 0.0
            d_w_max = 0.0

            for f_iter in range(n_features):  # Loop over coordinates
                if random:
                    ii = rand_int(n_features, rand_r_state)
                else:
                    ii = f_iter

                if norm_cols_X[ii] == 0.0:
                    continue

                startptr = X_indptr[ii]
                endptr = X_indptr[ii + 1]
                w_ii = w[ii]  # Store previous value
                X_mean_ii = X_mean[ii]

                if w_ii != 0.0:
                    # R += w_ii * X[:,ii]
                    if no_sample_weights:
                        for jj in range(startptr, endptr):
                            R[X_indices[jj]] += X_data[jj] * w_ii
                        if center:
                            for jj in range(n_samples):
                                R[jj] -= X_mean_ii * w_ii
                    else:
                        for jj in range(startptr, endptr):
                            tmp = sample_weight[X_indices[jj]]
                            R[X_indices[jj]] += tmp * X_data[jj] * w_ii
                        if center:
                            for jj in range(n_samples):
                                R[jj] -= sample_weight[jj] * X_mean_ii * w_ii

                # tmp = (X[:,ii] * R).sum()
                tmp = 0.0
                for jj in range(startptr, endptr):
                    tmp += R[X_indices[jj]] * X_data[jj]

                if center:
                    R_sum = 0.0
                    for jj in range(n_samples):
                        R_sum += R[jj]
                    tmp -= R_sum * X_mean_ii

                if positive and tmp < 0.0:
                    w[ii] = 0.0
                else:
                    w[ii] = fsign(tmp) * fmax(fabs(tmp) - alpha, 0) \
                            / (norm_cols_X[ii] + beta)

                if w[ii] != 0.0:
                    # R -=  w[ii] * X[:,ii] # Update residual
                    if no_sample_weights:
                        for jj in range(startptr, endptr):
                            R[X_indices[jj]] -= X_data[jj] * w[ii]
                        if center:
                            for jj in range(n_samples):
                                R[jj] += X_mean_ii * w[ii]
                    else:
                        for jj in range(startptr, endptr):
                            tmp = sample_weight[X_indices[jj]]
                            R[X_indices[jj]] -= tmp * X_data[jj] * w[ii]
                        if center:
                            for jj in range(n_samples):
                                R[jj] += sample_weight[jj] * X_mean_ii * w[ii]

                # update the maximum absolute coefficient update
                d_w_ii = fabs(w[ii] - w_ii)
                d_w_max = fmax(d_w_max, d_w_ii)

                w_max = fmax(w_max, fabs(w[ii]))

            if w_max == 0.0 or d_w_max / w_max < d_w_tol or n_iter == max_iter - 1:
                # the biggest coordinate update of this iteration was smaller than
                # the tolerance: check the duality gap as ultimate stopping
                # criterion

                # sparse X.T / dense R dot product
                if center:
                    R_sum = 0.0
                    for jj in range(n_samples):
                        R_sum += R[jj]

                # XtA = X.T @ R - beta * w
                for ii in range(n_features):
                    XtA[ii] = 0.0
                    for jj in range(X_indptr[ii], X_indptr[ii + 1]):
                        XtA[ii] += X_data[jj] * R[X_indices[jj]]

                    if center:
                        XtA[ii] -= X_mean[ii] * R_sum
                    XtA[ii] -= beta * w[ii]

                if positive:
                    dual_norm_XtA = max(n_features, &XtA[0])
                else:
                    dual_norm_XtA = abs_max(n_features, &XtA[0])

                # R_norm2 = np.dot(R, R)
                if no_sample_weights:
                    R_norm2 = _dot(n_samples, &R[0], 1, &R[0], 1)
                else:
                    R_norm2 = 0.0
                    for jj in range(n_samples):
                        # R is already multiplied by sample_weight
                        if sample_weight[jj] != 0:
                            R_norm2 += (R[jj] ** 2) / sample_weight[jj]

                # w_norm2 = np.dot(w, w)
                w_norm2 = _dot(n_features, &w[0], 1, &w[0], 1)
                if (dual_norm_XtA > alpha):
                    const = alpha / dual_norm_XtA
                    A_norm2 = R_norm2 * const**2
                    gap = 0.5 * (R_norm2 + A_norm2)
                else:
                    const = 1.0
                    gap = R_norm2

                l1_norm = _asum(n_features, &w[0], 1)

                gap += (alpha * l1_norm - const * _dot(
                            n_samples,
                            &R[0], 1,
                            &y[0], 1
                            )
                        + 0.5 * beta * (1 + const ** 2) * w_norm2)

                if gap < tol:
                    # return if we reached desired tolerance
                    break

        else:
            # for/else, runs if for doesn't end with a `break`
            with gil:
                warnings.warn("Objective did not converge. You might want to "
                              "increase the number of iterations. Duality "
                              "gap: {}, tolerance: {}".format(gap, tol),
                              ConvergenceWarning)

    return np.asarray(w), gap, tol, n_iter + 1


def enet_coordinate_descent_gram(
    floating[::1] w,
    floating alpha,
    floating beta,
    cnp.ndarray[floating, ndim=2, mode='c'] Q,
    cnp.ndarray[floating, ndim=1, mode='c'] q,
    cnp.ndarray[floating, ndim=1] y,
    int max_iter,
    floating tol,
    object rng,
    bint random=0,
    bint positive=0
):
    """Cython version of the coordinate descent algorithm
        for Elastic-Net regression

        We minimize

        (1/2) * w^T Q w - q^T w + alpha norm(w, 1) + (beta/2) * norm(w, 2)^2

        which amount to the Elastic-Net problem when:
        Q = X^T X (Gram matrix)
        q = X^T y

    Returns
    -------
    w : ndarray of shape (n_features,)
        ElasticNet coefficients.
    gap : float
        Achieved dual gap.
    tol : float
        Equals input `tol` times `np.dot(y, y)`. The tolerance used for the dual gap.
    n_iter : int
        Number of coordinate descent iterations.
    """

    if floating is float:
        dtype = np.float32
    else:
        dtype = np.float64

    # get the data information into easy vars
    cdef unsigned int n_samples = y.shape[0]
    cdef unsigned int n_features = Q.shape[0]

    # initial value "Q w" which will be kept of up to date in the iterations
    cdef floating[:] H = np.dot(Q, w)

    cdef floating[:] XtA = np.zeros(n_features, dtype=dtype)
    cdef floating tmp
    cdef floating w_ii
    cdef floating d_w_max
    cdef floating w_max
    cdef floating d_w_ii
    cdef floating q_dot_w
    cdef floating w_norm2
    cdef floating gap = tol + 1.0
    cdef floating d_w_tol = tol
    cdef floating dual_norm_XtA
    cdef unsigned int ii
    cdef unsigned int n_iter = 0
    cdef unsigned int f_iter
    cdef UINT32_t rand_r_state_seed = rng.randint(0, RAND_R_MAX)
    cdef UINT32_t* rand_r_state = &rand_r_state_seed

    cdef floating y_norm2 = np.dot(y, y)
    cdef floating* w_ptr = <floating*>&w[0]
    cdef floating* Q_ptr = &Q[0, 0]
    cdef floating* q_ptr = <floating*>q.data
    cdef floating* H_ptr = &H[0]
    cdef floating* XtA_ptr = &XtA[0]
    tol = tol * y_norm2

    if alpha == 0:
        warnings.warn("Coordinate descent without L1 regularization may "
            "lead to unexpected results and is discouraged. "
            "Set l1_ratio > 0 to add L1 regularization.")

    with nogil:
        for n_iter in range(max_iter):
            w_max = 0.0
            d_w_max = 0.0
            for f_iter in range(n_features):  # Loop over coordinates
                if random:
                    ii = rand_int(n_features, rand_r_state)
                else:
                    ii = f_iter

                if Q[ii, ii] == 0.0:
                    continue

                w_ii = w[ii]  # Store previous value

                if w_ii != 0.0:
                    # H -= w_ii * Q[ii]
                    _axpy(n_features, -w_ii, Q_ptr + ii * n_features, 1,
                          H_ptr, 1)

                tmp = q[ii] - H[ii]

                if positive and tmp < 0:
                    w[ii] = 0.0
                else:
                    w[ii] = fsign(tmp) * fmax(fabs(tmp) - alpha, 0) \
                        / (Q[ii, ii] + beta)

                if w[ii] != 0.0:
                    # H +=  w[ii] * Q[ii] # Update H = X.T X w
                    _axpy(n_features, w[ii], Q_ptr + ii * n_features, 1,
                          H_ptr, 1)

                # update the maximum absolute coefficient update
                d_w_ii = fabs(w[ii] - w_ii)
                if d_w_ii > d_w_max:
                    d_w_max = d_w_ii

                if fabs(w[ii]) > w_max:
                    w_max = fabs(w[ii])

            if w_max == 0.0 or d_w_max / w_max < d_w_tol or n_iter == max_iter - 1:
                # the biggest coordinate update of this iteration was smaller than
                # the tolerance: check the duality gap as ultimate stopping
                # criterion

                # q_dot_w = np.dot(w, q)
                q_dot_w = _dot(n_features, w_ptr, 1, q_ptr, 1)

                for ii in range(n_features):
                    XtA[ii] = q[ii] - H[ii] - beta * w[ii]
                if positive:
                    dual_norm_XtA = max(n_features, XtA_ptr)
                else:
                    dual_norm_XtA = abs_max(n_features, XtA_ptr)

                # temp = np.sum(w * H)
                tmp = 0.0
                for ii in range(n_features):
                    tmp += w[ii] * H[ii]
                R_norm2 = y_norm2 + tmp - 2.0 * q_dot_w

                # w_norm2 = np.dot(w, w)
                w_norm2 = _dot(n_features, &w[0], 1, &w[0], 1)

                if (dual_norm_XtA > alpha):
                    const = alpha / dual_norm_XtA
                    A_norm2 = R_norm2 * (const ** 2)
                    gap = 0.5 * (R_norm2 + A_norm2)
                else:
                    const = 1.0
                    gap = R_norm2

                # The call to asum is equivalent to the L1 norm of w
                gap += (alpha * _asum(n_features, &w[0], 1) -
                        const * y_norm2 +  const * q_dot_w +
                        0.5 * beta * (1 + const ** 2) * w_norm2)

                if gap < tol:
                    # return if we reached desired tolerance
                    break

        else:
            # for/else, runs if for doesn't end with a `break`
            with gil:
                warnings.warn("Objective did not converge. You might want to "
                              "increase the number of iterations. Duality "
                              "gap: {}, tolerance: {}".format(gap, tol),
                              ConvergenceWarning)

    return np.asarray(w), gap, tol, n_iter + 1


def enet_coordinate_descent_multi_task(
    floating[::1, :] W,
    floating l1_reg,
    floating l2_reg,
    # TODO: use const qualified fused-typed memoryview when Cython 3.0 is used.
    cnp.ndarray[floating, ndim=2, mode='fortran'] X,
    cnp.ndarray[floating, ndim=2, mode='fortran'] Y,
    int max_iter,
    floating tol,
    object rng,
    bint random=0
):
    """Cython version of the coordinate descent algorithm
        for Elastic-Net mult-task regression

        We minimize

        0.5 * norm(Y - X W.T, 2)^2 + l1_reg ||W.T||_21 + 0.5 * l2_reg norm(W.T, 2)^2

    Returns
    -------
    W : ndarray of shape (n_tasks, n_features)
        ElasticNet coefficients.
    gap : float
        Achieved dual gap.
    tol : float
        Equals input `tol` times `np.dot(y, y)`. The tolerance used for the dual gap.
    n_iter : int
        Number of coordinate descent iterations.
    """

    if floating is float:
        dtype = np.float32
    else:
        dtype = np.float64

    # get the data information into easy vars
    cdef unsigned int n_samples = X.shape[0]
    cdef unsigned int n_features = X.shape[1]
    cdef unsigned int n_tasks = Y.shape[1]

    # to store XtA
    cdef floating[:, ::1] XtA = np.zeros((n_features, n_tasks), dtype=dtype)
    cdef floating XtA_axis1norm
    cdef floating dual_norm_XtA

    # initial value of the residuals
    cdef floating[::1, :] R = np.zeros((n_samples, n_tasks), dtype=dtype, order='F')

    cdef floating[::1] norm_cols_X = np.zeros(n_features, dtype=dtype)
    cdef floating[::1] tmp = np.zeros(n_tasks, dtype=dtype)
    cdef floating[::1] w_ii = np.zeros(n_tasks, dtype=dtype)
    cdef floating d_w_max
    cdef floating w_max
    cdef floating d_w_ii
    cdef floating nn
    cdef floating W_ii_abs_max
    cdef floating gap = tol + 1.0
    cdef floating d_w_tol = tol
    cdef floating R_norm
    cdef floating w_norm
    cdef floating ry_sum
    cdef floating l21_norm
    cdef unsigned int ii
    cdef unsigned int jj
    cdef unsigned int n_iter = 0
    cdef unsigned int f_iter
    cdef UINT32_t rand_r_state_seed = rng.randint(0, RAND_R_MAX)
    cdef UINT32_t* rand_r_state = &rand_r_state_seed

    cdef floating* X_ptr = &X[0, 0]
    cdef floating* Y_ptr = &Y[0, 0]

    if l1_reg == 0:
        warnings.warn("Coordinate descent with l1_reg=0 may lead to unexpected"
            " results and is discouraged.")

    with nogil:
        # norm_cols_X = (np.asarray(X) ** 2).sum(axis=0)
        for ii in range(n_features):
            norm_cols_X[ii] = _nrm2(n_samples, X_ptr + ii * n_samples, 1) ** 2

        # R = Y - np.dot(X, W.T)
        _copy(n_samples * n_tasks, Y_ptr, 1, &R[0, 0], 1)
        for ii in range(n_features):
            for jj in range(n_tasks):
                if W[jj, ii] != 0:
                    _axpy(n_samples, -W[jj, ii], X_ptr + ii * n_samples, 1,
                          &R[0, jj], 1)

        # tol = tol * linalg.norm(Y, ord='fro') ** 2
        tol = tol * _nrm2(n_samples * n_tasks, Y_ptr, 1) ** 2

        for n_iter in range(max_iter):
            w_max = 0.0
            d_w_max = 0.0
            for f_iter in range(n_features):  # Loop over coordinates
                if random:
                    ii = rand_int(n_features, rand_r_state)
                else:
                    ii = f_iter

                if norm_cols_X[ii] == 0.0:
                    continue

                # w_ii = W[:, ii] # Store previous value
                _copy(n_tasks, &W[0, ii], 1, &w_ii[0], 1)

                # Using Numpy:
                # R += np.dot(X[:, ii][:, None], w_ii[None, :]) # rank 1 update
                # Using Blas Level2:
                # _ger(RowMajor, n_samples, n_tasks, 1.0,
                #      &X[0, ii], 1,
                #      &w_ii[0], 1, &R[0, 0], n_tasks)
                # Using Blas Level1 and for loop to avoid slower threads
                # for such small vectors
                for jj in range(n_tasks):
                    if w_ii[jj] != 0:
                        _axpy(n_samples, w_ii[jj], X_ptr + ii * n_samples, 1,
                              &R[0, jj], 1)

                # Using numpy:
                # tmp = np.dot(X[:, ii][None, :], R).ravel()
                # Using BLAS Level 2:
                # _gemv(RowMajor, Trans, n_samples, n_tasks, 1.0, &R[0, 0],
                #       n_tasks, &X[0, ii], 1, 0.0, &tmp[0], 1)
                # Using BLAS Level 1 (faster for small vectors like here):
                for jj in range(n_tasks):
                    tmp[jj] = _dot(n_samples, X_ptr + ii * n_samples, 1,
                                   &R[0, jj], 1)

                # nn = sqrt(np.sum(tmp ** 2))
                nn = _nrm2(n_tasks, &tmp[0], 1)

                # W[:, ii] = tmp * fmax(1. - l1_reg / nn, 0) / (norm_cols_X[ii] + l2_reg)
                _copy(n_tasks, &tmp[0], 1, &W[0, ii], 1)
                _scal(n_tasks, fmax(1. - l1_reg / nn, 0) / (norm_cols_X[ii] + l2_reg),
                      &W[0, ii], 1)

                # Using numpy:
                # R -= np.dot(X[:, ii][:, None], W[:, ii][None, :])
                # Using BLAS Level 2:
                # Update residual : rank 1 update
                # _ger(RowMajor, n_samples, n_tasks, -1.0,
                #      &X[0, ii], 1, &W[0, ii], 1,
                #      &R[0, 0], n_tasks)
                # Using BLAS Level 1 (faster for small vectors like here):
                for jj in range(n_tasks):
                    if W[jj, ii] != 0:
                        _axpy(n_samples, -W[jj, ii], X_ptr + ii * n_samples, 1,
                              &R[0, jj], 1)

                # update the maximum absolute coefficient update
                d_w_ii = diff_abs_max(n_tasks, &W[0, ii], &w_ii[0])

                if d_w_ii > d_w_max:
                    d_w_max = d_w_ii

                W_ii_abs_max = abs_max(n_tasks, &W[0, ii])
                if W_ii_abs_max > w_max:
                    w_max = W_ii_abs_max

            if w_max == 0.0 or d_w_max / w_max < d_w_tol or n_iter == max_iter - 1:
                # the biggest coordinate update of this iteration was smaller than
                # the tolerance: check the duality gap as ultimate stopping
                # criterion

                # XtA = np.dot(X.T, R) - l2_reg * W.T
                for ii in range(n_features):
                    for jj in range(n_tasks):
                        XtA[ii, jj] = _dot(
                            n_samples, X_ptr + ii * n_samples, 1, &R[0, jj], 1
                            ) - l2_reg * W[jj, ii]

                # dual_norm_XtA = np.max(np.sqrt(np.sum(XtA ** 2, axis=1)))
                dual_norm_XtA = 0.0
                for ii in range(n_features):
                    # np.sqrt(np.sum(XtA ** 2, axis=1))
                    XtA_axis1norm = _nrm2(n_tasks, &XtA[ii, 0], 1)
                    if XtA_axis1norm > dual_norm_XtA:
                        dual_norm_XtA = XtA_axis1norm

                # TODO: use squared L2 norm directly
                # R_norm = linalg.norm(R, ord='fro')
                # w_norm = linalg.norm(W, ord='fro')
                R_norm = _nrm2(n_samples * n_tasks, &R[0, 0], 1)
                w_norm = _nrm2(n_features * n_tasks, &W[0, 0], 1)
                if (dual_norm_XtA > l1_reg):
                    const =  l1_reg / dual_norm_XtA
                    A_norm = R_norm * const
                    gap = 0.5 * (R_norm ** 2 + A_norm ** 2)
                else:
                    const = 1.0
                    gap = R_norm ** 2

                # ry_sum = np.sum(R * y)
                ry_sum = _dot(n_samples * n_tasks, &R[0, 0], 1, &Y[0, 0], 1)

                # l21_norm = np.sqrt(np.sum(W ** 2, axis=0)).sum()
                l21_norm = 0.0
                for ii in range(n_features):
                    l21_norm += _nrm2(n_tasks, &W[0, ii], 1)

                gap += l1_reg * l21_norm - const * ry_sum + \
                     0.5 * l2_reg * (1 + const ** 2) * (w_norm ** 2)

                if gap < tol:
                    # return if we reached desired tolerance
                    break
        else:
            # for/else, runs if for doesn't end with a `break`
            with gil:
                warnings.warn("Objective did not converge. You might want to "
                              "increase the number of iterations. Duality "
                              "gap: {}, tolerance: {}".format(gap, tol),
                              ConvergenceWarning)

    return np.asarray(W), gap, tol, n_iter + 1<|MERGE_RESOLUTION|>--- conflicted
+++ resolved
@@ -279,15 +279,9 @@
     floating [::1] w,
     floating alpha,
     floating beta,
-<<<<<<< HEAD
     floating[::1] X_data,
     int[::1] X_indices,
     int[::1] X_indptr,
-=======
-    cnp.ndarray[floating, ndim=1, mode='c'] X_data,
-    cnp.ndarray[int, ndim=1, mode='c'] X_indices,
-    cnp.ndarray[int, ndim=1, mode='c'] X_indptr,
->>>>>>> 9c12fb0c
     floating[::1] y,
     floating[::1] sample_weight,
     floating[::1] X_mean,
