"""
Generalized Linear Models.
"""

# Author: Alexandre Gramfort <alexandre.gramfort@inria.fr>
# Fabian Pedregosa <fabian.pedregosa@inria.fr>
# Olivier Grisel <olivier.grisel@ensta.org>
#         Vincent Michel <vincent.michel@inria.fr>
#         Peter Prettenhofer <peter.prettenhofer@gmail.com>
#         Mathieu Blondel <mathieu@mblondel.org>
#         Lars Buitinck
#         Maryan Morel <maryan.morel@polytechnique.edu>
#         Giorgio Patrini <giorgio.patrini@anu.edu.au>
#         Maria Telenczuk <https://github.com/maikia>
# License: BSD 3 clause

import numbers
import warnings
from abc import ABCMeta, abstractmethod
from numbers import Integral

import numpy as np
import scipy.sparse as sp
from scipy import linalg, optimize, sparse
from scipy.sparse.linalg import lsqr
from scipy.special import expit

from ..base import (
    BaseEstimator,
    ClassifierMixin,
    MultiOutputMixin,
    RegressorMixin,
    _fit_context,
)
from ..utils import check_array, check_random_state
<<<<<<< HEAD
from ..utils._array_api import (
    _asarray_with_order,
    _average,
    _item,
    get_namespace,
    get_namespace_and_device,
    supported_float_dtypes,
)
=======
from ..utils._array_api import get_namespace, indexing_dtype
>>>>>>> a6718ddb
from ..utils._seq_dataset import (
    ArrayDataset32,
    ArrayDataset64,
    CSRDataset32,
    CSRDataset64,
)
from ..utils.extmath import safe_sparse_dot
from ..utils.parallel import Parallel, delayed
from ..utils.sparsefuncs import mean_variance_axis
from ..utils.validation import _check_sample_weight, check_is_fitted

# TODO: bayesian_ridge_regression and bayesian_regression_ard
# should be squashed into its respective objects.

SPARSE_INTERCEPT_DECAY = 0.01
# For sparse data intercept updates are scaled by this decay factor to avoid
# intercept oscillation.


def make_dataset(X, y, sample_weight, random_state=None):
    """Create ``Dataset`` abstraction for sparse and dense inputs.

    This also returns the ``intercept_decay`` which is different
    for sparse datasets.

    Parameters
    ----------
    X : array-like, shape (n_samples, n_features)
        Training data

    y : array-like, shape (n_samples, )
        Target values.

    sample_weight : numpy array of shape (n_samples,)
        The weight of each sample

    random_state : int, RandomState instance or None (default)
        Determines random number generation for dataset random sampling. It is not
        used for dataset shuffling.
        Pass an int for reproducible output across multiple function calls.
        See :term:`Glossary <random_state>`.

    Returns
    -------
    dataset
        The ``Dataset`` abstraction
    intercept_decay
        The intercept decay
    """

    rng = check_random_state(random_state)
    # seed should never be 0 in SequentialDataset64
    seed = rng.randint(1, np.iinfo(np.int32).max)

    if X.dtype == np.float32:
        CSRData = CSRDataset32
        ArrayData = ArrayDataset32
    else:
        CSRData = CSRDataset64
        ArrayData = ArrayDataset64

    if sp.issparse(X):
        dataset = CSRData(X.data, X.indptr, X.indices, y, sample_weight, seed=seed)
        intercept_decay = SPARSE_INTERCEPT_DECAY
    else:
        X = np.ascontiguousarray(X)
        dataset = ArrayData(X, y, sample_weight, seed=seed)
        intercept_decay = 1.0

    return dataset, intercept_decay


def _preprocess_data(
    X,
    y,
    *,
    fit_intercept,
    copy=True,
    copy_y=True,
    sample_weight=None,
    check_input=True,
):
    """Common data preprocessing for fitting linear models.

    This helper is in charge of the following steps:

    - Ensure that `sample_weight` is an array or `None`.
    - If `check_input=True`, perform standard input validation of `X`, `y`.
    - Perform copies if requested to avoid side-effects in case of inplace
      modifications of the input.

    Then, if `fit_intercept=True` this preprocessing centers both `X` and `y` as
    follows:
        - if `X` is dense, center the data and
        store the mean vector in `X_offset`.
        - if `X` is sparse, store the mean in `X_offset`
        without centering `X`. The centering is expected to be handled by the
        linear solver where appropriate.
        - in either case, always center `y` and store the mean in `y_offset`.
        - both `X_offset` and `y_offset` are always weighted by `sample_weight`
          if not set to `None`.

    If `fit_intercept=False`, no centering is performed and `X_offset`, `y_offset`
    are set to zero.

    Returns
    -------
    X_out : {ndarray, sparse matrix} of shape (n_samples, n_features)
        If copy=True a copy of the input X is triggered, otherwise operations are
        inplace.
        If input X is dense, then X_out is centered.
    y_out : {ndarray, sparse matrix} of shape (n_samples,) or (n_samples, n_targets)
        Centered version of y. Possibly performed inplace on input y depending
        on the copy_y parameter.
    X_offset : ndarray of shape (n_features,)
        The mean per column of input X.
    y_offset : float or ndarray of shape (n_features,)
    X_scale : ndarray of shape (n_features,)
        Always an array of ones. TODO: refactor the code base to make it
        possible to remove this unused variable.
    """
    xp, _, device_ = get_namespace_and_device(X, y, sample_weight)
    n_samples, n_features = X.shape
    X_is_sparse = sp.issparse(X)

    if isinstance(sample_weight, numbers.Number):
        sample_weight = None
    if sample_weight is not None:
        sample_weight = xp.asarray(sample_weight)

    if check_input:
        X = check_array(
            X, copy=copy, accept_sparse=["csr", "csc"], dtype=supported_float_dtypes(xp)
        )
        y = check_array(y, dtype=X.dtype, copy=copy_y, ensure_2d=False)
    else:
        y = xp.astype(y, X.dtype, copy=copy_y)
        if copy:
            if X_is_sparse:
                X = X.copy()
            else:
                X = _asarray_with_order(X, order="K", copy=True, xp=xp)

    dtype_ = X.dtype

    if fit_intercept:
        if X_is_sparse:
            X_offset, X_var = mean_variance_axis(X, axis=0, weights=sample_weight)
        else:
            X_offset = _average(X, axis=0, weights=sample_weight, xp=xp)

            X_offset = xp.astype(X_offset, X.dtype, copy=False)
            X -= X_offset

        y_offset = _average(y, axis=0, weights=sample_weight, xp=xp)
        y -= y_offset
    else:
        X_offset = xp.zeros(n_features, dtype=X.dtype, device=device_)
        if y.ndim == 1:
            y_offset = xp.zeros(1, dtype=dtype_, device=device_)
        else:
            y_offset = xp.zeros(y.shape[1], dtype=dtype_, device=device_)

    # XXX: X_scale is no longer needed. It is an historic artifact from the
    # time where linear model exposed the normalize parameter.
    X_scale = xp.ones(n_features, dtype=X.dtype, device=device_)
    return X, y, X_offset, y_offset, X_scale


# TODO: _rescale_data should be factored into _preprocess_data.
# Currently, the fact that sag implements its own way to deal with
# sample_weight makes the refactoring tricky.


def _rescale_data(X, y, sample_weight, inplace=False):
    """Rescale data sample-wise by square root of sample_weight.

    For many linear models, this enables easy support for sample_weight because

        (y - X w)' S (y - X w)

    with S = diag(sample_weight) becomes

        ||y_rescaled - X_rescaled w||_2^2

    when setting

        y_rescaled = sqrt(S) y
        X_rescaled = sqrt(S) X

    Returns
    -------
    X_rescaled : {array-like, sparse matrix}

    y_rescaled : {array-like, sparse matrix}
    """
    # Assume that _validate_data and _check_sample_weight have been called by
    # the caller.
    xp, _ = get_namespace(X, y, sample_weight)
    n_samples = X.shape[0]
    sample_weight_sqrt = xp.sqrt(sample_weight)

    if sp.issparse(X) or sp.issparse(y):
        sw_matrix = sparse.dia_matrix(
            (sample_weight_sqrt, 0), shape=(n_samples, n_samples)
        )

    if sp.issparse(X):
        X = safe_sparse_dot(sw_matrix, X)
    else:
        if inplace:
            X *= sample_weight_sqrt[:, None]
        else:
            X = X * sample_weight_sqrt[:, None]

    if sp.issparse(y):
        y = safe_sparse_dot(sw_matrix, y)
    else:
        if inplace:
            if y.ndim == 1:
                y *= sample_weight_sqrt
            else:
                y *= sample_weight_sqrt[:, None]
        else:
            if y.ndim == 1:
                y = y * sample_weight_sqrt
            else:
                y = y * sample_weight_sqrt[:, None]
    return X, y, sample_weight_sqrt


class LinearModel(BaseEstimator, metaclass=ABCMeta):
    """Base class for Linear Models"""

    @abstractmethod
    def fit(self, X, y):
        """Fit model."""

    def _decision_function(self, X):
        check_is_fitted(self)

        X = self._validate_data(X, accept_sparse=["csr", "csc", "coo"], reset=False)
        coef_ = self.coef_
        if coef_.ndim == 1:
            return X @ coef_ + self.intercept_
        else:
            return X @ coef_.T + self.intercept_

    def predict(self, X):
        """
        Predict using the linear model.

        Parameters
        ----------
        X : array-like or sparse matrix, shape (n_samples, n_features)
            Samples.

        Returns
        -------
        C : array, shape (n_samples,)
            Returns predicted values.
        """
        return self._decision_function(X)

    def _set_intercept(self, X_offset, y_offset, X_scale):
        """Set the intercept_"""

        xp, _ = get_namespace(X_offset, y_offset, X_scale)

        if self.fit_intercept:
            # We always want coef_.dtype=X.dtype. For instance, X.dtype can differ from
            # coef_.dtype if warm_start=True.
            coef_ = xp.astype(self.coef_, X_scale.dtype, copy=False)
            coef_ = self.coef_ = xp.divide(coef_, X_scale)

            if coef_.ndim == 1:
                intercept_ = y_offset - X_offset @ coef_
            else:
                intercept_ = y_offset - X_offset @ coef_.T

            if y_offset.ndim < 1:
                intercept_ = _item(intercept_, xp=xp)

            self.intercept_ = intercept_

        else:
            self.intercept_ = 0.0

    def _more_tags(self):
        return {"requires_y": True}


# XXX Should this derive from LinearModel? It should be a mixin, not an ABC.
# Maybe the n_features checking can be moved to LinearModel.
class LinearClassifierMixin(ClassifierMixin):
    """Mixin for linear classifiers.

    Handles prediction for sparse and dense X.
    """

    def decision_function(self, X):
        """
        Predict confidence scores for samples.

        The confidence score for a sample is proportional to the signed
        distance of that sample to the hyperplane.

        Parameters
        ----------
        X : {array-like, sparse matrix} of shape (n_samples, n_features)
            The data matrix for which we want to get the confidence scores.

        Returns
        -------
        scores : ndarray of shape (n_samples,) or (n_samples, n_classes)
            Confidence scores per `(n_samples, n_classes)` combination. In the
            binary case, confidence score for `self.classes_[1]` where >0 means
            this class would be predicted.
        """
        check_is_fitted(self)
        xp, _ = get_namespace(X)

        X = self._validate_data(X, accept_sparse="csr", reset=False)
        scores = safe_sparse_dot(X, self.coef_.T, dense_output=True) + self.intercept_
        return xp.reshape(scores, (-1,)) if scores.shape[1] == 1 else scores

    def predict(self, X):
        """
        Predict class labels for samples in X.

        Parameters
        ----------
        X : {array-like, sparse matrix} of shape (n_samples, n_features)
            The data matrix for which we want to get the predictions.

        Returns
        -------
        y_pred : ndarray of shape (n_samples,)
            Vector containing the class labels for each sample.
        """
        xp, _ = get_namespace(X)
        scores = self.decision_function(X)
        if len(scores.shape) == 1:
            indices = xp.astype(scores > 0, indexing_dtype(xp))
        else:
            indices = xp.argmax(scores, axis=1)

        return xp.take(self.classes_, indices, axis=0)

    def _predict_proba_lr(self, X):
        """Probability estimation for OvR logistic regression.

        Positive class probabilities are computed as
        1. / (1. + np.exp(-self.decision_function(X)));
        multiclass is handled by normalizing that over all classes.
        """
        prob = self.decision_function(X)
        expit(prob, out=prob)
        if prob.ndim == 1:
            return np.vstack([1 - prob, prob]).T
        else:
            # OvR normalization, like LibLinear's predict_probability
            prob /= prob.sum(axis=1).reshape((prob.shape[0], -1))
            return prob


class SparseCoefMixin:
    """Mixin for converting coef_ to and from CSR format.

    L1-regularizing estimators should inherit this.
    """

    def densify(self):
        """
        Convert coefficient matrix to dense array format.

        Converts the ``coef_`` member (back) to a numpy.ndarray. This is the
        default format of ``coef_`` and is required for fitting, so calling
        this method is only required on models that have previously been
        sparsified; otherwise, it is a no-op.

        Returns
        -------
        self
            Fitted estimator.
        """
        msg = "Estimator, %(name)s, must be fitted before densifying."
        check_is_fitted(self, msg=msg)
        if sp.issparse(self.coef_):
            self.coef_ = self.coef_.toarray()
        return self

    def sparsify(self):
        """
        Convert coefficient matrix to sparse format.

        Converts the ``coef_`` member to a scipy.sparse matrix, which for
        L1-regularized models can be much more memory- and storage-efficient
        than the usual numpy.ndarray representation.

        The ``intercept_`` member is not converted.

        Returns
        -------
        self
            Fitted estimator.

        Notes
        -----
        For non-sparse models, i.e. when there are not many zeros in ``coef_``,
        this may actually *increase* memory usage, so use this method with
        care. A rule of thumb is that the number of zero elements, which can
        be computed with ``(coef_ == 0).sum()``, must be more than 50% for this
        to provide significant benefits.

        After calling this method, further fitting with the partial_fit
        method (if any) will not work until you call densify.
        """
        msg = "Estimator, %(name)s, must be fitted before sparsifying."
        check_is_fitted(self, msg=msg)
        self.coef_ = sp.csr_matrix(self.coef_)
        return self


class LinearRegression(MultiOutputMixin, RegressorMixin, LinearModel):
    """
    Ordinary least squares Linear Regression.

    LinearRegression fits a linear model with coefficients w = (w1, ..., wp)
    to minimize the residual sum of squares between the observed targets in
    the dataset, and the targets predicted by the linear approximation.

    Parameters
    ----------
    fit_intercept : bool, default=True
        Whether to calculate the intercept for this model. If set
        to False, no intercept will be used in calculations
        (i.e. data is expected to be centered).

    copy_X : bool, default=True
        If True, X will be copied; else, it may be overwritten.

    n_jobs : int, default=None
        The number of jobs to use for the computation. This will only provide
        speedup in case of sufficiently large problems, that is if firstly
        `n_targets > 1` and secondly `X` is sparse or if `positive` is set
        to `True`. ``None`` means 1 unless in a
        :obj:`joblib.parallel_backend` context. ``-1`` means using all
        processors. See :term:`Glossary <n_jobs>` for more details.

    positive : bool, default=False
        When set to ``True``, forces the coefficients to be positive. This
        option is only supported for dense arrays.

        .. versionadded:: 0.24

    Attributes
    ----------
    coef_ : array of shape (n_features, ) or (n_targets, n_features)
        Estimated coefficients for the linear regression problem.
        If multiple targets are passed during the fit (y 2D), this
        is a 2D array of shape (n_targets, n_features), while if only
        one target is passed, this is a 1D array of length n_features.

    rank_ : int
        Rank of matrix `X`. Only available when `X` is dense.

    singular_ : array of shape (min(X, y),)
        Singular values of `X`. Only available when `X` is dense.

    intercept_ : float or array of shape (n_targets,)
        Independent term in the linear model. Set to 0.0 if
        `fit_intercept = False`.

    n_features_in_ : int
        Number of features seen during :term:`fit`.

        .. versionadded:: 0.24

    feature_names_in_ : ndarray of shape (`n_features_in_`,)
        Names of features seen during :term:`fit`. Defined only when `X`
        has feature names that are all strings.

        .. versionadded:: 1.0

    See Also
    --------
    Ridge : Ridge regression addresses some of the
        problems of Ordinary Least Squares by imposing a penalty on the
        size of the coefficients with l2 regularization.
    Lasso : The Lasso is a linear model that estimates
        sparse coefficients with l1 regularization.
    ElasticNet : Elastic-Net is a linear regression
        model trained with both l1 and l2 -norm regularization of the
        coefficients.

    Notes
    -----
    From the implementation point of view, this is just plain Ordinary
    Least Squares (scipy.linalg.lstsq) or Non Negative Least Squares
    (scipy.optimize.nnls) wrapped as a predictor object.

    Examples
    --------
    >>> import numpy as np
    >>> from sklearn.linear_model import LinearRegression
    >>> X = np.array([[1, 1], [1, 2], [2, 2], [2, 3]])
    >>> # y = 1 * x_0 + 2 * x_1 + 3
    >>> y = np.dot(X, np.array([1, 2])) + 3
    >>> reg = LinearRegression().fit(X, y)
    >>> reg.score(X, y)
    1.0
    >>> reg.coef_
    array([1., 2.])
    >>> reg.intercept_
    3.0...
    >>> reg.predict(np.array([[3, 5]]))
    array([16.])
    """

    _parameter_constraints: dict = {
        "fit_intercept": ["boolean"],
        "copy_X": ["boolean"],
        "n_jobs": [None, Integral],
        "positive": ["boolean"],
    }

    def __init__(
        self,
        *,
        fit_intercept=True,
        copy_X=True,
        n_jobs=None,
        positive=False,
    ):
        self.fit_intercept = fit_intercept
        self.copy_X = copy_X
        self.n_jobs = n_jobs
        self.positive = positive

    @_fit_context(prefer_skip_nested_validation=True)
    def fit(self, X, y, sample_weight=None):
        """
        Fit linear model.

        Parameters
        ----------
        X : {array-like, sparse matrix} of shape (n_samples, n_features)
            Training data.

        y : array-like of shape (n_samples,) or (n_samples, n_targets)
            Target values. Will be cast to X's dtype if necessary.

        sample_weight : array-like of shape (n_samples,), default=None
            Individual weights for each sample.

            .. versionadded:: 0.17
               parameter *sample_weight* support to LinearRegression.

        Returns
        -------
        self : object
            Fitted Estimator.
        """
        n_jobs_ = self.n_jobs

        accept_sparse = False if self.positive else ["csr", "csc", "coo"]

        X, y = self._validate_data(
            X, y, accept_sparse=accept_sparse, y_numeric=True, multi_output=True
        )

        has_sw = sample_weight is not None
        if has_sw:
            sample_weight = _check_sample_weight(
                sample_weight, X, dtype=X.dtype, only_non_negative=True
            )

        # Note that neither _rescale_data nor the rest of the fit method of
        # LinearRegression can benefit from in-place operations when X is a
        # sparse matrix. Therefore, let's not copy X when it is sparse.
        copy_X_in_preprocess_data = self.copy_X and not sp.issparse(X)

        X, y, X_offset, y_offset, X_scale = _preprocess_data(
            X,
            y,
            fit_intercept=self.fit_intercept,
            copy=copy_X_in_preprocess_data,
            sample_weight=sample_weight,
        )

        if has_sw:
            # Sample weight can be implemented via a simple rescaling. Note
            # that we safely do inplace rescaling when _preprocess_data has
            # already made a copy if requested.
            X, y, sample_weight_sqrt = _rescale_data(
                X, y, sample_weight, inplace=copy_X_in_preprocess_data
            )

        if self.positive:
            if y.ndim < 2:
                self.coef_ = optimize.nnls(X, y)[0]
            else:
                # scipy.optimize.nnls cannot handle y with shape (M, K)
                outs = Parallel(n_jobs=n_jobs_)(
                    delayed(optimize.nnls)(X, y[:, j]) for j in range(y.shape[1])
                )
                self.coef_ = np.vstack([out[0] for out in outs])
        elif sp.issparse(X):
            X_offset_scale = X_offset / X_scale

            if has_sw:

                def matvec(b):
                    return X.dot(b) - sample_weight_sqrt * b.dot(X_offset_scale)

                def rmatvec(b):
                    return X.T.dot(b) - X_offset_scale * b.dot(sample_weight_sqrt)

            else:

                def matvec(b):
                    return X.dot(b) - b.dot(X_offset_scale)

                def rmatvec(b):
                    return X.T.dot(b) - X_offset_scale * b.sum()

            X_centered = sparse.linalg.LinearOperator(
                shape=X.shape, matvec=matvec, rmatvec=rmatvec
            )

            if y.ndim < 2:
                self.coef_ = lsqr(X_centered, y)[0]
            else:
                # sparse_lstsq cannot handle y with shape (M, K)
                outs = Parallel(n_jobs=n_jobs_)(
                    delayed(lsqr)(X_centered, y[:, j].ravel())
                    for j in range(y.shape[1])
                )
                self.coef_ = np.vstack([out[0] for out in outs])
        else:
            self.coef_, _, self.rank_, self.singular_ = linalg.lstsq(X, y)
            self.coef_ = self.coef_.T

        if y.ndim == 1:
            self.coef_ = np.ravel(self.coef_)
        self._set_intercept(X_offset, y_offset, X_scale)
        return self


def _check_precomputed_gram_matrix(
    X, precompute, X_offset, X_scale, rtol=None, atol=1e-5
):
    """Computes a single element of the gram matrix and compares it to
    the corresponding element of the user supplied gram matrix.

    If the values do not match a ValueError will be thrown.

    Parameters
    ----------
    X : ndarray of shape (n_samples, n_features)
        Data array.

    precompute : array-like of shape (n_features, n_features)
        User-supplied gram matrix.

    X_offset : ndarray of shape (n_features,)
        Array of feature means used to center design matrix.

    X_scale : ndarray of shape (n_features,)
        Array of feature scale factors used to normalize design matrix.

    rtol : float, default=None
        Relative tolerance; see numpy.allclose
        If None, it is set to 1e-4 for arrays of dtype numpy.float32 and 1e-7
        otherwise.

    atol : float, default=1e-5
        absolute tolerance; see :func`numpy.allclose`. Note that the default
        here is more tolerant than the default for
        :func:`numpy.testing.assert_allclose`, where `atol=0`.

    Raises
    ------
    ValueError
        Raised when the provided Gram matrix is not consistent.
    """

    n_features = X.shape[1]
    f1 = n_features // 2
    f2 = min(f1 + 1, n_features - 1)

    v1 = (X[:, f1] - X_offset[f1]) * X_scale[f1]
    v2 = (X[:, f2] - X_offset[f2]) * X_scale[f2]

    expected = np.dot(v1, v2)
    actual = precompute[f1, f2]

    dtypes = [precompute.dtype, expected.dtype]
    if rtol is None:
        rtols = [1e-4 if dtype == np.float32 else 1e-7 for dtype in dtypes]
        rtol = max(rtols)

    if not np.isclose(expected, actual, rtol=rtol, atol=atol):
        raise ValueError(
            "Gram matrix passed in via 'precompute' parameter "
            "did not pass validation when a single element was "
            "checked - please check that it was computed "
            f"properly. For element ({f1},{f2}) we computed "
            f"{expected} but the user-supplied value was "
            f"{actual}."
        )


def _pre_fit(
    X,
    y,
    Xy,
    precompute,
    fit_intercept,
    copy,
    check_input=True,
    sample_weight=None,
):
    """Function used at beginning of fit in linear models with L1 or L0 penalty.

    This function applies _preprocess_data and additionally computes the gram matrix
    `precompute` as needed as well as `Xy`.
    """
    n_samples, n_features = X.shape

    if sparse.issparse(X):
        # copy is not needed here as X is not modified inplace when X is sparse
        precompute = False
        X, y, X_offset, y_offset, X_scale = _preprocess_data(
            X,
            y,
            fit_intercept=fit_intercept,
            copy=False,
            check_input=check_input,
            sample_weight=sample_weight,
        )
    else:
        # copy was done in fit if necessary
        X, y, X_offset, y_offset, X_scale = _preprocess_data(
            X,
            y,
            fit_intercept=fit_intercept,
            copy=copy,
            check_input=check_input,
            sample_weight=sample_weight,
        )
        # Rescale only in dense case. Sparse cd solver directly deals with
        # sample_weight.
        if sample_weight is not None:
            # This triggers copies anyway.
            X, y, _ = _rescale_data(X, y, sample_weight=sample_weight)

    if hasattr(precompute, "__array__"):
        if fit_intercept and not np.allclose(X_offset, np.zeros(n_features)):
            warnings.warn(
                (
                    "Gram matrix was provided but X was centered to fit "
                    "intercept: recomputing Gram matrix."
                ),
                UserWarning,
            )
            # TODO: instead of warning and recomputing, we could just center
            # the user provided Gram matrix a-posteriori (after making a copy
            # when `copy=True`).
            # recompute Gram
            precompute = "auto"
            Xy = None
        elif check_input:
            # If we're going to use the user's precomputed gram matrix, we
            # do a quick check to make sure its not totally bogus.
            _check_precomputed_gram_matrix(X, precompute, X_offset, X_scale)

    # precompute if n_samples > n_features
    if isinstance(precompute, str) and precompute == "auto":
        precompute = n_samples > n_features

    if precompute is True:
        # make sure that the 'precompute' array is contiguous.
        precompute = np.empty(shape=(n_features, n_features), dtype=X.dtype, order="C")
        np.dot(X.T, X, out=precompute)

    if not hasattr(precompute, "__array__"):
        Xy = None  # cannot use Xy if precompute is not Gram

    if hasattr(precompute, "__array__") and Xy is None:
        common_dtype = np.result_type(X.dtype, y.dtype)
        if y.ndim == 1:
            # Xy is 1d, make sure it is contiguous.
            Xy = np.empty(shape=n_features, dtype=common_dtype, order="C")
            np.dot(X.T, y, out=Xy)
        else:
            # Make sure that Xy is always F contiguous even if X or y are not
            # contiguous: the goal is to make it fast to extract the data for a
            # specific target.
            n_targets = y.shape[1]
            Xy = np.empty(shape=(n_features, n_targets), dtype=common_dtype, order="F")
            np.dot(y.T, X, out=Xy.T)

    return X, y, X_offset, y_offset, X_scale, precompute, Xy<|MERGE_RESOLUTION|>--- conflicted
+++ resolved
@@ -33,18 +33,15 @@
     _fit_context,
 )
 from ..utils import check_array, check_random_state
-<<<<<<< HEAD
 from ..utils._array_api import (
     _asarray_with_order,
     _average,
     _item,
     get_namespace,
     get_namespace_and_device,
+    indexing_dtype,
     supported_float_dtypes,
 )
-=======
-from ..utils._array_api import get_namespace, indexing_dtype
->>>>>>> a6718ddb
 from ..utils._seq_dataset import (
     ArrayDataset32,
     ArrayDataset64,
