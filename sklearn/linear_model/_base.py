--- conflicted
+++ resolved
@@ -183,13 +183,10 @@
 def _rescale_data(X, y, sample_weight, order='C'):
     """Rescale data so as to support sample_weight"""
     n_samples = X.shape[0]
-<<<<<<< HEAD
     sparse_X = sparse.issparse(X)
     sparse_y = sparse.issparse(y)
-    sample_weight = np.array(sample_weight)
-=======
     sample_weight = np.asarray(sample_weight)
->>>>>>> 83607868
+    sample_weight = np.asarray(sample_weight)
     if sample_weight.ndim == 0:
         sample_weight = np.full(n_samples, sample_weight,
                                 dtype=sample_weight.dtype)
