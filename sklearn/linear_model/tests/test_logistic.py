--- conflicted
+++ resolved
@@ -157,7 +157,6 @@
                          lr.fit, iris.data, target)
 
 
-<<<<<<< HEAD
 def test_lr_liblinear_intercept_scaling_warning():
     lr = LogisticRegression(solver='liblinear', n_jobs=1)
     assert_warns_message(UserWarning,
@@ -175,10 +174,9 @@
                          " 1 is used.",
                          lrcv.fit, iris.data, iris.target)
 
-=======
+
 @pytest.mark.filterwarnings('ignore: Default solver will be changed')  # 0.22
 @pytest.mark.filterwarnings('ignore: Default multi_class will')  # 0.22
->>>>>>> 8d7ce8e7
 def test_predict_3_classes():
     check_predictions(LogisticRegression(C=10), X, Y2)
     check_predictions(LogisticRegression(C=10), X_sp, Y2)
