--- conflicted
+++ resolved
@@ -1,5 +1,6 @@
 import os
 import re
+import sys
 import warnings
 import numpy as np
 from numpy.testing import assert_allclose, assert_almost_equal
@@ -219,16 +220,10 @@
 def test_check_solver_option(LR):
     X, y = iris.data, iris.target
 
-<<<<<<< HEAD
-    msg = ("Logistic Regression supports only solvers in ['liblinear', "
-           "'newton-cg', 'lbfgs', 'sag', 'saga', 'trust-ncg'], "
-           "got wrong_name.")
-=======
     msg = (
         r"Logistic Regression supports only solvers in \['liblinear', "
-        r"'newton-cg', 'lbfgs', 'sag', 'saga'\], got wrong_name."
-    )
->>>>>>> 0c65bbfe
+        r"'newton-cg', 'lbfgs', 'sag', 'saga', 'trust-ncg'\], got wrong_name."
+    )
     lr = LR(solver="wrong_name", multi_class="ovr")
     with pytest.raises(ValueError, match=msg):
         lr.fit(X, y)
@@ -2015,15 +2010,6 @@
         assert_array_almost_equal(coefs[1], coefs[2], decimal=1)
 
 
-<<<<<<< HEAD
-@pytest.mark.parametrize('est',
-                         [LogisticRegression(random_state=0),
-                          LogisticRegressionCV(random_state=0, cv=3,
-                                               Cs=3, tol=1e-3)],
-                         ids=lambda x: x.__class__.__name__)
-@pytest.mark.parametrize('solver', ['liblinear', 'lbfgs', 'newton-cg', 'sag',
-                                    'saga', 'trust-ncg'])
-=======
 @pytest.mark.parametrize(
     "est",
     [
@@ -2032,8 +2018,9 @@
     ],
     ids=lambda x: x.__class__.__name__,
 )
-@pytest.mark.parametrize("solver", ["liblinear", "lbfgs", "newton-cg", "sag", "saga"])
->>>>>>> 0c65bbfe
+@pytest.mark.parametrize(
+    "solver", ["liblinear", "lbfgs", "newton-cg", "sag", "saga", "trust-ncg"]
+)
 def test_logistic_regression_multi_class_auto(est, solver):
     # check multi_class='auto' => multi_class='ovr' iff binary y or liblinear
 
@@ -2058,16 +2045,13 @@
             est_auto_multi.predict_proba(X2), est_ovr_multi.predict_proba(X2)
         )
     else:
-<<<<<<< HEAD
-        est_multi_multi = fit(X, y_multi, multi_class='multinomial',
-                              solver=solver)
-        if sys.platform == 'darwin' and solver in ['lbfgs', 'trust-ncg']:
-            pytest.xfail('Issue #11924: LogisticRegressionCV('
-                         f'solver="{solver}", multi_class="multinomial") '
-                         'is nondeterministic on MacOS.')
-=======
         est_multi_multi = fit(X, y_multi, multi_class="multinomial", solver=solver)
->>>>>>> 0c65bbfe
+        if sys.platform == "darwin" and solver in ["lbfgs", "trust-ncg"]:
+            pytest.xfail(
+                "Issue #11924: LogisticRegressionCV("
+                f'solver="{solver}", multi_class="multinomial") '
+                "is nondeterministic on MacOS."
+            )
         assert_allclose(est_auto_multi.coef_, est_multi_multi.coef_)
         assert_allclose(
             est_auto_multi.predict_proba(X2), est_multi_multi.predict_proba(X2)
