--- conflicted
+++ resolved
@@ -578,13 +578,7 @@
 
 
 def test_deprection_precompute_enet():
-<<<<<<< HEAD
-    """
-    Test that setting precompute="auto" gives a Deprecation Warning.
-    """
-=======
     # Test that setting precompute="auto" gives a Deprecation Warning.
->>>>>>> acc1ac27
 
     X, y, _, _ = build_dataset(n_samples=20, n_features=10)
     clf = ElasticNet(precompute="auto")
@@ -593,8 +587,6 @@
     assert_warns(DeprecationWarning, clf.fit, X, y)
 
 
-<<<<<<< HEAD
-=======
 def test_enet_path_positive():
     # Test that the coefs returned by positive=True in enet_path are positive
 
@@ -614,7 +606,6 @@
         assert_array_almost_equal(coefs, sparse_coefs)
 
 
->>>>>>> acc1ac27
 if __name__ == '__main__':
     import nose
     nose.runmodule()