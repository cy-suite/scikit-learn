# Authors: Olivier Grisel <olivier.grisel@ensta.org>
#          Alexandre Gramfort <alexandre.gramfort@inria.fr>
# License: BSD 3 clause

import numpy as np
import pytest
from scipy import interpolate, sparse
from copy import deepcopy
import joblib

from sklearn.base import is_classifier
from sklearn.base import clone
from sklearn.datasets import load_diabetes
from sklearn.datasets import make_regression
from sklearn.model_selection import (
    GridSearchCV,
    LeaveOneGroupOut,
    train_test_split,
)
from sklearn.pipeline import make_pipeline
from sklearn.pipeline import Pipeline
from sklearn.preprocessing import StandardScaler
from sklearn.exceptions import ConvergenceWarning
from sklearn.utils._testing import assert_allclose
from sklearn.utils._testing import assert_almost_equal
from sklearn.utils._testing import assert_array_almost_equal
from sklearn.utils._testing import assert_array_equal
from sklearn.utils._testing import ignore_warnings
from sklearn.utils._testing import _convert_container

from sklearn.utils._testing import TempMemmap
from sklearn.utils.fixes import parse_version
from sklearn.utils import check_random_state
from sklearn.utils.sparsefuncs import mean_variance_axis

from sklearn.linear_model import (
    ARDRegression,
    BayesianRidge,
    ElasticNet,
    ElasticNetCV,
    enet_path,
    Lars,
    lars_path,
    Lasso,
    LassoCV,
    LassoLars,
    LassoLarsCV,
    LassoLarsIC,
    lasso_path,
    LinearRegression,
    MultiTaskElasticNet,
    MultiTaskElasticNetCV,
    MultiTaskLasso,
    MultiTaskLassoCV,
    OrthogonalMatchingPursuit,
    Ridge,
    RidgeClassifier,
    RidgeClassifierCV,
    RidgeCV,
)

from sklearn.linear_model._coordinate_descent import _set_order
from sklearn.utils import check_array


# FIXME: 'normalize' to be removed in 1.2
filterwarnings_normalize = pytest.mark.filterwarnings(
    "ignore:'normalize' was deprecated in version 1.0"
)


# FIXME: 'normalize' to be removed in 1.2
@pytest.mark.parametrize(
    "CoordinateDescentModel",
    [
        ElasticNet,
        Lasso,
        LassoCV,
        ElasticNetCV,
        MultiTaskElasticNet,
        MultiTaskLasso,
        MultiTaskElasticNetCV,
        MultiTaskLassoCV,
    ],
)
@pytest.mark.parametrize(
    "normalize, n_warnings", [(True, 1), (False, 1), ("deprecated", 0)]
)
def test_assure_warning_when_normalize(CoordinateDescentModel, normalize, n_warnings):
    # check that we issue a FutureWarning when normalize was set
    rng = check_random_state(0)
    n_samples = 200
    n_features = 2
    X = rng.randn(n_samples, n_features)
    X[X < 0.1] = 0.0
    y = rng.rand(n_samples)

    if "MultiTask" in CoordinateDescentModel.__name__:
        y = np.stack((y, y), axis=1)

    model = CoordinateDescentModel(normalize=normalize)
    with pytest.warns(None) as record:
        model.fit(X, y)

    record = [r for r in record if r.category == FutureWarning]
    assert len(record) == n_warnings


@pytest.mark.parametrize("l1_ratio", (-1, 2, None, 10, "something_wrong"))
def test_l1_ratio_param_invalid(l1_ratio):
    # Check that correct error is raised when l1_ratio in ElasticNet
    # is outside the correct range
    X = np.array([[-1.0], [0.0], [1.0]])
    Y = [-1, 0, 1]  # just a straight line

    msg = "l1_ratio must be between 0 and 1; got l1_ratio="
    clf = ElasticNet(alpha=0.1, l1_ratio=l1_ratio)
    with pytest.raises(ValueError, match=msg):
        clf.fit(X, Y)


@pytest.mark.parametrize("order", ["C", "F"])
@pytest.mark.parametrize("input_order", ["C", "F"])
def test_set_order_dense(order, input_order):
    """Check that _set_order returns arrays with promised order."""
    X = np.array([[0], [0], [0]], order=input_order)
    y = np.array([0, 0, 0], order=input_order)
    X2, y2 = _set_order(X, y, order=order)
    if order == "C":
        assert X2.flags["C_CONTIGUOUS"]
        assert y2.flags["C_CONTIGUOUS"]
    elif order == "F":
        assert X2.flags["F_CONTIGUOUS"]
        assert y2.flags["F_CONTIGUOUS"]

    if order == input_order:
        assert X is X2
        assert y is y2


@pytest.mark.parametrize("order", ["C", "F"])
@pytest.mark.parametrize("input_order", ["C", "F"])
def test_set_order_sparse(order, input_order):
    """Check that _set_order returns sparse matrices in promised format."""
    X = sparse.coo_matrix(np.array([[0], [0], [0]]))
    y = sparse.coo_matrix(np.array([0, 0, 0]))
    sparse_format = "csc" if input_order == "F" else "csr"
    X = X.asformat(sparse_format)
    y = X.asformat(sparse_format)
    X2, y2 = _set_order(X, y, order=order)
    if order == "C":
        assert sparse.isspmatrix_csr(X2)
        assert sparse.isspmatrix_csr(y2)
    elif order == "F":
        assert sparse.isspmatrix_csc(X2)
        assert sparse.isspmatrix_csc(y2)


def test_lasso_zero():
    # Check that the lasso can handle zero data without crashing
    X = [[0], [0], [0]]
    y = [0, 0, 0]
    clf = Lasso(alpha=0.1).fit(X, y)
    pred = clf.predict([[1], [2], [3]])
    assert_array_almost_equal(clf.coef_, [0])
    assert_array_almost_equal(pred, [0, 0, 0])
    assert_almost_equal(clf.dual_gap_, 0)


def test_lasso_toy():
    # Test Lasso on a toy example for various values of alpha.
    # When validating this against glmnet notice that glmnet divides it
    # against nobs.

    X = [[-1], [0], [1]]
    Y = [-1, 0, 1]  # just a straight line
    T = [[2], [3], [4]]  # test sample

    clf = Lasso(alpha=1e-8)
    clf.fit(X, Y)
    pred = clf.predict(T)
    assert_array_almost_equal(clf.coef_, [1])
    assert_array_almost_equal(pred, [2, 3, 4])
    assert_almost_equal(clf.dual_gap_, 0)

    clf = Lasso(alpha=0.1)
    clf.fit(X, Y)
    pred = clf.predict(T)
    assert_array_almost_equal(clf.coef_, [0.85])
    assert_array_almost_equal(pred, [1.7, 2.55, 3.4])
    assert_almost_equal(clf.dual_gap_, 0)

    clf = Lasso(alpha=0.5)
    clf.fit(X, Y)
    pred = clf.predict(T)
    assert_array_almost_equal(clf.coef_, [0.25])
    assert_array_almost_equal(pred, [0.5, 0.75, 1.0])
    assert_almost_equal(clf.dual_gap_, 0)

    clf = Lasso(alpha=1)
    clf.fit(X, Y)
    pred = clf.predict(T)
    assert_array_almost_equal(clf.coef_, [0.0])
    assert_array_almost_equal(pred, [0, 0, 0])
    assert_almost_equal(clf.dual_gap_, 0)


def test_enet_toy():
    # Test ElasticNet for various parameters of alpha and l1_ratio.
    # Actually, the parameters alpha = 0 should not be allowed. However,
    # we test it as a border case.
    # ElasticNet is tested with and without precomputed Gram matrix

    X = np.array([[-1.0], [0.0], [1.0]])
    Y = [-1, 0, 1]  # just a straight line
    T = [[2.0], [3.0], [4.0]]  # test sample

    # this should be the same as lasso
    clf = ElasticNet(alpha=1e-8, l1_ratio=1.0)
    clf.fit(X, Y)
    pred = clf.predict(T)
    assert_array_almost_equal(clf.coef_, [1])
    assert_array_almost_equal(pred, [2, 3, 4])
    assert_almost_equal(clf.dual_gap_, 0)

    clf = ElasticNet(alpha=0.5, l1_ratio=0.3, max_iter=100, precompute=False)
    clf.fit(X, Y)
    pred = clf.predict(T)
    assert_array_almost_equal(clf.coef_, [0.50819], decimal=3)
    assert_array_almost_equal(pred, [1.0163, 1.5245, 2.0327], decimal=3)
    assert_almost_equal(clf.dual_gap_, 0)

    clf.set_params(max_iter=100, precompute=True)
    clf.fit(X, Y)  # with Gram
    pred = clf.predict(T)
    assert_array_almost_equal(clf.coef_, [0.50819], decimal=3)
    assert_array_almost_equal(pred, [1.0163, 1.5245, 2.0327], decimal=3)
    assert_almost_equal(clf.dual_gap_, 0)

    clf.set_params(max_iter=100, precompute=np.dot(X.T, X))
    clf.fit(X, Y)  # with Gram
    pred = clf.predict(T)
    assert_array_almost_equal(clf.coef_, [0.50819], decimal=3)
    assert_array_almost_equal(pred, [1.0163, 1.5245, 2.0327], decimal=3)
    assert_almost_equal(clf.dual_gap_, 0)

    clf = ElasticNet(alpha=0.5, l1_ratio=0.5)
    clf.fit(X, Y)
    pred = clf.predict(T)
    assert_array_almost_equal(clf.coef_, [0.45454], 3)
    assert_array_almost_equal(pred, [0.9090, 1.3636, 1.8181], 3)
    assert_almost_equal(clf.dual_gap_, 0)


def test_lasso_dual_gap():
    """
    Check that Lasso.dual_gap_ matches its objective formulation, with the
    datafit normalized by n_samples
    """
    X, y, _, _ = build_dataset(n_samples=10, n_features=30)
    n_samples = len(y)
    alpha = 0.01 * np.max(np.abs(X.T @ y)) / n_samples
    clf = Lasso(alpha=alpha, fit_intercept=False).fit(X, y)
    w = clf.coef_
    R = y - X @ w
    primal = 0.5 * np.mean(R ** 2) + clf.alpha * np.sum(np.abs(w))
    # dual pt: R / n_samples, dual constraint: norm(X.T @ theta, inf) <= alpha
    R /= np.max(np.abs(X.T @ R) / (n_samples * alpha))
    dual = 0.5 * (np.mean(y ** 2) - np.mean((y - R) ** 2))
    assert_allclose(clf.dual_gap_, primal - dual)


def build_dataset(n_samples=50, n_features=200, n_informative_features=10, n_targets=1):
    """
    build an ill-posed linear regression problem with many noisy features and
    comparatively few samples
    """
    random_state = np.random.RandomState(0)
    if n_targets > 1:
        w = random_state.randn(n_features, n_targets)
    else:
        w = random_state.randn(n_features)
    w[n_informative_features:] = 0.0
    X = random_state.randn(n_samples, n_features)
    y = np.dot(X, w)
    X_test = random_state.randn(n_samples, n_features)
    y_test = np.dot(X_test, w)
    return X, y, X_test, y_test


def test_lasso_cv():
    X, y, X_test, y_test = build_dataset()
    max_iter = 150
    clf = LassoCV(n_alphas=10, eps=1e-3, max_iter=max_iter, cv=3).fit(X, y)
    assert_almost_equal(clf.alpha_, 0.056, 2)

    clf = LassoCV(n_alphas=10, eps=1e-3, max_iter=max_iter, precompute=True, cv=3)
    clf.fit(X, y)
    assert_almost_equal(clf.alpha_, 0.056, 2)

    # Check that the lars and the coordinate descent implementation
    # select a similar alpha
    lars = LassoLarsCV(normalize=False, max_iter=30, cv=3).fit(X, y)
    # for this we check that they don't fall in the grid of
    # clf.alphas further than 1
    assert (
        np.abs(
            np.searchsorted(clf.alphas_[::-1], lars.alpha_)
            - np.searchsorted(clf.alphas_[::-1], clf.alpha_)
        )
        <= 1
    )
    # check that they also give a similar MSE
    mse_lars = interpolate.interp1d(lars.cv_alphas_, lars.mse_path_.T)
    np.testing.assert_approx_equal(
        mse_lars(clf.alphas_[5]).mean(), clf.mse_path_[5].mean(), significant=2
    )

    # test set
    assert clf.score(X_test, y_test) > 0.99


def test_lasso_cv_with_some_model_selection():
    from sklearn.model_selection import ShuffleSplit
    from sklearn import datasets

    diabetes = datasets.load_diabetes()
    X = diabetes.data
    y = diabetes.target

    pipe = make_pipeline(StandardScaler(), LassoCV(cv=ShuffleSplit(random_state=0)))
    pipe.fit(X, y)


def test_lasso_cv_positive_constraint():
    X, y, X_test, y_test = build_dataset()
    max_iter = 500

    # Ensure the unconstrained fit has a negative coefficient
    clf_unconstrained = LassoCV(n_alphas=3, eps=1e-1, max_iter=max_iter, cv=2, n_jobs=1)
    clf_unconstrained.fit(X, y)
    assert min(clf_unconstrained.coef_) < 0

    # On same data, constrained fit has non-negative coefficients
    clf_constrained = LassoCV(
        n_alphas=3, eps=1e-1, max_iter=max_iter, positive=True, cv=2, n_jobs=1
    )
    clf_constrained.fit(X, y)
    assert min(clf_constrained.coef_) >= 0


def _scale_alpha_inplace(estimator, n_samples):
    """Rescale the parameter alpha from when the estimator is evoked with
    normalize set to True to when it is evoked in a Pipeline with normalize set
    to False and with a StandardScaler.
    """
    if ("alpha" not in estimator.get_params()) and (
        "alphas" not in estimator.get_params()
    ):
        return

    if isinstance(estimator, (RidgeCV, RidgeClassifierCV)):
        alphas = estimator.alphas * n_samples
        return estimator.set_params(alphas=alphas)
    if isinstance(estimator, (Lasso, LassoLars, MultiTaskLasso)):
        alpha = estimator.alpha * np.sqrt(n_samples)
    if isinstance(estimator, (Ridge, RidgeClassifier)):
        alpha = estimator.alpha * n_samples
    if isinstance(estimator, (ElasticNet, MultiTaskElasticNet)):
        if estimator.l1_ratio == 1:
            alpha = estimator.alpha * np.sqrt(n_samples)
        elif estimator.l1_ratio == 0:
            alpha = estimator.alpha * n_samples
        else:
            # To avoid silent errors in case of refactoring
            raise NotImplementedError

    estimator.set_params(alpha=alpha)


# FIXME: 'normalize' to be removed in 1.2 for all the models excluding:
# OrthogonalMatchingPursuit, Lars, LassoLars, LarsCV, LassoLarsCV
# for which it is to be removed in 1.4
@pytest.mark.filterwarnings("ignore:'normalize' was deprecated")
@pytest.mark.parametrize(
    "LinearModel, params",
    [
        (Lasso, {"tol": 1e-16, "alpha": 0.1}),
        (LassoLars, {"alpha": 0.1}),
        (RidgeClassifier, {"solver": "sparse_cg", "alpha": 0.1}),
        (ElasticNet, {"tol": 1e-16, "l1_ratio": 1, "alpha": 0.1}),
        (ElasticNet, {"tol": 1e-16, "l1_ratio": 0, "alpha": 0.1}),
        (Ridge, {"solver": "sparse_cg", "tol": 1e-12, "alpha": 0.1}),
        (BayesianRidge, {}),
        (ARDRegression, {}),
        (OrthogonalMatchingPursuit, {}),
        (MultiTaskElasticNet, {"tol": 1e-16, "l1_ratio": 1, "alpha": 0.1}),
        (MultiTaskElasticNet, {"tol": 1e-16, "l1_ratio": 0, "alpha": 0.1}),
        (MultiTaskLasso, {"tol": 1e-16, "alpha": 0.1}),
        (Lars, {}),
        (LinearRegression, {}),
        (LassoLarsIC, {}),
        (RidgeCV, {"alphas": [0.1, 0.4]}),
        (RidgeClassifierCV, {"alphas": [0.1, 0.4]}),
    ],
)
def test_model_pipeline_same_as_normalize_true(LinearModel, params):
    # Test that linear models (LinearModel) set with normalize set to True are
    # doing the same as the same linear model preceeded by StandardScaler
    # in the pipeline and with normalize set to False

    # normalize is True
    model_normalize = LinearModel(normalize=True, fit_intercept=True, **params)

    pipeline = make_pipeline(
        StandardScaler(), LinearModel(normalize=False, fit_intercept=True, **params)
    )

    is_multitask = model_normalize._get_tags()["multioutput_only"]

    # prepare the data
    n_samples, n_features = 100, 2
    rng = np.random.RandomState(0)
    w = rng.randn(n_features)
    X = rng.randn(n_samples, n_features)
    X += 20  # make features non-zero mean
    y = X.dot(w)

    # make classes out of regression
    if is_classifier(model_normalize):
        y[y > np.mean(y)] = -1
        y[y > 0] = 1
    if is_multitask:
        y = np.stack((y, y), axis=1)

    X_train, X_test, y_train, y_test = train_test_split(X, y, random_state=42)

    _scale_alpha_inplace(pipeline[1], X_train.shape[0])

    model_normalize.fit(X_train, y_train)
    y_pred_normalize = model_normalize.predict(X_test)

    pipeline.fit(X_train, y_train)
    y_pred_standardize = pipeline.predict(X_test)

    assert_allclose(model_normalize.coef_ * pipeline[0].scale_, pipeline[1].coef_)
    assert pipeline[1].intercept_ == pytest.approx(y_train.mean())
    assert model_normalize.intercept_ == pytest.approx(
        y_train.mean() - model_normalize.coef_.dot(X_train.mean(0))
    )
    assert_allclose(y_pred_normalize, y_pred_standardize)


# FIXME: 'normalize' to be removed in 1.2
@pytest.mark.filterwarnings("ignore:'normalize' was deprecated")
@pytest.mark.parametrize(
    "estimator, params",
    [
        (Lasso, {"tol": 1e-16, "alpha": 0.1}),
        (RidgeClassifier, {"solver": "sparse_cg", "alpha": 0.1}),
        (ElasticNet, {"tol": 1e-16, "l1_ratio": 1, "alpha": 0.1}),
        (ElasticNet, {"tol": 1e-16, "l1_ratio": 0, "alpha": 0.1}),
        (Ridge, {"solver": "sparse_cg", "tol": 1e-12, "alpha": 0.1}),
        (LinearRegression, {}),
        (RidgeCV, {"alphas": [0.1, 0.4]}),
        (RidgeClassifierCV, {"alphas": [0.1, 0.4]}),
    ],
)
@pytest.mark.parametrize(
    "is_sparse, with_mean",
    [
        (False, True),
        (False, False),
        (True, False)
        # No need to test sparse and with_mean=True
    ],
)
def test_linear_model_sample_weights_normalize_in_pipeline(
    is_sparse, with_mean, estimator, params
):
    # Test that the results for running linear model with sample_weight
    # and with normalize set to True gives similar results as the same linear
    # model with normalize set to False in a pipeline with
    # a StandardScaler and sample_weight.
    model_name = estimator.__name__

    if model_name in ["Lasso", "ElasticNet"] and is_sparse:
        pytest.skip(f"{model_name} does not support sample_weight with sparse")

    rng = np.random.RandomState(0)
    X, y = make_regression(n_samples=20, n_features=5, noise=1e-2, random_state=rng)

    if is_classifier(estimator):
        y = np.sign(y)

    # make sure the data is not centered to make the problem more
    # difficult + add 0s for the sparse case
    X[X < 0] = 0

    X_train, X_test, y_train, y_test = train_test_split(
        X, y, test_size=0.5, random_state=rng
    )
    if is_sparse:
        X_train = sparse.csr_matrix(X_train)
        X_test = _convert_container(X_train, "sparse")

    sample_weight = rng.uniform(low=0.1, high=100, size=X_train.shape[0])

    # linear estimator with built-in feature normalization
    reg_with_normalize = estimator(normalize=True, fit_intercept=True, **params)
    reg_with_normalize.fit(X_train, y_train, sample_weight=sample_weight)

    # linear estimator in a pipeline with a StandardScaler, normalize=False
    linear_regressor = estimator(normalize=False, fit_intercept=True, **params)

    # rescale alpha
    if model_name in ["Lasso", "ElasticNet"]:
        _scale_alpha_inplace(linear_regressor, y_test.shape[0])
    else:
        _scale_alpha_inplace(linear_regressor, sample_weight.sum())
    reg_with_scaler = Pipeline(
        [
            ("scaler", StandardScaler(with_mean=with_mean)),
            ("linear_regressor", linear_regressor),
        ]
    )

    fit_params = {
        "scaler__sample_weight": sample_weight,
        "linear_regressor__sample_weight": sample_weight,
    }

    reg_with_scaler.fit(X_train, y_train, **fit_params)

    # Check that the 2 regressions models are exactly equivalent in the
    # sense that they predict exactly the same outcome.
    y_pred_normalize = reg_with_normalize.predict(X_test)
    y_pred_scaler = reg_with_scaler.predict(X_test)
    assert_allclose(y_pred_normalize, y_pred_scaler)

    # Check intercept computation when normalize is True
    y_train_mean = np.average(y_train, weights=sample_weight)
    if is_sparse:
        X_train_mean, _ = mean_variance_axis(X_train, axis=0, weights=sample_weight)
    else:
        X_train_mean = np.average(X_train, weights=sample_weight, axis=0)
    assert reg_with_normalize.intercept_ == pytest.approx(
        y_train_mean - reg_with_normalize.coef_.dot(X_train_mean)
    )


# FIXME: 'normalize' to be removed in 1.2
@pytest.mark.filterwarnings("ignore:'normalize' was deprecated")
@pytest.mark.parametrize(
    "LinearModel, params",
    [
        (Lasso, {"tol": 1e-16, "alpha": 0.1}),
        (LassoCV, {"tol": 1e-16}),
        (ElasticNetCV, {}),
        (RidgeClassifier, {"solver": "sparse_cg", "alpha": 0.1}),
        (ElasticNet, {"tol": 1e-16, "l1_ratio": 1, "alpha": 0.01}),
        (ElasticNet, {"tol": 1e-16, "l1_ratio": 0, "alpha": 0.01}),
        (Ridge, {"solver": "sparse_cg", "tol": 1e-12, "alpha": 0.1}),
        (LinearRegression, {}),
        (RidgeCV, {}),
        (RidgeClassifierCV, {}),
    ],
)
def test_model_pipeline_same_dense_and_sparse(LinearModel, params):
    # Test that linear model preceeded by StandardScaler in the pipeline and
    # with normalize set to False gives the same y_pred and the same .coef_
    # given X sparse or dense

    model_dense = make_pipeline(
        StandardScaler(with_mean=False), LinearModel(normalize=False, **params)
    )

    model_sparse = make_pipeline(
        StandardScaler(with_mean=False), LinearModel(normalize=False, **params)
    )

    # prepare the data
    rng = np.random.RandomState(0)
    n_samples = 200
    n_features = 2
    X = rng.randn(n_samples, n_features)
    X[X < 0.1] = 0.0

    X_sparse = sparse.csr_matrix(X)
    y = rng.rand(n_samples)

    if is_classifier(model_dense):
        y = np.sign(y)

    model_dense.fit(X, y)
    model_sparse.fit(X_sparse, y)

    assert_allclose(model_sparse[1].coef_, model_dense[1].coef_)
    y_pred_dense = model_dense.predict(X)
    y_pred_sparse = model_sparse.predict(X_sparse)
    assert_allclose(y_pred_dense, y_pred_sparse)

    assert_allclose(model_dense[1].intercept_, model_sparse[1].intercept_)


def test_lasso_path_return_models_vs_new_return_gives_same_coefficients():
    # Test that lasso_path with lars_path style output gives the
    # same result

    # Some toy data
    X = np.array([[1, 2, 3.1], [2.3, 5.4, 4.3]]).T
    y = np.array([1, 2, 3.1])
    alphas = [5.0, 1.0, 0.5]

    # Use lars_path and lasso_path(new output) with 1D linear interpolation
    # to compute the same path
<<<<<<< HEAD
    alphas_lars, _, coef_path_lars = lars_path(X, y, method='lasso')
    coef_path_cont_lars = interpolate.interp1d(alphas_lars[::-1],
                                               coef_path_lars[:, ::-1])
    alphas_lasso2, coef_path_lasso2, _ = lasso_path(X, y, alphas=alphas)
    coef_path_cont_lasso = interpolate.interp1d(alphas_lasso2[::-1],
                                                coef_path_lasso2[:, ::-1])
=======
    alphas_lars, _, coef_path_lars = lars_path(X, y, method="lasso")
    coef_path_cont_lars = interpolate.interp1d(
        alphas_lars[::-1], coef_path_lars[:, ::-1]
    )
    alphas_lasso2, coef_path_lasso2, _ = lasso_path(
        X, y, alphas=alphas, return_models=False
    )
    coef_path_cont_lasso = interpolate.interp1d(
        alphas_lasso2[::-1], coef_path_lasso2[:, ::-1]
    )
>>>>>>> 6b2d5a97

    assert_array_almost_equal(
        coef_path_cont_lasso(alphas), coef_path_cont_lars(alphas), decimal=1
    )


def test_enet_path():
    # We use a large number of samples and of informative features so that
    # the l1_ratio selected is more toward ridge than lasso
    X, y, X_test, y_test = build_dataset(
        n_samples=200, n_features=100, n_informative_features=100
    )
    max_iter = 150

    # Here we have a small number of iterations, and thus the
    # ElasticNet might not converge. This is to speed up tests
    clf = ElasticNetCV(
        alphas=[0.01, 0.05, 0.1], eps=2e-3, l1_ratio=[0.5, 0.7], cv=3, max_iter=max_iter
    )
    ignore_warnings(clf.fit)(X, y)
    # Well-conditioned settings, we should have selected our
    # smallest penalty
    assert_almost_equal(clf.alpha_, min(clf.alphas_))
    # Non-sparse ground truth: we should have selected an elastic-net
    # that is closer to ridge than to lasso
    assert clf.l1_ratio_ == min(clf.l1_ratio)

    clf = ElasticNetCV(
        alphas=[0.01, 0.05, 0.1],
        eps=2e-3,
        l1_ratio=[0.5, 0.7],
        cv=3,
        max_iter=max_iter,
        precompute=True,
    )
    ignore_warnings(clf.fit)(X, y)

    # Well-conditioned settings, we should have selected our
    # smallest penalty
    assert_almost_equal(clf.alpha_, min(clf.alphas_))
    # Non-sparse ground truth: we should have selected an elastic-net
    # that is closer to ridge than to lasso
    assert clf.l1_ratio_ == min(clf.l1_ratio)

    # We are in well-conditioned settings with low noise: we should
    # have a good test-set performance
    assert clf.score(X_test, y_test) > 0.99

    # Multi-output/target case
    X, y, X_test, y_test = build_dataset(n_features=10, n_targets=3)
    clf = MultiTaskElasticNetCV(
        n_alphas=5, eps=2e-3, l1_ratio=[0.5, 0.7], cv=3, max_iter=max_iter
    )
    ignore_warnings(clf.fit)(X, y)
    # We are in well-conditioned settings with low noise: we should
    # have a good test-set performance
    assert clf.score(X_test, y_test) > 0.99
    assert clf.coef_.shape == (3, 10)

    # Mono-output should have same cross-validated alpha_ and l1_ratio_
    # in both cases.
    X, y, _, _ = build_dataset(n_features=10)
    clf1 = ElasticNetCV(n_alphas=5, eps=2e-3, l1_ratio=[0.5, 0.7])
    clf1.fit(X, y)
    clf2 = MultiTaskElasticNetCV(n_alphas=5, eps=2e-3, l1_ratio=[0.5, 0.7])
    clf2.fit(X, y[:, np.newaxis])
    assert_almost_equal(clf1.l1_ratio_, clf2.l1_ratio_)
    assert_almost_equal(clf1.alpha_, clf2.alpha_)


def test_path_parameters():
    X, y, _, _ = build_dataset()
    max_iter = 100

    clf = ElasticNetCV(n_alphas=50, eps=1e-3, max_iter=max_iter, l1_ratio=0.5, tol=1e-3)
    clf.fit(X, y)  # new params
    assert_almost_equal(0.5, clf.l1_ratio)
    assert 50 == clf.n_alphas
    assert 50 == len(clf.alphas_)


def test_warm_start():
    X, y, _, _ = build_dataset()
    clf = ElasticNet(alpha=0.1, max_iter=5, warm_start=True)
    ignore_warnings(clf.fit)(X, y)
    ignore_warnings(clf.fit)(X, y)  # do a second round with 5 iterations

    clf2 = ElasticNet(alpha=0.1, max_iter=10)
    ignore_warnings(clf2.fit)(X, y)
    assert_array_almost_equal(clf2.coef_, clf.coef_)


def test_lasso_alpha_warning():
    X = [[-1], [0], [1]]
    Y = [-1, 0, 1]  # just a straight line

    clf = Lasso(alpha=0)
    warning_message = (
        "With alpha=0, this algorithm does not "
        "converge well. You are advised to use the "
        "LinearRegression estimator"
    )
    with pytest.warns(UserWarning, match=warning_message):
        clf.fit(X, Y)


def test_lasso_positive_constraint():
    X = [[-1], [0], [1]]
    y = [1, 0, -1]  # just a straight line with negative slope

    lasso = Lasso(alpha=0.1, positive=True)
    lasso.fit(X, y)
    assert min(lasso.coef_) >= 0

    lasso = Lasso(alpha=0.1, precompute=True, positive=True)
    lasso.fit(X, y)
    assert min(lasso.coef_) >= 0


def test_enet_positive_constraint():
    X = [[-1], [0], [1]]
    y = [1, 0, -1]  # just a straight line with negative slope

    enet = ElasticNet(alpha=0.1, positive=True)
    enet.fit(X, y)
    assert min(enet.coef_) >= 0


def test_enet_cv_positive_constraint():
    X, y, X_test, y_test = build_dataset()
    max_iter = 500

    # Ensure the unconstrained fit has a negative coefficient
    enetcv_unconstrained = ElasticNetCV(
        n_alphas=3, eps=1e-1, max_iter=max_iter, cv=2, n_jobs=1
    )
    enetcv_unconstrained.fit(X, y)
    assert min(enetcv_unconstrained.coef_) < 0

    # On same data, constrained fit has non-negative coefficients
    enetcv_constrained = ElasticNetCV(
        n_alphas=3, eps=1e-1, max_iter=max_iter, cv=2, positive=True, n_jobs=1
    )
    enetcv_constrained.fit(X, y)
    assert min(enetcv_constrained.coef_) >= 0


def test_uniform_targets():
    enet = ElasticNetCV(n_alphas=3)
    m_enet = MultiTaskElasticNetCV(n_alphas=3)
    lasso = LassoCV(n_alphas=3)
    m_lasso = MultiTaskLassoCV(n_alphas=3)

    models_single_task = (enet, lasso)
    models_multi_task = (m_enet, m_lasso)

    rng = np.random.RandomState(0)

    X_train = rng.random_sample(size=(10, 3))
    X_test = rng.random_sample(size=(10, 3))

    y1 = np.empty(10)
    y2 = np.empty((10, 2))

    for model in models_single_task:
        for y_values in (0, 5):
            y1.fill(y_values)
            assert_array_equal(model.fit(X_train, y1).predict(X_test), y1)
            assert_array_equal(model.alphas_, [np.finfo(float).resolution] * 3)

    for model in models_multi_task:
        for y_values in (0, 5):
            y2[:, 0].fill(y_values)
            y2[:, 1].fill(2 * y_values)
            assert_array_equal(model.fit(X_train, y2).predict(X_test), y2)
            assert_array_equal(model.alphas_, [np.finfo(float).resolution] * 3)


def test_multi_task_lasso_and_enet():
    X, y, X_test, y_test = build_dataset()
    Y = np.c_[y, y]
    # Y_test = np.c_[y_test, y_test]
    clf = MultiTaskLasso(alpha=1, tol=1e-8).fit(X, Y)
    assert 0 < clf.dual_gap_ < 1e-5
    assert_array_almost_equal(clf.coef_[0], clf.coef_[1])

    clf = MultiTaskElasticNet(alpha=1, tol=1e-8).fit(X, Y)
    assert 0 < clf.dual_gap_ < 1e-5
    assert_array_almost_equal(clf.coef_[0], clf.coef_[1])

    clf = MultiTaskElasticNet(alpha=1.0, tol=1e-8, max_iter=1)
    warning_message = (
        "Objective did not converge. You might want to "
        "increase the number of iterations."
    )
    with pytest.warns(ConvergenceWarning, match=warning_message):
        clf.fit(X, Y)


def test_lasso_readonly_data():
    X = np.array([[-1], [0], [1]])
    Y = np.array([-1, 0, 1])  # just a straight line
    T = np.array([[2], [3], [4]])  # test sample
    with TempMemmap((X, Y)) as (X, Y):
        clf = Lasso(alpha=0.5)
        clf.fit(X, Y)
        pred = clf.predict(T)
        assert_array_almost_equal(clf.coef_, [0.25])
        assert_array_almost_equal(pred, [0.5, 0.75, 1.0])
        assert_almost_equal(clf.dual_gap_, 0)


def test_multi_task_lasso_readonly_data():
    X, y, X_test, y_test = build_dataset()
    Y = np.c_[y, y]
    with TempMemmap((X, Y)) as (X, Y):
        Y = np.c_[y, y]
        clf = MultiTaskLasso(alpha=1, tol=1e-8).fit(X, Y)
        assert 0 < clf.dual_gap_ < 1e-5
        assert_array_almost_equal(clf.coef_[0], clf.coef_[1])


def test_enet_multitarget():
    n_targets = 3
    X, y, _, _ = build_dataset(
        n_samples=10, n_features=8, n_informative_features=10, n_targets=n_targets
    )
    estimator = ElasticNet(alpha=0.01)
    estimator.fit(X, y)
    coef, intercept, dual_gap = (
        estimator.coef_,
        estimator.intercept_,
        estimator.dual_gap_,
    )

    for k in range(n_targets):
        estimator.fit(X, y[:, k])
        assert_array_almost_equal(coef[k, :], estimator.coef_)
        assert_array_almost_equal(intercept[k], estimator.intercept_)
        assert_array_almost_equal(dual_gap[k], estimator.dual_gap_)


def test_multioutput_enetcv_error():
    rng = np.random.RandomState(0)
    X = rng.randn(10, 2)
    y = rng.randn(10, 2)
    clf = ElasticNetCV()
    with pytest.raises(ValueError):
        clf.fit(X, y)


def test_multitask_enet_and_lasso_cv():
    X, y, _, _ = build_dataset(n_features=50, n_targets=3)
    clf = MultiTaskElasticNetCV(cv=3).fit(X, y)
    assert_almost_equal(clf.alpha_, 0.00556, 3)
    clf = MultiTaskLassoCV(cv=3).fit(X, y)
    assert_almost_equal(clf.alpha_, 0.00278, 3)

    X, y, _, _ = build_dataset(n_targets=3)
    clf = MultiTaskElasticNetCV(
        n_alphas=10, eps=1e-3, max_iter=100, l1_ratio=[0.3, 0.5], tol=1e-3, cv=3
    )
    clf.fit(X, y)
    assert 0.5 == clf.l1_ratio_
    assert (3, X.shape[1]) == clf.coef_.shape
    assert (3,) == clf.intercept_.shape
    assert (2, 10, 3) == clf.mse_path_.shape
    assert (2, 10) == clf.alphas_.shape

    X, y, _, _ = build_dataset(n_targets=3)
    clf = MultiTaskLassoCV(n_alphas=10, eps=1e-3, max_iter=100, tol=1e-3, cv=3)
    clf.fit(X, y)
    assert (3, X.shape[1]) == clf.coef_.shape
    assert (3,) == clf.intercept_.shape
    assert (10, 3) == clf.mse_path_.shape
    assert 10 == len(clf.alphas_)


def test_1d_multioutput_enet_and_multitask_enet_cv():
    X, y, _, _ = build_dataset(n_features=10)
    y = y[:, np.newaxis]
    clf = ElasticNetCV(n_alphas=5, eps=2e-3, l1_ratio=[0.5, 0.7])
    clf.fit(X, y[:, 0])
    clf1 = MultiTaskElasticNetCV(n_alphas=5, eps=2e-3, l1_ratio=[0.5, 0.7])
    clf1.fit(X, y)
    assert_almost_equal(clf.l1_ratio_, clf1.l1_ratio_)
    assert_almost_equal(clf.alpha_, clf1.alpha_)
    assert_almost_equal(clf.coef_, clf1.coef_[0])
    assert_almost_equal(clf.intercept_, clf1.intercept_[0])


def test_1d_multioutput_lasso_and_multitask_lasso_cv():
    X, y, _, _ = build_dataset(n_features=10)
    y = y[:, np.newaxis]
    clf = LassoCV(n_alphas=5, eps=2e-3)
    clf.fit(X, y[:, 0])
    clf1 = MultiTaskLassoCV(n_alphas=5, eps=2e-3)
    clf1.fit(X, y)
    assert_almost_equal(clf.alpha_, clf1.alpha_)
    assert_almost_equal(clf.coef_, clf1.coef_[0])
    assert_almost_equal(clf.intercept_, clf1.intercept_[0])


def test_sparse_input_dtype_enet_and_lassocv():
    X, y, _, _ = build_dataset(n_features=10)
    clf = ElasticNetCV(n_alphas=5)
    clf.fit(sparse.csr_matrix(X), y)
    clf1 = ElasticNetCV(n_alphas=5)
    clf1.fit(sparse.csr_matrix(X, dtype=np.float32), y)
    assert_almost_equal(clf.alpha_, clf1.alpha_, decimal=6)
    assert_almost_equal(clf.coef_, clf1.coef_, decimal=6)

    clf = LassoCV(n_alphas=5)
    clf.fit(sparse.csr_matrix(X), y)
    clf1 = LassoCV(n_alphas=5)
    clf1.fit(sparse.csr_matrix(X, dtype=np.float32), y)
    assert_almost_equal(clf.alpha_, clf1.alpha_, decimal=6)
    assert_almost_equal(clf.coef_, clf1.coef_, decimal=6)


def test_precompute_invalid_argument():
    X, y, _, _ = build_dataset()
    for clf in [ElasticNetCV(precompute="invalid"), LassoCV(precompute="invalid")]:
        err_msg = ".*should be.*True.*False.*auto.* array-like.*Got 'invalid'"
        with pytest.raises(ValueError, match=err_msg):
            clf.fit(X, y)

    # Precompute = 'auto' is not supported for ElasticNet and Lasso
    err_msg = ".*should be.*True.*False.*array-like.*Got 'auto'"
    with pytest.raises(ValueError, match=err_msg):
        ElasticNet(precompute="auto").fit(X, y)

    err_msg = ".*should be.*True.*False.*array-like.*Got 'auto'"
    with pytest.raises(ValueError, match=err_msg):
        Lasso(precompute="auto").fit(X, y)


def test_elasticnet_precompute_incorrect_gram():
    # check that passing an invalid precomputed Gram matrix will raise an
    # error.
    X, y, _, _ = build_dataset()

    rng = np.random.RandomState(0)

    X_centered = X - np.average(X, axis=0)
    garbage = rng.standard_normal(X.shape)
    precompute = np.dot(garbage.T, garbage)

    clf = ElasticNet(alpha=0.01, precompute=precompute)
    msg = "Gram matrix.*did not pass validation.*"
    with pytest.raises(ValueError, match=msg):
        clf.fit(X_centered, y)


def test_elasticnet_precompute_gram_weighted_samples():
    # check the equivalence between passing a precomputed Gram matrix and
    # internal computation using sample weights.
    X, y, _, _ = build_dataset()

    rng = np.random.RandomState(0)
    sample_weight = rng.lognormal(size=y.shape)

    w_norm = sample_weight * (y.shape / np.sum(sample_weight))
    X_c = X - np.average(X, axis=0, weights=w_norm)
    X_r = X_c * np.sqrt(w_norm)[:, np.newaxis]
    gram = np.dot(X_r.T, X_r)

    clf1 = ElasticNet(alpha=0.01, precompute=gram)
    clf1.fit(X_c, y, sample_weight=sample_weight)

    clf2 = ElasticNet(alpha=0.01, precompute=False)
    clf2.fit(X, y, sample_weight=sample_weight)

    assert_allclose(clf1.coef_, clf2.coef_)


def test_warm_start_convergence():
    X, y, _, _ = build_dataset()
    model = ElasticNet(alpha=1e-3, tol=1e-3).fit(X, y)
    n_iter_reference = model.n_iter_

    # This dataset is not trivial enough for the model to converge in one pass.
    assert n_iter_reference > 2

    # Check that n_iter_ is invariant to multiple calls to fit
    # when warm_start=False, all else being equal.
    model.fit(X, y)
    n_iter_cold_start = model.n_iter_
    assert n_iter_cold_start == n_iter_reference

    # Fit the same model again, using a warm start: the optimizer just performs
    # a single pass before checking that it has already converged
    model.set_params(warm_start=True)
    model.fit(X, y)
    n_iter_warm_start = model.n_iter_
    assert n_iter_warm_start == 1


def test_warm_start_convergence_with_regularizer_decrement():
    X, y = load_diabetes(return_X_y=True)

    # Train a model to converge on a lightly regularized problem
    final_alpha = 1e-5
    low_reg_model = ElasticNet(alpha=final_alpha).fit(X, y)

    # Fitting a new model on a more regularized version of the same problem.
    # Fitting with high regularization is easier it should converge faster
    # in general.
    high_reg_model = ElasticNet(alpha=final_alpha * 10).fit(X, y)
    assert low_reg_model.n_iter_ > high_reg_model.n_iter_

    # Fit the solution to the original, less regularized version of the
    # problem but from the solution of the highly regularized variant of
    # the problem as a better starting point. This should also converge
    # faster than the original model that starts from zero.
    warm_low_reg_model = deepcopy(high_reg_model)
    warm_low_reg_model.set_params(warm_start=True, alpha=final_alpha)
    warm_low_reg_model.fit(X, y)
    assert low_reg_model.n_iter_ > warm_low_reg_model.n_iter_


def test_random_descent():
    # Test that both random and cyclic selection give the same results.
    # Ensure that the test models fully converge and check a wide
    # range of conditions.

    # This uses the coordinate descent algo using the gram trick.
    X, y, _, _ = build_dataset(n_samples=50, n_features=20)
    clf_cyclic = ElasticNet(selection="cyclic", tol=1e-8)
    clf_cyclic.fit(X, y)
    clf_random = ElasticNet(selection="random", tol=1e-8, random_state=42)
    clf_random.fit(X, y)
    assert_array_almost_equal(clf_cyclic.coef_, clf_random.coef_)
    assert_almost_equal(clf_cyclic.intercept_, clf_random.intercept_)

    # This uses the descent algo without the gram trick
    clf_cyclic = ElasticNet(selection="cyclic", tol=1e-8)
    clf_cyclic.fit(X.T, y[:20])
    clf_random = ElasticNet(selection="random", tol=1e-8, random_state=42)
    clf_random.fit(X.T, y[:20])
    assert_array_almost_equal(clf_cyclic.coef_, clf_random.coef_)
    assert_almost_equal(clf_cyclic.intercept_, clf_random.intercept_)

    # Sparse Case
    clf_cyclic = ElasticNet(selection="cyclic", tol=1e-8)
    clf_cyclic.fit(sparse.csr_matrix(X), y)
    clf_random = ElasticNet(selection="random", tol=1e-8, random_state=42)
    clf_random.fit(sparse.csr_matrix(X), y)
    assert_array_almost_equal(clf_cyclic.coef_, clf_random.coef_)
    assert_almost_equal(clf_cyclic.intercept_, clf_random.intercept_)

    # Multioutput case.
    new_y = np.hstack((y[:, np.newaxis], y[:, np.newaxis]))
    clf_cyclic = MultiTaskElasticNet(selection="cyclic", tol=1e-8)
    clf_cyclic.fit(X, new_y)
    clf_random = MultiTaskElasticNet(selection="random", tol=1e-8, random_state=42)
    clf_random.fit(X, new_y)
    assert_array_almost_equal(clf_cyclic.coef_, clf_random.coef_)
    assert_almost_equal(clf_cyclic.intercept_, clf_random.intercept_)

    # Raise error when selection is not in cyclic or random.
    clf_random = ElasticNet(selection="invalid")
    with pytest.raises(ValueError):
        clf_random.fit(X, y)


def test_enet_path_positive():
    # Test positive parameter

    X, Y, _, _ = build_dataset(n_samples=50, n_features=50, n_targets=2)

    # For mono output
    # Test that the coefs returned by positive=True in enet_path are positive
    for path in [enet_path, lasso_path]:
        pos_path_coef = path(X, Y[:, 0], positive=True)[1]
        assert np.all(pos_path_coef >= 0)

    # For multi output, positive parameter is not allowed
    # Test that an error is raised
    for path in [enet_path, lasso_path]:
        with pytest.raises(ValueError):
            path(X, Y, positive=True)


def test_sparse_dense_descent_paths():
    # Test that dense and sparse input give the same input for descent paths.
    X, y, _, _ = build_dataset(n_samples=50, n_features=20)
    csr = sparse.csr_matrix(X)
    for path in [enet_path, lasso_path]:
        _, coefs, _ = path(X, y, fit_intercept=False)
        _, sparse_coefs, _ = path(csr, y, fit_intercept=False)
        assert_array_almost_equal(coefs, sparse_coefs)


def test_check_input_false():
    X, y, _, _ = build_dataset(n_samples=20, n_features=10)
    X = check_array(X, order="F", dtype="float64")
    y = check_array(X, order="F", dtype="float64")
    clf = ElasticNet(selection="cyclic", tol=1e-8)
    # Check that no error is raised if data is provided in the right format
    clf.fit(X, y, check_input=False)
    # With check_input=False, an exhaustive check is not made on y but its
    # dtype is still cast in _preprocess_data to X's dtype. So the test should
    # pass anyway
    X = check_array(X, order="F", dtype="float32")
    clf.fit(X, y, check_input=False)
    # With no input checking, providing X in C order should result in false
    # computation
    X = check_array(X, order="C", dtype="float64")
    with pytest.raises(ValueError):
        clf.fit(X, y, check_input=False)


@pytest.mark.parametrize("check_input", [True, False])
def test_enet_copy_X_True(check_input):
    X, y, _, _ = build_dataset()
    X = X.copy(order="F")

    original_X = X.copy()
    enet = ElasticNet(copy_X=True)
    enet.fit(X, y, check_input=check_input)

    assert_array_equal(original_X, X)


def test_enet_copy_X_False_check_input_False():
    X, y, _, _ = build_dataset()
    X = X.copy(order="F")

    original_X = X.copy()
    enet = ElasticNet(copy_X=False)
    enet.fit(X, y, check_input=False)

    # No copying, X is overwritten
    assert np.any(np.not_equal(original_X, X))


def test_overrided_gram_matrix():
    X, y, _, _ = build_dataset(n_samples=20, n_features=10)
    Gram = X.T.dot(X)
    clf = ElasticNet(selection="cyclic", tol=1e-8, precompute=Gram)
    warning_message = (
        "Gram matrix was provided but X was centered"
        " to fit intercept, "
        "or X was normalized : recomputing Gram matrix."
    )
    with pytest.warns(UserWarning, match=warning_message):
        clf.fit(X, y)


@pytest.mark.parametrize("model", [ElasticNet, Lasso])
def test_lasso_non_float_y(model):
    X = [[0, 0], [1, 1], [-1, -1]]
    y = [0, 1, 2]
    y_float = [0.0, 1.0, 2.0]

    clf = model(fit_intercept=False)
    clf.fit(X, y)
    clf_float = model(fit_intercept=False)
    clf_float.fit(X, y_float)
    assert_array_equal(clf.coef_, clf_float.coef_)


# FIXME: 'normalize' to be removed in 1.2
@filterwarnings_normalize
def test_enet_float_precision():
    # Generate dataset
    X, y, X_test, y_test = build_dataset(n_samples=20, n_features=10)
    # Here we have a small number of iterations, and thus the
    # ElasticNet might not converge. This is to speed up tests

    for normalize in [True, False]:
        for fit_intercept in [True, False]:
            coef = {}
            intercept = {}
            for dtype in [np.float64, np.float32]:
                clf = ElasticNet(
                    alpha=0.5,
                    max_iter=100,
                    precompute=False,
                    fit_intercept=fit_intercept,
                    normalize=normalize,
                )

                X = dtype(X)
                y = dtype(y)
                ignore_warnings(clf.fit)(X, y)

                coef[("simple", dtype)] = clf.coef_
                intercept[("simple", dtype)] = clf.intercept_

                assert clf.coef_.dtype == dtype

                # test precompute Gram array
                Gram = X.T.dot(X)
                clf_precompute = ElasticNet(
                    alpha=0.5,
                    max_iter=100,
                    precompute=Gram,
                    fit_intercept=fit_intercept,
                    normalize=normalize,
                )
                ignore_warnings(clf_precompute.fit)(X, y)
                assert_array_almost_equal(clf.coef_, clf_precompute.coef_)
                assert_array_almost_equal(clf.intercept_, clf_precompute.intercept_)

                # test multi task enet
                multi_y = np.hstack((y[:, np.newaxis], y[:, np.newaxis]))
                clf_multioutput = MultiTaskElasticNet(
                    alpha=0.5,
                    max_iter=100,
                    fit_intercept=fit_intercept,
                    normalize=normalize,
                )
                clf_multioutput.fit(X, multi_y)
                coef[("multi", dtype)] = clf_multioutput.coef_
                intercept[("multi", dtype)] = clf_multioutput.intercept_
                assert clf.coef_.dtype == dtype

            for v in ["simple", "multi"]:
                assert_array_almost_equal(
                    coef[(v, np.float32)], coef[(v, np.float64)], decimal=4
                )
                assert_array_almost_equal(
                    intercept[(v, np.float32)], intercept[(v, np.float64)], decimal=4
                )


def test_enet_l1_ratio():
    # Test that an error message is raised if an estimator that
    # uses _alpha_grid is called with l1_ratio=0
    msg = (
        "Automatic alpha grid generation is not supported for l1_ratio=0. "
        "Please supply a grid by providing your estimator with the "
        "appropriate `alphas=` argument."
    )
    X = np.array([[1, 2, 4, 5, 8], [3, 5, 7, 7, 8]]).T
    y = np.array([12, 10, 11, 21, 5])

    with pytest.raises(ValueError, match=msg):
        ElasticNetCV(l1_ratio=0, random_state=42).fit(X, y)

    with pytest.raises(ValueError, match=msg):
        MultiTaskElasticNetCV(l1_ratio=0, random_state=42).fit(X, y[:, None])

    # Test that l1_ratio=0 is allowed if we supply a grid manually
    alphas = [0.1, 10]
    estkwds = {"alphas": alphas, "random_state": 42}
    est_desired = ElasticNetCV(l1_ratio=0.00001, **estkwds)
    est = ElasticNetCV(l1_ratio=0, **estkwds)
    with ignore_warnings():
        est_desired.fit(X, y)
        est.fit(X, y)
    assert_array_almost_equal(est.coef_, est_desired.coef_, decimal=5)

    est_desired = MultiTaskElasticNetCV(l1_ratio=0.00001, **estkwds)
    est = MultiTaskElasticNetCV(l1_ratio=0, **estkwds)
    with ignore_warnings():
        est.fit(X, y[:, None])
        est_desired.fit(X, y[:, None])
    assert_array_almost_equal(est.coef_, est_desired.coef_, decimal=5)


def test_coef_shape_not_zero():
    est_no_intercept = Lasso(fit_intercept=False)
    est_no_intercept.fit(np.c_[np.ones(3)], np.ones(3))
    assert est_no_intercept.coef_.shape == (1,)


def test_warm_start_multitask_lasso():
    X, y, X_test, y_test = build_dataset()
    Y = np.c_[y, y]
    clf = MultiTaskLasso(alpha=0.1, max_iter=5, warm_start=True)
    ignore_warnings(clf.fit)(X, Y)
    ignore_warnings(clf.fit)(X, Y)  # do a second round with 5 iterations

    clf2 = MultiTaskLasso(alpha=0.1, max_iter=10)
    ignore_warnings(clf2.fit)(X, Y)
    assert_array_almost_equal(clf2.coef_, clf.coef_)


@pytest.mark.parametrize(
    "klass, n_classes, kwargs",
    [
        (Lasso, 1, dict(precompute=True)),
        (Lasso, 1, dict(precompute=False)),
        (MultiTaskLasso, 2, dict()),
        (MultiTaskLasso, 2, dict()),
    ],
)
def test_enet_coordinate_descent(klass, n_classes, kwargs):
    """Test that a warning is issued if model does not converge"""
    clf = klass(max_iter=2, **kwargs)
    n_samples = 5
    n_features = 2
    X = np.ones((n_samples, n_features)) * 1e50
    y = np.ones((n_samples, n_classes))
    if klass == Lasso:
        y = y.ravel()
    warning_message = (
        "Objective did not converge. You might want to"
        " increase the number of iterations."
    )
    with pytest.warns(ConvergenceWarning, match=warning_message):
        clf.fit(X, y)


def test_convergence_warnings():
    random_state = np.random.RandomState(0)
    X = random_state.standard_normal((1000, 500))
    y = random_state.standard_normal((1000, 3))

    # check that the model fails to converge (a negative dual gap cannot occur)
    with pytest.warns(ConvergenceWarning):
        MultiTaskElasticNet(max_iter=1, tol=-1).fit(X, y)

    # check that the model converges w/o warnings
    with pytest.warns(None) as record:
        MultiTaskElasticNet().fit(X, y)

    assert not record.list


def test_sparse_input_convergence_warning():
    X, y, _, _ = build_dataset(n_samples=1000, n_features=500)

    with pytest.warns(ConvergenceWarning):
        ElasticNet(max_iter=1, tol=0).fit(sparse.csr_matrix(X, dtype=np.float32), y)

    # check that the model converges w/o warnings
    with pytest.warns(None) as record:
        Lasso().fit(sparse.csr_matrix(X, dtype=np.float32), y)

    assert not record.list


@pytest.mark.parametrize(
    "precompute, inner_precompute",
    [
        (True, True),
        ("auto", False),
        (False, False),
    ],
)
def test_lassoCV_does_not_set_precompute(monkeypatch, precompute, inner_precompute):
    X, y, _, _ = build_dataset()
    calls = 0

    class LassoMock(Lasso):
        def fit(self, X, y):
            super().fit(X, y)
            nonlocal calls
            calls += 1
            assert self.precompute == inner_precompute

    monkeypatch.setattr("sklearn.linear_model._coordinate_descent.Lasso", LassoMock)
    clf = LassoCV(precompute=precompute)
    clf.fit(X, y)
    assert calls > 0


def test_multi_task_lasso_cv_dtype():
    n_samples, n_features = 10, 3
    rng = np.random.RandomState(42)
    X = rng.binomial(1, 0.5, size=(n_samples, n_features))
    X = X.astype(int)  # make it explicit that X is int
    y = X[:, [0, 0]].copy()
    est = MultiTaskLassoCV(n_alphas=5, fit_intercept=True).fit(X, y)
    assert_array_almost_equal(est.coef_, [[1, 0, 0]] * 2, decimal=3)


@pytest.mark.parametrize("fit_intercept", [True, False])
@pytest.mark.parametrize("alpha", [0.01])
@pytest.mark.parametrize("normalize", [False, True])
@pytest.mark.parametrize("precompute", [False, True])
def test_enet_sample_weight_consistency(fit_intercept, alpha, normalize, precompute):
    """Test that the impact of sample_weight is consistent."""
    rng = np.random.RandomState(0)
    n_samples, n_features = 10, 5

    X = rng.rand(n_samples, n_features)
    y = rng.rand(n_samples)
    params = dict(
        alpha=alpha,
        fit_intercept=fit_intercept,
        precompute=precompute,
        tol=1e-6,
        l1_ratio=0.5,
    )

    reg = ElasticNet(**params).fit(X, y)
    coef = reg.coef_.copy()
    if fit_intercept:
        intercept = reg.intercept_

    # sample_weight=np.ones(..) should be equivalent to sample_weight=None
    sample_weight = np.ones_like(y)
    reg.fit(X, y, sample_weight=sample_weight)
    assert_allclose(reg.coef_, coef, rtol=1e-6)
    if fit_intercept:
        assert_allclose(reg.intercept_, intercept)

    # sample_weight=None should be equivalent to sample_weight = number
    sample_weight = 123.0
    reg.fit(X, y, sample_weight=sample_weight)
    assert_allclose(reg.coef_, coef, rtol=1e-6)
    if fit_intercept:
        assert_allclose(reg.intercept_, intercept)

    # scaling of sample_weight should have no effect, cf. np.average()
    sample_weight = 2 * np.ones_like(y)
    reg.fit(X, y, sample_weight=sample_weight)
    assert_allclose(reg.coef_, coef, rtol=1e-6)
    if fit_intercept:
        assert_allclose(reg.intercept_, intercept)

    # setting one element of sample_weight to 0 is equivalent to removing
    # the corresponding sample
    sample_weight = np.ones_like(y)
    sample_weight[-1] = 0
    reg.fit(X, y, sample_weight=sample_weight)
    coef1 = reg.coef_.copy()
    if fit_intercept:
        intercept1 = reg.intercept_
    reg.fit(X[:-1], y[:-1])
    assert_allclose(reg.coef_, coef1, rtol=1e-6)
    if fit_intercept:
        assert_allclose(reg.intercept_, intercept1)

    # check that multiplying sample_weight by 2 is equivalent
    # to repeating corresponding samples twice
    X2 = np.concatenate([X, X[: n_samples // 2]], axis=0)
    y2 = np.concatenate([y, y[: n_samples // 2]])
    sample_weight_1 = np.ones(len(y))
    sample_weight_1[: n_samples // 2] = 2

    reg1 = ElasticNet(**params).fit(X, y, sample_weight=sample_weight_1)

    reg2 = ElasticNet(**params).fit(X2, y2, sample_weight=None)
    assert_allclose(reg1.coef_, reg2.coef_)


@pytest.mark.parametrize("estimator", (Lasso, ElasticNet))
def test_enet_sample_weight_sparse(estimator):
    reg = estimator()
    X = sparse.csc_matrix(np.zeros((3, 2)))
    y = np.array([-1, 0, 1])
    sw = np.array([1, 2, 3])
    with pytest.raises(
        ValueError, match="Sample weights do not.*support sparse matrices"
    ):
        reg.fit(X, y, sample_weight=sw, check_input=True)


@pytest.mark.parametrize("fit_intercept", [True, False])
def test_enet_cv_sample_weight_correctness(fit_intercept):
    """Test that ElasticNetCV with sample weights gives correct results."""
    rng = np.random.RandomState(42)
    n_splits, n_samples, n_features = 3, 10, 5
    X = rng.rand(n_splits * n_samples, n_features)
    beta = rng.rand(n_features)
    beta[0:2] = 0
    y = X @ beta + rng.rand(n_splits * n_samples)
    sw = np.ones_like(y)

    # Set alphas, otherwise the two cv models might use different ones.
    if fit_intercept:
        alphas = np.linspace(0.001, 0.01, num=91)
    else:
        alphas = np.linspace(0.01, 0.1, num=91)

    # We weight the first fold 2 times more.
    sw[:n_samples] = 2
    groups_sw = np.r_[
        np.full(n_samples, 0), np.full(n_samples, 1), np.full(n_samples, 2)
    ]
    splits_sw = list(LeaveOneGroupOut().split(X, groups=groups_sw))
    reg_sw = ElasticNetCV(
        alphas=alphas,
        cv=splits_sw,
        fit_intercept=fit_intercept,
    )
    reg_sw.fit(X, y, sample_weight=sw)

    # We repeat the first fold 2 times and provide splits ourselves
    X = np.r_[X[:n_samples], X]
    y = np.r_[y[:n_samples], y]
    groups = np.r_[
        np.full(2 * n_samples, 0), np.full(n_samples, 1), np.full(n_samples, 2)
    ]
    splits = list(LeaveOneGroupOut().split(X, groups=groups))
    reg = ElasticNetCV(alphas=alphas, cv=splits, fit_intercept=fit_intercept)
    reg.fit(X, y)

    # ensure that we chose meaningful alphas, i.e. not boundaries
    assert alphas[0] < reg.alpha_ < alphas[-1]
    assert reg_sw.alpha_ == reg.alpha_
    assert_allclose(reg_sw.coef_, reg.coef_)
    if fit_intercept is not None:
        assert reg_sw.intercept_ == pytest.approx(reg.intercept_)


@pytest.mark.parametrize("sample_weight", [False, True])
def test_enet_cv_grid_search(sample_weight):
    """Test that ElasticNetCV gives same result as GridSearchCV."""
    n_samples, n_features = 200, 10
    cv = 5
    X, y = make_regression(
        n_samples=n_samples,
        n_features=n_features,
        effective_rank=10,
        n_informative=n_features - 4,
        noise=10,
        random_state=0,
    )
    if sample_weight:
        sample_weight = np.linspace(1, 5, num=n_samples)
    else:
        sample_weight = None

    alphas = np.logspace(np.log10(1e-5), np.log10(1), num=10)
    l1_ratios = [0.1, 0.5, 0.9]
    reg = ElasticNetCV(cv=cv, alphas=alphas, l1_ratio=l1_ratios)
    reg.fit(X, y, sample_weight=sample_weight)

    param = {"alpha": alphas, "l1_ratio": l1_ratios}
    gs = GridSearchCV(
        estimator=ElasticNet(),
        param_grid=param,
        cv=cv,
        scoring="neg_mean_squared_error",
    ).fit(X, y, sample_weight=sample_weight)

    assert reg.l1_ratio_ == pytest.approx(gs.best_params_["l1_ratio"])
    assert reg.alpha_ == pytest.approx(gs.best_params_["alpha"])


@pytest.mark.parametrize("fit_intercept", [True, False])
@pytest.mark.parametrize("l1_ratio", [0, 0.5, 1])
@pytest.mark.parametrize("precompute", [False, True])
def test_enet_cv_sample_weight_consistency(fit_intercept, l1_ratio, precompute):
    """Test that the impact of sample_weight is consistent."""
    rng = np.random.RandomState(0)
    n_samples, n_features = 10, 5

    X = rng.rand(n_samples, n_features)
    y = X.sum(axis=1) + rng.rand(n_samples)
    params = dict(
        l1_ratio=l1_ratio,
        fit_intercept=fit_intercept,
        precompute=precompute,
        tol=1e-6,
        cv=3,
    )

    if l1_ratio == 0:
        params.pop("l1_ratio", None)
        reg = LassoCV(**params).fit(X, y)
    else:
        reg = ElasticNetCV(**params).fit(X, y)
    coef = reg.coef_.copy()
    if fit_intercept:
        intercept = reg.intercept_

    # sample_weight=np.ones(..) should be equivalent to sample_weight=None
    sample_weight = np.ones_like(y)
    reg.fit(X, y, sample_weight=sample_weight)
    assert_allclose(reg.coef_, coef, rtol=1e-6)
    if fit_intercept:
        assert_allclose(reg.intercept_, intercept)

    # sample_weight=None should be equivalent to sample_weight = number
    sample_weight = 123.0
    reg.fit(X, y, sample_weight=sample_weight)
    assert_allclose(reg.coef_, coef, rtol=1e-6)
    if fit_intercept:
        assert_allclose(reg.intercept_, intercept)

    # scaling of sample_weight should have no effect, cf. np.average()
    sample_weight = 2 * np.ones_like(y)
    reg.fit(X, y, sample_weight=sample_weight)
    assert_allclose(reg.coef_, coef, rtol=1e-6)
    if fit_intercept:
        assert_allclose(reg.intercept_, intercept)


@pytest.mark.parametrize("estimator", (LassoCV, ElasticNetCV))
def test_enet_cv_sample_weight_sparse(estimator):
    reg = estimator()
    X = sparse.csc_matrix(np.zeros((3, 2)))
    y = np.array([-1, 0, 1])
    sw = np.array([1, 2, 3])
    with pytest.raises(
        ValueError, match="Sample weights do not.*support sparse matrices"
    ):
        reg.fit(X, y, sample_weight=sw)


@pytest.mark.parametrize("backend", ["loky", "threading"])
@pytest.mark.parametrize(
    "estimator", [ElasticNetCV, MultiTaskElasticNetCV, LassoCV, MultiTaskLassoCV]
)
def test_linear_models_cv_fit_for_all_backends(backend, estimator):
    # LinearModelsCV.fit performs inplace operations on input data which is
    # memmapped when using loky backend, causing an error due to unexpected
    # behavior of fancy indexing of read-only memmaps (cf. numpy#14132).

    if parse_version(joblib.__version__) < parse_version("0.12") and backend == "loky":
        pytest.skip("loky backend does not exist in joblib <0.12")

    # Create a problem sufficiently large to cause memmapping (1MB).
    n_targets = 1 + (estimator in (MultiTaskElasticNetCV, MultiTaskLassoCV))
    X, y = make_regression(20000, 10, n_targets=n_targets)

    with joblib.parallel_backend(backend=backend):
        estimator(n_jobs=2, cv=3).fit(X, y)


@pytest.mark.parametrize("check_input", [True, False])
def test_enet_sample_weight_does_not_overwrite_sample_weight(check_input):
    """Check that ElasticNet does not overwrite sample_weights."""

    rng = np.random.RandomState(0)
    n_samples, n_features = 10, 5

    X = rng.rand(n_samples, n_features)
    y = rng.rand(n_samples)

    sample_weight_1_25 = 1.25 * np.ones_like(y)
    sample_weight = sample_weight_1_25.copy()

    reg = ElasticNet()
    reg.fit(X, y, sample_weight=sample_weight, check_input=check_input)

    assert_array_equal(sample_weight, sample_weight_1_25)


# FIXME: 'normalize' to be removed in 1.2
@pytest.mark.filterwarnings("ignore:'normalize' was deprecated")
@pytest.mark.parametrize("ridge_alpha", [1e-1, 1.0, 1e6])
@pytest.mark.parametrize("normalize", [True, False])
def test_enet_ridge_consistency(normalize, ridge_alpha):
    # Check that ElasticNet(l1_ratio=0) converges to the same solution as Ridge
    # provided that the value of alpha is adapted.
    #
    # XXX: this test does not pass for weaker regularization (lower values of
    # ridge_alpha): it could be either a problem of ElasticNet or Ridge (less
    # likely) and depends on the dataset statistics: lower values for
    # effective_rank are more problematic in particular.

    rng = np.random.RandomState(42)
    n_samples = 300
    X, y = make_regression(
        n_samples=n_samples,
        n_features=100,
        effective_rank=10,
        n_informative=50,
        random_state=rng,
    )
    sw = rng.uniform(low=0.01, high=10, size=X.shape[0])
    alpha = 1.0
    common_params = dict(
        normalize=normalize,
        tol=1e-12,
    )
    ridge = Ridge(alpha=alpha, **common_params).fit(X, y, sample_weight=sw)
    if normalize:
        alpha_enet = alpha / n_samples
    else:
        alpha_enet = alpha / sw.sum()
    enet = ElasticNet(alpha=alpha_enet, l1_ratio=0, **common_params).fit(
        X, y, sample_weight=sw
    )
    assert_allclose(ridge.coef_, enet.coef_)
    assert_allclose(ridge.intercept_, enet.intercept_)


@pytest.mark.parametrize(
    "estimator",
    [
        Lasso(alpha=1.0),
        ElasticNet(alpha=1.0, l1_ratio=0.1),
    ],
)
@filterwarnings_normalize
def test_sample_weight_invariance(estimator):
    rng = np.random.RandomState(42)
    X, y = make_regression(
        n_samples=100,
        n_features=300,
        effective_rank=10,
        n_informative=50,
        random_state=rng,
    )
    normalize = False  # These tests don't work for normalize=True.
    sw = rng.uniform(low=0.01, high=2, size=X.shape[0])
    params = dict(normalize=normalize, tol=1e-12)

    # Check that setting some weights to 0 is equivalent to trimming the
    # samples:
    cutoff = X.shape[0] // 3
    sw_with_null = sw.copy()
    sw_with_null[:cutoff] = 0.0
    X_trimmed, y_trimmed = X[cutoff:, :], y[cutoff:]
    sw_trimmed = sw[cutoff:]

    reg_trimmed = (
        clone(estimator)
        .set_params(**params)
        .fit(X_trimmed, y_trimmed, sample_weight=sw_trimmed)
    )
    reg_null_weighted = (
        clone(estimator).set_params(**params).fit(X, y, sample_weight=sw_with_null)
    )
    assert_allclose(reg_null_weighted.coef_, reg_trimmed.coef_)
    assert_allclose(reg_null_weighted.intercept_, reg_trimmed.intercept_)

    # Check that duplicating the training dataset is equivalent to multiplying
    # the weights by 2:
    X_dup = np.concatenate([X, X], axis=0)
    y_dup = np.concatenate([y, y], axis=0)
    sw_dup = np.concatenate([sw, sw], axis=0)

    reg_2sw = clone(estimator).set_params(**params).fit(X, y, sample_weight=2 * sw)
    reg_dup = (
        clone(estimator).set_params(**params).fit(X_dup, y_dup, sample_weight=sw_dup)
    )

    assert_allclose(reg_2sw.coef_, reg_dup.coef_)
    assert_allclose(reg_2sw.intercept_, reg_dup.intercept_)<|MERGE_RESOLUTION|>--- conflicted
+++ resolved
@@ -614,25 +614,14 @@
 
     # Use lars_path and lasso_path(new output) with 1D linear interpolation
     # to compute the same path
-<<<<<<< HEAD
-    alphas_lars, _, coef_path_lars = lars_path(X, y, method='lasso')
-    coef_path_cont_lars = interpolate.interp1d(alphas_lars[::-1],
-                                               coef_path_lars[:, ::-1])
-    alphas_lasso2, coef_path_lasso2, _ = lasso_path(X, y, alphas=alphas)
-    coef_path_cont_lasso = interpolate.interp1d(alphas_lasso2[::-1],
-                                                coef_path_lasso2[:, ::-1])
-=======
     alphas_lars, _, coef_path_lars = lars_path(X, y, method="lasso")
     coef_path_cont_lars = interpolate.interp1d(
         alphas_lars[::-1], coef_path_lars[:, ::-1]
     )
-    alphas_lasso2, coef_path_lasso2, _ = lasso_path(
-        X, y, alphas=alphas, return_models=False
-    )
+    alphas_lasso2, coef_path_lasso2, _ = lasso_path(X, y, alphas=alphas)
     coef_path_cont_lasso = interpolate.interp1d(
         alphas_lasso2[::-1], coef_path_lasso2[:, ::-1]
     )
->>>>>>> 6b2d5a97
 
     assert_array_almost_equal(
         coef_path_cont_lasso(alphas), coef_path_cont_lars(alphas), decimal=1
