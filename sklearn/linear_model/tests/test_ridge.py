--- conflicted
+++ resolved
@@ -1596,7 +1596,6 @@
     Ridge(solver="sag").fit(X, y)
 
 
-<<<<<<< HEAD
 def test_ridge_alpha_boundary_warning():
     ridge = RidgeCV(alphas=[0.1, 1])
     X, y = X_diabetes, y_diabetes
@@ -1604,7 +1603,8 @@
         ConvergenceWarning, match="lies at a boundary of the explored range"
     ):
         ridge.fit(X, y)
-=======
+
+
 @pytest.mark.parametrize(
     "Classifier, params",
     [
@@ -1625,7 +1625,6 @@
     assert Y_pred.shape == Y.shape
     assert_array_equal(Y_pred[:, 0], Y_pred[:, 1])
     Ridge(solver="sag").fit(X, y)
->>>>>>> b6bc5599
 
 
 @pytest.mark.parametrize("solver", ["auto", "lbfgs"])
