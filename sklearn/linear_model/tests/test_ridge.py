--- conflicted
+++ resolved
@@ -1506,8 +1506,7 @@
     X = np.asfortranarray(X)
     X = X[::2, :]
     y = y[::2]
-<<<<<<< HEAD
-    Ridge(solver='sag').fit(X, y)
+    Ridge(solver="sag").fit(X, y)
 
 
 @pytest.mark.parametrize(
@@ -1515,8 +1514,8 @@
     [
         (RidgeClassifier, {}),
         (RidgeClassifierCV, {"cv": None}),
-        (RidgeClassifierCV, {"cv": 3})
-    ]
+        (RidgeClassifierCV, {"cv": 3}),
+    ],
 )
 def test_ridgeclassifier_multilabel(Classifier, params):
     """Check that multilabel classification is supported and give meaningful
@@ -1529,7 +1528,6 @@
 
     assert Y_pred.shape == Y.shape
     assert_array_equal(Y_pred[:, 0], Y_pred[:, 1])
-=======
     Ridge(solver="sag").fit(X, y)
 
 
@@ -1718,5 +1716,4 @@
     ridge_dup = Ridge(**params).fit(X_dup, y_dup, sample_weight=sw_dup)
 
     assert_allclose(ridge_2sw.coef_, ridge_dup.coef_)
-    assert_allclose(ridge_2sw.intercept_, ridge_dup.intercept_)
->>>>>>> a44e9a8c
+    assert_allclose(ridge_2sw.intercept_, ridge_dup.intercept_)