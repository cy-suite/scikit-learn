--- conflicted
+++ resolved
@@ -40,8 +40,7 @@
     cross_val_predict,
 )
 from sklearn.preprocessing import minmax_scale
-<<<<<<< HEAD
-from sklearn.utils import _IS_32BIT, check_random_state
+from sklearn.utils import check_random_state
 from sklearn.utils._array_api import (
     _NUMPY_NAMESPACE_NAMES,
     _atol_for_type,
@@ -49,9 +48,6 @@
     yield_namespace_device_dtype_combinations,
     yield_namespaces,
 )
-=======
-from sklearn.utils import check_random_state
->>>>>>> 04e247e5
 from sklearn.utils._testing import (
     assert_allclose,
     assert_almost_equal,
