import warnings

import numpy as np
import pytest
from scipy import linalg
from sklearn.base import clone
from sklearn.model_selection import train_test_split
from sklearn.utils._testing import assert_allclose
from sklearn.utils._testing import assert_array_almost_equal
from sklearn.utils._testing import ignore_warnings
from sklearn.utils._testing import TempMemmap
from sklearn.utils.fixes import np_version, parse_version
from sklearn.utils import check_random_state
from sklearn.exceptions import ConvergenceWarning
from sklearn import linear_model, datasets
from sklearn.linear_model._least_angle import _lars_path_residues
from sklearn.linear_model import LassoLarsIC, lars_path
from sklearn.linear_model import Lars, LassoLars, LarsCV, LassoLarsCV

# TODO: use another dataset that has multiple drops
diabetes = datasets.load_diabetes()
X, y = diabetes.data, diabetes.target
G = np.dot(X.T, X)
Xy = np.dot(X.T, y)
n_samples = y.size


# FIXME: 'normalize' to be removed in 1.4
@pytest.mark.parametrize('LeastAngleModel', [Lars,
                                             LassoLars,
                                             LarsCV,
                                             LassoLarsCV,
                                             LassoLarsIC])
@pytest.mark.parametrize(
    'normalize, n_warnings',
    [(True, 0),
     (False, 0),
     ("deprecated", 1)]
)
def test_assure_warning_when_normalize(LeastAngleModel,
                                       normalize, n_warnings):
    # check that we issue a FutureWarning when normalize was set
    rng = check_random_state(0)
    n_samples = 200
    n_features = 2
    X = rng.randn(n_samples, n_features)
    X[X < 0.1] = 0.
    y = rng.rand(n_samples)

    model = LeastAngleModel(normalize=normalize)
    with pytest.warns(None) as record:
        model.fit(X, y)

    record = [r for r in record if r.category == FutureWarning]
    assert len(record) == n_warnings


def test_simple():
    # Principle of Lars is to keep covariances tied and decreasing

    # also test verbose output
    from io import StringIO
    import sys

    old_stdout = sys.stdout
    try:
        sys.stdout = StringIO()

        _, _, coef_path_ = linear_model.lars_path(X, y, method="lar", verbose=10)

        sys.stdout = old_stdout

        for i, coef_ in enumerate(coef_path_.T):
            res = y - np.dot(X, coef_)
            cov = np.dot(X.T, res)
            C = np.max(abs(cov))
            eps = 1e-3
            ocur = len(cov[C - eps < abs(cov)])
            if i < X.shape[1]:
                assert ocur == i + 1
            else:
                # no more than max_pred variables can go into the active set
                assert ocur == X.shape[1]
    finally:
        sys.stdout = old_stdout


def test_simple_precomputed():
    # The same, with precomputed Gram matrix

    _, _, coef_path_ = linear_model.lars_path(X, y, Gram=G, method="lar")

    for i, coef_ in enumerate(coef_path_.T):
        res = y - np.dot(X, coef_)
        cov = np.dot(X.T, res)
        C = np.max(abs(cov))
        eps = 1e-3
        ocur = len(cov[C - eps < abs(cov)])
        if i < X.shape[1]:
            assert ocur == i + 1
        else:
            # no more than max_pred variables can go into the active set
            assert ocur == X.shape[1]


def _assert_same_lars_path_result(output1, output2):
    assert len(output1) == len(output2)
    for o1, o2 in zip(output1, output2):
        assert_allclose(o1, o2)


@pytest.mark.parametrize("method", ["lar", "lasso"])
@pytest.mark.parametrize("return_path", [True, False])
def test_lars_path_gram_equivalent(method, return_path):
    _assert_same_lars_path_result(
        linear_model.lars_path_gram(
            Xy=Xy, Gram=G, n_samples=n_samples, method=method, return_path=return_path
        ),
        linear_model.lars_path(X, y, Gram=G, method=method, return_path=return_path),
    )


def test_x_none_gram_none_raises_value_error():
    # Test that lars_path with no X and Gram raises exception
    Xy = np.dot(X.T, y)
    with pytest.raises(ValueError):
        linear_model.lars_path(None, y, Gram=None, Xy=Xy)


def test_all_precomputed():
    # Test that lars_path with precomputed Gram and Xy gives the right answer
    G = np.dot(X.T, X)
    Xy = np.dot(X.T, y)
    for method in "lar", "lasso":
        output = linear_model.lars_path(X, y, method=method)
        output_pre = linear_model.lars_path(X, y, Gram=G, Xy=Xy, method=method)
        for expected, got in zip(output, output_pre):
            assert_array_almost_equal(expected, got)


<<<<<<< HEAD
# FIXME: 'normalize' to be removed in 1.4
@pytest.mark.filterwarnings("ignore:The default of 'normalize'")
@pytest.mark.filterwarnings('ignore: `rcond` parameter will change')
=======
@pytest.mark.filterwarnings("ignore: `rcond` parameter will change")
>>>>>>> 351ace79
# numpy deprecation
def test_lars_lstsq():
    # Test that Lars gives least square solution at the end
    # of the path
    X1 = 3 * X  # use un-normalized dataset
    clf = linear_model.LassoLars(alpha=0.0)
    clf.fit(X1, y)
    # Avoid FutureWarning about default value change when numpy >= 1.14
    rcond = None if np_version >= parse_version("1.14") else -1
    coef_lstsq = np.linalg.lstsq(X1, y, rcond=rcond)[0]
    assert_array_almost_equal(clf.coef_, coef_lstsq)


@pytest.mark.filterwarnings("ignore:`rcond` parameter will change")
# numpy deprecation
def test_lasso_gives_lstsq_solution():
    # Test that Lars Lasso gives least square solution at the end
    # of the path
    _, _, coef_path_ = linear_model.lars_path(X, y, method="lasso")
    coef_lstsq = np.linalg.lstsq(X, y)[0]
    assert_array_almost_equal(coef_lstsq, coef_path_[:, -1])


def test_collinearity():
    # Check that lars_path is robust to collinearity in input
    X = np.array([[3.0, 3.0, 1.0], [2.0, 2.0, 0.0], [1.0, 1.0, 0]])
    y = np.array([1.0, 0.0, 0])
    rng = np.random.RandomState(0)

    f = ignore_warnings
    _, _, coef_path_ = f(linear_model.lars_path)(X, y, alpha_min=0.01)
    assert not np.isnan(coef_path_).any()
    residual = np.dot(X, coef_path_[:, -1]) - y
    assert (residual ** 2).sum() < 1.0  # just make sure it's bounded

    n_samples = 10
    X = rng.rand(n_samples, 5)
    y = np.zeros(n_samples)
    _, _, coef_path_ = linear_model.lars_path(
        X,
        y,
        Gram="auto",
        copy_X=False,
        copy_Gram=False,
        alpha_min=0.0,
        method="lasso",
        verbose=0,
        max_iter=500,
    )
    assert_array_almost_equal(coef_path_, np.zeros_like(coef_path_))


def test_no_path():
    # Test that the ``return_path=False`` option returns the correct output
    alphas_, _, coef_path_ = linear_model.lars_path(X, y, method="lar")
    alpha_, _, coef = linear_model.lars_path(X, y, method="lar", return_path=False)

    assert_array_almost_equal(coef, coef_path_[:, -1])
    assert alpha_ == alphas_[-1]


def test_no_path_precomputed():
    # Test that the ``return_path=False`` option with Gram remains correct
    alphas_, _, coef_path_ = linear_model.lars_path(X, y, method="lar", Gram=G)
    alpha_, _, coef = linear_model.lars_path(
        X, y, method="lar", Gram=G, return_path=False
    )

    assert_array_almost_equal(coef, coef_path_[:, -1])
    assert alpha_ == alphas_[-1]


def test_no_path_all_precomputed():
    # Test that the ``return_path=False`` option with Gram and Xy remains
    # correct
    X, y = 3 * diabetes.data, diabetes.target
    G = np.dot(X.T, X)
    Xy = np.dot(X.T, y)
    alphas_, _, coef_path_ = linear_model.lars_path(
        X, y, method="lasso", Xy=Xy, Gram=G, alpha_min=0.9
    )
    alpha_, _, coef = linear_model.lars_path(
        X, y, method="lasso", Gram=G, Xy=Xy, alpha_min=0.9, return_path=False
    )

    assert_array_almost_equal(coef, coef_path_[:, -1])
    assert alpha_ == alphas_[-1]


# FIXME: 'normalize' to be removed in 1.4
@pytest.mark.filterwarnings("ignore:The default of 'normalize'")
@pytest.mark.parametrize(
    "classifier", [linear_model.Lars, linear_model.LarsCV, linear_model.LassoLarsIC]
)
def test_lars_precompute(classifier):
    # Check for different values of precompute
    G = np.dot(X.T, X)

    clf = classifier(precompute=G)
    output_1 = ignore_warnings(clf.fit)(X, y).coef_
    for precompute in [True, False, "auto", None]:
        clf = classifier(precompute=precompute)
        output_2 = clf.fit(X, y).coef_
        assert_array_almost_equal(output_1, output_2, decimal=8)


def test_singular_matrix():
    # Test when input is a singular matrix
    X1 = np.array([[1, 1.0], [1.0, 1.0]])
    y1 = np.array([1, 1])
    _, _, coef_path = linear_model.lars_path(X1, y1)
    assert_array_almost_equal(coef_path.T, [[0, 0], [1, 0]])


# FIXME: 'normalize' to be removed in 1.4
@pytest.mark.filterwarnings("ignore:The default of 'normalize'")
def test_rank_deficient_design():
    # consistency test that checks that LARS Lasso is handling rank
    # deficient input data (with n_features < rank) in the same way
    # as coordinate descent Lasso
    y = [5, 0, 5]
    for X in ([[5, 0], [0, 5], [10, 10]], [[10, 10, 0], [1e-32, 0, 0], [0, 0, 1]]):
        # To be able to use the coefs to compute the objective function,
        # we need to turn off normalization
        lars = linear_model.LassoLars(0.1, normalize=False)
        coef_lars_ = lars.fit(X, y).coef_
        obj_lars = 1.0 / (2.0 * 3.0) * linalg.norm(
            y - np.dot(X, coef_lars_)
        ) ** 2 + 0.1 * linalg.norm(coef_lars_, 1)
        coord_descent = linear_model.Lasso(0.1, tol=1e-6, normalize=False)
        coef_cd_ = coord_descent.fit(X, y).coef_
        obj_cd = (1.0 / (2.0 * 3.0)) * linalg.norm(
            y - np.dot(X, coef_cd_)
        ) ** 2 + 0.1 * linalg.norm(coef_cd_, 1)
        assert obj_lars < obj_cd * (1.0 + 1e-8)


# FIXME: 'normalize' to be removed in 1.4
@pytest.mark.filterwarnings("ignore:The default of 'normalize'")
def test_lasso_lars_vs_lasso_cd():
    # Test that LassoLars and Lasso using coordinate descent give the
    # same results.
    X = 3 * diabetes.data

    alphas, _, lasso_path = linear_model.lars_path(X, y, method="lasso")
    lasso_cd = linear_model.Lasso(fit_intercept=False, tol=1e-8)
    for c, a in zip(lasso_path.T, alphas):
        if a == 0:
            continue
        lasso_cd.alpha = a
        lasso_cd.fit(X, y)
        error = linalg.norm(c - lasso_cd.coef_)
        assert error < 0.01

    # similar test, with the classifiers
    for alpha in np.linspace(1e-2, 1 - 1e-2, 20):
        clf1 = linear_model.LassoLars(alpha=alpha, normalize=False).fit(X, y)
        clf2 = linear_model.Lasso(alpha=alpha, tol=1e-8, normalize=False).fit(X, y)
        err = linalg.norm(clf1.coef_ - clf2.coef_)
        assert err < 1e-3

    # same test, with normalized data
    X = diabetes.data
    alphas, _, lasso_path = linear_model.lars_path(X, y, method="lasso")
    lasso_cd = linear_model.Lasso(fit_intercept=False, normalize=True, tol=1e-8)
    for c, a in zip(lasso_path.T, alphas):
        if a == 0:
            continue
        lasso_cd.alpha = a
        lasso_cd.fit(X, y)
        error = linalg.norm(c - lasso_cd.coef_)
        assert error < 0.01


# FIXME: 'normalize' to be removed in 1.4
@pytest.mark.filterwarnings("ignore:The default of 'normalize'")
def test_lasso_lars_vs_lasso_cd_early_stopping():
    # Test that LassoLars and Lasso using coordinate descent give the
    # same results when early stopping is used.
    # (test : before, in the middle, and in the last part of the path)
    alphas_min = [10, 0.9, 1e-4]

    for alpha_min in alphas_min:
        alphas, _, lasso_path = linear_model.lars_path(
            X, y, method="lasso", alpha_min=alpha_min
        )
        lasso_cd = linear_model.Lasso(fit_intercept=False, tol=1e-8)
        lasso_cd.alpha = alphas[-1]
        lasso_cd.fit(X, y)
        error = linalg.norm(lasso_path[:, -1] - lasso_cd.coef_)
        assert error < 0.01

    # same test, with normalization
    for alpha_min in alphas_min:
        alphas, _, lasso_path = linear_model.lars_path(
            X, y, method="lasso", alpha_min=alpha_min
        )
        lasso_cd = linear_model.Lasso(normalize=True, tol=1e-8)
        lasso_cd.alpha = alphas[-1]
        lasso_cd.fit(X, y)
        error = linalg.norm(lasso_path[:, -1] - lasso_cd.coef_)
        assert error < 0.01


# FIXME: 'normalize' to be removed in 1.4
@pytest.mark.filterwarnings("ignore:The default of 'normalize'")
def test_lasso_lars_path_length():
    # Test that the path length of the LassoLars is right
    lasso = linear_model.LassoLars()
    lasso.fit(X, y)
    lasso2 = linear_model.LassoLars(alpha=lasso.alphas_[2])
    lasso2.fit(X, y)
    assert_array_almost_equal(lasso.alphas_[:3], lasso2.alphas_)
    # Also check that the sequence of alphas is always decreasing
    assert np.all(np.diff(lasso.alphas_) < 0)


def test_lasso_lars_vs_lasso_cd_ill_conditioned():
    # Test lasso lars on a very ill-conditioned design, and check that
    # it does not blow up, and stays somewhat close to a solution given
    # by the coordinate descent solver
    # Also test that lasso_path (using lars_path output style) gives
    # the same result as lars_path and previous lasso output style
    # under these conditions.
    rng = np.random.RandomState(42)

    # Generate data
    n, m = 70, 100
    k = 5
    X = rng.randn(n, m)
    w = np.zeros((m, 1))
    i = np.arange(0, m)
    rng.shuffle(i)
    supp = i[:k]
    w[supp] = np.sign(rng.randn(k, 1)) * (rng.rand(k, 1) + 1)
    y = np.dot(X, w)
    sigma = 0.2
    y += sigma * rng.rand(*y.shape)
    y = y.squeeze()
    lars_alphas, _, lars_coef = linear_model.lars_path(X, y, method="lasso")

    _, lasso_coef2, _ = linear_model.lasso_path(
        X, y, alphas=lars_alphas, tol=1e-6, fit_intercept=False
    )

    assert_array_almost_equal(lars_coef, lasso_coef2, decimal=1)


# FIXME: 'normalize' to be removed in 1.4
@pytest.mark.filterwarnings("ignore:The default of 'normalize'")
def test_lasso_lars_vs_lasso_cd_ill_conditioned2():
    # Create an ill-conditioned situation in which the LARS has to go
    # far in the path to converge, and check that LARS and coordinate
    # descent give the same answers
    # Note it used to be the case that Lars had to use the drop for good
    # strategy for this but this is no longer the case with the
    # equality_tolerance checks
    X = [[1e20, 1e20, 0], [-1e-32, 0, 0], [1, 1, 1]]
    y = [10, 10, 1]
    alpha = 0.0001

    def objective_function(coef):
        return 1.0 / (2.0 * len(X)) * linalg.norm(
            y - np.dot(X, coef)
        ) ** 2 + alpha * linalg.norm(coef, 1)

    lars = linear_model.LassoLars(alpha=alpha, normalize=False)
    warning_message = "Regressors in active set degenerate."
    with pytest.warns(ConvergenceWarning, match=warning_message):
        lars.fit(X, y)
    lars_coef_ = lars.coef_
    lars_obj = objective_function(lars_coef_)

    coord_descent = linear_model.Lasso(alpha=alpha, tol=1e-4, normalize=False)
    cd_coef_ = coord_descent.fit(X, y).coef_
    cd_obj = objective_function(cd_coef_)

    assert lars_obj < cd_obj * (1.0 + 1e-8)


# FIXME: 'normalize' to be removed in 1.4
@pytest.mark.filterwarnings("ignore:The default of 'normalize'")
def test_lars_add_features():
    # assure that at least some features get added if necessary
    # test for 6d2b4c
    # Hilbert matrix
    n = 5
    H = 1.0 / (np.arange(1, n + 1) + np.arange(n)[:, np.newaxis])
    clf = linear_model.Lars(fit_intercept=False).fit(H, np.arange(n))
    assert np.all(np.isfinite(clf.coef_))


# FIXME: 'normalize' to be removed in 1.4
@pytest.mark.filterwarnings("ignore:The default of 'normalize'")
def test_lars_n_nonzero_coefs(verbose=False):
    lars = linear_model.Lars(n_nonzero_coefs=6, verbose=verbose)
    lars.fit(X, y)
    assert len(lars.coef_.nonzero()[0]) == 6
    # The path should be of length 6 + 1 in a Lars going down to 6
    # non-zero coefs
    assert len(lars.alphas_) == 7


# FIXME: 'normalize' to be removed in 1.4
@pytest.mark.filterwarnings("ignore:The default of 'normalize'")
@ignore_warnings
def test_multitarget():
    # Assure that estimators receiving multidimensional y do the right thing
    Y = np.vstack([y, y ** 2]).T
    n_targets = Y.shape[1]
    estimators = [
        linear_model.LassoLars(),
        linear_model.Lars(),
        # regression test for gh-1615
        linear_model.LassoLars(fit_intercept=False),
        linear_model.Lars(fit_intercept=False),
    ]

    for estimator in estimators:
        estimator.fit(X, Y)
        Y_pred = estimator.predict(X)
        alphas, active, coef, path = (
            estimator.alphas_,
            estimator.active_,
            estimator.coef_,
            estimator.coef_path_,
        )
        for k in range(n_targets):
            estimator.fit(X, Y[:, k])
            y_pred = estimator.predict(X)
            assert_array_almost_equal(alphas[k], estimator.alphas_)
            assert_array_almost_equal(active[k], estimator.active_)
            assert_array_almost_equal(coef[k], estimator.coef_)
            assert_array_almost_equal(path[k], estimator.coef_path_)
            assert_array_almost_equal(Y_pred[:, k], y_pred)


# FIXME: 'normalize' to be removed in 1.4
@pytest.mark.filterwarnings("ignore:The default of 'normalize'")
def test_lars_cv():
    # Test the LassoLarsCV object by checking that the optimal alpha
    # increases as the number of samples increases.
    # This property is not actually guaranteed in general and is just a
    # property of the given dataset, with the given steps chosen.
    old_alpha = 0
    lars_cv = linear_model.LassoLarsCV()
    for length in (400, 200, 100):
        X = diabetes.data[:length]
        y = diabetes.target[:length]
        lars_cv.fit(X, y)
        np.testing.assert_array_less(old_alpha, lars_cv.alpha_)
        old_alpha = lars_cv.alpha_
    assert not hasattr(lars_cv, "n_nonzero_coefs")


# FIXME: 'normalize' to be removed in 1.4
@pytest.mark.filterwarnings("ignore:The default of 'normalize'")
def test_lars_cv_max_iter(recwarn):
    warnings.simplefilter("always")
    with np.errstate(divide="raise", invalid="raise"):
        X = diabetes.data
        y = diabetes.target
        rng = np.random.RandomState(42)
        x = rng.randn(len(y))
        X = diabetes.data
        X = np.c_[X, x, x]  # add correlated features
        lars_cv = linear_model.LassoLarsCV(max_iter=5, cv=5)
        lars_cv.fit(X, y)
    # Check that there is no warning in general and no ConvergenceWarning
    # in particular.
    # Materialize the string representation of the warning to get a more
    # informative error message in case of AssertionError.
    recorded_warnings = [str(w) for w in recwarn]
    # FIXME: when 'normalize' is removed set exchange below for:
    # assert len(recorded_warnings) == []
    assert len(recorded_warnings) == 1
    assert ('normalize\' will be set to False in version 1.2'
            in recorded_warnings[0])


# FIXME: 'normalize' to be removed in 1.4
@pytest.mark.filterwarnings("ignore:'normalize' was deprecated")
def test_lasso_lars_ic():
    # Test the LassoLarsIC object by checking that
    # - some good features are selected.
    # - alpha_bic > alpha_aic
    # - n_nonzero_bic < n_nonzero_aic
    lars_bic = linear_model.LassoLarsIC("bic")
    lars_aic = linear_model.LassoLarsIC("aic")
    rng = np.random.RandomState(42)
    X = diabetes.data
    X = np.c_[X, rng.randn(X.shape[0], 5)]  # add 5 bad features
    lars_bic.fit(X, y)
    lars_aic.fit(X, y)
    nonzero_bic = np.where(lars_bic.coef_)[0]
    nonzero_aic = np.where(lars_aic.coef_)[0]
    assert lars_bic.alpha_ > lars_aic.alpha_
    assert len(nonzero_bic) < len(nonzero_aic)
    assert np.max(nonzero_bic) < diabetes.data.shape[1]

    # test error on unknown IC
    lars_broken = linear_model.LassoLarsIC("<unknown>")

    with pytest.raises(ValueError):
        lars_broken.fit(X, y)


def test_lars_path_readonly_data():
    # When using automated memory mapping on large input, the
    # fold data is in read-only mode
    # This is a non-regression test for:
    # https://github.com/scikit-learn/scikit-learn/issues/4597
    splitted_data = train_test_split(X, y, random_state=42)
    with TempMemmap(splitted_data) as (X_train, X_test, y_train, y_test):
        # The following should not fail despite copy=False
        _lars_path_residues(X_train, y_train, X_test, y_test, copy=False)


def test_lars_path_positive_constraint():
    # this is the main test for the positive parameter on the lars_path method
    # the estimator classes just make use of this function

    # we do the test on the diabetes dataset

    # ensure that we get negative coefficients when positive=False
    # and all positive when positive=True
    # for method 'lar' (default) and lasso

    err_msg = "Positive constraint not supported for 'lar' coding method."
    with pytest.raises(ValueError, match=err_msg):
        linear_model.lars_path(
            diabetes["data"], diabetes["target"], method="lar", positive=True
        )

    method = "lasso"
    _, _, coefs = linear_model.lars_path(
        X, y, return_path=True, method=method, positive=False
    )
    assert coefs.min() < 0

    _, _, coefs = linear_model.lars_path(
        X, y, return_path=True, method=method, positive=True
    )
    assert coefs.min() >= 0


# now we gonna test the positive option for all estimator classes

default_parameter = {"fit_intercept": False}

estimator_parameter_map = {
    "LassoLars": {"alpha": 0.1},
    "LassoLarsCV": {},
    "LassoLarsIC": {},
}


# FIXME: 'normalize' to be removed in 1.4
@pytest.mark.filterwarnings("ignore:'normalize' was deprecated")
def test_estimatorclasses_positive_constraint():
    # testing the transmissibility for the positive option of all estimator
    # classes in this same function here
    default_parameter = {"fit_intercept": False}

    estimator_parameter_map = {
        "LassoLars": {"alpha": 0.1},
        "LassoLarsCV": {},
        "LassoLarsIC": {},
    }
    for estname in estimator_parameter_map:
        params = default_parameter.copy()
        params.update(estimator_parameter_map[estname])
        estimator = getattr(linear_model, estname)(positive=False, **params)
        estimator.fit(X, y)
        assert estimator.coef_.min() < 0
        estimator = getattr(linear_model, estname)(positive=True, **params)
        estimator.fit(X, y)
        assert min(estimator.coef_) >= 0


# FIXME: 'normalize' to be removed in 1.4
@pytest.mark.filterwarnings("ignore:'normalize' was deprecated")
def test_lasso_lars_vs_lasso_cd_positive():
    # Test that LassoLars and Lasso using coordinate descent give the
    # same results when using the positive option

    # This test is basically a copy of the above with additional positive
    # option. However for the middle part, the comparison of coefficient values
    # for a range of alphas, we had to make an adaptations. See below.

    # not normalized data
    X = 3 * diabetes.data

    alphas, _, lasso_path = linear_model.lars_path(X, y, method="lasso", positive=True)
    lasso_cd = linear_model.Lasso(fit_intercept=False, tol=1e-8, positive=True)
    for c, a in zip(lasso_path.T, alphas):
        if a == 0:
            continue
        lasso_cd.alpha = a
        lasso_cd.fit(X, y)
        error = linalg.norm(c - lasso_cd.coef_)
        assert error < 0.01

    # The range of alphas chosen for coefficient comparison here is restricted
    # as compared with the above test without the positive option. This is due
    # to the circumstance that the Lars-Lasso algorithm does not converge to
    # the least-squares-solution for small alphas, see 'Least Angle Regression'
    # by Efron et al 2004. The coefficients are typically in congruence up to
    # the smallest alpha reached by the Lars-Lasso algorithm and start to
    # diverge thereafter.  See
    # https://gist.github.com/michigraber/7e7d7c75eca694c7a6ff

    for alpha in np.linspace(6e-1, 1 - 1e-2, 20):
        clf1 = linear_model.LassoLars(
            fit_intercept=False, alpha=alpha, normalize=False, positive=True
        ).fit(X, y)
        clf2 = linear_model.Lasso(
            fit_intercept=False, alpha=alpha, tol=1e-8, normalize=False, positive=True
        ).fit(X, y)
        err = linalg.norm(clf1.coef_ - clf2.coef_)
        assert err < 1e-3

    # normalized data
    X = diabetes.data
    alphas, _, lasso_path = linear_model.lars_path(X, y, method="lasso", positive=True)
    lasso_cd = linear_model.Lasso(
        fit_intercept=False, normalize=True, tol=1e-8, positive=True
    )
    for c, a in zip(lasso_path.T[:-1], alphas[:-1]):  # don't include alpha=0
        lasso_cd.alpha = a
        lasso_cd.fit(X, y)
        error = linalg.norm(c - lasso_cd.coef_)
        assert error < 0.01


# FIXME: 'normalize' to be removed in 1.4
@pytest.mark.filterwarnings("ignore:'normalize' was deprecated")
def test_lasso_lars_vs_R_implementation():
    # Test that sklearn LassoLars implementation agrees with the LassoLars
    # implementation available in R (lars library) under the following
    # scenarios:
    # 1) fit_intercept=False and normalize=False
    # 2) fit_intercept=True and normalize=True

    # Let's generate the data used in the bug report 7778
    y = np.array([-6.45006793, -3.51251449, -8.52445396, 6.12277822, -19.42109366])
    x = np.array(
        [
            [0.47299829, 0, 0, 0, 0],
            [0.08239882, 0.85784863, 0, 0, 0],
            [0.30114139, -0.07501577, 0.80895216, 0, 0],
            [-0.01460346, -0.1015233, 0.0407278, 0.80338378, 0],
            [-0.69363927, 0.06754067, 0.18064514, -0.0803561, 0.40427291],
        ]
    )

    X = x.T

    ###########################################################################
    # Scenario 1: Let's compare R vs sklearn when fit_intercept=False and
    # normalize=False
    ###########################################################################
    #
    # The R result was obtained using the following code:
    #
    # library(lars)
    # model_lasso_lars = lars(X, t(y), type="lasso", intercept=FALSE,
    #                         trace=TRUE, normalize=FALSE)
    # r = t(model_lasso_lars$beta)
    #

    r = np.array(
        [
            [
                0,
                0,
                0,
                0,
                0,
                -79.810362809499026,
                -83.528788732782829,
                -83.777653739190711,
                -83.784156932888934,
                -84.033390591756657,
            ],
            [0, 0, 0, 0, -0.476624256777266, 0, 0, 0, 0, 0.025219751009936],
            [
                0,
                -3.577397088285891,
                -4.702795355871871,
                -7.016748621359461,
                -7.614898471899412,
                -0.336938391359179,
                0,
                0,
                0.001213370600853,
                0.048162321585148,
            ],
            [
                0,
                0,
                0,
                2.231558436628169,
                2.723267514525966,
                2.811549786389614,
                2.813766976061531,
                2.817462468949557,
                2.817368178703816,
                2.816221090636795,
            ],
            [
                0,
                0,
                -1.218422599914637,
                -3.457726183014808,
                -4.021304522060710,
                -45.827461592423745,
                -47.776608869312305,
                -47.911561610746404,
                -47.914845922736234,
                -48.039562334265717,
            ],
        ]
    )

    model_lasso_lars = linear_model.LassoLars(
        alpha=0, fit_intercept=False, normalize=False
    )
    model_lasso_lars.fit(X, y)
    skl_betas = model_lasso_lars.coef_path_

    assert_array_almost_equal(r, skl_betas, decimal=12)
    ###########################################################################

    ###########################################################################
    # Scenario 2: Let's compare R vs sklearn when fit_intercept=True and
    # normalize=True
    #
    # Note: When normalize is equal to True, R returns the coefficients in
    # their original units, that is, they are rescaled back, whereas sklearn
    # does not do that, therefore, we need to do this step before comparing
    # their results.
    ###########################################################################
    #
    # The R result was obtained using the following code:
    #
    # library(lars)
    # model_lasso_lars2 = lars(X, t(y), type="lasso", intercept=TRUE,
    #                           trace=TRUE, normalize=TRUE)
    # r2 = t(model_lasso_lars2$beta)

    r2 = np.array(
        [
            [0, 0, 0, 0, 0],
            [0, 0, 0, 8.371887668009453, 19.463768371044026],
            [0, 0, 0, 0, 9.901611055290553],
            [
                0,
                7.495923132833733,
                9.245133544334507,
                17.389369207545062,
                26.971656815643499,
            ],
            [0, 0, -1.569380717440311, -5.924804108067312, -7.996385265061972],
        ]
    )

    model_lasso_lars2 = linear_model.LassoLars(alpha=0, normalize=True)
    model_lasso_lars2.fit(X, y)
    skl_betas2 = model_lasso_lars2.coef_path_

    # Let's rescale back the coefficients returned by sklearn before comparing
    # against the R result (read the note above)
    temp = X - np.mean(X, axis=0)
    normx = np.sqrt(np.sum(temp ** 2, axis=0))
    skl_betas2 /= normx[:, np.newaxis]

    assert_array_almost_equal(r2, skl_betas2, decimal=12)
    ###########################################################################


<<<<<<< HEAD
# FIXME: 'normalize' to be removed in 1.4
@pytest.mark.filterwarnings("ignore:'normalize' was deprecated")
@pytest.mark.parametrize('copy_X', [True, False])
=======
@pytest.mark.parametrize("copy_X", [True, False])
>>>>>>> 351ace79
def test_lasso_lars_copyX_behaviour(copy_X):
    """
    Test that user input regarding copy_X is not being overridden (it was until
    at least version 0.21)

    """
    lasso_lars = LassoLarsIC(copy_X=copy_X, precompute=False)
    rng = np.random.RandomState(0)
    X = rng.normal(0, 1, (100, 5))
    X_copy = X.copy()
    y = X[:, 2]
    lasso_lars.fit(X, y)
    assert copy_X == np.array_equal(X, X_copy)


<<<<<<< HEAD
# FIXME: 'normalize' to be removed in 1.4
@pytest.mark.filterwarnings("ignore:'normalize' was deprecated")
@pytest.mark.parametrize('copy_X', [True, False])
=======
@pytest.mark.parametrize("copy_X", [True, False])
>>>>>>> 351ace79
def test_lasso_lars_fit_copyX_behaviour(copy_X):
    """
    Test that user input to .fit for copy_X overrides default __init__ value

    """
    lasso_lars = LassoLarsIC(precompute=False)
    rng = np.random.RandomState(0)
    X = rng.normal(0, 1, (100, 5))
    X_copy = X.copy()
    y = X[:, 2]
    lasso_lars.fit(X, y, copy_X=copy_X)
    assert copy_X == np.array_equal(X, X_copy)


<<<<<<< HEAD
# FIXME: 'normalize' to be removed in 1.4
@pytest.mark.filterwarnings("ignore:'normalize' was deprecated")
@pytest.mark.parametrize('est', (LassoLars(alpha=1e-3), Lars()))
=======
@pytest.mark.parametrize("est", (LassoLars(alpha=1e-3), Lars()))
>>>>>>> 351ace79
def test_lars_with_jitter(est):
    # Test that a small amount of jitter helps stability,
    # using example provided in issue #2746

    X = np.array([[0.0, 0.0, 0.0, -1.0, 0.0], [0.0, -1.0, 0.0, 0.0, 0.0]])
    y = [-2.5, -2.5]
    expected_coef = [0, 2.5, 0, 2.5, 0]

    # set to fit_intercept to False since target is constant and we want check
    # the value of coef. coef would be all zeros otherwise.
    est.set_params(fit_intercept=False)
    est_jitter = clone(est).set_params(jitter=10e-8, random_state=0)

    est.fit(X, y)
    est_jitter.fit(X, y)

    assert np.mean((est.coef_ - est_jitter.coef_) ** 2) > 0.1
    np.testing.assert_allclose(est_jitter.coef_, expected_coef, rtol=1e-3)


def test_X_none_gram_not_none():
    with pytest.raises(ValueError, match="X cannot be None if Gram is not None"):
        lars_path(X=None, y=[1], Gram="not None")


def test_copy_X_with_auto_gram():
    # Non-regression test for #17789, `copy_X=True` and Gram='auto' does not
    # overwrite X
    rng = np.random.RandomState(42)
    X = rng.rand(6, 6)
    y = rng.rand(6)

    X_before = X.copy()
    linear_model.lars_path(X, y, Gram="auto", copy_X=True, method="lasso")
    # X did not change
    assert_allclose(X, X_before)


@pytest.mark.parametrize(
    "LARS, has_coef_path, args",
    (
        (Lars, True, {}),
        (LassoLars, True, {}),
        (LassoLarsIC, False, {}),
        (LarsCV, True, {}),
        # max_iter=5 is for avoiding ConvergenceWarning
        (LassoLarsCV, True, {"max_iter": 5}),
    ),
)
@pytest.mark.parametrize("dtype", (np.float32, np.float64))
def test_lars_dtype_match(LARS, has_coef_path, args, dtype):
    # The test ensures that the fit method preserves input dtype
    rng = np.random.RandomState(0)
    X = rng.rand(6, 6).astype(dtype)
    y = rng.rand(6).astype(dtype)

    model = LARS(**args)
    model.fit(X, y)
    assert model.coef_.dtype == dtype
    if has_coef_path:
        assert model.coef_path_.dtype == dtype
    assert model.intercept_.dtype == dtype


@pytest.mark.parametrize(
    "LARS, has_coef_path, args",
    (
        (Lars, True, {}),
        (LassoLars, True, {}),
        (LassoLarsIC, False, {}),
        (LarsCV, True, {}),
        # max_iter=5 is for avoiding ConvergenceWarning
        (LassoLarsCV, True, {"max_iter": 5}),
    ),
)
def test_lars_numeric_consistency(LARS, has_coef_path, args):
    # The test ensures numerical consistency between trained coefficients
    # of float32 and float64.
    rtol = 1e-5
    atol = 1e-5

    rng = np.random.RandomState(0)
    X_64 = rng.rand(6, 6)
    y_64 = rng.rand(6)

    model_64 = LARS(**args).fit(X_64, y_64)
    model_32 = LARS(**args).fit(X_64.astype(np.float32), y_64.astype(np.float32))

    assert_allclose(model_64.coef_, model_32.coef_, rtol=rtol, atol=atol)
    if has_coef_path:
        assert_allclose(model_64.coef_path_, model_32.coef_path_, rtol=rtol, atol=atol)
    assert_allclose(model_64.intercept_, model_32.intercept_, rtol=rtol, atol=atol)<|MERGE_RESOLUTION|>--- conflicted
+++ resolved
@@ -138,13 +138,9 @@
             assert_array_almost_equal(expected, got)
 
 
-<<<<<<< HEAD
-# FIXME: 'normalize' to be removed in 1.4
-@pytest.mark.filterwarnings("ignore:The default of 'normalize'")
-@pytest.mark.filterwarnings('ignore: `rcond` parameter will change')
-=======
+# FIXME: 'normalize' to be removed in 1.4
+@pytest.mark.filterwarnings("ignore:The default of 'normalize'")
 @pytest.mark.filterwarnings("ignore: `rcond` parameter will change")
->>>>>>> 351ace79
 # numpy deprecation
 def test_lars_lstsq():
     # Test that Lars gives least square solution at the end
@@ -826,13 +822,9 @@
     ###########################################################################
 
 
-<<<<<<< HEAD
 # FIXME: 'normalize' to be removed in 1.4
 @pytest.mark.filterwarnings("ignore:'normalize' was deprecated")
-@pytest.mark.parametrize('copy_X', [True, False])
-=======
 @pytest.mark.parametrize("copy_X", [True, False])
->>>>>>> 351ace79
 def test_lasso_lars_copyX_behaviour(copy_X):
     """
     Test that user input regarding copy_X is not being overridden (it was until
@@ -848,13 +840,9 @@
     assert copy_X == np.array_equal(X, X_copy)
 
 
-<<<<<<< HEAD
 # FIXME: 'normalize' to be removed in 1.4
 @pytest.mark.filterwarnings("ignore:'normalize' was deprecated")
-@pytest.mark.parametrize('copy_X', [True, False])
-=======
 @pytest.mark.parametrize("copy_X", [True, False])
->>>>>>> 351ace79
 def test_lasso_lars_fit_copyX_behaviour(copy_X):
     """
     Test that user input to .fit for copy_X overrides default __init__ value
@@ -869,13 +857,9 @@
     assert copy_X == np.array_equal(X, X_copy)
 
 
-<<<<<<< HEAD
 # FIXME: 'normalize' to be removed in 1.4
 @pytest.mark.filterwarnings("ignore:'normalize' was deprecated")
-@pytest.mark.parametrize('est', (LassoLars(alpha=1e-3), Lars()))
-=======
 @pytest.mark.parametrize("est", (LassoLars(alpha=1e-3), Lars()))
->>>>>>> 351ace79
 def test_lars_with_jitter(est):
     # Test that a small amount of jitter helps stability,
     # using example provided in issue #2746
