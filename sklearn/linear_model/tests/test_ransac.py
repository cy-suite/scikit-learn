--- conflicted
+++ resolved
@@ -334,27 +334,6 @@
 
 def test_ransac_min_n_samples():
     base_estimator = LinearRegression()
-<<<<<<< HEAD
-    ransac_estimator1 = RANSACRegressor(base_estimator, min_samples=2,
-                                        residual_threshold=5, random_state=0)
-    ransac_estimator2 = RANSACRegressor(base_estimator,
-                                        min_samples=2. / X.shape[0],
-                                        residual_threshold=5, random_state=0)
-    ransac_estimator3 = RANSACRegressor(base_estimator, min_samples=-1,
-                                        residual_threshold=5, random_state=0)
-    ransac_estimator4 = RANSACRegressor(base_estimator, min_samples=5.2,
-                                        residual_threshold=5, random_state=0)
-    ransac_estimator5 = RANSACRegressor(base_estimator, min_samples=2.0,
-                                        residual_threshold=5, random_state=0)
-    ransac_estimator6 = RANSACRegressor(base_estimator,
-                                        residual_threshold=5, random_state=0)
-    ransac_estimator7 = RANSACRegressor(base_estimator,
-                                        min_samples=X.shape[0] + 1,
-                                        residual_threshold=5, random_state=0)
-    # GH #19390
-    ransac_estimator8 = RANSACRegressor(Ridge(), min_samples=None,
-                                        residual_threshold=5, random_state=0)
-=======
     ransac_estimator1 = RANSACRegressor(
         base_estimator, min_samples=2, residual_threshold=5, random_state=0
     )
@@ -379,7 +358,10 @@
     ransac_estimator7 = RANSACRegressor(
         base_estimator, min_samples=X.shape[0] + 1, residual_threshold=5, random_state=0
     )
->>>>>>> 83398f44
+    # GH #19390
+    ransac_estimator8 = RANSACRegressor(
+        Ridge(), min_samples=None, residual_threshold=5, random_state=0
+    )
 
     ransac_estimator1.fit(X, y)
     ransac_estimator2.fit(X, y)
