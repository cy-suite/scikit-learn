import numpy as np
import pytest
from scipy import sparse

from numpy.testing import assert_array_almost_equal
from numpy.testing import assert_array_equal

from sklearn.utils import check_random_state
from sklearn.utils._testing import assert_allclose
from sklearn.datasets import make_regression
from sklearn.linear_model import LinearRegression, RANSACRegressor
from sklearn.linear_model import OrthogonalMatchingPursuit
from sklearn.linear_model._ransac import _dynamic_max_trials
from sklearn.exceptions import ConvergenceWarning


# Generate coordinates of line
X = np.arange(-200, 200)
y = 0.2 * X + 20
data = np.column_stack([X, y])

# Add some faulty data
rng = np.random.RandomState(1000)
outliers = np.unique(rng.randint(len(X), size=200))
data[outliers, :] += 50 + rng.rand(len(outliers), 2) * 10

X = data[:, 0][:, np.newaxis]
y = data[:, 1]


def test_ransac_inliers_outliers():

    base_estimator = LinearRegression()
    ransac_estimator = RANSACRegressor(
        base_estimator, min_samples=2, residual_threshold=5, random_state=0
    )

    # Estimate parameters of corrupted data
    ransac_estimator.fit(X, y)

    # Ground truth / reference inlier mask
    ref_inlier_mask = np.ones_like(ransac_estimator.inlier_mask_).astype(np.bool_)
    ref_inlier_mask[outliers] = False

    assert_array_equal(ransac_estimator.inlier_mask_, ref_inlier_mask)


def test_ransac_is_data_valid():
    def is_data_valid(X, y):
        assert X.shape[0] == 2
        assert y.shape[0] == 2
        return False

    rng = np.random.RandomState(0)
    X = rng.rand(10, 2)
    y = rng.rand(10, 1)

    base_estimator = LinearRegression()
    ransac_estimator = RANSACRegressor(
        base_estimator,
        min_samples=2,
        residual_threshold=5,
        is_data_valid=is_data_valid,
        random_state=0,
    )
    with pytest.raises(ValueError):
        ransac_estimator.fit(X, y)


def test_ransac_is_model_valid():
    def is_model_valid(estimator, X, y):
        assert X.shape[0] == 2
        assert y.shape[0] == 2
        return False

    base_estimator = LinearRegression()
    ransac_estimator = RANSACRegressor(
        base_estimator,
        min_samples=2,
        residual_threshold=5,
        is_model_valid=is_model_valid,
        random_state=0,
    )
    with pytest.raises(ValueError):
        ransac_estimator.fit(X, y)


def test_ransac_max_trials():
    base_estimator = LinearRegression()

    ransac_estimator = RANSACRegressor(
        base_estimator,
        min_samples=2,
        residual_threshold=5,
        max_trials=0,
        random_state=0,
    )
    with pytest.raises(ValueError):
        ransac_estimator.fit(X, y)

    # there is a 1e-9 chance it will take these many trials. No good reason
    # 1e-2 isn't enough, can still happen
    # 2 is the what ransac defines  as min_samples = X.shape[1] + 1
    max_trials = _dynamic_max_trials(len(X) - len(outliers), X.shape[0], 2, 1 - 1e-9)
    ransac_estimator = RANSACRegressor(base_estimator, min_samples=2)
    for i in range(50):
        ransac_estimator.set_params(min_samples=2, random_state=i)
        ransac_estimator.fit(X, y)
        assert ransac_estimator.n_trials_ < max_trials + 1


def test_ransac_stop_n_inliers():
    base_estimator = LinearRegression()
    ransac_estimator = RANSACRegressor(
        base_estimator,
        min_samples=2,
        residual_threshold=5,
        stop_n_inliers=2,
        random_state=0,
    )
    ransac_estimator.fit(X, y)

    assert ransac_estimator.n_trials_ == 1


def test_ransac_stop_score():
    base_estimator = LinearRegression()
    ransac_estimator = RANSACRegressor(
        base_estimator,
        min_samples=2,
        residual_threshold=5,
        stop_score=0,
        random_state=0,
    )
    ransac_estimator.fit(X, y)

    assert ransac_estimator.n_trials_ == 1


def test_ransac_score():
    X = np.arange(100)[:, None]
    y = np.zeros((100,))
    y[0] = 1
    y[1] = 100

    base_estimator = LinearRegression()
    ransac_estimator = RANSACRegressor(
        base_estimator, min_samples=2, residual_threshold=0.5, random_state=0
    )
    ransac_estimator.fit(X, y)

    assert ransac_estimator.score(X[2:], y[2:]) == 1
    assert ransac_estimator.score(X[:2], y[:2]) < 1


def test_ransac_predict():
    X = np.arange(100)[:, None]
    y = np.zeros((100,))
    y[0] = 1
    y[1] = 100

    base_estimator = LinearRegression()
    ransac_estimator = RANSACRegressor(
        base_estimator, min_samples=2, residual_threshold=0.5, random_state=0
    )
    ransac_estimator.fit(X, y)

    assert_array_equal(ransac_estimator.predict(X), np.zeros(100))


def test_ransac_resid_thresh_no_inliers():
    # When residual_threshold=nan there are no inliers and a
    # ValueError with a message should be raised
    base_estimator = LinearRegression()
<<<<<<< HEAD
    ransac_estimator = RANSACRegressor(base_estimator, min_samples=2,
                                       residual_threshold=float('nan'),
                                       random_state=0, max_trials=5)
=======
    ransac_estimator = RANSACRegressor(
        base_estimator,
        min_samples=2,
        residual_threshold=0.0,
        random_state=0,
        max_trials=5,
    )
>>>>>>> 6f7ae911

    msg = "RANSAC could not find a valid consensus set"
    with pytest.raises(ValueError, match=msg):
        ransac_estimator.fit(X, y)
    assert ransac_estimator.n_skips_no_inliers_ == 5
    assert ransac_estimator.n_skips_invalid_data_ == 0
    assert ransac_estimator.n_skips_invalid_model_ == 0


def test_ransac_no_valid_data():
    def is_data_valid(X, y):
        return False

    base_estimator = LinearRegression()
    ransac_estimator = RANSACRegressor(
        base_estimator, is_data_valid=is_data_valid, max_trials=5
    )

    msg = "RANSAC could not find a valid consensus set"
    with pytest.raises(ValueError, match=msg):
        ransac_estimator.fit(X, y)
    assert ransac_estimator.n_skips_no_inliers_ == 0
    assert ransac_estimator.n_skips_invalid_data_ == 5
    assert ransac_estimator.n_skips_invalid_model_ == 0


def test_ransac_no_valid_model():
    def is_model_valid(estimator, X, y):
        return False

    base_estimator = LinearRegression()
    ransac_estimator = RANSACRegressor(
        base_estimator, is_model_valid=is_model_valid, max_trials=5
    )

    msg = "RANSAC could not find a valid consensus set"
    with pytest.raises(ValueError, match=msg):
        ransac_estimator.fit(X, y)
    assert ransac_estimator.n_skips_no_inliers_ == 0
    assert ransac_estimator.n_skips_invalid_data_ == 0
    assert ransac_estimator.n_skips_invalid_model_ == 5


def test_ransac_exceed_max_skips():
    def is_data_valid(X, y):
        return False

    base_estimator = LinearRegression()
    ransac_estimator = RANSACRegressor(
        base_estimator, is_data_valid=is_data_valid, max_trials=5, max_skips=3
    )

    msg = "RANSAC skipped more iterations than `max_skips`"
    with pytest.raises(ValueError, match=msg):
        ransac_estimator.fit(X, y)
    assert ransac_estimator.n_skips_no_inliers_ == 0
    assert ransac_estimator.n_skips_invalid_data_ == 4
    assert ransac_estimator.n_skips_invalid_model_ == 0


def test_ransac_warn_exceed_max_skips():
    global cause_skip
    cause_skip = False

    def is_data_valid(X, y):
        global cause_skip
        if not cause_skip:
            cause_skip = True
            return True
        else:
            return False

    base_estimator = LinearRegression()
    ransac_estimator = RANSACRegressor(
        base_estimator, is_data_valid=is_data_valid, max_skips=3, max_trials=5
    )
    warning_message = (
        "RANSAC found a valid consensus set but exited "
        "early due to skipping more iterations than "
        "`max_skips`. See estimator attributes for "
        "diagnostics."
    )
    with pytest.warns(ConvergenceWarning, match=warning_message):
        ransac_estimator.fit(X, y)
    assert ransac_estimator.n_skips_no_inliers_ == 0
    assert ransac_estimator.n_skips_invalid_data_ == 4
    assert ransac_estimator.n_skips_invalid_model_ == 0


def test_ransac_sparse_coo():
    X_sparse = sparse.coo_matrix(X)

    base_estimator = LinearRegression()
    ransac_estimator = RANSACRegressor(
        base_estimator, min_samples=2, residual_threshold=5, random_state=0
    )
    ransac_estimator.fit(X_sparse, y)

    ref_inlier_mask = np.ones_like(ransac_estimator.inlier_mask_).astype(np.bool_)
    ref_inlier_mask[outliers] = False

    assert_array_equal(ransac_estimator.inlier_mask_, ref_inlier_mask)


def test_ransac_sparse_csr():
    X_sparse = sparse.csr_matrix(X)

    base_estimator = LinearRegression()
    ransac_estimator = RANSACRegressor(
        base_estimator, min_samples=2, residual_threshold=5, random_state=0
    )
    ransac_estimator.fit(X_sparse, y)

    ref_inlier_mask = np.ones_like(ransac_estimator.inlier_mask_).astype(np.bool_)
    ref_inlier_mask[outliers] = False

    assert_array_equal(ransac_estimator.inlier_mask_, ref_inlier_mask)


def test_ransac_sparse_csc():
    X_sparse = sparse.csc_matrix(X)

    base_estimator = LinearRegression()
    ransac_estimator = RANSACRegressor(
        base_estimator, min_samples=2, residual_threshold=5, random_state=0
    )
    ransac_estimator.fit(X_sparse, y)

    ref_inlier_mask = np.ones_like(ransac_estimator.inlier_mask_).astype(np.bool_)
    ref_inlier_mask[outliers] = False

    assert_array_equal(ransac_estimator.inlier_mask_, ref_inlier_mask)


def test_ransac_none_estimator():

    base_estimator = LinearRegression()

    ransac_estimator = RANSACRegressor(
        base_estimator, min_samples=2, residual_threshold=5, random_state=0
    )
    ransac_none_estimator = RANSACRegressor(
        None, min_samples=2, residual_threshold=5, random_state=0
    )

    ransac_estimator.fit(X, y)
    ransac_none_estimator.fit(X, y)

    assert_array_almost_equal(
        ransac_estimator.predict(X), ransac_none_estimator.predict(X)
    )


def test_ransac_min_n_samples():
    base_estimator = LinearRegression()
    ransac_estimator1 = RANSACRegressor(
        base_estimator, min_samples=2, residual_threshold=5, random_state=0
    )
    ransac_estimator2 = RANSACRegressor(
        base_estimator,
        min_samples=2.0 / X.shape[0],
        residual_threshold=5,
        random_state=0,
    )
    ransac_estimator3 = RANSACRegressor(
        base_estimator, min_samples=-1, residual_threshold=5, random_state=0
    )
    ransac_estimator4 = RANSACRegressor(
        base_estimator, min_samples=5.2, residual_threshold=5, random_state=0
    )
    ransac_estimator5 = RANSACRegressor(
        base_estimator, min_samples=2.0, residual_threshold=5, random_state=0
    )
    ransac_estimator6 = RANSACRegressor(
        base_estimator, residual_threshold=5, random_state=0
    )
    ransac_estimator7 = RANSACRegressor(
        base_estimator, min_samples=X.shape[0] + 1, residual_threshold=5, random_state=0
    )

    ransac_estimator1.fit(X, y)
    ransac_estimator2.fit(X, y)
    ransac_estimator5.fit(X, y)
    ransac_estimator6.fit(X, y)

    assert_array_almost_equal(
        ransac_estimator1.predict(X), ransac_estimator2.predict(X)
    )
    assert_array_almost_equal(
        ransac_estimator1.predict(X), ransac_estimator5.predict(X)
    )
    assert_array_almost_equal(
        ransac_estimator1.predict(X), ransac_estimator6.predict(X)
    )

    with pytest.raises(ValueError):
        ransac_estimator3.fit(X, y)

    with pytest.raises(ValueError):
        ransac_estimator4.fit(X, y)

    with pytest.raises(ValueError):
        ransac_estimator7.fit(X, y)


def test_ransac_multi_dimensional_targets():

    base_estimator = LinearRegression()
    ransac_estimator = RANSACRegressor(
        base_estimator, min_samples=2, residual_threshold=5, random_state=0
    )

    # 3-D target values
    yyy = np.column_stack([y, y, y])

    # Estimate parameters of corrupted data
    ransac_estimator.fit(X, yyy)

    # Ground truth / reference inlier mask
    ref_inlier_mask = np.ones_like(ransac_estimator.inlier_mask_).astype(np.bool_)
    ref_inlier_mask[outliers] = False

    assert_array_equal(ransac_estimator.inlier_mask_, ref_inlier_mask)


def test_ransac_residual_loss():
    def loss_multi1(y_true, y_pred):
        return np.sum(np.abs(y_true - y_pred), axis=1)

    def loss_multi2(y_true, y_pred):
        return np.sum((y_true - y_pred) ** 2, axis=1)

    def loss_mono(y_true, y_pred):
        return np.abs(y_true - y_pred)

    yyy = np.column_stack([y, y, y])

    base_estimator = LinearRegression()
    ransac_estimator0 = RANSACRegressor(
        base_estimator, min_samples=2, residual_threshold=5, random_state=0
    )
    ransac_estimator1 = RANSACRegressor(
        base_estimator,
        min_samples=2,
        residual_threshold=5,
        random_state=0,
        loss=loss_multi1,
    )
    ransac_estimator2 = RANSACRegressor(
        base_estimator,
        min_samples=2,
        residual_threshold=5,
        random_state=0,
        loss=loss_multi2,
    )

    # multi-dimensional
    ransac_estimator0.fit(X, yyy)
    ransac_estimator1.fit(X, yyy)
    ransac_estimator2.fit(X, yyy)
    assert_array_almost_equal(
        ransac_estimator0.predict(X), ransac_estimator1.predict(X)
    )
    assert_array_almost_equal(
        ransac_estimator0.predict(X), ransac_estimator2.predict(X)
    )

    # one-dimensional
    ransac_estimator0.fit(X, y)
    ransac_estimator2.loss = loss_mono
    ransac_estimator2.fit(X, y)
    assert_array_almost_equal(
        ransac_estimator0.predict(X), ransac_estimator2.predict(X)
    )
    ransac_estimator3 = RANSACRegressor(
        base_estimator,
        min_samples=2,
        residual_threshold=5,
        random_state=0,
        loss="squared_error",
    )
    ransac_estimator3.fit(X, y)
    assert_array_almost_equal(
        ransac_estimator0.predict(X), ransac_estimator2.predict(X)
    )


def test_ransac_default_residual_threshold():
    base_estimator = LinearRegression()
    ransac_estimator = RANSACRegressor(base_estimator, min_samples=2, random_state=0)

    # Estimate parameters of corrupted data
    ransac_estimator.fit(X, y)

    # Ground truth / reference inlier mask
    ref_inlier_mask = np.ones_like(ransac_estimator.inlier_mask_).astype(np.bool_)
    ref_inlier_mask[outliers] = False

    assert_array_equal(ransac_estimator.inlier_mask_, ref_inlier_mask)


def test_ransac_dynamic_max_trials():
    # Numbers hand-calculated and confirmed on page 119 (Table 4.3) in
    #   Hartley, R.~I. and Zisserman, A., 2004,
    #   Multiple View Geometry in Computer Vision, Second Edition,
    #   Cambridge University Press, ISBN: 0521540518

    # e = 0%, min_samples = X
    assert _dynamic_max_trials(100, 100, 2, 0.99) == 1

    # e = 5%, min_samples = 2
    assert _dynamic_max_trials(95, 100, 2, 0.99) == 2
    # e = 10%, min_samples = 2
    assert _dynamic_max_trials(90, 100, 2, 0.99) == 3
    # e = 30%, min_samples = 2
    assert _dynamic_max_trials(70, 100, 2, 0.99) == 7
    # e = 50%, min_samples = 2
    assert _dynamic_max_trials(50, 100, 2, 0.99) == 17

    # e = 5%, min_samples = 8
    assert _dynamic_max_trials(95, 100, 8, 0.99) == 5
    # e = 10%, min_samples = 8
    assert _dynamic_max_trials(90, 100, 8, 0.99) == 9
    # e = 30%, min_samples = 8
    assert _dynamic_max_trials(70, 100, 8, 0.99) == 78
    # e = 50%, min_samples = 8
    assert _dynamic_max_trials(50, 100, 8, 0.99) == 1177

    # e = 0%, min_samples = 10
    assert _dynamic_max_trials(1, 100, 10, 0) == 0
    assert _dynamic_max_trials(1, 100, 10, 1) == float("inf")

    base_estimator = LinearRegression()
    ransac_estimator = RANSACRegressor(
        base_estimator, min_samples=2, stop_probability=-0.1
    )

    with pytest.raises(ValueError):
        ransac_estimator.fit(X, y)

    ransac_estimator = RANSACRegressor(
        base_estimator, min_samples=2, stop_probability=1.1
    )
    with pytest.raises(ValueError):
        ransac_estimator.fit(X, y)


def test_ransac_fit_sample_weight():
    ransac_estimator = RANSACRegressor(random_state=0)
    n_samples = y.shape[0]
    weights = np.ones(n_samples)
    ransac_estimator.fit(X, y, weights)
    # sanity check
    assert ransac_estimator.inlier_mask_.shape[0] == n_samples

    ref_inlier_mask = np.ones_like(ransac_estimator.inlier_mask_).astype(np.bool_)
    ref_inlier_mask[outliers] = False
    # check that mask is correct
    assert_array_equal(ransac_estimator.inlier_mask_, ref_inlier_mask)

    # check that fit(X)  = fit([X1, X2, X3],sample_weight = [n1, n2, n3]) where
    #   X = X1 repeated n1 times, X2 repeated n2 times and so forth
    random_state = check_random_state(0)
    X_ = random_state.randint(0, 200, [10, 1])
    y_ = np.ndarray.flatten(0.2 * X_ + 2)
    sample_weight = random_state.randint(0, 10, 10)
    outlier_X = random_state.randint(0, 1000, [1, 1])
    outlier_weight = random_state.randint(0, 10, 1)
    outlier_y = random_state.randint(-1000, 0, 1)

    X_flat = np.append(
        np.repeat(X_, sample_weight, axis=0),
        np.repeat(outlier_X, outlier_weight, axis=0),
        axis=0,
    )
    y_flat = np.ndarray.flatten(
        np.append(
            np.repeat(y_, sample_weight, axis=0),
            np.repeat(outlier_y, outlier_weight, axis=0),
            axis=0,
        )
    )
    ransac_estimator.fit(X_flat, y_flat)
    ref_coef_ = ransac_estimator.estimator_.coef_

    sample_weight = np.append(sample_weight, outlier_weight)
    X_ = np.append(X_, outlier_X, axis=0)
    y_ = np.append(y_, outlier_y)
    ransac_estimator.fit(X_, y_, sample_weight)

    assert_allclose(ransac_estimator.estimator_.coef_, ref_coef_)

    # check that if base_estimator.fit doesn't support
    # sample_weight, raises error
    base_estimator = OrthogonalMatchingPursuit()
    ransac_estimator = RANSACRegressor(base_estimator)

    with pytest.raises(ValueError):
        ransac_estimator.fit(X, y, weights)


def test_ransac_final_model_fit_sample_weight():
    X, y = make_regression(n_samples=1000, random_state=10)
    rng = check_random_state(42)
    sample_weight = rng.randint(1, 4, size=y.shape[0])
    sample_weight = sample_weight / sample_weight.sum()
    ransac = RANSACRegressor(base_estimator=LinearRegression(), random_state=0)
    ransac.fit(X, y, sample_weight=sample_weight)

    final_model = LinearRegression()
    mask_samples = ransac.inlier_mask_
    final_model.fit(
        X[mask_samples], y[mask_samples], sample_weight=sample_weight[mask_samples]
    )

    assert_allclose(ransac.estimator_.coef_, final_model.coef_, atol=1e-12)


def test_perfect_horizontal_line():
    # non-regression test for issue #19497
    X = np.arange(100)[:, None]
    y = np.zeros((100, ))

    base_estimator = LinearRegression()
    ransac_estimator = RANSACRegressor(base_estimator, random_state=0)
    ransac_estimator.fit(X, y)

    assert_allclose(ransac_estimator.estimator_.coef_, 0.)
    assert_allclose(ransac_estimator.estimator_.intercept_, 0.)


# TODO: Remove in v1.2
@pytest.mark.parametrize(
    "old_loss, new_loss",
    [
        ("absolute_loss", "squared_error"),
        ("squared_loss", "absolute_error"),
    ],
)
def test_loss_deprecated(old_loss, new_loss):
    est1 = RANSACRegressor(loss=old_loss, random_state=0)

    with pytest.warns(FutureWarning, match=f"The loss '{old_loss}' was deprecated"):
        est1.fit(X, y)

    est2 = RANSACRegressor(loss=new_loss, random_state=0)
    est2.fit(X, y)
    assert_allclose(est1.predict(X), est2.predict(X))<|MERGE_RESOLUTION|>--- conflicted
+++ resolved
@@ -172,19 +172,13 @@
     # When residual_threshold=nan there are no inliers and a
     # ValueError with a message should be raised
     base_estimator = LinearRegression()
-<<<<<<< HEAD
-    ransac_estimator = RANSACRegressor(base_estimator, min_samples=2,
-                                       residual_threshold=float('nan'),
-                                       random_state=0, max_trials=5)
-=======
-    ransac_estimator = RANSACRegressor(
-        base_estimator,
-        min_samples=2,
-        residual_threshold=0.0,
+    ransac_estimator = RANSACRegressor(
+        base_estimator,
+        min_samples=2,
+        residual_threshold=float("nan"),
         random_state=0,
         max_trials=5,
     )
->>>>>>> 6f7ae911
 
     msg = "RANSAC could not find a valid consensus set"
     with pytest.raises(ValueError, match=msg):
@@ -606,14 +600,14 @@
 def test_perfect_horizontal_line():
     # non-regression test for issue #19497
     X = np.arange(100)[:, None]
-    y = np.zeros((100, ))
+    y = np.zeros((100,))
 
     base_estimator = LinearRegression()
     ransac_estimator = RANSACRegressor(base_estimator, random_state=0)
     ransac_estimator.fit(X, y)
 
-    assert_allclose(ransac_estimator.estimator_.coef_, 0.)
-    assert_allclose(ransac_estimator.estimator_.intercept_, 0.)
+    assert_allclose(ransac_estimator.estimator_.coef_, 0.0)
+    assert_allclose(ransac_estimator.estimator_.intercept_, 0.0)
 
 
 # TODO: Remove in v1.2
