--- conflicted
+++ resolved
@@ -9,10 +9,7 @@
 from sklearn.utils.testing import assert_array_almost_equal
 from sklearn.utils.testing import assert_almost_equal
 from sklearn.utils.testing import assert_array_less
-<<<<<<< HEAD
-=======
 from sklearn.utils.testing import assert_equal
->>>>>>> 9b727bad
 from sklearn.utils.testing import SkipTest
 from sklearn.utils import check_random_state
 from sklearn.linear_model.bayes import BayesianRidge, ARDRegression
@@ -114,8 +111,6 @@
         assert_array_less(y_std, expected_upper_boundary)
 
 
-<<<<<<< HEAD
-=======
 def test_update_of_sigma_in_ard():
     # Checks that `sigma_` is updated correctly after the last iteration
     # of the ARDRegression algorithm. See issue #10128.
@@ -131,7 +126,6 @@
     clf.predict(X, return_std=True)
 
 
->>>>>>> 9b727bad
 def test_toy_ard_object():
     # Test BayesianRegression ARD classifier
     X = np.array([[1], [2], [3]])
