import pickle

import joblib
import pytest
import numpy as np
import scipy.sparse as sp
from unittest.mock import Mock

from sklearn.utils._testing import assert_allclose
from sklearn.utils._testing import assert_array_equal
from sklearn.utils._testing import assert_almost_equal
from sklearn.utils._testing import assert_array_almost_equal
from sklearn.utils._testing import ignore_warnings

from sklearn import linear_model, datasets, metrics
from sklearn.base import clone, is_classifier
from sklearn.svm import OneClassSVM
from sklearn.preprocessing import LabelEncoder, scale, MinMaxScaler
from sklearn.preprocessing import StandardScaler
from sklearn.kernel_approximation import Nystroem
from sklearn.pipeline import make_pipeline
from sklearn.exceptions import ConvergenceWarning
from sklearn.model_selection import StratifiedShuffleSplit, ShuffleSplit
from sklearn.linear_model import _sgd_fast as sgd_fast
from sklearn.linear_model import _stochastic_gradient
from sklearn.model_selection import RandomizedSearchCV


def _update_kwargs(kwargs):
    if "random_state" not in kwargs:
        kwargs["random_state"] = 42

    if "tol" not in kwargs:
        kwargs["tol"] = None
    if "max_iter" not in kwargs:
        kwargs["max_iter"] = 5


class _SparseSGDClassifier(linear_model.SGDClassifier):
    def fit(self, X, y, *args, **kw):
        X = sp.csr_matrix(X)
        return super().fit(X, y, *args, **kw)

    def partial_fit(self, X, y, *args, **kw):
        X = sp.csr_matrix(X)
        return super().partial_fit(X, y, *args, **kw)

    def decision_function(self, X):
        X = sp.csr_matrix(X)
        return super().decision_function(X)

    def predict_proba(self, X):
        X = sp.csr_matrix(X)
        return super().predict_proba(X)


class _SparseSGDRegressor(linear_model.SGDRegressor):
    def fit(self, X, y, *args, **kw):
        X = sp.csr_matrix(X)
        return linear_model.SGDRegressor.fit(self, X, y, *args, **kw)

    def partial_fit(self, X, y, *args, **kw):
        X = sp.csr_matrix(X)
        return linear_model.SGDRegressor.partial_fit(self, X, y, *args, **kw)

    def decision_function(self, X, *args, **kw):
        # XXX untested as of v0.22
        X = sp.csr_matrix(X)
        return linear_model.SGDRegressor.decision_function(self, X, *args, **kw)


class _SparseSGDOneClassSVM(linear_model.SGDOneClassSVM):
    def fit(self, X, *args, **kw):
        X = sp.csr_matrix(X)
        return linear_model.SGDOneClassSVM.fit(self, X, *args, **kw)

    def partial_fit(self, X, *args, **kw):
        X = sp.csr_matrix(X)
        return linear_model.SGDOneClassSVM.partial_fit(self, X, *args, **kw)

    def decision_function(self, X, *args, **kw):
        X = sp.csr_matrix(X)
        return linear_model.SGDOneClassSVM.decision_function(self, X, *args, **kw)


def SGDClassifier(**kwargs):
    _update_kwargs(kwargs)
    return linear_model.SGDClassifier(**kwargs)


def SGDRegressor(**kwargs):
    _update_kwargs(kwargs)
    return linear_model.SGDRegressor(**kwargs)


def SGDOneClassSVM(**kwargs):
    _update_kwargs(kwargs)
    return linear_model.SGDOneClassSVM(**kwargs)


def SparseSGDClassifier(**kwargs):
    _update_kwargs(kwargs)
    return _SparseSGDClassifier(**kwargs)


def SparseSGDRegressor(**kwargs):
    _update_kwargs(kwargs)
    return _SparseSGDRegressor(**kwargs)


def SparseSGDOneClassSVM(**kwargs):
    _update_kwargs(kwargs)
    return _SparseSGDOneClassSVM(**kwargs)


# Test Data

# test sample 1
X = np.array([[-2, -1], [-1, -1], [-1, -2], [1, 1], [1, 2], [2, 1]])
Y = [1, 1, 1, 2, 2, 2]
T = np.array([[-1, -1], [2, 2], [3, 2]])
true_result = [1, 2, 2]

# test sample 2; string class labels
X2 = np.array(
    [
        [-1, 1],
        [-0.75, 0.5],
        [-1.5, 1.5],
        [1, 1],
        [0.75, 0.5],
        [1.5, 1.5],
        [-1, -1],
        [0, -0.5],
        [1, -1],
    ]
)
Y2 = ["one"] * 3 + ["two"] * 3 + ["three"] * 3
T2 = np.array([[-1.5, 0.5], [1, 2], [0, -2]])
true_result2 = ["one", "two", "three"]

# test sample 3
X3 = np.array(
    [
        [1, 1, 0, 0, 0, 0],
        [1, 1, 0, 0, 0, 0],
        [0, 0, 1, 0, 0, 0],
        [0, 0, 1, 0, 0, 0],
        [0, 0, 0, 0, 1, 1],
        [0, 0, 0, 0, 1, 1],
        [0, 0, 0, 1, 0, 0],
        [0, 0, 0, 1, 0, 0],
    ]
)
Y3 = np.array([1, 1, 1, 1, 2, 2, 2, 2])

# test sample 4 - two more or less redundant feature groups
X4 = np.array(
    [
        [1, 0.9, 0.8, 0, 0, 0],
        [1, 0.84, 0.98, 0, 0, 0],
        [1, 0.96, 0.88, 0, 0, 0],
        [1, 0.91, 0.99, 0, 0, 0],
        [0, 0, 0, 0.89, 0.91, 1],
        [0, 0, 0, 0.79, 0.84, 1],
        [0, 0, 0, 0.91, 0.95, 1],
        [0, 0, 0, 0.93, 1, 1],
    ]
)
Y4 = np.array([1, 1, 1, 1, 2, 2, 2, 2])

iris = datasets.load_iris()

# test sample 5 - test sample 1 as binary classification problem
X5 = np.array([[-2, -1], [-1, -1], [-1, -2], [1, 1], [1, 2], [2, 1]])
Y5 = [1, 1, 1, 2, 2, 2]
true_result5 = [0, 1, 1]


###############################################################################
# Common Test Case to classification and regression

# a simple implementation of ASGD to use for testing
# uses squared loss to find the gradient
def asgd(klass, X, y, eta, alpha, weight_init=None, intercept_init=0.0):
    if weight_init is None:
        weights = np.zeros(X.shape[1])
    else:
        weights = weight_init

    average_weights = np.zeros(X.shape[1])
    intercept = intercept_init
    average_intercept = 0.0
    decay = 1.0

    # sparse data has a fixed decay of .01
    if klass in (SparseSGDClassifier, SparseSGDRegressor):
        decay = 0.01

    for i, entry in enumerate(X):
        p = np.dot(entry, weights)
        p += intercept
        gradient = p - y[i]
        weights *= 1.0 - (eta * alpha)
        weights += -(eta * gradient * entry)
        intercept += -(eta * gradient) * decay

        average_weights *= i
        average_weights += weights
        average_weights /= i + 1.0

        average_intercept *= i
        average_intercept += intercept
        average_intercept /= i + 1.0

    return average_weights, average_intercept


def _test_warm_start(klass, X, Y, lr):
    # Test that explicit warm restart...
    clf = klass(alpha=0.01, eta0=0.01, shuffle=False, learning_rate=lr)
    clf.fit(X, Y)

    clf2 = klass(alpha=0.001, eta0=0.01, shuffle=False, learning_rate=lr)
    clf2.fit(X, Y, coef_init=clf.coef_.copy(), intercept_init=clf.intercept_.copy())

    # ... and implicit warm restart are equivalent.
    clf3 = klass(
        alpha=0.01, eta0=0.01, shuffle=False, warm_start=True, learning_rate=lr
    )
    clf3.fit(X, Y)

    assert clf3.t_ == clf.t_
    assert_array_almost_equal(clf3.coef_, clf.coef_)

    clf3.set_params(alpha=0.001)
    clf3.fit(X, Y)

    assert clf3.t_ == clf2.t_
    assert_array_almost_equal(clf3.coef_, clf2.coef_)


@pytest.mark.parametrize(
    "klass", [SGDClassifier, SparseSGDClassifier, SGDRegressor, SparseSGDRegressor]
)
@pytest.mark.parametrize("lr", ["constant", "optimal", "invscaling", "adaptive"])
def test_warm_start(klass, lr):
    _test_warm_start(klass, X, Y, lr)


@pytest.mark.parametrize(
    "klass", [SGDClassifier, SparseSGDClassifier, SGDRegressor, SparseSGDRegressor]
)
def test_input_format(klass):
    # Input format tests.
    clf = klass(alpha=0.01, shuffle=False)
    clf.fit(X, Y)
    Y_ = np.array(Y)[:, np.newaxis]

    Y_ = np.c_[Y_, Y_]
    with pytest.raises(ValueError):
        clf.fit(X, Y_)


@pytest.mark.parametrize(
    "klass", [SGDClassifier, SparseSGDClassifier, SGDRegressor, SparseSGDRegressor]
)
def test_clone(klass):
    # Test whether clone works ok.
    clf = klass(alpha=0.01, penalty="l1")
    clf = clone(clf)
    clf.set_params(penalty="l2")
    clf.fit(X, Y)

    clf2 = klass(alpha=0.01, penalty="l2")
    clf2.fit(X, Y)

    assert_array_equal(clf.coef_, clf2.coef_)


@pytest.mark.parametrize(
    "klass",
    [
        SGDClassifier,
        SparseSGDClassifier,
        SGDRegressor,
        SparseSGDRegressor,
        SGDOneClassSVM,
        SparseSGDOneClassSVM,
    ],
)
def test_plain_has_no_average_attr(klass):
    clf = klass(average=True, eta0=0.01)
    clf.fit(X, Y)

    assert hasattr(clf, "_average_coef")
    assert hasattr(clf, "_average_intercept")
    assert hasattr(clf, "_standard_intercept")
    assert hasattr(clf, "_standard_coef")

    clf = klass()
    clf.fit(X, Y)

    assert not hasattr(clf, "_average_coef")
    assert not hasattr(clf, "_average_intercept")
    assert not hasattr(clf, "_standard_intercept")
    assert not hasattr(clf, "_standard_coef")


@pytest.mark.parametrize(
    "klass",
    [
        SGDClassifier,
        SparseSGDClassifier,
        SGDRegressor,
        SparseSGDRegressor,
        SGDOneClassSVM,
        SparseSGDOneClassSVM,
    ],
)
def test_late_onset_averaging_not_reached(klass):
    clf1 = klass(average=600)
    clf2 = klass()
    for _ in range(100):
        if is_classifier(clf1):
            clf1.partial_fit(X, Y, classes=np.unique(Y))
            clf2.partial_fit(X, Y, classes=np.unique(Y))
        else:
            clf1.partial_fit(X, Y)
            clf2.partial_fit(X, Y)

    assert_array_almost_equal(clf1.coef_, clf2.coef_, decimal=16)
    if klass in [SGDClassifier, SparseSGDClassifier, SGDRegressor, SparseSGDRegressor]:
        assert_almost_equal(clf1.intercept_, clf2.intercept_, decimal=16)
    elif klass in [SGDOneClassSVM, SparseSGDOneClassSVM]:
        assert_allclose(clf1.offset_, clf2.offset_)


@pytest.mark.parametrize(
    "klass", [SGDClassifier, SparseSGDClassifier, SGDRegressor, SparseSGDRegressor]
)
def test_late_onset_averaging_reached(klass):
    eta0 = 0.001
    alpha = 0.0001
    Y_encode = np.array(Y)
    Y_encode[Y_encode == 1] = -1.0
    Y_encode[Y_encode == 2] = 1.0

    clf1 = klass(
        average=7,
        learning_rate="constant",
        loss="squared_error",
        eta0=eta0,
        alpha=alpha,
        max_iter=2,
        shuffle=False,
    )
    clf2 = klass(
        average=0,
        learning_rate="constant",
        loss="squared_error",
        eta0=eta0,
        alpha=alpha,
        max_iter=1,
        shuffle=False,
    )

    clf1.fit(X, Y_encode)
    clf2.fit(X, Y_encode)

    average_weights, average_intercept = asgd(
        klass,
        X,
        Y_encode,
        eta0,
        alpha,
        weight_init=clf2.coef_.ravel(),
        intercept_init=clf2.intercept_,
    )

    assert_array_almost_equal(clf1.coef_.ravel(), average_weights.ravel(), decimal=16)
    assert_almost_equal(clf1.intercept_, average_intercept, decimal=16)


@pytest.mark.parametrize(
    "klass", [SGDClassifier, SparseSGDClassifier, SGDRegressor, SparseSGDRegressor]
)
def test_early_stopping(klass):
    X = iris.data[iris.target > 0]
    Y = iris.target[iris.target > 0]
    for early_stopping in [True, False]:
        max_iter = 1000
        clf = klass(early_stopping=early_stopping, tol=1e-3, max_iter=max_iter).fit(
            X, Y
        )
        assert clf.n_iter_ < max_iter


@pytest.mark.parametrize(
    "klass", [SGDClassifier, SparseSGDClassifier, SGDRegressor, SparseSGDRegressor]
)
def test_adaptive_longer_than_constant(klass):
    clf1 = klass(learning_rate="adaptive", eta0=0.01, tol=1e-3, max_iter=100)
    clf1.fit(iris.data, iris.target)
    clf2 = klass(learning_rate="constant", eta0=0.01, tol=1e-3, max_iter=100)
    clf2.fit(iris.data, iris.target)
    assert clf1.n_iter_ > clf2.n_iter_


@pytest.mark.parametrize(
    "klass", [SGDClassifier, SparseSGDClassifier, SGDRegressor, SparseSGDRegressor]
)
def test_validation_set_not_used_for_training(klass):
    X, Y = iris.data, iris.target
    validation_fraction = 0.4
    seed = 42
    shuffle = False
    max_iter = 10
    clf1 = klass(
        early_stopping=True,
        random_state=np.random.RandomState(seed),
        validation_fraction=validation_fraction,
        learning_rate="constant",
        eta0=0.01,
        tol=None,
        max_iter=max_iter,
        shuffle=shuffle,
    )
    clf1.fit(X, Y)
    assert clf1.n_iter_ == max_iter

    clf2 = klass(
        early_stopping=False,
        random_state=np.random.RandomState(seed),
        learning_rate="constant",
        eta0=0.01,
        tol=None,
        max_iter=max_iter,
        shuffle=shuffle,
    )

    if is_classifier(clf2):
        cv = StratifiedShuffleSplit(test_size=validation_fraction, random_state=seed)
    else:
        cv = ShuffleSplit(test_size=validation_fraction, random_state=seed)
    idx_train, idx_val = next(cv.split(X, Y))
    idx_train = np.sort(idx_train)  # remove shuffling
    clf2.fit(X[idx_train], Y[idx_train])
    assert clf2.n_iter_ == max_iter

    assert_array_equal(clf1.coef_, clf2.coef_)


@pytest.mark.parametrize(
    "klass", [SGDClassifier, SparseSGDClassifier, SGDRegressor, SparseSGDRegressor]
)
def test_n_iter_no_change(klass):
    X, Y = iris.data, iris.target
    # test that n_iter_ increases monotonically with n_iter_no_change
    for early_stopping in [True, False]:
        n_iter_list = [
            klass(
                early_stopping=early_stopping,
                n_iter_no_change=n_iter_no_change,
                tol=1e-4,
                max_iter=1000,
            )
            .fit(X, Y)
            .n_iter_
            for n_iter_no_change in [2, 3, 10]
        ]
        assert_array_equal(n_iter_list, sorted(n_iter_list))


@pytest.mark.parametrize(
    "klass", [SGDClassifier, SparseSGDClassifier, SGDRegressor, SparseSGDRegressor]
)
def test_not_enough_sample_for_early_stopping(klass):
    # test an error is raised if the training or validation set is empty
    clf = klass(early_stopping=True, validation_fraction=0.99)
    with pytest.raises(ValueError):
        clf.fit(X3, Y3)


###############################################################################
# Classification Test Case


@pytest.mark.parametrize("klass", [SGDClassifier, SparseSGDClassifier])
def test_sgd_clf(klass):
    # Check that SGD gives any results :-)

    for loss in ("hinge", "squared_hinge", "log_loss", "modified_huber"):
        clf = klass(
            penalty="l2",
            alpha=0.01,
            fit_intercept=True,
            loss=loss,
            max_iter=10,
            shuffle=True,
        )
        clf.fit(X, Y)
        # assert_almost_equal(clf.coef_[0], clf.coef_[1], decimal=7)
        assert_array_equal(clf.predict(T), true_result)


@pytest.mark.parametrize(
    "klass", [SGDClassifier, SparseSGDClassifier, SGDOneClassSVM, SparseSGDOneClassSVM]
)
def test_provide_coef(klass):
    """Check that the shape of `coef_init` is validated."""
    with pytest.raises(ValueError, match="Provided coef_init does not match dataset"):
        klass().fit(X, Y, coef_init=np.zeros((3,)))


@pytest.mark.parametrize(
    "klass, fit_params",
    [
        (SGDClassifier, {"intercept_init": np.zeros((3,))}),
        (SparseSGDClassifier, {"intercept_init": np.zeros((3,))}),
        (SGDOneClassSVM, {"offset_init": np.zeros((3,))}),
        (SparseSGDOneClassSVM, {"offset_init": np.zeros((3,))}),
    ],
)
def test_set_intercept_offset(klass, fit_params):
    """Check that `intercept_init` or `offset_init` is validated."""
    sgd_estimator = klass()
    with pytest.raises(ValueError, match="does not match dataset"):
        sgd_estimator.fit(X, Y, **fit_params)


@pytest.mark.parametrize(
    "klass", [SGDClassifier, SparseSGDClassifier, SGDRegressor, SparseSGDRegressor]
)
def test_sgd_early_stopping_with_partial_fit(klass):
    """Check that we raise an error for `early_stopping` used with
    `partial_fit`.
    """
    err_msg = "early_stopping should be False with partial_fit"
    with pytest.raises(ValueError, match=err_msg):
        klass(early_stopping=True).partial_fit(X, Y)


@pytest.mark.parametrize(
    "klass, fit_params",
    [
        (SGDClassifier, {"intercept_init": 0}),
        (SparseSGDClassifier, {"intercept_init": 0}),
        (SGDOneClassSVM, {"offset_init": 0}),
        (SparseSGDOneClassSVM, {"offset_init": 0}),
    ],
)
def test_set_intercept_offset_binary(klass, fit_params):
    """Check that we can pass a scaler with binary classification to
    `intercept_init` or `offset_init`."""
    klass().fit(X5, Y5, **fit_params)


@pytest.mark.parametrize("klass", [SGDClassifier, SparseSGDClassifier])
def test_average_binary_computed_correctly(klass):
    # Checks the SGDClassifier correctly computes the average weights
    eta = 0.1
    alpha = 2.0
    n_samples = 20
    n_features = 10
    rng = np.random.RandomState(0)
    X = rng.normal(size=(n_samples, n_features))
    w = rng.normal(size=n_features)

    clf = klass(
        loss="squared_error",
        learning_rate="constant",
        eta0=eta,
        alpha=alpha,
        fit_intercept=True,
        max_iter=1,
        average=True,
        shuffle=False,
    )

    # simple linear function without noise
    y = np.dot(X, w)
    y = np.sign(y)

    clf.fit(X, y)

    average_weights, average_intercept = asgd(klass, X, y, eta, alpha)
    average_weights = average_weights.reshape(1, -1)
    assert_array_almost_equal(clf.coef_, average_weights, decimal=14)
    assert_almost_equal(clf.intercept_, average_intercept, decimal=14)


@pytest.mark.parametrize("klass", [SGDClassifier, SparseSGDClassifier])
def test_set_intercept_to_intercept(klass):
    # Checks intercept_ shape consistency for the warm starts
    # Inconsistent intercept_ shape.
    clf = klass().fit(X5, Y5)
    klass().fit(X5, Y5, intercept_init=clf.intercept_)
    clf = klass().fit(X, Y)
    klass().fit(X, Y, intercept_init=clf.intercept_)


@pytest.mark.parametrize("klass", [SGDClassifier, SparseSGDClassifier])
def test_sgd_at_least_two_labels(klass):
    # Target must have at least two labels
    clf = klass(alpha=0.01, max_iter=20)
    with pytest.raises(ValueError):
        clf.fit(X2, np.ones(9))


@pytest.mark.parametrize("klass", [SGDClassifier, SparseSGDClassifier])
def test_partial_fit_weight_class_balanced(klass):
    # partial_fit with class_weight='balanced' not supported"""
    regex = (
        r"class_weight 'balanced' is not supported for "
        r"partial_fit\. In order to use 'balanced' weights, "
        r"use compute_class_weight\('balanced', classes=classes, y=y\). "
        r"In place of y you can use a large enough sample "
        r"of the full training set target to properly "
        r"estimate the class frequency distributions\. "
        r"Pass the resulting weights as the class_weight "
        r"parameter\."
    )
    with pytest.raises(ValueError, match=regex):
        klass(class_weight="balanced").partial_fit(X, Y, classes=np.unique(Y))


@pytest.mark.parametrize("klass", [SGDClassifier, SparseSGDClassifier])
def test_sgd_multiclass(klass):
    # Multi-class test case
    clf = klass(alpha=0.01, max_iter=20).fit(X2, Y2)
    assert clf.coef_.shape == (3, 2)
    assert clf.intercept_.shape == (3,)
    assert clf.decision_function([[0, 0]]).shape == (1, 3)
    pred = clf.predict(T2)
    assert_array_equal(pred, true_result2)


@pytest.mark.parametrize("klass", [SGDClassifier, SparseSGDClassifier])
def test_sgd_multiclass_average(klass):
    eta = 0.001
    alpha = 0.01
    # Multi-class average test case
    clf = klass(
        loss="squared_error",
        learning_rate="constant",
        eta0=eta,
        alpha=alpha,
        fit_intercept=True,
        max_iter=1,
        average=True,
        shuffle=False,
    )

    np_Y2 = np.array(Y2)
    clf.fit(X2, np_Y2)
    classes = np.unique(np_Y2)

    for i, cl in enumerate(classes):
        y_i = np.ones(np_Y2.shape[0])
        y_i[np_Y2 != cl] = -1
        average_coef, average_intercept = asgd(klass, X2, y_i, eta, alpha)
        assert_array_almost_equal(average_coef, clf.coef_[i], decimal=16)
        assert_almost_equal(average_intercept, clf.intercept_[i], decimal=16)


@pytest.mark.parametrize("klass", [SGDClassifier, SparseSGDClassifier])
def test_sgd_multiclass_with_init_coef(klass):
    # Multi-class test case
    clf = klass(alpha=0.01, max_iter=20)
    clf.fit(X2, Y2, coef_init=np.zeros((3, 2)), intercept_init=np.zeros(3))
    assert clf.coef_.shape == (3, 2)
    assert clf.intercept_.shape, (3,)
    pred = clf.predict(T2)
    assert_array_equal(pred, true_result2)


@pytest.mark.parametrize("klass", [SGDClassifier, SparseSGDClassifier])
def test_sgd_multiclass_njobs(klass):
    # Multi-class test case with multi-core support
    clf = klass(alpha=0.01, max_iter=20, n_jobs=2).fit(X2, Y2)
    assert clf.coef_.shape == (3, 2)
    assert clf.intercept_.shape == (3,)
    assert clf.decision_function([[0, 0]]).shape == (1, 3)
    pred = clf.predict(T2)
    assert_array_equal(pred, true_result2)


@pytest.mark.parametrize("klass", [SGDClassifier, SparseSGDClassifier])
def test_set_coef_multiclass(klass):
    # Checks coef_init and intercept_init shape for multi-class
    # problems
    # Provided coef_ does not match dataset
    clf = klass()
    with pytest.raises(ValueError):
        clf.fit(X2, Y2, coef_init=np.zeros((2, 2)))

    # Provided coef_ does match dataset
    clf = klass().fit(X2, Y2, coef_init=np.zeros((3, 2)))

    # Provided intercept_ does not match dataset
    clf = klass()
    with pytest.raises(ValueError):
        clf.fit(X2, Y2, intercept_init=np.zeros((1,)))

    # Provided intercept_ does match dataset.
    clf = klass().fit(X2, Y2, intercept_init=np.zeros((3,)))


# TODO: Remove filterwarnings in v1.2.
@pytest.mark.filterwarnings("ignore:.*squared_loss.*:FutureWarning")
@pytest.mark.parametrize("klass", [SGDClassifier, SparseSGDClassifier])
def test_sgd_predict_proba_method_access(klass):
    # Checks that SGDClassifier predict_proba and predict_log_proba methods
    # can either be accessed or raise an appropriate error message
    # otherwise. See
    # https://github.com/scikit-learn/scikit-learn/issues/10938 for more
    # details.
    for loss in linear_model.SGDClassifier.loss_functions:
        clf = SGDClassifier(loss=loss)
        # TODO(1.3): Remove "log"
        if loss in ("log_loss", "log", "modified_huber"):
            assert hasattr(clf, "predict_proba")
            assert hasattr(clf, "predict_log_proba")
        else:
            message = "probability estimates are not available for loss={!r}".format(
                loss
            )
            assert not hasattr(clf, "predict_proba")
            assert not hasattr(clf, "predict_log_proba")
            with pytest.raises(AttributeError, match=message):
                clf.predict_proba
            with pytest.raises(AttributeError, match=message):
                clf.predict_log_proba


@pytest.mark.parametrize("klass", [SGDClassifier, SparseSGDClassifier])
def test_sgd_proba(klass):
    # Check SGD.predict_proba

    # Hinge loss does not allow for conditional prob estimate.
    # We cannot use the factory here, because it defines predict_proba
    # anyway.
    clf = SGDClassifier(loss="hinge", alpha=0.01, max_iter=10, tol=None).fit(X, Y)
    assert not hasattr(clf, "predict_proba")
    assert not hasattr(clf, "predict_log_proba")

    # log and modified_huber losses can output probability estimates
    # binary case
    for loss in ["log_loss", "modified_huber"]:
        clf = klass(loss=loss, alpha=0.01, max_iter=10)
        clf.fit(X, Y)
        p = clf.predict_proba([[3, 2]])
        assert p[0, 1] > 0.5
        p = clf.predict_proba([[-1, -1]])
        assert p[0, 1] < 0.5

        p = clf.predict_log_proba([[3, 2]])
        assert p[0, 1] > p[0, 0]
        p = clf.predict_log_proba([[-1, -1]])
        assert p[0, 1] < p[0, 0]

    # log loss multiclass probability estimates
    clf = klass(loss="log_loss", alpha=0.01, max_iter=10).fit(X2, Y2)

    d = clf.decision_function([[0.1, -0.1], [0.3, 0.2]])
    p = clf.predict_proba([[0.1, -0.1], [0.3, 0.2]])
    assert_array_equal(np.argmax(p, axis=1), np.argmax(d, axis=1))
    assert_almost_equal(p[0].sum(), 1)
    assert np.all(p[0] >= 0)

    p = clf.predict_proba([[-1, -1]])
    d = clf.decision_function([[-1, -1]])
    assert_array_equal(np.argsort(p[0]), np.argsort(d[0]))

    lp = clf.predict_log_proba([[3, 2]])
    p = clf.predict_proba([[3, 2]])
    assert_array_almost_equal(np.log(p), lp)

    lp = clf.predict_log_proba([[-1, -1]])
    p = clf.predict_proba([[-1, -1]])
    assert_array_almost_equal(np.log(p), lp)

    # Modified Huber multiclass probability estimates; requires a separate
    # test because the hard zero/one probabilities may destroy the
    # ordering present in decision_function output.
    clf = klass(loss="modified_huber", alpha=0.01, max_iter=10)
    clf.fit(X2, Y2)
    d = clf.decision_function([[3, 2]])
    p = clf.predict_proba([[3, 2]])
    if klass != SparseSGDClassifier:
        assert np.argmax(d, axis=1) == np.argmax(p, axis=1)
    else:  # XXX the sparse test gets a different X2 (?)
        assert np.argmin(d, axis=1) == np.argmin(p, axis=1)

    # the following sample produces decision_function values < -1,
    # which would cause naive normalization to fail (see comment
    # in SGDClassifier.predict_proba)
    x = X.mean(axis=0)
    d = clf.decision_function([x])
    if np.all(d < -1):  # XXX not true in sparse test case (why?)
        p = clf.predict_proba([x])
        assert_array_almost_equal(p[0], [1 / 3.0] * 3)


@pytest.mark.parametrize("klass", [SGDClassifier, SparseSGDClassifier])
def test_sgd_l1(klass):
    # Test L1 regularization
    n = len(X4)
    rng = np.random.RandomState(13)
    idx = np.arange(n)
    rng.shuffle(idx)

    X = X4[idx, :]
    Y = Y4[idx]

    clf = klass(
        penalty="l1",
        alpha=0.2,
        fit_intercept=False,
        max_iter=2000,
        tol=None,
        shuffle=False,
    )
    clf.fit(X, Y)
    assert_array_equal(clf.coef_[0, 1:-1], np.zeros((4,)))
    pred = clf.predict(X)
    assert_array_equal(pred, Y)

    # test sparsify with dense inputs
    clf.sparsify()
    assert sp.issparse(clf.coef_)
    pred = clf.predict(X)
    assert_array_equal(pred, Y)

    # pickle and unpickle with sparse coef_
    clf = pickle.loads(pickle.dumps(clf))
    assert sp.issparse(clf.coef_)
    pred = clf.predict(X)
    assert_array_equal(pred, Y)


@pytest.mark.parametrize("klass", [SGDClassifier, SparseSGDClassifier])
def test_class_weights(klass):
    # Test class weights.
    X = np.array([[-1.0, -1.0], [-1.0, 0], [-0.8, -1.0], [1.0, 1.0], [1.0, 0.0]])
    y = [1, 1, 1, -1, -1]

    clf = klass(alpha=0.1, max_iter=1000, fit_intercept=False, class_weight=None)
    clf.fit(X, y)
    assert_array_equal(clf.predict([[0.2, -1.0]]), np.array([1]))

    # we give a small weights to class 1
    clf = klass(alpha=0.1, max_iter=1000, fit_intercept=False, class_weight={1: 0.001})
    clf.fit(X, y)

    # now the hyperplane should rotate clock-wise and
    # the prediction on this point should shift
    assert_array_equal(clf.predict([[0.2, -1.0]]), np.array([-1]))


@pytest.mark.parametrize("klass", [SGDClassifier, SparseSGDClassifier])
def test_equal_class_weight(klass):
    # Test if equal class weights approx. equals no class weights.
    X = [[1, 0], [1, 0], [0, 1], [0, 1]]
    y = [0, 0, 1, 1]
    clf = klass(alpha=0.1, max_iter=1000, class_weight=None)
    clf.fit(X, y)

    X = [[1, 0], [0, 1]]
    y = [0, 1]
    clf_weighted = klass(alpha=0.1, max_iter=1000, class_weight={0: 0.5, 1: 0.5})
    clf_weighted.fit(X, y)

    # should be similar up to some epsilon due to learning rate schedule
    assert_almost_equal(clf.coef_, clf_weighted.coef_, decimal=2)


@pytest.mark.parametrize("klass", [SGDClassifier, SparseSGDClassifier])
def test_wrong_class_weight_label(klass):
    # ValueError due to not existing class label.
    clf = klass(alpha=0.1, max_iter=1000, class_weight={0: 0.5})
    with pytest.raises(ValueError):
        clf.fit(X, Y)


@pytest.mark.parametrize("klass", [SGDClassifier, SparseSGDClassifier])
def test_wrong_class_weight_format(klass):
    # ValueError due to wrong class_weight argument type.
    clf = klass(alpha=0.1, max_iter=1000, class_weight=[0.5])
    with pytest.raises(ValueError):
        clf.fit(X, Y)


@pytest.mark.parametrize("klass", [SGDClassifier, SparseSGDClassifier])
def test_weights_multiplied(klass):
    # Tests that class_weight and sample_weight are multiplicative
    class_weights = {1: 0.6, 2: 0.3}
    rng = np.random.RandomState(0)
    sample_weights = rng.random_sample(Y4.shape[0])
    multiplied_together = np.copy(sample_weights)
    multiplied_together[Y4 == 1] *= class_weights[1]
    multiplied_together[Y4 == 2] *= class_weights[2]

    clf1 = klass(alpha=0.1, max_iter=20, class_weight=class_weights)
    clf2 = klass(alpha=0.1, max_iter=20)

    clf1.fit(X4, Y4, sample_weight=sample_weights)
    clf2.fit(X4, Y4, sample_weight=multiplied_together)

    assert_almost_equal(clf1.coef_, clf2.coef_)


@pytest.mark.parametrize("klass", [SGDClassifier, SparseSGDClassifier])
def test_balanced_weight(klass):
    # Test class weights for imbalanced data"""
    # compute reference metrics on iris dataset that is quite balanced by
    # default
    X, y = iris.data, iris.target
    X = scale(X)
    idx = np.arange(X.shape[0])
    rng = np.random.RandomState(6)
    rng.shuffle(idx)
    X = X[idx]
    y = y[idx]
    clf = klass(alpha=0.0001, max_iter=1000, class_weight=None, shuffle=False).fit(X, y)
    f1 = metrics.f1_score(y, clf.predict(X), average="weighted")
    assert_almost_equal(f1, 0.96, decimal=1)

    # make the same prediction using balanced class_weight
    clf_balanced = klass(
        alpha=0.0001, max_iter=1000, class_weight="balanced", shuffle=False
    ).fit(X, y)
    f1 = metrics.f1_score(y, clf_balanced.predict(X), average="weighted")
    assert_almost_equal(f1, 0.96, decimal=1)

    # Make sure that in the balanced case it does not change anything
    # to use "balanced"
    assert_array_almost_equal(clf.coef_, clf_balanced.coef_, 6)

    # build an very very imbalanced dataset out of iris data
    X_0 = X[y == 0, :]
    y_0 = y[y == 0]

    X_imbalanced = np.vstack([X] + [X_0] * 10)
    y_imbalanced = np.concatenate([y] + [y_0] * 10)

    # fit a model on the imbalanced data without class weight info
    clf = klass(max_iter=1000, class_weight=None, shuffle=False)
    clf.fit(X_imbalanced, y_imbalanced)
    y_pred = clf.predict(X)
    assert metrics.f1_score(y, y_pred, average="weighted") < 0.96

    # fit a model with balanced class_weight enabled
    clf = klass(max_iter=1000, class_weight="balanced", shuffle=False)
    clf.fit(X_imbalanced, y_imbalanced)
    y_pred = clf.predict(X)
    assert metrics.f1_score(y, y_pred, average="weighted") > 0.96


@pytest.mark.parametrize("klass", [SGDClassifier, SparseSGDClassifier])
def test_sample_weights(klass):
    # Test weights on individual samples
    X = np.array([[-1.0, -1.0], [-1.0, 0], [-0.8, -1.0], [1.0, 1.0], [1.0, 0.0]])
    y = [1, 1, 1, -1, -1]

    clf = klass(alpha=0.1, max_iter=1000, fit_intercept=False)
    clf.fit(X, y)
    assert_array_equal(clf.predict([[0.2, -1.0]]), np.array([1]))

    # we give a small weights to class 1
    clf.fit(X, y, sample_weight=[0.001] * 3 + [1] * 2)

    # now the hyperplane should rotate clock-wise and
    # the prediction on this point should shift
    assert_array_equal(clf.predict([[0.2, -1.0]]), np.array([-1]))


@pytest.mark.parametrize(
    "klass", [SGDClassifier, SparseSGDClassifier, SGDOneClassSVM, SparseSGDOneClassSVM]
)
def test_wrong_sample_weights(klass):
    # Test if ValueError is raised if sample_weight has wrong shape
    if klass in [SGDClassifier, SparseSGDClassifier]:
        clf = klass(alpha=0.1, max_iter=1000, fit_intercept=False)
    elif klass in [SGDOneClassSVM, SparseSGDOneClassSVM]:
        clf = klass(nu=0.1, max_iter=1000, fit_intercept=False)
    # provided sample_weight too long
    with pytest.raises(ValueError):
        clf.fit(X, Y, sample_weight=np.arange(7))


@pytest.mark.parametrize("klass", [SGDClassifier, SparseSGDClassifier])
def test_partial_fit_exception(klass):
    clf = klass(alpha=0.01)
    # classes was not specified
    with pytest.raises(ValueError):
        clf.partial_fit(X3, Y3)


@pytest.mark.parametrize("klass", [SGDClassifier, SparseSGDClassifier])
def test_partial_fit_binary(klass):
    third = X.shape[0] // 3
    clf = klass(alpha=0.01)
    classes = np.unique(Y)

    clf.partial_fit(X[:third], Y[:third], classes=classes)
    assert clf.coef_.shape == (1, X.shape[1])
    assert clf.intercept_.shape == (1,)
    assert clf.decision_function([[0, 0]]).shape == (1,)
    id1 = id(clf.coef_.data)

    clf.partial_fit(X[third:], Y[third:])
    id2 = id(clf.coef_.data)
    # check that coef_ haven't been re-allocated
    assert id1, id2

    y_pred = clf.predict(T)
    assert_array_equal(y_pred, true_result)


@pytest.mark.parametrize("klass", [SGDClassifier, SparseSGDClassifier])
def test_partial_fit_multiclass(klass):
    third = X2.shape[0] // 3
    clf = klass(alpha=0.01)
    classes = np.unique(Y2)

    clf.partial_fit(X2[:third], Y2[:third], classes=classes)
    assert clf.coef_.shape == (3, X2.shape[1])
    assert clf.intercept_.shape == (3,)
    assert clf.decision_function([[0, 0]]).shape == (1, 3)
    id1 = id(clf.coef_.data)

    clf.partial_fit(X2[third:], Y2[third:])
    id2 = id(clf.coef_.data)
    # check that coef_ haven't been re-allocated
    assert id1, id2


@pytest.mark.parametrize("klass", [SGDClassifier, SparseSGDClassifier])
def test_partial_fit_multiclass_average(klass):
    third = X2.shape[0] // 3
    clf = klass(alpha=0.01, average=X2.shape[0])
    classes = np.unique(Y2)

    clf.partial_fit(X2[:third], Y2[:third], classes=classes)
    assert clf.coef_.shape == (3, X2.shape[1])
    assert clf.intercept_.shape == (3,)

    clf.partial_fit(X2[third:], Y2[third:])
    assert clf.coef_.shape == (3, X2.shape[1])
    assert clf.intercept_.shape == (3,)


@pytest.mark.parametrize("klass", [SGDClassifier, SparseSGDClassifier])
def test_fit_then_partial_fit(klass):
    # Partial_fit should work after initial fit in the multiclass case.
    # Non-regression test for #2496; fit would previously produce a
    # Fortran-ordered coef_ that subsequent partial_fit couldn't handle.
    clf = klass()
    clf.fit(X2, Y2)
    clf.partial_fit(X2, Y2)  # no exception here


@pytest.mark.parametrize("klass", [SGDClassifier, SparseSGDClassifier])
@pytest.mark.parametrize("lr", ["constant", "optimal", "invscaling", "adaptive"])
def test_partial_fit_equal_fit_classif(klass, lr):
    for X_, Y_, T_ in ((X, Y, T), (X2, Y2, T2)):
        clf = klass(alpha=0.01, eta0=0.01, max_iter=2, learning_rate=lr, shuffle=False)
        clf.fit(X_, Y_)
        y_pred = clf.decision_function(T_)
        t = clf.t_

        classes = np.unique(Y_)
        clf = klass(alpha=0.01, eta0=0.01, learning_rate=lr, shuffle=False)
        for i in range(2):
            clf.partial_fit(X_, Y_, classes=classes)
        y_pred2 = clf.decision_function(T_)

        assert clf.t_ == t
        assert_array_almost_equal(y_pred, y_pred2, decimal=2)


@pytest.mark.parametrize("klass", [SGDClassifier, SparseSGDClassifier])
def test_regression_losses(klass):
    random_state = np.random.RandomState(1)
    clf = klass(
        alpha=0.01,
        learning_rate="constant",
        eta0=0.1,
        loss="epsilon_insensitive",
        random_state=random_state,
    )
    clf.fit(X, Y)
    assert 1.0 == np.mean(clf.predict(X) == Y)

    clf = klass(
        alpha=0.01,
        learning_rate="constant",
        eta0=0.1,
        loss="squared_epsilon_insensitive",
        random_state=random_state,
    )
    clf.fit(X, Y)
    assert 1.0 == np.mean(clf.predict(X) == Y)

    clf = klass(alpha=0.01, loss="huber", random_state=random_state)
    clf.fit(X, Y)
    assert 1.0 == np.mean(clf.predict(X) == Y)

    clf = klass(
        alpha=0.01,
        learning_rate="constant",
        eta0=0.01,
        loss="squared_error",
        random_state=random_state,
    )
    clf.fit(X, Y)
    assert 1.0 == np.mean(clf.predict(X) == Y)


@pytest.mark.parametrize("klass", [SGDClassifier, SparseSGDClassifier])
def test_warm_start_multiclass(klass):
    _test_warm_start(klass, X2, Y2, "optimal")


@pytest.mark.parametrize("klass", [SGDClassifier, SparseSGDClassifier])
def test_multiple_fit(klass):
    # Test multiple calls of fit w/ different shaped inputs.
    clf = klass(alpha=0.01, shuffle=False)
    clf.fit(X, Y)
    assert hasattr(clf, "coef_")

    # Non-regression test: try fitting with a different label set.
    y = [["ham", "spam"][i] for i in LabelEncoder().fit_transform(Y)]
    clf.fit(X[:, :-1], y)


###############################################################################
# Regression Test Case


@pytest.mark.parametrize("klass", [SGDRegressor, SparseSGDRegressor])
def test_sgd_reg(klass):
    # Check that SGD gives any results.
    clf = klass(alpha=0.1, max_iter=2, fit_intercept=False)
    clf.fit([[0, 0], [1, 1], [2, 2]], [0, 1, 2])
    assert clf.coef_[0] == clf.coef_[1]


<<<<<<< HEAD
@pytest.mark.parametrize('klass', [SGDRegressor, SparseSGDRegressor])
def test_sgd_accept_large_sparse(klass):
    # Check that SGD gives any results.
    clf = klass(alpha=0.1, max_iter=2, fit_intercept=False)
    clf.fit([[0, 0], [1, 1], [2, 2]], [0, 1, 2], accept_large_sparse=True)
    assert clf.coef_[0] == clf.coef_[1]


@pytest.mark.parametrize('klass', [SGDRegressor, SparseSGDRegressor])
=======
@pytest.mark.parametrize("klass", [SGDRegressor, SparseSGDRegressor])
>>>>>>> 329adf1d
def test_sgd_averaged_computed_correctly(klass):
    # Tests the average regressor matches the naive implementation

    eta = 0.001
    alpha = 0.01
    n_samples = 20
    n_features = 10
    rng = np.random.RandomState(0)
    X = rng.normal(size=(n_samples, n_features))
    w = rng.normal(size=n_features)

    # simple linear function without noise
    y = np.dot(X, w)

    clf = klass(
        loss="squared_error",
        learning_rate="constant",
        eta0=eta,
        alpha=alpha,
        fit_intercept=True,
        max_iter=1,
        average=True,
        shuffle=False,
    )

    clf.fit(X, y)
    average_weights, average_intercept = asgd(klass, X, y, eta, alpha)

    assert_array_almost_equal(clf.coef_, average_weights, decimal=16)
    assert_almost_equal(clf.intercept_, average_intercept, decimal=16)


@pytest.mark.parametrize("klass", [SGDRegressor, SparseSGDRegressor])
def test_sgd_averaged_partial_fit(klass):
    # Tests whether the partial fit yields the same average as the fit
    eta = 0.001
    alpha = 0.01
    n_samples = 20
    n_features = 10
    rng = np.random.RandomState(0)
    X = rng.normal(size=(n_samples, n_features))
    w = rng.normal(size=n_features)

    # simple linear function without noise
    y = np.dot(X, w)

    clf = klass(
        loss="squared_error",
        learning_rate="constant",
        eta0=eta,
        alpha=alpha,
        fit_intercept=True,
        max_iter=1,
        average=True,
        shuffle=False,
    )

    clf.partial_fit(X[: int(n_samples / 2)][:], y[: int(n_samples / 2)])
    clf.partial_fit(X[int(n_samples / 2) :][:], y[int(n_samples / 2) :])
    average_weights, average_intercept = asgd(klass, X, y, eta, alpha)

    assert_array_almost_equal(clf.coef_, average_weights, decimal=16)
    assert_almost_equal(clf.intercept_[0], average_intercept, decimal=16)


@pytest.mark.parametrize("klass", [SGDRegressor, SparseSGDRegressor])
def test_average_sparse(klass):
    # Checks the average weights on data with 0s

    eta = 0.001
    alpha = 0.01
    clf = klass(
        loss="squared_error",
        learning_rate="constant",
        eta0=eta,
        alpha=alpha,
        fit_intercept=True,
        max_iter=1,
        average=True,
        shuffle=False,
    )

    n_samples = Y3.shape[0]

    clf.partial_fit(X3[: int(n_samples / 2)][:], Y3[: int(n_samples / 2)])
    clf.partial_fit(X3[int(n_samples / 2) :][:], Y3[int(n_samples / 2) :])
    average_weights, average_intercept = asgd(klass, X3, Y3, eta, alpha)

    assert_array_almost_equal(clf.coef_, average_weights, decimal=16)
    assert_almost_equal(clf.intercept_, average_intercept, decimal=16)


@pytest.mark.parametrize("klass", [SGDRegressor, SparseSGDRegressor])
def test_sgd_least_squares_fit(klass):
    xmin, xmax = -5, 5
    n_samples = 100
    rng = np.random.RandomState(0)
    X = np.linspace(xmin, xmax, n_samples).reshape(n_samples, 1)

    # simple linear function without noise
    y = 0.5 * X.ravel()

    clf = klass(loss="squared_error", alpha=0.1, max_iter=20, fit_intercept=False)
    clf.fit(X, y)
    score = clf.score(X, y)
    assert score > 0.99

    # simple linear function with noise
    y = 0.5 * X.ravel() + rng.randn(n_samples, 1).ravel()

    clf = klass(loss="squared_error", alpha=0.1, max_iter=20, fit_intercept=False)
    clf.fit(X, y)
    score = clf.score(X, y)
    assert score > 0.5


@pytest.mark.parametrize("klass", [SGDRegressor, SparseSGDRegressor])
def test_sgd_epsilon_insensitive(klass):
    xmin, xmax = -5, 5
    n_samples = 100
    rng = np.random.RandomState(0)
    X = np.linspace(xmin, xmax, n_samples).reshape(n_samples, 1)

    # simple linear function without noise
    y = 0.5 * X.ravel()

    clf = klass(
        loss="epsilon_insensitive",
        epsilon=0.01,
        alpha=0.1,
        max_iter=20,
        fit_intercept=False,
    )
    clf.fit(X, y)
    score = clf.score(X, y)
    assert score > 0.99

    # simple linear function with noise
    y = 0.5 * X.ravel() + rng.randn(n_samples, 1).ravel()

    clf = klass(
        loss="epsilon_insensitive",
        epsilon=0.01,
        alpha=0.1,
        max_iter=20,
        fit_intercept=False,
    )
    clf.fit(X, y)
    score = clf.score(X, y)
    assert score > 0.5


@pytest.mark.parametrize("klass", [SGDRegressor, SparseSGDRegressor])
def test_sgd_huber_fit(klass):
    xmin, xmax = -5, 5
    n_samples = 100
    rng = np.random.RandomState(0)
    X = np.linspace(xmin, xmax, n_samples).reshape(n_samples, 1)

    # simple linear function without noise
    y = 0.5 * X.ravel()

    clf = klass(loss="huber", epsilon=0.1, alpha=0.1, max_iter=20, fit_intercept=False)
    clf.fit(X, y)
    score = clf.score(X, y)
    assert score > 0.99

    # simple linear function with noise
    y = 0.5 * X.ravel() + rng.randn(n_samples, 1).ravel()

    clf = klass(loss="huber", epsilon=0.1, alpha=0.1, max_iter=20, fit_intercept=False)
    clf.fit(X, y)
    score = clf.score(X, y)
    assert score > 0.5


@pytest.mark.parametrize("klass", [SGDRegressor, SparseSGDRegressor])
def test_elasticnet_convergence(klass):
    # Check that the SGD output is consistent with coordinate descent

    n_samples, n_features = 1000, 5
    rng = np.random.RandomState(0)
    X = rng.randn(n_samples, n_features)
    # ground_truth linear model that generate y from X and to which the
    # models should converge if the regularizer would be set to 0.0
    ground_truth_coef = rng.randn(n_features)
    y = np.dot(X, ground_truth_coef)

    # XXX: alpha = 0.1 seems to cause convergence problems
    for alpha in [0.01, 0.001]:
        for l1_ratio in [0.5, 0.8, 1.0]:
            cd = linear_model.ElasticNet(
                alpha=alpha, l1_ratio=l1_ratio, fit_intercept=False
            )
            cd.fit(X, y)
            sgd = klass(
                penalty="elasticnet",
                max_iter=50,
                alpha=alpha,
                l1_ratio=l1_ratio,
                fit_intercept=False,
            )
            sgd.fit(X, y)
            err_msg = (
                "cd and sgd did not converge to comparable "
                "results for alpha=%f and l1_ratio=%f" % (alpha, l1_ratio)
            )
            assert_almost_equal(cd.coef_, sgd.coef_, decimal=2, err_msg=err_msg)


@ignore_warnings
@pytest.mark.parametrize("klass", [SGDRegressor, SparseSGDRegressor])
def test_partial_fit(klass):
    third = X.shape[0] // 3
    clf = klass(alpha=0.01)

    clf.partial_fit(X[:third], Y[:third])
    assert clf.coef_.shape == (X.shape[1],)
    assert clf.intercept_.shape == (1,)
    assert clf.predict([[0, 0]]).shape == (1,)
    id1 = id(clf.coef_.data)

    clf.partial_fit(X[third:], Y[third:])
    id2 = id(clf.coef_.data)
    # check that coef_ haven't been re-allocated
    assert id1, id2


@pytest.mark.parametrize("klass", [SGDRegressor, SparseSGDRegressor])
@pytest.mark.parametrize("lr", ["constant", "optimal", "invscaling", "adaptive"])
def test_partial_fit_equal_fit(klass, lr):
    clf = klass(alpha=0.01, max_iter=2, eta0=0.01, learning_rate=lr, shuffle=False)
    clf.fit(X, Y)
    y_pred = clf.predict(T)
    t = clf.t_

    clf = klass(alpha=0.01, eta0=0.01, learning_rate=lr, shuffle=False)
    for i in range(2):
        clf.partial_fit(X, Y)
    y_pred2 = clf.predict(T)

    assert clf.t_ == t
    assert_array_almost_equal(y_pred, y_pred2, decimal=2)


@pytest.mark.parametrize("klass", [SGDRegressor, SparseSGDRegressor])
def test_loss_function_epsilon(klass):
    clf = klass(epsilon=0.9)
    clf.set_params(epsilon=0.1)
    assert clf.loss_functions["huber"][1] == 0.1


###############################################################################
# SGD One Class SVM Test Case

# a simple implementation of ASGD to use for testing SGDOneClassSVM
def asgd_oneclass(klass, X, eta, nu, coef_init=None, offset_init=0.0):
    if coef_init is None:
        coef = np.zeros(X.shape[1])
    else:
        coef = coef_init

    average_coef = np.zeros(X.shape[1])
    offset = offset_init
    intercept = 1 - offset
    average_intercept = 0.0
    decay = 1.0

    # sparse data has a fixed decay of .01
    if klass == SparseSGDOneClassSVM:
        decay = 0.01

    for i, entry in enumerate(X):
        p = np.dot(entry, coef)
        p += intercept
        if p <= 1.0:
            gradient = -1
        else:
            gradient = 0
        coef *= max(0, 1.0 - (eta * nu / 2))
        coef += -(eta * gradient * entry)
        intercept += -(eta * (nu + gradient)) * decay

        average_coef *= i
        average_coef += coef
        average_coef /= i + 1.0

        average_intercept *= i
        average_intercept += intercept
        average_intercept /= i + 1.0

    return average_coef, 1 - average_intercept


@pytest.mark.parametrize("klass", [SGDOneClassSVM, SparseSGDOneClassSVM])
def _test_warm_start_oneclass(klass, X, lr):
    # Test that explicit warm restart...
    clf = klass(nu=0.5, eta0=0.01, shuffle=False, learning_rate=lr)
    clf.fit(X)

    clf2 = klass(nu=0.1, eta0=0.01, shuffle=False, learning_rate=lr)
    clf2.fit(X, coef_init=clf.coef_.copy(), offset_init=clf.offset_.copy())

    # ... and implicit warm restart are equivalent.
    clf3 = klass(nu=0.5, eta0=0.01, shuffle=False, warm_start=True, learning_rate=lr)
    clf3.fit(X)

    assert clf3.t_ == clf.t_
    assert_allclose(clf3.coef_, clf.coef_)

    clf3.set_params(nu=0.1)
    clf3.fit(X)

    assert clf3.t_ == clf2.t_
    assert_allclose(clf3.coef_, clf2.coef_)


@pytest.mark.parametrize("klass", [SGDOneClassSVM, SparseSGDOneClassSVM])
@pytest.mark.parametrize("lr", ["constant", "optimal", "invscaling", "adaptive"])
def test_warm_start_oneclass(klass, lr):
    _test_warm_start_oneclass(klass, X, lr)


@pytest.mark.parametrize("klass", [SGDOneClassSVM, SparseSGDOneClassSVM])
def test_clone_oneclass(klass):
    # Test whether clone works ok.
    clf = klass(nu=0.5)
    clf = clone(clf)
    clf.set_params(nu=0.1)
    clf.fit(X)

    clf2 = klass(nu=0.1)
    clf2.fit(X)

    assert_array_equal(clf.coef_, clf2.coef_)


@pytest.mark.parametrize("klass", [SGDOneClassSVM, SparseSGDOneClassSVM])
def test_partial_fit_oneclass(klass):
    third = X.shape[0] // 3
    clf = klass(nu=0.1)

    clf.partial_fit(X[:third])
    assert clf.coef_.shape == (X.shape[1],)
    assert clf.offset_.shape == (1,)
    assert clf.predict([[0, 0]]).shape == (1,)
    previous_coefs = clf.coef_

    clf.partial_fit(X[third:])
    # check that coef_ haven't been re-allocated
    assert clf.coef_ is previous_coefs

    # raises ValueError if number of features does not match previous data
    with pytest.raises(ValueError):
        clf.partial_fit(X[:, 1])


@pytest.mark.parametrize("klass", [SGDOneClassSVM, SparseSGDOneClassSVM])
@pytest.mark.parametrize("lr", ["constant", "optimal", "invscaling", "adaptive"])
def test_partial_fit_equal_fit_oneclass(klass, lr):
    clf = klass(nu=0.05, max_iter=2, eta0=0.01, learning_rate=lr, shuffle=False)
    clf.fit(X)
    y_scores = clf.decision_function(T)
    t = clf.t_
    coef = clf.coef_
    offset = clf.offset_

    clf = klass(nu=0.05, eta0=0.01, max_iter=1, learning_rate=lr, shuffle=False)
    for _ in range(2):
        clf.partial_fit(X)
    y_scores2 = clf.decision_function(T)

    assert clf.t_ == t
    assert_allclose(y_scores, y_scores2)
    assert_allclose(clf.coef_, coef)
    assert_allclose(clf.offset_, offset)


@pytest.mark.parametrize("klass", [SGDOneClassSVM, SparseSGDOneClassSVM])
def test_late_onset_averaging_reached_oneclass(klass):
    # Test average
    eta0 = 0.001
    nu = 0.05

    # 2 passes over the training set but average only at second pass
    clf1 = klass(
        average=7, learning_rate="constant", eta0=eta0, nu=nu, max_iter=2, shuffle=False
    )
    # 1 pass over the training set with no averaging
    clf2 = klass(
        average=0, learning_rate="constant", eta0=eta0, nu=nu, max_iter=1, shuffle=False
    )

    clf1.fit(X)
    clf2.fit(X)

    # Start from clf2 solution, compute averaging using asgd function and
    # compare with clf1 solution
    average_coef, average_offset = asgd_oneclass(
        klass, X, eta0, nu, coef_init=clf2.coef_.ravel(), offset_init=clf2.offset_
    )

    assert_allclose(clf1.coef_.ravel(), average_coef.ravel())
    assert_allclose(clf1.offset_, average_offset)


@pytest.mark.parametrize("klass", [SGDOneClassSVM, SparseSGDOneClassSVM])
def test_sgd_averaged_computed_correctly_oneclass(klass):
    # Tests the average SGD One-Class SVM matches the naive implementation
    eta = 0.001
    nu = 0.05
    n_samples = 20
    n_features = 10
    rng = np.random.RandomState(0)
    X = rng.normal(size=(n_samples, n_features))

    clf = klass(
        learning_rate="constant",
        eta0=eta,
        nu=nu,
        fit_intercept=True,
        max_iter=1,
        average=True,
        shuffle=False,
    )

    clf.fit(X)
    average_coef, average_offset = asgd_oneclass(klass, X, eta, nu)

    assert_allclose(clf.coef_, average_coef)
    assert_allclose(clf.offset_, average_offset)


@pytest.mark.parametrize("klass", [SGDOneClassSVM, SparseSGDOneClassSVM])
def test_sgd_averaged_partial_fit_oneclass(klass):
    # Tests whether the partial fit yields the same average as the fit
    eta = 0.001
    nu = 0.05
    n_samples = 20
    n_features = 10
    rng = np.random.RandomState(0)
    X = rng.normal(size=(n_samples, n_features))

    clf = klass(
        learning_rate="constant",
        eta0=eta,
        nu=nu,
        fit_intercept=True,
        max_iter=1,
        average=True,
        shuffle=False,
    )

    clf.partial_fit(X[: int(n_samples / 2)][:])
    clf.partial_fit(X[int(n_samples / 2) :][:])
    average_coef, average_offset = asgd_oneclass(klass, X, eta, nu)

    assert_allclose(clf.coef_, average_coef)
    assert_allclose(clf.offset_, average_offset)


@pytest.mark.parametrize("klass", [SGDOneClassSVM, SparseSGDOneClassSVM])
def test_average_sparse_oneclass(klass):
    # Checks the average coef on data with 0s
    eta = 0.001
    nu = 0.01
    clf = klass(
        learning_rate="constant",
        eta0=eta,
        nu=nu,
        fit_intercept=True,
        max_iter=1,
        average=True,
        shuffle=False,
    )

    n_samples = X3.shape[0]

    clf.partial_fit(X3[: int(n_samples / 2)])
    clf.partial_fit(X3[int(n_samples / 2) :])
    average_coef, average_offset = asgd_oneclass(klass, X3, eta, nu)

    assert_allclose(clf.coef_, average_coef)
    assert_allclose(clf.offset_, average_offset)


def test_sgd_oneclass():
    # Test fit, decision_function, predict and score_samples on a toy
    # dataset
    X_train = np.array([[-2, -1], [-1, -1], [1, 1]])
    X_test = np.array([[0.5, -2], [2, 2]])
    clf = SGDOneClassSVM(
        nu=0.5, eta0=1, learning_rate="constant", shuffle=False, max_iter=1
    )
    clf.fit(X_train)
    assert_allclose(clf.coef_, np.array([-0.125, 0.4375]))
    assert clf.offset_[0] == -0.5

    scores = clf.score_samples(X_test)
    assert_allclose(scores, np.array([-0.9375, 0.625]))

    dec = clf.score_samples(X_test) - clf.offset_
    assert_allclose(clf.decision_function(X_test), dec)

    pred = clf.predict(X_test)
    assert_array_equal(pred, np.array([-1, 1]))


def test_ocsvm_vs_sgdocsvm():
    # Checks SGDOneClass SVM gives a good approximation of kernelized
    # One-Class SVM
    nu = 0.05
    gamma = 2.0
    random_state = 42

    # Generate train and test data
    rng = np.random.RandomState(random_state)
    X = 0.3 * rng.randn(500, 2)
    X_train = np.r_[X + 2, X - 2]
    X = 0.3 * rng.randn(100, 2)
    X_test = np.r_[X + 2, X - 2]

    # One-Class SVM
    clf = OneClassSVM(gamma=gamma, kernel="rbf", nu=nu)
    clf.fit(X_train)
    y_pred_ocsvm = clf.predict(X_test)
    dec_ocsvm = clf.decision_function(X_test).reshape(1, -1)

    # SGDOneClassSVM using kernel approximation
    max_iter = 15
    transform = Nystroem(gamma=gamma, random_state=random_state)
    clf_sgd = SGDOneClassSVM(
        nu=nu,
        shuffle=True,
        fit_intercept=True,
        max_iter=max_iter,
        random_state=random_state,
        tol=None,
    )
    pipe_sgd = make_pipeline(transform, clf_sgd)
    pipe_sgd.fit(X_train)
    y_pred_sgdocsvm = pipe_sgd.predict(X_test)
    dec_sgdocsvm = pipe_sgd.decision_function(X_test).reshape(1, -1)

    assert np.mean(y_pred_sgdocsvm == y_pred_ocsvm) >= 0.99
    corrcoef = np.corrcoef(np.concatenate((dec_ocsvm, dec_sgdocsvm)))[0, 1]
    assert corrcoef >= 0.9


def test_l1_ratio():
    # Test if l1 ratio extremes match L1 and L2 penalty settings.
    X, y = datasets.make_classification(
        n_samples=1000, n_features=100, n_informative=20, random_state=1234
    )

    # test if elasticnet with l1_ratio near 1 gives same result as pure l1
    est_en = SGDClassifier(
        alpha=0.001,
        penalty="elasticnet",
        tol=None,
        max_iter=6,
        l1_ratio=0.9999999999,
        random_state=42,
    ).fit(X, y)
    est_l1 = SGDClassifier(
        alpha=0.001, penalty="l1", max_iter=6, random_state=42, tol=None
    ).fit(X, y)
    assert_array_almost_equal(est_en.coef_, est_l1.coef_)

    # test if elasticnet with l1_ratio near 0 gives same result as pure l2
    est_en = SGDClassifier(
        alpha=0.001,
        penalty="elasticnet",
        tol=None,
        max_iter=6,
        l1_ratio=0.0000000001,
        random_state=42,
    ).fit(X, y)
    est_l2 = SGDClassifier(
        alpha=0.001, penalty="l2", max_iter=6, random_state=42, tol=None
    ).fit(X, y)
    assert_array_almost_equal(est_en.coef_, est_l2.coef_)


def test_underflow_or_overlow():
    with np.errstate(all="raise"):
        # Generate some weird data with hugely unscaled features
        rng = np.random.RandomState(0)
        n_samples = 100
        n_features = 10

        X = rng.normal(size=(n_samples, n_features))
        X[:, :2] *= 1e300
        assert np.isfinite(X).all()

        # Use MinMaxScaler to scale the data without introducing a numerical
        # instability (computing the standard deviation naively is not possible
        # on this data)
        X_scaled = MinMaxScaler().fit_transform(X)
        assert np.isfinite(X_scaled).all()

        # Define a ground truth on the scaled data
        ground_truth = rng.normal(size=n_features)
        y = (np.dot(X_scaled, ground_truth) > 0.0).astype(np.int32)
        assert_array_equal(np.unique(y), [0, 1])

        model = SGDClassifier(alpha=0.1, loss="squared_hinge", max_iter=500)

        # smoke test: model is stable on scaled data
        model.fit(X_scaled, y)
        assert np.isfinite(model.coef_).all()

        # model is numerically unstable on unscaled data
        msg_regxp = (
            r"Floating-point under-/overflow occurred at epoch #.*"
            " Scaling input data with StandardScaler or MinMaxScaler"
            " might help."
        )
        with pytest.raises(ValueError, match=msg_regxp):
            model.fit(X, y)


def test_numerical_stability_large_gradient():
    # Non regression test case for numerical stability on scaled problems
    # where the gradient can still explode with some losses
    model = SGDClassifier(
        loss="squared_hinge",
        max_iter=10,
        shuffle=True,
        penalty="elasticnet",
        l1_ratio=0.3,
        alpha=0.01,
        eta0=0.001,
        random_state=0,
        tol=None,
    )
    with np.errstate(all="raise"):
        model.fit(iris.data, iris.target)
    assert np.isfinite(model.coef_).all()


@pytest.mark.parametrize("penalty", ["l2", "l1", "elasticnet"])
def test_large_regularization(penalty):
    # Non regression tests for numerical stability issues caused by large
    # regularization parameters
    model = SGDClassifier(
        alpha=1e5,
        learning_rate="constant",
        eta0=0.1,
        penalty=penalty,
        shuffle=False,
        tol=None,
        max_iter=6,
    )
    with np.errstate(all="raise"):
        model.fit(iris.data, iris.target)
    assert_array_almost_equal(model.coef_, np.zeros_like(model.coef_))


def test_tol_parameter():
    # Test that the tol parameter behaves as expected
    X = StandardScaler().fit_transform(iris.data)
    y = iris.target == 1

    # With tol is None, the number of iteration should be equal to max_iter
    max_iter = 42
    model_0 = SGDClassifier(tol=None, random_state=0, max_iter=max_iter)
    model_0.fit(X, y)
    assert max_iter == model_0.n_iter_

    # If tol is not None, the number of iteration should be less than max_iter
    max_iter = 2000
    model_1 = SGDClassifier(tol=0, random_state=0, max_iter=max_iter)
    model_1.fit(X, y)
    assert max_iter > model_1.n_iter_
    assert model_1.n_iter_ > 5

    # A larger tol should yield a smaller number of iteration
    model_2 = SGDClassifier(tol=0.1, random_state=0, max_iter=max_iter)
    model_2.fit(X, y)
    assert model_1.n_iter_ > model_2.n_iter_
    assert model_2.n_iter_ > 3

    # Strict tolerance and small max_iter should trigger a warning
    model_3 = SGDClassifier(max_iter=3, tol=1e-3, random_state=0)
    warning_message = (
        "Maximum number of iteration reached before "
        "convergence. Consider increasing max_iter to "
        "improve the fit."
    )
    with pytest.warns(ConvergenceWarning, match=warning_message):
        model_3.fit(X, y)
    assert model_3.n_iter_ == 3


def _test_loss_common(loss_function, cases):
    # Test the different loss functions
    # cases is a list of (p, y, expected)
    for p, y, expected_loss, expected_dloss in cases:
        assert_almost_equal(loss_function.py_loss(p, y), expected_loss)
        assert_almost_equal(loss_function.py_dloss(p, y), expected_dloss)


def test_loss_hinge():
    # Test Hinge (hinge / perceptron)
    # hinge
    loss = sgd_fast.Hinge(1.0)
    cases = [
        # (p, y, expected_loss, expected_dloss)
        (1.1, 1.0, 0.0, 0.0),
        (-2.0, -1.0, 0.0, 0.0),
        (1.0, 1.0, 0.0, -1.0),
        (-1.0, -1.0, 0.0, 1.0),
        (0.5, 1.0, 0.5, -1.0),
        (2.0, -1.0, 3.0, 1.0),
        (-0.5, -1.0, 0.5, 1.0),
        (0.0, 1.0, 1, -1.0),
    ]
    _test_loss_common(loss, cases)

    # perceptron
    loss = sgd_fast.Hinge(0.0)
    cases = [
        # (p, y, expected_loss, expected_dloss)
        (1.0, 1.0, 0.0, 0.0),
        (-0.1, -1.0, 0.0, 0.0),
        (0.0, 1.0, 0.0, -1.0),
        (0.0, -1.0, 0.0, 1.0),
        (0.5, -1.0, 0.5, 1.0),
        (2.0, -1.0, 2.0, 1.0),
        (-0.5, 1.0, 0.5, -1.0),
        (-1.0, 1.0, 1.0, -1.0),
    ]
    _test_loss_common(loss, cases)


def test_gradient_squared_hinge():
    # Test SquaredHinge
    loss = sgd_fast.SquaredHinge(1.0)
    cases = [
        # (p, y, expected_loss, expected_dloss)
        (1.0, 1.0, 0.0, 0.0),
        (-2.0, -1.0, 0.0, 0.0),
        (1.0, -1.0, 4.0, 4.0),
        (-1.0, 1.0, 4.0, -4.0),
        (0.5, 1.0, 0.25, -1.0),
        (0.5, -1.0, 2.25, 3.0),
    ]
    _test_loss_common(loss, cases)


def test_loss_log():
    # Test Log (logistic loss)
    loss = sgd_fast.Log()
    cases = [
        # (p, y, expected_loss, expected_dloss)
        (1.0, 1.0, np.log(1.0 + np.exp(-1.0)), -1.0 / (np.exp(1.0) + 1.0)),
        (1.0, -1.0, np.log(1.0 + np.exp(1.0)), 1.0 / (np.exp(-1.0) + 1.0)),
        (-1.0, -1.0, np.log(1.0 + np.exp(-1.0)), 1.0 / (np.exp(1.0) + 1.0)),
        (-1.0, 1.0, np.log(1.0 + np.exp(1.0)), -1.0 / (np.exp(-1.0) + 1.0)),
        (0.0, 1.0, np.log(2), -0.5),
        (0.0, -1.0, np.log(2), 0.5),
        (17.9, -1.0, 17.9, 1.0),
        (-17.9, 1.0, 17.9, -1.0),
    ]
    _test_loss_common(loss, cases)
    assert_almost_equal(loss.py_dloss(18.1, 1.0), np.exp(-18.1) * -1.0, 16)
    assert_almost_equal(loss.py_loss(18.1, 1.0), np.exp(-18.1), 16)
    assert_almost_equal(loss.py_dloss(-18.1, -1.0), np.exp(-18.1) * 1.0, 16)
    assert_almost_equal(loss.py_loss(-18.1, 1.0), 18.1, 16)


def test_loss_squared_loss():
    # Test SquaredLoss
    loss = sgd_fast.SquaredLoss()
    cases = [
        # (p, y, expected_loss, expected_dloss)
        (0.0, 0.0, 0.0, 0.0),
        (1.0, 1.0, 0.0, 0.0),
        (1.0, 0.0, 0.5, 1.0),
        (0.5, -1.0, 1.125, 1.5),
        (-2.5, 2.0, 10.125, -4.5),
    ]
    _test_loss_common(loss, cases)


def test_loss_huber():
    # Test Huber
    loss = sgd_fast.Huber(0.1)
    cases = [
        # (p, y, expected_loss, expected_dloss)
        (0.0, 0.0, 0.0, 0.0),
        (0.1, 0.0, 0.005, 0.1),
        (0.0, 0.1, 0.005, -0.1),
        (3.95, 4.0, 0.00125, -0.05),
        (5.0, 2.0, 0.295, 0.1),
        (-1.0, 5.0, 0.595, -0.1),
    ]
    _test_loss_common(loss, cases)


def test_loss_modified_huber():
    # (p, y, expected_loss, expected_dloss)
    loss = sgd_fast.ModifiedHuber()
    cases = [
        # (p, y, expected_loss, expected_dloss)
        (1.0, 1.0, 0.0, 0.0),
        (-1.0, -1.0, 0.0, 0.0),
        (2.0, 1.0, 0.0, 0.0),
        (0.0, 1.0, 1.0, -2.0),
        (-1.0, 1.0, 4.0, -4.0),
        (0.5, -1.0, 2.25, 3.0),
        (-2.0, 1.0, 8, -4.0),
        (-3.0, 1.0, 12, -4.0),
    ]
    _test_loss_common(loss, cases)


def test_loss_epsilon_insensitive():
    # Test EpsilonInsensitive
    loss = sgd_fast.EpsilonInsensitive(0.1)
    cases = [
        # (p, y, expected_loss, expected_dloss)
        (0.0, 0.0, 0.0, 0.0),
        (0.1, 0.0, 0.0, 0.0),
        (-2.05, -2.0, 0.0, 0.0),
        (3.05, 3.0, 0.0, 0.0),
        (2.2, 2.0, 0.1, 1.0),
        (2.0, -1.0, 2.9, 1.0),
        (2.0, 2.2, 0.1, -1.0),
        (-2.0, 1.0, 2.9, -1.0),
    ]
    _test_loss_common(loss, cases)


def test_loss_squared_epsilon_insensitive():
    # Test SquaredEpsilonInsensitive
    loss = sgd_fast.SquaredEpsilonInsensitive(0.1)
    cases = [
        # (p, y, expected_loss, expected_dloss)
        (0.0, 0.0, 0.0, 0.0),
        (0.1, 0.0, 0.0, 0.0),
        (-2.05, -2.0, 0.0, 0.0),
        (3.05, 3.0, 0.0, 0.0),
        (2.2, 2.0, 0.01, 0.2),
        (2.0, -1.0, 8.41, 5.8),
        (2.0, 2.2, 0.01, -0.2),
        (-2.0, 1.0, 8.41, -5.8),
    ]
    _test_loss_common(loss, cases)


def test_multi_thread_multi_class_and_early_stopping():
    # This is a non-regression test for a bad interaction between
    # early stopping internal attribute and thread-based parallelism.
    clf = SGDClassifier(
        alpha=1e-3,
        tol=1e-3,
        max_iter=1000,
        early_stopping=True,
        n_iter_no_change=100,
        random_state=0,
        n_jobs=2,
    )
    clf.fit(iris.data, iris.target)
    assert clf.n_iter_ > clf.n_iter_no_change
    assert clf.n_iter_ < clf.n_iter_no_change + 20
    assert clf.score(iris.data, iris.target) > 0.8


def test_multi_core_gridsearch_and_early_stopping():
    # This is a non-regression test for a bad interaction between
    # early stopping internal attribute and process-based multi-core
    # parallelism.
    param_grid = {
        "alpha": np.logspace(-4, 4, 9),
        "n_iter_no_change": [5, 10, 50],
    }

    clf = SGDClassifier(tol=1e-2, max_iter=1000, early_stopping=True, random_state=0)
    search = RandomizedSearchCV(clf, param_grid, n_iter=5, n_jobs=2, random_state=0)
    search.fit(iris.data, iris.target)
    assert search.best_score_ > 0.8


@pytest.mark.parametrize("backend", ["loky", "multiprocessing", "threading"])
def test_SGDClassifier_fit_for_all_backends(backend):
    # This is a non-regression smoke test. In the multi-class case,
    # SGDClassifier.fit fits each class in a one-versus-all fashion using
    # joblib.Parallel.  However, each OvA step updates the coef_ attribute of
    # the estimator in-place. Internally, SGDClassifier calls Parallel using
    # require='sharedmem'. This test makes sure SGDClassifier.fit works
    # consistently even when the user asks for a backend that does not provide
    # sharedmem semantics.

    # We further test a case where memmapping would have been used if
    # SGDClassifier.fit was called from a loky or multiprocessing backend. In
    # this specific case, in-place modification of clf.coef_ would have caused
    # a segmentation fault when trying to write in a readonly memory mapped
    # buffer.

    random_state = np.random.RandomState(42)

    # Create a classification problem with 50000 features and 20 classes. Using
    # loky or multiprocessing this make the clf.coef_ exceed the threshold
    # above which memmaping is used in joblib and loky (1MB as of 2018/11/1).
    X = sp.random(500, 2000, density=0.02, format="csr", random_state=random_state)
    y = random_state.choice(20, 500)

    # Begin by fitting a SGD classifier sequentially
    clf_sequential = SGDClassifier(max_iter=1000, n_jobs=1, random_state=42)
    clf_sequential.fit(X, y)

    # Fit a SGDClassifier using the specified backend, and make sure the
    # coefficients are equal to those obtained using a sequential fit
    clf_parallel = SGDClassifier(max_iter=1000, n_jobs=4, random_state=42)
    with joblib.parallel_backend(backend=backend):
        clf_parallel.fit(X, y)
    assert_array_almost_equal(clf_sequential.coef_, clf_parallel.coef_)


@pytest.mark.parametrize(
    "old_loss, new_loss, Estimator",
    [
        # TODO(1.2): Remove "squared_loss"
        ("squared_loss", "squared_error", linear_model.SGDClassifier),
        ("squared_loss", "squared_error", linear_model.SGDRegressor),
        # TODO(1.3): Remove "log"
        ("log", "log_loss", linear_model.SGDClassifier),
    ],
)
def test_loss_deprecated(old_loss, new_loss, Estimator):

    # Note: class BaseSGD calls self._validate_params() in __init__, therefore
    # even instantiation of class raises FutureWarning for deprecated losses.
    with pytest.warns(FutureWarning, match=f"The loss '{old_loss}' was deprecated"):
        est1 = Estimator(loss=old_loss, random_state=0)
        est1.fit(X, Y)

    est2 = Estimator(loss=new_loss, random_state=0)
    est2.fit(X, Y)
    if hasattr(est1, "predict_proba"):
        assert_allclose(est1.predict_proba(X), est2.predict_proba(X))
    else:
        assert_allclose(est1.predict(X), est2.predict(X))


@pytest.mark.parametrize(
    "Estimator", [linear_model.SGDClassifier, linear_model.SGDRegressor]
)
def test_sgd_random_state(Estimator, global_random_seed):
    # Train the same model on the same data without converging and check that we
    # get reproducible results by fixing the random seed.
    if Estimator == linear_model.SGDRegressor:
        X, y = datasets.make_regression(random_state=global_random_seed)
    else:
        X, y = datasets.make_classification(random_state=global_random_seed)

    # Fitting twice a model with the same hyper-parameters on the same training
    # set with the same seed leads to the same results deterministically.

    est = Estimator(random_state=global_random_seed, max_iter=1)
    with pytest.warns(ConvergenceWarning):
        coef_same_seed_a = est.fit(X, y).coef_
        assert est.n_iter_ == 1

    est = Estimator(random_state=global_random_seed, max_iter=1)
    with pytest.warns(ConvergenceWarning):
        coef_same_seed_b = est.fit(X, y).coef_
        assert est.n_iter_ == 1

    assert_allclose(coef_same_seed_a, coef_same_seed_b)

    # Fitting twice a model with the same hyper-parameters on the same training
    # set but with different random seed leads to different results after one
    # epoch because of the random shuffling of the dataset.

    est = Estimator(random_state=global_random_seed + 1, max_iter=1)
    with pytest.warns(ConvergenceWarning):
        coef_other_seed = est.fit(X, y).coef_
        assert est.n_iter_ == 1

    assert np.abs(coef_same_seed_a - coef_other_seed).max() > 1.0


def test_validation_mask_correctly_subsets(monkeypatch):
    """Test that data passed to validation callback correctly subsets.

    Non-regression test for #23255.
    """
    X, Y = iris.data, iris.target
    n_samples = X.shape[0]
    validation_fraction = 0.2
    clf = linear_model.SGDClassifier(
        early_stopping=True,
        tol=1e-3,
        max_iter=1000,
        validation_fraction=validation_fraction,
    )

    mock = Mock(side_effect=_stochastic_gradient._ValidationScoreCallback)
    monkeypatch.setattr(_stochastic_gradient, "_ValidationScoreCallback", mock)
    clf.fit(X, Y)

    X_val, y_val = mock.call_args[0][1:3]
    assert X_val.shape[0] == int(n_samples * validation_fraction)
    assert y_val.shape[0] == int(n_samples * validation_fraction)<|MERGE_RESOLUTION|>--- conflicted
+++ resolved
@@ -1148,7 +1148,6 @@
     assert clf.coef_[0] == clf.coef_[1]
 
 
-<<<<<<< HEAD
 @pytest.mark.parametrize('klass', [SGDRegressor, SparseSGDRegressor])
 def test_sgd_accept_large_sparse(klass):
     # Check that SGD gives any results.
@@ -1158,9 +1157,6 @@
 
 
 @pytest.mark.parametrize('klass', [SGDRegressor, SparseSGDRegressor])
-=======
-@pytest.mark.parametrize("klass", [SGDRegressor, SparseSGDRegressor])
->>>>>>> 329adf1d
 def test_sgd_averaged_computed_correctly(klass):
     # Tests the average regressor matches the naive implementation
 
