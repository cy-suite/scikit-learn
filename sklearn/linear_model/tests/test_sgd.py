import pickle
import pytest

import numpy as np
import scipy.sparse as sp
import joblib

from sklearn.utils._testing import assert_array_equal
from sklearn.utils._testing import assert_almost_equal
from sklearn.utils._testing import assert_array_almost_equal
from sklearn.utils._testing import assert_raises_regexp
from sklearn.utils._testing import ignore_warnings
from sklearn.utils.fixes import parse_version

from sklearn import linear_model, datasets, metrics
from sklearn.base import clone, is_classifier
from sklearn.svm import OneClassSVM
from sklearn.preprocessing import LabelEncoder, scale, MinMaxScaler
from sklearn.preprocessing import StandardScaler
from sklearn.kernel_approximation import Nystroem
from sklearn.pipeline import make_pipeline
from sklearn.exceptions import ConvergenceWarning
from sklearn.model_selection import StratifiedShuffleSplit, ShuffleSplit
from sklearn.linear_model import _sgd_fast as sgd_fast
from sklearn.model_selection import RandomizedSearchCV


def _update_kwargs(kwargs):
    if "random_state" not in kwargs:
        kwargs["random_state"] = 42

    if "tol" not in kwargs:
        kwargs["tol"] = None
    if "max_iter" not in kwargs:
        kwargs["max_iter"] = 5


class _SparseSGDClassifier(linear_model.SGDClassifier):
    def fit(self, X, y, *args, **kw):
        X = sp.csr_matrix(X)
        return super().fit(X, y, *args, **kw)

    def partial_fit(self, X, y, *args, **kw):
        X = sp.csr_matrix(X)
        return super().partial_fit(X, y, *args, **kw)

    def decision_function(self, X):
        X = sp.csr_matrix(X)
        return super().decision_function(X)

    def predict_proba(self, X):
        X = sp.csr_matrix(X)
        return super().predict_proba(X)


class _SparseSGDRegressor(linear_model.SGDRegressor):
    def fit(self, X, y, *args, **kw):
        X = sp.csr_matrix(X)
        return linear_model.SGDRegressor.fit(self, X, y, *args, **kw)

    def partial_fit(self, X, y, *args, **kw):
        X = sp.csr_matrix(X)
        return linear_model.SGDRegressor.partial_fit(self, X, y, *args, **kw)

    def decision_function(self, X, *args, **kw):
        # XXX untested as of v0.22
        X = sp.csr_matrix(X)
        return linear_model.SGDRegressor.decision_function(self, X, *args,
                                                           **kw)


class _SparseSGDOneClassSVM(linear_model.SGDOneClassSVM):
    def fit(self, X, *args, **kw):
        X = sp.csr_matrix(X)
        return linear_model.SGDOneClassSVM.fit(self, X, *args, **kw)

    def partial_fit(self, X, *args, **kw):
        X = sp.csr_matrix(X)
        return linear_model.SGDOneClassSVM.partial_fit(self, X, *args, **kw)

    def decision_function(self, X, *args, **kw):
        X = sp.csr_matrix(X)
        return linear_model.SGDOneClassSVM.decision_function(self, X, *args,
                                                             **kw)


def SGDClassifier(**kwargs):
    _update_kwargs(kwargs)
    return linear_model.SGDClassifier(**kwargs)


def SGDRegressor(**kwargs):
    _update_kwargs(kwargs)
    return linear_model.SGDRegressor(**kwargs)


def SGDOneClassSVM(**kwargs):
    _update_kwargs(kwargs)
    return linear_model.SGDOneClassSVM(**kwargs)


def SparseSGDClassifier(**kwargs):
    _update_kwargs(kwargs)
    return _SparseSGDClassifier(**kwargs)


def SparseSGDRegressor(**kwargs):
    _update_kwargs(kwargs)
    return _SparseSGDRegressor(**kwargs)


def SparseSGDOneClassSVM(**kwargs):
    _update_kwargs(kwargs)
    return _SparseSGDOneClassSVM(**kwargs)


# Test Data

# test sample 1
X = np.array([[-2, -1], [-1, -1], [-1, -2], [1, 1], [1, 2], [2, 1]])
Y = [1, 1, 1, 2, 2, 2]
T = np.array([[-1, -1], [2, 2], [3, 2]])
true_result = [1, 2, 2]

# test sample 2; string class labels
X2 = np.array([[-1, 1], [-0.75, 0.5], [-1.5, 1.5],
               [1, 1], [0.75, 0.5], [1.5, 1.5],
               [-1, -1], [0, -0.5], [1, -1]])
Y2 = ["one"] * 3 + ["two"] * 3 + ["three"] * 3
T2 = np.array([[-1.5, 0.5], [1, 2], [0, -2]])
true_result2 = ["one", "two", "three"]

# test sample 3
X3 = np.array([[1, 1, 0, 0, 0, 0], [1, 1, 0, 0, 0, 0],
               [0, 0, 1, 0, 0, 0], [0, 0, 1, 0, 0, 0],
               [0, 0, 0, 0, 1, 1], [0, 0, 0, 0, 1, 1],
               [0, 0, 0, 1, 0, 0], [0, 0, 0, 1, 0, 0]])
Y3 = np.array([1, 1, 1, 1, 2, 2, 2, 2])

# test sample 4 - two more or less redundant feature groups
X4 = np.array([[1, 0.9, 0.8, 0, 0, 0], [1, .84, .98, 0, 0, 0],
               [1, .96, .88, 0, 0, 0], [1, .91, .99, 0, 0, 0],
               [0, 0, 0, .89, .91, 1], [0, 0, 0, .79, .84, 1],
               [0, 0, 0, .91, .95, 1], [0, 0, 0, .93, 1, 1]])
Y4 = np.array([1, 1, 1, 1, 2, 2, 2, 2])

iris = datasets.load_iris()

# test sample 5 - test sample 1 as binary classification problem
X5 = np.array([[-2, -1], [-1, -1], [-1, -2], [1, 1], [1, 2], [2, 1]])
Y5 = [1, 1, 1, 2, 2, 2]
true_result5 = [0, 1, 1]


###############################################################################
# Common Test Case to classification and regression

# a simple implementation of ASGD to use for testing
# uses squared loss to find the gradient
def asgd(klass, X, y, eta, alpha, weight_init=None, intercept_init=0.0):
    if weight_init is None:
        weights = np.zeros(X.shape[1])
    else:
        weights = weight_init

    average_weights = np.zeros(X.shape[1])
    intercept = intercept_init
    average_intercept = 0.0
    decay = 1.0

    # sparse data has a fixed decay of .01
    if klass in (SparseSGDClassifier, SparseSGDRegressor):
        decay = .01

    for i, entry in enumerate(X):
        p = np.dot(entry, weights)
        p += intercept
        gradient = p - y[i]
        weights *= 1.0 - (eta * alpha)
        weights += -(eta * gradient * entry)
        intercept += -(eta * gradient) * decay

        average_weights *= i
        average_weights += weights
        average_weights /= i + 1.0

        average_intercept *= i
        average_intercept += intercept
        average_intercept /= i + 1.0

    return average_weights, average_intercept


@pytest.mark.parametrize('klass', [SGDClassifier, SparseSGDClassifier,
                                   SGDRegressor, SparseSGDRegressor])
def test_sgd_bad_alpha(klass):
    # Check whether expected ValueError on bad alpha
    with pytest.raises(ValueError):
        klass(alpha=-.1)


@pytest.mark.parametrize('klass', [SGDClassifier, SparseSGDClassifier,
                                   SGDRegressor, SparseSGDRegressor])
def test_sgd_bad_penalty(klass):
    # Check whether expected ValueError on bad penalty
    with pytest.raises(ValueError):
        klass(penalty='foobar', l1_ratio=0.85)


@pytest.mark.parametrize('klass', [SGDClassifier, SparseSGDClassifier,
                                   SGDRegressor, SparseSGDRegressor])
def test_sgd_bad_loss(klass):
    # Check whether expected ValueError on bad loss
    with pytest.raises(ValueError):
        klass(loss="foobar")


def _test_warm_start(klass, X, Y, lr):
    # Test that explicit warm restart...
    clf = klass(alpha=0.01, eta0=0.01, shuffle=False,
                learning_rate=lr)
    clf.fit(X, Y)

    clf2 = klass(alpha=0.001, eta0=0.01, shuffle=False,
                 learning_rate=lr)
    clf2.fit(X, Y,
             coef_init=clf.coef_.copy(),
             intercept_init=clf.intercept_.copy())

    # ... and implicit warm restart are equivalent.
    clf3 = klass(alpha=0.01, eta0=0.01, shuffle=False,
                 warm_start=True, learning_rate=lr)
    clf3.fit(X, Y)

    assert clf3.t_ == clf.t_
    assert_array_almost_equal(clf3.coef_, clf.coef_)

    clf3.set_params(alpha=0.001)
    clf3.fit(X, Y)

    assert clf3.t_ == clf2.t_
    assert_array_almost_equal(clf3.coef_, clf2.coef_)


@pytest.mark.parametrize('klass', [SGDClassifier, SparseSGDClassifier,
                                   SGDRegressor, SparseSGDRegressor])
@pytest.mark.parametrize('lr',
                         ["constant", "optimal", "invscaling", "adaptive"])
def test_warm_start(klass, lr):
    _test_warm_start(klass, X, Y, lr)


@pytest.mark.parametrize('klass', [SGDClassifier, SparseSGDClassifier,
                                   SGDRegressor, SparseSGDRegressor])
def test_input_format(klass):
    # Input format tests.
    clf = klass(alpha=0.01, shuffle=False)
    clf.fit(X, Y)
    Y_ = np.array(Y)[:, np.newaxis]

    Y_ = np.c_[Y_, Y_]
    with pytest.raises(ValueError):
        clf.fit(X, Y_)


@pytest.mark.parametrize('klass', [SGDClassifier, SparseSGDClassifier,
                                   SGDRegressor, SparseSGDRegressor])
def test_clone(klass):
    # Test whether clone works ok.
    clf = klass(alpha=0.01, penalty='l1')
    clf = clone(clf)
    clf.set_params(penalty='l2')
    clf.fit(X, Y)

    clf2 = klass(alpha=0.01, penalty='l2')
    clf2.fit(X, Y)

    assert_array_equal(clf.coef_, clf2.coef_)


@pytest.mark.parametrize('klass', [SGDClassifier, SparseSGDClassifier,
                                   SGDRegressor, SparseSGDRegressor,
                                   SGDOneClassSVM, SparseSGDOneClassSVM])
def test_plain_has_no_average_attr(klass):
    clf = klass(average=True, eta0=.01)
    clf.fit(X, Y)

    assert hasattr(clf, '_average_coef')
    assert hasattr(clf, '_average_intercept')
    assert hasattr(clf, '_standard_intercept')
    assert hasattr(clf, '_standard_coef')

    clf = klass()
    clf.fit(X, Y)

    assert not hasattr(clf, '_average_coef')
    assert not hasattr(clf, '_average_intercept')
    assert not hasattr(clf, '_standard_intercept')
    assert not hasattr(clf, '_standard_coef')


# TODO: remove in 1.0
@pytest.mark.parametrize('klass', [SGDClassifier, SGDRegressor])
def test_sgd_deprecated_attr(klass):
    est = klass(average=True, eta0=.01)
    est.fit(X, Y)

    msg = "Attribute {} was deprecated"
    for att in ['average_coef_', 'average_intercept_',
                'standard_coef_', 'standard_intercept_']:
        with pytest.warns(FutureWarning, match=msg.format(att)):
            getattr(est, att)


@pytest.mark.parametrize('klass', [SGDClassifier, SparseSGDClassifier,
                                   SGDRegressor, SparseSGDRegressor,
                                   SGDOneClassSVM, SparseSGDOneClassSVM])
def test_late_onset_averaging_not_reached(klass):
    clf1 = klass(average=600)
    clf2 = klass()
    for _ in range(100):
        if is_classifier(clf1):
            clf1.partial_fit(X, Y, classes=np.unique(Y))
            clf2.partial_fit(X, Y, classes=np.unique(Y))
        else:
            clf1.partial_fit(X, Y)
            clf2.partial_fit(X, Y)

    assert_array_almost_equal(clf1.coef_, clf2.coef_, decimal=16)
    if klass in [SGDClassifier, SparseSGDClassifier, SGDRegressor,
                 SparseSGDRegressor]:
        assert_almost_equal(clf1.intercept_, clf2.intercept_, decimal=16)
    elif klass in [SGDOneClassSVM, SparseSGDOneClassSVM]:
        assert_almost_equal(clf1.offset_, clf2.offset_, decimal=16)


@pytest.mark.parametrize('klass', [SGDClassifier, SparseSGDClassifier,
                                   SGDRegressor, SparseSGDRegressor])
def test_late_onset_averaging_reached(klass):
    eta0 = .001
    alpha = .0001
    Y_encode = np.array(Y)
    Y_encode[Y_encode == 1] = -1.0
    Y_encode[Y_encode == 2] = 1.0

    clf1 = klass(average=7, learning_rate="constant",
                 loss='squared_loss', eta0=eta0,
                 alpha=alpha, max_iter=2, shuffle=False)
    clf2 = klass(average=0, learning_rate="constant",
                 loss='squared_loss', eta0=eta0,
                 alpha=alpha, max_iter=1, shuffle=False)

    clf1.fit(X, Y_encode)
    clf2.fit(X, Y_encode)

    average_weights, average_intercept = \
        asgd(klass, X, Y_encode, eta0, alpha,
             weight_init=clf2.coef_.ravel(),
             intercept_init=clf2.intercept_)

    assert_array_almost_equal(clf1.coef_.ravel(),
                              average_weights.ravel(),
                              decimal=16)
    assert_almost_equal(clf1.intercept_, average_intercept, decimal=16)


@pytest.mark.parametrize('klass', [SGDClassifier, SparseSGDClassifier,
                                   SGDRegressor, SparseSGDRegressor])
def test_sgd_bad_alpha_for_optimal_learning_rate(klass):
    # Check whether expected ValueError on bad alpha, i.e. 0
    # since alpha is used to compute the optimal learning rate
    with pytest.raises(ValueError):
        klass(alpha=0, learning_rate="optimal")


@pytest.mark.parametrize('klass', [SGDClassifier, SparseSGDClassifier,
                                   SGDRegressor, SparseSGDRegressor])
def test_early_stopping(klass):
    X = iris.data[iris.target > 0]
    Y = iris.target[iris.target > 0]
    for early_stopping in [True, False]:
        max_iter = 1000
        clf = klass(early_stopping=early_stopping, tol=1e-3,
                    max_iter=max_iter).fit(X, Y)
        assert clf.n_iter_ < max_iter


@pytest.mark.parametrize('klass', [SGDClassifier, SparseSGDClassifier,
                                   SGDRegressor, SparseSGDRegressor])
def test_adaptive_longer_than_constant(klass):
    clf1 = klass(learning_rate="adaptive", eta0=0.01, tol=1e-3,
                 max_iter=100)
    clf1.fit(iris.data, iris.target)
    clf2 = klass(learning_rate="constant", eta0=0.01, tol=1e-3,
                 max_iter=100)
    clf2.fit(iris.data, iris.target)
    assert clf1.n_iter_ > clf2.n_iter_


@pytest.mark.parametrize('klass', [SGDClassifier, SparseSGDClassifier,
                                   SGDRegressor, SparseSGDRegressor])
def test_validation_set_not_used_for_training(klass):
    X, Y = iris.data, iris.target
    validation_fraction = 0.4
    seed = 42
    shuffle = False
    max_iter = 10
    clf1 = klass(early_stopping=True,
                 random_state=np.random.RandomState(seed),
                 validation_fraction=validation_fraction,
                 learning_rate='constant', eta0=0.01,
                 tol=None, max_iter=max_iter, shuffle=shuffle)
    clf1.fit(X, Y)
    assert clf1.n_iter_ == max_iter

    clf2 = klass(early_stopping=False,
                 random_state=np.random.RandomState(seed),
                 learning_rate='constant', eta0=0.01,
                 tol=None, max_iter=max_iter, shuffle=shuffle)

    if is_classifier(clf2):
        cv = StratifiedShuffleSplit(test_size=validation_fraction,
                                    random_state=seed)
    else:
        cv = ShuffleSplit(test_size=validation_fraction,
                          random_state=seed)
    idx_train, idx_val = next(cv.split(X, Y))
    idx_train = np.sort(idx_train)  # remove shuffling
    clf2.fit(X[idx_train], Y[idx_train])
    assert clf2.n_iter_ == max_iter

    assert_array_equal(clf1.coef_, clf2.coef_)


@pytest.mark.parametrize('klass', [SGDClassifier, SparseSGDClassifier,
                                   SGDRegressor, SparseSGDRegressor])
def test_n_iter_no_change(klass):
    X, Y = iris.data, iris.target
    # test that n_iter_ increases monotonically with n_iter_no_change
    for early_stopping in [True, False]:
        n_iter_list = [klass(early_stopping=early_stopping,
                             n_iter_no_change=n_iter_no_change,
                             tol=1e-4, max_iter=1000
                             ).fit(X, Y).n_iter_
                       for n_iter_no_change in [2, 3, 10]]
        assert_array_equal(n_iter_list, sorted(n_iter_list))


@pytest.mark.parametrize('klass', [SGDClassifier, SparseSGDClassifier,
                                   SGDRegressor, SparseSGDRegressor])
def test_not_enough_sample_for_early_stopping(klass):
    # test an error is raised if the training or validation set is empty
    clf = klass(early_stopping=True, validation_fraction=0.99)
    with pytest.raises(ValueError):
        clf.fit(X3, Y3)


###############################################################################
# Classification Test Case

@pytest.mark.parametrize('klass', [SGDClassifier, SparseSGDClassifier])
def test_sgd_clf(klass):
    # Check that SGD gives any results :-)

    for loss in ("hinge", "squared_hinge", "log", "modified_huber"):
        clf = klass(penalty='l2', alpha=0.01, fit_intercept=True,
                    loss=loss, max_iter=10, shuffle=True)
        clf.fit(X, Y)
        # assert_almost_equal(clf.coef_[0], clf.coef_[1], decimal=7)
        assert_array_equal(clf.predict(T), true_result)


@pytest.mark.parametrize('klass', [SGDClassifier, SparseSGDClassifier])
def test_sgd_bad_l1_ratio(klass):
    # Check whether expected ValueError on bad l1_ratio
    with pytest.raises(ValueError):
        klass(l1_ratio=1.1)


@pytest.mark.parametrize('klass', [SGDClassifier, SparseSGDClassifier,
                                   SGDOneClassSVM, SparseSGDOneClassSVM])
def test_sgd_bad_learning_rate_schedule(klass):
    # Check whether expected ValueError on bad learning_rate
    with pytest.raises(ValueError):
        klass(learning_rate="<unknown>")


@pytest.mark.parametrize('klass', [SGDClassifier, SparseSGDClassifier,
                                   SGDOneClassSVM, SparseSGDOneClassSVM])
def test_sgd_bad_eta0(klass):
    # Check whether expected ValueError on bad eta0
    with pytest.raises(ValueError):
        klass(eta0=0, learning_rate="constant")


@pytest.mark.parametrize('klass', [SGDClassifier, SparseSGDClassifier,
                                   SGDOneClassSVM, SparseSGDOneClassSVM])
def test_sgd_max_iter_param(klass):
    # Test parameter validity check
    with pytest.raises(ValueError):
        klass(max_iter=-10000)


@pytest.mark.parametrize('klass', [SGDClassifier, SparseSGDClassifier,
                                   SGDOneClassSVM, SparseSGDOneClassSVM])
def test_sgd_shuffle_param(klass):
    # Test parameter validity check
    with pytest.raises(ValueError):
        klass(shuffle="false")


@pytest.mark.parametrize('klass', [SGDClassifier, SparseSGDClassifier])
def test_sgd_early_stopping_param(klass):
    # Test parameter validity check
    with pytest.raises(ValueError):
        klass(early_stopping="false")


@pytest.mark.parametrize('klass', [SGDClassifier, SparseSGDClassifier])
def test_sgd_validation_fraction(klass):
    # Test parameter validity check
    with pytest.raises(ValueError):
        klass(validation_fraction=-.1)


@pytest.mark.parametrize('klass', [SGDClassifier, SparseSGDClassifier])
def test_sgd_n_iter_no_change(klass):
    # Test parameter validity check
    with pytest.raises(ValueError):
        klass(n_iter_no_change=0)


@pytest.mark.parametrize('klass', [SGDClassifier, SparseSGDClassifier,
                                   SGDOneClassSVM, SparseSGDOneClassSVM])
def test_argument_coef(klass):
    # Checks coef_init not allowed as model argument (only fit)
    # Provided coef_ does not match dataset
    with pytest.raises(TypeError):
        klass(coef_init=np.zeros((3,)))


@pytest.mark.parametrize('klass', [SGDClassifier, SparseSGDClassifier,
                                   SGDOneClassSVM, SparseSGDOneClassSVM])
def test_provide_coef(klass):
    # Checks coef_init shape for the warm starts
    # Provided coef_ does not match dataset.
    with pytest.raises(ValueError):
        klass().fit(X, Y, coef_init=np.zeros((3,)))


@pytest.mark.parametrize('klass', [SGDClassifier, SparseSGDClassifier,
                                   SGDOneClassSVM, SparseSGDOneClassSVM])
def test_set_intercept(klass):
    # Checks intercept_ shape for the warm starts
    # Provided intercept_ does not match dataset.
<<<<<<< HEAD
    if klass in [SGDClassifier, SparseSGDClassifier]:
        assert_raises(ValueError, klass().fit,
                      X, Y, intercept_init=np.zeros((3,)))
    elif klass in [SGDOneClassSVM, SparseSGDOneClassSVM]:
        assert_raises(ValueError, klass().fit,
                      X, Y, offset_init=np.zeros((3,)))
=======
    with pytest.raises(ValueError):
        klass().fit(X, Y, intercept_init=np.zeros((3,)))
>>>>>>> d996eaf0


@pytest.mark.parametrize('klass', [SGDClassifier, SparseSGDClassifier])
def test_sgd_early_stopping_with_partial_fit(klass):
    # Test parameter validity check
    with pytest.raises(ValueError):
        klass(early_stopping=True).partial_fit(X, Y)


@pytest.mark.parametrize('klass', [SGDClassifier, SparseSGDClassifier])
def test_set_intercept_binary(klass):
    # Checks intercept_ shape for the warm starts in binary case
    klass().fit(X5, Y5, intercept_init=0)


@pytest.mark.parametrize('klass', [SGDClassifier, SparseSGDClassifier])
def test_average_binary_computed_correctly(klass):
    # Checks the SGDClassifier correctly computes the average weights
    eta = .1
    alpha = 2.
    n_samples = 20
    n_features = 10
    rng = np.random.RandomState(0)
    X = rng.normal(size=(n_samples, n_features))
    w = rng.normal(size=n_features)

    clf = klass(loss='squared_loss',
                learning_rate='constant',
                eta0=eta, alpha=alpha,
                fit_intercept=True,
                max_iter=1, average=True, shuffle=False)

    # simple linear function without noise
    y = np.dot(X, w)
    y = np.sign(y)

    clf.fit(X, y)

    average_weights, average_intercept = asgd(klass, X, y, eta, alpha)
    average_weights = average_weights.reshape(1, -1)
    assert_array_almost_equal(clf.coef_,
                              average_weights,
                              decimal=14)
    assert_almost_equal(clf.intercept_, average_intercept, decimal=14)


@pytest.mark.parametrize('klass', [SGDClassifier, SparseSGDClassifier])
def test_set_intercept_to_intercept(klass):
    # Checks intercept_ shape consistency for the warm starts
    # Inconsistent intercept_ shape.
    clf = klass().fit(X5, Y5)
    klass().fit(X5, Y5, intercept_init=clf.intercept_)
    clf = klass().fit(X, Y)
    klass().fit(X, Y, intercept_init=clf.intercept_)


@pytest.mark.parametrize('klass', [SGDClassifier, SparseSGDClassifier])
def test_sgd_at_least_two_labels(klass):
    # Target must have at least two labels
    clf = klass(alpha=0.01, max_iter=20)
    with pytest.raises(ValueError):
        clf.fit(X2, np.ones(9))


@pytest.mark.parametrize('klass', [SGDClassifier, SparseSGDClassifier])
def test_partial_fit_weight_class_balanced(klass):
    # partial_fit with class_weight='balanced' not supported"""
    regex = (r"class_weight 'balanced' is not supported for "
             r"partial_fit\. In order to use 'balanced' weights, "
             r"use compute_class_weight\('balanced', classes=classes, y=y\). "
             r"In place of y you can us a large enough sample "
             r"of the full training set target to properly "
             r"estimate the class frequency distributions\. "
             r"Pass the resulting weights as the class_weight "
             r"parameter\.")
    assert_raises_regexp(ValueError,
                         regex,
                         klass(class_weight='balanced').partial_fit,
                         X, Y, classes=np.unique(Y))


@pytest.mark.parametrize('klass', [SGDClassifier, SparseSGDClassifier])
def test_sgd_multiclass(klass):
    # Multi-class test case
    clf = klass(alpha=0.01, max_iter=20).fit(X2, Y2)
    assert clf.coef_.shape == (3, 2)
    assert clf.intercept_.shape == (3,)
    assert clf.decision_function([[0, 0]]).shape == (1, 3)
    pred = clf.predict(T2)
    assert_array_equal(pred, true_result2)


@pytest.mark.parametrize('klass', [SGDClassifier, SparseSGDClassifier])
def test_sgd_multiclass_average(klass):
    eta = .001
    alpha = .01
    # Multi-class average test case
    clf = klass(loss='squared_loss',
                learning_rate='constant',
                eta0=eta, alpha=alpha,
                fit_intercept=True,
                max_iter=1, average=True, shuffle=False)

    np_Y2 = np.array(Y2)
    clf.fit(X2, np_Y2)
    classes = np.unique(np_Y2)

    for i, cl in enumerate(classes):
        y_i = np.ones(np_Y2.shape[0])
        y_i[np_Y2 != cl] = -1
        average_coef, average_intercept = asgd(klass, X2, y_i, eta, alpha)
        assert_array_almost_equal(average_coef, clf.coef_[i], decimal=16)
        assert_almost_equal(average_intercept,
                            clf.intercept_[i],
                            decimal=16)


@pytest.mark.parametrize('klass', [SGDClassifier, SparseSGDClassifier])
def test_sgd_multiclass_with_init_coef(klass):
    # Multi-class test case
    clf = klass(alpha=0.01, max_iter=20)
    clf.fit(X2, Y2, coef_init=np.zeros((3, 2)),
            intercept_init=np.zeros(3))
    assert clf.coef_.shape == (3, 2)
    assert clf.intercept_.shape, (3,)
    pred = clf.predict(T2)
    assert_array_equal(pred, true_result2)


@pytest.mark.parametrize('klass', [SGDClassifier, SparseSGDClassifier])
def test_sgd_multiclass_njobs(klass):
    # Multi-class test case with multi-core support
    clf = klass(alpha=0.01, max_iter=20, n_jobs=2).fit(X2, Y2)
    assert clf.coef_.shape == (3, 2)
    assert clf.intercept_.shape == (3,)
    assert clf.decision_function([[0, 0]]).shape == (1, 3)
    pred = clf.predict(T2)
    assert_array_equal(pred, true_result2)


@pytest.mark.parametrize('klass', [SGDClassifier, SparseSGDClassifier])
def test_set_coef_multiclass(klass):
    # Checks coef_init and intercept_init shape for multi-class
    # problems
    # Provided coef_ does not match dataset
    clf = klass()
    with pytest.raises(ValueError):
        clf.fit(X2, Y2, coef_init=np.zeros((2, 2)))

    # Provided coef_ does match dataset
    clf = klass().fit(X2, Y2, coef_init=np.zeros((3, 2)))

    # Provided intercept_ does not match dataset
    clf = klass()
    with pytest.raises(ValueError):
        clf.fit(X2, Y2, intercept_init=np.zeros((1,)))

    # Provided intercept_ does match dataset.
    clf = klass().fit(X2, Y2, intercept_init=np.zeros((3,)))


@pytest.mark.parametrize('klass', [SGDClassifier, SparseSGDClassifier])
def test_sgd_predict_proba_method_access(klass):
    # Checks that SGDClassifier predict_proba and predict_log_proba methods
    # can either be accessed or raise an appropriate error message
    # otherwise. See
    # https://github.com/scikit-learn/scikit-learn/issues/10938 for more
    # details.
    for loss in linear_model.SGDClassifier.loss_functions:
        clf = SGDClassifier(loss=loss)
        if loss in ('log', 'modified_huber'):
            assert hasattr(clf, 'predict_proba')
            assert hasattr(clf, 'predict_log_proba')
        else:
            message = ("probability estimates are not "
                       "available for loss={!r}".format(loss))
            assert not hasattr(clf, 'predict_proba')
            assert not hasattr(clf, 'predict_log_proba')
            with pytest.raises(AttributeError,
                               match=message):
                clf.predict_proba
            with pytest.raises(AttributeError,
                               match=message):
                clf.predict_log_proba


@pytest.mark.parametrize('klass', [SGDClassifier, SparseSGDClassifier])
def test_sgd_proba(klass):
    # Check SGD.predict_proba

    # Hinge loss does not allow for conditional prob estimate.
    # We cannot use the factory here, because it defines predict_proba
    # anyway.
    clf = SGDClassifier(loss="hinge", alpha=0.01,
                        max_iter=10, tol=None).fit(X, Y)
    assert not hasattr(clf, "predict_proba")
    assert not hasattr(clf, "predict_log_proba")

    # log and modified_huber losses can output probability estimates
    # binary case
    for loss in ["log", "modified_huber"]:
        clf = klass(loss=loss, alpha=0.01, max_iter=10)
        clf.fit(X, Y)
        p = clf.predict_proba([[3, 2]])
        assert p[0, 1] > 0.5
        p = clf.predict_proba([[-1, -1]])
        assert p[0, 1] < 0.5

        p = clf.predict_log_proba([[3, 2]])
        assert p[0, 1] > p[0, 0]
        p = clf.predict_log_proba([[-1, -1]])
        assert p[0, 1] < p[0, 0]

    # log loss multiclass probability estimates
    clf = klass(loss="log", alpha=0.01, max_iter=10).fit(X2, Y2)

    d = clf.decision_function([[.1, -.1], [.3, .2]])
    p = clf.predict_proba([[.1, -.1], [.3, .2]])
    assert_array_equal(np.argmax(p, axis=1), np.argmax(d, axis=1))
    assert_almost_equal(p[0].sum(), 1)
    assert np.all(p[0] >= 0)

    p = clf.predict_proba([[-1, -1]])
    d = clf.decision_function([[-1, -1]])
    assert_array_equal(np.argsort(p[0]), np.argsort(d[0]))

    lp = clf.predict_log_proba([[3, 2]])
    p = clf.predict_proba([[3, 2]])
    assert_array_almost_equal(np.log(p), lp)

    lp = clf.predict_log_proba([[-1, -1]])
    p = clf.predict_proba([[-1, -1]])
    assert_array_almost_equal(np.log(p), lp)

    # Modified Huber multiclass probability estimates; requires a separate
    # test because the hard zero/one probabilities may destroy the
    # ordering present in decision_function output.
    clf = klass(loss="modified_huber", alpha=0.01, max_iter=10)
    clf.fit(X2, Y2)
    d = clf.decision_function([[3, 2]])
    p = clf.predict_proba([[3, 2]])
    if klass != SparseSGDClassifier:
        assert np.argmax(d, axis=1) == np.argmax(p, axis=1)
    else:   # XXX the sparse test gets a different X2 (?)
        assert np.argmin(d, axis=1) == np.argmin(p, axis=1)

    # the following sample produces decision_function values < -1,
    # which would cause naive normalization to fail (see comment
    # in SGDClassifier.predict_proba)
    x = X.mean(axis=0)
    d = clf.decision_function([x])
    if np.all(d < -1):  # XXX not true in sparse test case (why?)
        p = clf.predict_proba([x])
        assert_array_almost_equal(p[0], [1 / 3.] * 3)


@pytest.mark.parametrize('klass', [SGDClassifier, SparseSGDClassifier])
def test_sgd_l1(klass):
    # Test L1 regularization
    n = len(X4)
    rng = np.random.RandomState(13)
    idx = np.arange(n)
    rng.shuffle(idx)

    X = X4[idx, :]
    Y = Y4[idx]

    clf = klass(penalty='l1', alpha=.2, fit_intercept=False,
                max_iter=2000, tol=None, shuffle=False)
    clf.fit(X, Y)
    assert_array_equal(clf.coef_[0, 1:-1], np.zeros((4,)))
    pred = clf.predict(X)
    assert_array_equal(pred, Y)

    # test sparsify with dense inputs
    clf.sparsify()
    assert sp.issparse(clf.coef_)
    pred = clf.predict(X)
    assert_array_equal(pred, Y)

    # pickle and unpickle with sparse coef_
    clf = pickle.loads(pickle.dumps(clf))
    assert sp.issparse(clf.coef_)
    pred = clf.predict(X)
    assert_array_equal(pred, Y)


@pytest.mark.parametrize('klass', [SGDClassifier, SparseSGDClassifier])
def test_class_weights(klass):
    # Test class weights.
    X = np.array([[-1.0, -1.0], [-1.0, 0], [-.8, -1.0],
                  [1.0, 1.0], [1.0, 0.0]])
    y = [1, 1, 1, -1, -1]

    clf = klass(alpha=0.1, max_iter=1000, fit_intercept=False,
                class_weight=None)
    clf.fit(X, y)
    assert_array_equal(clf.predict([[0.2, -1.0]]), np.array([1]))

    # we give a small weights to class 1
    clf = klass(alpha=0.1, max_iter=1000, fit_intercept=False,
                class_weight={1: 0.001})
    clf.fit(X, y)

    # now the hyperplane should rotate clock-wise and
    # the prediction on this point should shift
    assert_array_equal(clf.predict([[0.2, -1.0]]), np.array([-1]))


@pytest.mark.parametrize('klass', [SGDClassifier, SparseSGDClassifier])
def test_equal_class_weight(klass):
    # Test if equal class weights approx. equals no class weights.
    X = [[1, 0], [1, 0], [0, 1], [0, 1]]
    y = [0, 0, 1, 1]
    clf = klass(alpha=0.1, max_iter=1000, class_weight=None)
    clf.fit(X, y)

    X = [[1, 0], [0, 1]]
    y = [0, 1]
    clf_weighted = klass(alpha=0.1, max_iter=1000,
                         class_weight={0: 0.5, 1: 0.5})
    clf_weighted.fit(X, y)

    # should be similar up to some epsilon due to learning rate schedule
    assert_almost_equal(clf.coef_, clf_weighted.coef_, decimal=2)


@pytest.mark.parametrize('klass', [SGDClassifier, SparseSGDClassifier])
def test_wrong_class_weight_label(klass):
    # ValueError due to not existing class label.
    clf = klass(alpha=0.1, max_iter=1000, class_weight={0: 0.5})
    with pytest.raises(ValueError):
        clf.fit(X, Y)


@pytest.mark.parametrize('klass', [SGDClassifier, SparseSGDClassifier])
def test_wrong_class_weight_format(klass):
    # ValueError due to wrong class_weight argument type.
    clf = klass(alpha=0.1, max_iter=1000, class_weight=[0.5])
    with pytest.raises(ValueError):
        clf.fit(X, Y)


@pytest.mark.parametrize('klass', [SGDClassifier, SparseSGDClassifier])
def test_weights_multiplied(klass):
    # Tests that class_weight and sample_weight are multiplicative
    class_weights = {1: .6, 2: .3}
    rng = np.random.RandomState(0)
    sample_weights = rng.random_sample(Y4.shape[0])
    multiplied_together = np.copy(sample_weights)
    multiplied_together[Y4 == 1] *= class_weights[1]
    multiplied_together[Y4 == 2] *= class_weights[2]

    clf1 = klass(alpha=0.1, max_iter=20, class_weight=class_weights)
    clf2 = klass(alpha=0.1, max_iter=20)

    clf1.fit(X4, Y4, sample_weight=sample_weights)
    clf2.fit(X4, Y4, sample_weight=multiplied_together)

    assert_almost_equal(clf1.coef_, clf2.coef_)


@pytest.mark.parametrize('klass', [SGDClassifier, SparseSGDClassifier])
def test_balanced_weight(klass):
    # Test class weights for imbalanced data"""
    # compute reference metrics on iris dataset that is quite balanced by
    # default
    X, y = iris.data, iris.target
    X = scale(X)
    idx = np.arange(X.shape[0])
    rng = np.random.RandomState(6)
    rng.shuffle(idx)
    X = X[idx]
    y = y[idx]
    clf = klass(alpha=0.0001, max_iter=1000,
                class_weight=None, shuffle=False).fit(X, y)
    f1 = metrics.f1_score(y, clf.predict(X), average='weighted')
    assert_almost_equal(f1, 0.96, decimal=1)

    # make the same prediction using balanced class_weight
    clf_balanced = klass(alpha=0.0001, max_iter=1000,
                         class_weight="balanced",
                         shuffle=False).fit(X, y)
    f1 = metrics.f1_score(y, clf_balanced.predict(X), average='weighted')
    assert_almost_equal(f1, 0.96, decimal=1)

    # Make sure that in the balanced case it does not change anything
    # to use "balanced"
    assert_array_almost_equal(clf.coef_, clf_balanced.coef_, 6)

    # build an very very imbalanced dataset out of iris data
    X_0 = X[y == 0, :]
    y_0 = y[y == 0]

    X_imbalanced = np.vstack([X] + [X_0] * 10)
    y_imbalanced = np.concatenate([y] + [y_0] * 10)

    # fit a model on the imbalanced data without class weight info
    clf = klass(max_iter=1000, class_weight=None, shuffle=False)
    clf.fit(X_imbalanced, y_imbalanced)
    y_pred = clf.predict(X)
    assert metrics.f1_score(y, y_pred, average='weighted') < 0.96

    # fit a model with balanced class_weight enabled
    clf = klass(max_iter=1000, class_weight="balanced",
                shuffle=False)
    clf.fit(X_imbalanced, y_imbalanced)
    y_pred = clf.predict(X)
    assert metrics.f1_score(y, y_pred, average='weighted') > 0.96


@pytest.mark.parametrize('klass', [SGDClassifier, SparseSGDClassifier])
def test_sample_weights(klass):
    # Test weights on individual samples
    X = np.array([[-1.0, -1.0], [-1.0, 0], [-.8, -1.0],
                  [1.0, 1.0], [1.0, 0.0]])
    y = [1, 1, 1, -1, -1]

    clf = klass(alpha=0.1, max_iter=1000, fit_intercept=False)
    clf.fit(X, y)
    assert_array_equal(clf.predict([[0.2, -1.0]]), np.array([1]))

    # we give a small weights to class 1
    clf.fit(X, y, sample_weight=[0.001] * 3 + [1] * 2)

    # now the hyperplane should rotate clock-wise and
    # the prediction on this point should shift
    assert_array_equal(clf.predict([[0.2, -1.0]]), np.array([-1]))


@pytest.mark.parametrize('klass', [SGDClassifier, SparseSGDClassifier,
                                   SGDOneClassSVM, SparseSGDOneClassSVM])
def test_wrong_sample_weights(klass):
    # Test if ValueError is raised if sample_weight has wrong shape
    if klass in [SGDClassifier, SparseSGDClassifier]:
        clf = klass(alpha=0.1, max_iter=1000, fit_intercept=False)
    elif klass in [SGDOneClassSVM, SparseSGDOneClassSVM]:
        clf = klass(nu=0.1, max_iter=1000, fit_intercept=False)
    # provided sample_weight too long
    with pytest.raises(ValueError):
        clf.fit(X, Y, sample_weight=np.arange(7))


@pytest.mark.parametrize('klass', [SGDClassifier, SparseSGDClassifier])
def test_partial_fit_exception(klass):
    clf = klass(alpha=0.01)
    # classes was not specified
    with pytest.raises(ValueError):
        clf.partial_fit(X3, Y3)


@pytest.mark.parametrize('klass', [SGDClassifier, SparseSGDClassifier])
def test_partial_fit_binary(klass):
    third = X.shape[0] // 3
    clf = klass(alpha=0.01)
    classes = np.unique(Y)

    clf.partial_fit(X[:third], Y[:third], classes=classes)
    assert clf.coef_.shape == (1, X.shape[1])
    assert clf.intercept_.shape == (1,)
    assert clf.decision_function([[0, 0]]).shape == (1, )
    id1 = id(clf.coef_.data)

    clf.partial_fit(X[third:], Y[third:])
    id2 = id(clf.coef_.data)
    # check that coef_ haven't been re-allocated
    assert id1, id2

    y_pred = clf.predict(T)
    assert_array_equal(y_pred, true_result)


@pytest.mark.parametrize('klass', [SGDClassifier, SparseSGDClassifier])
def test_partial_fit_multiclass(klass):
    third = X2.shape[0] // 3
    clf = klass(alpha=0.01)
    classes = np.unique(Y2)

    clf.partial_fit(X2[:third], Y2[:third], classes=classes)
    assert clf.coef_.shape == (3, X2.shape[1])
    assert clf.intercept_.shape == (3,)
    assert clf.decision_function([[0, 0]]).shape == (1, 3)
    id1 = id(clf.coef_.data)

    clf.partial_fit(X2[third:], Y2[third:])
    id2 = id(clf.coef_.data)
    # check that coef_ haven't been re-allocated
    assert id1, id2


@pytest.mark.parametrize('klass', [SGDClassifier, SparseSGDClassifier])
def test_partial_fit_multiclass_average(klass):
    third = X2.shape[0] // 3
    clf = klass(alpha=0.01, average=X2.shape[0])
    classes = np.unique(Y2)

    clf.partial_fit(X2[:third], Y2[:third], classes=classes)
    assert clf.coef_.shape == (3, X2.shape[1])
    assert clf.intercept_.shape == (3,)

    clf.partial_fit(X2[third:], Y2[third:])
    assert clf.coef_.shape == (3, X2.shape[1])
    assert clf.intercept_.shape == (3,)


@pytest.mark.parametrize('klass', [SGDClassifier, SparseSGDClassifier])
def test_fit_then_partial_fit(klass):
    # Partial_fit should work after initial fit in the multiclass case.
    # Non-regression test for #2496; fit would previously produce a
    # Fortran-ordered coef_ that subsequent partial_fit couldn't handle.
    clf = klass()
    clf.fit(X2, Y2)
    clf.partial_fit(X2, Y2)     # no exception here


@pytest.mark.parametrize('klass', [SGDClassifier, SparseSGDClassifier])
@pytest.mark.parametrize('lr',
                         ["constant", "optimal", "invscaling", "adaptive"])
def test_partial_fit_equal_fit_classif(klass, lr):
    for X_, Y_, T_ in ((X, Y, T), (X2, Y2, T2)):
        clf = klass(alpha=0.01, eta0=0.01, max_iter=2,
                    learning_rate=lr, shuffle=False)
        clf.fit(X_, Y_)
        y_pred = clf.decision_function(T_)
        t = clf.t_

        classes = np.unique(Y_)
        clf = klass(alpha=0.01, eta0=0.01, learning_rate=lr,
                    shuffle=False)
        for i in range(2):
            clf.partial_fit(X_, Y_, classes=classes)
        y_pred2 = clf.decision_function(T_)

        assert clf.t_ == t
        assert_array_almost_equal(y_pred, y_pred2, decimal=2)


@pytest.mark.parametrize('klass', [SGDClassifier, SparseSGDClassifier])
def test_regression_losses(klass):
    random_state = np.random.RandomState(1)
    clf = klass(alpha=0.01, learning_rate="constant",
                eta0=0.1, loss="epsilon_insensitive",
                random_state=random_state)
    clf.fit(X, Y)
    assert 1.0 == np.mean(clf.predict(X) == Y)

    clf = klass(alpha=0.01, learning_rate="constant",
                eta0=0.1, loss="squared_epsilon_insensitive",
                random_state=random_state)
    clf.fit(X, Y)
    assert 1.0 == np.mean(clf.predict(X) == Y)

    clf = klass(alpha=0.01, loss="huber", random_state=random_state)
    clf.fit(X, Y)
    assert 1.0 == np.mean(clf.predict(X) == Y)

    clf = klass(alpha=0.01, learning_rate="constant", eta0=0.01,
                loss="squared_loss", random_state=random_state)
    clf.fit(X, Y)
    assert 1.0 == np.mean(clf.predict(X) == Y)


@pytest.mark.parametrize('klass', [SGDClassifier, SparseSGDClassifier])
def test_warm_start_multiclass(klass):
    _test_warm_start(klass, X2, Y2, "optimal")


@pytest.mark.parametrize('klass', [SGDClassifier, SparseSGDClassifier])
def test_multiple_fit(klass):
    # Test multiple calls of fit w/ different shaped inputs.
    clf = klass(alpha=0.01, shuffle=False)
    clf.fit(X, Y)
    assert hasattr(clf, "coef_")

    # Non-regression test: try fitting with a different label set.
    y = [["ham", "spam"][i] for i in LabelEncoder().fit_transform(Y)]
    clf.fit(X[:, :-1], y)


###############################################################################
# Regression Test Case

@pytest.mark.parametrize('klass', [SGDRegressor, SparseSGDRegressor])
def test_sgd_reg(klass):
    # Check that SGD gives any results.
    clf = klass(alpha=0.1, max_iter=2, fit_intercept=False)
    clf.fit([[0, 0], [1, 1], [2, 2]], [0, 1, 2])
    assert clf.coef_[0] == clf.coef_[1]


@pytest.mark.parametrize('klass', [SGDRegressor, SparseSGDRegressor])
def test_sgd_averaged_computed_correctly(klass):
    # Tests the average regressor matches the naive implementation

    eta = .001
    alpha = .01
    n_samples = 20
    n_features = 10
    rng = np.random.RandomState(0)
    X = rng.normal(size=(n_samples, n_features))
    w = rng.normal(size=n_features)

    # simple linear function without noise
    y = np.dot(X, w)

    clf = klass(loss='squared_loss',
                learning_rate='constant',
                eta0=eta, alpha=alpha,
                fit_intercept=True,
                max_iter=1, average=True, shuffle=False)

    clf.fit(X, y)
    average_weights, average_intercept = asgd(klass, X, y, eta, alpha)

    assert_array_almost_equal(clf.coef_,
                              average_weights,
                              decimal=16)
    assert_almost_equal(clf.intercept_, average_intercept, decimal=16)


@pytest.mark.parametrize('klass', [SGDRegressor, SparseSGDRegressor])
def test_sgd_averaged_partial_fit(klass):
    # Tests whether the partial fit yields the same average as the fit
    eta = .001
    alpha = .01
    n_samples = 20
    n_features = 10
    rng = np.random.RandomState(0)
    X = rng.normal(size=(n_samples, n_features))
    w = rng.normal(size=n_features)

    # simple linear function without noise
    y = np.dot(X, w)

    clf = klass(loss='squared_loss',
                learning_rate='constant',
                eta0=eta, alpha=alpha,
                fit_intercept=True,
                max_iter=1, average=True, shuffle=False)

    clf.partial_fit(X[:int(n_samples / 2)][:], y[:int(n_samples / 2)])
    clf.partial_fit(X[int(n_samples / 2):][:], y[int(n_samples / 2):])
    average_weights, average_intercept = asgd(klass, X, y, eta, alpha)

    assert_array_almost_equal(clf.coef_,
                              average_weights,
                              decimal=16)
    assert_almost_equal(clf.intercept_[0], average_intercept, decimal=16)


@pytest.mark.parametrize('klass', [SGDRegressor, SparseSGDRegressor])
def test_average_sparse(klass):
    # Checks the average weights on data with 0s

    eta = .001
    alpha = .01
    clf = klass(loss='squared_loss',
                learning_rate='constant',
                eta0=eta, alpha=alpha,
                fit_intercept=True,
                max_iter=1, average=True, shuffle=False)

    n_samples = Y3.shape[0]

    clf.partial_fit(X3[:int(n_samples / 2)][:], Y3[:int(n_samples / 2)])
    clf.partial_fit(X3[int(n_samples / 2):][:], Y3[int(n_samples / 2):])
    average_weights, average_intercept = asgd(klass, X3, Y3, eta, alpha)

    assert_array_almost_equal(clf.coef_,
                              average_weights,
                              decimal=16)
    assert_almost_equal(clf.intercept_, average_intercept, decimal=16)


@pytest.mark.parametrize('klass', [SGDRegressor, SparseSGDRegressor])
def test_sgd_least_squares_fit(klass):
    xmin, xmax = -5, 5
    n_samples = 100
    rng = np.random.RandomState(0)
    X = np.linspace(xmin, xmax, n_samples).reshape(n_samples, 1)

    # simple linear function without noise
    y = 0.5 * X.ravel()

    clf = klass(loss='squared_loss', alpha=0.1, max_iter=20,
                fit_intercept=False)
    clf.fit(X, y)
    score = clf.score(X, y)
    assert score > 0.99

    # simple linear function with noise
    y = 0.5 * X.ravel() + rng.randn(n_samples, 1).ravel()

    clf = klass(loss='squared_loss', alpha=0.1, max_iter=20,
                fit_intercept=False)
    clf.fit(X, y)
    score = clf.score(X, y)
    assert score > 0.5


@pytest.mark.parametrize('klass', [SGDRegressor, SparseSGDRegressor])
def test_sgd_epsilon_insensitive(klass):
    xmin, xmax = -5, 5
    n_samples = 100
    rng = np.random.RandomState(0)
    X = np.linspace(xmin, xmax, n_samples).reshape(n_samples, 1)

    # simple linear function without noise
    y = 0.5 * X.ravel()

    clf = klass(loss='epsilon_insensitive', epsilon=0.01,
                alpha=0.1, max_iter=20,
                fit_intercept=False)
    clf.fit(X, y)
    score = clf.score(X, y)
    assert score > 0.99

    # simple linear function with noise
    y = 0.5 * X.ravel() + rng.randn(n_samples, 1).ravel()

    clf = klass(loss='epsilon_insensitive', epsilon=0.01,
                alpha=0.1, max_iter=20,
                fit_intercept=False)
    clf.fit(X, y)
    score = clf.score(X, y)
    assert score > 0.5


@pytest.mark.parametrize('klass', [SGDRegressor, SparseSGDRegressor])
def test_sgd_huber_fit(klass):
    xmin, xmax = -5, 5
    n_samples = 100
    rng = np.random.RandomState(0)
    X = np.linspace(xmin, xmax, n_samples).reshape(n_samples, 1)

    # simple linear function without noise
    y = 0.5 * X.ravel()

    clf = klass(loss="huber", epsilon=0.1, alpha=0.1, max_iter=20,
                fit_intercept=False)
    clf.fit(X, y)
    score = clf.score(X, y)
    assert score > 0.99

    # simple linear function with noise
    y = 0.5 * X.ravel() + rng.randn(n_samples, 1).ravel()

    clf = klass(loss="huber", epsilon=0.1, alpha=0.1, max_iter=20,
                fit_intercept=False)
    clf.fit(X, y)
    score = clf.score(X, y)
    assert score > 0.5


@pytest.mark.parametrize('klass', [SGDRegressor, SparseSGDRegressor])
def test_elasticnet_convergence(klass):
    # Check that the SGD output is consistent with coordinate descent

    n_samples, n_features = 1000, 5
    rng = np.random.RandomState(0)
    X = rng.randn(n_samples, n_features)
    # ground_truth linear model that generate y from X and to which the
    # models should converge if the regularizer would be set to 0.0
    ground_truth_coef = rng.randn(n_features)
    y = np.dot(X, ground_truth_coef)

    # XXX: alpha = 0.1 seems to cause convergence problems
    for alpha in [0.01, 0.001]:
        for l1_ratio in [0.5, 0.8, 1.0]:
            cd = linear_model.ElasticNet(alpha=alpha, l1_ratio=l1_ratio,
                                         fit_intercept=False)
            cd.fit(X, y)
            sgd = klass(penalty='elasticnet', max_iter=50,
                        alpha=alpha, l1_ratio=l1_ratio,
                        fit_intercept=False)
            sgd.fit(X, y)
            err_msg = ("cd and sgd did not converge to comparable "
                       "results for alpha=%f and l1_ratio=%f"
                       % (alpha, l1_ratio))
            assert_almost_equal(cd.coef_, sgd.coef_, decimal=2,
                                err_msg=err_msg)


@ignore_warnings
@pytest.mark.parametrize('klass', [SGDRegressor, SparseSGDRegressor])
def test_partial_fit(klass):
    third = X.shape[0] // 3
    clf = klass(alpha=0.01)

    clf.partial_fit(X[:third], Y[:third])
    assert clf.coef_.shape == (X.shape[1], )
    assert clf.intercept_.shape == (1,)
    assert clf.predict([[0, 0]]).shape == (1, )
    id1 = id(clf.coef_.data)

    clf.partial_fit(X[third:], Y[third:])
    id2 = id(clf.coef_.data)
    # check that coef_ haven't been re-allocated
    assert id1, id2


@pytest.mark.parametrize('klass', [SGDRegressor, SparseSGDRegressor])
@pytest.mark.parametrize('lr',
                         ["constant", "optimal", "invscaling", "adaptive"])
def test_partial_fit_equal_fit(klass, lr):
    clf = klass(alpha=0.01, max_iter=2, eta0=0.01,
                learning_rate=lr, shuffle=False)
    clf.fit(X, Y)
    y_pred = clf.predict(T)
    t = clf.t_

    clf = klass(alpha=0.01, eta0=0.01,
                learning_rate=lr, shuffle=False)
    for i in range(2):
        clf.partial_fit(X, Y)
    y_pred2 = clf.predict(T)

    assert clf.t_ == t
    assert_array_almost_equal(y_pred, y_pred2, decimal=2)


@pytest.mark.parametrize('klass', [SGDRegressor, SparseSGDRegressor])
def test_loss_function_epsilon(klass):
    clf = klass(epsilon=0.9)
    clf.set_params(epsilon=0.1)
    assert clf.loss_functions['huber'][1] == 0.1


###############################################################################
# SGD One Class SVM Test Case

# a simple implementation of ASGD to use for testing SGDOneClassSVM
def asgd_oneclass(klass, X, eta, nu, coef_init=None, offset_init=0.0):
    if coef_init is None:
        coef = np.zeros(X.shape[1])
    else:
        coef = coef_init

    average_coef = np.zeros(X.shape[1])
    offset = offset_init
    intercept = 1 - offset
    average_intercept = 0.0
    decay = 1.0

    # sparse data has a fixed decay of .01
    if klass == SparseSGDOneClassSVM:
        decay = .01

    for i, entry in enumerate(X):
        p = np.dot(entry, coef)
        p += intercept
        if p <= 1.0:
            gradient = -1
        else:
            gradient = 0
        coef *= max(0, 1.0 - (eta * nu / 2))
        coef += -(eta * gradient * entry)
        intercept += -(eta * (nu + gradient)) * decay

        average_coef *= i
        average_coef += coef
        average_coef /= i + 1.0

        average_intercept *= i
        average_intercept += intercept
        average_intercept /= i + 1.0

    return average_coef, 1 - average_intercept


@pytest.mark.parametrize('klass', [SGDOneClassSVM, SparseSGDOneClassSVM])
@pytest.mark.parametrize('nu', [-0.5, 2])
def test_bad_nu_values(klass, nu):
    msg = r"nu must be in \(0, 1]"
    assert_raises_regexp(ValueError, msg, klass, nu=nu)

    clf = klass(nu=0.05)
    clf2 = clone(clf)
    assert_raises_regexp(ValueError, msg, clf2.set_params, nu=nu)


@pytest.mark.parametrize('klass', [SGDOneClassSVM, SparseSGDOneClassSVM])
def _test_warm_start_oneclass(klass, X, lr):
    # Test that explicit warm restart...
    clf = klass(nu=0.5, eta0=0.01, shuffle=False,
                learning_rate=lr)
    clf.fit(X)

    clf2 = klass(nu=0.1, eta0=0.01, shuffle=False,
                 learning_rate=lr)
    clf2.fit(X, coef_init=clf.coef_.copy(),
             offset_init=clf.offset_.copy())

    # ... and implicit warm restart are equivalent.
    clf3 = klass(nu=0.5, eta0=0.01, shuffle=False,
                 warm_start=True, learning_rate=lr)
    clf3.fit(X)

    assert clf3.t_ == clf.t_
    assert_array_almost_equal(clf3.coef_, clf.coef_)

    clf3.set_params(nu=0.1)
    clf3.fit(X)

    assert clf3.t_ == clf2.t_
    assert_array_almost_equal(clf3.coef_, clf2.coef_)


@pytest.mark.parametrize('klass', [SGDOneClassSVM, SparseSGDOneClassSVM])
@pytest.mark.parametrize('lr',
                         ["constant", "optimal", "invscaling", "adaptive"])
def test_warm_start_oneclass(klass, lr):
    _test_warm_start_oneclass(klass, X, lr)


@pytest.mark.parametrize('klass', [SGDOneClassSVM, SparseSGDOneClassSVM])
def test_clone_oneclass(klass):
    # Test whether clone works ok.
    clf = klass(nu=0.5)
    clf = clone(clf)
    clf.set_params(nu=0.1)
    clf.fit(X)

    clf2 = klass(nu=0.1)
    clf2.fit(X)

    assert_array_equal(clf.coef_, clf2.coef_)


@ignore_warnings
@pytest.mark.parametrize('klass', [SGDOneClassSVM, SparseSGDOneClassSVM])
def test_partial_fit_oneclass(klass):
    third = X.shape[0] // 3
    clf = klass(nu=0.1)

    clf.partial_fit(X[:third])
    assert clf.coef_.shape == (X.shape[1], )
    assert clf.offset_.shape == (1,)
    assert clf.predict([[0, 0]]).shape == (1, )
    id1 = id(clf.coef_.data)

    clf.partial_fit(X[third:])
    id2 = id(clf.coef_.data)
    # check that coef_ haven't been re-allocated
    assert id1 == id2

    # raises ValueError if number of features does not match previous data
    assert_raises(ValueError, clf.partial_fit, X[:, 1])


@pytest.mark.parametrize('klass', [SGDOneClassSVM, SparseSGDOneClassSVM])
@pytest.mark.parametrize('lr',
                         ["constant", "optimal", "invscaling", "adaptive"])
def test_partial_fit_equal_fit_oneclass(klass, lr):
    clf = klass(nu=0.05, max_iter=2, eta0=0.01,
                learning_rate=lr, shuffle=False)
    clf.fit(X)
    y_scores = clf.decision_function(T)
    t = clf.t_
    coef = clf.coef_
    offset = clf.offset_

    clf = klass(nu=0.05, eta0=0.01, max_iter=1,
                learning_rate=lr, shuffle=False)
    for _ in range(2):
        clf.partial_fit(X)
    y_scores2 = clf.decision_function(T)

    assert clf.t_ == t
    assert_array_almost_equal(y_scores, y_scores2)
    assert_array_almost_equal(clf.coef_, coef)
    assert_array_almost_equal(clf.offset_, offset)


@pytest.mark.parametrize('klass', [SGDOneClassSVM, SparseSGDOneClassSVM])
def test_late_onset_averaging_reached_oneclass(klass):
    # Test average
    eta0 = .001
    nu = .05

    # 2 passes over the training set but average only at second pass
    clf1 = klass(average=7, learning_rate="constant", eta0=eta0,
                 nu=nu, max_iter=2, shuffle=False)
    # 1 pass over the training set with no averaging
    clf2 = klass(average=0, learning_rate="constant", eta0=eta0,
                 nu=nu, max_iter=1, shuffle=False)

    clf1.fit(X)
    clf2.fit(X)

    # Start from clf2 solution, compute averaging using asgd function and
    # compare with clf1 solution
    average_coef, average_offset = \
        asgd_oneclass(klass, X, eta0, nu,
                      coef_init=clf2.coef_.ravel(),
                      offset_init=clf2.offset_)

    assert_array_almost_equal(clf1.coef_.ravel(),
                              average_coef.ravel(),
                              decimal=16)
    assert_almost_equal(clf1.offset_, average_offset, decimal=15)


@pytest.mark.parametrize('klass', [SGDOneClassSVM, SparseSGDOneClassSVM])
def test_sgd_averaged_computed_correctly_oneclass(klass):
    # Tests the average SGD One-Class SVM matches the naive implementation
    eta = .001
    nu = .05
    n_samples = 20
    n_features = 10
    rng = np.random.RandomState(0)
    X = rng.normal(size=(n_samples, n_features))

    clf = klass(learning_rate='constant',
                eta0=eta, nu=nu,
                fit_intercept=True,
                max_iter=1, average=True, shuffle=False)

    clf.fit(X)
    average_coef, average_offset = asgd_oneclass(klass, X, eta, nu)

    assert_array_almost_equal(clf.coef_, average_coef, decimal=16)
    assert_almost_equal(clf.offset_, average_offset, decimal=15)


@pytest.mark.parametrize('klass', [SGDOneClassSVM, SparseSGDOneClassSVM])
def test_sgd_averaged_partial_fit_oneclass(klass):
    # Tests whether the partial fit yields the same average as the fit
    eta = .001
    nu = .05
    n_samples = 20
    n_features = 10
    rng = np.random.RandomState(0)
    X = rng.normal(size=(n_samples, n_features))

    clf = klass(learning_rate='constant',
                eta0=eta, nu=nu,
                fit_intercept=True,
                max_iter=1, average=True, shuffle=False)

    clf.partial_fit(X[:int(n_samples / 2)][:])
    clf.partial_fit(X[int(n_samples / 2):][:])
    average_coef, average_offset = asgd_oneclass(klass, X, eta, nu)

    assert_array_almost_equal(clf.coef_, average_coef, decimal=16)
    assert_almost_equal(clf.offset_, average_offset, decimal=15)


@pytest.mark.parametrize('klass', [SGDOneClassSVM, SparseSGDOneClassSVM])
def test_average_sparse_oneclass(klass):
    # Checks the average coef on data with 0s
    eta = .001
    nu = .01
    clf = klass(learning_rate='constant',
                eta0=eta, nu=nu,
                fit_intercept=True,
                max_iter=1, average=True, shuffle=False)

    n_samples = X3.shape[0]

    clf.partial_fit(X3[:int(n_samples / 2)])
    clf.partial_fit(X3[int(n_samples / 2):])
    average_coef, average_offset = asgd_oneclass(klass, X3, eta, nu)

    assert_array_almost_equal(clf.coef_, average_coef, decimal=16)
    assert_almost_equal(clf.offset_, average_offset, decimal=15)


def test_sgd_oneclass():
    # Test fit, decision_function, predict and score_samples on a toy
    # dataset
    X_train = np.array([[-2, -1], [-1, -1], [1, 1]])
    X_test = np.array([[0.5, -2], [2, 2]])
    clf = SGDOneClassSVM(nu=0.5, eta0=1, learning_rate='constant',
                         shuffle=False, max_iter=1)
    clf.fit(X_train)
    assert_array_almost_equal(clf.coef_, np.array([-0.125, 0.4375]))
    assert clf.offset_[0] == -0.5

    scores = clf.score_samples(X_test)
    assert_array_almost_equal(scores, np.array([-0.9375, 0.625]))

    dec = clf.score_samples(X_test) - clf.offset_
    assert_array_almost_equal(clf.decision_function(X_test), dec)

    pred = clf.predict(X_test)
    assert_array_equal(pred, np.array([-1, 1]))


def test_ocsvm_vs_sgdocsvm():
    # Checks SGDOneClass SVM gives a good approximation of kernelized
    # One-Class SVM
    nu = 0.05
    gamma = 2.
    random_state = 42

    # Generate train and test data
    rng = np.random.RandomState(random_state)
    X = 0.3 * rng.randn(500, 2)
    X_train = np.r_[X + 2, X - 2]
    X = 0.3 * rng.randn(100, 2)
    X_test = np.r_[X + 2, X - 2]

    # One-Class SVM
    clf = OneClassSVM(gamma=gamma, kernel='rbf', nu=nu)
    clf.fit(X_train)
    y_pred_ocsvm = clf.predict(X_test)
    dec_ocsvm = clf.decision_function(X_test).reshape(1, -1)

    # SGDOneClassSVM using kernel approximation
    max_iter = 15
    transform = Nystroem(gamma=gamma, random_state=random_state)
    clf_sgd = SGDOneClassSVM(nu=nu, shuffle=True, fit_intercept=True,
                             max_iter=max_iter, random_state=random_state,
                             tol=-np.inf)
    pipe_sgd = make_pipeline(transform, clf_sgd)
    pipe_sgd.fit(X_train)
    y_pred_sgdocsvm = pipe_sgd.predict(X_test)
    dec_sgdocsvm = pipe_sgd.decision_function(X_test).reshape(1, -1)

    corrcoef = np.corrcoef(np.concatenate((dec_ocsvm, dec_sgdocsvm)))[0, 1]
    assert np.mean(y_pred_sgdocsvm == y_pred_ocsvm) >= 0.99
    assert corrcoef >= 0.9


def test_l1_ratio():
    # Test if l1 ratio extremes match L1 and L2 penalty settings.
    X, y = datasets.make_classification(n_samples=1000,
                                        n_features=100, n_informative=20,
                                        random_state=1234)

    # test if elasticnet with l1_ratio near 1 gives same result as pure l1
    est_en = SGDClassifier(alpha=0.001, penalty='elasticnet', tol=None,
                           max_iter=6, l1_ratio=0.9999999999,
                           random_state=42).fit(X, y)
    est_l1 = SGDClassifier(alpha=0.001, penalty='l1', max_iter=6,
                           random_state=42, tol=None).fit(X, y)
    assert_array_almost_equal(est_en.coef_, est_l1.coef_)

    # test if elasticnet with l1_ratio near 0 gives same result as pure l2
    est_en = SGDClassifier(alpha=0.001, penalty='elasticnet', tol=None,
                           max_iter=6, l1_ratio=0.0000000001,
                           random_state=42).fit(X, y)
    est_l2 = SGDClassifier(alpha=0.001, penalty='l2', max_iter=6,
                           random_state=42, tol=None).fit(X, y)
    assert_array_almost_equal(est_en.coef_, est_l2.coef_)


def test_underflow_or_overlow():
    with np.errstate(all='raise'):
        # Generate some weird data with hugely unscaled features
        rng = np.random.RandomState(0)
        n_samples = 100
        n_features = 10

        X = rng.normal(size=(n_samples, n_features))
        X[:, :2] *= 1e300
        assert np.isfinite(X).all()

        # Use MinMaxScaler to scale the data without introducing a numerical
        # instability (computing the standard deviation naively is not possible
        # on this data)
        X_scaled = MinMaxScaler().fit_transform(X)
        assert np.isfinite(X_scaled).all()

        # Define a ground truth on the scaled data
        ground_truth = rng.normal(size=n_features)
        y = (np.dot(X_scaled, ground_truth) > 0.).astype(np.int32)
        assert_array_equal(np.unique(y), [0, 1])

        model = SGDClassifier(alpha=0.1, loss='squared_hinge', max_iter=500)

        # smoke test: model is stable on scaled data
        model.fit(X_scaled, y)
        assert np.isfinite(model.coef_).all()

        # model is numerically unstable on unscaled data
        msg_regxp = (r"Floating-point under-/overflow occurred at epoch #.*"
                     " Scaling input data with StandardScaler or MinMaxScaler"
                     " might help.")
        assert_raises_regexp(ValueError, msg_regxp, model.fit, X, y)


def test_numerical_stability_large_gradient():
    # Non regression test case for numerical stability on scaled problems
    # where the gradient can still explode with some losses
    model = SGDClassifier(loss='squared_hinge', max_iter=10, shuffle=True,
                          penalty='elasticnet', l1_ratio=0.3, alpha=0.01,
                          eta0=0.001, random_state=0, tol=None)
    with np.errstate(all='raise'):
        model.fit(iris.data, iris.target)
    assert np.isfinite(model.coef_).all()


@pytest.mark.parametrize('penalty', ['l2', 'l1', 'elasticnet'])
def test_large_regularization(penalty):
    # Non regression tests for numerical stability issues caused by large
    # regularization parameters
    model = SGDClassifier(alpha=1e5, learning_rate='constant', eta0=0.1,
                          penalty=penalty, shuffle=False,
                          tol=None, max_iter=6)
    with np.errstate(all='raise'):
        model.fit(iris.data, iris.target)
    assert_array_almost_equal(model.coef_, np.zeros_like(model.coef_))


def test_tol_parameter():
    # Test that the tol parameter behaves as expected
    X = StandardScaler().fit_transform(iris.data)
    y = iris.target == 1

    # With tol is None, the number of iteration should be equal to max_iter
    max_iter = 42
    model_0 = SGDClassifier(tol=None, random_state=0, max_iter=max_iter)
    model_0.fit(X, y)
    assert max_iter == model_0.n_iter_

    # If tol is not None, the number of iteration should be less than max_iter
    max_iter = 2000
    model_1 = SGDClassifier(tol=0, random_state=0, max_iter=max_iter)
    model_1.fit(X, y)
    assert max_iter > model_1.n_iter_
    assert model_1.n_iter_ > 5

    # A larger tol should yield a smaller number of iteration
    model_2 = SGDClassifier(tol=0.1, random_state=0, max_iter=max_iter)
    model_2.fit(X, y)
    assert model_1.n_iter_ > model_2.n_iter_
    assert model_2.n_iter_ > 3

    # Strict tolerance and small max_iter should trigger a warning
    model_3 = SGDClassifier(max_iter=3, tol=1e-3, random_state=0)
    warning_message = (
        "Maximum number of iteration reached before "
        "convergence. Consider increasing max_iter to "
        "improve the fit."
    )
    with pytest.warns(ConvergenceWarning, match=warning_message):
        model_3.fit(X, y)
    assert model_3.n_iter_ == 3


def _test_loss_common(loss_function, cases):
    # Test the different loss functions
    # cases is a list of (p, y, expected)
    for p, y, expected_loss, expected_dloss in cases:
        assert_almost_equal(loss_function.py_loss(p, y), expected_loss)
        assert_almost_equal(loss_function.py_dloss(p, y), expected_dloss)


def test_loss_hinge():
    # Test Hinge (hinge / perceptron)
    # hinge
    loss = sgd_fast.Hinge(1.0)
    cases = [
        # (p, y, expected_loss, expected_dloss)
        (1.1, 1.0, 0.0, 0.0), (-2.0, -1.0, 0.0, 0.0),
        (1.0, 1.0, 0.0, -1.0), (-1.0, -1.0, 0.0, 1.0), (0.5, 1.0, 0.5, -1.0),
        (2.0, -1.0, 3.0, 1.0), (-0.5, -1.0, 0.5, 1.0), (0.0, 1.0, 1, -1.0)
    ]
    _test_loss_common(loss, cases)

    # perceptron
    loss = sgd_fast.Hinge(0.0)
    cases = [
        # (p, y, expected_loss, expected_dloss)
        (1.0, 1.0, 0.0, 0.0), (-0.1, -1.0, 0.0, 0.0),
        (0.0, 1.0, 0.0, -1.0), (0.0, -1.0, 0.0, 1.0), (0.5, -1.0, 0.5, 1.0),
        (2.0, -1.0, 2.0, 1.0), (-0.5, 1.0, 0.5, -1.0), (-1.0, 1.0, 1.0, -1.0),
    ]
    _test_loss_common(loss, cases)


def test_gradient_squared_hinge():
    # Test SquaredHinge
    loss = sgd_fast.SquaredHinge(1.0)
    cases = [
        # (p, y, expected_loss, expected_dloss)
        (1.0, 1.0, 0.0, 0.0), (-2.0, -1.0, 0.0, 0.0), (1.0, -1.0, 4.0, 4.0),
        (-1.0, 1.0, 4.0, -4.0), (0.5, 1.0, 0.25, -1.0), (0.5, -1.0, 2.25, 3.0)
    ]
    _test_loss_common(loss, cases)


def test_loss_log():
    # Test Log (logistic loss)
    loss = sgd_fast.Log()
    cases = [
        # (p, y, expected_loss, expected_dloss)
        (1.0, 1.0, np.log(1.0 + np.exp(-1.0)), -1.0 / (np.exp(1.0) + 1.0)),
        (1.0, -1.0, np.log(1.0 + np.exp(1.0)), 1.0 / (np.exp(-1.0) + 1.0)),
        (-1.0, -1.0, np.log(1.0 + np.exp(-1.0)), 1.0 / (np.exp(1.0) + 1.0)),
        (-1.0, 1.0, np.log(1.0 + np.exp(1.0)), -1.0 / (np.exp(-1.0) + 1.0)),
        (0.0, 1.0, np.log(2), -0.5), (0.0, -1.0, np.log(2), 0.5),
        (17.9, -1.0, 17.9, 1.0), (-17.9, 1.0, 17.9, -1.0),
    ]
    _test_loss_common(loss, cases)
    assert_almost_equal(loss.py_dloss(18.1, 1.0), np.exp(-18.1) * -1.0, 16)
    assert_almost_equal(loss.py_loss(18.1, 1.0), np.exp(-18.1), 16)
    assert_almost_equal(loss.py_dloss(-18.1, -1.0), np.exp(-18.1) * 1.0, 16)
    assert_almost_equal(loss.py_loss(-18.1, 1.0), 18.1, 16)


def test_loss_squared_loss():
    # Test SquaredLoss
    loss = sgd_fast.SquaredLoss()
    cases = [
        # (p, y, expected_loss, expected_dloss)
        (0.0, 0.0, 0.0, 0.0), (1.0, 1.0, 0.0, 0.0), (1.0, 0.0, 0.5, 1.0),
        (0.5, -1.0, 1.125, 1.5), (-2.5, 2.0, 10.125, -4.5)
    ]
    _test_loss_common(loss, cases)


def test_loss_huber():
    # Test Huber
    loss = sgd_fast.Huber(0.1)
    cases = [
        # (p, y, expected_loss, expected_dloss)
        (0.0, 0.0, 0.0, 0.0), (0.1, 0.0, 0.005, 0.1), (0.0, 0.1, 0.005, -0.1),
        (3.95, 4.0, 0.00125, -0.05), (5.0, 2.0, 0.295, 0.1),
        (-1.0, 5.0, 0.595, -0.1)
    ]
    _test_loss_common(loss, cases)


def test_loss_modified_huber():
    # (p, y, expected_loss, expected_dloss)
    loss = sgd_fast.ModifiedHuber()
    cases = [
        # (p, y, expected_loss, expected_dloss)
        (1.0, 1.0, 0.0, 0.0), (-1.0, -1.0, 0.0, 0.0), (2.0, 1.0, 0.0, 0.0),
        (0.0, 1.0, 1.0, -2.0), (-1.0, 1.0, 4.0, -4.0), (0.5, -1.0, 2.25, 3.0),
        (-2.0, 1.0, 8, -4.0), (-3.0, 1.0, 12, -4.0)
    ]
    _test_loss_common(loss, cases)


def test_loss_epsilon_insensitive():
    # Test EpsilonInsensitive
    loss = sgd_fast.EpsilonInsensitive(0.1)
    cases = [
        # (p, y, expected_loss, expected_dloss)
        (0.0, 0.0, 0.0, 0.0), (0.1, 0.0, 0.0, 0.0), (-2.05, -2.0, 0.0, 0.0),
        (3.05, 3.0, 0.0, 0.0), (2.2, 2.0, 0.1, 1.0), (2.0, -1.0, 2.9, 1.0),
        (2.0, 2.2, 0.1, -1.0), (-2.0, 1.0, 2.9, -1.0)
    ]
    _test_loss_common(loss, cases)


def test_loss_squared_epsilon_insensitive():
    # Test SquaredEpsilonInsensitive
    loss = sgd_fast.SquaredEpsilonInsensitive(0.1)
    cases = [
        # (p, y, expected_loss, expected_dloss)
        (0.0, 0.0, 0.0, 0.0), (0.1, 0.0, 0.0, 0.0), (-2.05, -2.0, 0.0, 0.0),
        (3.05, 3.0, 0.0, 0.0), (2.2, 2.0, 0.01, 0.2), (2.0, -1.0, 8.41, 5.8),
        (2.0, 2.2, 0.01, -0.2), (-2.0, 1.0, 8.41, -5.8)
    ]
    _test_loss_common(loss, cases)


def test_multi_thread_multi_class_and_early_stopping():
    # This is a non-regression test for a bad interaction between
    # early stopping internal attribute and thread-based parallelism.
    clf = SGDClassifier(alpha=1e-3, tol=1e-3, max_iter=1000,
                        early_stopping=True, n_iter_no_change=100,
                        random_state=0, n_jobs=2)
    clf.fit(iris.data, iris.target)
    assert clf.n_iter_ > clf.n_iter_no_change
    assert clf.n_iter_ < clf.n_iter_no_change + 20
    assert clf.score(iris.data, iris.target) > 0.8


def test_multi_core_gridsearch_and_early_stopping():
    # This is a non-regression test for a bad interaction between
    # early stopping internal attribute and process-based multi-core
    # parallelism.
    param_grid = {
        'alpha': np.logspace(-4, 4, 9),
        'n_iter_no_change': [5, 10, 50],
    }

    clf = SGDClassifier(tol=1e-2, max_iter=1000, early_stopping=True,
                        random_state=0)
    search = RandomizedSearchCV(clf, param_grid, n_iter=3, n_jobs=2,
                                random_state=0)
    search.fit(iris.data, iris.target)
    assert search.best_score_ > 0.8


@pytest.mark.parametrize("backend",
                         ["loky", "multiprocessing", "threading"])
def test_SGDClassifier_fit_for_all_backends(backend):
    # This is a non-regression smoke test. In the multi-class case,
    # SGDClassifier.fit fits each class in a one-versus-all fashion using
    # joblib.Parallel.  However, each OvA step updates the coef_ attribute of
    # the estimator in-place. Internally, SGDClassifier calls Parallel using
    # require='sharedmem'. This test makes sure SGDClassifier.fit works
    # consistently even when the user asks for a backend that does not provide
    # sharedmem semantics.

    # We further test a case where memmapping would have been used if
    # SGDClassifier.fit was called from a loky or multiprocessing backend. In
    # this specific case, in-place modification of clf.coef_ would have caused
    # a segmentation fault when trying to write in a readonly memory mapped
    # buffer.

    if (parse_version(joblib.__version__) < parse_version('0.12')
            and backend == 'loky'):
        pytest.skip('loky backend does not exist in joblib <0.12')

    random_state = np.random.RandomState(42)

    # Create a classification problem with 50000 features and 20 classes. Using
    # loky or multiprocessing this make the clf.coef_ exceed the threshold
    # above which memmaping is used in joblib and loky (1MB as of 2018/11/1).
    X = sp.random(500, 2000, density=0.02, format='csr',
                  random_state=random_state)
    y = random_state.choice(20, 500)

    # Begin by fitting a SGD classifier sequentially
    clf_sequential = SGDClassifier(max_iter=1000, n_jobs=1,
                                   random_state=42)
    clf_sequential.fit(X, y)

    # Fit a SGDClassifier using the specified backend, and make sure the
    # coefficients are equal to those obtained using a sequential fit
    clf_parallel = SGDClassifier(max_iter=1000, n_jobs=4,
                                 random_state=42)
    with joblib.parallel_backend(backend=backend):
        clf_parallel.fit(X, y)
    assert_array_almost_equal(clf_sequential.coef_, clf_parallel.coef_)<|MERGE_RESOLUTION|>--- conflicted
+++ resolved
@@ -553,17 +553,12 @@
 def test_set_intercept(klass):
     # Checks intercept_ shape for the warm starts
     # Provided intercept_ does not match dataset.
-<<<<<<< HEAD
     if klass in [SGDClassifier, SparseSGDClassifier]:
-        assert_raises(ValueError, klass().fit,
-                      X, Y, intercept_init=np.zeros((3,)))
+        with pytest.raises(ValueError):
+            klass().fit(X, Y, intercept_init=np.zeros((3,)))
     elif klass in [SGDOneClassSVM, SparseSGDOneClassSVM]:
-        assert_raises(ValueError, klass().fit,
-                      X, Y, offset_init=np.zeros((3,)))
-=======
-    with pytest.raises(ValueError):
-        klass().fit(X, Y, intercept_init=np.zeros((3,)))
->>>>>>> d996eaf0
+        with pytest.raises(ValueError):
+            klass().fit(X, Y, offset_init=np.zeros((3,)))
 
 
 @pytest.mark.parametrize('klass', [SGDClassifier, SparseSGDClassifier])
