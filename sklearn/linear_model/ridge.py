--- conflicted
+++ resolved
@@ -653,18 +653,11 @@
     def __init__(self, alpha=1.0, fit_intercept=True, normalize=False,
                  copy_X=True, max_iter=None, tol=1e-3, solver="auto",
                  random_state=None):
-<<<<<<< HEAD
-        super().__init__(alpha=alpha, fit_intercept=fit_intercept,
-                                    normalize=normalize, copy_X=copy_X,
-                                    max_iter=max_iter, tol=tol, solver=solver,
-                                    random_state=random_state)
-=======
         super().__init__(
             alpha=alpha, fit_intercept=fit_intercept,
             normalize=normalize, copy_X=copy_X,
             max_iter=max_iter, tol=tol, solver=solver,
             random_state=random_state)
->>>>>>> ff46f6e5
 
     def fit(self, X, y, sample_weight=None):
         """Fit Ridge regression model
