# encoding: utf-8
# cython: cdivision=True
# cython: boundscheck=False
# cython: wraparound=False
#
# Author: Peter Prettenhofer <peter.prettenhofer@gmail.com>
#
# License: BSD Style.


import numpy as np
import sys
from time import time

cimport numpy as np
cimport cython

from sklearn.utils.weight_vector cimport WeightVector
from sklearn.utils.seq_dataset cimport SequentialDataset, PairwiseDataset


cdef extern from "math.h":
    cdef extern double exp(double x)
    cdef extern double log(double x)
    cdef extern double sqrt(double x)
    cdef extern double pow(double x, double y)
    cdef extern double fabs(double x)

ctypedef np.float64_t DOUBLE
ctypedef np.int32_t INTEGER


# Penalty constants
DEF NO_PENALTY = 0
DEF L1 = 1
DEF L2 = 2
DEF ELASTICNET = 3

# Learning rate constants
DEF CONSTANT = 1
DEF OPTIMAL = 2
DEF INVSCALING = 3
DEF PA1 = 4
DEF PA2 = 5

# Sampling type constants
DEF ROC = 1
DEF RANK = 2

# ----------------------------------------
# Extension Types for Loss Functions
# ----------------------------------------

cdef class LossFunction:
    """Base class for convex loss functions"""

    cpdef double loss(self, double p, double y):
        """Evaluate the loss function.

        Parameters
        ----------
        p : double
            The prediction, p = w^T x
        y : double
            The true value (aka target)

        Returns
        -------
        double
            The loss evaluated at `p` and `y`.
        """
        raise NotImplementedError()

    cpdef double dloss(self, double p, double y):
        """Evaluate the derivative of the loss function with respect to
        the prediction `p`.

        Parameters
        ----------
        p : double
            The prediction, p = w^T x
        y : double
            The true value (aka target)
        Returns
        -------
        double
            The derivative of the loss function w.r.t. `p`.
        """
        raise NotImplementedError()


cdef class Regression(LossFunction):
    """Base class for loss functions for regression"""

    cpdef double loss(self, double p, double y):
        raise NotImplementedError()

    cpdef double dloss(self, double p, double y):
        raise NotImplementedError()


cdef class Classification(LossFunction):
    """Base class for loss functions for classification"""

    cpdef double loss(self, double p, double y):
        raise NotImplementedError()

    cpdef double dloss(self, double p, double y):
        raise NotImplementedError()


cdef class ModifiedHuber(Classification):
    """Modified Huber loss for binary classification with y in {-1, 1}

    This is equivalent to quadratically smoothed SVM with gamma = 2.

    See T. Zhang 'Solving Large Scale Linear Prediction Problems Using
    Stochastic Gradient Descent', ICML'04.
    """
    cpdef double loss(self, double p, double y):
        cdef double z = p * y
        if z >= 1.0:
            return 0.0
        elif z >= -1.0:
            return (1.0 - z) * (1.0 - z)
        else:
            return -4.0 * z

    cpdef double dloss(self, double p, double y):
        cdef double z = p * y
        if z >= 1.0:
            return 0.0
        elif z >= -1.0:
            return 2.0 * (1.0 - z) * -y
        else:
            return -4.0 * y

    def __reduce__(self):
        return ModifiedHuber, ()


cdef class Hinge(Classification):
    """Hinge loss for binary classification tasks with y in {-1,1}

    Parameters
    ----------

    threshold : float > 0.0
        Margin threshold. When threshold=1.0, one gets the loss used by SVM.
        When threshold=0.0, one gets the loss used by the Perceptron.
    """

    cdef double threshold

    def __init__(self, double threshold=1.0):
        self.threshold = threshold

    cpdef double loss(self, double p, double y):
        cdef double z = p * y
        if z <= self.threshold:
            return (self.threshold - z)
        return 0.0

    cpdef double dloss(self, double p, double y):
        cdef double z = p * y
        if z <= self.threshold:
            return -y
        return 0.0

    def __reduce__(self):
        return Hinge, (self.threshold,)


cdef class SquaredHinge(LossFunction):
    """Squared Hinge loss for binary classification tasks with y in {-1,1}

    Parameters
    ----------

    threshold : float > 0.0
        Margin threshold. When threshold=1.0, one gets the loss used by SVM.
        When threshold=0.0, one gets the loss used by the Perceptron.
    """

    cdef double threshold

    def __init__(self, double threshold=1.0):
        self.threshold = threshold

    cpdef double loss(self, double p, double y):
        cdef double z = 1 - p * y
        if z > 0:
            return z * z
        return 0.0

    cpdef double dloss(self, double p, double y):
        cdef double z = 1 - p * y
        if z > 0:
            return -2 * y * z
        return 0.0

    def __reduce__(self):
        return SquaredHinge, (self.threshold,)


cdef class Log(Classification):
    """Logistic regression loss for binary classification with y in {-1, 1}"""

    cpdef double loss(self, double p, double y):
        cdef double z = p * y
        # approximately equal and saves the computation of the log
        if z > 18:
            return exp(-z)
        if z < -18:
            return -z
        return log(1.0 + exp(-z))

    cpdef double dloss(self, double p, double y):
        cdef double z = p * y
        # approximately equal and saves the computation of the log
        if z > 18.0:
            return exp(-z) * -y
        if z < -18.0:
            return -y
        return -y / (exp(z) + 1.0)

    def __reduce__(self):
        return Log, ()


cdef class SquaredLoss(Regression):
    """Squared loss traditional used in linear regression."""
    cpdef double loss(self, double p, double y):
        return 0.5 * (p - y) * (p - y)

    cpdef double dloss(self, double p, double y):
        return p - y

    def __reduce__(self):
        return SquaredLoss, ()


cdef class Huber(Regression):
    """Huber regression loss

    Variant of the SquaredLoss that is robust to outliers (quadratic near zero,
    linear in for large errors).

    http://en.wikipedia.org/wiki/Huber_Loss_Function
    """

    cdef double c

    def __init__(self, double c):
        self.c = c

    cpdef double loss(self, double p, double y):
        cdef double r = p - y
        cdef double abs_r = abs(r)
        if abs_r <= self.c:
            return 0.5 * r * r
        else:
            return self.c * abs_r - (0.5 * self.c * self.c)

    cpdef double dloss(self, double p, double y):
        cdef double r = p - y
        cdef double abs_r = abs(r)
        if abs_r <= self.c:
            return r
        elif r > 0.0:
            return self.c
        else:
            return -self.c

    def __reduce__(self):
        return Huber, (self.c,)


cdef class EpsilonInsensitive(Regression):
    """Epsilon-Insensitive loss (used by SVR).

    loss = max(0, |y - p| - epsilon)
    """

    cdef double epsilon

    def __init__(self, double epsilon):
        self.epsilon = epsilon

    cpdef double loss(self, double p, double y):
        cdef double ret = abs(y - p) - self.epsilon
        return ret if ret > 0 else 0

    cpdef double dloss(self, double p, double y):
        if y - p > self.epsilon:
            return -1
        elif p - y > self.epsilon:
            return 1
        else:
            return 0

    def __reduce__(self):
        return EpsilonInsensitive, (self.epsilon,)

<<<<<<< HEAD
=======

cdef class SquaredEpsilonInsensitive(Regression):
    """Epsilon-Insensitive loss.

    loss = max(0, |y - p| - epsilon)^2
    """

    cdef double epsilon

    def __init__(self, double epsilon):
        self.epsilon = epsilon

    cpdef double loss(self, double p, double y):
        cdef double ret = abs(y - p) - self.epsilon
        return ret * ret if ret > 0 else 0

    cpdef double dloss(self, double p, double y):
        cdef double z
        z = y - p
        if z > self.epsilon:
            return -2 * (z - self.epsilon)
        elif z < self.epsilon:
            return 2 * (-z - self.epsilon)
        else:
            return 0

    def __reduce__(self):
        return SquaredEpsilonInsensitive, (self.epsilon,)


>>>>>>> 829afede
def plain_sgd(np.ndarray[DOUBLE, ndim=1, mode='c'] weights,
              double intercept,
              LossFunction loss,
              int penalty_type,
              double alpha, double C,
              double rho,
              SequentialDataset dataset,
              int n_iter, int fit_intercept,
              int verbose, int shuffle, seed,
              double weight_pos, double weight_neg,
              int learning_rate, double eta0,
              double power_t,
              double t=1.0,
              double intercept_decay=1.0):
    """Plain SGD for generic loss functions and penalties.

    Parameters
    ----------
    weights : ndarray[double, ndim=1]
        The allocated coef_ vector.
    intercept : double
        The initial intercept.
    loss : LossFunction
        A concrete ``LossFunction`` object.
    penalty_type : int
        The penalty 2 for L2, 1 for L1, and 3 for Elastic-Net.
    alpha : float
        The regularization parameter.
    rho : float
        The elastic net hyperparameter.
    dataset : SequentialDataset
        A concrete ``SequentialDataset`` object.
    n_iter : int
        The number of iterations (epochs).
    fit_intercept : int
        Whether or not to fit the intercept (1 or 0).
    verbose : int
        Print verbose output; 0 for quite.
    shuffle : int
        Whether to shuffle the training data before each epoch.
    weight_pos : float
        The weight of the positive class.
    weight_neg : float
        The weight of the negative class.
    seed : int or RandomState object
        The seed of the pseudo random number generator to use when
        shuffling the data
    learning_rate : int
        The learning rate:
        (1) constant, eta = eta0
        (2) optimal, eta = 1.0/(t+t0)
        (3) inverse scaling, eta = eta0 / pow(t, power_t)
        (4) Passive Agressive-I, eta = min(alpha, loss/norm(x))
        (5) Passive Agressive-II, eta = 1.0 / (norm(x) + 0.5*alpha)
    eta0 : double
        The initial learning rate.
    power_t : double
        The exponent for inverse scaling learning rate.
    t : double
        Initial state of the learning rate. This value is equal to the
        iteration count except when the learning rate is set to `optimal`.
        Default: 1.0.

    Returns
    -------
    weights : array, shape=[n_features]
        The fitted weight vector.
    intercept : float
        The fitted intercept term.

    """

    # get the data information into easy vars
    cdef Py_ssize_t n_samples = dataset.n_samples
    cdef Py_ssize_t n_features = weights.shape[0]

    cdef WeightVector w = WeightVector(weights)

    cdef DOUBLE * x_data_ptr = NULL
    cdef INTEGER * x_ind_ptr = NULL

    # helper variable
    cdef int xnnz
    cdef double eta = 0.0
    cdef double p = 0.0
    cdef double update = 0.0
    cdef double sumloss = 0.0
    cdef DOUBLE y = 0.0
    cdef DOUBLE sample_weight
    cdef double class_weight = 1.0
    cdef unsigned int count = 0
    cdef unsigned int epoch = 0
    cdef unsigned int i = 0
    cdef int is_hinge = isinstance(loss, Hinge)

    # q vector is only used for L1 regularization
    cdef np.ndarray[DOUBLE, ndim = 1, mode = "c"] q = None
    cdef DOUBLE * q_data_ptr = NULL
    if penalty_type == L1 or penalty_type == ELASTICNET:
        q = np.zeros((n_features,), dtype=np.float64, order="c")
        q_data_ptr = <DOUBLE * > q.data
    cdef double u = 0.0

    if penalty_type == L2:
        rho = 1.0
    elif penalty_type == L1:
        rho = 0.0

    eta = eta0
    t_start = time()
    for epoch in range(n_iter):
        if verbose > 0:
            print("-- Epoch %d" % (epoch + 1))
        if shuffle:
            dataset.shuffle(seed)

        for i in range(n_samples):
            dataset.next( & x_data_ptr, & x_ind_ptr, & xnnz, & y,
                         & sample_weight)

            p = w.dot(x_data_ptr, x_ind_ptr, xnnz) + intercept

            if learning_rate == OPTIMAL:
                eta = 1.0 / (alpha * t)
            elif learning_rate == INVSCALING:
                eta = eta0 / pow(t, power_t)
<<<<<<< HEAD
            p = w.dot(x_data_ptr, x_ind_ptr, xnnz) + intercept
=======

>>>>>>> 829afede
            if verbose > 0:
                sumloss += loss.loss(p, y)

            if y > 0.0:
                class_weight = weight_pos
            else:
                class_weight = weight_neg

            if learning_rate == PA1:
                update = sqnorm(x_data_ptr, x_ind_ptr, xnnz)
                if update == 0:
                    continue
                update = min(C, loss.loss(p, y) / update)
            elif learning_rate == PA2:
                update = sqnorm(x_data_ptr, x_ind_ptr, xnnz)
                update = loss.loss(p, y) / (update + 0.5 / C)
            else:
                update = -eta * loss.dloss(p, y)

            if learning_rate >= PA1:
                if is_hinge:
                    # classification
                    update *= y
                elif y - p < 0:
                    # regression
                    update *= -1

            update *= class_weight * sample_weight

            if update != 0.0:
                w.add(x_data_ptr, x_ind_ptr, xnnz, update)
                if fit_intercept == 1:
                    intercept += update * intercept_decay
            if penalty_type >= L2:
                w.scale(1.0 - (rho * eta * alpha))

            if penalty_type == L1 or penalty_type == ELASTICNET:
                u += ((1.0 - rho) * eta * alpha)
                l1penalty(w, q_data_ptr, x_ind_ptr, xnnz, u)
            t += 1
            count += 1

        # report epoch information
        if verbose > 0:
            print("Norm: %.2f, NNZs: %d, "
            "Bias: %.6f, T: %d, Avg. loss: %.6f" % (w.norm(),
                                                    weights.nonzero()[0].shape[0],
                                                    intercept, count,
                                                    sumloss / count))
            print("Total training time: %.2f seconds." % (time() - t_start))

        # floating-point under-/overflow check.
        if np.any(np.isinf(weights)) or np.any(np.isnan(weights)) \
           or np.isnan(intercept) or np.isinf(intercept):
            raise ValueError("floating-point under-/overflow occured.")

    w.reset_wscale()

    return weights, intercept

def ranking_sgd(np.ndarray[DOUBLE, ndim=1, mode='c'] weights,
              double intercept,
              LossFunction loss,
              int penalty_type,
              double alpha, double rho,
              PairwiseDataset dataset,
              int n_iter, int fit_intercept,
              int verbose, int shuffle, int seed,
              int learning_rate, double eta0,
              double power_t,
              double t=1.0,
              double intercept_decay=1.0,
              int sampling_type=ROC):
    """SGD minimizing ROC-SVM pairwise ranking loss.

    Parameters
    ----------
    weights : ndarray[double, ndim=1]
        The allocated coef_ vector.
    intercept : double
        The initial intercept.
    loss : LossFunction
        A concrete ``LossFunction`` object.
    penalty_type : int
        The penalty 2 for L2, 1 for L1, and 3 for Elastic-Net.
    alpha : float
        The regularization parameter.
    rho : float
        The elastic net hyperparameter.
    dataset : PairwiseArrayDataset
        A concrete ``PairwiseArrayDataset`` object.
    n_iter : int
        The number of iterations (epochs).
    fit_intercept : int
        Whether or not to fit the intercept (1 or 0).
    verbose : int
        Print verbose output; 0 for quite.
    shuffle : int
        Whether to shuffle the training data before each epoch.
    weight_pos : float
        The weight of the positive class.
    weight_neg : float
        The weight of the negative class.
    seed : int
        The seed of the pseudo random number generator to use when
        shuffling the data
    learning_rate : int
        The learning rate:
        (1) constant, eta = eta0
        (2) optimal, eta = 1.0/(t+t0)
        (3) inverse scaling, eta = eta0 / pow(t, power_t)
    eta0 : double
        The initial learning rate.
    power_t : double
        The exponent for inverse scaling learning rate.
    t : double
        Initial state of the learning rate. This value is equal to the
        iteration count except when the learning rate is set to `optimal`.
        Default: 1.0.
    sampling : int
        The pairwise sampling scheme. 1 for roc, 2 for rank.

    Returns
    -------
    weights : array, shape=[n_features]
        The fitted weight vector.
    intercept : float
        The fitted intercept term.

    """
    # get the data information into easy vars
    cdef Py_ssize_t n_samples = dataset.n_samples
    cdef Py_ssize_t n_features = weights.shape[0]

    cdef WeightVector w = WeightVector(weights)

    cdef DOUBLE *a_data_ptr = NULL
    cdef DOUBLE *b_data_ptr = NULL
    #cdef INTEGER *x_ind_ptr = NULL
    cdef INTEGER *a_ind_ptr = NULL
    cdef INTEGER *b_ind_ptr = NULL

    # helper variable
    cdef int xnnz_a
    cdef int xnnz_b
    cdef double eta = 0.0
    cdef double p = 0.0
    cdef double update = 0.0
    cdef double sumloss = 0.0
    cdef DOUBLE y_a = 0.0
    cdef DOUBLE y_b = 0.0
    cdef DOUBLE y = 0.0
    cdef double class_weight = 1.0
    cdef unsigned int count = 0
    cdef unsigned int epoch = 0
    cdef unsigned int i = 0

    # q vector is only used for L1 regularization
    cdef np.ndarray[DOUBLE, ndim=1, mode="c"] q = None
    cdef DOUBLE *q_data_ptr = NULL
    if penalty_type == L1 or penalty_type == ELASTICNET:
        q = np.zeros((n_features,), dtype=np.float64, order="c")
        q_data_ptr = <DOUBLE *> q.data
    cdef double u = 0.0

    if penalty_type == L2:
        rho = 1.0
    elif penalty_type == L1:
        rho = 0.0

    eta = eta0

    t_start = time()
    for epoch in range(n_iter):
        if verbose > 0:
            print("-- Epoch %d" % (epoch + 1))
        #if shuffle:
        #    dataset.shuffle(seed)
        for i in range(n_samples):

            dataset.next_pair(&a_data_ptr, &b_data_ptr, &a_ind_ptr,
                              &b_ind_ptr, &xnnz_a, &xnnz_b, &y_a, &y_b)

            if learning_rate == OPTIMAL:
                eta = 1.0 / (alpha * t)
            elif learning_rate == INVSCALING:
                eta = eta0 / pow(t, power_t)

            # Computes sign(y_a - y_b)
            if y_a > y_b:
                y = 1.0
            elif y_b > y_a:
                y = -1.0
            else:
                y = 0.0
            p = w.dot_on_difference(a_data_ptr, b_data_ptr, a_ind_ptr,
                                    b_ind_ptr, xnnz_a, xnnz_b) + intercept

            if verbose > 0:
                sumloss += loss.loss(p, y)

            # L2 Regularization
            #w.scale(1.0 - (rho * eta * alpha))


            update = y * -eta * loss.dloss(p, y) * class_weight
            #print("update:%.9f p:%.6f dloss:%.4f class_weight:%.1f" % \
            #(update, p, loss.dloss(p, y), class_weight))            
            if update != 0.0:
                w.add(a_data_ptr, a_ind_ptr, xnnz_a, update)
                w.add(b_data_ptr, b_ind_ptr, xnnz_b, -update)
                if fit_intercept == 1:
                    intercept += update * intercept_decay
            if penalty_type >= L2:
                w.scale(1.0 - (rho * eta * alpha))

            #if penalty_type == L1 or penalty_type == ELASTICNET:
            #    u += ((1.0 - rho) * eta * alpha)
            #    l1penalty(w, q_data_ptr, x_ind_ptr, xnnz_a, u)

            t += 1
            count += 1
                    
        # report epoch information
        if verbose > 0:
            print("Norm: %.2f, NNZs: %d, "\
            "Bias: %.6f, T: %d, Avg. loss: %.6f" % (w.norm(),
                                                    weights.nonzero()[0].shape[0],
                                                    intercept, count,
                                                    sumloss / count))
            print("Total training time: %.2f seconds." % (time() - t_start))

        # floating-point under-/overflow check.
        if np.any(np.isinf(weights)) or np.any(np.isnan(weights)) \
           or np.isnan(intercept) or np.isinf(intercept):
            raise ValueError("floating-point under-/overflow occured.")

    w.reset_wscale()

    return weights, intercept


cdef inline double max(double a, double b):
    return a if a >= b else b


cdef inline double min(double a, double b):
    return a if a <= b else b

cdef double sqnorm(DOUBLE * x_data_ptr, INTEGER * x_ind_ptr, int xnnz):
    cdef double x_norm = 0.0
    cdef int j
    cdef double z
    for j in range(xnnz):
        z = x_data_ptr[j]
        x_norm += z * z
    return x_norm

cdef void l1penalty(WeightVector w, DOUBLE * q_data_ptr,
                    INTEGER * x_ind_ptr, int xnnz, double u):
    """Apply the L1 penalty to each updated feature

    This implements the truncated gradient approach by
    [Tsuruoka, Y., Tsujii, J., and Ananiadou, S., 2009].
    """
    cdef double z = 0.0
    cdef int j = 0
    cdef int idx = 0
    cdef double wscale = w.wscale
    cdef double * w_data_ptr = w.w_data_ptr
    for j in range(xnnz):
        idx = x_ind_ptr[j]
        z = w_data_ptr[idx]
        if (wscale * w_data_ptr[idx]) > 0.0:
            w_data_ptr[idx] = max(
                0.0, w_data_ptr[idx] - ((u + q_data_ptr[idx]) / wscale))

        elif (wscale * w_data_ptr[idx]) < 0.0:
            w_data_ptr[idx] = min(
                0.0, w_data_ptr[idx] + ((u - q_data_ptr[idx]) / wscale))

        q_data_ptr[idx] += (wscale * (w_data_ptr[idx] - z))<|MERGE_RESOLUTION|>--- conflicted
+++ resolved
@@ -302,8 +302,6 @@
     def __reduce__(self):
         return EpsilonInsensitive, (self.epsilon,)
 
-<<<<<<< HEAD
-=======
 
 cdef class SquaredEpsilonInsensitive(Regression):
     """Epsilon-Insensitive loss.
@@ -334,7 +332,6 @@
         return SquaredEpsilonInsensitive, (self.epsilon,)
 
 
->>>>>>> 829afede
 def plain_sgd(np.ndarray[DOUBLE, ndim=1, mode='c'] weights,
               double intercept,
               LossFunction loss,
@@ -461,11 +458,6 @@
                 eta = 1.0 / (alpha * t)
             elif learning_rate == INVSCALING:
                 eta = eta0 / pow(t, power_t)
-<<<<<<< HEAD
-            p = w.dot(x_data_ptr, x_ind_ptr, xnnz) + intercept
-=======
-
->>>>>>> 829afede
             if verbose > 0:
                 sumloss += loss.loss(p, y)
 
