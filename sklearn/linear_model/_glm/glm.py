--- conflicted
+++ resolved
@@ -926,12 +926,6 @@
                 jac=True,
                 options={
                     "maxiter": self.max_iter,
-<<<<<<< HEAD
-                    "maxls": 40,  # default is 20
-                    "iprint": self.verbose - 1,
-                    "gtol": self.tol,
-                    "ftol": 64 * np.finfo(np.float64).eps,  # lbfgs is float64 land.
-=======
                     "maxls": 50,  # default is 20
                     "iprint": self.verbose - 1,
                     "gtol": self.tol,
@@ -939,7 +933,6 @@
                     # point is that ftol is very small, but a bit larger than machine
                     # precision.
                     "ftol": 64 * np.finfo(float).eps,  # lbfgs is float64 land.
->>>>>>> 4fd1d9bf
                 },
                 args=(X, y, sample_weight, l2_reg_strength, n_threads),
             )
