--- conflicted
+++ resolved
@@ -924,10 +924,7 @@
     ],
 )
 def test_tags(estimator, value):
-<<<<<<< HEAD
     assert estimator.__sklearn_tags__()["requires_positive_y"] is value
-=======
-    assert estimator._get_tags()["requires_positive_y"] is value
 
 
 def test_linalg_warning_with_newton_solver(global_random_seed):
@@ -1110,7 +1107,5 @@
     if verbose >= 1:
         assert (
             "The inner solver detected a pointwise Hessian with many negative values"
-            " and resorts to lbfgs instead."
-            in captured.out
-        )
->>>>>>> a5e95606
+            " and resorts to lbfgs instead." in captured.out
+        )