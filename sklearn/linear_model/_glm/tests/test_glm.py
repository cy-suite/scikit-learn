# Authors: Christian Lorentzen <lorentzen.ch@gmail.com>
#
# License: BSD 3 clause

import itertools
import warnings
from functools import partial

import numpy as np
import pytest
import scipy
from numpy.testing import assert_allclose
from scipy import linalg
from scipy.optimize import minimize, root
from scipy.sparse.linalg import lsmr

from sklearn._loss import (
    HalfBinomialLoss,
    HalfMultinomialLoss,
    HalfPoissonLoss,
    HalfTweedieLoss,
)
from sklearn._loss.link import IdentityLink, LogLink
from sklearn.base import clone
from sklearn.datasets import make_classification, make_low_rank_matrix, make_regression
from sklearn.exceptions import ConvergenceWarning
from sklearn.linear_model import (
    GammaRegressor,
    PoissonRegressor,
    Ridge,
    TweedieRegressor,
)
from sklearn.linear_model._glm import _GeneralizedLinearRegressor
from sklearn.linear_model._glm._newton_solver import (
    NewtonCholeskySolver,
    NewtonLSMRSolver,
)
from sklearn.linear_model._linear_loss import (
    LinearModelLoss,
    Multinomial_LDL_Decomposition,
)
from sklearn.metrics import d2_tweedie_score, mean_poisson_deviance
from sklearn.model_selection import train_test_split
from sklearn.utils.fixes import parse_version, sp_version

SOLVERS = ["lbfgs", "newton-cholesky", "newton-lsmr"]


class BinomialRegressor(_GeneralizedLinearRegressor):
    def _get_loss(self):
        return HalfBinomialLoss()


def _special_minimize(fun, grad, x, tol_NM, tol):
    # Find good starting point by Nelder-Mead
    res_NM = minimize(
        fun, x, method="Nelder-Mead", options={"xatol": tol_NM, "fatol": tol_NM}
    )
    # Now refine via root finding on the gradient of the function, which is
    # more precise than minimizing the function itself.
    res = root(
        grad,
        res_NM.x,
        method="lm",
        options={"ftol": tol, "xtol": tol, "gtol": tol},
    )
    return res.x


@pytest.fixture(scope="module")
def regression_data():
    X, y = make_regression(
        n_samples=107, n_features=10, n_informative=80, noise=0.5, random_state=2
    )
    return X, y


@pytest.fixture(
    params=itertools.product(
        ["long", "wide"],
        [
            BinomialRegressor(),
            PoissonRegressor(),
            GammaRegressor(),
            # TweedieRegressor(power=3.0),  # too difficult
            # TweedieRegressor(power=0, link="log"),  # too difficult
            TweedieRegressor(power=1.5),
        ],
    ),
    ids=lambda param: f"{param[0]}-{param[1]}",
)
def glm_dataset(global_random_seed, request):
    """Dataset with GLM solutions, well conditioned X.

    This is inspired by ols_ridge_dataset in test_ridge.py.

    The construction is based on the SVD decomposition of X = U S V'.

    Parameters
    ----------
    type : {"long", "wide"}
        If "long", then n_samples > n_features.
        If "wide", then n_features > n_samples.
    model : a GLM model

    For "wide", we return the minimum norm solution:

        min ||w||_2 subject to w = argmin deviance(X, y, w)

    Note that the deviance is always minimized if y = inverse_link(X w) is possible to
    achieve, which it is in the wide data case. Therefore, we can construct the
    solution with minimum norm like (wide) OLS:

        min ||w||_2 subject to link(y) = raw_prediction = X w

    Returns
    -------
    model : GLM model
    X : ndarray
        Last column of 1, i.e. intercept.
    y : ndarray
    coef_unpenalized : ndarray
        Minimum norm solutions, i.e. min sum(loss(w)) (with minimum ||w||_2 in
        case of ambiguity)
        Last coefficient is intercept.
    coef_penalized : ndarray
        GLM solution with alpha=l2_reg_strength=1, i.e.
        min 1/n * sum(loss) + ||w[:-1]||_2^2.
        Last coefficient is intercept.
    l2_reg_strength : float
        Always equal 1.
    """
    data_type, model = request.param
    # Make larger dim more than double as big as the smaller one.
    # This helps when constructing singular matrices like (X, X).
    if data_type == "long":
        n_samples, n_features = 12, 4
    else:
        n_samples, n_features = 4, 12
    k = min(n_samples, n_features)
    rng = np.random.RandomState(global_random_seed)
    X = make_low_rank_matrix(
        n_samples=n_samples,
        n_features=n_features,
        effective_rank=k,
        tail_strength=0.1,
        random_state=rng,
    )
    X[:, -1] = 1  # last columns acts as intercept
    U, s, Vt = linalg.svd(X, full_matrices=False)
    assert np.all(s > 1e-3)  # to be sure
    assert np.max(s) / np.min(s) < 100  # condition number of X

    if data_type == "long":
        coef_unpenalized = rng.uniform(low=1, high=3, size=n_features)
        coef_unpenalized *= rng.choice([-1, 1], size=n_features)
        raw_prediction = X @ coef_unpenalized
    else:
        raw_prediction = rng.uniform(low=-3, high=3, size=n_samples)
        # minimum norm solution min ||w||_2 such that raw_prediction = X w:
        # w = X'(XX')^-1 raw_prediction = V s^-1 U' raw_prediction
        coef_unpenalized = Vt.T @ np.diag(1 / s) @ U.T @ raw_prediction

    linear_loss = LinearModelLoss(base_loss=model._get_loss(), fit_intercept=True)
    sw = np.full(shape=n_samples, fill_value=1 / n_samples)
    y = linear_loss.base_loss.link.inverse(raw_prediction)

    # Add penalty l2_reg_strength * ||coef||_2^2 for l2_reg_strength=1 and solve with
    # optimizer. Note that the problem is well conditioned such that we get accurate
    # results.
    l2_reg_strength = 1
    fun = partial(
        linear_loss.loss,
        X=X[:, :-1],
        y=y,
        sample_weight=sw,
        l2_reg_strength=l2_reg_strength,
    )
    grad = partial(
        linear_loss.gradient,
        X=X[:, :-1],
        y=y,
        sample_weight=sw,
        l2_reg_strength=l2_reg_strength,
    )
    coef_penalized_with_intercept = _special_minimize(
        fun, grad, coef_unpenalized, tol_NM=1e-6, tol=1e-14
    )

    linear_loss = LinearModelLoss(base_loss=model._get_loss(), fit_intercept=False)
    fun = partial(
        linear_loss.loss,
        X=X[:, :-1],
        y=y,
        sample_weight=sw,
        l2_reg_strength=l2_reg_strength,
    )
    grad = partial(
        linear_loss.gradient,
        X=X[:, :-1],
        y=y,
        sample_weight=sw,
        l2_reg_strength=l2_reg_strength,
    )
    coef_penalized_without_intercept = _special_minimize(
        fun, grad, coef_unpenalized[:-1], tol_NM=1e-6, tol=1e-14
    )

    # To be sure
    assert np.linalg.norm(coef_penalized_with_intercept) < np.linalg.norm(
        coef_unpenalized
    )

    return (
        model,
        X,
        y,
        coef_unpenalized,
        coef_penalized_with_intercept,
        coef_penalized_without_intercept,
        l2_reg_strength,
    )


@pytest.mark.parametrize("solver", SOLVERS)
@pytest.mark.parametrize("fit_intercept", [False, True])
def test_glm_regression(solver, fit_intercept, glm_dataset):
    """Test that GLM converges for all solvers to correct solution.

    We work with a simple constructed data set with known solution.
    """
    model, X, y, _, coef_with_intercept, coef_without_intercept, alpha = glm_dataset
    params = dict(
        alpha=alpha,
        fit_intercept=fit_intercept,
        solver=solver,
        tol=1e-12,
        max_iter=1000,
    )

    model = clone(model).set_params(**params)
    X = X[:, :-1]  # remove intercept
    if fit_intercept:
        coef = coef_with_intercept
        intercept = coef[-1]
        coef = coef[:-1]
    else:
        coef = coef_without_intercept
        intercept = 0

    model.fit(X, y)

    if solver == "lbfgs":
        rtol = 5e-5
    elif solver == "newton-lsmr":
        rtol = 5e-9
    else:
        rtol = 1e-9
    assert model.intercept_ == pytest.approx(intercept, rel=rtol)
    assert_allclose(model.coef_, coef, rtol=rtol)

    # Same with sample_weight.
    model = (
        clone(model).set_params(**params).fit(X, y, sample_weight=np.ones(X.shape[0]))
    )
    assert model.intercept_ == pytest.approx(intercept, rel=rtol)
    assert_allclose(model.coef_, coef, rtol=rtol)


@pytest.mark.parametrize("solver", SOLVERS)
@pytest.mark.parametrize("fit_intercept", [True, False])
def test_glm_regression_hstacked_X(solver, fit_intercept, glm_dataset):
    """Test that GLM converges for all solvers to correct solution on hstacked data.

    We work with a simple constructed data set with known solution.
    Fit on [X] with alpha is the same as fit on [X, X]/2 with alpha/2.
    For long X, [X, X] is still a long but singular matrix.
    """
    model, X, y, _, coef_with_intercept, coef_without_intercept, alpha = glm_dataset
    n_samples, n_features = X.shape
    params = dict(
        alpha=alpha / 2,
        fit_intercept=fit_intercept,
        solver=solver,
        tol=1e-12,
        max_iter=1000,
    )

    model = clone(model).set_params(**params)
    X = X[:, :-1]  # remove intercept
    X = 0.5 * np.concatenate((X, X), axis=1)
    assert np.linalg.matrix_rank(X) <= min(n_samples, n_features - 1)
    if fit_intercept:
        coef = coef_with_intercept
        intercept = coef[-1]
        coef = coef[:-1]
    else:
        coef = coef_without_intercept
        intercept = 0

    with warnings.catch_warnings():
        # XXX: Investigate if the ConvergenceWarning that can appear in some
        # cases should be considered a bug or not. In the mean time we don't
        # fail when the assertions below pass irrespective of the presence of
        # the warning.
        warnings.simplefilter("ignore", ConvergenceWarning)
        model.fit(X, y)

    if solver == "lbfgs":
        rtol = 2e-4
    elif solver == "newton-lsmr":
        rtol = 2e-8
    else:
        rtol = 5e-9
    assert model.intercept_ == pytest.approx(intercept, rel=rtol)
    assert_allclose(model.coef_, np.r_[coef, coef], rtol=rtol)


@pytest.mark.parametrize("solver", SOLVERS)
@pytest.mark.parametrize("fit_intercept", [True, False])
def test_glm_regression_vstacked_X(solver, fit_intercept, glm_dataset):
    """Test that GLM converges for all solvers to correct solution on vstacked data.

    We work with a simple constructed data set with known solution.
    Fit on [X] with alpha is the same as fit on [X], [y]
                                                [X], [y] with 1 * alpha.
    It is the same alpha as the average loss stays the same.
    For wide X, [X', X'] is a singular matrix.
    """
    model, X, y, _, coef_with_intercept, coef_without_intercept, alpha = glm_dataset
    n_samples, n_features = X.shape
    params = dict(
        alpha=alpha,
        fit_intercept=fit_intercept,
        solver=solver,
        tol=1e-12,
        max_iter=1000,
    )

    model = clone(model).set_params(**params)
    X = X[:, :-1]  # remove intercept
    X = np.concatenate((X, X), axis=0)
    assert np.linalg.matrix_rank(X) <= min(n_samples, n_features)
    y = np.r_[y, y]
    if fit_intercept:
        coef = coef_with_intercept
        intercept = coef[-1]
        coef = coef[:-1]
    else:
        coef = coef_without_intercept
        intercept = 0
    model.fit(X, y)

    if solver == "lbfgs":
        rtol = 3e-5
    elif solver == "newton-lsmr":
        rtol = 1e-8
    else:
        rtol = 5e-9
    assert model.intercept_ == pytest.approx(intercept, rel=rtol)
    assert_allclose(model.coef_, coef, rtol=rtol)


@pytest.mark.parametrize("solver", SOLVERS)
@pytest.mark.parametrize("fit_intercept", [True, False])
def test_glm_regression_unpenalized(solver, fit_intercept, glm_dataset):
    """Test that unpenalized GLM converges for all solvers to correct solution.

    We work with a simple constructed data set with known solution.
    Note: This checks the minimum norm solution for wide X, i.e.
    n_samples < n_features:
        min ||w||_2 subject to w = argmin deviance(X, y, w)
    """
    model, X, y, coef, _, _, _ = glm_dataset
    n_samples, n_features = X.shape
    alpha = 0  # unpenalized
    params = dict(
        alpha=alpha,
        fit_intercept=fit_intercept,
        solver=solver,
        tol=1e-12,
        max_iter=1000,
    )

    model = clone(model).set_params(**params)
    if fit_intercept:
        X = X[:, :-1]  # remove intercept
        intercept = coef[-1]
        coef = coef[:-1]
    else:
        intercept = 0

    with warnings.catch_warnings():
        if solver.startswith("newton") and n_samples < n_features:
            # The newton solvers should warn and automatically fallback to LBFGS
            # in this case. The model should still converge.
            warnings.filterwarnings("ignore", category=scipy.linalg.LinAlgWarning)
        # XXX: Investigate if the ConvergenceWarning that can appear in some
        # cases should be considered a bug or not. In the mean time we don't
        # fail when the assertions below pass irrespective of the presence of
        # the warning.
        warnings.filterwarnings("ignore", category=ConvergenceWarning)
        model.fit(X, y)

    # FIXME: `assert_allclose(model.coef_, coef)` should work for all cases but fails
    # for the wide/fat case with n_features > n_samples. Most current GLM solvers do
    # NOT return the minimum norm solution with fit_intercept=True.
    if n_samples > n_features:
        rtol = 5e-5 if solver == "lbfgs" else 1e-7
        assert model.intercept_ == pytest.approx(intercept)
        assert_allclose(model.coef_, coef, rtol=rtol)
    else:
        # As it is an underdetermined problem, prediction = y. The following shows that
        # we get a solution, i.e. a (non-unique) minimum of the objective function ...
        rtol = 5e-5
        if solver == "newton-cholesky":
            rtol = 5e-4
        assert_allclose(model.predict(X), y, rtol=rtol)

        norm_solution = np.linalg.norm(np.r_[intercept, coef])
        norm_model = np.linalg.norm(np.r_[model.intercept_, model.coef_])
        if solver in ("newton-cholesky", "newton-lsmr"):
            # XXX: This solver shows random behaviour. Sometimes it finds solutions
            # with norm_model <= norm_solution! So we check conditionally.
            if norm_model < (1 + 1e-12) * norm_solution:
                assert model.intercept_ == pytest.approx(intercept)
                assert_allclose(model.coef_, coef, rtol=rtol)
        elif solver == "lbfgs" and fit_intercept:
            # But it is not the minimum norm solution. Otherwise the norms would be
            # equal.
            assert norm_model > (1 + 1e-12) * norm_solution

            # See https://github.com/scikit-learn/scikit-learn/issues/23670.
            # Note: Even adding a tiny penalty does not give the minimal norm solution.
            # XXX: We could have naively expected LBFGS to find the minimal norm
            # solution by adding a very small penalty. Even that fails for a reason we
            # do not properly understand at this point.
        else:
            # When `fit_intercept=False`, LBFGS naturally converges to the minimum norm
            # solution on this problem.
            # XXX: Do we have any theoretical guarantees why this should be the case?
            assert model.intercept_ == pytest.approx(intercept, rel=rtol)
            assert_allclose(model.coef_, coef, rtol=rtol)


@pytest.mark.parametrize("solver", SOLVERS)
@pytest.mark.parametrize("fit_intercept", [True, False])
def test_glm_regression_unpenalized_hstacked_X(solver, fit_intercept, glm_dataset):
    """Test that unpenalized GLM converges for all solvers to correct solution.

    We work with a simple constructed data set with known solution.
    GLM fit on [X] is the same as fit on [X, X]/2.
    For long X, [X, X] is a singular matrix and we check against the minimum norm
    solution:
        min ||w||_2 subject to w = argmin deviance(X, y, w)
    """
    model, X, y, coef, _, _, _ = glm_dataset
    n_samples, n_features = X.shape
    alpha = 0  # unpenalized
    params = dict(
        alpha=alpha,
        fit_intercept=fit_intercept,
        solver=solver,
        tol=1e-12,
        max_iter=1000,
    )

    model = clone(model).set_params(**params)
    if fit_intercept:
        intercept = coef[-1]
        coef = coef[:-1]
        if n_samples > n_features:
            X = X[:, :-1]  # remove intercept
            X = 0.5 * np.concatenate((X, X), axis=1)
        else:
            # To know the minimum norm solution, we keep one intercept column and do
            # not divide by 2. Later on, we must take special care.
            X = np.c_[X[:, :-1], X[:, :-1], X[:, -1]]
    else:
        intercept = 0
        X = 0.5 * np.concatenate((X, X), axis=1)
    assert np.linalg.matrix_rank(X) <= min(n_samples, n_features)

    with warnings.catch_warnings():
        if solver.startswith("newton"):
            # The newton solvers should warn and automatically fallback to LBFGS
            # in this case. The model should still converge.
            warnings.filterwarnings("ignore", category=scipy.linalg.LinAlgWarning)
        # XXX: Investigate if the ConvergenceWarning that can appear in some
        # cases should be considered a bug or not. In the mean time we don't
        # fail when the assertions below pass irrespective of the presence of
        # the warning.
        warnings.filterwarnings("ignore", category=ConvergenceWarning)
        model.fit(X, y)

    if fit_intercept and n_samples < n_features:
        # Here we take special care.
        model_intercept = 2 * model.intercept_
        model_coef = 2 * model.coef_[:-1]  # exclude the other intercept term.
        # For minimum norm solution, we would have
        # assert model.intercept_ == pytest.approx(model.coef_[-1])
    else:
        model_intercept = model.intercept_
        model_coef = model.coef_

    if n_samples > n_features:
        assert model_intercept == pytest.approx(intercept)
        rtol = 1e-4
        assert_allclose(model_coef, np.r_[coef, coef], rtol=rtol)
    else:
        # As it is an underdetermined problem, prediction = y. The following shows that
        # we get a solution, i.e. a (non-unique) minimum of the objective function ...
        rtol = 1e-6 if solver == "lbfgs" else 5e-6
        assert_allclose(model.predict(X), y, rtol=rtol)
        if (solver == "lbfgs" and fit_intercept) or solver in (
            "newton-cholesky",
            "newton-lsmr",
        ):
            # Same as in test_glm_regression_unpenalized.
            # But it is not the minimum norm solution. Otherwise the norms would be
            # equal.
            norm_solution = np.linalg.norm(
                0.5 * np.r_[intercept, intercept, coef, coef]
            )
            norm_model = np.linalg.norm(np.r_[model.intercept_, model.coef_])
            assert norm_model > (1 + 1e-12) * norm_solution
            # For minimum norm solution, we would have
            # assert model.intercept_ == pytest.approx(model.coef_[-1])
        else:
            assert model_intercept == pytest.approx(intercept, rel=5e-6)
            assert_allclose(model_coef, np.r_[coef, coef], rtol=1e-4)


@pytest.mark.parametrize("solver", SOLVERS)
@pytest.mark.parametrize("fit_intercept", [True, False])
def test_glm_regression_unpenalized_vstacked_X(solver, fit_intercept, glm_dataset):
    """Test that unpenalized GLM converges for all solvers to correct solution.

    We work with a simple constructed data set with known solution.
    GLM fit on [X] is the same as fit on [X], [y]
                                         [X], [y].
    For wide X, [X', X'] is a singular matrix and we check against the minimum norm
    solution:
        min ||w||_2 subject to w = argmin deviance(X, y, w)
    """
    model, X, y, coef, _, _, _ = glm_dataset
    n_samples, n_features = X.shape
    alpha = 0  # unpenalized
    params = dict(
        alpha=alpha,
        fit_intercept=fit_intercept,
        solver=solver,
        tol=1e-12,
        max_iter=1000,
    )

    model = clone(model).set_params(**params)
    if fit_intercept:
        X = X[:, :-1]  # remove intercept
        intercept = coef[-1]
        coef = coef[:-1]
    else:
        intercept = 0
    X = np.concatenate((X, X), axis=0)
    assert np.linalg.matrix_rank(X) <= min(n_samples, n_features)
    y = np.r_[y, y]

    with warnings.catch_warnings():
        if solver.startswith("newton") and n_samples < n_features:
            # The newton solvers should warn and automatically fallback to LBFGS
            # in this case. The model should still converge.
            warnings.filterwarnings("ignore", category=scipy.linalg.LinAlgWarning)
        # XXX: Investigate if the ConvergenceWarning that can appear in some
        # cases should be considered a bug or not. In the mean time we don't
        # fail when the assertions below pass irrespective of the presence of
        # the warning.
        warnings.filterwarnings("ignore", category=ConvergenceWarning)
        model.fit(X, y)

    if n_samples > n_features:
        rtol = 5e-5 if solver == "lbfgs" else 1e-6
        assert model.intercept_ == pytest.approx(intercept)
        assert_allclose(model.coef_, coef, rtol=rtol)
    else:
        # As it is an underdetermined problem, prediction = y. The following shows that
        # we get a solution, i.e. a (non-unique) minimum of the objective function ...
        rtol = 1e-6 if solver == "lbfgs" else 5e-6
        assert_allclose(model.predict(X), y, rtol=rtol)

        norm_solution = np.linalg.norm(np.r_[intercept, coef])
        norm_model = np.linalg.norm(np.r_[model.intercept_, model.coef_])
        if solver in ("newton-cholesky", "newton-lsmr"):
            # XXX: This solver shows random behaviour. Sometimes it finds solutions
            # with norm_model <= norm_solution! So we check conditionally.
            if not (norm_model > (1 + 1e-12) * norm_solution):
                assert model.intercept_ == pytest.approx(intercept)
                assert_allclose(model.coef_, coef, rtol=1e-4)
        elif solver == "lbfgs" and fit_intercept:
            # Same as in test_glm_regression_unpenalized.
            # But it is not the minimum norm solution. Otherwise the norms would be
            # equal.
            assert norm_model > (1 + 1e-12) * norm_solution
        else:
            rtol = 1e-5 if solver in ("newton-cholesky", "newton-lsmr") else 1e-4
            assert model.intercept_ == pytest.approx(intercept, rel=rtol)
            assert_allclose(model.coef_, coef, rtol=rtol)


def test_sample_weights_validation():
    """Test the raised errors in the validation of sample_weight."""
    # scalar value but not positive
    X = [[1]]
    y = [1]
    weights = 0
    glm = _GeneralizedLinearRegressor()

    # Positive weights are accepted
    glm.fit(X, y, sample_weight=1)

    # 2d array
    weights = [[0]]
    with pytest.raises(ValueError, match="must be 1D array or scalar"):
        glm.fit(X, y, weights)

    # 1d but wrong length
    weights = [1, 0]
    msg = r"sample_weight.shape == \(2,\), expected \(1,\)!"
    with pytest.raises(ValueError, match=msg):
        glm.fit(X, y, weights)


@pytest.mark.parametrize(
    "glm",
    [
        TweedieRegressor(power=3),
        PoissonRegressor(),
        GammaRegressor(),
        TweedieRegressor(power=1.5),
    ],
)
def test_glm_wrong_y_range(glm):
    y = np.array([-1, 2])
    X = np.array([[1], [1]])
    msg = r"Some value\(s\) of y are out of the valid range of the loss"
    with pytest.raises(ValueError, match=msg):
        glm.fit(X, y)


@pytest.mark.parametrize("fit_intercept", [False, True])
def test_glm_identity_regression(fit_intercept):
    """Test GLM regression with identity link on a simple dataset."""
    coef = [1.0, 2.0]
    X = np.array([[1, 1, 1, 1, 1], [0, 1, 2, 3, 4]]).T
    y = np.dot(X, coef)
    glm = _GeneralizedLinearRegressor(
        alpha=0,
        fit_intercept=fit_intercept,
        tol=1e-12,
    )
    if fit_intercept:
        glm.fit(X[:, 1:], y)
        assert_allclose(glm.coef_, coef[1:], rtol=1e-10)
        assert_allclose(glm.intercept_, coef[0], rtol=1e-10)
    else:
        glm.fit(X, y)
        assert_allclose(glm.coef_, coef, rtol=1e-12)


@pytest.mark.parametrize("fit_intercept", [False, True])
@pytest.mark.parametrize("alpha", [0.0, 1.0])
@pytest.mark.parametrize(
    "GLMEstimator", [_GeneralizedLinearRegressor, PoissonRegressor, GammaRegressor]
)
def test_glm_sample_weight_consistency(fit_intercept, alpha, GLMEstimator):
    """Test that the impact of sample_weight is consistent"""
    rng = np.random.RandomState(0)
    n_samples, n_features = 10, 5

    X = rng.rand(n_samples, n_features)
    y = rng.rand(n_samples)
    glm_params = dict(alpha=alpha, fit_intercept=fit_intercept)

    glm = GLMEstimator(**glm_params).fit(X, y)
    coef = glm.coef_.copy()

    # sample_weight=np.ones(..) should be equivalent to sample_weight=None
    sample_weight = np.ones(y.shape)
    glm.fit(X, y, sample_weight=sample_weight)
    assert_allclose(glm.coef_, coef, rtol=1e-12)

    # sample_weight are normalized to 1 so, scaling them has no effect
    sample_weight = 2 * np.ones(y.shape)
    glm.fit(X, y, sample_weight=sample_weight)
    assert_allclose(glm.coef_, coef, rtol=1e-12)

    # setting one element of sample_weight to 0 is equivalent to removing
    # the corresponding sample
    sample_weight = np.ones(y.shape)
    sample_weight[-1] = 0
    glm.fit(X, y, sample_weight=sample_weight)
    coef1 = glm.coef_.copy()
    glm.fit(X[:-1], y[:-1])
    assert_allclose(glm.coef_, coef1, rtol=1e-12)

    # check that multiplying sample_weight by 2 is equivalent
    # to repeating corresponding samples twice
    X2 = np.concatenate([X, X[: n_samples // 2]], axis=0)
    y2 = np.concatenate([y, y[: n_samples // 2]])
    sample_weight_1 = np.ones(len(y))
    sample_weight_1[: n_samples // 2] = 2

    glm1 = GLMEstimator(**glm_params).fit(X, y, sample_weight=sample_weight_1)

    glm2 = GLMEstimator(**glm_params).fit(X2, y2, sample_weight=None)
    assert_allclose(glm1.coef_, glm2.coef_)


@pytest.mark.parametrize("solver", SOLVERS)
@pytest.mark.parametrize("fit_intercept", [True, False])
@pytest.mark.parametrize(
    "estimator",
    [
        PoissonRegressor(),
        GammaRegressor(),
        TweedieRegressor(power=3.0),
        TweedieRegressor(power=0, link="log"),
        TweedieRegressor(power=1.5),
        TweedieRegressor(power=4.5),
    ],
)
def test_glm_log_regression(solver, fit_intercept, estimator):
    """Test GLM regression with log link on a simple dataset."""
    coef = [0.2, -0.1]
    X = np.array([[0, 1, 2, 3, 4], [1, 1, 1, 1, 1]]).T
    y = np.exp(np.dot(X, coef))
    glm = clone(estimator).set_params(
        alpha=0,
        fit_intercept=fit_intercept,
        solver=solver,
        tol=1e-8,
    )
    if fit_intercept:
        res = glm.fit(X[:, :-1], y)
        assert_allclose(res.coef_, coef[:-1], rtol=1e-6)
        assert_allclose(res.intercept_, coef[-1], rtol=1e-6)
    else:
        res = glm.fit(X, y)
        assert_allclose(res.coef_, coef, rtol=2e-6)


@pytest.mark.parametrize("solver", SOLVERS)
@pytest.mark.parametrize("fit_intercept", [True, False])
def test_warm_start(solver, fit_intercept, global_random_seed):
    n_samples, n_features = 100, 10
    X, y = make_regression(
        n_samples=n_samples,
        n_features=n_features,
        n_informative=n_features - 2,
        bias=fit_intercept * 1.0,
        noise=1.0,
        random_state=global_random_seed,
    )
    y = np.abs(y)  # Poisson requires non-negative targets.
    alpha = 1
    params = {
        "solver": solver,
        "fit_intercept": fit_intercept,
        "tol": 1e-10,
    }

    glm1 = PoissonRegressor(warm_start=False, max_iter=1000, alpha=alpha, **params)
    glm1.fit(X, y)

    glm2 = PoissonRegressor(warm_start=True, max_iter=1, alpha=alpha, **params)
    # As we intentionally set max_iter=1 such that the solver should raise a
    # ConvergenceWarning.
    with pytest.warns(ConvergenceWarning):
        glm2.fit(X, y)

    linear_loss = LinearModelLoss(
        base_loss=glm1._get_loss(),
        fit_intercept=fit_intercept,
    )
    sw = np.full_like(y, fill_value=1 / n_samples)

    objective_glm1 = linear_loss.loss(
        coef=np.r_[glm1.coef_, glm1.intercept_] if fit_intercept else glm1.coef_,
        X=X,
        y=y,
        sample_weight=sw,
        l2_reg_strength=alpha,
    )
    objective_glm2 = linear_loss.loss(
        coef=np.r_[glm2.coef_, glm2.intercept_] if fit_intercept else glm2.coef_,
        X=X,
        y=y,
        sample_weight=sw,
        l2_reg_strength=alpha,
    )
    assert objective_glm1 < objective_glm2

    glm2.set_params(max_iter=1000)
    glm2.fit(X, y)
    # The two models are not exactly identical since the lbfgs solver
    # computes the approximate hessian from previous iterations, which
    # will not be strictly identical in the case of a warm start.
    rtol = 2e-4 if solver == "lbfgs" else 1e-9
    assert_allclose(glm1.coef_, glm2.coef_, rtol=rtol)
    assert_allclose(glm1.score(X, y), glm2.score(X, y), rtol=1e-5)


@pytest.mark.parametrize("n_samples, n_features", [(100, 10), (10, 100)])
@pytest.mark.parametrize("fit_intercept", [True, False])
@pytest.mark.parametrize("sample_weight", [None, True])
def test_normal_ridge_comparison(
    n_samples, n_features, fit_intercept, sample_weight, request
):
    """Compare with Ridge regression for Normal distributions."""
    test_size = 10
    X, y = make_regression(
        n_samples=n_samples + test_size,
        n_features=n_features,
        n_informative=n_features - 2,
        noise=0.5,
        random_state=42,
    )

    if n_samples > n_features:
        ridge_params = {"solver": "svd"}
    else:
        ridge_params = {"solver": "saga", "max_iter": 1000000, "tol": 1e-7}

    (
        X_train,
        X_test,
        y_train,
        y_test,
    ) = train_test_split(X, y, test_size=test_size, random_state=0)

    alpha = 1.0
    if sample_weight is None:
        sw_train = None
        alpha_ridge = alpha * n_samples
    else:
        sw_train = np.random.RandomState(0).rand(len(y_train))
        alpha_ridge = alpha * sw_train.sum()

    # GLM has 1/(2*n) * Loss + 1/2*L2, Ridge has Loss + L2
    ridge = Ridge(
        alpha=alpha_ridge,
        random_state=42,
        fit_intercept=fit_intercept,
        **ridge_params,
    )
    ridge.fit(X_train, y_train, sample_weight=sw_train)

    glm = _GeneralizedLinearRegressor(
        alpha=alpha,
        fit_intercept=fit_intercept,
        max_iter=300,
        tol=1e-5,
    )
    glm.fit(X_train, y_train, sample_weight=sw_train)
    assert glm.coef_.shape == (X.shape[1],)
    assert_allclose(glm.coef_, ridge.coef_, atol=5e-5)
    assert_allclose(glm.intercept_, ridge.intercept_, rtol=1e-5)
    assert_allclose(glm.predict(X_train), ridge.predict(X_train), rtol=2e-4)
    assert_allclose(glm.predict(X_test), ridge.predict(X_test), rtol=2e-4)


@pytest.mark.parametrize("solver", ["lbfgs", "newton-cholesky", "newton-lsmr"])
def test_poisson_glmnet(solver):
    """Compare Poisson regression with L2 regularization and LogLink to glmnet"""
    # library("glmnet")
    # options(digits=10)
    # df <- data.frame(a=c(-2,-1,1,2), b=c(0,0,1,1), y=c(0,1,1,2))
    # x <- data.matrix(df[,c("a", "b")])
    # y <- df$y
    # fit <- glmnet(x=x, y=y, alpha=0, intercept=T, family="poisson",
    #               standardize=F, thresh=1e-10, nlambda=10000)
    # coef(fit, s=1)
    # (Intercept) -0.12889386979
    # a            0.29019207995
    # b            0.03741173122
    X = np.array([[-2, -1, 1, 2], [0, 0, 1, 1]]).T
    y = np.array([0, 1, 1, 2])
    glm = PoissonRegressor(
        alpha=1,
        fit_intercept=True,
        tol=1e-7,
        max_iter=300,
        solver=solver,
    )
    glm.fit(X, y)
    assert_allclose(glm.intercept_, -0.12889386979, rtol=1e-5)
    assert_allclose(glm.coef_, [0.29019207995, 0.03741173122], rtol=1e-5)


def test_convergence_warning(regression_data):
    X, y = regression_data

    est = _GeneralizedLinearRegressor(max_iter=1, tol=1e-20)
    with pytest.warns(ConvergenceWarning):
        est.fit(X, y)


@pytest.mark.parametrize(
    "name, link_class", [("identity", IdentityLink), ("log", LogLink)]
)
def test_tweedie_link_argument(name, link_class):
    """Test GLM link argument set as string."""
    y = np.array([0.1, 0.5])  # in range of all distributions
    X = np.array([[1], [2]])
    glm = TweedieRegressor(power=1, link=name).fit(X, y)
    assert isinstance(glm._base_loss.link, link_class)


@pytest.mark.parametrize(
    "power, expected_link_class",
    [
        (0, IdentityLink),  # normal
        (1, LogLink),  # poisson
        (2, LogLink),  # gamma
        (3, LogLink),  # inverse-gaussian
    ],
)
def test_tweedie_link_auto(power, expected_link_class):
    """Test that link='auto' delivers the expected link function"""
    y = np.array([0.1, 0.5])  # in range of all distributions
    X = np.array([[1], [2]])
    glm = TweedieRegressor(link="auto", power=power).fit(X, y)
    assert isinstance(glm._base_loss.link, expected_link_class)


@pytest.mark.parametrize("power", [0, 1, 1.5, 2, 3])
@pytest.mark.parametrize("link", ["log", "identity"])
def test_tweedie_score(regression_data, power, link):
    """Test that GLM score equals d2_tweedie_score for Tweedie losses."""
    X, y = regression_data
    # make y positive
    y = np.abs(y) + 1.0
    glm = TweedieRegressor(power=power, link=link).fit(X, y)
    assert glm.score(X, y) == pytest.approx(
        d2_tweedie_score(y, glm.predict(X), power=power)
    )


@pytest.mark.parametrize(
    "estimator, value",
    [
        (PoissonRegressor(), True),
        (GammaRegressor(), True),
        (TweedieRegressor(power=1.5), True),
        (TweedieRegressor(power=0), False),
    ],
)
def test_tags(estimator, value):
    assert estimator._get_tags()["requires_positive_y"] is value


@pytest.mark.parametrize("newton_solver", ["newton-cholesky", "newton-lsmr"])
def test_linalg_warning_with_newton_solver(newton_solver, global_random_seed):
    rng = np.random.RandomState(global_random_seed)
    # Use at least 20 samples to reduce the likelihood of getting a degenerate
    # dataset for any global_random_seed.
    X_orig = rng.normal(size=(20, 3))
    y = rng.poisson(
        np.exp(X_orig @ np.ones(X_orig.shape[1])), size=X_orig.shape[0]
    ).astype(np.float64)

    # Collinear variation of the same input features.
    X_collinear = np.hstack([X_orig] * 10)

    # Let's consider the deviance of a constant baseline on this problem.
    baseline_pred = np.full_like(y, y.mean())
    constant_model_deviance = mean_poisson_deviance(y, baseline_pred)
    assert constant_model_deviance > 1.0

    # No warning raised on well-conditioned design, even without regularization.
    tol = 1e-10
    with warnings.catch_warnings():
        warnings.simplefilter("error")
        reg = PoissonRegressor(solver=newton_solver, alpha=0.0, tol=tol).fit(X_orig, y)
    original_newton_deviance = mean_poisson_deviance(y, reg.predict(X_orig))

    # On this dataset, we should have enough data points to not make it
    # possible to get a near zero deviance (for the any of the admissible
    # random seeds). This will make it easier to interpret meaning of rtol in
    # the subsequent assertions:
    assert original_newton_deviance > 0.2

    # We check that the model could successfully fit information in X_orig to
    # improve upon the constant baseline by a large margin (when evaluated on
    # the traing set).
    assert constant_model_deviance - original_newton_deviance > 0.1

    # LBFGS is robust to a collinear design because its approximation of the
    # Hessian is Symmeric Positive Definite by construction. Let's record its
    # solution
    with warnings.catch_warnings():
        warnings.simplefilter("error")
        reg = PoissonRegressor(solver="lbfgs", alpha=0.0, tol=tol).fit(X_collinear, y)
    collinear_lbfgs_deviance = mean_poisson_deviance(y, reg.predict(X_collinear))

    # The LBFGS solution on the collinear is expected to reach a comparable
    # solution to the Newton solution on the original data.
    rtol = 1e-6
    assert collinear_lbfgs_deviance == pytest.approx(original_newton_deviance, rel=rtol)

    # Fitting a Newton solver on the collinear version of the training data
    # without regularization should raise an informative warning and fallback
    # to the LBFGS solver.
    if newton_solver == "newton-cholesky":
        msg = (
            "The inner solver of .*Newton.*Solver stumbled upon a singular or very "
            "ill-conditioned Hessian matrix"
        )
        with pytest.warns(scipy.linalg.LinAlgWarning, match=msg):
            reg = PoissonRegressor(solver=newton_solver, alpha=0.0, tol=tol).fit(
                X_collinear, y
            )
    else:
        # newton-lsmr has no problems with collinearity
        reg = PoissonRegressor(solver=newton_solver, alpha=0.0, tol=tol).fit(
            X_collinear, y
        )
    # As a result we should still automatically converge to a good solution.
    collinear_newton_deviance = mean_poisson_deviance(y, reg.predict(X_collinear))
    assert collinear_newton_deviance == pytest.approx(
        original_newton_deviance, rel=rtol
    )

    # Increasing the regularization slightly should make the problem go away:
    with warnings.catch_warnings():
        warnings.simplefilter("error", scipy.linalg.LinAlgWarning)
        reg = PoissonRegressor(solver=newton_solver, alpha=1e-10).fit(X_collinear, y)

    # The slightly penalized model on the collinear data should be close enough
    # to the unpenalized model on the original data.
    penalized_collinear_newton_deviance = mean_poisson_deviance(
        y, reg.predict(X_collinear)
    )
    assert penalized_collinear_newton_deviance == pytest.approx(
        original_newton_deviance, rel=rtol
    )


@pytest.mark.parametrize(
    "solver, warn1, msg1, warn2, msg2",
    [
        (
            "lbfgs",
            None,
            None,
            [RuntimeWarning],
            ["invalid value encountered in matmul"],
        ),
        (
            "newton-cholesky",
            scipy.linalg.LinAlgWarning,
            (
                "The inner solver of .*Newton.*Solver stumbled upon a singular or very "
                "ill-conditioned Hessian matrix"
            ),
            [scipy.linalg.LinAlgWarning, RuntimeWarning],
            [
                (
                    "The inner solver of .*Newton.*Solver stumbled upon a singular or"
                    " very ill-conditioned Hessian matrix"
                ),
                "invalid value encountered in matmul",
            ],
        ),
        (
            "newton-lsmr",
            None,
            None,
            [ConvergenceWarning],
            ["Newton solver did not converge after .* iterations"],
        ),
    ],
)
def test_solver_on_ill_conditioned_X(
    solver, warn1, msg1, warn2, msg2, global_random_seed
):
    """Test GLM solvers on ill conditioned X with high condition number.

    Note that numbers in this test are tuned such that is passes for all global random
    seeds.
    """
    rng = np.random.RandomState(global_random_seed)
    # Use at least 20 samples to reduce the likelihood of getting a degenerate
    # dataset for any global_random_seed.
    X_orig = rng.uniform(low=-1, high=1, size=(20, 3))
    y = rng.poisson(
        np.exp(X_orig @ np.ones(X_orig.shape[1])), size=X_orig.shape[0]
    ).astype(np.float64)

    tol = 1e-8
    model = PoissonRegressor(solver=solver, alpha=0.0, tol=tol, max_iter=200)

    # No warning raised on well-conditioned design, even without regularization.
    with warnings.catch_warnings():
        warnings.simplefilter("error")
        reg = clone(model).fit(X_orig, y)
    original_deviance = mean_poisson_deviance(y, reg.predict(X_orig))

    # Construct an ill-conditioned problem by some almost identical columns.
    X_ill_conditioned = X_orig.copy()
    X_ill_conditioned[:, 1] = X_ill_conditioned[:, 0]
    X_ill_conditioned[0, 1] += 1e-10
    X_ill_conditioned[-1, 1] -= 1e-10
    # Make sure that it is ill-conditioned <=> large condition number.
    assert np.linalg.cond(X_ill_conditioned) > 1e10 * np.linalg.cond(X_orig)

    if warn1 is None:
        # Assert that no warning is raised.
        with warnings.catch_warnings():
            warnings.simplefilter("error")
            reg = clone(model).fit(X_ill_conditioned, y)
    else:
        # Assert that the given warning is raised.
        with pytest.warns(warn1, match=msg1):
            reg = clone(model).fit(X_ill_conditioned, y)

    # Construct another ill-conditioned problem by scaling of features.
    X_ill_conditioned = X_orig.copy()
    X_ill_conditioned[:, 0] *= 1e-6
    X_ill_conditioned[:, 1] *= 1e2  # too large X may overflow in link function
    # Make sure that it is ill conditioned >=> large condition number.
    assert np.linalg.cond(X_ill_conditioned) > 1e5 * np.linalg.cond(X_orig)

    test_loss = False
    if warn2 is None:
        with warnings.catch_warnings():
            warnings.simplefilter("error")
            reg = clone(model).fit(X_ill_conditioned, y)
    else:
        # Whether or not a warning is raised depends on global_random_seed.
        with warnings.catch_warnings(record=True) as w:
            for warn in warn2:
                warnings.simplefilter("ignore", warn)
            reg = clone(model).fit(X_ill_conditioned, y)
            test_loss = True
            assert len(w) == 0

    if test_loss:
        # Without penalty, scaling of columns has no effect on predictions.
        ill_cond_deviance = mean_poisson_deviance(y, reg.predict(X_ill_conditioned))
        if solver in ("lbfgs", "newton-cholesky"):
            pytest.xfail(
                f"Solver {solver} does not converge but does so without warning."
            )
        assert ill_cond_deviance == pytest.approx(original_deviance, rel=1e-2)


@pytest.mark.parametrize("verbose", [0, 1, 2])
def test_newton_solver_verbosity(capsys, verbose):
    """Test the std output of verbose newton solvers."""
    y = np.array([1, 2], dtype=float)
    X = np.array([[1.0, 0], [0, 1]], dtype=float)
    linear_loss = LinearModelLoss(base_loss=HalfPoissonLoss(), fit_intercept=False)
    sol = NewtonCholeskySolver(
        coef=linear_loss.init_zero_coef(X),
        linear_loss=linear_loss,
        l2_reg_strength=0,
        verbose=verbose,
    )
    sol.solve(X, y, None)  # returns array([0., 0.69314758])
    captured = capsys.readouterr()

    if verbose == 0:
        assert captured.out == ""
    else:
        msg = [
            "Newton iter=1",
            "Check Convergence",
            "1. max |gradient|",
            "2. Newton decrement",
            "Solver did converge at loss = ",
        ]
        for m in msg:
            assert m in captured.out

    if verbose >= 2:
        msg = ["Backtracking Line Search", "line search iteration="]
        for m in msg:
            assert m in captured.out

    # Set the Newton solver to a state with a completely wrong Newton step.
    sol = NewtonCholeskySolver(
        coef=linear_loss.init_zero_coef(X),
        linear_loss=linear_loss,
        l2_reg_strength=0,
        verbose=verbose,
    )
    sol.setup(X=X, y=y, sample_weight=None)
    sol.iteration = 1
    sol.update_gradient_hessian(X=X, y=y, sample_weight=None)
    sol.coef_newton = np.array([1.0, 0])
    sol.gradient_times_newton = sol.gradient @ sol.coef_newton
    with warnings.catch_warnings():
        warnings.simplefilter("ignore", ConvergenceWarning)
        sol.line_search(X=X, y=y, sample_weight=None)
        captured = capsys.readouterr()
    if verbose >= 1:
        assert (
            "Line search did not converge and resorts to lbfgs instead." in captured.out
        )

    # Set the Newton solver to a state with bad Newton step such that the loss
    # improvement in line search is tiny.
    sol = NewtonCholeskySolver(
        coef=np.array([1e-12, 0.69314758]),
        linear_loss=linear_loss,
        l2_reg_strength=0,
        verbose=verbose,
    )
    sol.setup(X=X, y=y, sample_weight=None)
    sol.iteration = 1
    sol.update_gradient_hessian(X=X, y=y, sample_weight=None)
    sol.coef_newton = np.array([1e-6, 0])
    sol.gradient_times_newton = sol.gradient @ sol.coef_newton
    with warnings.catch_warnings():
        warnings.simplefilter("ignore", ConvergenceWarning)
        sol.line_search(X=X, y=y, sample_weight=None)
        captured = capsys.readouterr()
    if verbose >= 2:
        msg = [
            "line search iteration=",
            "check loss improvement <= armijo term:",
            "check loss |improvement| <= eps * |loss_old|:",
            "check sum(|gradient|) < sum(|gradient_old|):",
        ]
        for m in msg:
            assert m in captured.out

    # Test for a case with negative hessian. We badly initialize coef for a Tweedie
    # loss with non-canonical link, e.g. Inverse Gaussian deviance with a log link.
    linear_loss = LinearModelLoss(
        base_loss=HalfTweedieLoss(power=3), fit_intercept=False
    )
    sol = NewtonCholeskySolver(
        coef=linear_loss.init_zero_coef(X) + 1,
        linear_loss=linear_loss,
        l2_reg_strength=0,
        verbose=verbose,
    )
    with warnings.catch_warnings():
        warnings.simplefilter("ignore", ConvergenceWarning)
        sol.solve(X, y, None)
    captured = capsys.readouterr()
    if verbose >= 1:
        assert (
            "The inner solver detected a pointwise Hessian with many negative values"
<<<<<<< HEAD
            " and resorts to lbfgs instead."
            in captured.out
        )


@pytest.mark.skipif(
    sp_version < parse_version("1.4.0"),
    reason="LinearOperator transpose needs scipy>=1.4.0",
)
@pytest.mark.parametrize("fit_intercept", [False, True])
@pytest.mark.parametrize("l2_reg_strength", [0, 1.5])
def test_NewtonLSMRSolver_multinomial_A_b(
    fit_intercept, l2_reg_strength, global_random_seed
):
    """Test NewtonLSMRSolver.compute_A_b for multinomial case"""
    n_samples, n_features, n_classes = 12, 10, 5
    n_dof = n_features + fit_intercept
    rng = np.random.RandomState(global_random_seed)
    X, y = make_classification(
        n_samples=n_samples,
        n_features=n_features,
        n_classes=n_classes,
        n_informative=n_features - 1,
        n_redundant=1,
        random_state=rng,
    )
    y = y.astype(float)
    coef = rng.standard_normal(size=(n_classes, n_features + fit_intercept))
    coef -= np.mean(coef, axis=0)

    multinomial_loss = LinearModelLoss(
        base_loss=HalfMultinomialLoss(n_classes=n_classes), fit_intercept=fit_intercept
    )
    gradient, hessp = multinomial_loss.gradient_hessian_product(
        coef=coef,
        X=X,
        y=y,
        sample_weight=None,
        l2_reg_strength=l2_reg_strength,
    )
    sol = NewtonLSMRSolver(
        coef=coef,
        linear_loss=multinomial_loss,
        l2_reg_strength=l2_reg_strength,
    )
    sol.setup(X=X, y=y, sample_weight=None)
    sol.update_gradient_hessian(X=X, y=y, sample_weight=None)

    # Hessian @ coef
    # with hessp
    H_coef = hessp(coef)  # shape = (n_classes, n_dof)
    # with A
    A, b = sol.compute_A_b(X=X, y=y, sample_weight=None)
    At_A_coef = A.T @ A @ coef.ravel(order="C")
    # The results are differently ravelled, we restore the 2-d arrays with n_classes
    # on the 1st (=last) axis.
    assert_allclose(At_A_coef.reshape(-1, n_classes, order="F"), H_coef.T)
    # Note: The following does not work for all global_random_seeds. The reason behind
    # it is unclear.
    # assert_allclose(
    #     A.rmatvec(b).reshape(-1, n_classes, order="F"), -gradient.T, rtol=1e-4
    # )

    # Test consistency of A, i.e. reconstructing the matrix based on
    # A @ unit_vector and A.T @ unit_vector should give the same matrix.
    unit_vec = np.zeros(n_dof * n_classes)
    A_matrix1 = np.zeros(((n_samples + n_features) * n_classes, n_dof * n_classes))
    for i in range(n_dof * n_classes):
        unit_vec[i] = 1
        A_matrix1[:, i] = A @ unit_vec
        unit_vec[i] = 0
    unit_vec = np.zeros((n_samples + n_features) * n_classes)
    A_matrix2 = np.zeros(((n_samples + n_features) * n_classes, n_dof * n_classes))
    for j in range((n_samples + n_features) * n_classes):
        unit_vec[j] = 1
        A_matrix2[j, :] = A.rmatvec(unit_vec)
        unit_vec[j] = 0
    assert_allclose(A_matrix1, A_matrix2)


@pytest.mark.skipif(
    sp_version < parse_version("1.4.0"),
    reason="LinearOperator transpose needs scipy>=1.4.0",
)
@pytest.mark.parametrize("fit_intercept", (False, True))
@pytest.mark.parametrize("with_sample_weight", (False, True))
def test_NewtonLSMRSolver_multinomial_A_b_on_3_classes(
    fit_intercept, with_sample_weight, global_random_seed
):
    """Test NewtonLSMRSolver.compute_A_b for multinomial case with 3 classes."""
    n_samples, n_features, n_classes = 5, 2, 3
    n_dof = n_features + fit_intercept
    rng = np.random.RandomState(global_random_seed)
    X = np.array([[1.0, 0], [1, 1], [1, 2], [1, 3], [1, 4]])
    Xi = X
    # coef.shape = (n_classes, n_dof) and coef.sum(axis=0) = 0
    coef = np.array([[1.0, -1], [1, 0], [-2, 1]])
    if fit_intercept:
        X[0, 0] = -1  # to make Xi positive definite
        coef = np.c_[coef, [[2], [1], [-3]]]
        Xi = np.c_[X, np.ones(n_samples)]
    assert np.linalg.matrix_rank(Xi) == n_dof
    y = np.array([0.0, 1, 1, 1, 2])

    if with_sample_weight:
        sw = 1.0 + np.arange(n_samples)
        sw_sum = np.sum(sw)
    else:
        sw = None
        sw_sum = n_samples

    multinomial_loss = LinearModelLoss(
        base_loss=HalfMultinomialLoss(n_classes=n_classes, sample_weight=sw),
        fit_intercept=fit_intercept,
    )
    sol = NewtonLSMRSolver(
        coef=coef,
        linear_loss=multinomial_loss,
        l2_reg_strength=0,
    )
    sol.setup(X=X, y=y, sample_weight=sw)
    sol.update_gradient_hessian(X=X, y=y, sample_weight=sw)
    A, b = sol.compute_A_b(X=X, y=y, sample_weight=sw)

    _, _, raw_prediction = multinomial_loss.weight_intercept_raw(coef, X)
    # p.shape = (n_samples, n_classes)
    p = multinomial_loss.base_loss.predict_proba(raw_prediction)
    assert_allclose(np.sum(p, axis=1), 1)  # consequence of coef.sum(axis=0) = 0

    # Extended vectors for 3 classes:
    # For y_ext and p_ext, we append the vectors for different classes one after the
    # other.
    y_ext = np.r_[y == 0, y == 1, y == 2]
    p_ext = p.ravel(order="F")
    coef_ext = coef.ravel(order="C")
    sw_ext = np.tile(sw, 3)
    # Extended matrices for 3 classes:
    # X_ext = [X, 0, 0]  W = [W00, W01, W02]
    #         [0, X, 0]      [W10, W11, W12]
    #         [0, 0, X]      [W20, W21, W22]
    # X_ext.shape = (n_classes * n_samples, n_classes * n_features)
    # W.shape = (n_classes * n_samples, n_classes * n_samples)
    # Each Wij is a diagonal matrix with elements pi * (delta_ij - pj).
    X_ext = linalg.block_diag(Xi, Xi, Xi)
    W00 = np.diag(p[:, 0] * (1 - p[:, 0]))
    W11 = np.diag(p[:, 1] * (1 - p[:, 1]))
    W22 = np.diag(p[:, 2] * (1 - p[:, 2]))
    W01 = np.diag(-p[:, 0] * p[:, 1])
    W02 = np.diag(-p[:, 0] * p[:, 2])
    W12 = np.diag(-p[:, 1] * p[:, 2])
    W_ext = np.block([[W00, W01, W02], [W01, W11, W12], [W02, W12, W22]]) / sw_sum
    g_ext = (p_ext - y_ext) / sw_sum  # pointwise gradient
    if with_sample_weight:
        W_ext *= sw_ext[:, None]
        g_ext *= sw_ext
    G_ext = X_ext.T @ g_ext  # full gradient
    H_ext = X_ext.T @ W_ext @ X_ext  # full hessian

    assert_allclose(g_ext.reshape((n_samples, n_classes), order="F"), sol.g)

    # Note that both X_ext @ v and A @ v need v = coef.ravel(order="C") for
    # coef.shape = (n_classes, n_dof).

    # v is like a coefficient
    v = rng.standard_normal(size=(n_classes, n_dof))
    # u is a test vector for A', i.e. we test A.T @ u
    u = rng.standard_normal(size=(n_samples + n_features, n_classes))

    # Check that A is a square root of H, i.e. H = A'A.
    H_ext_v = H_ext @ v.ravel(order="C")
    A_v = A @ v.ravel(order="C")
    At_A_v = A.T @ A_v
    assert_allclose(At_A_v, H_ext_v)

    # Check that A'b = -G
    assert_allclose(A.T @ b, -G_ext)

    # Check that A is constructed from LDL decomposition.
    LDL = Multinomial_LDL_Decomposition(proba=p)
    D_Lt_X_v = LDL.sqrt_D_Lt_matmul(Xi @ v.T) / np.sqrt(sw_sum)
    if with_sample_weight:
        D_Lt_X_v *= np.sqrt(sw)[:, None]
    assert_allclose(A_v.reshape((-1, n_classes), order="F")[:n_samples, :], D_Lt_X_v)
    assert_allclose(A_v[n_classes * n_samples :], 0)
    assert_allclose(
        A_v.reshape((-1, n_classes), order="F")[:n_samples, :], D_Lt_X_v, atol=1e-8
    )

    # Check LDL decomposition of W explicitly.
    L, D, perm = linalg.ldl(W_ext, lower=True)
    # D should be diagonal (and not block diagonal) and non-negative.
    assert_allclose(np.diag(np.diag(D)), D)
    assert np.all(D >= -1e-15)
    D[D < 1e-15] = 0  # Tiny values would be zero in exact arithmetic.
    assert_allclose(L @ D @ L.T, W_ext)
    D_Lt_X = np.sqrt(D) @ L.T @ X_ext
    assert_allclose(D_Lt_X.T @ D_Lt_X, H_ext)
    assert_allclose(D_Lt_X @ v.ravel(order="C"), D_Lt_X_v.ravel(order="F"), atol=1e-8)

    # Construct matrix A explicitly. Note: no intercept, penalty is zero.
    A_ext = np.r_[D_Lt_X, np.zeros((n_classes * n_dof, n_classes * n_dof))]
    assert_allclose(A_ext.T @ A_ext, H_ext)
    D_inv = np.sqrt(D)
    D_inv[D_inv > 0] = 1 / D_inv[D_inv > 0]
    D_inv[D_inv <= 0] = 0
    assert_allclose(L @ np.sqrt(D) @ D_inv @ linalg.solve(L, g_ext), g_ext)
    assert_allclose(X_ext.T @ L @ np.sqrt(D) @ D_inv @ linalg.solve(L, g_ext), G_ext)
    # Note that A_ext needs slicing u in a way not possible with ravel, i.e.
    # treat u[:n_samples * n_classes, :] and u[n_samples * n_classes:, :] differently.
    assert_allclose(
        A_ext[: n_classes * n_samples, :].T @ u[:n_samples, :].ravel(order="F"),
        A.T @ u.ravel(order="F"),
    )

    # Construct b explicitly.
    b_ext = np.r_[-D_inv @ linalg.solve(L, g_ext), np.zeros(n_dof * n_classes)]
    assert_allclose(
        b_ext[: n_samples * n_classes],
        b.reshape((-1, n_classes), order="F")[:n_samples, :].ravel(order="F"),
        atol=1e-15,
    )
    assert_allclose(A_ext.T @ b_ext, -G_ext)

    # Check equivalence of linear equation H @ x = H_v to least squares problem
    # ||D_Lt_X @ x - D_Lt_X_v||. Note that H (unpenalized with all classes) is
    # singular and we use `lstsq` instead of `solve`.
    res = linalg.lstsq(H_ext, H_ext_v)[0].reshape((n_classes, -1))
    assert_allclose(res, v - np.mean(v, axis=0))
    res = linalg.lstsq(D_Lt_X, D_Lt_X_v.ravel(order="F"))[0].reshape((n_classes, -1))
    assert_allclose(res - np.mean(res, axis=0), v - np.mean(v, axis=0))

    # Check Newton step, i.e. H @ x = -G.
    # Here, we need to add a penalty term. Otherwise, the linear system would be
    # singular.
    alpha = 1e-4
    sol = NewtonLSMRSolver(
        coef=coef,
        linear_loss=multinomial_loss,
        l2_reg_strength=alpha,
    )
    sol.setup(X=X, y=y, sample_weight=sw)
    sol.update_gradient_hessian(X=X, y=y, sample_weight=sw)
    A, b = sol.compute_A_b(X=X, y=y, sample_weight=sw)
    pen_ext = alpha * np.identity(n_classes * n_dof)
    if fit_intercept:
        pen_ext[:, n_dof - 1 :: n_dof] = 0
    assert_allclose(
        A.T @ A @ v.ravel(order="C"), (H_ext + pen_ext) @ v.ravel(order="C")
    )
    assert_allclose(A.T @ b, -(G_ext + pen_ext @ coef_ext))

    # Check Newton step.
    # Note: This works despite the fact that W=LDL is a singular matrix and therefore
    # D has some zeros on the diagonal and is not strictly invertible. But this does
    # not seem to matter.
    if fit_intercept:
        with warnings.catch_warnings():
            # Due to the intercept term not being penalized, the linear system might
            # still be singular.
            warnings.simplefilter("ignore", scipy.linalg.LinAlgWarning)
            res1 = linalg.solve(H_ext + pen_ext, -(G_ext + pen_ext @ coef_ext)).reshape(
                (n_classes, -1)
            )
        # For the same reasons, the intercept might need class centering.
        res1[:, -1] -= np.mean(res1[:, -1])
    else:
        res1 = linalg.solve(H_ext + pen_ext, -(G_ext + pen_ext @ coef_ext)).reshape(
            (n_classes, -1)
        )
    # sum over classes = 0
    assert_allclose(res1.sum(axis=0), 0, atol=5e-9)
    assert_allclose((H_ext + pen_ext) @ res1.ravel(), -(G_ext + pen_ext @ coef_ext))
    assert_allclose(A.T @ A @ res1.ravel(order="C"), A.T @ b)
    res2 = lsmr(A, b, maxiter=(n_features + n_samples) * n_classes, show=True)
    res2 = res2[0].reshape((n_classes, -1))
    assert_allclose(res1, res2)


@pytest.mark.parametrize("fit_intercept", [False, True])
@pytest.mark.parametrize("l2_reg_strength", [0, 5.5])
def test_NewtonLSMRSolver_multinomial_on_binary_problem(
    fit_intercept, l2_reg_strength, global_random_seed
):
    """Test NewtonLSMRSolver multinomial case on a binary problem."""
    n_samples, n_features, n_classes = 100, 3, 2
    rng = np.random.RandomState(global_random_seed)
    X, y = make_classification(
        n_samples=n_samples,
        n_features=n_features,
        n_classes=n_classes,
        n_informative=n_features - 1 * 0,
        n_redundant=1 * 0,
        flip_y=0.1,
        random_state=rng,
    )
    y = y.astype(float)

    # Note that the factor of 2 for BinomialRegressor is to adjust for the
    # parametrization difference to the multinomial loss.
    bin = BinomialRegressor(
        fit_intercept=fit_intercept,
        alpha=l2_reg_strength / 2,
        solver="newton-cholesky",
        tol=1e-8,
    ).fit(X, y)
    bin_loss = LinearModelLoss(
        base_loss=HalfBinomialLoss(),
        fit_intercept=fit_intercept,
    )

    linear_loss = LinearModelLoss(
        base_loss=HalfMultinomialLoss(n_classes=n_classes),
        fit_intercept=fit_intercept,
    )
    sol = NewtonLSMRSolver(
        coef=linear_loss.init_zero_coef(X),
        linear_loss=linear_loss,
        l2_reg_strength=l2_reg_strength,
        tol=1e-8,
        verbose=0,
    )
    sol.solve(X, y, None)

    assert_allclose(np.mean(sol.coef, axis=0), 0, atol=1e-13)
    if fit_intercept:
        coef_bin = np.r_[bin.coef_, bin.intercept_]
    else:
        coef_bin = bin.coef_
    assert_allclose(
        linear_loss.loss(coef=sol.coef, X=X, y=y, l2_reg_strength=l2_reg_strength),
        bin_loss.loss(coef=coef_bin, X=X, y=y, l2_reg_strength=l2_reg_strength / 2),
    )
    assert_allclose(sol.coef[1, :], coef_bin / 2, rtol=5e-6)
=======
            " and resorts to lbfgs instead." in captured.out
        )
>>>>>>> 556e0cf1
<|MERGE_RESOLUTION|>--- conflicted
+++ resolved
@@ -1253,9 +1253,7 @@
     if verbose >= 1:
         assert (
             "The inner solver detected a pointwise Hessian with many negative values"
-<<<<<<< HEAD
-            " and resorts to lbfgs instead."
-            in captured.out
+            " and resorts to lbfgs instead." in captured.out
         )
 
 
@@ -1586,8 +1584,4 @@
         linear_loss.loss(coef=sol.coef, X=X, y=y, l2_reg_strength=l2_reg_strength),
         bin_loss.loss(coef=coef_bin, X=X, y=y, l2_reg_strength=l2_reg_strength / 2),
     )
-    assert_allclose(sol.coef[1, :], coef_bin / 2, rtol=5e-6)
-=======
-            " and resorts to lbfgs instead." in captured.out
-        )
->>>>>>> 556e0cf1
+    assert_allclose(sol.coef[1, :], coef_bin / 2, rtol=5e-6)