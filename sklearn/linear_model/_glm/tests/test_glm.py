# Authors: Christian Lorentzen <lorentzen.ch@gmail.com>
#
# License: BSD 3 clause

from functools import partial
import itertools
<<<<<<< HEAD
import re
=======
>>>>>>> 48096911
import warnings

import numpy as np
import scipy
from numpy.testing import assert_allclose
import pytest
from scipy import linalg
from scipy.optimize import minimize, root

from sklearn.base import clone
from sklearn._loss import HalfBinomialLoss
from sklearn._loss.glm_distribution import TweedieDistribution
from sklearn._loss.link import IdentityLink, LogLink

from sklearn.datasets import make_low_rank_matrix, make_regression
from sklearn.linear_model import (
    GammaRegressor,
    PoissonRegressor,
    Ridge,
    TweedieRegressor,
)
from sklearn.linear_model._glm import _GeneralizedLinearRegressor
from sklearn.linear_model._linear_loss import LinearModelLoss
from sklearn.exceptions import ConvergenceWarning
from sklearn.metrics import d2_tweedie_score, mean_poisson_deviance
from sklearn.model_selection import train_test_split


<<<<<<< HEAD
SOLVERS = ["lbfgs", "newton-cholesky", "newton-qr-cholesky"]
=======
SOLVERS = ["lbfgs"]
>>>>>>> 48096911


class BinomialRegressor(_GeneralizedLinearRegressor):
    def _get_loss(self):
        return HalfBinomialLoss()


def _special_minimize(fun, grad, x, tol_NM, tol):
    # Find good starting point by Nelder-Mead
    res_NM = minimize(
        fun, x, method="Nelder-Mead", options={"xatol": tol_NM, "fatol": tol_NM}
    )
<<<<<<< HEAD
    # Now refine via root finding on the gradient of the function, wich is more precise
    # than minimizing the function itself.
=======
    # Now refine via root finding on the gradient of the function, which is more
    # precise than minimizing the function itself.
>>>>>>> 48096911
    res = root(
        grad,
        res_NM.x,
        method="lm",
        options={"ftol": tol, "xtol": tol, "gtol": tol},
    )
    return res.x


@pytest.fixture(scope="module")
def regression_data():
    X, y = make_regression(
        n_samples=107, n_features=10, n_informative=80, noise=0.5, random_state=2
    )
    return X, y


@pytest.fixture(
    params=itertools.product(
        ["long", "wide"],
        [
            BinomialRegressor(),
            PoissonRegressor(),
            GammaRegressor(),
            # TweedieRegressor(power=3.0),  # too difficult
            # TweedieRegressor(power=0, link="log"),  # too difficult
            TweedieRegressor(power=1.5),
        ],
    ),
    ids=lambda param: f"{param[0]}-{param[1]}",
)
def glm_dataset(global_random_seed, request):
    """Dataset with GLM solutions, well conditioned X.

    This is inspired by ols_ridge_dataset in test_ridge.py.

    The construction is based on the SVD decomposition of X = U S V'.

    Parameters
    ----------
    type : {"long", "wide"}
        If "long", then n_samples > n_features.
        If "wide", then n_features > n_samples.
    model : a GLM model

    For "wide", we return the minimum norm solution:

        min ||w||_2 subject to w = argmin deviance(X, y, w)

    Note that the deviance is always minimized if y = inverse_link(X w) is possible to
    achieve, which it is in the wide data case. Therefore, we can construct the
    solution with minimum norm like (wide) OLS:

        min ||w||_2 subject to link(y) = raw_prediction = X w

    Returns
    -------
    model : GLM model
    X : ndarray
        Last column of 1, i.e. intercept.
    y : ndarray
    coef_unpenalized : ndarray
        Minimum norm solutions, i.e. min sum(loss(w)) (with mininum ||w||_2 in
        case of ambiguity)
        Last coefficient is intercept.
    coef_penalized : ndarray
        GLM solution with alpha=l2_reg_strength=1, i.e.
        min 1/n * sum(loss) + ||w[:-1]||_2^2.
        Last coefficient is intercept.
<<<<<<< HEAD
=======
    l2_reg_strength : float
        Always equal 1.
>>>>>>> 48096911
    """
    data_type, model = request.param
    # Make larger dim more than double as big as the smaller one.
    # This helps when constructing singular matrices like (X, X).
    if data_type == "long":
        n_samples, n_features = 12, 4
    else:
        n_samples, n_features = 4, 12
    k = min(n_samples, n_features)
    rng = np.random.RandomState(global_random_seed)
    X = make_low_rank_matrix(
        n_samples=n_samples,
        n_features=n_features,
        effective_rank=k,
        tail_strength=0.1,
        random_state=rng,
    )
    X[:, -1] = 1  # last columns acts as intercept
    U, s, Vt = linalg.svd(X, full_matrices=False)
    assert np.all(s > 1e-3)  # to be sure
    assert np.max(s) / np.min(s) < 100  # condition number of X

    if data_type == "long":
        coef_unpenalized = rng.uniform(low=1, high=3, size=n_features)
        coef_unpenalized *= rng.choice([-1, 1], size=n_features)
        raw_prediction = X @ coef_unpenalized
    else:
        raw_prediction = rng.uniform(low=-3, high=3, size=n_samples)
        # minimum norm solution min ||w||_2 such that raw_prediction = X w:
        # w = X'(XX')^-1 raw_prediction = V s^-1 U' raw_prediction
        coef_unpenalized = Vt.T @ np.diag(1 / s) @ U.T @ raw_prediction

    linear_loss = LinearModelLoss(base_loss=model._get_loss(), fit_intercept=True)
    sw = np.full(shape=n_samples, fill_value=1 / n_samples)
    y = linear_loss.base_loss.link.inverse(raw_prediction)

    # Add penalty l2_reg_strength * ||coef||_2^2 for l2_reg_strength=1 and solve with
    # optimizer. Note that the problem is well conditioned such that we get accurate
    # results.
    l2_reg_strength = 1
    fun = partial(
        linear_loss.loss,
        X=X[:, :-1],
        y=y,
        sample_weight=sw,
        l2_reg_strength=l2_reg_strength,
    )
    grad = partial(
        linear_loss.gradient,
        X=X[:, :-1],
        y=y,
        sample_weight=sw,
        l2_reg_strength=l2_reg_strength,
    )
    coef_penalized_with_intercept = _special_minimize(
        fun, grad, coef_unpenalized, tol_NM=1e-6, tol=1e-14
    )

    linear_loss = LinearModelLoss(base_loss=model._get_loss(), fit_intercept=False)
    fun = partial(
        linear_loss.loss,
        X=X[:, :-1],
        y=y,
        sample_weight=sw,
        l2_reg_strength=l2_reg_strength,
    )
    grad = partial(
        linear_loss.gradient,
        X=X[:, :-1],
        y=y,
        sample_weight=sw,
        l2_reg_strength=l2_reg_strength,
    )
    coef_penalized_without_intercept = _special_minimize(
        fun, grad, coef_unpenalized[:-1], tol_NM=1e-6, tol=1e-14
    )

    # To be sure
    assert np.linalg.norm(coef_penalized_with_intercept) < np.linalg.norm(
        coef_unpenalized
    )

    return (
        model,
        X,
        y,
        coef_unpenalized,
        coef_penalized_with_intercept,
        coef_penalized_without_intercept,
<<<<<<< HEAD
=======
        l2_reg_strength,
>>>>>>> 48096911
    )


@pytest.mark.parametrize("solver", SOLVERS)
@pytest.mark.parametrize("fit_intercept", [False, True])
def test_glm_regression(solver, fit_intercept, glm_dataset):
    """Test that GLM converges for all solvers to correct solution.

    We work with a simple constructed data set with known solution.
    """
<<<<<<< HEAD
    model, X, y, _, coef_with_intercept, coef_without_intercept = glm_dataset
    alpha = 1.0  # because glm_dataset uses this.
    params = dict(
        alpha=alpha,
        fit_intercept=fit_intercept,
        solver=solver,
=======
    model, X, y, _, coef_with_intercept, coef_without_intercept, alpha = glm_dataset
    params = dict(
        alpha=alpha,
        fit_intercept=fit_intercept,
        # While _GeneralizedLinearRegressor exposes the solver parameter, public
        # estimators currently do not, and lbfgs is the only solver anyway.
        # TODO: Expose solver as soon as we have a second solver to choose from.
        # solver=solver,  # only lbfgs available
>>>>>>> 48096911
        tol=1e-12,
        max_iter=1000,
    )

    model = clone(model).set_params(**params)
    X = X[:, :-1]  # remove intercept
    if fit_intercept:
        coef = coef_with_intercept
        intercept = coef[-1]
        coef = coef[:-1]
    else:
        coef = coef_without_intercept
        intercept = 0

<<<<<<< HEAD
    with warnings.catch_warnings():
        if solver in ["newton-cholesky", "newton-qr-cholesky"]:
            warnings.filterwarnings(
                action="ignore",
                message=".*pointwise hessian to have many non-positive values.*",
                category=ConvergenceWarning,
            )
        model.fit(X, y)

    rtol = 5e-5 if solver == "lbfgs" else 1e-9
=======
    model.fit(X, y)

    rtol = 5e-5
>>>>>>> 48096911
    assert model.intercept_ == pytest.approx(intercept, rel=rtol)
    assert_allclose(model.coef_, coef, rtol=rtol)

    # Same with sample_weight.
    model = (
        clone(model).set_params(**params).fit(X, y, sample_weight=np.ones(X.shape[0]))
    )
    assert model.intercept_ == pytest.approx(intercept, rel=rtol)
    assert_allclose(model.coef_, coef, rtol=rtol)


@pytest.mark.parametrize("solver", SOLVERS)
@pytest.mark.parametrize("fit_intercept", [True, False])
def test_glm_regression_hstacked_X(solver, fit_intercept, glm_dataset):
    """Test that GLM converges for all solvers to correct solution on hstacked data.

    We work with a simple constructed data set with known solution.
    Fit on [X] with alpha is the same as fit on [X, X]/2 with alpha/2.
    For long X, [X, X] is still a long but singular matrix.
    """
<<<<<<< HEAD
    model, X, y, _, coef_with_intercept, coef_without_intercept = glm_dataset
    n_samples, n_features = X.shape
    alpha = 1.0  # because glm_dataset uses this.
    params = dict(
        alpha=alpha / 2,
        fit_intercept=fit_intercept,
        solver=solver,
=======
    model, X, y, _, coef_with_intercept, coef_without_intercept, alpha = glm_dataset
    n_samples, n_features = X.shape
    params = dict(
        alpha=alpha / 2,
        fit_intercept=fit_intercept,
        # solver=solver,  # only lbfgs available
>>>>>>> 48096911
        tol=1e-12,
        max_iter=1000,
    )

<<<<<<< HEAD
    if solver == "lbfgs" and not fit_intercept:
        # Sometimes (depending on global_random_seed) lbfgs fails with:
        # Line search cannot locate an adequate point after MAXLS function and gradient
        # evaluations. Previous x, f and g restored.
        # Possible causes: 1 error in function or gradient evaluation;
        #                  2 rounding error dominate computation.
        pytest.xfail()

=======
>>>>>>> 48096911
    model = clone(model).set_params(**params)
    X = X[:, :-1]  # remove intercept
    X = 0.5 * np.concatenate((X, X), axis=1)
    assert np.linalg.matrix_rank(X) <= min(n_samples, n_features - 1)
    if fit_intercept:
        coef = coef_with_intercept
        intercept = coef[-1]
        coef = coef[:-1]
    else:
        coef = coef_without_intercept
        intercept = 0
    model.fit(X, y)

<<<<<<< HEAD
    rtol = 1e-4 if solver == "lbfgs" else 5e-9
=======
    rtol = 2e-4
>>>>>>> 48096911
    assert model.intercept_ == pytest.approx(intercept, rel=rtol)
    assert_allclose(model.coef_, np.r_[coef, coef], rtol=rtol)


@pytest.mark.parametrize("solver", SOLVERS)
@pytest.mark.parametrize("fit_intercept", [True, False])
def test_glm_regression_vstacked_X(solver, fit_intercept, glm_dataset):
    """Test that GLM converges for all solvers to correct solution on vstacked data.

    We work with a simple constructed data set with known solution.
    Fit on [X] with alpha is the same as fit on [X], [y]
                                                [X], [y] with 1 * alpha.
    It is the same alpha as the average loss stays the same.
    For wide X, [X', X'] is a singular matrix.
    """
<<<<<<< HEAD
    model, X, y, _, coef_with_intercept, coef_without_intercept = glm_dataset
    n_samples, n_features = X.shape
    alpha = 1.0  # because glm_dataset uses this.
    params = dict(
        alpha=alpha,
        fit_intercept=fit_intercept,
        solver=solver,
=======
    model, X, y, _, coef_with_intercept, coef_without_intercept, alpha = glm_dataset
    n_samples, n_features = X.shape
    params = dict(
        alpha=alpha,
        fit_intercept=fit_intercept,
        # solver=solver,  # only lbfgs available
>>>>>>> 48096911
        tol=1e-12,
        max_iter=1000,
    )

    model = clone(model).set_params(**params)
    X = X[:, :-1]  # remove intercept
    X = np.concatenate((X, X), axis=0)
    assert np.linalg.matrix_rank(X) <= min(n_samples, n_features)
    y = np.r_[y, y]
    if fit_intercept:
        coef = coef_with_intercept
        intercept = coef[-1]
        coef = coef[:-1]
    else:
        coef = coef_without_intercept
        intercept = 0
    model.fit(X, y)

<<<<<<< HEAD
    rtol = 3e-5 if solver == "lbfgs" else 5e-9
=======
    rtol = 3e-5
>>>>>>> 48096911
    assert model.intercept_ == pytest.approx(intercept, rel=rtol)
    assert_allclose(model.coef_, coef, rtol=rtol)


@pytest.mark.parametrize("solver", SOLVERS)
@pytest.mark.parametrize("fit_intercept", [True, False])
def test_glm_regression_unpenalized(solver, fit_intercept, glm_dataset):
    """Test that unpenalized GLM converges for all solvers to correct solution.

    We work with a simple constructed data set with known solution.
    Note: This checks the minimum norm solution for wide X, i.e.
    n_samples < n_features:
        min ||w||_2 subject to w = argmin deviance(X, y, w)
    """
<<<<<<< HEAD
    model, X, y, coef, _, _ = glm_dataset
=======
    model, X, y, coef, _, _, _ = glm_dataset
>>>>>>> 48096911
    n_samples, n_features = X.shape
    alpha = 0  # unpenalized
    params = dict(
        alpha=alpha,
        fit_intercept=fit_intercept,
<<<<<<< HEAD
        solver=solver,
=======
        # solver=solver,  # only lbfgs available
>>>>>>> 48096911
        tol=1e-12,
        max_iter=1000,
    )

    model = clone(model).set_params(**params)
    if fit_intercept:
        X = X[:, :-1]  # remove intercept
        intercept = coef[-1]
        coef = coef[:-1]
    else:
        intercept = 0

<<<<<<< HEAD
    with warnings.catch_warnings():
        if n_samples < n_features:
            warnings.filterwarnings("ignore", category=scipy.linalg.LinAlgWarning)
            warnings.filterwarnings("ignore", category=ConvergenceWarning)
        model.fit(X, y)
=======
    model.fit(X, y)
>>>>>>> 48096911

    # FIXME: `assert_allclose(model.coef_, coef)` should work for all cases but fails
    # for the wide/fat case with n_features > n_samples. Most current GLM solvers do
    # NOT return the minimum norm solution with fit_intercept=True.
<<<<<<< HEAD
    if n_samples > n_features:
        rtol = 5e-5 if solver == "lbfgs" else 1e-7
=======
    rtol = 5e-5
    if n_samples > n_features:
>>>>>>> 48096911
        assert model.intercept_ == pytest.approx(intercept)
        assert_allclose(model.coef_, coef, rtol=rtol)
    else:
        # As it is an underdetermined problem, prediction = y. The following shows that
        # we get a solution, i.e. a (non-unique) minimum of the objective function ...
<<<<<<< HEAD
        rtol = 1e-6
        if solver == "newton-cholesky":
            rtol = 5e-4
        elif solver == "newton-qr-cholesky":
            rtol = 5e-5
            if isinstance(model, TweedieRegressor) and model.power == 1.5:
                pytest.xfail("newton-qr-cholesky fails on TweedieRegressor(power=1.5)")
        assert_allclose(model.predict(X), y, rtol=rtol)

        norm_solution = np.linalg.norm(np.r_[intercept, coef])
        norm_model = np.linalg.norm(np.r_[model.intercept_, model.coef_])
        if solver == "newton-cholesky":
            # XXX: This solver shows random behaviour. Sometimes it finds solutions
            # with norm_model <= norm_solution! So we check conditionally.
            if not (norm_model > (1 + 1e-12) * norm_solution):
                assert model.intercept_ == pytest.approx(intercept)
                assert_allclose(model.coef_, coef, rtol=5e-5)
        elif solver == "lbfgs" and fit_intercept:
            # But it is not the minimum norm solution. Otherwise the norms would be
            # equal.
=======
        assert_allclose(model.predict(X), y, rtol=1e-6)
        if fit_intercept:
            # But it is not the minimum norm solution. Otherwise the norms would be
            # equal.
            norm_solution = np.linalg.norm(np.r_[intercept, coef])
            norm_model = np.linalg.norm(np.r_[model.intercept_, model.coef_])
>>>>>>> 48096911
            assert norm_model > (1 + 1e-12) * norm_solution

            # See https://github.com/scikit-learn/scikit-learn/issues/23670.
            # Note: Even adding a tiny penalty does not give the minimal norm solution.
            # XXX: We could have naively expected LBFGS to find the minimal norm
            # solution by adding a very small penalty. Even that fails for a reason we
<<<<<<< HEAD
            # do not properly understand.
=======
            # do not properly understand at this point.
>>>>>>> 48096911
        else:
            # When `fit_intercept=False`, LBFGS naturally converges to the minimum norm
            # solution on this problem.
            # XXX: Do we have any theoretical guarantees why this should be the case?
<<<<<<< HEAD
            assert model.intercept_ == pytest.approx(intercept, rel=5e-6)
            assert_allclose(model.coef_, coef, rtol=5e-5)
=======
            assert model.intercept_ == pytest.approx(intercept)
            assert_allclose(model.coef_, coef, rtol=rtol)
>>>>>>> 48096911


@pytest.mark.parametrize("solver", SOLVERS)
@pytest.mark.parametrize("fit_intercept", [True, False])
def test_glm_regression_unpenalized_hstacked_X(solver, fit_intercept, glm_dataset):
    """Test that unpenalized GLM converges for all solvers to correct solution.

    We work with a simple constructed data set with known solution.
    GLM fit on [X] is the same as fit on [X, X]/2.
    For long X, [X, X] is a singular matrix and we check against the minimum norm
    solution:
        min ||w||_2 subject to w = argmin deviance(X, y, w)
    """
<<<<<<< HEAD
    model, X, y, coef, _, _ = glm_dataset
=======
    model, X, y, coef, _, _, _ = glm_dataset
>>>>>>> 48096911
    n_samples, n_features = X.shape
    alpha = 0  # unpenalized
    params = dict(
        alpha=alpha,
        fit_intercept=fit_intercept,
<<<<<<< HEAD
        solver=solver,
=======
        # solver=solver,  # only lbfgs available
>>>>>>> 48096911
        tol=1e-12,
        max_iter=1000,
    )

    model = clone(model).set_params(**params)
    if fit_intercept:
        intercept = coef[-1]
        coef = coef[:-1]
        if n_samples > n_features:
            X = X[:, :-1]  # remove intercept
            X = 0.5 * np.concatenate((X, X), axis=1)
        else:
            # To know the minimum norm solution, we keep one intercept column and do
            # not divide by 2. Later on, we must take special care.
            X = np.c_[X[:, :-1], X[:, :-1], X[:, -1]]
    else:
        intercept = 0
        X = 0.5 * np.concatenate((X, X), axis=1)
    assert np.linalg.matrix_rank(X) <= min(n_samples, n_features)

    with warnings.catch_warnings():
<<<<<<< HEAD
        if (
            solver == "lbfgs" and fit_intercept and n_samples < n_features
        ) or solver in ["newton-cholesky", "newton-qr-cholesky"]:
            # XXX: Investigate if the lack of convergence in this case should be
            # considered a bug or not.
            warnings.filterwarnings("ignore", category=scipy.linalg.LinAlgWarning)
            warnings.filterwarnings("ignore", category=ConvergenceWarning)
        model.fit(X, y)

    if fit_intercept and n_samples < n_features:
=======
        if fit_intercept and n_samples <= n_features:
            # XXX: Investigate if the lack of convergence in this case should be
            # considered a bug or not.
            warnings.filterwarnings("ignore", category=ConvergenceWarning)
        model.fit(X, y)

    if fit_intercept and n_samples <= n_features:
>>>>>>> 48096911
        # Here we take special care.
        model_intercept = 2 * model.intercept_
        model_coef = 2 * model.coef_[:-1]  # exclude the other intercept term.
        # For minimum norm solution, we would have
        # assert model.intercept_ == pytest.approx(model.coef_[-1])
    else:
        model_intercept = model.intercept_
        model_coef = model.coef_

<<<<<<< HEAD
    if n_samples > n_features:
        assert model_intercept == pytest.approx(intercept)
        rtol = 1e-4
        if solver == "newton-qr-cholesky":
            rtol = 5e-4
            if isinstance(model, TweedieRegressor) and model.power == 1.5:
                pytest.xfail("newton-qr-cholesky fails on TweedieRegressor(power=1.5)")
        assert_allclose(model_coef, np.r_[coef, coef], rtol=rtol)
    else:
        # As it is an underdetermined problem, prediction = y. The following shows that
        # we get a solution, i.e. a (non-unique) minimum of the objective function ...
        rtol = 1e-6 if solver == "lbfgs" else 5e-6
        assert_allclose(model.predict(X), y, rtol=rtol)
        if (solver == "lbfgs" and fit_intercept) or solver == "newton-cholesky":
=======
    rtol = 6e-5
    if n_samples > n_features:
        assert model_intercept == pytest.approx(intercept)
        assert_allclose(model_coef, np.r_[coef, coef], rtol=1e-4)
    else:
        # As it is an underdetermined problem, prediction = y. The following shows that
        # we get a solution, i.e. a (non-unique) minimum of the objective function ...
        assert_allclose(model.predict(X), y, rtol=1e-6)
        if fit_intercept:
>>>>>>> 48096911
            # Same as in test_glm_regression_unpenalized.
            # But it is not the minimum norm solution. Otherwise the norms would be
            # equal.
            norm_solution = np.linalg.norm(
                0.5 * np.r_[intercept, intercept, coef, coef]
            )
            norm_model = np.linalg.norm(np.r_[model.intercept_, model.coef_])
            assert norm_model > (1 + 1e-12) * norm_solution
            # For minimum norm solution, we would have
            # assert model.intercept_ == pytest.approx(model.coef_[-1])
        else:
<<<<<<< HEAD
            rtol = 5e-5 if solver == "newton-qr-cholesky" else 5e-6
            assert model_intercept == pytest.approx(intercept, rel=rtol)
            assert_allclose(model_coef, np.r_[coef, coef], rtol=1e-4)
=======
            assert model_intercept == pytest.approx(intercept)
            assert_allclose(model_coef, np.r_[coef, coef], rtol=rtol)
>>>>>>> 48096911


@pytest.mark.parametrize("solver", SOLVERS)
@pytest.mark.parametrize("fit_intercept", [True, False])
def test_glm_regression_unpenalized_vstacked_X(solver, fit_intercept, glm_dataset):
    """Test that unpenalized GLM converges for all solvers to correct solution.

    We work with a simple constructed data set with known solution.
    GLM fit on [X] is the same as fit on [X], [y]
                                         [X], [y].
    For wide X, [X', X'] is a singular matrix and we check against the minimum norm
    solution:
        min ||w||_2 subject to w = argmin deviance(X, y, w)
    """
<<<<<<< HEAD
    model, X, y, coef, _, _ = glm_dataset
=======
    model, X, y, coef, _, _, _ = glm_dataset
>>>>>>> 48096911
    n_samples, n_features = X.shape
    alpha = 0  # unpenalized
    params = dict(
        alpha=alpha,
        fit_intercept=fit_intercept,
<<<<<<< HEAD
        solver=solver,
=======
        # solver=solver,  # only lbfgs available
>>>>>>> 48096911
        tol=1e-12,
        max_iter=1000,
    )

    model = clone(model).set_params(**params)
    if fit_intercept:
        X = X[:, :-1]  # remove intercept
        intercept = coef[-1]
        coef = coef[:-1]
    else:
        intercept = 0
    X = np.concatenate((X, X), axis=0)
    assert np.linalg.matrix_rank(X) <= min(n_samples, n_features)
    y = np.r_[y, y]

<<<<<<< HEAD
    with warnings.catch_warnings():
        if n_samples < n_features:
            warnings.filterwarnings("ignore", category=scipy.linalg.LinAlgWarning)
            warnings.filterwarnings("ignore", category=ConvergenceWarning)
        model.fit(X, y)

    if n_samples > n_features:
        rtol = 5e-5 if solver == "lbfgs" else 1e-6
=======
    model.fit(X, y)

    rtol = 5e-5
    if n_samples > n_features:
>>>>>>> 48096911
        assert model.intercept_ == pytest.approx(intercept)
        assert_allclose(model.coef_, coef, rtol=rtol)
    else:
        # As it is an underdetermined problem, prediction = y. The following shows that
        # we get a solution, i.e. a (non-unique) minimum of the objective function ...
<<<<<<< HEAD
        rtol = 1e-6 if solver == "lbfgs" else 5e-6
        assert_allclose(model.predict(X), y, rtol=rtol)

        norm_solution = np.linalg.norm(np.r_[intercept, coef])
        norm_model = np.linalg.norm(np.r_[model.intercept_, model.coef_])
        if solver == "newton-cholesky":
            # XXX: This solver shows random behaviour. Sometimes it finds solutions
            # with norm_model <= norm_solution! So we check conditionally.
            if not (norm_model > (1 + 1e-12) * norm_solution):
                assert model.intercept_ == pytest.approx(intercept)
                assert_allclose(model.coef_, coef, rtol=1e-4)
        elif solver == "lbfgs" and fit_intercept:
            # Same as in test_glm_regression_unpenalized.
            # But it is not the minimum norm solution. Otherwise the norms would be
            # equal.
            assert norm_model > (1 + 1e-12) * norm_solution
        else:
            rtol = 1e-5 if solver == "newton-cholesky" else 1e-4
            assert model.intercept_ == pytest.approx(intercept, rel=rtol)
=======
        assert_allclose(model.predict(X), y, rtol=1e-6)
        if fit_intercept:
            # Same as in test_glm_regression_unpenalized.
            # But it is not the minimum norm solution. Otherwise the norms would be
            # equal.
            norm_solution = np.linalg.norm(np.r_[intercept, coef])
            norm_model = np.linalg.norm(np.r_[model.intercept_, model.coef_])
            assert norm_model > (1 + 1e-12) * norm_solution
        else:
            assert model.intercept_ == pytest.approx(intercept)
>>>>>>> 48096911
            assert_allclose(model.coef_, coef, rtol=rtol)


def test_sample_weights_validation():
    """Test the raised errors in the validation of sample_weight."""
    # scalar value but not positive
    X = [[1]]
    y = [1]
    weights = 0
    glm = _GeneralizedLinearRegressor()

    # Positive weights are accepted
    glm.fit(X, y, sample_weight=1)

    # 2d array
    weights = [[0]]
    with pytest.raises(ValueError, match="must be 1D array or scalar"):
        glm.fit(X, y, weights)

    # 1d but wrong length
    weights = [1, 0]
    msg = r"sample_weight.shape == \(2,\), expected \(1,\)!"
    with pytest.raises(ValueError, match=msg):
        glm.fit(X, y, weights)


@pytest.mark.parametrize(
    "glm",
    [
        TweedieRegressor(power=3),
        PoissonRegressor(),
        GammaRegressor(),
        TweedieRegressor(power=1.5),
    ],
)
def test_glm_wrong_y_range(glm):
    y = np.array([-1, 2])
    X = np.array([[1], [1]])
    msg = r"Some value\(s\) of y are out of the valid range of the loss"
    with pytest.raises(ValueError, match=msg):
        glm.fit(X, y)


@pytest.mark.parametrize("fit_intercept", [False, True])
def test_glm_identity_regression(fit_intercept):
    """Test GLM regression with identity link on a simple dataset."""
    coef = [1.0, 2.0]
    X = np.array([[1, 1, 1, 1, 1], [0, 1, 2, 3, 4]]).T
    y = np.dot(X, coef)
    glm = _GeneralizedLinearRegressor(
        alpha=0,
        fit_intercept=fit_intercept,
        tol=1e-12,
    )
    if fit_intercept:
        glm.fit(X[:, 1:], y)
        assert_allclose(glm.coef_, coef[1:], rtol=1e-10)
        assert_allclose(glm.intercept_, coef[0], rtol=1e-10)
    else:
        glm.fit(X, y)
        assert_allclose(glm.coef_, coef, rtol=1e-12)


@pytest.mark.parametrize("fit_intercept", [False, True])
@pytest.mark.parametrize("alpha", [0.0, 1.0])
@pytest.mark.parametrize(
    "GLMEstimator", [_GeneralizedLinearRegressor, PoissonRegressor, GammaRegressor]
)
def test_glm_sample_weight_consistency(fit_intercept, alpha, GLMEstimator):
    """Test that the impact of sample_weight is consistent"""
    rng = np.random.RandomState(0)
    n_samples, n_features = 10, 5

    X = rng.rand(n_samples, n_features)
    y = rng.rand(n_samples)
    glm_params = dict(alpha=alpha, fit_intercept=fit_intercept)

    glm = GLMEstimator(**glm_params).fit(X, y)
    coef = glm.coef_.copy()

    # sample_weight=np.ones(..) should be equivalent to sample_weight=None
    sample_weight = np.ones(y.shape)
    glm.fit(X, y, sample_weight=sample_weight)
    assert_allclose(glm.coef_, coef, rtol=1e-12)

    # sample_weight are normalized to 1 so, scaling them has no effect
    sample_weight = 2 * np.ones(y.shape)
    glm.fit(X, y, sample_weight=sample_weight)
    assert_allclose(glm.coef_, coef, rtol=1e-12)

    # setting one element of sample_weight to 0 is equivalent to removing
    # the corresponding sample
    sample_weight = np.ones(y.shape)
    sample_weight[-1] = 0
    glm.fit(X, y, sample_weight=sample_weight)
    coef1 = glm.coef_.copy()
    glm.fit(X[:-1], y[:-1])
    assert_allclose(glm.coef_, coef1, rtol=1e-12)

    # check that multiplying sample_weight by 2 is equivalent
    # to repeating corresponding samples twice
    X2 = np.concatenate([X, X[: n_samples // 2]], axis=0)
    y2 = np.concatenate([y, y[: n_samples // 2]])
    sample_weight_1 = np.ones(len(y))
    sample_weight_1[: n_samples // 2] = 2

    glm1 = GLMEstimator(**glm_params).fit(X, y, sample_weight=sample_weight_1)

    glm2 = GLMEstimator(**glm_params).fit(X2, y2, sample_weight=None)
    assert_allclose(glm1.coef_, glm2.coef_)


@pytest.mark.parametrize("solver", SOLVERS)
@pytest.mark.parametrize("fit_intercept", [True, False])
@pytest.mark.parametrize(
    "estimator",
    [
        PoissonRegressor(),
        GammaRegressor(),
        TweedieRegressor(power=3.0),
        TweedieRegressor(power=0, link="log"),
        TweedieRegressor(power=1.5),
        TweedieRegressor(power=4.5),
    ],
)
def test_glm_log_regression(solver, fit_intercept, estimator):
    """Test GLM regression with log link on a simple dataset."""
    coef = [0.2, -0.1]
    X = np.array([[0, 1, 2, 3, 4], [1, 1, 1, 1, 1]]).T
    y = np.exp(np.dot(X, coef))
    glm = clone(estimator).set_params(
        alpha=0,
        fit_intercept=fit_intercept,
        solver=solver,
        tol=1e-8,
    )
    if fit_intercept:
        res = glm.fit(X[:, :-1], y)
        assert_allclose(res.coef_, coef[:-1], rtol=1e-6)
        assert_allclose(res.intercept_, coef[-1], rtol=1e-6)
    else:
        res = glm.fit(X, y)
        assert_allclose(res.coef_, coef, rtol=2e-6)


@pytest.mark.parametrize("solver", SOLVERS)
@pytest.mark.parametrize("fit_intercept", [True, False])
def test_warm_start(solver, fit_intercept, global_random_seed):
    n_samples, n_features = 100, 10
    X, y = make_regression(
        n_samples=n_samples,
        n_features=n_features,
        n_informative=n_features - 2,
        bias=fit_intercept * 1.0,
        noise=1.0,
        random_state=global_random_seed,
    )
    y = np.abs(y)  # Poisson requires non-negative targets.
    alpha = 1
<<<<<<< HEAD
    params = {"solver": solver, "fit_intercept": fit_intercept, "tol": 1e-10}
=======
    params = {
        # "solver": solver,  # only lbfgs available
        "fit_intercept": fit_intercept,
        "tol": 1e-10,
    }
>>>>>>> 48096911

    glm1 = PoissonRegressor(warm_start=False, max_iter=1000, alpha=alpha, **params)
    glm1.fit(X, y)

    glm2 = PoissonRegressor(warm_start=True, max_iter=1, alpha=alpha, **params)
    # As we intentionally set max_iter=1 such that the solver should raise a
    # ConvergenceWarning.
    with pytest.warns(ConvergenceWarning):
        glm2.fit(X, y)

    linear_loss = LinearModelLoss(
        base_loss=glm1._get_loss(),
        fit_intercept=fit_intercept,
    )
    sw = np.full_like(y, fill_value=1 / n_samples)

    objective_glm1 = linear_loss.loss(
        coef=np.r_[glm1.coef_, glm1.intercept_] if fit_intercept else glm1.coef_,
        X=X,
        y=y,
        sample_weight=sw,
        l2_reg_strength=alpha,
    )
    objective_glm2 = linear_loss.loss(
        coef=np.r_[glm2.coef_, glm2.intercept_] if fit_intercept else glm2.coef_,
        X=X,
        y=y,
        sample_weight=sw,
        l2_reg_strength=alpha,
    )
    assert objective_glm1 < objective_glm2

    glm2.set_params(max_iter=1000)
    glm2.fit(X, y)
    # The two models are not exactly identical since the lbfgs solver
    # computes the approximate hessian from previous iterations, which
    # will not be strictly identical in the case of a warm start.
<<<<<<< HEAD
    rtol = 2e-4 if solver == "lbfgs" else 1e-9
    assert_allclose(glm1.coef_, glm2.coef_, rtol=rtol)
=======
    assert_allclose(glm1.coef_, glm2.coef_, rtol=2e-4)
>>>>>>> 48096911
    assert_allclose(glm1.score(X, y), glm2.score(X, y), rtol=1e-5)


# FIXME: 'normalize' to be removed in 1.2 in LinearRegression
@pytest.mark.filterwarnings("ignore:'normalize' was deprecated")
@pytest.mark.parametrize("n_samples, n_features", [(100, 10), (10, 100)])
@pytest.mark.parametrize("fit_intercept", [True, False])
@pytest.mark.parametrize("sample_weight", [None, True])
def test_normal_ridge_comparison(
    n_samples, n_features, fit_intercept, sample_weight, request
):
    """Compare with Ridge regression for Normal distributions."""
    test_size = 10
    X, y = make_regression(
        n_samples=n_samples + test_size,
        n_features=n_features,
        n_informative=n_features - 2,
        noise=0.5,
        random_state=42,
    )

    if n_samples > n_features:
        ridge_params = {"solver": "svd"}
    else:
        ridge_params = {"solver": "saga", "max_iter": 1000000, "tol": 1e-7}

    (
        X_train,
        X_test,
        y_train,
        y_test,
    ) = train_test_split(X, y, test_size=test_size, random_state=0)

    alpha = 1.0
    if sample_weight is None:
        sw_train = None
        alpha_ridge = alpha * n_samples
    else:
        sw_train = np.random.RandomState(0).rand(len(y_train))
        alpha_ridge = alpha * sw_train.sum()

    # GLM has 1/(2*n) * Loss + 1/2*L2, Ridge has Loss + L2
    ridge = Ridge(
        alpha=alpha_ridge,
        normalize=False,
        random_state=42,
        fit_intercept=fit_intercept,
        **ridge_params,
    )
    ridge.fit(X_train, y_train, sample_weight=sw_train)

    glm = _GeneralizedLinearRegressor(
        alpha=alpha,
        fit_intercept=fit_intercept,
        max_iter=300,
        tol=1e-5,
    )
    glm.fit(X_train, y_train, sample_weight=sw_train)
    assert glm.coef_.shape == (X.shape[1],)
    assert_allclose(glm.coef_, ridge.coef_, atol=5e-5)
    assert_allclose(glm.intercept_, ridge.intercept_, rtol=1e-5)
    assert_allclose(glm.predict(X_train), ridge.predict(X_train), rtol=2e-4)
    assert_allclose(glm.predict(X_test), ridge.predict(X_test), rtol=2e-4)


@pytest.mark.parametrize("solver", ["lbfgs", "newton-cholesky", "newton-qr-cholesky"])
def test_poisson_glmnet(solver):
    """Compare Poisson regression with L2 regularization and LogLink to glmnet"""
    # library("glmnet")
    # options(digits=10)
    # df <- data.frame(a=c(-2,-1,1,2), b=c(0,0,1,1), y=c(0,1,1,2))
    # x <- data.matrix(df[,c("a", "b")])
    # y <- df$y
    # fit <- glmnet(x=x, y=y, alpha=0, intercept=T, family="poisson",
    #               standardize=F, thresh=1e-10, nlambda=10000)
    # coef(fit, s=1)
    # (Intercept) -0.12889386979
    # a            0.29019207995
    # b            0.03741173122
    X = np.array([[-2, -1, 1, 2], [0, 0, 1, 1]]).T
    y = np.array([0, 1, 1, 2])
    glm = PoissonRegressor(
        alpha=1,
        fit_intercept=True,
        tol=1e-7,
        max_iter=300,
        solver=solver,
    )
    glm.fit(X, y)
    assert_allclose(glm.intercept_, -0.12889386979, rtol=1e-5)
    assert_allclose(glm.coef_, [0.29019207995, 0.03741173122], rtol=1e-5)


def test_convergence_warning(regression_data):
    X, y = regression_data

    est = _GeneralizedLinearRegressor(max_iter=1, tol=1e-20)
    with pytest.warns(ConvergenceWarning):
        est.fit(X, y)


@pytest.mark.parametrize(
    "name, link_class", [("identity", IdentityLink), ("log", LogLink)]
)
def test_tweedie_link_argument(name, link_class):
    """Test GLM link argument set as string."""
    y = np.array([0.1, 0.5])  # in range of all distributions
    X = np.array([[1], [2]])
    glm = TweedieRegressor(power=1, link=name).fit(X, y)
    assert isinstance(glm._base_loss.link, link_class)


@pytest.mark.parametrize(
    "power, expected_link_class",
    [
        (0, IdentityLink),  # normal
        (1, LogLink),  # poisson
        (2, LogLink),  # gamma
        (3, LogLink),  # inverse-gaussian
    ],
)
def test_tweedie_link_auto(power, expected_link_class):
    """Test that link='auto' delivers the expected link function"""
    y = np.array([0.1, 0.5])  # in range of all distributions
    X = np.array([[1], [2]])
    glm = TweedieRegressor(link="auto", power=power).fit(X, y)
    assert isinstance(glm._base_loss.link, expected_link_class)


@pytest.mark.parametrize("power", [0, 1, 1.5, 2, 3])
@pytest.mark.parametrize("link", ["log", "identity"])
def test_tweedie_score(regression_data, power, link):
    """Test that GLM score equals d2_tweedie_score for Tweedie losses."""
    X, y = regression_data
    # make y positive
    y = np.abs(y) + 1.0
    glm = TweedieRegressor(power=power, link=link).fit(X, y)
    assert glm.score(X, y) == pytest.approx(
        d2_tweedie_score(y, glm.predict(X), power=power)
    )


@pytest.mark.parametrize(
    "estimator, value",
    [
        (PoissonRegressor(), True),
        (GammaRegressor(), True),
        (TweedieRegressor(power=1.5), True),
        (TweedieRegressor(power=0), False),
    ],
)
def test_tags(estimator, value):
    assert estimator._get_tags()["requires_positive_y"] is value


# TODO(1.3): remove
@pytest.mark.parametrize(
    "est, family",
    [
        (PoissonRegressor(), "poisson"),
        (GammaRegressor(), "gamma"),
        (TweedieRegressor(), TweedieDistribution()),
        (TweedieRegressor(power=2), TweedieDistribution(power=2)),
        (TweedieRegressor(power=3), TweedieDistribution(power=3)),
    ],
)
def test_family_deprecation(est, family):
    """Test backward compatibility of the family property."""
    with pytest.warns(FutureWarning, match="`family` was deprecated"):
        if isinstance(family, str):
            assert est.family == family
        else:
            assert est.family.__class__ == family.__class__
            assert est.family.power == family.power


def test_linalg_warning_with_newton_solver(global_random_seed):
    rng = np.random.RandomState(global_random_seed)
    X_orig = rng.normal(size=(10, 3))
    X_collinear = np.hstack([X_orig] * 10)  # collinear design
    y = rng.normal(size=X_orig.shape[0])
    y[y < 0] = 0.0

    # No warning raised on well-conditioned design, even without regularization.
    with warnings.catch_warnings():
        warnings.simplefilter("error")
        reg = PoissonRegressor(solver="newton-cholesky", alpha=0.0).fit(X_orig, y)
    reference_deviance = mean_poisson_deviance(y, reg.predict(X_orig))

    # Fitting on collinear data without regularization should raise an
    # informative warning:
    msg = (
        "The inner solver of CholeskyNewtonSolver stumbled upon a"
        " singular or very ill-conditioned hessian matrix"
    )
    with pytest.warns(scipy.linalg.LinAlgWarning, match=msg):
        PoissonRegressor(solver="newton-cholesky", alpha=0.0).fit(X_collinear, y)

    # Increasing the regularization slightly should make the problem go away:
    reg = PoissonRegressor(solver="newton-cholesky", alpha=1e-12).fit(X_collinear, y)

    # Since we use a small penalty, the deviance of the predictions should still
    # be almost the same.
    this_deviance = mean_poisson_deviance(y, reg.predict(X_collinear))
    assert this_deviance == pytest.approx(reference_deviance)<|MERGE_RESOLUTION|>--- conflicted
+++ resolved
@@ -4,16 +4,12 @@
 
 from functools import partial
 import itertools
-<<<<<<< HEAD
-import re
-=======
->>>>>>> 48096911
 import warnings
 
 import numpy as np
-import scipy
 from numpy.testing import assert_allclose
 import pytest
+import scipy
 from scipy import linalg
 from scipy.optimize import minimize, root
 
@@ -36,11 +32,7 @@
 from sklearn.model_selection import train_test_split
 
 
-<<<<<<< HEAD
 SOLVERS = ["lbfgs", "newton-cholesky", "newton-qr-cholesky"]
-=======
-SOLVERS = ["lbfgs"]
->>>>>>> 48096911
 
 
 class BinomialRegressor(_GeneralizedLinearRegressor):
@@ -53,13 +45,8 @@
     res_NM = minimize(
         fun, x, method="Nelder-Mead", options={"xatol": tol_NM, "fatol": tol_NM}
     )
-<<<<<<< HEAD
-    # Now refine via root finding on the gradient of the function, wich is more precise
-    # than minimizing the function itself.
-=======
-    # Now refine via root finding on the gradient of the function, which is more
-    # precise than minimizing the function itself.
->>>>>>> 48096911
+    # Now refine via root finding on the gradient of the function, which is
+    # more precise than minimizing the function itself.
     res = root(
         grad,
         res_NM.x,
@@ -129,11 +116,8 @@
         GLM solution with alpha=l2_reg_strength=1, i.e.
         min 1/n * sum(loss) + ||w[:-1]||_2^2.
         Last coefficient is intercept.
-<<<<<<< HEAD
-=======
     l2_reg_strength : float
         Always equal 1.
->>>>>>> 48096911
     """
     data_type, model = request.param
     # Make larger dim more than double as big as the smaller one.
@@ -223,10 +207,7 @@
         coef_unpenalized,
         coef_penalized_with_intercept,
         coef_penalized_without_intercept,
-<<<<<<< HEAD
-=======
         l2_reg_strength,
->>>>>>> 48096911
     )
 
 
@@ -237,23 +218,11 @@
 
     We work with a simple constructed data set with known solution.
     """
-<<<<<<< HEAD
-    model, X, y, _, coef_with_intercept, coef_without_intercept = glm_dataset
-    alpha = 1.0  # because glm_dataset uses this.
-    params = dict(
-        alpha=alpha,
-        fit_intercept=fit_intercept,
-        solver=solver,
-=======
     model, X, y, _, coef_with_intercept, coef_without_intercept, alpha = glm_dataset
     params = dict(
         alpha=alpha,
         fit_intercept=fit_intercept,
-        # While _GeneralizedLinearRegressor exposes the solver parameter, public
-        # estimators currently do not, and lbfgs is the only solver anyway.
-        # TODO: Expose solver as soon as we have a second solver to choose from.
-        # solver=solver,  # only lbfgs available
->>>>>>> 48096911
+        solver=solver,
         tol=1e-12,
         max_iter=1000,
     )
@@ -268,7 +237,6 @@
         coef = coef_without_intercept
         intercept = 0
 
-<<<<<<< HEAD
     with warnings.catch_warnings():
         if solver in ["newton-cholesky", "newton-qr-cholesky"]:
             warnings.filterwarnings(
@@ -279,11 +247,6 @@
         model.fit(X, y)
 
     rtol = 5e-5 if solver == "lbfgs" else 1e-9
-=======
-    model.fit(X, y)
-
-    rtol = 5e-5
->>>>>>> 48096911
     assert model.intercept_ == pytest.approx(intercept, rel=rtol)
     assert_allclose(model.coef_, coef, rtol=rtol)
 
@@ -304,37 +267,16 @@
     Fit on [X] with alpha is the same as fit on [X, X]/2 with alpha/2.
     For long X, [X, X] is still a long but singular matrix.
     """
-<<<<<<< HEAD
-    model, X, y, _, coef_with_intercept, coef_without_intercept = glm_dataset
-    n_samples, n_features = X.shape
-    alpha = 1.0  # because glm_dataset uses this.
-    params = dict(
-        alpha=alpha / 2,
-        fit_intercept=fit_intercept,
-        solver=solver,
-=======
     model, X, y, _, coef_with_intercept, coef_without_intercept, alpha = glm_dataset
     n_samples, n_features = X.shape
     params = dict(
         alpha=alpha / 2,
         fit_intercept=fit_intercept,
-        # solver=solver,  # only lbfgs available
->>>>>>> 48096911
+        solver=solver,
         tol=1e-12,
         max_iter=1000,
     )
 
-<<<<<<< HEAD
-    if solver == "lbfgs" and not fit_intercept:
-        # Sometimes (depending on global_random_seed) lbfgs fails with:
-        # Line search cannot locate an adequate point after MAXLS function and gradient
-        # evaluations. Previous x, f and g restored.
-        # Possible causes: 1 error in function or gradient evaluation;
-        #                  2 rounding error dominate computation.
-        pytest.xfail()
-
-=======
->>>>>>> 48096911
     model = clone(model).set_params(**params)
     X = X[:, :-1]  # remove intercept
     X = 0.5 * np.concatenate((X, X), axis=1)
@@ -348,11 +290,7 @@
         intercept = 0
     model.fit(X, y)
 
-<<<<<<< HEAD
-    rtol = 1e-4 if solver == "lbfgs" else 5e-9
-=======
-    rtol = 2e-4
->>>>>>> 48096911
+    rtol = 2e-4 if solver == "lbfgs" else 5e-9
     assert model.intercept_ == pytest.approx(intercept, rel=rtol)
     assert_allclose(model.coef_, np.r_[coef, coef], rtol=rtol)
 
@@ -368,22 +306,12 @@
     It is the same alpha as the average loss stays the same.
     For wide X, [X', X'] is a singular matrix.
     """
-<<<<<<< HEAD
-    model, X, y, _, coef_with_intercept, coef_without_intercept = glm_dataset
-    n_samples, n_features = X.shape
-    alpha = 1.0  # because glm_dataset uses this.
-    params = dict(
-        alpha=alpha,
-        fit_intercept=fit_intercept,
-        solver=solver,
-=======
     model, X, y, _, coef_with_intercept, coef_without_intercept, alpha = glm_dataset
     n_samples, n_features = X.shape
     params = dict(
         alpha=alpha,
         fit_intercept=fit_intercept,
-        # solver=solver,  # only lbfgs available
->>>>>>> 48096911
+        solver=solver,
         tol=1e-12,
         max_iter=1000,
     )
@@ -402,11 +330,7 @@
         intercept = 0
     model.fit(X, y)
 
-<<<<<<< HEAD
     rtol = 3e-5 if solver == "lbfgs" else 5e-9
-=======
-    rtol = 3e-5
->>>>>>> 48096911
     assert model.intercept_ == pytest.approx(intercept, rel=rtol)
     assert_allclose(model.coef_, coef, rtol=rtol)
 
@@ -421,21 +345,13 @@
     n_samples < n_features:
         min ||w||_2 subject to w = argmin deviance(X, y, w)
     """
-<<<<<<< HEAD
-    model, X, y, coef, _, _ = glm_dataset
-=======
     model, X, y, coef, _, _, _ = glm_dataset
->>>>>>> 48096911
     n_samples, n_features = X.shape
     alpha = 0  # unpenalized
     params = dict(
         alpha=alpha,
         fit_intercept=fit_intercept,
-<<<<<<< HEAD
         solver=solver,
-=======
-        # solver=solver,  # only lbfgs available
->>>>>>> 48096911
         tol=1e-12,
         max_iter=1000,
     )
@@ -448,32 +364,23 @@
     else:
         intercept = 0
 
-<<<<<<< HEAD
     with warnings.catch_warnings():
         if n_samples < n_features:
+            # TODO: implement a fallback mechanism to LBFGS avoid bad convergence.
             warnings.filterwarnings("ignore", category=scipy.linalg.LinAlgWarning)
             warnings.filterwarnings("ignore", category=ConvergenceWarning)
         model.fit(X, y)
-=======
-    model.fit(X, y)
->>>>>>> 48096911
 
     # FIXME: `assert_allclose(model.coef_, coef)` should work for all cases but fails
     # for the wide/fat case with n_features > n_samples. Most current GLM solvers do
     # NOT return the minimum norm solution with fit_intercept=True.
-<<<<<<< HEAD
     if n_samples > n_features:
         rtol = 5e-5 if solver == "lbfgs" else 1e-7
-=======
-    rtol = 5e-5
-    if n_samples > n_features:
->>>>>>> 48096911
         assert model.intercept_ == pytest.approx(intercept)
         assert_allclose(model.coef_, coef, rtol=rtol)
     else:
         # As it is an underdetermined problem, prediction = y. The following shows that
         # we get a solution, i.e. a (non-unique) minimum of the objective function ...
-<<<<<<< HEAD
         rtol = 1e-6
         if solver == "newton-cholesky":
             rtol = 5e-4
@@ -490,40 +397,23 @@
             # with norm_model <= norm_solution! So we check conditionally.
             if not (norm_model > (1 + 1e-12) * norm_solution):
                 assert model.intercept_ == pytest.approx(intercept)
-                assert_allclose(model.coef_, coef, rtol=5e-5)
+                assert_allclose(model.coef_, coef, rtol=rtol)
         elif solver == "lbfgs" and fit_intercept:
             # But it is not the minimum norm solution. Otherwise the norms would be
             # equal.
-=======
-        assert_allclose(model.predict(X), y, rtol=1e-6)
-        if fit_intercept:
-            # But it is not the minimum norm solution. Otherwise the norms would be
-            # equal.
-            norm_solution = np.linalg.norm(np.r_[intercept, coef])
-            norm_model = np.linalg.norm(np.r_[model.intercept_, model.coef_])
->>>>>>> 48096911
             assert norm_model > (1 + 1e-12) * norm_solution
 
             # See https://github.com/scikit-learn/scikit-learn/issues/23670.
             # Note: Even adding a tiny penalty does not give the minimal norm solution.
             # XXX: We could have naively expected LBFGS to find the minimal norm
             # solution by adding a very small penalty. Even that fails for a reason we
-<<<<<<< HEAD
-            # do not properly understand.
-=======
             # do not properly understand at this point.
->>>>>>> 48096911
         else:
             # When `fit_intercept=False`, LBFGS naturally converges to the minimum norm
             # solution on this problem.
             # XXX: Do we have any theoretical guarantees why this should be the case?
-<<<<<<< HEAD
-            assert model.intercept_ == pytest.approx(intercept, rel=5e-6)
-            assert_allclose(model.coef_, coef, rtol=5e-5)
-=======
-            assert model.intercept_ == pytest.approx(intercept)
+            assert model.intercept_ == pytest.approx(intercept, rel=rtol)
             assert_allclose(model.coef_, coef, rtol=rtol)
->>>>>>> 48096911
 
 
 @pytest.mark.parametrize("solver", SOLVERS)
@@ -537,21 +427,13 @@
     solution:
         min ||w||_2 subject to w = argmin deviance(X, y, w)
     """
-<<<<<<< HEAD
-    model, X, y, coef, _, _ = glm_dataset
-=======
     model, X, y, coef, _, _, _ = glm_dataset
->>>>>>> 48096911
     n_samples, n_features = X.shape
     alpha = 0  # unpenalized
     params = dict(
         alpha=alpha,
         fit_intercept=fit_intercept,
-<<<<<<< HEAD
         solver=solver,
-=======
-        # solver=solver,  # only lbfgs available
->>>>>>> 48096911
         tol=1e-12,
         max_iter=1000,
     )
@@ -573,7 +455,6 @@
     assert np.linalg.matrix_rank(X) <= min(n_samples, n_features)
 
     with warnings.catch_warnings():
-<<<<<<< HEAD
         if (
             solver == "lbfgs" and fit_intercept and n_samples < n_features
         ) or solver in ["newton-cholesky", "newton-qr-cholesky"]:
@@ -584,15 +465,6 @@
         model.fit(X, y)
 
     if fit_intercept and n_samples < n_features:
-=======
-        if fit_intercept and n_samples <= n_features:
-            # XXX: Investigate if the lack of convergence in this case should be
-            # considered a bug or not.
-            warnings.filterwarnings("ignore", category=ConvergenceWarning)
-        model.fit(X, y)
-
-    if fit_intercept and n_samples <= n_features:
->>>>>>> 48096911
         # Here we take special care.
         model_intercept = 2 * model.intercept_
         model_coef = 2 * model.coef_[:-1]  # exclude the other intercept term.
@@ -602,7 +474,6 @@
         model_intercept = model.intercept_
         model_coef = model.coef_
 
-<<<<<<< HEAD
     if n_samples > n_features:
         assert model_intercept == pytest.approx(intercept)
         rtol = 1e-4
@@ -617,17 +488,6 @@
         rtol = 1e-6 if solver == "lbfgs" else 5e-6
         assert_allclose(model.predict(X), y, rtol=rtol)
         if (solver == "lbfgs" and fit_intercept) or solver == "newton-cholesky":
-=======
-    rtol = 6e-5
-    if n_samples > n_features:
-        assert model_intercept == pytest.approx(intercept)
-        assert_allclose(model_coef, np.r_[coef, coef], rtol=1e-4)
-    else:
-        # As it is an underdetermined problem, prediction = y. The following shows that
-        # we get a solution, i.e. a (non-unique) minimum of the objective function ...
-        assert_allclose(model.predict(X), y, rtol=1e-6)
-        if fit_intercept:
->>>>>>> 48096911
             # Same as in test_glm_regression_unpenalized.
             # But it is not the minimum norm solution. Otherwise the norms would be
             # equal.
@@ -639,14 +499,9 @@
             # For minimum norm solution, we would have
             # assert model.intercept_ == pytest.approx(model.coef_[-1])
         else:
-<<<<<<< HEAD
             rtol = 5e-5 if solver == "newton-qr-cholesky" else 5e-6
             assert model_intercept == pytest.approx(intercept, rel=rtol)
             assert_allclose(model_coef, np.r_[coef, coef], rtol=1e-4)
-=======
-            assert model_intercept == pytest.approx(intercept)
-            assert_allclose(model_coef, np.r_[coef, coef], rtol=rtol)
->>>>>>> 48096911
 
 
 @pytest.mark.parametrize("solver", SOLVERS)
@@ -661,21 +516,13 @@
     solution:
         min ||w||_2 subject to w = argmin deviance(X, y, w)
     """
-<<<<<<< HEAD
-    model, X, y, coef, _, _ = glm_dataset
-=======
     model, X, y, coef, _, _, _ = glm_dataset
->>>>>>> 48096911
     n_samples, n_features = X.shape
     alpha = 0  # unpenalized
     params = dict(
         alpha=alpha,
         fit_intercept=fit_intercept,
-<<<<<<< HEAD
         solver=solver,
-=======
-        # solver=solver,  # only lbfgs available
->>>>>>> 48096911
         tol=1e-12,
         max_iter=1000,
     )
@@ -691,27 +538,21 @@
     assert np.linalg.matrix_rank(X) <= min(n_samples, n_features)
     y = np.r_[y, y]
 
-<<<<<<< HEAD
     with warnings.catch_warnings():
         if n_samples < n_features:
+            # XXX: Implement a fallback mechanism to avoid lack of convergence
+            # in this case.
             warnings.filterwarnings("ignore", category=scipy.linalg.LinAlgWarning)
             warnings.filterwarnings("ignore", category=ConvergenceWarning)
         model.fit(X, y)
 
     if n_samples > n_features:
         rtol = 5e-5 if solver == "lbfgs" else 1e-6
-=======
-    model.fit(X, y)
-
-    rtol = 5e-5
-    if n_samples > n_features:
->>>>>>> 48096911
         assert model.intercept_ == pytest.approx(intercept)
         assert_allclose(model.coef_, coef, rtol=rtol)
     else:
         # As it is an underdetermined problem, prediction = y. The following shows that
         # we get a solution, i.e. a (non-unique) minimum of the objective function ...
-<<<<<<< HEAD
         rtol = 1e-6 if solver == "lbfgs" else 5e-6
         assert_allclose(model.predict(X), y, rtol=rtol)
 
@@ -731,18 +572,6 @@
         else:
             rtol = 1e-5 if solver == "newton-cholesky" else 1e-4
             assert model.intercept_ == pytest.approx(intercept, rel=rtol)
-=======
-        assert_allclose(model.predict(X), y, rtol=1e-6)
-        if fit_intercept:
-            # Same as in test_glm_regression_unpenalized.
-            # But it is not the minimum norm solution. Otherwise the norms would be
-            # equal.
-            norm_solution = np.linalg.norm(np.r_[intercept, coef])
-            norm_model = np.linalg.norm(np.r_[model.intercept_, model.coef_])
-            assert norm_model > (1 + 1e-12) * norm_solution
-        else:
-            assert model.intercept_ == pytest.approx(intercept)
->>>>>>> 48096911
             assert_allclose(model.coef_, coef, rtol=rtol)
 
 
@@ -902,15 +731,11 @@
     )
     y = np.abs(y)  # Poisson requires non-negative targets.
     alpha = 1
-<<<<<<< HEAD
-    params = {"solver": solver, "fit_intercept": fit_intercept, "tol": 1e-10}
-=======
     params = {
-        # "solver": solver,  # only lbfgs available
+        "solver": solver,
         "fit_intercept": fit_intercept,
         "tol": 1e-10,
     }
->>>>>>> 48096911
 
     glm1 = PoissonRegressor(warm_start=False, max_iter=1000, alpha=alpha, **params)
     glm1.fit(X, y)
@@ -948,12 +773,8 @@
     # The two models are not exactly identical since the lbfgs solver
     # computes the approximate hessian from previous iterations, which
     # will not be strictly identical in the case of a warm start.
-<<<<<<< HEAD
     rtol = 2e-4 if solver == "lbfgs" else 1e-9
     assert_allclose(glm1.coef_, glm2.coef_, rtol=rtol)
-=======
-    assert_allclose(glm1.coef_, glm2.coef_, rtol=2e-4)
->>>>>>> 48096911
     assert_allclose(glm1.score(X, y), glm2.score(X, y), rtol=1e-5)
 
 
