# Authors: Christian Lorentzen <lorentzen.ch@gmail.com>
#
# License: BSD 3 clause

from functools import partial
import itertools
import warnings

import numpy as np
from numpy.testing import assert_allclose
import pytest
import scipy
from scipy import linalg
from scipy.optimize import minimize, root

from sklearn.base import clone
from sklearn._loss import HalfBinomialLoss
from sklearn._loss.glm_distribution import TweedieDistribution
from sklearn._loss.link import IdentityLink, LogLink

from sklearn.datasets import make_low_rank_matrix, make_regression
from sklearn.linear_model import (
    GammaRegressor,
    PoissonRegressor,
    Ridge,
    TweedieRegressor,
)
from sklearn.linear_model._glm import _GeneralizedLinearRegressor
from sklearn.linear_model._linear_loss import LinearModelLoss
from sklearn.exceptions import ConvergenceWarning
from sklearn.metrics import d2_tweedie_score, mean_poisson_deviance
from sklearn.model_selection import train_test_split


SOLVERS = ["lbfgs", "newton-cholesky", "newton-qr-cholesky", "newton-lsmr"]


class BinomialRegressor(_GeneralizedLinearRegressor):
    def _get_loss(self):
        return HalfBinomialLoss()


def _special_minimize(fun, grad, x, tol_NM, tol):
    # Find good starting point by Nelder-Mead
    res_NM = minimize(
        fun, x, method="Nelder-Mead", options={"xatol": tol_NM, "fatol": tol_NM}
    )
    # Now refine via root finding on the gradient of the function, which is
    # more precise than minimizing the function itself.
    res = root(
        grad,
        res_NM.x,
        method="lm",
        options={"ftol": tol, "xtol": tol, "gtol": tol},
    )
    return res.x


@pytest.fixture(scope="module")
def regression_data():
    X, y = make_regression(
        n_samples=107, n_features=10, n_informative=80, noise=0.5, random_state=2
    )
    return X, y


@pytest.fixture(
    params=itertools.product(
        ["long", "wide"],
        [
            BinomialRegressor(),
            PoissonRegressor(),
            GammaRegressor(),
            # TweedieRegressor(power=3.0),  # too difficult
            # TweedieRegressor(power=0, link="log"),  # too difficult
            TweedieRegressor(power=1.5),
        ],
    ),
    ids=lambda param: f"{param[0]}-{param[1]}",
)
def glm_dataset(global_random_seed, request):
    """Dataset with GLM solutions, well conditioned X.

    This is inspired by ols_ridge_dataset in test_ridge.py.

    The construction is based on the SVD decomposition of X = U S V'.

    Parameters
    ----------
    type : {"long", "wide"}
        If "long", then n_samples > n_features.
        If "wide", then n_features > n_samples.
    model : a GLM model

    For "wide", we return the minimum norm solution:

        min ||w||_2 subject to w = argmin deviance(X, y, w)

    Note that the deviance is always minimized if y = inverse_link(X w) is possible to
    achieve, which it is in the wide data case. Therefore, we can construct the
    solution with minimum norm like (wide) OLS:

        min ||w||_2 subject to link(y) = raw_prediction = X w

    Returns
    -------
    model : GLM model
    X : ndarray
        Last column of 1, i.e. intercept.
    y : ndarray
    coef_unpenalized : ndarray
        Minimum norm solutions, i.e. min sum(loss(w)) (with mininum ||w||_2 in
        case of ambiguity)
        Last coefficient is intercept.
    coef_penalized : ndarray
        GLM solution with alpha=l2_reg_strength=1, i.e.
        min 1/n * sum(loss) + ||w[:-1]||_2^2.
        Last coefficient is intercept.
    l2_reg_strength : float
        Always equal 1.
    """
    data_type, model = request.param
    # Make larger dim more than double as big as the smaller one.
    # This helps when constructing singular matrices like (X, X).
    if data_type == "long":
        n_samples, n_features = 12, 4
    else:
        n_samples, n_features = 4, 12
    k = min(n_samples, n_features)
    rng = np.random.RandomState(global_random_seed)
    X = make_low_rank_matrix(
        n_samples=n_samples,
        n_features=n_features,
        effective_rank=k,
        tail_strength=0.1,
        random_state=rng,
    )
    X[:, -1] = 1  # last columns acts as intercept
    U, s, Vt = linalg.svd(X, full_matrices=False)
    assert np.all(s > 1e-3)  # to be sure
    assert np.max(s) / np.min(s) < 100  # condition number of X

    if data_type == "long":
        coef_unpenalized = rng.uniform(low=1, high=3, size=n_features)
        coef_unpenalized *= rng.choice([-1, 1], size=n_features)
        raw_prediction = X @ coef_unpenalized
    else:
        raw_prediction = rng.uniform(low=-3, high=3, size=n_samples)
        # minimum norm solution min ||w||_2 such that raw_prediction = X w:
        # w = X'(XX')^-1 raw_prediction = V s^-1 U' raw_prediction
        coef_unpenalized = Vt.T @ np.diag(1 / s) @ U.T @ raw_prediction

    linear_loss = LinearModelLoss(base_loss=model._get_loss(), fit_intercept=True)
    sw = np.full(shape=n_samples, fill_value=1 / n_samples)
    y = linear_loss.base_loss.link.inverse(raw_prediction)

    # Add penalty l2_reg_strength * ||coef||_2^2 for l2_reg_strength=1 and solve with
    # optimizer. Note that the problem is well conditioned such that we get accurate
    # results.
    l2_reg_strength = 1
    fun = partial(
        linear_loss.loss,
        X=X[:, :-1],
        y=y,
        sample_weight=sw,
        l2_reg_strength=l2_reg_strength,
    )
    grad = partial(
        linear_loss.gradient,
        X=X[:, :-1],
        y=y,
        sample_weight=sw,
        l2_reg_strength=l2_reg_strength,
    )
    coef_penalized_with_intercept = _special_minimize(
        fun, grad, coef_unpenalized, tol_NM=1e-6, tol=1e-14
    )

    linear_loss = LinearModelLoss(base_loss=model._get_loss(), fit_intercept=False)
    fun = partial(
        linear_loss.loss,
        X=X[:, :-1],
        y=y,
        sample_weight=sw,
        l2_reg_strength=l2_reg_strength,
    )
    grad = partial(
        linear_loss.gradient,
        X=X[:, :-1],
        y=y,
        sample_weight=sw,
        l2_reg_strength=l2_reg_strength,
    )
    coef_penalized_without_intercept = _special_minimize(
        fun, grad, coef_unpenalized[:-1], tol_NM=1e-6, tol=1e-14
    )

    # To be sure
    assert np.linalg.norm(coef_penalized_with_intercept) < np.linalg.norm(
        coef_unpenalized
    )

    return (
        model,
        X,
        y,
        coef_unpenalized,
        coef_penalized_with_intercept,
        coef_penalized_without_intercept,
        l2_reg_strength,
    )


@pytest.mark.parametrize("solver", SOLVERS)
@pytest.mark.parametrize("fit_intercept", [False, True])
def test_glm_regression(solver, fit_intercept, glm_dataset):
    """Test that GLM converges for all solvers to correct solution.

    We work with a simple constructed data set with known solution.
    """
    model, X, y, _, coef_with_intercept, coef_without_intercept, alpha = glm_dataset
    params = dict(
        alpha=alpha,
        fit_intercept=fit_intercept,
        solver=solver,
        tol=1e-12,
        max_iter=1000,
    )

    model = clone(model).set_params(**params)
    X = X[:, :-1]  # remove intercept
    if fit_intercept:
        coef = coef_with_intercept
        intercept = coef[-1]
        coef = coef[:-1]
    else:
        coef = coef_without_intercept
        intercept = 0

<<<<<<< HEAD
    if solver == "lbfgs":
        rtol = 3e-5
    elif solver == "newton-lsmr":
        rtol = 1e-9
    else:
        rtol = 1e-10
=======
    with warnings.catch_warnings():
        if solver in ["newton-cholesky", "newton-qr-cholesky"]:
            warnings.filterwarnings(
                action="ignore",
                message=".*pointwise hessian to have many non-positive values.*",
                category=ConvergenceWarning,
            )
        model.fit(X, y)

    rtol = 5e-5 if solver == "lbfgs" else 1e-9
>>>>>>> d8c98a2a
    assert model.intercept_ == pytest.approx(intercept, rel=rtol)
    assert_allclose(model.coef_, coef, rtol=rtol)

    # Same with sample_weight.
    model = (
        clone(model).set_params(**params).fit(X, y, sample_weight=np.ones(X.shape[0]))
    )
    assert model.intercept_ == pytest.approx(intercept, rel=rtol)
    assert_allclose(model.coef_, coef, rtol=rtol)


@pytest.mark.parametrize("solver", SOLVERS)
@pytest.mark.parametrize("fit_intercept", [True, False])
def test_glm_regression_hstacked_X(solver, fit_intercept, glm_dataset):
    """Test that GLM converges for all solvers to correct solution on hstacked data.

    We work with a simple constructed data set with known solution.
    Fit on [X] with alpha is the same as fit on [X, X]/2 with alpha/2.
    For long X, [X, X] is still a long but singular matrix.
    """
    model, X, y, _, coef_with_intercept, coef_without_intercept, alpha = glm_dataset
    n_samples, n_features = X.shape
    params = dict(
        alpha=alpha / 2,
        fit_intercept=fit_intercept,
        solver=solver,
        tol=1e-12,
        max_iter=1000,
    )

    model = clone(model).set_params(**params)
    X = X[:, :-1]  # remove intercept
    X = 0.5 * np.concatenate((X, X), axis=1)
    assert np.linalg.matrix_rank(X) <= min(n_samples, n_features - 1)
    if fit_intercept:
        coef = coef_with_intercept
        intercept = coef[-1]
        coef = coef[:-1]
    else:
        coef = coef_without_intercept
        intercept = 0

<<<<<<< HEAD
    if solver == "lbfgs":
        rtol = 3e-5
    elif solver == "newton-lsmr":
        rtol = 1e-9
    else:
        rtol = 1e-10
=======
    with warnings.catch_warnings():
        # XXX: Investigate if the ConvergenceWarning that can appear in some
        # cases should be considered a bug or not. In the mean time we don't
        # fail when the assertions below pass irrespective of the presence of
        # the warning.
        warnings.simplefilter("ignore", ConvergenceWarning)
        model.fit(X, y)

    rtol = 2e-4 if solver == "lbfgs" else 5e-9
>>>>>>> d8c98a2a
    assert model.intercept_ == pytest.approx(intercept, rel=rtol)
    assert_allclose(model.coef_, np.r_[coef, coef], rtol=rtol)


@pytest.mark.parametrize("solver", SOLVERS)
@pytest.mark.parametrize("fit_intercept", [True, False])
def test_glm_regression_vstacked_X(solver, fit_intercept, glm_dataset):
    """Test that GLM converges for all solvers to correct solution on vstacked data.

    We work with a simple constructed data set with known solution.
    Fit on [X] with alpha is the same as fit on [X], [y]
                                                [X], [y] with 1 * alpha.
    It is the same alpha as the average loss stays the same.
    For wide X, [X', X'] is a singular matrix.
    """
    model, X, y, _, coef_with_intercept, coef_without_intercept, alpha = glm_dataset
    n_samples, n_features = X.shape
    params = dict(
        alpha=alpha,
        fit_intercept=fit_intercept,
        solver=solver,
        tol=1e-12,
        max_iter=1000,
    )

    model = clone(model).set_params(**params)
    X = X[:, :-1]  # remove intercept
    X = np.concatenate((X, X), axis=0)
    assert np.linalg.matrix_rank(X) <= min(n_samples, n_features)
    y = np.r_[y, y]
    if fit_intercept:
        coef = coef_with_intercept
        intercept = coef[-1]
        coef = coef[:-1]
    else:
        coef = coef_without_intercept
        intercept = 0
    model.fit(X, y)

<<<<<<< HEAD
    if solver == "lbfgs":
        rtol = 3e-5
    elif solver == "newton-lsmr":
        rtol = 1e-9
    else:
        rtol = 1e-10

=======
    rtol = 3e-5 if solver == "lbfgs" else 5e-9
>>>>>>> d8c98a2a
    assert model.intercept_ == pytest.approx(intercept, rel=rtol)
    assert_allclose(model.coef_, coef, rtol=rtol)


@pytest.mark.parametrize("solver", SOLVERS)
@pytest.mark.parametrize("fit_intercept", [True, False])
def test_glm_regression_unpenalized(solver, fit_intercept, glm_dataset):
    """Test that unpenalized GLM converges for all solvers to correct solution.

    We work with a simple constructed data set with known solution.
    Note: This checks the minimum norm solution for wide X, i.e.
    n_samples < n_features:
        min ||w||_2 subject to w = argmin deviance(X, y, w)
    """
    model, X, y, coef, _, _, _ = glm_dataset
    n_samples, n_features = X.shape
    alpha = 0  # unpenalized
    params = dict(
        alpha=alpha,
        fit_intercept=fit_intercept,
        solver=solver,
        tol=1e-12,
        max_iter=1000,
    )

    model = clone(model).set_params(**params)
    if fit_intercept:
        X = X[:, :-1]  # remove intercept
        intercept = coef[-1]
        coef = coef[:-1]
    else:
        intercept = 0

    with warnings.catch_warnings():
        if solver.startswith("newton") and n_samples < n_features:
            # The newton solvers should warn and automatically fallback to LBFGS
            # in this case. The model should still converge.
            warnings.filterwarnings("ignore", category=scipy.linalg.LinAlgWarning)
        # XXX: Investigate if the ConvergenceWarning that can appear in some
        # cases should be considered a bug or not. In the mean time we don't
        # fail when the assertions below pass irrespective of the presence of
        # the warning.
        warnings.filterwarnings("ignore", category=ConvergenceWarning)
        model.fit(X, y)

    # FIXME: `assert_allclose(model.coef_, coef)` should work for all cases but fails
    # for the wide/fat case with n_features > n_samples. Most current GLM solvers do
    # NOT return the minimum norm solution with fit_intercept=True.
    if n_samples > n_features:
        rtol = 5e-5 if solver == "lbfgs" else 1e-7
        assert model.intercept_ == pytest.approx(intercept)
        assert_allclose(model.coef_, coef, rtol=rtol)
    else:
        # As it is an underdetermined problem, prediction = y. The following shows that
        # we get a solution, i.e. a (non-unique) minimum of the objective function ...
<<<<<<< HEAD
        assert_allclose(model.predict(X), y)
        assert_allclose(model._get_loss().link.inverse(X @ coef + intercept), y)
        if (
            solver in ["lbfgs", "newton-lsmr", "newton-qr-cholesky"] and fit_intercept
        ) or solver in ["newton-cholesky"]:
=======
        rtol = 5e-5
        if solver == "newton-cholesky":
            rtol = 5e-4
        elif solver == "newton-qr-cholesky":
            if isinstance(model, TweedieRegressor) and model.power == 1.5:
                pytest.xfail("newton-qr-cholesky fails on TweedieRegressor(power=1.5)")
        assert_allclose(model.predict(X), y, rtol=rtol)

        norm_solution = np.linalg.norm(np.r_[intercept, coef])
        norm_model = np.linalg.norm(np.r_[model.intercept_, model.coef_])
        if solver == "newton-cholesky":
            # XXX: This solver shows random behaviour. Sometimes it finds solutions
            # with norm_model <= norm_solution! So we check conditionally.
            if not (norm_model > (1 + 1e-12) * norm_solution):
                assert model.intercept_ == pytest.approx(intercept)
                assert_allclose(model.coef_, coef, rtol=rtol)
        elif solver == "lbfgs" and fit_intercept:
>>>>>>> d8c98a2a
            # But it is not the minimum norm solution. Otherwise the norms would be
            # equal.
            assert norm_model > (1 + 1e-12) * norm_solution

            # See https://github.com/scikit-learn/scikit-learn/issues/23670.
            # Note: Even adding a tiny penalty does not give the minimal norm solution.
            # XXX: We could have naively expected LBFGS to find the minimal norm
            # solution by adding a very small penalty. Even that fails for a reason we
            # do not properly understand at this point.
        else:
            # When `fit_intercept=False`, LBFGS naturally converges to the minimum norm
            # solution on this problem.
            # XXX: Do we have any theoretical guarantees why this should be the case?
            assert model.intercept_ == pytest.approx(intercept, rel=rtol)
            assert_allclose(model.coef_, coef, rtol=rtol)


@pytest.mark.parametrize("solver", SOLVERS)
@pytest.mark.parametrize("fit_intercept", [True, False])
def test_glm_regression_unpenalized_hstacked_X(solver, fit_intercept, glm_dataset):
    """Test that unpenalized GLM converges for all solvers to correct solution.

    We work with a simple constructed data set with known solution.
    GLM fit on [X] is the same as fit on [X, X]/2.
    For long X, [X, X] is a singular matrix and we check against the minimum norm
    solution:
        min ||w||_2 subject to w = argmin deviance(X, y, w)
    """
    model, X, y, coef, _, _, _ = glm_dataset
    n_samples, n_features = X.shape
    alpha = 0  # unpenalized
    params = dict(
        alpha=alpha,
        fit_intercept=fit_intercept,
        solver=solver,
        tol=1e-12,
        max_iter=1000,
    )

    model = clone(model).set_params(**params)
    if fit_intercept:
        intercept = coef[-1]
        coef = coef[:-1]
        if n_samples > n_features:
            X = X[:, :-1]  # remove intercept
            X = 0.5 * np.concatenate((X, X), axis=1)
        else:
            # To know the minimum norm solution, we keep one intercept column and do
            # not divide by 2. Later on, we must take special care.
            X = np.c_[X[:, :-1], X[:, :-1], X[:, -1]]
    else:
        intercept = 0
        X = 0.5 * np.concatenate((X, X), axis=1)
    assert np.linalg.matrix_rank(X) <= min(n_samples, n_features)

    with warnings.catch_warnings():
        if solver.startswith("newton"):
            # The newton solvers should warn and automatically fallback to LBFGS
            # in this case. The model should still converge.
            warnings.filterwarnings("ignore", category=scipy.linalg.LinAlgWarning)
        # XXX: Investigate if the ConvergenceWarning that can appear in some
        # cases should be considered a bug or not. In the mean time we don't
        # fail when the assertions below pass irrespective of the presence of
        # the warning.
        warnings.filterwarnings("ignore", category=ConvergenceWarning)
        model.fit(X, y)

    if fit_intercept and n_samples < n_features:
        # Here we take special care.
        model_intercept = 2 * model.intercept_
        model_coef = 2 * model.coef_[:-1]  # exclude the other intercept term.
        # For minimum norm solution, we would have
        # assert model.intercept_ == pytest.approx(model.coef_[-1])
    else:
        model_intercept = model.intercept_
        model_coef = model.coef_

    if n_samples > n_features:
        assert model_intercept == pytest.approx(intercept)
        rtol = 1e-4
        if solver == "newton-qr-cholesky":
            rtol = 5e-4
            if isinstance(model, TweedieRegressor) and model.power == 1.5:
                pytest.xfail("newton-qr-cholesky fails on TweedieRegressor(power=1.5)")
        assert_allclose(model_coef, np.r_[coef, coef], rtol=rtol)
    else:
        # As it is an underdetermined problem, prediction = y. The following shows that
        # we get a solution, i.e. a (non-unique) minimum of the objective function ...
<<<<<<< HEAD
        assert_allclose(model.predict(X), y)
        if (
            solver in ["lbfgs", "newton-lsmr", "newton-qr-cholesky"] and fit_intercept
        ) or solver in ["newton-cholesky"]:
            # FIXME: Same as in test_glm_regression_unpenalized.
=======
        rtol = 1e-6 if solver == "lbfgs" else 5e-6
        assert_allclose(model.predict(X), y, rtol=rtol)
        if (solver == "lbfgs" and fit_intercept) or solver == "newton-cholesky":
            # Same as in test_glm_regression_unpenalized.
>>>>>>> d8c98a2a
            # But it is not the minimum norm solution. Otherwise the norms would be
            # equal.
            norm_solution = np.linalg.norm(
                0.5 * np.r_[intercept, intercept, coef, coef]
            )
            norm_model = np.linalg.norm(np.r_[model.intercept_, model.coef_])
            assert norm_model > (1 + 1e-12) * norm_solution
            # For minimum norm solution, we would have
            # assert model.intercept_ == pytest.approx(model.coef_[-1])
        else:
            rtol = 5e-5 if solver == "newton-qr-cholesky" else 5e-6
            assert model_intercept == pytest.approx(intercept, rel=rtol)
            assert_allclose(model_coef, np.r_[coef, coef], rtol=1e-4)


@pytest.mark.parametrize("solver", SOLVERS)
@pytest.mark.parametrize("fit_intercept", [True, False])
def test_glm_regression_unpenalized_vstacked_X(solver, fit_intercept, glm_dataset):
    """Test that unpenalized GLM converges for all solvers to correct solution.

    We work with a simple constructed data set with known solution.
    GLM fit on [X] is the same as fit on [X], [y]
                                         [X], [y].
    For wide X, [X', X'] is a singular matrix and we check against the minimum norm
    solution:
        min ||w||_2 subject to w = argmin deviance(X, y, w)
    """
    model, X, y, coef, _, _, _ = glm_dataset
    n_samples, n_features = X.shape
    alpha = 0  # unpenalized
    params = dict(
        alpha=alpha,
        fit_intercept=fit_intercept,
        solver=solver,
        tol=1e-12,
        max_iter=1000,
    )

    model = clone(model).set_params(**params)
    if fit_intercept:
        X = X[:, :-1]  # remove intercept
        intercept = coef[-1]
        coef = coef[:-1]
    else:
        intercept = 0
    X = np.concatenate((X, X), axis=0)
    assert np.linalg.matrix_rank(X) <= min(n_samples, n_features)
    y = np.r_[y, y]

    with warnings.catch_warnings():
        if solver.startswith("newton") and n_samples < n_features:
            # The newton solvers should warn and automatically fallback to LBFGS
            # in this case. The model should still converge.
            warnings.filterwarnings("ignore", category=scipy.linalg.LinAlgWarning)
        # XXX: Investigate if the ConvergenceWarning that can appear in some
        # cases should be considered a bug or not. In the mean time we don't
        # fail when the assertions below pass irrespective of the presence of
        # the warning.
        warnings.filterwarnings("ignore", category=ConvergenceWarning)
        model.fit(X, y)

    if n_samples > n_features:
        rtol = 5e-5 if solver == "lbfgs" else 1e-6
        assert model.intercept_ == pytest.approx(intercept)
        assert_allclose(model.coef_, coef, rtol=rtol)
    else:
        # As it is an underdetermined problem, prediction = y. The following shows that
        # we get a solution, i.e. a (non-unique) minimum of the objective function ...
<<<<<<< HEAD
        assert_allclose(model.predict(X), y)
        if (
            solver in ["lbfgs", "newton-lsmr", "newton-qr-cholesky"] and fit_intercept
        ) or solver in ["newton-cholesky"]:
            # FIXME: Same as in test_glm_regression_unpenalized.
=======
        rtol = 1e-6 if solver == "lbfgs" else 5e-6
        assert_allclose(model.predict(X), y, rtol=rtol)

        norm_solution = np.linalg.norm(np.r_[intercept, coef])
        norm_model = np.linalg.norm(np.r_[model.intercept_, model.coef_])
        if solver == "newton-cholesky":
            # XXX: This solver shows random behaviour. Sometimes it finds solutions
            # with norm_model <= norm_solution! So we check conditionally.
            if not (norm_model > (1 + 1e-12) * norm_solution):
                assert model.intercept_ == pytest.approx(intercept)
                assert_allclose(model.coef_, coef, rtol=1e-4)
        elif solver == "lbfgs" and fit_intercept:
            # Same as in test_glm_regression_unpenalized.
>>>>>>> d8c98a2a
            # But it is not the minimum norm solution. Otherwise the norms would be
            # equal.
            assert norm_model > (1 + 1e-12) * norm_solution
        else:
            rtol = 1e-5 if solver == "newton-cholesky" else 1e-4
            assert model.intercept_ == pytest.approx(intercept, rel=rtol)
            assert_allclose(model.coef_, coef, rtol=rtol)


def test_sample_weights_validation():
    """Test the raised errors in the validation of sample_weight."""
    # scalar value but not positive
    X = [[1]]
    y = [1]
    weights = 0
    glm = _GeneralizedLinearRegressor()

    # Positive weights are accepted
    glm.fit(X, y, sample_weight=1)

    # 2d array
    weights = [[0]]
    with pytest.raises(ValueError, match="must be 1D array or scalar"):
        glm.fit(X, y, weights)

    # 1d but wrong length
    weights = [1, 0]
    msg = r"sample_weight.shape == \(2,\), expected \(1,\)!"
    with pytest.raises(ValueError, match=msg):
        glm.fit(X, y, weights)


@pytest.mark.parametrize(
    "glm",
    [
        TweedieRegressor(power=3),
        PoissonRegressor(),
        GammaRegressor(),
        TweedieRegressor(power=1.5),
    ],
)
def test_glm_wrong_y_range(glm):
    y = np.array([-1, 2])
    X = np.array([[1], [1]])
    msg = r"Some value\(s\) of y are out of the valid range of the loss"
    with pytest.raises(ValueError, match=msg):
        glm.fit(X, y)


@pytest.mark.parametrize("fit_intercept", [False, True])
def test_glm_identity_regression(fit_intercept):
    """Test GLM regression with identity link on a simple dataset."""
    coef = [1.0, 2.0]
    X = np.array([[1, 1, 1, 1, 1], [0, 1, 2, 3, 4]]).T
    y = np.dot(X, coef)
    glm = _GeneralizedLinearRegressor(
        alpha=0,
        fit_intercept=fit_intercept,
        tol=1e-12,
    )
    if fit_intercept:
        glm.fit(X[:, 1:], y)
        assert_allclose(glm.coef_, coef[1:], rtol=1e-10)
        assert_allclose(glm.intercept_, coef[0], rtol=1e-10)
    else:
        glm.fit(X, y)
        assert_allclose(glm.coef_, coef, rtol=1e-12)


@pytest.mark.parametrize("fit_intercept", [False, True])
@pytest.mark.parametrize("alpha", [0.0, 1.0])
@pytest.mark.parametrize(
    "GLMEstimator", [_GeneralizedLinearRegressor, PoissonRegressor, GammaRegressor]
)
def test_glm_sample_weight_consistency(fit_intercept, alpha, GLMEstimator):
    """Test that the impact of sample_weight is consistent"""
    rng = np.random.RandomState(0)
    n_samples, n_features = 10, 5

    X = rng.rand(n_samples, n_features)
    y = rng.rand(n_samples)
    glm_params = dict(alpha=alpha, fit_intercept=fit_intercept)

    glm = GLMEstimator(**glm_params).fit(X, y)
    coef = glm.coef_.copy()

    # sample_weight=np.ones(..) should be equivalent to sample_weight=None
    sample_weight = np.ones(y.shape)
    glm.fit(X, y, sample_weight=sample_weight)
    assert_allclose(glm.coef_, coef, rtol=1e-12)

    # sample_weight are normalized to 1 so, scaling them has no effect
    sample_weight = 2 * np.ones(y.shape)
    glm.fit(X, y, sample_weight=sample_weight)
    assert_allclose(glm.coef_, coef, rtol=1e-12)

    # setting one element of sample_weight to 0 is equivalent to removing
    # the corresponding sample
    sample_weight = np.ones(y.shape)
    sample_weight[-1] = 0
    glm.fit(X, y, sample_weight=sample_weight)
    coef1 = glm.coef_.copy()
    glm.fit(X[:-1], y[:-1])
    assert_allclose(glm.coef_, coef1, rtol=1e-12)

    # check that multiplying sample_weight by 2 is equivalent
    # to repeating corresponding samples twice
    X2 = np.concatenate([X, X[: n_samples // 2]], axis=0)
    y2 = np.concatenate([y, y[: n_samples // 2]])
    sample_weight_1 = np.ones(len(y))
    sample_weight_1[: n_samples // 2] = 2

    glm1 = GLMEstimator(**glm_params).fit(X, y, sample_weight=sample_weight_1)

    glm2 = GLMEstimator(**glm_params).fit(X2, y2, sample_weight=None)
    assert_allclose(glm1.coef_, glm2.coef_)


@pytest.mark.parametrize("solver", SOLVERS)
@pytest.mark.parametrize("fit_intercept", [True, False])
@pytest.mark.parametrize(
    "estimator",
    [
        PoissonRegressor(),
        GammaRegressor(),
        TweedieRegressor(power=3.0),
        TweedieRegressor(power=0, link="log"),
        TweedieRegressor(power=1.5),
        TweedieRegressor(power=4.5),
    ],
)
def test_glm_log_regression(solver, fit_intercept, estimator):
    """Test GLM regression with log link on a simple dataset."""
    coef = [0.2, -0.1]
    X = np.array([[0, 1, 2, 3, 4], [1, 1, 1, 1, 1]]).T
    y = np.exp(np.dot(X, coef))
    glm = clone(estimator).set_params(
        alpha=0,
        fit_intercept=fit_intercept,
        solver=solver,
        tol=1e-8,
    )
    if fit_intercept:
        res = glm.fit(X[:, :-1], y)
        assert_allclose(res.coef_, coef[:-1], rtol=1e-6)
        assert_allclose(res.intercept_, coef[-1], rtol=1e-6)
    else:
        res = glm.fit(X, y)
        assert_allclose(res.coef_, coef, rtol=2e-6)


@pytest.mark.parametrize("solver", SOLVERS)
@pytest.mark.parametrize("fit_intercept", [True, False])
def test_warm_start(solver, fit_intercept, global_random_seed):
    n_samples, n_features = 100, 10
    X, y = make_regression(
        n_samples=n_samples,
        n_features=n_features,
        n_informative=n_features - 2,
        bias=fit_intercept * 1.0,
        noise=1.0,
        random_state=global_random_seed,
    )
    y = np.abs(y)  # Poisson requires non-negative targets.
    alpha = 1
    params = {
        "solver": solver,
        "fit_intercept": fit_intercept,
        "tol": 1e-10,
    }

    glm1 = PoissonRegressor(warm_start=False, max_iter=1000, alpha=alpha, **params)
    glm1.fit(X, y)

    glm2 = PoissonRegressor(warm_start=True, max_iter=1, alpha=alpha, **params)
    # As we intentionally set max_iter=1 such that the solver should raise a
    # ConvergenceWarning.
    with pytest.warns(ConvergenceWarning):
        glm2.fit(X, y)

    linear_loss = LinearModelLoss(
        base_loss=glm1._get_loss(),
        fit_intercept=fit_intercept,
    )
    sw = np.full_like(y, fill_value=1 / n_samples)

    objective_glm1 = linear_loss.loss(
        coef=np.r_[glm1.coef_, glm1.intercept_] if fit_intercept else glm1.coef_,
        X=X,
        y=y,
        sample_weight=sw,
        l2_reg_strength=alpha,
    )
    objective_glm2 = linear_loss.loss(
        coef=np.r_[glm2.coef_, glm2.intercept_] if fit_intercept else glm2.coef_,
        X=X,
        y=y,
        sample_weight=sw,
        l2_reg_strength=alpha,
    )
    assert objective_glm1 < objective_glm2

    glm2.set_params(max_iter=1000)
    glm2.fit(X, y)
    # The two models are not exactly identical since the lbfgs solver
    # computes the approximate hessian from previous iterations, which
    # will not be strictly identical in the case of a warm start.
    rtol = 2e-4 if solver == "lbfgs" else 1e-9
    assert_allclose(glm1.coef_, glm2.coef_, rtol=rtol)
    assert_allclose(glm1.score(X, y), glm2.score(X, y), rtol=1e-5)


# FIXME: 'normalize' to be removed in 1.2 in LinearRegression
@pytest.mark.filterwarnings("ignore:'normalize' was deprecated")
@pytest.mark.parametrize("n_samples, n_features", [(100, 10), (10, 100)])
@pytest.mark.parametrize("fit_intercept", [True, False])
@pytest.mark.parametrize("sample_weight", [None, True])
def test_normal_ridge_comparison(
    n_samples, n_features, fit_intercept, sample_weight, request
):
    """Compare with Ridge regression for Normal distributions."""
    test_size = 10
    X, y = make_regression(
        n_samples=n_samples + test_size,
        n_features=n_features,
        n_informative=n_features - 2,
        noise=0.5,
        random_state=42,
    )

    if n_samples > n_features:
        ridge_params = {"solver": "svd"}
    else:
        ridge_params = {"solver": "saga", "max_iter": 1000000, "tol": 1e-7}

    (
        X_train,
        X_test,
        y_train,
        y_test,
    ) = train_test_split(X, y, test_size=test_size, random_state=0)

    alpha = 1.0
    if sample_weight is None:
        sw_train = None
        alpha_ridge = alpha * n_samples
    else:
        sw_train = np.random.RandomState(0).rand(len(y_train))
        alpha_ridge = alpha * sw_train.sum()

    # GLM has 1/(2*n) * Loss + 1/2*L2, Ridge has Loss + L2
    ridge = Ridge(
        alpha=alpha_ridge,
        normalize=False,
        random_state=42,
        fit_intercept=fit_intercept,
        **ridge_params,
    )
    ridge.fit(X_train, y_train, sample_weight=sw_train)

    glm = _GeneralizedLinearRegressor(
        alpha=alpha,
        fit_intercept=fit_intercept,
        max_iter=300,
        tol=1e-5,
    )
    glm.fit(X_train, y_train, sample_weight=sw_train)
    assert glm.coef_.shape == (X.shape[1],)
    assert_allclose(glm.coef_, ridge.coef_, atol=5e-5)
    assert_allclose(glm.intercept_, ridge.intercept_, rtol=1e-5)
    assert_allclose(glm.predict(X_train), ridge.predict(X_train), rtol=2e-4)
    assert_allclose(glm.predict(X_test), ridge.predict(X_test), rtol=2e-4)


@pytest.mark.parametrize("solver", ["lbfgs", "newton-cholesky", "newton-qr-cholesky"])
def test_poisson_glmnet(solver):
    """Compare Poisson regression with L2 regularization and LogLink to glmnet"""
    # library("glmnet")
    # options(digits=10)
    # df <- data.frame(a=c(-2,-1,1,2), b=c(0,0,1,1), y=c(0,1,1,2))
    # x <- data.matrix(df[,c("a", "b")])
    # y <- df$y
    # fit <- glmnet(x=x, y=y, alpha=0, intercept=T, family="poisson",
    #               standardize=F, thresh=1e-10, nlambda=10000)
    # coef(fit, s=1)
    # (Intercept) -0.12889386979
    # a            0.29019207995
    # b            0.03741173122
    X = np.array([[-2, -1, 1, 2], [0, 0, 1, 1]]).T
    y = np.array([0, 1, 1, 2])
    glm = PoissonRegressor(
        alpha=1,
        fit_intercept=True,
        tol=1e-7,
        max_iter=300,
        solver=solver,
    )
    glm.fit(X, y)
    assert_allclose(glm.intercept_, -0.12889386979, rtol=1e-5)
    assert_allclose(glm.coef_, [0.29019207995, 0.03741173122], rtol=1e-5)


def test_convergence_warning(regression_data):
    X, y = regression_data

    est = _GeneralizedLinearRegressor(max_iter=1, tol=1e-20)
    with pytest.warns(ConvergenceWarning):
        est.fit(X, y)


@pytest.mark.parametrize(
    "name, link_class", [("identity", IdentityLink), ("log", LogLink)]
)
def test_tweedie_link_argument(name, link_class):
    """Test GLM link argument set as string."""
    y = np.array([0.1, 0.5])  # in range of all distributions
    X = np.array([[1], [2]])
    glm = TweedieRegressor(power=1, link=name).fit(X, y)
    assert isinstance(glm._base_loss.link, link_class)


@pytest.mark.parametrize(
    "power, expected_link_class",
    [
        (0, IdentityLink),  # normal
        (1, LogLink),  # poisson
        (2, LogLink),  # gamma
        (3, LogLink),  # inverse-gaussian
    ],
)
def test_tweedie_link_auto(power, expected_link_class):
    """Test that link='auto' delivers the expected link function"""
    y = np.array([0.1, 0.5])  # in range of all distributions
    X = np.array([[1], [2]])
    glm = TweedieRegressor(link="auto", power=power).fit(X, y)
    assert isinstance(glm._base_loss.link, expected_link_class)


@pytest.mark.parametrize("power", [0, 1, 1.5, 2, 3])
@pytest.mark.parametrize("link", ["log", "identity"])
def test_tweedie_score(regression_data, power, link):
    """Test that GLM score equals d2_tweedie_score for Tweedie losses."""
    X, y = regression_data
    # make y positive
    y = np.abs(y) + 1.0
    glm = TweedieRegressor(power=power, link=link).fit(X, y)
    assert glm.score(X, y) == pytest.approx(
        d2_tweedie_score(y, glm.predict(X), power=power)
    )


@pytest.mark.parametrize(
    "estimator, value",
    [
        (PoissonRegressor(), True),
        (GammaRegressor(), True),
        (TweedieRegressor(power=1.5), True),
        (TweedieRegressor(power=0), False),
    ],
)
def test_tags(estimator, value):
    assert estimator._get_tags()["requires_positive_y"] is value


# TODO(1.3): remove
@pytest.mark.parametrize(
    "est, family",
    [
        (PoissonRegressor(), "poisson"),
        (GammaRegressor(), "gamma"),
        (TweedieRegressor(), TweedieDistribution()),
        (TweedieRegressor(power=2), TweedieDistribution(power=2)),
        (TweedieRegressor(power=3), TweedieDistribution(power=3)),
    ],
)
def test_family_deprecation(est, family):
    """Test backward compatibility of the family property."""
    with pytest.warns(FutureWarning, match="`family` was deprecated"):
        if isinstance(family, str):
            assert est.family == family
        else:
            assert est.family.__class__ == family.__class__
            assert est.family.power == family.power


@pytest.mark.parametrize("newton_solver", ["newton-cholesky", "newton-qr-cholesky"])
def test_linalg_warning_with_newton_solver(newton_solver, global_random_seed):
    rng = np.random.RandomState(global_random_seed)
    # Use at least 20 samples to reduce the likelihood to get a degenerate
    # dataset for any global_random_seed.
    X_orig = rng.normal(size=(20, 3))
    y = rng.poisson(
        np.exp(X_orig @ np.ones(X_orig.shape[1])), size=X_orig.shape[0]
    ).astype(np.float64)

    # Collinear variation of the same input features.
    X_collinear = np.hstack([X_orig] * 10)

    # Let's consider the deviance of constant baseline on this problem.
    baseline_pred = np.full_like(y, y.astype(np.float64).mean())
    constant_model_deviance = mean_poisson_deviance(y, baseline_pred)
    assert constant_model_deviance > 1.0

    # No warning raised on well-conditioned design, even without regularization.
    tol = 1e-10
    with warnings.catch_warnings():
        warnings.simplefilter("error")
        reg = PoissonRegressor(solver=newton_solver, alpha=0.0, tol=tol).fit(X_orig, y)
    original_newton_deviance = mean_poisson_deviance(y, reg.predict(X_orig))

    # On this dataset, we should have enough data points to not make it
    # possible to get a near zero deviance (for the any of the admissible
    # random seeds). This will make it easier to interpret meaning of rtol in
    # the subsequent assertions:
    assert original_newton_deviance > 0.2

    # We check that the model could successfully fit information in X_orig to
    # improve upon the constant baseline by a large margin (when evaluated on
    # the traing set).
    assert constant_model_deviance - original_newton_deviance > 0.1

    # LBFGS is robust to a collinear design because its approximation of the
    # Hessian is Symmeric Positive Definite by construction. Let's record its
    # solution
    with warnings.catch_warnings():
        warnings.simplefilter("error")
        reg = PoissonRegressor(solver="lbfgs", alpha=0.0, tol=tol).fit(X_collinear, y)
    collinear_lbfgs_deviance = mean_poisson_deviance(y, reg.predict(X_collinear))

    # The LBFGS solution on the collinear is expected to reach a comparable
    # solution to the Newton solution on the original data.
    rtol = 1e-6
    assert collinear_lbfgs_deviance == pytest.approx(original_newton_deviance, rel=rtol)

    # Fitting a Newton solver on the collinear version of the training data
    # without regularization should raise an informative warning and fallback
    # to the LBFGS solver.
    msg = (
        "The inner solver of .*NewtonSolver stumbled upon a singular or very "
        "ill-conditioned Hessian matrix"
    )
    with pytest.warns(scipy.linalg.LinAlgWarning, match=msg):
        reg = PoissonRegressor(solver=newton_solver, alpha=0.0, tol=tol).fit(
            X_collinear, y
        )
    # As a result we should still automatically converge to a good solution.
    collinear_newton_deviance = mean_poisson_deviance(y, reg.predict(X_collinear))
    assert collinear_newton_deviance == pytest.approx(
        original_newton_deviance, rel=rtol
    )

    # Increasing the regularization slightly should make the problem go away:
    with warnings.catch_warnings():
        warnings.simplefilter("error", scipy.linalg.LinAlgWarning)
        reg = PoissonRegressor(solver=newton_solver, alpha=1e-10).fit(X_collinear, y)

    # The slightly penalized model on the collinear data should be close enough
    # to the unpenalized model on the original data.
    penalized_collinear_newton_deviance = mean_poisson_deviance(
        y, reg.predict(X_collinear)
    )
    assert penalized_collinear_newton_deviance == pytest.approx(
        original_newton_deviance, rel=rtol
    )<|MERGE_RESOLUTION|>--- conflicted
+++ resolved
@@ -237,14 +237,6 @@
         coef = coef_without_intercept
         intercept = 0
 
-<<<<<<< HEAD
-    if solver == "lbfgs":
-        rtol = 3e-5
-    elif solver == "newton-lsmr":
-        rtol = 1e-9
-    else:
-        rtol = 1e-10
-=======
     with warnings.catch_warnings():
         if solver in ["newton-cholesky", "newton-qr-cholesky"]:
             warnings.filterwarnings(
@@ -254,8 +246,12 @@
             )
         model.fit(X, y)
 
-    rtol = 5e-5 if solver == "lbfgs" else 1e-9
->>>>>>> d8c98a2a
+    if solver == "lbfgs":
+        rtol = 5e-5
+    elif solver == "newton-lsmr":
+        rtol = 5e-9
+    else:
+        rtol = 1e-9
     assert model.intercept_ == pytest.approx(intercept, rel=rtol)
     assert_allclose(model.coef_, coef, rtol=rtol)
 
@@ -298,14 +294,6 @@
         coef = coef_without_intercept
         intercept = 0
 
-<<<<<<< HEAD
-    if solver == "lbfgs":
-        rtol = 3e-5
-    elif solver == "newton-lsmr":
-        rtol = 1e-9
-    else:
-        rtol = 1e-10
-=======
     with warnings.catch_warnings():
         # XXX: Investigate if the ConvergenceWarning that can appear in some
         # cases should be considered a bug or not. In the mean time we don't
@@ -314,8 +302,12 @@
         warnings.simplefilter("ignore", ConvergenceWarning)
         model.fit(X, y)
 
-    rtol = 2e-4 if solver == "lbfgs" else 5e-9
->>>>>>> d8c98a2a
+    if solver == "lbfgs":
+        rtol = 2e-4
+    elif solver == "newton-lsmr":
+        rtol = 1e-8
+    else:
+        rtol = 5e-9
     assert model.intercept_ == pytest.approx(intercept, rel=rtol)
     assert_allclose(model.coef_, np.r_[coef, coef], rtol=rtol)
 
@@ -355,17 +347,7 @@
         intercept = 0
     model.fit(X, y)
 
-<<<<<<< HEAD
-    if solver == "lbfgs":
-        rtol = 3e-5
-    elif solver == "newton-lsmr":
-        rtol = 1e-9
-    else:
-        rtol = 1e-10
-
-=======
     rtol = 3e-5 if solver == "lbfgs" else 5e-9
->>>>>>> d8c98a2a
     assert model.intercept_ == pytest.approx(intercept, rel=rtol)
     assert_allclose(model.coef_, coef, rtol=rtol)
 
@@ -421,13 +403,6 @@
     else:
         # As it is an underdetermined problem, prediction = y. The following shows that
         # we get a solution, i.e. a (non-unique) minimum of the objective function ...
-<<<<<<< HEAD
-        assert_allclose(model.predict(X), y)
-        assert_allclose(model._get_loss().link.inverse(X @ coef + intercept), y)
-        if (
-            solver in ["lbfgs", "newton-lsmr", "newton-qr-cholesky"] and fit_intercept
-        ) or solver in ["newton-cholesky"]:
-=======
         rtol = 5e-5
         if solver == "newton-cholesky":
             rtol = 5e-4
@@ -438,14 +413,13 @@
 
         norm_solution = np.linalg.norm(np.r_[intercept, coef])
         norm_model = np.linalg.norm(np.r_[model.intercept_, model.coef_])
-        if solver == "newton-cholesky":
+        if solver in ["newton-cholesky", "newton-lsmr"]:
             # XXX: This solver shows random behaviour. Sometimes it finds solutions
             # with norm_model <= norm_solution! So we check conditionally.
             if not (norm_model > (1 + 1e-12) * norm_solution):
                 assert model.intercept_ == pytest.approx(intercept)
                 assert_allclose(model.coef_, coef, rtol=rtol)
         elif solver == "lbfgs" and fit_intercept:
->>>>>>> d8c98a2a
             # But it is not the minimum norm solution. Otherwise the norms would be
             # equal.
             assert norm_model > (1 + 1e-12) * norm_solution
@@ -534,18 +508,13 @@
     else:
         # As it is an underdetermined problem, prediction = y. The following shows that
         # we get a solution, i.e. a (non-unique) minimum of the objective function ...
-<<<<<<< HEAD
-        assert_allclose(model.predict(X), y)
-        if (
-            solver in ["lbfgs", "newton-lsmr", "newton-qr-cholesky"] and fit_intercept
-        ) or solver in ["newton-cholesky"]:
-            # FIXME: Same as in test_glm_regression_unpenalized.
-=======
         rtol = 1e-6 if solver == "lbfgs" else 5e-6
         assert_allclose(model.predict(X), y, rtol=rtol)
-        if (solver == "lbfgs" and fit_intercept) or solver == "newton-cholesky":
+        if (solver == "lbfgs" and fit_intercept) or solver in [
+            "newton-cholesky",
+            "newton-lsmr",
+        ]:
             # Same as in test_glm_regression_unpenalized.
->>>>>>> d8c98a2a
             # But it is not the minimum norm solution. Otherwise the norms would be
             # equal.
             norm_solution = np.linalg.norm(
@@ -614,19 +583,12 @@
     else:
         # As it is an underdetermined problem, prediction = y. The following shows that
         # we get a solution, i.e. a (non-unique) minimum of the objective function ...
-<<<<<<< HEAD
-        assert_allclose(model.predict(X), y)
-        if (
-            solver in ["lbfgs", "newton-lsmr", "newton-qr-cholesky"] and fit_intercept
-        ) or solver in ["newton-cholesky"]:
-            # FIXME: Same as in test_glm_regression_unpenalized.
-=======
         rtol = 1e-6 if solver == "lbfgs" else 5e-6
         assert_allclose(model.predict(X), y, rtol=rtol)
 
         norm_solution = np.linalg.norm(np.r_[intercept, coef])
         norm_model = np.linalg.norm(np.r_[model.intercept_, model.coef_])
-        if solver == "newton-cholesky":
+        if solver in ["newton-cholesky", "newton-lsmr"]:
             # XXX: This solver shows random behaviour. Sometimes it finds solutions
             # with norm_model <= norm_solution! So we check conditionally.
             if not (norm_model > (1 + 1e-12) * norm_solution):
@@ -634,7 +596,6 @@
                 assert_allclose(model.coef_, coef, rtol=1e-4)
         elif solver == "lbfgs" and fit_intercept:
             # Same as in test_glm_regression_unpenalized.
->>>>>>> d8c98a2a
             # But it is not the minimum norm solution. Otherwise the norms would be
             # equal.
             assert norm_model > (1 + 1e-12) * norm_solution
