--- conflicted
+++ resolved
@@ -36,38 +36,22 @@
 from ..utils.sparsefuncs import mean_variance_axis
 
 
-<<<<<<< HEAD
 def _get_rescaled_operator(X, X_offset, X_scale):
     X_offset_scale = X_offset / X_scale
 
     def matvec(b):
         return X.dot(b) - b.dot(X_offset_scale)
-=======
+
+    def rmatvec(b):
+        return X.T.dot(b) - X_offset_scale * np.sum(b)
+
+    X1 = sparse.linalg.LinearOperator(shape=X.shape, matvec=matvec, rmatvec=rmatvec)
+    return X1
+
+
 def _solve_sparse_cg(
     X, y, alpha, max_iter=None, tol=1e-3, verbose=0, X_offset=None, X_scale=None
 ):
-    def _get_rescaled_operator(X):
->>>>>>> 5314987e
-
-    def rmatvec(b):
-        return X.T.dot(b) - X_offset_scale * np.sum(b)
-
-    X1 = sparse.linalg.LinearOperator(shape=X.shape,
-                                      matvec=matvec,
-                                      rmatvec=rmatvec)
-    return X1
-
-<<<<<<< HEAD
-=======
-        def rmatvec(b):
-            return X.T.dot(b) - X_offset_scale * np.sum(b)
-
-        X1 = sparse.linalg.LinearOperator(shape=X.shape, matvec=matvec, rmatvec=rmatvec)
-        return X1
->>>>>>> 5314987e
-
-def _solve_sparse_cg(X, y, alpha, max_iter=None, tol=1e-3, verbose=0,
-                     X_offset=None, X_scale=None):
     n_samples, n_features = X.shape
 
     if X_offset is None or X_scale is None:
@@ -252,13 +236,13 @@
     return np.dot(Vt.T, d_UT_y).T
 
 
-def _solve_trf(X, y, alpha,
-               positive=False, max_iter=None, tol=1e-3,
-               X_offset=None, X_scale=None):
+def _solve_trf(
+    X, y, alpha, positive=False, max_iter=None, tol=1e-3, X_offset=None, X_scale=None
+):
     lsq_config = {
-        'method': 'trf',
-        'max_iter': max_iter,
-        'tol': tol,
+        "method": "trf",
+        "max_iter": max_iter,
+        "tol": tol,
     }
     n_samples, n_features = X.shape
 
@@ -270,31 +254,26 @@
     coefs = np.empty((y.shape[1], n_features), dtype=X.dtype)
     Xa_shape = (n_samples + n_features, n_features)
     if positive:
-        bounds = [[0] * n_features,
-                  [np.inf] * n_features]
+        bounds = [[0] * n_features, [np.inf] * n_features]
     else:
         bounds = (-np.inf, np.inf)
     sqrt_alpha = np.sqrt(alpha)
 
     for i in range(y.shape[1]):
+
         def mv(b):
-            return np.hstack([X1.matvec(b),
-                              sqrt_alpha[i] * b])
+            return np.hstack([X1.matvec(b), sqrt_alpha[i] * b])
 
         def rmv(b):
-            return X1.rmatvec(b[:n_samples]) \
-                + sqrt_alpha[i] * b[n_samples:]
-
-        Xa = sp_linalg.LinearOperator(shape=Xa_shape,
-                                      matvec=mv, rmatvec=rmv)
+            return X1.rmatvec(b[:n_samples]) + sqrt_alpha[i] * b[n_samples:]
+
+        Xa = sp_linalg.LinearOperator(shape=Xa_shape, matvec=mv, rmatvec=rmv)
         y_zeros = np.zeros(n_features, dtype=X.dtype)
         y_column = np.hstack([y[:, i], y_zeros])
-        result = sp_optimize.lsq_linear(Xa, y_column,
-                                        bounds=bounds, **lsq_config)
+        result = sp_optimize.lsq_linear(Xa, y_column, bounds=bounds, **lsq_config)
 
         if not result["success"]:
-            warnings.warn("trf solver did not converge.",
-                          ConvergenceWarning)
+            warnings.warn("trf solver did not converge.", ConvergenceWarning)
         coefs[i] = result["x"]
 
     return coefs
@@ -304,15 +283,6 @@
     if is_X_sparse and solver in ["auto", "sag", "saga"]:
         return "csr"
     else:
-<<<<<<< HEAD
-        return ['csr', 'csc', 'coo']
-
-
-def ridge_regression(X, y, alpha, *, sample_weight=None, solver='auto',
-                     max_iter=None, tol=1e-3, verbose=0, positive=False,
-                     random_state=None, return_n_iter=False,
-                     return_intercept=False, check_input=True):
-=======
         return ["csr", "csc", "coo"]
 
 
@@ -326,12 +296,12 @@
     max_iter=None,
     tol=1e-3,
     verbose=0,
+    positive=False,
     random_state=None,
     return_n_iter=False,
     return_intercept=False,
     check_input=True,
 ):
->>>>>>> 5314987e
     """Solve the ridge equation by the method of normal equations.
 
     Read more in the :ref:`User Guide <ridge_regression>`.
@@ -463,36 +433,6 @@
     -----
     This function won't compute the intercept.
     """
-<<<<<<< HEAD
-    return _ridge_regression(X, y, alpha,
-                             sample_weight=sample_weight,
-                             solver=solver,
-                             max_iter=max_iter,
-                             tol=tol,
-                             verbose=verbose,
-                             positive=positive,
-                             random_state=random_state,
-                             return_n_iter=return_n_iter,
-                             return_intercept=return_intercept,
-                             X_scale=None,
-                             X_offset=None,
-                             check_input=check_input)
-
-
-def _ridge_regression(X, y, alpha, sample_weight=None, solver='auto',
-                      max_iter=None, tol=1e-3, verbose=0, positive=False,
-                      random_state=None, return_n_iter=False,
-                      return_intercept=False, X_scale=None, X_offset=None,
-                      check_input=True):
-
-    has_sw = sample_weight is not None
-
-    if solver == 'auto':
-        if positive:
-            solver = "trf"
-        elif return_intercept:
-            # sag supports fitting intercept directly
-=======
     return _ridge_regression(
         X,
         y,
@@ -502,6 +442,7 @@
         max_iter=max_iter,
         tol=tol,
         verbose=verbose,
+        positive=positive,
         random_state=random_state,
         return_n_iter=return_n_iter,
         return_intercept=return_intercept,
@@ -520,6 +461,7 @@
     max_iter=None,
     tol=1e-3,
     verbose=0,
+    positive=False,
     random_state=None,
     return_n_iter=False,
     return_intercept=False,
@@ -531,35 +473,27 @@
     has_sw = sample_weight is not None
 
     if solver == "auto":
-        if return_intercept:
-            # only sag supports fitting intercept directly
->>>>>>> 5314987e
+        if positive:
+            solver = "trf"
+        elif return_intercept:
+            # sag supports fitting intercept directly
             solver = "sag"
         elif not sparse.issparse(X):
             solver = "cholesky"
         else:
             solver = "sparse_cg"
 
-<<<<<<< HEAD
-    if solver not in ('sparse_cg', 'cholesky', 'svd', 'lsqr',
-                      'sag', 'saga', 'trf'):
-        raise ValueError("Known solvers are 'sparse_cg', 'cholesky', 'svd'"
-                         " 'lsqr', 'sag', 'saga' or 'trf'. Got %s." % solver)
-
-    if positive and solver != "trf":
-        raise ValueError("When positive=True, only 'trf' solver can fit. "
-                         f"Please change solver {solver} to 'trf' "
-                         "or set positive=False.")
-
-    if return_intercept and solver not in ['sag']:
-        raise ValueError("In Ridge, only 'sag' solver can directly fit the "
-                         "intercept. Please change solver to 'sag' or set "
-                         "return_intercept=False.")
-=======
-    if solver not in ("sparse_cg", "cholesky", "svd", "lsqr", "sag", "saga"):
+    if solver not in ("sparse_cg", "cholesky", "svd", "lsqr", "sag", "saga", "trf"):
         raise ValueError(
             "Known solvers are 'sparse_cg', 'cholesky', 'svd'"
-            " 'lsqr', 'sag' or 'saga'. Got %s." % solver
+            " 'lsqr', 'sag', 'saga' or 'trf'. Got %s." % solver
+        )
+
+    if positive and solver != "trf":
+        raise ValueError(
+            "When positive=True, only 'trf' solver can fit. "
+            f"Please change solver {solver} to 'trf' "
+            "or set positive=False."
         )
 
     if return_intercept and solver != "sag":
@@ -568,7 +502,6 @@
             "intercept. Please change solver to 'sag' or set "
             "return_intercept=False."
         )
->>>>>>> 5314987e
 
     if check_input:
         _dtype = [np.float64, np.float32]
@@ -685,16 +618,19 @@
             intercept = intercept[0]
         coef = np.asarray(coef)
 
-<<<<<<< HEAD
     elif solver == "trf":
-        coef = _solve_trf(X, y, alpha,
-                          positive=positive, tol=tol, max_iter=max_iter,
-                          X_offset=X_offset, X_scale=X_scale)
-
-    if solver == 'svd':
-=======
+        coef = _solve_trf(
+            X,
+            y,
+            alpha,
+            positive=positive,
+            tol=tol,
+            max_iter=max_iter,
+            X_offset=X_offset,
+            X_scale=X_scale,
+        )
+
     if solver == "svd":
->>>>>>> 5314987e
         if sparse.issparse(X):
             raise TypeError("SVD solver does not support sparse" " inputs currently")
         coef = _solve_svd(X, y, alpha)
@@ -715,11 +651,6 @@
 
 class _BaseRidge(LinearModel, metaclass=ABCMeta):
     @abstractmethod
-<<<<<<< HEAD
-    def __init__(self, alpha=1.0, *, fit_intercept=True,
-                 normalize='deprecated', copy_X=True, max_iter=None, tol=1e-3,
-                 solver="auto", positive=False, random_state=None):
-=======
     def __init__(
         self,
         alpha=1.0,
@@ -730,9 +661,9 @@
         max_iter=None,
         tol=1e-3,
         solver="auto",
+        positive=False,
         random_state=None,
     ):
->>>>>>> 5314987e
         self.alpha = alpha
         self.fit_intercept = fit_intercept
         self.normalize = normalize
@@ -750,35 +681,6 @@
         )
 
         _dtype = [np.float64, np.float32]
-<<<<<<< HEAD
-        _accept_sparse = _get_valid_accept_sparse(sparse.issparse(X),
-                                                  self.solver)
-        X, y = self._validate_data(X, y,
-                                   accept_sparse=_accept_sparse,
-                                   dtype=_dtype,
-                                   multi_output=True, y_numeric=True)
-
-        if self.positive:
-            if self.solver not in ['auto', 'trf']:
-                raise ValueError(
-                    "solver='{}' does not support positive fitting."
-                    " Please set the solver to 'auto' or 'trf',"
-                    " or set `positive=False`"
-                    .format(self.solver))
-            else:
-                solver = self.solver
-        elif sparse.issparse(X) and self.fit_intercept:
-            if self.solver not in ['auto', 'sparse_cg', 'sag', 'trf']:
-                raise ValueError(
-                    "solver='{}' does not support fitting the intercept "
-                    "on sparse data. Please set the solver to 'auto' or "
-                    "'sparse_cg', 'sag', 'trf', or set `fit_intercept=False`"
-                    .format(self.solver))
-            if self.solver == 'trf':
-                solver = 'trf'
-            elif (self.solver == 'sag' and self.max_iter is None and
-                    self.tol > 1e-4):
-=======
         _accept_sparse = _get_valid_accept_sparse(sparse.issparse(X), self.solver)
         X, y = self._validate_data(
             X,
@@ -788,17 +690,26 @@
             multi_output=True,
             y_numeric=True,
         )
-        if sparse.issparse(X) and self.fit_intercept:
-            if self.solver not in ["auto", "sparse_cg", "sag"]:
+        if self.positive:
+            if self.solver not in ["auto", "trf"]:
+                raise ValueError(
+                    "solver='{}' does not support positive fitting."
+                    " Please set the solver to 'auto' or 'trf',"
+                    " or set `positive=False`".format(self.solver)
+                )
+            else:
+                solver = self.solver
+        elif sparse.issparse(X) and self.fit_intercept:
+            if self.solver not in ["auto", "sparse_cg", "sag", "trf"]:
                 raise ValueError(
                     "solver='{}' does not support fitting the intercept "
                     "on sparse data. Please set the solver to 'auto' or "
-                    "'sparse_cg', 'sag', or set `fit_intercept=False`".format(
-                        self.solver
-                    )
+                    "'sparse_cg', 'sag', 'trf' "
+                    "or set `fit_intercept=False`".format(self.solver)
                 )
-            if self.solver == "sag" and self.max_iter is None and self.tol > 1e-4:
->>>>>>> 5314987e
+            if self.solver == "trf":
+                solver = "trf"
+            elif self.solver == "sag" and self.max_iter is None and self.tol > 1e-4:
                 warnings.warn(
                     '"sag" solver requires many iterations to fit '
                     "an intercept with sparse inputs. Either set the "
@@ -828,13 +739,6 @@
 
         if solver == "sag" and sparse.issparse(X) and self.fit_intercept:
             self.coef_, self.n_iter_, self.intercept_ = _ridge_regression(
-<<<<<<< HEAD
-                X, y, alpha=self.alpha, sample_weight=sample_weight,
-                max_iter=self.max_iter, tol=self.tol, solver='sag',
-                positive=self.positive, random_state=self.random_state,
-                return_n_iter=True, return_intercept=True,
-                check_input=False)
-=======
                 X,
                 y,
                 alpha=self.alpha,
@@ -842,12 +746,12 @@
                 max_iter=self.max_iter,
                 tol=self.tol,
                 solver="sag",
+                positive=self.positive,
                 random_state=self.random_state,
                 return_n_iter=True,
                 return_intercept=True,
                 check_input=False,
             )
->>>>>>> 5314987e
             # add the offset which was subtracted by _preprocess_data
             self.intercept_ += y_offset
 
@@ -860,13 +764,6 @@
                 params = {}
 
             self.coef_, self.n_iter_ = _ridge_regression(
-<<<<<<< HEAD
-                X, y, alpha=self.alpha, sample_weight=sample_weight,
-                max_iter=self.max_iter, tol=self.tol, solver=solver,
-                positive=self.positive, random_state=self.random_state,
-                return_n_iter=True, return_intercept=False,
-                check_input=False, **params)
-=======
                 X,
                 y,
                 alpha=self.alpha,
@@ -874,13 +771,13 @@
                 max_iter=self.max_iter,
                 tol=self.tol,
                 solver=solver,
+                positive=self.positive,
                 random_state=self.random_state,
                 return_n_iter=True,
                 return_intercept=False,
                 check_input=False,
                 **params,
             )
->>>>>>> 5314987e
             self._set_intercept(X_offset, y_offset, X_scale)
 
         return self
@@ -1033,16 +930,6 @@
     >>> clf.fit(X, y)
     Ridge()
     """
-<<<<<<< HEAD
-    def __init__(self, alpha=1.0, *, fit_intercept=True,
-                 normalize='deprecated', copy_X=True, max_iter=None, tol=1e-3,
-                 solver="auto", positive=False, random_state=None):
-        super().__init__(
-            alpha=alpha, fit_intercept=fit_intercept,
-            normalize=normalize, copy_X=copy_X,
-            max_iter=max_iter, tol=tol, solver=solver,
-            positive=positive, random_state=random_state)
-=======
 
     def __init__(
         self,
@@ -1054,6 +941,7 @@
         max_iter=None,
         tol=1e-3,
         solver="auto",
+        positive=False,
         random_state=None,
     ):
         super().__init__(
@@ -1064,9 +952,9 @@
             max_iter=max_iter,
             tol=tol,
             solver=solver,
+            positive=positive,
             random_state=random_state,
         )
->>>>>>> 5314987e
 
     def fit(self, X, y, sample_weight=None):
         """Fit Ridge regression model.
@@ -1232,16 +1120,6 @@
     >>> clf.score(X, y)
     0.9595...
     """
-<<<<<<< HEAD
-    def __init__(self, alpha=1.0, *, fit_intercept=True,
-                 normalize='deprecated', copy_X=True, max_iter=None,
-                 tol=1e-3, class_weight=None, solver="auto",
-                 positive=False, random_state=None):
-        super().__init__(
-            alpha=alpha, fit_intercept=fit_intercept, normalize=normalize,
-            copy_X=copy_X, max_iter=max_iter, tol=tol, solver=solver,
-            positive=positive, random_state=random_state)
-=======
 
     def __init__(
         self,
@@ -1254,6 +1132,7 @@
         tol=1e-3,
         class_weight=None,
         solver="auto",
+        positive=False,
         random_state=None,
     ):
         super().__init__(
@@ -1264,9 +1143,9 @@
             max_iter=max_iter,
             tol=tol,
             solver=solver,
+            positive=positive,
             random_state=random_state,
         )
->>>>>>> 5314987e
         self.class_weight = class_weight
 
     def fit(self, X, y, sample_weight=None):
