"""
Ridge regression
"""

# Author: Mathieu Blondel <mathieu@mblondel.org>
#         Reuben Fletcher-Costin <reuben.fletchercostin@gmail.com>
#         Fabian Pedregosa <fabian@fseoane.net>
#         Michael Eickenberg <michael.eickenberg@nsup.org>
# License: BSD 3 clause


from abc import ABCMeta, abstractmethod
import warnings

import numpy as np
from scipy import linalg
from scipy import sparse
from scipy import optimize
from scipy.sparse import linalg as sp_linalg

from ._base import LinearClassifierMixin, LinearModel
from ._base import _deprecate_normalize, _rescale_data
from ._sag import sag_solver
from ..base import RegressorMixin, MultiOutputMixin, is_classifier
from ..utils.extmath import safe_sparse_dot
from ..utils.extmath import row_norms
from ..utils import check_array
from ..utils import check_consistent_length
from ..utils import compute_sample_weight
from ..utils import column_or_1d
from ..utils.validation import _check_sample_weight
from ..preprocessing import LabelBinarizer
from ..model_selection import GridSearchCV
from ..metrics import check_scoring
from ..exceptions import ConvergenceWarning
from ..utils.sparsefuncs import mean_variance_axis


def _solve_sparse_cg(
    X, y, alpha, max_iter=None, tol=1e-3, verbose=0, X_offset=None, X_scale=None
):
    def _get_rescaled_operator(X):

        X_offset_scale = X_offset / X_scale

        def matvec(b):
            return X.dot(b) - b.dot(X_offset_scale)

        def rmatvec(b):
            return X.T.dot(b) - X_offset_scale * np.sum(b)

        X1 = sparse.linalg.LinearOperator(shape=X.shape, matvec=matvec, rmatvec=rmatvec)
        return X1

    n_samples, n_features = X.shape

    if X_offset is None or X_scale is None:
        X1 = sp_linalg.aslinearoperator(X)
    else:
        X1 = _get_rescaled_operator(X)

    coefs = np.empty((y.shape[1], n_features), dtype=X.dtype)

    if n_features > n_samples:

        def create_mv(curr_alpha):
            def _mv(x):
                return X1.matvec(X1.rmatvec(x)) + curr_alpha * x

            return _mv

    else:

        def create_mv(curr_alpha):
            def _mv(x):
                return X1.rmatvec(X1.matvec(x)) + curr_alpha * x

            return _mv

    for i in range(y.shape[1]):
        y_column = y[:, i]

        mv = create_mv(alpha[i])
        if n_features > n_samples:
            # kernel ridge
            # w = X.T * inv(X X^t + alpha*Id) y
            C = sp_linalg.LinearOperator(
                (n_samples, n_samples), matvec=mv, dtype=X.dtype
            )
            # FIXME atol
            try:
                coef, info = sp_linalg.cg(C, y_column, tol=tol, atol="legacy")
            except TypeError:
                # old scipy
                coef, info = sp_linalg.cg(C, y_column, tol=tol)
            coefs[i] = X1.rmatvec(coef)
        else:
            # linear ridge
            # w = inv(X^t X + alpha*Id) * X.T y
            y_column = X1.rmatvec(y_column)
            C = sp_linalg.LinearOperator(
                (n_features, n_features), matvec=mv, dtype=X.dtype
            )
            # FIXME atol
            try:
                coefs[i], info = sp_linalg.cg(
                    C, y_column, maxiter=max_iter, tol=tol, atol="legacy"
                )
            except TypeError:
                # old scipy
                coefs[i], info = sp_linalg.cg(C, y_column, maxiter=max_iter, tol=tol)

        if info < 0:
            raise ValueError("Failed with error code %d" % info)

        if max_iter is None and info > 0 and verbose:
            warnings.warn(
                "sparse_cg did not converge after %d iterations." % info,
                ConvergenceWarning,
            )

    return coefs


def _solve_lsqr(X, y, alpha, max_iter=None, tol=1e-3):
    n_samples, n_features = X.shape
    coefs = np.empty((y.shape[1], n_features), dtype=X.dtype)
    n_iter = np.empty(y.shape[1], dtype=np.int32)

    # According to the lsqr documentation, alpha = damp^2.
    sqrt_alpha = np.sqrt(alpha)

    for i in range(y.shape[1]):
        y_column = y[:, i]
        info = sp_linalg.lsqr(
            X, y_column, damp=sqrt_alpha[i], atol=tol, btol=tol, iter_lim=max_iter
        )
        coefs[i] = info[0]
        n_iter[i] = info[2]

    return coefs, n_iter


def _solve_cholesky(X, y, alpha):
    # w = inv(X^t X + alpha*Id) * X.T y
    n_features = X.shape[1]
    n_targets = y.shape[1]

    A = safe_sparse_dot(X.T, X, dense_output=True)
    Xy = safe_sparse_dot(X.T, y, dense_output=True)

    one_alpha = np.array_equal(alpha, len(alpha) * [alpha[0]])

    if one_alpha:
<<<<<<< HEAD
        A.flat[::n_features + 1] += alpha[0]
        return linalg.solve(A, Xy, sym_pos=True,
                            overwrite_a=True, check_finite=False).T
    else:
        coefs = np.empty([n_targets, n_features], dtype=X.dtype)
        for coef, target, current_alpha in zip(coefs, Xy.T, alpha):
            A.flat[::n_features + 1] += current_alpha
            coef[:] = linalg.solve(A, target, sym_pos=True,
                                   overwrite_a=False,
                                   check_finite=False).ravel()
            A.flat[::n_features + 1] -= current_alpha
=======
        A.flat[:: n_features + 1] += alpha[0]
        return linalg.solve(A, Xy, sym_pos=True, overwrite_a=True).T
    else:
        coefs = np.empty([n_targets, n_features], dtype=X.dtype)
        for coef, target, current_alpha in zip(coefs, Xy.T, alpha):
            A.flat[:: n_features + 1] += current_alpha
            coef[:] = linalg.solve(A, target, sym_pos=True, overwrite_a=False).ravel()
            A.flat[:: n_features + 1] -= current_alpha
>>>>>>> 57daa2de
        return coefs


def _solve_cholesky_kernel(K, y, alpha, sample_weight=None, copy=False):
    # dual_coef = inv(X X^t + alpha*Id) y
    n_samples = K.shape[0]
    n_targets = y.shape[1]

    if copy:
        K = K.copy()

    alpha = np.atleast_1d(alpha)
    one_alpha = (alpha == alpha[0]).all()
    has_sw = isinstance(sample_weight, np.ndarray) or sample_weight not in [1.0, None]

    if has_sw:
        # Unlike other solvers, we need to support sample_weight directly
        # because K might be a pre-computed kernel.
        sw = np.sqrt(np.atleast_1d(sample_weight))
        y = y * sw[:, np.newaxis]
        K *= np.outer(sw, sw)

    if one_alpha:
        # Only one penalty, we can solve multi-target problems in one time.
        K.flat[:: n_samples + 1] += alpha[0]

        try:
            # Note: we must use overwrite_a=False in order to be able to
            #       use the fall-back solution below in case a LinAlgError
            #       is raised
<<<<<<< HEAD
            dual_coef = linalg.solve(K, y, sym_pos=True,
                                     overwrite_a=False, check_finite=False)
        except np.linalg.LinAlgError:
            warnings.warn("Singular matrix in solving dual problem. Using "
                          "least-squares solution instead.")
            dual_coef = linalg.lstsq(K, y, check_finite=False)[0]
=======
            dual_coef = linalg.solve(K, y, sym_pos=True, overwrite_a=False)
        except np.linalg.LinAlgError:
            warnings.warn(
                "Singular matrix in solving dual problem. Using "
                "least-squares solution instead."
            )
            dual_coef = linalg.lstsq(K, y)[0]
>>>>>>> 57daa2de

        # K is expensive to compute and store in memory so change it back in
        # case it was user-given.
        K.flat[:: n_samples + 1] -= alpha[0]

        if has_sw:
            dual_coef *= sw[:, np.newaxis]

        return dual_coef
    else:
        # One penalty per target. We need to solve each target separately.
        dual_coefs = np.empty([n_targets, n_samples], K.dtype)

        for dual_coef, target, current_alpha in zip(dual_coefs, y.T, alpha):
            K.flat[:: n_samples + 1] += current_alpha

<<<<<<< HEAD
            dual_coef[:] = linalg.solve(K, target, sym_pos=True,
                                        overwrite_a=False,
                                        check_finite=False).ravel()
=======
            dual_coef[:] = linalg.solve(
                K, target, sym_pos=True, overwrite_a=False
            ).ravel()
>>>>>>> 57daa2de

            K.flat[:: n_samples + 1] -= current_alpha

        if has_sw:
            dual_coefs *= sw[np.newaxis, :]

        return dual_coefs.T


def _solve_svd(X, y, alpha):
    U, s, Vt = linalg.svd(X, full_matrices=False, check_finite=False)
    idx = s > 1e-15  # same default value as scipy.linalg.pinv
    s_nnz = s[idx][:, np.newaxis]
    UTy = np.dot(U.T, y)
    d = np.zeros((s.size, alpha.size), dtype=X.dtype)
    d[idx] = s_nnz / (s_nnz ** 2 + alpha)
    d_UT_y = d * UTy
    return np.dot(Vt.T, d_UT_y).T


def _solve_lbfgs(
    X, y, alpha, positive=True, max_iter=None, tol=1e-3, X_offset=None, X_scale=None
):
    """Solve ridge regression with LBFGS.

    The main purpose is fitting with forcing coefficients to be positive.
    For unconstrained ridge regression, there are faster dedicated solver methods.
    Note that with positive bounds on the coefficients, LBFGS seems faster
    than scipy.optimize.lsq_linear.
    """
    n_samples, n_features = X.shape

    options = {}
    if max_iter is not None:
        options["maxiter"] = max_iter
    config = {
        "method": "L-BFGS-B",
        "tol": tol,
        "jac": True,
        "options": options,
    }
    if positive:
        config["bounds"] = [(0, np.inf)] * n_features

    if X_offset is not None and X_scale is not None:
        X_offset_scale = X_offset / X_scale
    else:
        X_offset_scale = None

    coefs = np.empty((y.shape[1], n_features), dtype=X.dtype)

    for i in range(y.shape[1]):
        x0 = np.zeros((n_features,))
        y_column = y[:, i]

        def func(w):
            residual = X.dot(w) - y_column
            if X_offset_scale is not None:
                residual -= w.dot(X_offset_scale)
            f = 0.5 * residual.dot(residual) + 0.5 * alpha[i] * w.dot(w)
            grad = X.T @ residual + alpha[i] * w
            if X_offset_scale is not None:
                grad -= X_offset_scale * np.sum(residual)

            return f, grad

        result = optimize.minimize(func, x0, **config)
        if not result["success"]:
            warnings.warn(
                "The lbfgs solver did not converge. Try increasing max_iter "
                f"or tol. Currently: max_iter={max_iter} and tol={tol}",
                ConvergenceWarning,
            )
        coefs[i] = result["x"]

    return coefs


def _get_valid_accept_sparse(is_X_sparse, solver):
    if is_X_sparse and solver in ["auto", "sag", "saga"]:
        return "csr"
    else:
        return ["csr", "csc", "coo"]


def ridge_regression(
    X,
    y,
    alpha,
    *,
    sample_weight=None,
    solver="auto",
    max_iter=None,
    tol=1e-3,
    verbose=0,
    positive=False,
    random_state=None,
    return_n_iter=False,
    return_intercept=False,
    check_input=True,
):
    """Solve the ridge equation by the method of normal equations.

    Read more in the :ref:`User Guide <ridge_regression>`.

    Parameters
    ----------
    X : {ndarray, sparse matrix, LinearOperator} of shape \
        (n_samples, n_features)
        Training data

    y : ndarray of shape (n_samples,) or (n_samples, n_targets)
        Target values

    alpha : float or array-like of shape (n_targets,)
        Regularization strength; must be a positive float. Regularization
        improves the conditioning of the problem and reduces the variance of
        the estimates. Larger values specify stronger regularization.
        Alpha corresponds to ``1 / (2C)`` in other linear models such as
        :class:`~sklearn.linear_model.LogisticRegression` or
        :class:`~sklearn.svm.LinearSVC`. If an array is passed, penalties are
        assumed to be specific to the targets. Hence they must correspond in
        number.

    sample_weight : float or array-like of shape (n_samples,), default=None
        Individual weights for each sample. If given a float, every sample
        will have the same weight. If sample_weight is not None and
        solver='auto', the solver will be set to 'cholesky'.

        .. versionadded:: 0.17

    solver : {'auto', 'svd', 'cholesky', 'lsqr', 'sparse_cg', \
            'sag', 'saga', 'lbfgs'}, default='auto'
        Solver to use in the computational routines:

        - 'auto' chooses the solver automatically based on the type of data.

        - 'svd' uses a Singular Value Decomposition of X to compute the Ridge
          coefficients. More stable for singular matrices than 'cholesky'.

        - 'cholesky' uses the standard scipy.linalg.solve function to
          obtain a closed-form solution via a Cholesky decomposition of
          dot(X.T, X)

        - 'sparse_cg' uses the conjugate gradient solver as found in
          scipy.sparse.linalg.cg. As an iterative algorithm, this solver is
          more appropriate than 'cholesky' for large-scale data
          (possibility to set `tol` and `max_iter`).

        - 'lsqr' uses the dedicated regularized least-squares routine
          scipy.sparse.linalg.lsqr. It is the fastest and uses an iterative
          procedure.

        - 'sag' uses a Stochastic Average Gradient descent, and 'saga' uses
          its improved, unbiased version named SAGA. Both methods also use an
          iterative procedure, and are often faster than other solvers when
          both n_samples and n_features are large. Note that 'sag' and
          'saga' fast convergence is only guaranteed on features with
          approximately the same scale. You can preprocess the data with a
          scaler from sklearn.preprocessing.

        - 'lbfgs' uses L-BFGS-B algorithm implemented in
          `scipy.optimize.minimize`. It can be used only when `positive`
          is True.

        All last six solvers support both dense and sparse data. However, only
        'sag', 'sparse_cg', and 'lbfgs' support sparse input when `fit_intercept`
        is True.

        .. versionadded:: 0.17
           Stochastic Average Gradient descent solver.
        .. versionadded:: 0.19
           SAGA solver.

    max_iter : int, default=None
        Maximum number of iterations for conjugate gradient solver.
        For the 'sparse_cg' and 'lsqr' solvers, the default value is determined
        by scipy.sparse.linalg. For 'sag' and saga solver, the default value is
        1000. For 'lbfgs' solver, the default value is 15000.

    tol : float, default=1e-3
        Precision of the solution.

    verbose : int, default=0
        Verbosity level. Setting verbose > 0 will display additional
        information depending on the solver used.

    positive : bool, default=False
        When set to ``True``, forces the coefficients to be positive.
        Only 'lbfgs' solver is supported in this case.

    random_state : int, RandomState instance, default=None
        Used when ``solver`` == 'sag' or 'saga' to shuffle the data.
        See :term:`Glossary <random_state>` for details.

    return_n_iter : bool, default=False
        If True, the method also returns `n_iter`, the actual number of
        iteration performed by the solver.

        .. versionadded:: 0.17

    return_intercept : bool, default=False
        If True and if X is sparse, the method also returns the intercept,
        and the solver is automatically changed to 'sag'. This is only a
        temporary fix for fitting the intercept with sparse data. For dense
        data, use sklearn.linear_model._preprocess_data before your regression.

        .. versionadded:: 0.17

    check_input : bool, default=True
        If False, the input arrays X and y will not be checked.

        .. versionadded:: 0.21

    Returns
    -------
    coef : ndarray of shape (n_features,) or (n_targets, n_features)
        Weight vector(s).

    n_iter : int, optional
        The actual number of iteration performed by the solver.
        Only returned if `return_n_iter` is True.

    intercept : float or ndarray of shape (n_targets,)
        The intercept of the model. Only returned if `return_intercept`
        is True and if X is a scipy sparse array.

    Notes
    -----
    This function won't compute the intercept.
    """
    return _ridge_regression(
        X,
        y,
        alpha,
        sample_weight=sample_weight,
        solver=solver,
        max_iter=max_iter,
        tol=tol,
        verbose=verbose,
        positive=positive,
        random_state=random_state,
        return_n_iter=return_n_iter,
        return_intercept=return_intercept,
        X_scale=None,
        X_offset=None,
        check_input=check_input,
    )


def _ridge_regression(
    X,
    y,
    alpha,
    sample_weight=None,
    solver="auto",
    max_iter=None,
    tol=1e-3,
    verbose=0,
    positive=False,
    random_state=None,
    return_n_iter=False,
    return_intercept=False,
    X_scale=None,
    X_offset=None,
    check_input=True,
):

    has_sw = sample_weight is not None

    if solver == "auto":
        if positive:
            solver = "lbfgs"
        elif return_intercept:
            # sag supports fitting intercept directly
            solver = "sag"
        elif not sparse.issparse(X):
            solver = "cholesky"
        else:
            solver = "sparse_cg"

    if solver not in ("sparse_cg", "cholesky", "svd", "lsqr", "sag", "saga", "lbfgs"):
        raise ValueError(
            "Known solvers are 'sparse_cg', 'cholesky', 'svd'"
            " 'lsqr', 'sag', 'saga' or 'lbfgs'. Got %s." % solver
        )

    if positive and solver != "lbfgs":
        raise ValueError(
            "When positive=True, only 'lbfgs' solver can be used. "
            f"Please change solver {solver} to 'lbfgs' "
            "or set positive=False."
        )

    if solver == "lbfgs" and not positive:
        raise ValueError(
            "'lbfgs' solver can be used only when positive=True. "
            "Please use another solver."
        )

    if return_intercept and solver != "sag":
        raise ValueError(
            "In Ridge, only 'sag' solver can directly fit the "
            "intercept. Please change solver to 'sag' or set "
            "return_intercept=False."
        )

    if check_input:
        _dtype = [np.float64, np.float32]
        _accept_sparse = _get_valid_accept_sparse(sparse.issparse(X), solver)
        X = check_array(X, accept_sparse=_accept_sparse, dtype=_dtype, order="C")
        y = check_array(y, dtype=X.dtype, ensure_2d=False, order=None)
    check_consistent_length(X, y)

    n_samples, n_features = X.shape

    if y.ndim > 2:
        raise ValueError("Target y has the wrong shape %s" % str(y.shape))

    ravel = False
    if y.ndim == 1:
        y = y.reshape(-1, 1)
        ravel = True

    n_samples_, n_targets = y.shape

    if n_samples != n_samples_:
        raise ValueError(
            "Number of samples in X and y does not correspond: %d != %d"
            % (n_samples, n_samples_)
        )

    if has_sw:
        sample_weight = _check_sample_weight(sample_weight, X, dtype=X.dtype)

        if solver not in ["sag", "saga"]:
            # SAG supports sample_weight directly. For other solvers,
            # we implement sample_weight via a simple rescaling.
            X, y = _rescale_data(X, y, sample_weight)

    # There should be either 1 or n_targets penalties
    alpha = np.asarray(alpha, dtype=X.dtype).ravel()
    if alpha.size not in [1, n_targets]:
        raise ValueError(
            "Number of targets and number of penalties do not correspond: %d != %d"
            % (alpha.size, n_targets)
        )

    if alpha.size == 1 and n_targets > 1:
        alpha = np.repeat(alpha, n_targets)

    n_iter = None
    if solver == "sparse_cg":
        coef = _solve_sparse_cg(
            X,
            y,
            alpha,
            max_iter=max_iter,
            tol=tol,
            verbose=verbose,
            X_offset=X_offset,
            X_scale=X_scale,
        )

    elif solver == "lsqr":
        coef, n_iter = _solve_lsqr(X, y, alpha, max_iter, tol)

    elif solver == "cholesky":
        if n_features > n_samples:
            K = safe_sparse_dot(X, X.T, dense_output=True)
            try:
                dual_coef = _solve_cholesky_kernel(K, y, alpha)

                coef = safe_sparse_dot(X.T, dual_coef, dense_output=True).T
            except linalg.LinAlgError:
                # use SVD solver if matrix is singular
                solver = "svd"
        else:
            try:
                coef = _solve_cholesky(X, y, alpha)
            except linalg.LinAlgError:
                # use SVD solver if matrix is singular
                solver = "svd"

    elif solver in ["sag", "saga"]:
        # precompute max_squared_sum for all targets
        max_squared_sum = row_norms(X, squared=True).max()

        coef = np.empty((y.shape[1], n_features), dtype=X.dtype)
        n_iter = np.empty(y.shape[1], dtype=np.int32)
        intercept = np.zeros((y.shape[1],), dtype=X.dtype)
        for i, (alpha_i, target) in enumerate(zip(alpha, y.T)):
            init = {
                "coef": np.zeros((n_features + int(return_intercept), 1), dtype=X.dtype)
            }
            coef_, n_iter_, _ = sag_solver(
                X,
                target.ravel(),
                sample_weight,
                "squared",
                alpha_i,
                0,
                max_iter,
                tol,
                verbose,
                random_state,
                False,
                max_squared_sum,
                init,
                is_saga=solver == "saga",
            )
            if return_intercept:
                coef[i] = coef_[:-1]
                intercept[i] = coef_[-1]
            else:
                coef[i] = coef_
            n_iter[i] = n_iter_

        if intercept.shape[0] == 1:
            intercept = intercept[0]
        coef = np.asarray(coef)

    elif solver == "lbfgs":
        coef = _solve_lbfgs(
            X,
            y,
            alpha,
            positive=positive,
            tol=tol,
            max_iter=max_iter,
            X_offset=X_offset,
            X_scale=X_scale,
        )

    if solver == "svd":
        if sparse.issparse(X):
            raise TypeError("SVD solver does not support sparse inputs currently")
        coef = _solve_svd(X, y, alpha)

    if ravel:
        # When y was passed as a 1d-array, we flatten the coefficients.
        coef = coef.ravel()

    if return_n_iter and return_intercept:
        return coef, n_iter, intercept
    elif return_intercept:
        return coef, intercept
    elif return_n_iter:
        return coef, n_iter
    else:
        return coef


class _BaseRidge(LinearModel, metaclass=ABCMeta):
    @abstractmethod
    def __init__(
        self,
        alpha=1.0,
        *,
        fit_intercept=True,
        normalize="deprecated",
        copy_X=True,
        max_iter=None,
        tol=1e-3,
        solver="auto",
        positive=False,
        random_state=None,
    ):
        self.alpha = alpha
        self.fit_intercept = fit_intercept
        self.normalize = normalize
        self.copy_X = copy_X
        self.max_iter = max_iter
        self.tol = tol
        self.solver = solver
        self.positive = positive
        self.random_state = random_state

    def fit(self, X, y, sample_weight=None):

        self._normalize = _deprecate_normalize(
            self.normalize, default=False, estimator_name=self.__class__.__name__
        )

        _dtype = [np.float64, np.float32]
        _accept_sparse = _get_valid_accept_sparse(sparse.issparse(X), self.solver)
        X, y = self._validate_data(
            X,
            y,
            accept_sparse=_accept_sparse,
            dtype=_dtype,
            multi_output=True,
            y_numeric=True,
        )
        if self.solver == "lbfgs" and not self.positive:
            raise ValueError(
                "'lbfgs' solver can be used only when positive=True. "
                "Please use another solver."
            )

        if self.positive:
            if self.solver not in ["auto", "lbfgs"]:
                raise ValueError(
                    f"solver='{self.solver}' does not support positive fitting. Please"
                    " set the solver to 'auto' or 'lbfgs', or set `positive=False`"
                )
            else:
                solver = self.solver
        elif sparse.issparse(X) and self.fit_intercept:
            if self.solver not in ["auto", "sparse_cg", "sag", "lbfgs"]:
                raise ValueError(
                    "solver='{}' does not support fitting the intercept "
                    "on sparse data. Please set the solver to 'auto' or "
                    "'sparse_cg', 'sag', 'lbfgs' "
                    "or set `fit_intercept=False`".format(self.solver)
                )
            if self.solver == "lbfgs":
                solver = "lbfgs"
            elif self.solver == "sag" and self.max_iter is None and self.tol > 1e-4:
                warnings.warn(
                    '"sag" solver requires many iterations to fit '
                    "an intercept with sparse inputs. Either set the "
                    'solver to "auto" or "sparse_cg", or set a low '
                    '"tol" and a high "max_iter" (especially if inputs are '
                    "not standardized)."
                )
                solver = "sag"
            else:
                solver = "sparse_cg"
        else:
            solver = self.solver

        if sample_weight is not None:
            sample_weight = _check_sample_weight(sample_weight, X, dtype=X.dtype)

        # when X is sparse we only remove offset from y
        X, y, X_offset, y_offset, X_scale = self._preprocess_data(
            X,
            y,
            self.fit_intercept,
            self._normalize,
            self.copy_X,
            sample_weight=sample_weight,
            return_mean=True,
        )

        if solver == "sag" and sparse.issparse(X) and self.fit_intercept:
            self.coef_, self.n_iter_, self.intercept_ = _ridge_regression(
                X,
                y,
                alpha=self.alpha,
                sample_weight=sample_weight,
                max_iter=self.max_iter,
                tol=self.tol,
                solver="sag",
                positive=self.positive,
                random_state=self.random_state,
                return_n_iter=True,
                return_intercept=True,
                check_input=False,
            )
            # add the offset which was subtracted by _preprocess_data
            self.intercept_ += y_offset

        else:
            if sparse.issparse(X) and self.fit_intercept:
                # required to fit intercept with sparse_cg solver
                params = {"X_offset": X_offset, "X_scale": X_scale}
            else:
                # for dense matrices or when intercept is set to 0
                params = {}

            self.coef_, self.n_iter_ = _ridge_regression(
                X,
                y,
                alpha=self.alpha,
                sample_weight=sample_weight,
                max_iter=self.max_iter,
                tol=self.tol,
                solver=solver,
                positive=self.positive,
                random_state=self.random_state,
                return_n_iter=True,
                return_intercept=False,
                check_input=False,
                **params,
            )
            self._set_intercept(X_offset, y_offset, X_scale)

        return self


class Ridge(MultiOutputMixin, RegressorMixin, _BaseRidge):
    """Linear least squares with l2 regularization.

    Minimizes the objective function::

    ||y - Xw||^2_2 + alpha * ||w||^2_2

    This model solves a regression model where the loss function is
    the linear least squares function and regularization is given by
    the l2-norm. Also known as Ridge Regression or Tikhonov regularization.
    This estimator has built-in support for multi-variate regression
    (i.e., when y is a 2d-array of shape (n_samples, n_targets)).

    Read more in the :ref:`User Guide <ridge_regression>`.

    Parameters
    ----------
    alpha : {float, ndarray of shape (n_targets,)}, default=1.0
        Regularization strength; must be a positive float. Regularization
        improves the conditioning of the problem and reduces the variance of
        the estimates. Larger values specify stronger regularization.
        Alpha corresponds to ``1 / (2C)`` in other linear models such as
        :class:`~sklearn.linear_model.LogisticRegression` or
        :class:`~sklearn.svm.LinearSVC`. If an array is passed, penalties are
        assumed to be specific to the targets. Hence they must correspond in
        number.

    fit_intercept : bool, default=True
        Whether to fit the intercept for this model. If set
        to false, no intercept will be used in calculations
        (i.e. ``X`` and ``y`` are expected to be centered).

    normalize : bool, default=False
        This parameter is ignored when ``fit_intercept`` is set to False.
        If True, the regressors X will be normalized before regression by
        subtracting the mean and dividing by the l2-norm.
        If you wish to standardize, please use
        :class:`~sklearn.preprocessing.StandardScaler` before calling ``fit``
        on an estimator with ``normalize=False``.

        .. deprecated:: 1.0
            ``normalize`` was deprecated in version 1.0 and
            will be removed in 1.2.

    copy_X : bool, default=True
        If True, X will be copied; else, it may be overwritten.

    max_iter : int, default=None
        Maximum number of iterations for conjugate gradient solver.
        For 'sparse_cg' and 'lsqr' solvers, the default value is determined
        by scipy.sparse.linalg. For 'sag' solver, the default value is 1000.
        For 'lbfgs' solver, the default value is 15000.

    tol : float, default=1e-3
        Precision of the solution.

    solver : {'auto', 'svd', 'cholesky', 'lsqr', 'sparse_cg', \
            'sag', 'saga', 'lbfgs'}, default='auto'
        Solver to use in the computational routines:

        - 'auto' chooses the solver automatically based on the type of data.

        - 'svd' uses a Singular Value Decomposition of X to compute the Ridge
          coefficients. More stable for singular matrices than 'cholesky'.

        - 'cholesky' uses the standard scipy.linalg.solve function to
          obtain a closed-form solution.

        - 'sparse_cg' uses the conjugate gradient solver as found in
          scipy.sparse.linalg.cg. As an iterative algorithm, this solver is
          more appropriate than 'cholesky' for large-scale data
          (possibility to set `tol` and `max_iter`).

        - 'lsqr' uses the dedicated regularized least-squares routine
          scipy.sparse.linalg.lsqr. It is the fastest and uses an iterative
          procedure.

        - 'sag' uses a Stochastic Average Gradient descent, and 'saga' uses
          its improved, unbiased version named SAGA. Both methods also use an
          iterative procedure, and are often faster than other solvers when
          both n_samples and n_features are large. Note that 'sag' and
          'saga' fast convergence is only guaranteed on features with
          approximately the same scale. You can preprocess the data with a
          scaler from sklearn.preprocessing.

        - 'lbfgs' uses L-BFGS-B algorithm implemented in
          `scipy.optimize.minimize`. It can be used only when `positive`
          is True.

        All last six solvers support both dense and sparse data. However, only
        'sag', 'sparse_cg', and 'lbfgs' support sparse input when `fit_intercept`
        is True.

        .. versionadded:: 0.17
           Stochastic Average Gradient descent solver.
        .. versionadded:: 0.19
           SAGA solver.

    positive : bool, default=False
        When set to ``True``, forces the coefficients to be positive.
        Only 'lbfgs' solver is supported in this case.

    random_state : int, RandomState instance, default=None
        Used when ``solver`` == 'sag' or 'saga' to shuffle the data.
        See :term:`Glossary <random_state>` for details.

        .. versionadded:: 0.17
           `random_state` to support Stochastic Average Gradient.

    Attributes
    ----------
    coef_ : ndarray of shape (n_features,) or (n_targets, n_features)
        Weight vector(s).

    intercept_ : float or ndarray of shape (n_targets,)
        Independent term in decision function. Set to 0.0 if
        ``fit_intercept = False``.

    n_iter_ : None or ndarray of shape (n_targets,)
        Actual number of iterations for each target. Available only for
        sag and lsqr solvers. Other solvers will return None.

        .. versionadded:: 0.17

    n_features_in_ : int
        Number of features seen during :term:`fit`.

        .. versionadded:: 0.24

    See Also
    --------
    RidgeClassifier : Ridge classifier.
    RidgeCV : Ridge regression with built-in cross validation.
    :class:`~sklearn.kernel_ridge.KernelRidge` : Kernel ridge regression
        combines ridge regression with the kernel trick.

    Examples
    --------
    >>> from sklearn.linear_model import Ridge
    >>> import numpy as np
    >>> n_samples, n_features = 10, 5
    >>> rng = np.random.RandomState(0)
    >>> y = rng.randn(n_samples)
    >>> X = rng.randn(n_samples, n_features)
    >>> clf = Ridge(alpha=1.0)
    >>> clf.fit(X, y)
    Ridge()
    """

    def __init__(
        self,
        alpha=1.0,
        *,
        fit_intercept=True,
        normalize="deprecated",
        copy_X=True,
        max_iter=None,
        tol=1e-3,
        solver="auto",
        positive=False,
        random_state=None,
    ):
        super().__init__(
            alpha=alpha,
            fit_intercept=fit_intercept,
            normalize=normalize,
            copy_X=copy_X,
            max_iter=max_iter,
            tol=tol,
            solver=solver,
            positive=positive,
            random_state=random_state,
        )

    def fit(self, X, y, sample_weight=None):
        """Fit Ridge regression model.

        Parameters
        ----------
        X : {ndarray, sparse matrix} of shape (n_samples, n_features)
            Training data.

        y : ndarray of shape (n_samples,) or (n_samples, n_targets)
            Target values.

        sample_weight : float or ndarray of shape (n_samples,), default=None
            Individual weights for each sample. If given a float, every sample
            will have the same weight.

        Returns
        -------
        self : object
            Fitted estimator.
        """
        return super().fit(X, y, sample_weight=sample_weight)


class RidgeClassifier(LinearClassifierMixin, _BaseRidge):
    """Classifier using Ridge regression.

    This classifier first converts the target values into ``{-1, 1}`` and
    then treats the problem as a regression task (multi-output regression in
    the multiclass case).

    Read more in the :ref:`User Guide <ridge_regression>`.

    Parameters
    ----------
    alpha : float, default=1.0
        Regularization strength; must be a positive float. Regularization
        improves the conditioning of the problem and reduces the variance of
        the estimates. Larger values specify stronger regularization.
        Alpha corresponds to ``1 / (2C)`` in other linear models such as
        :class:`~sklearn.linear_model.LogisticRegression` or
        :class:`~sklearn.svm.LinearSVC`.

    fit_intercept : bool, default=True
        Whether to calculate the intercept for this model. If set to false, no
        intercept will be used in calculations (e.g. data is expected to be
        already centered).

    normalize : bool, default=False
        This parameter is ignored when ``fit_intercept`` is set to False.
        If True, the regressors X will be normalized before regression by
        subtracting the mean and dividing by the l2-norm.
        If you wish to standardize, please use
        :class:`~sklearn.preprocessing.StandardScaler` before calling ``fit``
        on an estimator with ``normalize=False``.

        .. deprecated:: 1.0
            ``normalize`` was deprecated in version 1.0 and
            will be removed in 1.2.

    copy_X : bool, default=True
        If True, X will be copied; else, it may be overwritten.

    max_iter : int, default=None
        Maximum number of iterations for conjugate gradient solver.
        The default value is determined by scipy.sparse.linalg.

    tol : float, default=1e-3
        Precision of the solution.

    class_weight : dict or 'balanced', default=None
        Weights associated with classes in the form ``{class_label: weight}``.
        If not given, all classes are supposed to have weight one.

        The "balanced" mode uses the values of y to automatically adjust
        weights inversely proportional to class frequencies in the input data
        as ``n_samples / (n_classes * np.bincount(y))``.

    solver : {'auto', 'svd', 'cholesky', 'lsqr', 'sparse_cg', \
            'sag', 'saga', 'lbfgs'}, default='auto'
        Solver to use in the computational routines:

        - 'auto' chooses the solver automatically based on the type of data.

        - 'svd' uses a Singular Value Decomposition of X to compute the Ridge
          coefficients. More stable for singular matrices than 'cholesky'.

        - 'cholesky' uses the standard scipy.linalg.solve function to
          obtain a closed-form solution.

        - 'sparse_cg' uses the conjugate gradient solver as found in
          scipy.sparse.linalg.cg. As an iterative algorithm, this solver is
          more appropriate than 'cholesky' for large-scale data
          (possibility to set `tol` and `max_iter`).

        - 'lsqr' uses the dedicated regularized least-squares routine
          scipy.sparse.linalg.lsqr. It is the fastest and uses an iterative
          procedure.

        - 'sag' uses a Stochastic Average Gradient descent, and 'saga' uses
          its unbiased and more flexible version named SAGA. Both methods
          use an iterative procedure, and are often faster than other solvers
          when both n_samples and n_features are large. Note that 'sag' and
          'saga' fast convergence is only guaranteed on features with
          approximately the same scale. You can preprocess the data with a
          scaler from sklearn.preprocessing.

          .. versionadded:: 0.17
             Stochastic Average Gradient descent solver.
          .. versionadded:: 0.19
           SAGA solver.

        - 'lbfgs' uses L-BFGS-B algorithm implemented in
          `scipy.optimize.minimize`. It can be used only when `positive`
          is True.

    positive : bool, default=False
        When set to ``True``, forces the coefficients to be positive.
        Only 'lbfgs' solver is supported in this case.

    random_state : int, RandomState instance, default=None
        Used when ``solver`` == 'sag' or 'saga' to shuffle the data.
        See :term:`Glossary <random_state>` for details.

    Attributes
    ----------
    coef_ : ndarray of shape (1, n_features) or (n_classes, n_features)
        Coefficient of the features in the decision function.

        ``coef_`` is of shape (1, n_features) when the given problem is binary.

    intercept_ : float or ndarray of shape (n_targets,)
        Independent term in decision function. Set to 0.0 if
        ``fit_intercept = False``.

    n_iter_ : None or ndarray of shape (n_targets,)
        Actual number of iterations for each target. Available only for
        sag and lsqr solvers. Other solvers will return None.

    classes_ : ndarray of shape (n_classes,)
        The classes labels.

    n_features_in_ : int
        Number of features seen during :term:`fit`.

        .. versionadded:: 0.24

    See Also
    --------
    Ridge : Ridge regression.
    RidgeClassifierCV :  Ridge classifier with built-in cross validation.

    Notes
    -----
    For multi-class classification, n_class classifiers are trained in
    a one-versus-all approach. Concretely, this is implemented by taking
    advantage of the multi-variate response support in Ridge.

    Examples
    --------
    >>> from sklearn.datasets import load_breast_cancer
    >>> from sklearn.linear_model import RidgeClassifier
    >>> X, y = load_breast_cancer(return_X_y=True)
    >>> clf = RidgeClassifier().fit(X, y)
    >>> clf.score(X, y)
    0.9595...
    """

    def __init__(
        self,
        alpha=1.0,
        *,
        fit_intercept=True,
        normalize="deprecated",
        copy_X=True,
        max_iter=None,
        tol=1e-3,
        class_weight=None,
        solver="auto",
        positive=False,
        random_state=None,
    ):
        super().__init__(
            alpha=alpha,
            fit_intercept=fit_intercept,
            normalize=normalize,
            copy_X=copy_X,
            max_iter=max_iter,
            tol=tol,
            solver=solver,
            positive=positive,
            random_state=random_state,
        )
        self.class_weight = class_weight

    def fit(self, X, y, sample_weight=None):
        """Fit Ridge classifier model.

        Parameters
        ----------
        X : {ndarray, sparse matrix} of shape (n_samples, n_features)
            Training data.

        y : ndarray of shape (n_samples,)
            Target values.

        sample_weight : float or ndarray of shape (n_samples,), default=None
            Individual weights for each sample. If given a float, every sample
            will have the same weight.

            .. versionadded:: 0.17
               *sample_weight* support to Classifier.

        Returns
        -------
        self : object
            Instance of the estimator.
        """
        _accept_sparse = _get_valid_accept_sparse(sparse.issparse(X), self.solver)
        X, y = self._validate_data(
            X, y, accept_sparse=_accept_sparse, multi_output=True, y_numeric=False
        )
        sample_weight = _check_sample_weight(sample_weight, X, dtype=X.dtype)

        self._label_binarizer = LabelBinarizer(pos_label=1, neg_label=-1)
        Y = self._label_binarizer.fit_transform(y)
        if not self._label_binarizer.y_type_.startswith("multilabel"):
            y = column_or_1d(y, warn=True)
        else:
            # we don't (yet) support multi-label classification in Ridge
            raise ValueError(
                "%s doesn't support multi-label classification"
                % (self.__class__.__name__)
            )

        if self.class_weight:
            # modify the sample weights with the corresponding class weight
            sample_weight = sample_weight * compute_sample_weight(self.class_weight, y)

        super().fit(X, Y, sample_weight=sample_weight)
        return self

    @property
    def classes_(self):
        return self._label_binarizer.classes_


def _check_gcv_mode(X, gcv_mode):
    possible_gcv_modes = [None, "auto", "svd", "eigen"]
    if gcv_mode not in possible_gcv_modes:
        raise ValueError(
            "Unknown value for 'gcv_mode'. Got {} instead of one of {}".format(
                gcv_mode, possible_gcv_modes
            )
        )
    if gcv_mode in ["eigen", "svd"]:
        return gcv_mode
    # if X has more rows than columns, use decomposition of X^T.X,
    # otherwise X.X^T
    if X.shape[0] > X.shape[1]:
        return "svd"
    return "eigen"


def _find_smallest_angle(query, vectors):
    """Find the column of vectors that is most aligned with the query.

    Both query and the columns of vectors must have their l2 norm equal to 1.

    Parameters
    ----------
    query : ndarray of shape (n_samples,)
        Normalized query vector.

    vectors : ndarray of shape (n_samples, n_features)
        Vectors to which we compare query, as columns. Must be normalized.
    """
    abs_cosine = np.abs(query.dot(vectors))
    index = np.argmax(abs_cosine)
    return index


class _X_CenterStackOp(sparse.linalg.LinearOperator):
    """Behaves as centered and scaled X with an added intercept column.

    This operator behaves as
    np.hstack([X - sqrt_sw[:, None] * X_mean, sqrt_sw[:, None]])
    """

    def __init__(self, X, X_mean, sqrt_sw):
        n_samples, n_features = X.shape
        super().__init__(X.dtype, (n_samples, n_features + 1))
        self.X = X
        self.X_mean = X_mean
        self.sqrt_sw = sqrt_sw

    def _matvec(self, v):
        v = v.ravel()
        return (
            safe_sparse_dot(self.X, v[:-1], dense_output=True)
            - self.sqrt_sw * self.X_mean.dot(v[:-1])
            + v[-1] * self.sqrt_sw
        )

    def _matmat(self, v):
        return (
            safe_sparse_dot(self.X, v[:-1], dense_output=True)
            - self.sqrt_sw[:, None] * self.X_mean.dot(v[:-1])
            + v[-1] * self.sqrt_sw[:, None]
        )

    def _transpose(self):
        return _XT_CenterStackOp(self.X, self.X_mean, self.sqrt_sw)


class _XT_CenterStackOp(sparse.linalg.LinearOperator):
    """Behaves as transposed centered and scaled X with an intercept column.

    This operator behaves as
    np.hstack([X - sqrt_sw[:, None] * X_mean, sqrt_sw[:, None]]).T
    """

    def __init__(self, X, X_mean, sqrt_sw):
        n_samples, n_features = X.shape
        super().__init__(X.dtype, (n_features + 1, n_samples))
        self.X = X
        self.X_mean = X_mean
        self.sqrt_sw = sqrt_sw

    def _matvec(self, v):
        v = v.ravel()
        n_features = self.shape[0]
        res = np.empty(n_features, dtype=self.X.dtype)
        res[:-1] = safe_sparse_dot(self.X.T, v, dense_output=True) - (
            self.X_mean * self.sqrt_sw.dot(v)
        )
        res[-1] = np.dot(v, self.sqrt_sw)
        return res

    def _matmat(self, v):
        n_features = self.shape[0]
        res = np.empty((n_features, v.shape[1]), dtype=self.X.dtype)
        res[:-1] = safe_sparse_dot(self.X.T, v, dense_output=True) - self.X_mean[
            :, None
        ] * self.sqrt_sw.dot(v)
        res[-1] = np.dot(self.sqrt_sw, v)
        return res


class _IdentityRegressor:
    """Fake regressor which will directly output the prediction."""

    def decision_function(self, y_predict):
        return y_predict

    def predict(self, y_predict):
        return y_predict


class _IdentityClassifier(LinearClassifierMixin):
    """Fake classifier which will directly output the prediction.

    We inherit from LinearClassifierMixin to get the proper shape for the
    output `y`.
    """

    def __init__(self, classes):
        self.classes_ = classes

    def decision_function(self, y_predict):
        return y_predict


class _RidgeGCV(LinearModel):
    """Ridge regression with built-in Leave-one-out Cross-Validation.

    This class is not intended to be used directly. Use RidgeCV instead.

    Notes
    -----

    We want to solve (K + alpha*Id)c = y,
    where K = X X^T is the kernel matrix.

    Let G = (K + alpha*Id).

    Dual solution: c = G^-1y
    Primal solution: w = X^T c

    Compute eigendecomposition K = Q V Q^T.
    Then G^-1 = Q (V + alpha*Id)^-1 Q^T,
    where (V + alpha*Id) is diagonal.
    It is thus inexpensive to inverse for many alphas.

    Let loov be the vector of prediction values for each example
    when the model was fitted with all examples but this example.

    loov = (KG^-1Y - diag(KG^-1)Y) / diag(I-KG^-1)

    Let looe be the vector of prediction errors for each example
    when the model was fitted with all examples but this example.

    looe = y - loov = c / diag(G^-1)

    The best score (negative mean squared error or user-provided scoring) is
    stored in the `best_score_` attribute, and the selected hyperparameter in
    `alpha_`.

    References
    ----------
    http://cbcl.mit.edu/publications/ps/MIT-CSAIL-TR-2007-025.pdf
    https://www.mit.edu/~9.520/spring07/Classes/rlsslides.pdf
    """

    def __init__(
        self,
        alphas=(0.1, 1.0, 10.0),
        *,
        fit_intercept=True,
        normalize="deprecated",
        scoring=None,
        copy_X=True,
        gcv_mode=None,
        store_cv_values=False,
        is_clf=False,
        alpha_per_target=False,
    ):
        self.alphas = np.asarray(alphas)
        self.fit_intercept = fit_intercept
        self.normalize = normalize
        self.scoring = scoring
        self.copy_X = copy_X
        self.gcv_mode = gcv_mode
        self.store_cv_values = store_cv_values
        self.is_clf = is_clf
        self.alpha_per_target = alpha_per_target

    @staticmethod
    def _decomp_diag(v_prime, Q):
        # compute diagonal of the matrix: dot(Q, dot(diag(v_prime), Q^T))
        return (v_prime * Q ** 2).sum(axis=-1)

    @staticmethod
    def _diag_dot(D, B):
        # compute dot(diag(D), B)
        if len(B.shape) > 1:
            # handle case where B is > 1-d
            D = D[(slice(None),) + (np.newaxis,) * (len(B.shape) - 1)]
        return D * B

    def _compute_gram(self, X, sqrt_sw):
        """Computes the Gram matrix XX^T with possible centering.

        Parameters
        ----------
        X : {ndarray, sparse matrix} of shape (n_samples, n_features)
            The preprocessed design matrix.

        sqrt_sw : ndarray of shape (n_samples,)
            square roots of sample weights

        Returns
        -------
        gram : ndarray of shape (n_samples, n_samples)
            The Gram matrix.
        X_mean : ndarray of shape (n_feature,)
            The weighted mean of ``X`` for each feature.

        Notes
        -----
        When X is dense the centering has been done in preprocessing
        so the mean is 0 and we just compute XX^T.

        When X is sparse it has not been centered in preprocessing, but it has
        been scaled by sqrt(sample weights).

        When self.fit_intercept is False no centering is done.

        The centered X is never actually computed because centering would break
        the sparsity of X.
        """
        center = self.fit_intercept and sparse.issparse(X)
        if not center:
            # in this case centering has been done in preprocessing
            # or we are not fitting an intercept.
            X_mean = np.zeros(X.shape[1], dtype=X.dtype)
            return safe_sparse_dot(X, X.T, dense_output=True), X_mean
        # X is sparse
        n_samples = X.shape[0]
        sample_weight_matrix = sparse.dia_matrix(
            (sqrt_sw, 0), shape=(n_samples, n_samples)
        )
        X_weighted = sample_weight_matrix.dot(X)
        X_mean, _ = mean_variance_axis(X_weighted, axis=0)
        X_mean *= n_samples / sqrt_sw.dot(sqrt_sw)
        X_mX = sqrt_sw[:, None] * safe_sparse_dot(X_mean, X.T, dense_output=True)
        X_mX_m = np.outer(sqrt_sw, sqrt_sw) * np.dot(X_mean, X_mean)
        return (
            safe_sparse_dot(X, X.T, dense_output=True) + X_mX_m - X_mX - X_mX.T,
            X_mean,
        )

    def _compute_covariance(self, X, sqrt_sw):
        """Computes covariance matrix X^TX with possible centering.

        Parameters
        ----------
        X : sparse matrix of shape (n_samples, n_features)
            The preprocessed design matrix.

        sqrt_sw : ndarray of shape (n_samples,)
            square roots of sample weights

        Returns
        -------
        covariance : ndarray of shape (n_features, n_features)
            The covariance matrix.
        X_mean : ndarray of shape (n_feature,)
            The weighted mean of ``X`` for each feature.

        Notes
        -----
        Since X is sparse it has not been centered in preprocessing, but it has
        been scaled by sqrt(sample weights).

        When self.fit_intercept is False no centering is done.

        The centered X is never actually computed because centering would break
        the sparsity of X.
        """
        if not self.fit_intercept:
            # in this case centering has been done in preprocessing
            # or we are not fitting an intercept.
            X_mean = np.zeros(X.shape[1], dtype=X.dtype)
            return safe_sparse_dot(X.T, X, dense_output=True), X_mean
        # this function only gets called for sparse X
        n_samples = X.shape[0]
        sample_weight_matrix = sparse.dia_matrix(
            (sqrt_sw, 0), shape=(n_samples, n_samples)
        )
        X_weighted = sample_weight_matrix.dot(X)
        X_mean, _ = mean_variance_axis(X_weighted, axis=0)
        X_mean = X_mean * n_samples / sqrt_sw.dot(sqrt_sw)
        weight_sum = sqrt_sw.dot(sqrt_sw)
        return (
            safe_sparse_dot(X.T, X, dense_output=True)
            - weight_sum * np.outer(X_mean, X_mean),
            X_mean,
        )

    def _sparse_multidot_diag(self, X, A, X_mean, sqrt_sw):
        """Compute the diagonal of (X - X_mean).dot(A).dot((X - X_mean).T)
        without explicitely centering X nor computing X.dot(A)
        when X is sparse.

        Parameters
        ----------
        X : sparse matrix of shape (n_samples, n_features)

        A : ndarray of shape (n_features, n_features)

        X_mean : ndarray of shape (n_features,)

        sqrt_sw : ndarray of shape (n_features,)
            square roots of sample weights

        Returns
        -------
        diag : np.ndarray, shape (n_samples,)
            The computed diagonal.
        """
        intercept_col = scale = sqrt_sw
        batch_size = X.shape[1]
        diag = np.empty(X.shape[0], dtype=X.dtype)
        for start in range(0, X.shape[0], batch_size):
            batch = slice(start, min(X.shape[0], start + batch_size), 1)
            X_batch = np.empty(
                (X[batch].shape[0], X.shape[1] + self.fit_intercept), dtype=X.dtype
            )
            if self.fit_intercept:
                X_batch[:, :-1] = X[batch].A - X_mean * scale[batch][:, None]
                X_batch[:, -1] = intercept_col[batch]
            else:
                X_batch = X[batch].A
            diag[batch] = (X_batch.dot(A) * X_batch).sum(axis=1)
        return diag

    def _eigen_decompose_gram(self, X, y, sqrt_sw):
        """Eigendecomposition of X.X^T, used when n_samples <= n_features."""
        # if X is dense it has already been centered in preprocessing
        K, X_mean = self._compute_gram(X, sqrt_sw)
        if self.fit_intercept:
            # to emulate centering X with sample weights,
            # ie removing the weighted average, we add a column
            # containing the square roots of the sample weights.
            # by centering, it is orthogonal to the other columns
            K += np.outer(sqrt_sw, sqrt_sw)
        eigvals, Q = linalg.eigh(K, check_finite=False)
        QT_y = np.dot(Q.T, y)
        return X_mean, eigvals, Q, QT_y

    def _solve_eigen_gram(self, alpha, y, sqrt_sw, X_mean, eigvals, Q, QT_y):
        """Compute dual coefficients and diagonal of G^-1.

        Used when we have a decomposition of X.X^T (n_samples <= n_features).
        """
        w = 1.0 / (eigvals + alpha)
        if self.fit_intercept:
            # the vector containing the square roots of the sample weights (1
            # when no sample weights) is the eigenvector of XX^T which
            # corresponds to the intercept; we cancel the regularization on
            # this dimension. the corresponding eigenvalue is
            # sum(sample_weight).
            normalized_sw = sqrt_sw / np.linalg.norm(sqrt_sw)
            intercept_dim = _find_smallest_angle(normalized_sw, Q)
            w[intercept_dim] = 0  # cancel regularization for the intercept

        c = np.dot(Q, self._diag_dot(w, QT_y))
        G_inverse_diag = self._decomp_diag(w, Q)
        # handle case where y is 2-d
        if len(y.shape) != 1:
            G_inverse_diag = G_inverse_diag[:, np.newaxis]
        return G_inverse_diag, c

    def _eigen_decompose_covariance(self, X, y, sqrt_sw):
        """Eigendecomposition of X^T.X, used when n_samples > n_features
        and X is sparse.
        """
        n_samples, n_features = X.shape
        cov = np.empty((n_features + 1, n_features + 1), dtype=X.dtype)
        cov[:-1, :-1], X_mean = self._compute_covariance(X, sqrt_sw)
        if not self.fit_intercept:
            cov = cov[:-1, :-1]
        # to emulate centering X with sample weights,
        # ie removing the weighted average, we add a column
        # containing the square roots of the sample weights.
        # by centering, it is orthogonal to the other columns
        # when all samples have the same weight we add a column of 1
        else:
            cov[-1] = 0
            cov[:, -1] = 0
            cov[-1, -1] = sqrt_sw.dot(sqrt_sw)
        nullspace_dim = max(0, n_features - n_samples)
        eigvals, V = linalg.eigh(cov, check_finite=False)
        # remove eigenvalues and vectors in the null space of X^T.X
        eigvals = eigvals[nullspace_dim:]
        V = V[:, nullspace_dim:]
        return X_mean, eigvals, V, X

    def _solve_eigen_covariance_no_intercept(
        self, alpha, y, sqrt_sw, X_mean, eigvals, V, X
    ):
        """Compute dual coefficients and diagonal of G^-1.

        Used when we have a decomposition of X^T.X
        (n_samples > n_features and X is sparse), and not fitting an intercept.
        """
        w = 1 / (eigvals + alpha)
        A = (V * w).dot(V.T)
        AXy = A.dot(safe_sparse_dot(X.T, y, dense_output=True))
        y_hat = safe_sparse_dot(X, AXy, dense_output=True)
        hat_diag = self._sparse_multidot_diag(X, A, X_mean, sqrt_sw)
        if len(y.shape) != 1:
            # handle case where y is 2-d
            hat_diag = hat_diag[:, np.newaxis]
        return (1 - hat_diag) / alpha, (y - y_hat) / alpha

    def _solve_eigen_covariance_intercept(
        self, alpha, y, sqrt_sw, X_mean, eigvals, V, X
    ):
        """Compute dual coefficients and diagonal of G^-1.

        Used when we have a decomposition of X^T.X
        (n_samples > n_features and X is sparse),
        and we are fitting an intercept.
        """
        # the vector [0, 0, ..., 0, 1]
        # is the eigenvector of X^TX which
        # corresponds to the intercept; we cancel the regularization on
        # this dimension. the corresponding eigenvalue is
        # sum(sample_weight), e.g. n when uniform sample weights.
        intercept_sv = np.zeros(V.shape[0])
        intercept_sv[-1] = 1
        intercept_dim = _find_smallest_angle(intercept_sv, V)
        w = 1 / (eigvals + alpha)
        w[intercept_dim] = 1 / eigvals[intercept_dim]
        A = (V * w).dot(V.T)
        # add a column to X containing the square roots of sample weights
        X_op = _X_CenterStackOp(X, X_mean, sqrt_sw)
        AXy = A.dot(X_op.T.dot(y))
        y_hat = X_op.dot(AXy)
        hat_diag = self._sparse_multidot_diag(X, A, X_mean, sqrt_sw)
        # return (1 - hat_diag), (y - y_hat)
        if len(y.shape) != 1:
            # handle case where y is 2-d
            hat_diag = hat_diag[:, np.newaxis]
        return (1 - hat_diag) / alpha, (y - y_hat) / alpha

    def _solve_eigen_covariance(self, alpha, y, sqrt_sw, X_mean, eigvals, V, X):
        """Compute dual coefficients and diagonal of G^-1.

        Used when we have a decomposition of X^T.X
        (n_samples > n_features and X is sparse).
        """
        if self.fit_intercept:
            return self._solve_eigen_covariance_intercept(
                alpha, y, sqrt_sw, X_mean, eigvals, V, X
            )
        return self._solve_eigen_covariance_no_intercept(
            alpha, y, sqrt_sw, X_mean, eigvals, V, X
        )

    def _svd_decompose_design_matrix(self, X, y, sqrt_sw):
        # X already centered
        X_mean = np.zeros(X.shape[1], dtype=X.dtype)
        if self.fit_intercept:
            # to emulate fit_intercept=True situation, add a column
            # containing the square roots of the sample weights
            # by centering, the other columns are orthogonal to that one
            intercept_column = sqrt_sw[:, None]
            X = np.hstack((X, intercept_column))
        U, singvals, _ = linalg.svd(X, full_matrices=0, check_finite=False)
        singvals_sq = singvals ** 2
        UT_y = np.dot(U.T, y)
        return X_mean, singvals_sq, U, UT_y

    def _solve_svd_design_matrix(self, alpha, y, sqrt_sw, X_mean, singvals_sq, U, UT_y):
        """Compute dual coefficients and diagonal of G^-1.

        Used when we have an SVD decomposition of X
        (n_samples > n_features and X is dense).
        """
        w = ((singvals_sq + alpha) ** -1) - (alpha ** -1)
        if self.fit_intercept:
            # detect intercept column
            normalized_sw = sqrt_sw / np.linalg.norm(sqrt_sw)
            intercept_dim = _find_smallest_angle(normalized_sw, U)
            # cancel the regularization for the intercept
            w[intercept_dim] = -(alpha ** -1)
        c = np.dot(U, self._diag_dot(w, UT_y)) + (alpha ** -1) * y
        G_inverse_diag = self._decomp_diag(w, U) + (alpha ** -1)
        if len(y.shape) != 1:
            # handle case where y is 2-d
            G_inverse_diag = G_inverse_diag[:, np.newaxis]
        return G_inverse_diag, c

    def fit(self, X, y, sample_weight=None):
        """Fit Ridge regression model with gcv.

        Parameters
        ----------
        X : {ndarray, sparse matrix} of shape (n_samples, n_features)
            Training data. Will be cast to float64 if necessary.

        y : ndarray of shape (n_samples,) or (n_samples, n_targets)
            Target values. Will be cast to float64 if necessary.

        sample_weight : float or ndarray of shape (n_samples,), default=None
            Individual weights for each sample. If given a float, every sample
            will have the same weight.

        Returns
        -------
        self : object
        """
        _normalize = _deprecate_normalize(
            self.normalize, default=False, estimator_name=self.__class__.__name__
        )

        X, y = self._validate_data(
            X,
            y,
            accept_sparse=["csr", "csc", "coo"],
            dtype=[np.float64],
            multi_output=True,
            y_numeric=True,
        )

        # alpha_per_target cannot be used in classifier mode. All subclasses
        # of _RidgeGCV that are classifiers keep alpha_per_target at its
        # default value: False, so the condition below should never happen.
        assert not (self.is_clf and self.alpha_per_target)

        if sample_weight is not None:
            sample_weight = _check_sample_weight(sample_weight, X, dtype=X.dtype)

        if np.any(self.alphas <= 0):
            raise ValueError(
                "alphas must be strictly positive. Got {} containing some "
                "negative or null value instead.".format(self.alphas)
            )

        X, y, X_offset, y_offset, X_scale = LinearModel._preprocess_data(
            X,
            y,
            self.fit_intercept,
            _normalize,
            self.copy_X,
            sample_weight=sample_weight,
        )

        gcv_mode = _check_gcv_mode(X, self.gcv_mode)

        if gcv_mode == "eigen":
            decompose = self._eigen_decompose_gram
            solve = self._solve_eigen_gram
        elif gcv_mode == "svd":
            if sparse.issparse(X):
                decompose = self._eigen_decompose_covariance
                solve = self._solve_eigen_covariance
            else:
                decompose = self._svd_decompose_design_matrix
                solve = self._solve_svd_design_matrix

        n_samples = X.shape[0]

        if sample_weight is not None:
            X, y = _rescale_data(X, y, sample_weight)
            sqrt_sw = np.sqrt(sample_weight)
        else:
            sqrt_sw = np.ones(n_samples, dtype=X.dtype)

        X_mean, *decomposition = decompose(X, y, sqrt_sw)

        scorer = check_scoring(self, scoring=self.scoring, allow_none=True)
        error = scorer is None

        n_y = 1 if len(y.shape) == 1 else y.shape[1]
        n_alphas = 1 if np.ndim(self.alphas) == 0 else len(self.alphas)

        if self.store_cv_values:
            self.cv_values_ = np.empty((n_samples * n_y, n_alphas), dtype=X.dtype)

        best_coef, best_score, best_alpha = None, None, None

        for i, alpha in enumerate(np.atleast_1d(self.alphas)):
            G_inverse_diag, c = solve(float(alpha), y, sqrt_sw, X_mean, *decomposition)
            if error:
                squared_errors = (c / G_inverse_diag) ** 2
                if self.alpha_per_target:
                    alpha_score = -squared_errors.mean(axis=0)
                else:
                    alpha_score = -squared_errors.mean()
                if self.store_cv_values:
                    self.cv_values_[:, i] = squared_errors.ravel()
            else:
                predictions = y - (c / G_inverse_diag)
                if self.store_cv_values:
                    self.cv_values_[:, i] = predictions.ravel()

                if self.is_clf:
                    identity_estimator = _IdentityClassifier(classes=np.arange(n_y))
                    alpha_score = scorer(
                        identity_estimator, predictions, y.argmax(axis=1)
                    )
                else:
                    identity_estimator = _IdentityRegressor()
                    if self.alpha_per_target:
                        alpha_score = np.array(
                            [
                                scorer(identity_estimator, predictions[:, j], y[:, j])
                                for j in range(n_y)
                            ]
                        )
                    else:
                        alpha_score = scorer(
                            identity_estimator, predictions.ravel(), y.ravel()
                        )

            # Keep track of the best model
            if best_score is None:
                # initialize
                if self.alpha_per_target and n_y > 1:
                    best_coef = c
                    best_score = np.atleast_1d(alpha_score)
                    best_alpha = np.full(n_y, alpha)
                else:
                    best_coef = c
                    best_score = alpha_score
                    best_alpha = alpha
            else:
                # update
                if self.alpha_per_target and n_y > 1:
                    to_update = alpha_score > best_score
                    best_coef[:, to_update] = c[:, to_update]
                    best_score[to_update] = alpha_score[to_update]
                    best_alpha[to_update] = alpha
                elif alpha_score > best_score:
                    best_coef, best_score, best_alpha = c, alpha_score, alpha

        self.alpha_ = best_alpha
        self.best_score_ = best_score
        self.dual_coef_ = best_coef
        self.coef_ = safe_sparse_dot(self.dual_coef_.T, X)

        X_offset += X_mean * X_scale
        self._set_intercept(X_offset, y_offset, X_scale)

        if self.store_cv_values:
            if len(y.shape) == 1:
                cv_values_shape = n_samples, n_alphas
            else:
                cv_values_shape = n_samples, n_y, n_alphas
            self.cv_values_ = self.cv_values_.reshape(cv_values_shape)

        return self


class _BaseRidgeCV(LinearModel):
    def __init__(
        self,
        alphas=(0.1, 1.0, 10.0),
        *,
        fit_intercept=True,
        normalize="deprecated",
        scoring=None,
        cv=None,
        gcv_mode=None,
        store_cv_values=False,
        alpha_per_target=False,
    ):
        self.alphas = np.asarray(alphas)
        self.fit_intercept = fit_intercept
        self.normalize = normalize
        self.scoring = scoring
        self.cv = cv
        self.gcv_mode = gcv_mode
        self.store_cv_values = store_cv_values
        self.alpha_per_target = alpha_per_target

    def fit(self, X, y, sample_weight=None):
        """Fit Ridge regression model with cv.

        Parameters
        ----------
        X : ndarray of shape (n_samples, n_features)
            Training data. If using GCV, will be cast to float64
            if necessary.

        y : ndarray of shape (n_samples,) or (n_samples, n_targets)
            Target values. Will be cast to X's dtype if necessary.

        sample_weight : float or ndarray of shape (n_samples,), default=None
            Individual weights for each sample. If given a float, every sample
            will have the same weight.

        Returns
        -------
        self : object
            Fitted estimator.

        Notes
        -----
        When sample_weight is provided, the selected hyperparameter may depend
        on whether we use leave-one-out cross-validation (cv=None or cv='auto')
        or another form of cross-validation, because only leave-one-out
        cross-validation takes the sample weights into account when computing
        the validation score.
        """
        cv = self.cv
        if cv is None:
            estimator = _RidgeGCV(
                self.alphas,
                fit_intercept=self.fit_intercept,
                normalize=self.normalize,
                scoring=self.scoring,
                gcv_mode=self.gcv_mode,
                store_cv_values=self.store_cv_values,
                is_clf=is_classifier(self),
                alpha_per_target=self.alpha_per_target,
            )
            estimator.fit(X, y, sample_weight=sample_weight)
            self.alpha_ = estimator.alpha_
            self.best_score_ = estimator.best_score_
            if self.store_cv_values:
                self.cv_values_ = estimator.cv_values_
        else:
            if self.store_cv_values:
                raise ValueError("cv!=None and store_cv_values=True are incompatible")
            if self.alpha_per_target:
                raise ValueError("cv!=None and alpha_per_target=True are incompatible")
            parameters = {"alpha": self.alphas}
            solver = "sparse_cg" if sparse.issparse(X) else "auto"
            model = RidgeClassifier if is_classifier(self) else Ridge
            gs = GridSearchCV(
                model(
                    fit_intercept=self.fit_intercept,
                    normalize=self.normalize,
                    solver=solver,
                ),
                parameters,
                cv=cv,
                scoring=self.scoring,
            )
            gs.fit(X, y, sample_weight=sample_weight)
            estimator = gs.best_estimator_
            self.alpha_ = gs.best_estimator_.alpha
            self.best_score_ = gs.best_score_

        self.coef_ = estimator.coef_
        self.intercept_ = estimator.intercept_
        self.n_features_in_ = estimator.n_features_in_

        return self


class RidgeCV(MultiOutputMixin, RegressorMixin, _BaseRidgeCV):
    """Ridge regression with built-in cross-validation.

    See glossary entry for :term:`cross-validation estimator`.

    By default, it performs efficient Leave-One-Out Cross-Validation.

    Read more in the :ref:`User Guide <ridge_regression>`.

    Parameters
    ----------
    alphas : ndarray of shape (n_alphas,), default=(0.1, 1.0, 10.0)
        Array of alpha values to try.
        Regularization strength; must be a positive float. Regularization
        improves the conditioning of the problem and reduces the variance of
        the estimates. Larger values specify stronger regularization.
        Alpha corresponds to ``1 / (2C)`` in other linear models such as
        :class:`~sklearn.linear_model.LogisticRegression` or
        :class:`~sklearn.svm.LinearSVC`.
        If using Leave-One-Out cross-validation, alphas must be positive.

    fit_intercept : bool, default=True
        Whether to calculate the intercept for this model. If set
        to false, no intercept will be used in calculations
        (i.e. data is expected to be centered).

    normalize : bool, default=False
        This parameter is ignored when ``fit_intercept`` is set to False.
        If True, the regressors X will be normalized before regression by
        subtracting the mean and dividing by the l2-norm.
        If you wish to standardize, please use
        :class:`~sklearn.preprocessing.StandardScaler` before calling ``fit``
        on an estimator with ``normalize=False``.

        .. deprecated:: 1.0
            ``normalize`` was deprecated in version 1.0 and will be removed in
            1.2.

    scoring : str, callable, default=None
        A string (see model evaluation documentation) or
        a scorer callable object / function with signature
        ``scorer(estimator, X, y)``.
        If None, the negative mean squared error if cv is 'auto' or None
        (i.e. when using leave-one-out cross-validation), and r2 score
        otherwise.

    cv : int, cross-validation generator or an iterable, default=None
        Determines the cross-validation splitting strategy.
        Possible inputs for cv are:

        - None, to use the efficient Leave-One-Out cross-validation
        - integer, to specify the number of folds.
        - :term:`CV splitter`,
        - An iterable yielding (train, test) splits as arrays of indices.

        For integer/None inputs, if ``y`` is binary or multiclass,
        :class:`~sklearn.model_selection.StratifiedKFold` is used, else,
        :class:`~sklearn.model_selection.KFold` is used.

        Refer :ref:`User Guide <cross_validation>` for the various
        cross-validation strategies that can be used here.

    gcv_mode : {'auto', 'svd', eigen'}, default='auto'
        Flag indicating which strategy to use when performing
        Leave-One-Out Cross-Validation. Options are::

            'auto' : use 'svd' if n_samples > n_features, otherwise use 'eigen'
            'svd' : force use of singular value decomposition of X when X is
                dense, eigenvalue decomposition of X^T.X when X is sparse.
            'eigen' : force computation via eigendecomposition of X.X^T

        The 'auto' mode is the default and is intended to pick the cheaper
        option of the two depending on the shape of the training data.

    store_cv_values : bool, default=False
        Flag indicating if the cross-validation values corresponding to
        each alpha should be stored in the ``cv_values_`` attribute (see
        below). This flag is only compatible with ``cv=None`` (i.e. using
        Leave-One-Out Cross-Validation).

    alpha_per_target : bool, default=False
        Flag indicating whether to optimize the alpha value (picked from the
        `alphas` parameter list) for each target separately (for multi-output
        settings: multiple prediction targets). When set to `True`, after
        fitting, the `alpha_` attribute will contain a value for each target.
        When set to `False`, a single alpha is used for all targets.

        .. versionadded:: 0.24

    Attributes
    ----------
    cv_values_ : ndarray of shape (n_samples, n_alphas) or \
            shape (n_samples, n_targets, n_alphas), optional
        Cross-validation values for each alpha (only available if
        ``store_cv_values=True`` and ``cv=None``). After ``fit()`` has been
        called, this attribute will contain the mean squared errors if
        `scoring is None` otherwise it will contain standardized per point
        prediction values.

    coef_ : ndarray of shape (n_features) or (n_targets, n_features)
        Weight vector(s).

    intercept_ : float or ndarray of shape (n_targets,)
        Independent term in decision function. Set to 0.0 if
        ``fit_intercept = False``.

    alpha_ : float or ndarray of shape (n_targets,)
        Estimated regularization parameter, or, if ``alpha_per_target=True``,
        the estimated regularization parameter for each target.

    best_score_ : float or ndarray of shape (n_targets,)
        Score of base estimator with best alpha, or, if
        ``alpha_per_target=True``, a score for each target.

        .. versionadded:: 0.23

    n_features_in_ : int
        Number of features seen during :term:`fit`.

        .. versionadded:: 0.24

    See Also
    --------
    Ridge : Ridge regression.
    RidgeClassifier : Classifier based on ridge regression on {-1, 1} labels.
    RidgeClassifierCV : Ridge classifier with built-in cross validation.

    Examples
    --------
    >>> from sklearn.datasets import load_diabetes
    >>> from sklearn.linear_model import RidgeCV
    >>> X, y = load_diabetes(return_X_y=True)
    >>> clf = RidgeCV(alphas=[1e-3, 1e-2, 1e-1, 1]).fit(X, y)
    >>> clf.score(X, y)
    0.5166...
    """


class RidgeClassifierCV(LinearClassifierMixin, _BaseRidgeCV):
    """Ridge classifier with built-in cross-validation.

    See glossary entry for :term:`cross-validation estimator`.

    By default, it performs Leave-One-Out Cross-Validation. Currently,
    only the n_features > n_samples case is handled efficiently.

    Read more in the :ref:`User Guide <ridge_regression>`.

    Parameters
    ----------
    alphas : ndarray of shape (n_alphas,), default=(0.1, 1.0, 10.0)
        Array of alpha values to try.
        Regularization strength; must be a positive float. Regularization
        improves the conditioning of the problem and reduces the variance of
        the estimates. Larger values specify stronger regularization.
        Alpha corresponds to ``1 / (2C)`` in other linear models such as
        :class:`~sklearn.linear_model.LogisticRegression` or
        :class:`~sklearn.svm.LinearSVC`.

    fit_intercept : bool, default=True
        Whether to calculate the intercept for this model. If set
        to false, no intercept will be used in calculations
        (i.e. data is expected to be centered).

    normalize : bool, default=False
        This parameter is ignored when ``fit_intercept`` is set to False.
        If True, the regressors X will be normalized before regression by
        subtracting the mean and dividing by the l2-norm.
        If you wish to standardize, please use
        :class:`~sklearn.preprocessing.StandardScaler` before calling ``fit``
        on an estimator with ``normalize=False``.

        .. deprecated:: 1.0
            ``normalize`` was deprecated in version 1.0 and
            will be removed in 1.2.

    scoring : string, callable, default=None
        A string (see model evaluation documentation) or
        a scorer callable object / function with signature
        ``scorer(estimator, X, y)``.

    cv : int, cross-validation generator or an iterable, default=None
        Determines the cross-validation splitting strategy.
        Possible inputs for cv are:

        - None, to use the efficient Leave-One-Out cross-validation
        - integer, to specify the number of folds.
        - :term:`CV splitter`,
        - An iterable yielding (train, test) splits as arrays of indices.

        Refer :ref:`User Guide <cross_validation>` for the various
        cross-validation strategies that can be used here.

    class_weight : dict or 'balanced', default=None
        Weights associated with classes in the form ``{class_label: weight}``.
        If not given, all classes are supposed to have weight one.

        The "balanced" mode uses the values of y to automatically adjust
        weights inversely proportional to class frequencies in the input data
        as ``n_samples / (n_classes * np.bincount(y))``

    store_cv_values : bool, default=False
        Flag indicating if the cross-validation values corresponding to
        each alpha should be stored in the ``cv_values_`` attribute (see
        below). This flag is only compatible with ``cv=None`` (i.e. using
        Leave-One-Out Cross-Validation).

    Attributes
    ----------
    cv_values_ : ndarray of shape (n_samples, n_targets, n_alphas), optional
        Cross-validation values for each alpha (only if ``store_cv_values=True`` and
        ``cv=None``). After ``fit()`` has been called, this attribute will
        contain the mean squared errors if `scoring is None` otherwise it
        will contain standardized per point prediction values.

    coef_ : ndarray of shape (1, n_features) or (n_targets, n_features)
        Coefficient of the features in the decision function.

        ``coef_`` is of shape (1, n_features) when the given problem is binary.

    intercept_ : float or ndarray of shape (n_targets,)
        Independent term in decision function. Set to 0.0 if
        ``fit_intercept = False``.

    alpha_ : float
        Estimated regularization parameter.

    best_score_ : float
        Score of base estimator with best alpha.

        .. versionadded:: 0.23

    classes_ : ndarray of shape (n_classes,)
        The classes labels.

    n_features_in_ : int
        Number of features seen during :term:`fit`.

        .. versionadded:: 0.24

    Examples
    --------
    >>> from sklearn.datasets import load_breast_cancer
    >>> from sklearn.linear_model import RidgeClassifierCV
    >>> X, y = load_breast_cancer(return_X_y=True)
    >>> clf = RidgeClassifierCV(alphas=[1e-3, 1e-2, 1e-1, 1]).fit(X, y)
    >>> clf.score(X, y)
    0.9630...

    See Also
    --------
    Ridge : Ridge regression.
    RidgeClassifier : Ridge classifier.
    RidgeCV : Ridge regression with built-in cross validation.

    Notes
    -----
    For multi-class classification, n_class classifiers are trained in
    a one-versus-all approach. Concretely, this is implemented by taking
    advantage of the multi-variate response support in Ridge.
    """

    def __init__(
        self,
        alphas=(0.1, 1.0, 10.0),
        *,
        fit_intercept=True,
        normalize="deprecated",
        scoring=None,
        cv=None,
        class_weight=None,
        store_cv_values=False,
    ):
        super().__init__(
            alphas=alphas,
            fit_intercept=fit_intercept,
            normalize=normalize,
            scoring=scoring,
            cv=cv,
            store_cv_values=store_cv_values,
        )
        self.class_weight = class_weight

    def fit(self, X, y, sample_weight=None):
        """Fit Ridge classifier with cv.

        Parameters
        ----------
        X : ndarray of shape (n_samples, n_features)
            Training vectors, where n_samples is the number of samples
            and n_features is the number of features. When using GCV,
            will be cast to float64 if necessary.

        y : ndarray of shape (n_samples,)
            Target values. Will be cast to X's dtype if necessary.

        sample_weight : float or ndarray of shape (n_samples,), default=None
            Individual weights for each sample. If given a float, every sample
            will have the same weight.

        Returns
        -------
        self : object
        """
        X, y = self._validate_data(
            X,
            y,
            accept_sparse=["csr", "csc", "coo"],
            multi_output=True,
            y_numeric=False,
        )
        sample_weight = _check_sample_weight(sample_weight, X, dtype=X.dtype)

        self._label_binarizer = LabelBinarizer(pos_label=1, neg_label=-1)
        Y = self._label_binarizer.fit_transform(y)
        if not self._label_binarizer.y_type_.startswith("multilabel"):
            y = column_or_1d(y, warn=True)

        if self.class_weight:
            # modify the sample weights with the corresponding class weight
            sample_weight = sample_weight * compute_sample_weight(self.class_weight, y)

        target = Y if self.cv is None else y
        _BaseRidgeCV.fit(self, X, target, sample_weight=sample_weight)
        return self

    @property
    def classes_(self):
        return self._label_binarizer.classes_

    def _more_tags(self):
        return {
            "_xfail_checks": {
                "check_sample_weights_invariance": (
                    "zero sample_weight is not equivalent to removing samples"
                ),
            }
        }<|MERGE_RESOLUTION|>--- conflicted
+++ resolved
@@ -152,28 +152,16 @@
     one_alpha = np.array_equal(alpha, len(alpha) * [alpha[0]])
 
     if one_alpha:
-<<<<<<< HEAD
-        A.flat[::n_features + 1] += alpha[0]
-        return linalg.solve(A, Xy, sym_pos=True,
-                            overwrite_a=True, check_finite=False).T
-    else:
-        coefs = np.empty([n_targets, n_features], dtype=X.dtype)
-        for coef, target, current_alpha in zip(coefs, Xy.T, alpha):
-            A.flat[::n_features + 1] += current_alpha
-            coef[:] = linalg.solve(A, target, sym_pos=True,
-                                   overwrite_a=False,
-                                   check_finite=False).ravel()
-            A.flat[::n_features + 1] -= current_alpha
-=======
         A.flat[:: n_features + 1] += alpha[0]
-        return linalg.solve(A, Xy, sym_pos=True, overwrite_a=True).T
+        return linalg.solve(A, Xy, sym_pos=True, overwrite_a=True, check_finite=False).T
     else:
         coefs = np.empty([n_targets, n_features], dtype=X.dtype)
         for coef, target, current_alpha in zip(coefs, Xy.T, alpha):
             A.flat[:: n_features + 1] += current_alpha
-            coef[:] = linalg.solve(A, target, sym_pos=True, overwrite_a=False).ravel()
+            coef[:] = linalg.solve(
+                A, target, sym_pos=True, overwrite_a=False, check_finite=False
+            ).ravel()
             A.flat[:: n_features + 1] -= current_alpha
->>>>>>> 57daa2de
         return coefs
 
 
@@ -204,22 +192,15 @@
             # Note: we must use overwrite_a=False in order to be able to
             #       use the fall-back solution below in case a LinAlgError
             #       is raised
-<<<<<<< HEAD
-            dual_coef = linalg.solve(K, y, sym_pos=True,
-                                     overwrite_a=False, check_finite=False)
-        except np.linalg.LinAlgError:
-            warnings.warn("Singular matrix in solving dual problem. Using "
-                          "least-squares solution instead.")
-            dual_coef = linalg.lstsq(K, y, check_finite=False)[0]
-=======
-            dual_coef = linalg.solve(K, y, sym_pos=True, overwrite_a=False)
+            dual_coef = linalg.solve(
+                K, y, sym_pos=True, overwrite_a=False, check_finite=False
+            )
         except np.linalg.LinAlgError:
             warnings.warn(
                 "Singular matrix in solving dual problem. Using "
                 "least-squares solution instead."
             )
-            dual_coef = linalg.lstsq(K, y)[0]
->>>>>>> 57daa2de
+            dual_coef = linalg.lstsq(K, y, check_finite=False)[0]
 
         # K is expensive to compute and store in memory so change it back in
         # case it was user-given.
@@ -236,15 +217,9 @@
         for dual_coef, target, current_alpha in zip(dual_coefs, y.T, alpha):
             K.flat[:: n_samples + 1] += current_alpha
 
-<<<<<<< HEAD
-            dual_coef[:] = linalg.solve(K, target, sym_pos=True,
-                                        overwrite_a=False,
-                                        check_finite=False).ravel()
-=======
             dual_coef[:] = linalg.solve(
-                K, target, sym_pos=True, overwrite_a=False
+                K, target, sym_pos=True, overwrite_a=False, check_finite=False
             ).ravel()
->>>>>>> 57daa2de
 
             K.flat[:: n_samples + 1] -= current_alpha
 
