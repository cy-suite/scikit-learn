--- conflicted
+++ resolved
@@ -2723,21 +2723,6 @@
         super().fit(X, y, sample_weight=sample_weight, **params)
         return self
 
-<<<<<<< HEAD
-    def __sklearn_tags__(self):
-        tags = super().__sklearn_tags__()
-        tags._xfail_checks = {
-            "check_sample_weight_equivalence_on_dense_data": (
-                "GridSearchCV does not forward the weights to the scorer by default."
-            ),
-            "check_sample_weight_equivalence_on_sparse_data": (
-                "GridSearchCV does not forward the weights to the scorer by default."
-            ),
-        }
-        return tags
-
-=======
->>>>>>> eaf9529b
 
 class RidgeClassifierCV(_RidgeClassifierMixin, _BaseRidgeCV):
     """Ridge classifier with built-in cross-validation.
