"""
Least Angle Regression algorithm. See the documentation on the
Generalized Linear Model for a complete discussion.
"""
from __future__ import print_function

# Author: Fabian Pedregosa <fabian.pedregosa@inria.fr>
#         Alexandre Gramfort <alexandre.gramfort@inria.fr>
#         Gael Varoquaux
#
# License: BSD 3 clause

from math import log
import sys
import warnings

import numpy as np
from scipy import linalg, interpolate
from scipy.linalg.lapack import get_lapack_funcs

from .base import LinearModel
from ..base import RegressorMixin
from ..utils import arrayfuncs, as_float_array, check_X_y, deprecated
from ..model_selection import check_cv
from ..exceptions import ConvergenceWarning
from ..utils import Parallel, delayed
from ..externals.six.moves import xrange
from ..externals.six import string_types

SOLVE_TRIANGULAR_ARGS = {'check_finite': False}


def lars_path(X, y, Xy=None, Gram=None, max_iter=500, alpha_min=0,
              method='lar', copy_X=True, eps=np.finfo(np.float).eps,
              copy_Gram=True, verbose=0, return_path=True,
              return_n_iter=False, positive=False):
    """Compute Least Angle Regression or Lasso path using LARS algorithm [1]

    The optimization objective for the case method='lasso' is::

    (1 / (2 * n_samples)) * ||y - Xw||^2_2 + alpha * ||w||_1

    in the case of method='lars', the objective function is only known in
    the form of an implicit equation (see discussion in [1])

    Read more in the :ref:`User Guide <least_angle_regression>`.

    Parameters
    -----------
    X : array, shape (n_samples, n_features)
        Input data.

    y : array, shape (n_samples)
        Input targets.

    Xy : array-like, shape (n_samples,) or (n_samples, n_targets), optional
        Xy = np.dot(X.T, y) that can be precomputed. It is useful
        only when the Gram matrix is precomputed.

    Gram : None, 'auto', array, shape (n_features, n_features), optional
        Precomputed Gram matrix (X' * X), if ``'auto'``, the Gram
        matrix is precomputed from the given X, if there are more samples
        than features.

    max_iter : integer, optional (default=500)
        Maximum number of iterations to perform, set to infinity for no limit.

    alpha_min : float, optional (default=0)
        Minimum correlation along the path. It corresponds to the
        regularization parameter alpha parameter in the Lasso.

    method : {'lar', 'lasso'}, optional (default='lar')
        Specifies the returned model. Select ``'lar'`` for Least Angle
        Regression, ``'lasso'`` for the Lasso.

    copy_X : bool, optional (default=True)
        If ``False``, ``X`` is overwritten.

    eps : float, optional (default=``np.finfo(np.float).eps``)
        The machine-precision regularization in the computation of the
        Cholesky diagonal factors. Increase this for very ill-conditioned
        systems.

    copy_Gram : bool, optional (default=True)
        If ``False``, ``Gram`` is overwritten.

    verbose : int (default=0)
        Controls output verbosity.

    return_path : bool, optional (default=True)
        If ``return_path==True`` returns the entire path, else returns only the
        last point of the path.

    return_n_iter : bool, optional (default=False)
        Whether to return the number of iterations.

    positive : boolean (default=False)
        Restrict coefficients to be >= 0.
        This option is only allowed with method 'lasso'. Note that the model
        coefficients will not converge to the ordinary-least-squares solution
        for small values of alpha. Only coefficients up to the smallest alpha
        value (``alphas_[alphas_ > 0.].min()`` when fit_path=True) reached by
        the stepwise Lars-Lasso algorithm are typically in congruence with the
        solution of the coordinate descent lasso_path function.

    Returns
    --------
    alphas : array, shape (n_alphas + 1,)
        Maximum of covariances (in absolute value) at each iteration.
        ``n_alphas`` is either ``max_iter``, ``n_features`` or the
        number of nodes in the path with ``alpha >= alpha_min``, whichever
        is smaller.

    active : array, shape [n_alphas]
        Indices of active variables at the end of the path.

    coefs : array, shape (n_features, n_alphas + 1)
        Coefficients along the path

    n_iter : int
        Number of iterations run. Returned only if return_n_iter is set
        to True.

    See also
    --------
    lasso_path
    LassoLars
    Lars
    LassoLarsCV
    LarsCV
    sklearn.decomposition.sparse_encode

    References
    ----------
    .. [1] "Least Angle Regression", Efron et al.
           http://statweb.stanford.edu/~tibs/ftp/lars.pdf

    .. [2] `Wikipedia entry on the Least-angle regression
           <https://en.wikipedia.org/wiki/Least-angle_regression>`_

    .. [3] `Wikipedia entry on the Lasso
           <https://en.wikipedia.org/wiki/Lasso_(statistics)>`_

    """
    if X is None:
        warnings.warn('Use lars_path_gram to avoid passing X and y. '
                      'The current option will be removed in future versions.',
                      DeprecationWarning)
    return _lars_path_solver(
        X=X, y=y, Xy=Xy, Gram=Gram, n_samples=None, max_iter=max_iter,
        alpha_min=alpha_min, method=method, copy_X=copy_X,
        eps=eps, copy_Gram=copy_Gram, verbose=verbose, return_path=return_path,
        return_n_iter=return_n_iter, positive=positive)


def lars_path_gram(Xy, Gram, n_samples, max_iter=500, alpha_min=0,
                   method='lar', copy_X=True, eps=np.finfo(np.float).eps,
                   copy_Gram=True, verbose=0, return_path=True,
                   return_n_iter=False, positive=False):
    """lars_path in the sufficient stats mode [1]

    The optimization objective for the case method='lasso' is::

    (1 / (2 * n_samples)) * ||y - Xw||^2_2 + alpha * ||w||_1

    in the case of method='lars', the objective function is only known in
    the form of an implicit equation (see discussion in [1])

    Read more in the :ref:`User Guide <least_angle_regression>`.

    Parameters
    -----------
    Xy : array-like, shape (n_samples,) or (n_samples, n_targets)
        Xy = np.dot(X.T, y).

    Gram : array, shape (n_features, n_features)
        Gram = np.dot(X.T * X).

    n_samples : integer or float
        Equivalent size of sample.

    max_iter : integer, optional (default=500)
        Maximum number of iterations to perform, set to infinity for no limit.

    alpha_min : float, optional (default=0)
        Minimum correlation along the path. It corresponds to the
        regularization parameter alpha parameter in the Lasso.

    method : {'lar', 'lasso'}, optional (default='lar')
        Specifies the returned model. Select ``'lar'`` for Least Angle
        Regression, ``'lasso'`` for the Lasso.

    copy_X : bool, optional (default=True)
        If ``False``, ``X`` is overwritten.

    eps : float, optional (default=``np.finfo(np.float).eps``)
        The machine-precision regularization in the computation of the
        Cholesky diagonal factors. Increase this for very ill-conditioned
        systems.

    copy_Gram : bool, optional (default=True)
        If ``False``, ``Gram`` is overwritten.

    verbose : int (default=0)
        Controls output verbosity.

    return_path : bool, optional (default=True)
        If ``return_path==True`` returns the entire path, else returns only the
        last point of the path.

    return_n_iter : bool, optional (default=False)
        Whether to return the number of iterations.

    positive : boolean (default=False)
        Restrict coefficients to be >= 0.
        This option is only allowed with method 'lasso'. Note that the model
        coefficients will not converge to the ordinary-least-squares solution
        for small values of alpha. Only coefficients up to the smallest alpha
        value (``alphas_[alphas_ > 0.].min()`` when fit_path=True) reached by
        the stepwise Lars-Lasso algorithm are typically in congruence with the
        solution of the coordinate descent lasso_path function.

    Returns
    --------
    alphas : array, shape (n_alphas + 1,)
        Maximum of covariances (in absolute value) at each iteration.
        ``n_alphas`` is either ``max_iter``, ``n_features`` or the
        number of nodes in the path with ``alpha >= alpha_min``, whichever
        is smaller.

    active : array, shape [n_alphas]
        Indices of active variables at the end of the path.

    coefs : array, shape (n_features, n_alphas + 1)
        Coefficients along the path

    n_iter : int
        Number of iterations run. Returned only if return_n_iter is set
        to True.

    See also
    --------
    lasso_path
    LassoLars
    Lars
    LassoLarsCV
    LarsCV
    sklearn.decomposition.sparse_encode

    References
    ----------
    .. [1] "Least Angle Regression", Efron et al.
           http://statweb.stanford.edu/~tibs/ftp/lars.pdf

    .. [2] `Wikipedia entry on the Least-angle regression
           <https://en.wikipedia.org/wiki/Least-angle_regression>`_

    .. [3] `Wikipedia entry on the Lasso
           <https://en.wikipedia.org/wiki/Lasso_(statistics)>`_

    """
    return _lars_path_solver(
        X=None, y=None, Xy=Xy, Gram=Gram, n_samples=n_samples,
        max_iter=max_iter, alpha_min=alpha_min, method=method,
        copy_X=copy_X, eps=eps, copy_Gram=copy_Gram,
        verbose=verbose, return_path=return_path,
        return_n_iter=return_n_iter, positive=positive)


def _lars_path_solver(X, y, Xy=None, Gram=None, n_samples=None, max_iter=500,
                      alpha_min=0, method='lar', copy_X=True,
                      eps=np.finfo(np.float).eps, copy_Gram=True, verbose=0,
                      return_path=True, return_n_iter=False, positive=False):
    """Compute Least Angle Regression or Lasso path using LARS algorithm [1]

    The optimization objective for the case method='lasso' is::

    (1 / (2 * n_samples)) * ||y - Xw||^2_2 + alpha * ||w||_1

    in the case of method='lars', the objective function is only known in
    the form of an implicit equation (see discussion in [1])

    Read more in the :ref:`User Guide <least_angle_regression>`.

    Parameters
    -----------
    X : None or ndarray, shape (n_samples, n_features)
        Input data.

    y : None or ndarray, shape (n_samples)
        Input targets.

    Xy : array-like, shape (n_samples,) or (n_samples, n_targets), \
            optional
        Xy = np.dot(X.T, y) that can be precomputed. It is useful
        only when the Gram matrix is precomputed.

    Gram : None, 'auto', array, shape (n_features, n_features), optional
        Precomputed Gram matrix (X' * X), if ``'auto'``, the Gram
        matrix is precomputed from the given X, if there are more samples
        than features.

    n_samples : integer or float, optional (default=None)
        Equivalent size of sample.

    max_iter : integer, optional (default=500)
        Maximum number of iterations to perform, set to infinity for no limit.

    alpha_min : float, optional (default=0)
        Minimum correlation along the path. It corresponds to the
        regularization parameter alpha parameter in the Lasso.

    method : {'lar', 'lasso'}, optional (default='lar')
        Specifies the returned model. Select ``'lar'`` for Least Angle
        Regression, ``'lasso'`` for the Lasso.

    copy_X : bool, optional (default=True)
        If ``False``, ``X`` is overwritten.

    eps : float, optional (default=``np.finfo(np.float).eps``)
        The machine-precision regularization in the computation of the
        Cholesky diagonal factors. Increase this for very ill-conditioned
        systems.

    copy_Gram : bool, optional (default=True)
        If ``False``, ``Gram`` is overwritten.

    verbose : int (default=0)
        Controls output verbosity.

    return_path : bool, optional (default=True)
        If ``return_path==True`` returns the entire path, else returns only the
        last point of the path.

    return_n_iter : bool, optional (default=False)
        Whether to return the number of iterations.

    positive : boolean (default=False)
        Restrict coefficients to be >= 0.
        This option is only allowed with method 'lasso'. Note that the model
        coefficients will not converge to the ordinary-least-squares solution
        for small values of alpha. Only coefficients up to the smallest alpha
        value (``alphas_[alphas_ > 0.].min()`` when fit_path=True) reached by
        the stepwise Lars-Lasso algorithm are typically in congruence with the
        solution of the coordinate descent lasso_path function.

    Returns
    --------
    alphas : array, shape (n_alphas + 1,)
        Maximum of covariances (in absolute value) at each iteration.
        ``n_alphas`` is either ``max_iter``, ``n_features`` or the
        number of nodes in the path with ``alpha >= alpha_min``, whichever
        is smaller.

    active : array, shape [n_alphas]
        Indices of active variables at the end of the path.

    coefs : array, shape (n_features, n_alphas + 1)
        Coefficients along the path

    n_iter : int
        Number of iterations run. Returned only if return_n_iter is set
        to True.

    See also
    --------
    lasso_path
    LassoLars
    Lars
    LassoLarsCV
    LarsCV
    sklearn.decomposition.sparse_encode

    References
    ----------
<<<<<<< HEAD
    .. [1] "Least Angle Regression", Efron et al.
           http://statweb.stanford.edu/~tibs/ftp/lars.pdf
=======
    .. [1] "Least Angle Regression", Effron et al.
           https://statweb.stanford.edu/~tibs/ftp/lars.pdf
>>>>>>> 63e5ae63

    .. [2] `Wikipedia entry on the Least-angle regression
           <https://en.wikipedia.org/wiki/Least-angle_regression>`_

    .. [3] `Wikipedia entry on the Lasso
           <https://en.wikipedia.org/wiki/Lasso_(statistics)>`_

    """
    if method == 'lar' and positive:
        warnings.warn('positive option is broken for Least'
                      ' Angle Regression (LAR). Use method="lasso".'
                      ' This option will be removed in version 0.22.',
                      DeprecationWarning)
    n_samples = n_samples if n_samples is not None else y.size

    if Xy is None:
        Cov = np.dot(X.T, y)
    else:
        Cov = Xy.copy()

    if Gram is None or Gram is False:
        Gram = None
        if copy_X:
            # force copy. setting the array to be fortran-ordered
            # speeds up the calculation of the (partial) Gram matrix
            # and allows to easily swap columns
            X = X.copy('F')

    elif isinstance(Gram, string_types) and Gram == 'auto' or Gram is True:
        if Gram is True or X.shape[0] > X.shape[1]:
            Gram = np.dot(X.T, X)
        else:
            Gram = None
    elif copy_Gram:
        Gram = Gram.copy()

    if Gram is None:
        n_features = X.shape[1]
    else:
        n_features = Cov.shape[0]
        if Gram.shape != (n_features, n_features):
            raise ValueError('The shapes of the inputs Gram and Xy'
                             ' do not match.')
    max_features = min(max_iter, n_features)

    if return_path:
        coefs = np.zeros((max_features + 1, n_features))
        alphas = np.zeros(max_features + 1)
    else:
        coef, prev_coef = np.zeros(n_features), np.zeros(n_features)
        alpha, prev_alpha = np.array([0.]), np.array([0.])  # better ideas?

    n_iter, n_active = 0, 0
    active, indices = list(), np.arange(n_features)
    # holds the sign of covariance
    sign_active = np.empty(max_features, dtype=np.int8)
    drop = False

    # will hold the cholesky factorization. Only lower part is
    # referenced.
    if Gram is None:
        L = np.empty((max_features, max_features), dtype=X.dtype)
        swap, nrm2 = linalg.get_blas_funcs(('swap', 'nrm2'), (X,))
    else:
        L = np.empty((max_features, max_features), dtype=Gram.dtype)
        swap, nrm2 = linalg.get_blas_funcs(('swap', 'nrm2'), (Cov,))
    solve_cholesky, = get_lapack_funcs(('potrs',), (L,))

    if verbose:
        if verbose > 1:
            print("Step\t\tAdded\t\tDropped\t\tActive set size\t\tC")
        else:
            sys.stdout.write('.')
            sys.stdout.flush()

    tiny32 = np.finfo(np.float32).tiny  # to avoid division by 0 warning
    equality_tolerance = np.finfo(np.float32).eps

    if Gram is not None:
        Gram_copy = Gram.copy()
        Cov_copy = Cov.copy()

    while True:
        if Cov.size:
            if positive:
                C_idx = np.argmax(Cov)
            else:
                C_idx = np.argmax(np.abs(Cov))

            C_ = Cov[C_idx]

            if positive:
                C = C_
            else:
                C = np.fabs(C_)
        else:
            C = 0.

        if return_path:
            alpha = alphas[n_iter, np.newaxis]
            coef = coefs[n_iter]
            prev_alpha = alphas[n_iter - 1, np.newaxis]
            prev_coef = coefs[n_iter - 1]

        alpha[0] = C / n_samples
        if alpha[0] <= alpha_min + equality_tolerance:  # early stopping
            if abs(alpha[0] - alpha_min) > equality_tolerance:
                # interpolation factor 0 <= ss < 1
                if n_iter > 0:
                    # In the first iteration, all alphas are zero, the formula
                    # below would make ss a NaN
                    ss = ((prev_alpha[0] - alpha_min) /
                          (prev_alpha[0] - alpha[0]))
                    coef[:] = prev_coef + ss * (coef - prev_coef)
                alpha[0] = alpha_min
            if return_path:
                coefs[n_iter] = coef
            break

        if n_iter >= max_iter or n_active >= n_features:
            break
        if not drop:

            ##########################################################
            # Append x_j to the Cholesky factorization of (Xa * Xa') #
            #                                                        #
            #            ( L   0 )                                   #
            #     L  ->  (       )  , where L * w = Xa' x_j          #
            #            ( w   z )    and z = ||x_j||                #
            #                                                        #
            ##########################################################

            if positive:
                sign_active[n_active] = np.ones_like(C_)
            else:
                sign_active[n_active] = np.sign(C_)
            m, n = n_active, C_idx + n_active

            Cov[C_idx], Cov[0] = swap(Cov[C_idx], Cov[0])
            indices[n], indices[m] = indices[m], indices[n]
            Cov_not_shortened = Cov
            Cov = Cov[1:]  # remove Cov[0]

            if Gram is None:
                X.T[n], X.T[m] = swap(X.T[n], X.T[m])
                c = nrm2(X.T[n_active]) ** 2
                L[n_active, :n_active] = \
                    np.dot(X.T[n_active], X.T[:n_active].T)
            else:
                # swap does only work inplace if matrix is fortran
                # contiguous ...
                Gram[m], Gram[n] = swap(Gram[m], Gram[n])
                Gram[:, m], Gram[:, n] = swap(Gram[:, m], Gram[:, n])
                c = Gram[n_active, n_active]
                L[n_active, :n_active] = Gram[n_active, :n_active]

            # Update the cholesky decomposition for the Gram matrix
            if n_active:
                linalg.solve_triangular(L[:n_active, :n_active],
                                        L[n_active, :n_active],
                                        trans=0, lower=1,
                                        overwrite_b=True,
                                        **SOLVE_TRIANGULAR_ARGS)

            v = np.dot(L[n_active, :n_active], L[n_active, :n_active])
            diag = max(np.sqrt(np.abs(c - v)), eps)
            L[n_active, n_active] = diag

            if diag < 1e-7:
                # The system is becoming too ill-conditioned.
                # We have degenerate vectors in our active set.
                # We'll 'drop for good' the last regressor added.

                # Note: this case is very rare. It is no longer triggered by
                # the test suite. The `equality_tolerance` margin added in 0.16
                # to get early stopping to work consistently on all versions of
                # Python including 32 bit Python under Windows seems to make it
                # very difficult to trigger the 'drop for good' strategy.
                warnings.warn('Regressors in active set degenerate. '
                              'Dropping a regressor, after %i iterations, '
                              'i.e. alpha=%.3e, '
                              'with an active set of %i regressors, and '
                              'the smallest cholesky pivot element being %.3e.'
                              ' Reduce max_iter or increase eps parameters.'
                              % (n_iter, alpha, n_active, diag),
                              ConvergenceWarning)

                # XXX: need to figure a 'drop for good' way
                Cov = Cov_not_shortened
                Cov[0] = 0
                Cov[C_idx], Cov[0] = swap(Cov[C_idx], Cov[0])
                continue

            active.append(indices[n_active])
            n_active += 1

            if verbose > 1:
                print("%s\t\t%s\t\t%s\t\t%s\t\t%s" % (n_iter, active[-1], '',
                                                      n_active, C))

        if method == 'lasso' and n_iter > 0 and prev_alpha[0] < alpha[0]:
            # alpha is increasing. This is because the updates of Cov are
            # bringing in too much numerical error that is greater than
            # than the remaining correlation with the
            # regressors. Time to bail out
            warnings.warn('Early stopping the lars path, as the residues '
                          'are small and the current value of alpha is no '
                          'longer well controlled. %i iterations, alpha=%.3e, '
                          'previous alpha=%.3e, with an active set of %i '
                          'regressors.'
                          % (n_iter, alpha, prev_alpha, n_active),
                          ConvergenceWarning)
            break

        # least squares solution
        least_squares, _ = solve_cholesky(L[:n_active, :n_active],
                                          sign_active[:n_active],
                                          lower=True)

        if least_squares.size == 1 and least_squares == 0:
            # This happens because sign_active[:n_active] = 0
            least_squares[...] = 1
            AA = 1.
        else:
            # is this really needed ?
            AA = 1. / np.sqrt(np.sum(least_squares * sign_active[:n_active]))

            if not np.isfinite(AA):
                # L is too ill-conditioned
                i = 0
                L_ = L[:n_active, :n_active].copy()
                while not np.isfinite(AA):
                    L_.flat[::n_active + 1] += (2 ** i) * eps
                    least_squares, _ = solve_cholesky(
                        L_, sign_active[:n_active], lower=True)
                    tmp = max(np.sum(least_squares * sign_active[:n_active]),
                              eps)
                    AA = 1. / np.sqrt(tmp)
                    i += 1
            least_squares *= AA

        if Gram is None:
            # equiangular direction of variables in the active set
            eq_dir = np.dot(X.T[:n_active].T, least_squares)
            # correlation between each unactive variables and
            # eqiangular vector
            corr_eq_dir = np.dot(X.T[n_active:], eq_dir)
        else:
            # if huge number of features, this takes 50% of time, I
            # think could be avoided if we just update it using an
            # orthogonal (QR) decomposition of X
            corr_eq_dir = np.dot(Gram[:n_active, n_active:].T,
                                 least_squares)

        g1 = arrayfuncs.min_pos((C - Cov) / (AA - corr_eq_dir + tiny32))
        if positive:
            gamma_ = min(g1, C / AA)
        else:
            g2 = arrayfuncs.min_pos((C + Cov) / (AA + corr_eq_dir + tiny32))
            gamma_ = min(g1, g2, C / AA)

        # TODO: better names for these variables: z
        drop = False
        z = -coef[active] / (least_squares + tiny32)
        z_pos = arrayfuncs.min_pos(z)
        if z_pos < gamma_:
            # some coefficients have changed sign
            idx = np.where(z == z_pos)[0][::-1]

            # update the sign, important for LAR
            sign_active[idx] = -sign_active[idx]

            if method == 'lasso':
                gamma_ = z_pos
            drop = True

        n_iter += 1

        if return_path:
            if n_iter >= coefs.shape[0]:
                del coef, alpha, prev_alpha, prev_coef
                # resize the coefs and alphas array
                add_features = 2 * max(1, (max_features - n_active))
                coefs = np.resize(coefs, (n_iter + add_features, n_features))
                coefs[-add_features:] = 0
                alphas = np.resize(alphas, n_iter + add_features)
                alphas[-add_features:] = 0
            coef = coefs[n_iter]
            prev_coef = coefs[n_iter - 1]
        else:
            # mimic the effect of incrementing n_iter on the array references
            prev_coef = coef
            prev_alpha[0] = alpha[0]
            coef = np.zeros_like(coef)

        coef[active] = prev_coef[active] + gamma_ * least_squares

        # update correlations
        Cov -= gamma_ * corr_eq_dir

        # See if any coefficient has changed sign
        if drop and method == 'lasso':

            # handle the case when idx is not length of 1
            for ii in idx:
                arrayfuncs.cholesky_delete(L[:n_active, :n_active], ii)

            n_active -= 1
            m, n = idx, n_active
            # handle the case when idx is not length of 1
            drop_idx = [active.pop(ii) for ii in idx]

            if Gram is None:
                # propagate dropped variable
                for ii in idx:
                    for i in range(ii, n_active):
                        X.T[i], X.T[i + 1] = swap(X.T[i], X.T[i + 1])
                        # yeah this is stupid
                        indices[i], indices[i + 1] = indices[i + 1], indices[i]

                # TODO: this could be updated
                residual = y - np.dot(X[:, :n_active], coef[active])
                temp = np.dot(X.T[n_active], residual)

                Cov = np.r_[temp, Cov]
            else:
                for ii in idx:
                    for i in range(ii, n_active):
                        indices[i], indices[i + 1] = indices[i + 1], indices[i]
                        Gram[i], Gram[i + 1] = swap(Gram[i], Gram[i + 1])
                        Gram[:, i], Gram[:, i + 1] = swap(Gram[:, i],
                                                          Gram[:, i + 1])

                # Cov_n = Cov_j + x_j * X + increment(betas) TODO:
                # will this still work with multiple drops ?

                # recompute covariance. Probably could be done better
                # wrong as Xy is not swapped with the rest of variables

                # TODO: this could be updated
                temp = Cov_copy[drop_idx] - np.dot(Gram_copy[drop_idx], coef)
                Cov = np.r_[temp, Cov]

            sign_active = np.delete(sign_active, idx)
            sign_active = np.append(sign_active, 0.)  # just to maintain size
            if verbose > 1:
                print("%s\t\t%s\t\t%s\t\t%s\t\t%s" % (n_iter, '', drop_idx,
                                                      n_active, abs(temp)))

    if return_path:
        # resize coefs in case of early stop
        alphas = alphas[:n_iter + 1]
        coefs = coefs[:n_iter + 1]

        if return_n_iter:
            return alphas, active, coefs.T, n_iter
        else:
            return alphas, active, coefs.T
    else:
        if return_n_iter:
            return alpha, active, coef, n_iter
        else:
            return alpha, active, coef


###############################################################################
# Estimator classes

class Lars(LinearModel, RegressorMixin):
    """Least Angle Regression model a.k.a. LAR

    Read more in the :ref:`User Guide <least_angle_regression>`.

    Parameters
    ----------
    fit_intercept : boolean
        Whether to calculate the intercept for this model. If set
        to false, no intercept will be used in calculations
        (e.g. data is expected to be already centered).

    verbose : boolean or integer, optional
        Sets the verbosity amount

    normalize : boolean, optional, default True
        This parameter is ignored when ``fit_intercept`` is set to False.
        If True, the regressors X will be normalized before regression by
        subtracting the mean and dividing by the l2-norm.
        If you wish to standardize, please use
        :class:`sklearn.preprocessing.StandardScaler` before calling ``fit``
        on an estimator with ``normalize=False``.

    precompute : True | False | 'auto' | array-like
        Whether to use a precomputed Gram matrix to speed up
        calculations. If set to ``'auto'`` let us decide. The Gram
        matrix can also be passed as argument.

    n_nonzero_coefs : int, optional
        Target number of non-zero coefficients. Use ``np.inf`` for no limit.

    eps : float, optional
        The machine-precision regularization in the computation of the
        Cholesky diagonal factors. Increase this for very ill-conditioned
        systems. Unlike the ``tol`` parameter in some iterative
        optimization-based algorithms, this parameter does not control
        the tolerance of the optimization.

    copy_X : boolean, optional, default True
        If ``True``, X will be copied; else, it may be overwritten.

    fit_path : boolean
        If True the full path is stored in the ``coef_path_`` attribute.
        If you compute the solution for a large problem or many targets,
        setting ``fit_path`` to ``False`` will lead to a speedup, especially
        with a small alpha.

    positive : boolean (default=False)
        Restrict coefficients to be >= 0. Be aware that you might want to
        remove fit_intercept which is set True by default.

        .. deprecated:: 0.20

            The option is broken and deprecated. It will be removed in v0.22.

    Attributes
    ----------
    alphas_ : array, shape (n_alphas + 1,) | list of n_targets such arrays
        Maximum of covariances (in absolute value) at each iteration. \
        ``n_alphas`` is either ``n_nonzero_coefs`` or ``n_features``, \
        whichever is smaller.

    active_ : list, length = n_alphas | list of n_targets such lists
        Indices of active variables at the end of the path.

    coef_path_ : array, shape (n_features, n_alphas + 1) \
        | list of n_targets such arrays
        The varying values of the coefficients along the path. It is not
        present if the ``fit_path`` parameter is ``False``.

    coef_ : array, shape (n_features,) or (n_targets, n_features)
        Parameter vector (w in the formulation formula).

    intercept_ : float | array, shape (n_targets,)
        Independent term in decision function.

    n_iter_ : array-like or int
        The number of iterations taken by lars_path to find the
        grid of alphas for each target.

    Examples
    --------
    >>> from sklearn import linear_model
    >>> reg = linear_model.Lars(n_nonzero_coefs=1)
    >>> reg.fit([[-1, 1], [0, 0], [1, 1]], [-1.1111, 0, -1.1111])
    ... # doctest: +ELLIPSIS, +NORMALIZE_WHITESPACE
    Lars(copy_X=True, eps=..., fit_intercept=True, fit_path=True,
       n_nonzero_coefs=1, normalize=True, positive=False, precompute='auto',
       verbose=False)
    >>> print(reg.coef_) # doctest: +ELLIPSIS, +NORMALIZE_WHITESPACE
    [ 0. -1.11...]

    See also
    --------
    lars_path, LarsCV
    sklearn.decomposition.sparse_encode

    """
    method = 'lar'

    def __init__(self, fit_intercept=True, verbose=False, normalize=True,
                 precompute='auto', n_nonzero_coefs=500,
                 eps=np.finfo(np.float).eps, copy_X=True, fit_path=True,
                 positive=False):
        self.fit_intercept = fit_intercept
        self.verbose = verbose
        self.normalize = normalize
        self.precompute = precompute
        self.n_nonzero_coefs = n_nonzero_coefs
        self.positive = positive
        self.eps = eps
        self.copy_X = copy_X
        self.fit_path = fit_path

    @staticmethod
    def _get_gram(precompute, X, y):
        if (not hasattr(precompute, '__array__')) and (
                (precompute is True) or
                (precompute == 'auto' and X.shape[0] > X.shape[1]) or
                (precompute == 'auto' and y.shape[1] > 1)):
            precompute = np.dot(X.T, X)

        return precompute

    def _fit(self, X, y, max_iter, alpha, fit_path, Xy=None):
        """Auxiliary method to fit the model using X, y as training data"""
        n_features = X.shape[1]

        X, y, X_offset, y_offset, X_scale = self._preprocess_data(
            X, y, self.fit_intercept, self.normalize, self.copy_X)

        if y.ndim == 1:
            y = y[:, np.newaxis]

        n_targets = y.shape[1]

        Gram = self._get_gram(self.precompute, X, y)

        self.alphas_ = []
        self.n_iter_ = []
        self.coef_ = np.empty((n_targets, n_features))

        if fit_path:
            self.active_ = []
            self.coef_path_ = []
            for k in xrange(n_targets):
                this_Xy = None if Xy is None else Xy[:, k]
                alphas, active, coef_path, n_iter_ = lars_path(
                    X, y[:, k], Gram=Gram, Xy=this_Xy, copy_X=self.copy_X,
                    copy_Gram=True, alpha_min=alpha, method=self.method,
                    verbose=max(0, self.verbose - 1), max_iter=max_iter,
                    eps=self.eps, return_path=True,
                    return_n_iter=True, positive=self.positive)
                self.alphas_.append(alphas)
                self.active_.append(active)
                self.n_iter_.append(n_iter_)
                self.coef_path_.append(coef_path)
                self.coef_[k] = coef_path[:, -1]

            if n_targets == 1:
                self.alphas_, self.active_, self.coef_path_, self.coef_ = [
                    a[0] for a in (self.alphas_, self.active_, self.coef_path_,
                                   self.coef_)]
                self.n_iter_ = self.n_iter_[0]
        else:
            for k in xrange(n_targets):
                this_Xy = None if Xy is None else Xy[:, k]
                alphas, _, self.coef_[k], n_iter_ = lars_path(
                    X, y[:, k], Gram=Gram, Xy=this_Xy, copy_X=self.copy_X,
                    copy_Gram=True, alpha_min=alpha, method=self.method,
                    verbose=max(0, self.verbose - 1), max_iter=max_iter,
                    eps=self.eps, return_path=False, return_n_iter=True,
                    positive=self.positive)
                self.alphas_.append(alphas)
                self.n_iter_.append(n_iter_)
            if n_targets == 1:
                self.alphas_ = self.alphas_[0]
                self.n_iter_ = self.n_iter_[0]

        self._set_intercept(X_offset, y_offset, X_scale)
        return self

    def fit(self, X, y, Xy=None):
        """Fit the model using X, y as training data.

        Parameters
        ----------
        X : array-like, shape (n_samples, n_features)
            Training data.

        y : array-like, shape (n_samples,) or (n_samples, n_targets)
            Target values.

        Xy : array-like, shape (n_samples,) or (n_samples, n_targets), \
                optional
            Xy = np.dot(X.T, y) that can be precomputed. It is useful
            only when the Gram matrix is precomputed.

        Returns
        -------
        self : object
            returns an instance of self.
        """
        X, y = check_X_y(X, y, y_numeric=True, multi_output=True)

        alpha = getattr(self, 'alpha', 0.)
        if hasattr(self, 'n_nonzero_coefs'):
            alpha = 0.  # n_nonzero_coefs parametrization takes priority
            max_iter = self.n_nonzero_coefs
        else:
            max_iter = self.max_iter

        self._fit(X, y, max_iter=max_iter, alpha=alpha, fit_path=self.fit_path,
                  Xy=Xy)

        return self


class LassoLars(Lars):
    """Lasso model fit with Least Angle Regression a.k.a. Lars

    It is a Linear Model trained with an L1 prior as regularizer.

    The optimization objective for Lasso is::

    (1 / (2 * n_samples)) * ||y - Xw||^2_2 + alpha * ||w||_1

    Read more in the :ref:`User Guide <least_angle_regression>`.

    Parameters
    ----------
    alpha : float
        Constant that multiplies the penalty term. Defaults to 1.0.
        ``alpha = 0`` is equivalent to an ordinary least square, solved
        by :class:`LinearRegression`. For numerical reasons, using
        ``alpha = 0`` with the LassoLars object is not advised and you
        should prefer the LinearRegression object.

    fit_intercept : boolean
        whether to calculate the intercept for this model. If set
        to false, no intercept will be used in calculations
        (e.g. data is expected to be already centered).

    verbose : boolean or integer, optional
        Sets the verbosity amount

    normalize : boolean, optional, default True
        This parameter is ignored when ``fit_intercept`` is set to False.
        If True, the regressors X will be normalized before regression by
        subtracting the mean and dividing by the l2-norm.
        If you wish to standardize, please use
        :class:`sklearn.preprocessing.StandardScaler` before calling ``fit``
        on an estimator with ``normalize=False``.

    precompute : True | False | 'auto' | array-like
        Whether to use a precomputed Gram matrix to speed up
        calculations. If set to ``'auto'`` let us decide. The Gram
        matrix can also be passed as argument.

    max_iter : integer, optional
        Maximum number of iterations to perform.

    eps : float, optional
        The machine-precision regularization in the computation of the
        Cholesky diagonal factors. Increase this for very ill-conditioned
        systems. Unlike the ``tol`` parameter in some iterative
        optimization-based algorithms, this parameter does not control
        the tolerance of the optimization.

    copy_X : boolean, optional, default True
        If True, X will be copied; else, it may be overwritten.

    fit_path : boolean
        If ``True`` the full path is stored in the ``coef_path_`` attribute.
        If you compute the solution for a large problem or many targets,
        setting ``fit_path`` to ``False`` will lead to a speedup, especially
        with a small alpha.

    positive : boolean (default=False)
        Restrict coefficients to be >= 0. Be aware that you might want to
        remove fit_intercept which is set True by default.
        Under the positive restriction the model coefficients will not converge
        to the ordinary-least-squares solution for small values of alpha.
        Only coefficients up to the smallest alpha value (``alphas_[alphas_ >
        0.].min()`` when fit_path=True) reached by the stepwise Lars-Lasso
        algorithm are typically in congruence with the solution of the
        coordinate descent Lasso estimator.

    Attributes
    ----------
    alphas_ : array, shape (n_alphas + 1,) | list of n_targets such arrays
        Maximum of covariances (in absolute value) at each iteration. \
        ``n_alphas`` is either ``max_iter``, ``n_features``, or the number of \
        nodes in the path with correlation greater than ``alpha``, whichever \
        is smaller.

    active_ : list, length = n_alphas | list of n_targets such lists
        Indices of active variables at the end of the path.

    coef_path_ : array, shape (n_features, n_alphas + 1) or list
        If a list is passed it's expected to be one of n_targets such arrays.
        The varying values of the coefficients along the path. It is not
        present if the ``fit_path`` parameter is ``False``.

    coef_ : array, shape (n_features,) or (n_targets, n_features)
        Parameter vector (w in the formulation formula).

    intercept_ : float | array, shape (n_targets,)
        Independent term in decision function.

    n_iter_ : array-like or int.
        The number of iterations taken by lars_path to find the
        grid of alphas for each target.

    Examples
    --------
    >>> from sklearn import linear_model
    >>> reg = linear_model.LassoLars(alpha=0.01)
    >>> reg.fit([[-1, 1], [0, 0], [1, 1]], [-1, 0, -1])
    ... # doctest: +ELLIPSIS, +NORMALIZE_WHITESPACE
    LassoLars(alpha=0.01, copy_X=True, eps=..., fit_intercept=True,
         fit_path=True, max_iter=500, normalize=True, positive=False,
         precompute='auto', verbose=False)
    >>> print(reg.coef_) # doctest: +ELLIPSIS, +NORMALIZE_WHITESPACE
    [ 0.         -0.963257...]

    See also
    --------
    lars_path
    lasso_path
    Lasso
    LassoCV
    LassoLarsCV
    LassoLarsIC
    sklearn.decomposition.sparse_encode

    """
    method = 'lasso'

    def __init__(self, alpha=1.0, fit_intercept=True, verbose=False,
                 normalize=True, precompute='auto', max_iter=500,
                 eps=np.finfo(np.float).eps, copy_X=True, fit_path=True,
                 positive=False):
        self.alpha = alpha
        self.fit_intercept = fit_intercept
        self.max_iter = max_iter
        self.verbose = verbose
        self.normalize = normalize
        self.positive = positive
        self.precompute = precompute
        self.copy_X = copy_X
        self.eps = eps
        self.fit_path = fit_path


###############################################################################
# Cross-validated estimator classes

def _check_copy_and_writeable(array, copy=False):
    if copy or not array.flags.writeable:
        return array.copy()
    return array


def _lars_path_residues(X_train, y_train, X_test, y_test, Gram=None,
                        copy=True, method='lars', verbose=False,
                        fit_intercept=True, normalize=True, max_iter=500,
                        eps=np.finfo(np.float).eps, positive=False):
    """Compute the residues on left-out data for a full LARS path

    Parameters
    -----------
    X_train : array, shape (n_samples, n_features)
        The data to fit the LARS on

    y_train : array, shape (n_samples)
        The target variable to fit LARS on

    X_test : array, shape (n_samples, n_features)
        The data to compute the residues on

    y_test : array, shape (n_samples)
        The target variable to compute the residues on

    Gram : None, 'auto', array, shape (n_features, n_features), optional
        Precomputed Gram matrix (X' * X), if ``'auto'``, the Gram
        matrix is precomputed from the given X, if there are more samples
        than features

    copy : boolean, optional
        Whether X_train, X_test, y_train and y_test should be copied;
        if False, they may be overwritten.

    method : 'lar' | 'lasso'
        Specifies the returned model. Select ``'lar'`` for Least Angle
        Regression, ``'lasso'`` for the Lasso.

    verbose : integer, optional
        Sets the amount of verbosity

    fit_intercept : boolean
        whether to calculate the intercept for this model. If set
        to false, no intercept will be used in calculations
        (e.g. data is expected to be already centered).

    positive : boolean (default=False)
        Restrict coefficients to be >= 0. Be aware that you might want to
        remove fit_intercept which is set True by default.
        See reservations for using this option in combination with method
        'lasso' for expected small values of alpha in the doc of LassoLarsCV
        and LassoLarsIC.

    normalize : boolean, optional, default True
        This parameter is ignored when ``fit_intercept`` is set to False.
        If True, the regressors X will be normalized before regression by
        subtracting the mean and dividing by the l2-norm.
        If you wish to standardize, please use
        :class:`sklearn.preprocessing.StandardScaler` before calling ``fit``
        on an estimator with ``normalize=False``.

    max_iter : integer, optional
        Maximum number of iterations to perform.

    eps : float, optional
        The machine-precision regularization in the computation of the
        Cholesky diagonal factors. Increase this for very ill-conditioned
        systems. Unlike the ``tol`` parameter in some iterative
        optimization-based algorithms, this parameter does not control
        the tolerance of the optimization.


    Returns
    --------
    alphas : array, shape (n_alphas,)
        Maximum of covariances (in absolute value) at each iteration.
        ``n_alphas`` is either ``max_iter`` or ``n_features``, whichever
        is smaller.

    active : list
        Indices of active variables at the end of the path.

    coefs : array, shape (n_features, n_alphas)
        Coefficients along the path

    residues : array, shape (n_alphas, n_samples)
        Residues of the prediction on the test data
    """
    X_train = _check_copy_and_writeable(X_train, copy)
    y_train = _check_copy_and_writeable(y_train, copy)
    X_test = _check_copy_and_writeable(X_test, copy)
    y_test = _check_copy_and_writeable(y_test, copy)

    if fit_intercept:
        X_mean = X_train.mean(axis=0)
        X_train -= X_mean
        X_test -= X_mean
        y_mean = y_train.mean(axis=0)
        y_train = as_float_array(y_train, copy=False)
        y_train -= y_mean
        y_test = as_float_array(y_test, copy=False)
        y_test -= y_mean

    if normalize:
        norms = np.sqrt(np.sum(X_train ** 2, axis=0))
        nonzeros = np.flatnonzero(norms)
        X_train[:, nonzeros] /= norms[nonzeros]

    alphas, active, coefs = lars_path(
        X_train, y_train, Gram=Gram, copy_X=False, copy_Gram=False,
        method=method, verbose=max(0, verbose - 1), max_iter=max_iter, eps=eps,
        positive=positive)
    if normalize:
        coefs[nonzeros] /= norms[nonzeros][:, np.newaxis]
    residues = np.dot(X_test, coefs) - y_test[:, np.newaxis]
    return alphas, active, coefs, residues.T


class LarsCV(Lars):
    """Cross-validated Least Angle Regression model.

    See glossary entry for :term:`cross-validation estimator`.

    Read more in the :ref:`User Guide <least_angle_regression>`.

    Parameters
    ----------
    fit_intercept : boolean
        whether to calculate the intercept for this model. If set
        to false, no intercept will be used in calculations
        (e.g. data is expected to be already centered).

    verbose : boolean or integer, optional
        Sets the verbosity amount

    max_iter : integer, optional
        Maximum number of iterations to perform.

    normalize : boolean, optional, default True
        This parameter is ignored when ``fit_intercept`` is set to False.
        If True, the regressors X will be normalized before regression by
        subtracting the mean and dividing by the l2-norm.
        If you wish to standardize, please use
        :class:`sklearn.preprocessing.StandardScaler` before calling ``fit``
        on an estimator with ``normalize=False``.

    precompute : True | False | 'auto' | array-like
        Whether to use a precomputed Gram matrix to speed up
        calculations. If set to ``'auto'`` let us decide. The Gram matrix
        cannot be passed as argument since we will use only subsets of X.

    cv : int, cross-validation generator or an iterable, optional
        Determines the cross-validation splitting strategy.
        Possible inputs for cv are:

        - None, to use the default 3-fold cross-validation,
        - integer, to specify the number of folds.
        - An object to be used as a cross-validation generator.
        - An iterable yielding train/test splits.

        For integer/None inputs, :class:`KFold` is used.

        Refer :ref:`User Guide <cross_validation>` for the various
        cross-validation strategies that can be used here.

        .. versionchanged:: 0.20
            ``cv`` default value if None will change from 3-fold to 5-fold
            in v0.22.

    max_n_alphas : integer, optional
        The maximum number of points on the path used to compute the
        residuals in the cross-validation

    n_jobs : int or None, optional (default=None)
        Number of CPUs to use during the cross validation.
        ``None`` means 1 unless in a :obj:`joblib.parallel_backend` context.
        ``-1`` means using all processors. See :term:`Glossary <n_jobs>`
        for more details.

    eps : float, optional
        The machine-precision regularization in the computation of the
        Cholesky diagonal factors. Increase this for very ill-conditioned
        systems.

    copy_X : boolean, optional, default True
        If ``True``, X will be copied; else, it may be overwritten.

    positive : boolean (default=False)
        Restrict coefficients to be >= 0. Be aware that you might want to
        remove fit_intercept which is set True by default.

        .. deprecated:: 0.20
            The option is broken and deprecated. It will be removed in v0.22.

    Attributes
    ----------
    coef_ : array, shape (n_features,)
        parameter vector (w in the formulation formula)

    intercept_ : float
        independent term in decision function

    coef_path_ : array, shape (n_features, n_alphas)
        the varying values of the coefficients along the path

    alpha_ : float
        the estimated regularization parameter alpha

    alphas_ : array, shape (n_alphas,)
        the different values of alpha along the path

    cv_alphas_ : array, shape (n_cv_alphas,)
        all the values of alpha along the path for the different folds

    mse_path_ : array, shape (n_folds, n_cv_alphas)
        the mean square error on left-out for each fold along the path
        (alpha values given by ``cv_alphas``)

    n_iter_ : array-like or int
        the number of iterations run by Lars with the optimal alpha.

    Examples
    --------
    >>> from sklearn.linear_model import LarsCV
    >>> from sklearn.datasets import make_regression
    >>> X, y = make_regression(n_samples=200, noise=4.0, random_state=0)
    >>> reg = LarsCV(cv=5).fit(X, y)
    >>> reg.score(X, y) # doctest: +ELLIPSIS
    0.9996...
    >>> reg.alpha_
    0.0254...
    >>> reg.predict(X[:1,])
    array([154.0842...])

    See also
    --------
    lars_path, LassoLars, LassoLarsCV
    """

    method = 'lar'

    def __init__(self, fit_intercept=True, verbose=False, max_iter=500,
                 normalize=True, precompute='auto', cv='warn',
                 max_n_alphas=1000, n_jobs=None, eps=np.finfo(np.float).eps,
                 copy_X=True, positive=False):
        self.max_iter = max_iter
        self.cv = cv
        self.max_n_alphas = max_n_alphas
        self.n_jobs = n_jobs
        super(LarsCV, self).__init__(fit_intercept=fit_intercept,
                                     verbose=verbose, normalize=normalize,
                                     precompute=precompute,
                                     n_nonzero_coefs=500,
                                     eps=eps, copy_X=copy_X, fit_path=True,
                                     positive=positive)

    def fit(self, X, y):
        """Fit the model using X, y as training data.

        Parameters
        ----------
        X : array-like, shape (n_samples, n_features)
            Training data.

        y : array-like, shape (n_samples,)
            Target values.

        Returns
        -------
        self : object
            returns an instance of self.
        """
        X, y = check_X_y(X, y, y_numeric=True)
        X = as_float_array(X, copy=self.copy_X)
        y = as_float_array(y, copy=self.copy_X)

        # init cross-validation generator
        cv = check_cv(self.cv, classifier=False)

        # As we use cross-validation, the Gram matrix is not precomputed here
        Gram = self.precompute
        if hasattr(Gram, '__array__'):
            warnings.warn('Parameter "precompute" cannot be an array in '
                          '%s. Automatically switch to "auto" instead.'
                          % self.__class__.__name__)
            Gram = 'auto'

        cv_paths = Parallel(n_jobs=self.n_jobs, verbose=self.verbose)(
            delayed(_lars_path_residues)(
                X[train], y[train], X[test], y[test], Gram=Gram, copy=False,
                method=self.method, verbose=max(0, self.verbose - 1),
                normalize=self.normalize, fit_intercept=self.fit_intercept,
                max_iter=self.max_iter, eps=self.eps, positive=self.positive)
            for train, test in cv.split(X, y))
        all_alphas = np.concatenate(list(zip(*cv_paths))[0])
        # Unique also sorts
        all_alphas = np.unique(all_alphas)
        # Take at most max_n_alphas values
        stride = int(max(1, int(len(all_alphas) / float(self.max_n_alphas))))
        all_alphas = all_alphas[::stride]

        mse_path = np.empty((len(all_alphas), len(cv_paths)))
        for index, (alphas, _, _, residues) in enumerate(cv_paths):
            alphas = alphas[::-1]
            residues = residues[::-1]
            if alphas[0] != 0:
                alphas = np.r_[0, alphas]
                residues = np.r_[residues[0, np.newaxis], residues]
            if alphas[-1] != all_alphas[-1]:
                alphas = np.r_[alphas, all_alphas[-1]]
                residues = np.r_[residues, residues[-1, np.newaxis]]
            this_residues = interpolate.interp1d(alphas,
                                                 residues,
                                                 axis=0)(all_alphas)
            this_residues **= 2
            mse_path[:, index] = np.mean(this_residues, axis=-1)

        mask = np.all(np.isfinite(mse_path), axis=-1)
        all_alphas = all_alphas[mask]
        mse_path = mse_path[mask]
        # Select the alpha that minimizes left-out error
        i_best_alpha = np.argmin(mse_path.mean(axis=-1))
        best_alpha = all_alphas[i_best_alpha]

        # Store our parameters
        self.alpha_ = best_alpha
        self.cv_alphas_ = all_alphas
        self.mse_path_ = mse_path

        # Now compute the full model
        # it will call a lasso internally when self if LassoLarsCV
        # as self.method == 'lasso'
        self._fit(X, y, max_iter=self.max_iter, alpha=best_alpha,
                  Xy=None, fit_path=True)
        return self

    @property
    @deprecated("Attribute alpha is deprecated in 0.19 and "
                "will be removed in 0.21. See ``alpha_`` instead")
    def alpha(self):
        # impedance matching for the above Lars.fit (should not be documented)
        return self.alpha_


class LassoLarsCV(LarsCV):
    """Cross-validated Lasso, using the LARS algorithm.

    See glossary entry for :term:`cross-validation estimator`.

    The optimization objective for Lasso is::

    (1 / (2 * n_samples)) * ||y - Xw||^2_2 + alpha * ||w||_1

    Read more in the :ref:`User Guide <least_angle_regression>`.

    Parameters
    ----------
    fit_intercept : boolean
        whether to calculate the intercept for this model. If set
        to false, no intercept will be used in calculations
        (e.g. data is expected to be already centered).

    verbose : boolean or integer, optional
        Sets the verbosity amount

    max_iter : integer, optional
        Maximum number of iterations to perform.

    normalize : boolean, optional, default True
        This parameter is ignored when ``fit_intercept`` is set to False.
        If True, the regressors X will be normalized before regression by
        subtracting the mean and dividing by the l2-norm.
        If you wish to standardize, please use
        :class:`sklearn.preprocessing.StandardScaler` before calling ``fit``
        on an estimator with ``normalize=False``.

    precompute : True | False | 'auto'
        Whether to use a precomputed Gram matrix to speed up
        calculations. If set to ``'auto'`` let us decide. The Gram matrix
        cannot be passed as argument since we will use only subsets of X.

    cv : int, cross-validation generator or an iterable, optional
        Determines the cross-validation splitting strategy.
        Possible inputs for cv are:

        - None, to use the default 3-fold cross-validation,
        - integer, to specify the number of folds.
        - An object to be used as a cross-validation generator.
        - An iterable yielding train/test splits.

        For integer/None inputs, :class:`KFold` is used.

        Refer :ref:`User Guide <cross_validation>` for the various
        cross-validation strategies that can be used here.

        .. versionchanged:: 0.20
            ``cv`` default value if None will change from 3-fold to 5-fold
            in v0.22.

    max_n_alphas : integer, optional
        The maximum number of points on the path used to compute the
        residuals in the cross-validation

    n_jobs : int or None, optional (default=None)
        Number of CPUs to use during the cross validation.
        ``None`` means 1 unless in a :obj:`joblib.parallel_backend` context.
        ``-1`` means using all processors. See :term:`Glossary <n_jobs>`
        for more details.

    eps : float, optional
        The machine-precision regularization in the computation of the
        Cholesky diagonal factors. Increase this for very ill-conditioned
        systems.

    copy_X : boolean, optional, default True
        If True, X will be copied; else, it may be overwritten.

    positive : boolean (default=False)
        Restrict coefficients to be >= 0. Be aware that you might want to
        remove fit_intercept which is set True by default.
        Under the positive restriction the model coefficients do not converge
        to the ordinary-least-squares solution for small values of alpha.
        Only coefficients up to the smallest alpha value (``alphas_[alphas_ >
        0.].min()`` when fit_path=True) reached by the stepwise Lars-Lasso
        algorithm are typically in congruence with the solution of the
        coordinate descent Lasso estimator.
        As a consequence using LassoLarsCV only makes sense for problems where
        a sparse solution is expected and/or reached.

    Attributes
    ----------
    coef_ : array, shape (n_features,)
        parameter vector (w in the formulation formula)

    intercept_ : float
        independent term in decision function.

    coef_path_ : array, shape (n_features, n_alphas)
        the varying values of the coefficients along the path

    alpha_ : float
        the estimated regularization parameter alpha

    alphas_ : array, shape (n_alphas,)
        the different values of alpha along the path

    cv_alphas_ : array, shape (n_cv_alphas,)
        all the values of alpha along the path for the different folds

    mse_path_ : array, shape (n_folds, n_cv_alphas)
        the mean square error on left-out for each fold along the path
        (alpha values given by ``cv_alphas``)

    n_iter_ : array-like or int
        the number of iterations run by Lars with the optimal alpha.

    Examples
    --------
    >>> from sklearn.linear_model import LassoLarsCV
    >>> from sklearn.datasets import make_regression
    >>> X, y = make_regression(noise=4.0, random_state=0)
    >>> reg = LassoLarsCV(cv=5).fit(X, y)
    >>> reg.score(X, y) # doctest: +ELLIPSIS
    0.9992...
    >>> reg.alpha_
    0.0484...
    >>> reg.predict(X[:1,])
    array([-77.8723...])

    Notes
    -----

    The object solves the same problem as the LassoCV object. However,
    unlike the LassoCV, it find the relevant alphas values by itself.
    In general, because of this property, it will be more stable.
    However, it is more fragile to heavily multicollinear datasets.

    It is more efficient than the LassoCV if only a small number of
    features are selected compared to the total number, for instance if
    there are very few samples compared to the number of features.

    See also
    --------
    lars_path, LassoLars, LarsCV, LassoCV
    """

    method = 'lasso'

    def __init__(self, fit_intercept=True, verbose=False, max_iter=500,
                 normalize=True, precompute='auto', cv='warn',
                 max_n_alphas=1000, n_jobs=None, eps=np.finfo(np.float).eps,
                 copy_X=True, positive=False):
        self.fit_intercept = fit_intercept
        self.verbose = verbose
        self.max_iter = max_iter
        self.normalize = normalize
        self.precompute = precompute
        self.cv = cv
        self.max_n_alphas = max_n_alphas
        self.n_jobs = n_jobs
        self.eps = eps
        self.copy_X = copy_X
        self.positive = positive
        # XXX : we don't use super(LarsCV, self).__init__
        # to avoid setting n_nonzero_coefs


class LassoLarsIC(LassoLars):
    """Lasso model fit with Lars using BIC or AIC for model selection

    The optimization objective for Lasso is::

    (1 / (2 * n_samples)) * ||y - Xw||^2_2 + alpha * ||w||_1

    AIC is the Akaike information criterion and BIC is the Bayes
    Information criterion. Such criteria are useful to select the value
    of the regularization parameter by making a trade-off between the
    goodness of fit and the complexity of the model. A good model should
    explain well the data while being simple.

    Read more in the :ref:`User Guide <least_angle_regression>`.

    Parameters
    ----------
    criterion : 'bic' | 'aic'
        The type of criterion to use.

    fit_intercept : boolean
        whether to calculate the intercept for this model. If set
        to false, no intercept will be used in calculations
        (e.g. data is expected to be already centered).

    verbose : boolean or integer, optional
        Sets the verbosity amount

    normalize : boolean, optional, default True
        This parameter is ignored when ``fit_intercept`` is set to False.
        If True, the regressors X will be normalized before regression by
        subtracting the mean and dividing by the l2-norm.
        If you wish to standardize, please use
        :class:`sklearn.preprocessing.StandardScaler` before calling ``fit``
        on an estimator with ``normalize=False``.

    precompute : True | False | 'auto' | array-like
        Whether to use a precomputed Gram matrix to speed up
        calculations. If set to ``'auto'`` let us decide. The Gram
        matrix can also be passed as argument.

    max_iter : integer, optional
        Maximum number of iterations to perform. Can be used for
        early stopping.

    eps : float, optional
        The machine-precision regularization in the computation of the
        Cholesky diagonal factors. Increase this for very ill-conditioned
        systems. Unlike the ``tol`` parameter in some iterative
        optimization-based algorithms, this parameter does not control
        the tolerance of the optimization.

    copy_X : boolean, optional, default True
        If True, X will be copied; else, it may be overwritten.

    positive : boolean (default=False)
        Restrict coefficients to be >= 0. Be aware that you might want to
        remove fit_intercept which is set True by default.
        Under the positive restriction the model coefficients do not converge
        to the ordinary-least-squares solution for small values of alpha.
        Only coefficients up to the smallest alpha value (``alphas_[alphas_ >
        0.].min()`` when fit_path=True) reached by the stepwise Lars-Lasso
        algorithm are typically in congruence with the solution of the
        coordinate descent Lasso estimator.
        As a consequence using LassoLarsIC only makes sense for problems where
        a sparse solution is expected and/or reached.


    Attributes
    ----------
    coef_ : array, shape (n_features,)
        parameter vector (w in the formulation formula)

    intercept_ : float
        independent term in decision function.

    alpha_ : float
        the alpha parameter chosen by the information criterion

    n_iter_ : int
        number of iterations run by lars_path to find the grid of
        alphas.

    criterion_ : array, shape (n_alphas,)
        The value of the information criteria ('aic', 'bic') across all
        alphas. The alpha which has the smallest information criterion is
        chosen. This value is larger by a factor of ``n_samples`` compared to
        Eqns. 2.15 and 2.16 in (Zou et al, 2007).


    Examples
    --------
    >>> from sklearn import linear_model
    >>> reg = linear_model.LassoLarsIC(criterion='bic')
    >>> reg.fit([[-1, 1], [0, 0], [1, 1]], [-1.1111, 0, -1.1111])
    ... # doctest: +ELLIPSIS, +NORMALIZE_WHITESPACE
    LassoLarsIC(copy_X=True, criterion='bic', eps=..., fit_intercept=True,
          max_iter=500, normalize=True, positive=False, precompute='auto',
          verbose=False)
    >>> print(reg.coef_) # doctest: +ELLIPSIS, +NORMALIZE_WHITESPACE
    [ 0.  -1.11...]

    Notes
    -----
    The estimation of the number of degrees of freedom is given by:

    "On the degrees of freedom of the lasso"
    Hui Zou, Trevor Hastie, and Robert Tibshirani
    Ann. Statist. Volume 35, Number 5 (2007), 2173-2192.

    https://en.wikipedia.org/wiki/Akaike_information_criterion
    https://en.wikipedia.org/wiki/Bayesian_information_criterion

    See also
    --------
    lars_path, LassoLars, LassoLarsCV
    """
    def __init__(self, criterion='aic', fit_intercept=True, verbose=False,
                 normalize=True, precompute='auto', max_iter=500,
                 eps=np.finfo(np.float).eps, copy_X=True, positive=False):
        self.criterion = criterion
        self.fit_intercept = fit_intercept
        self.positive = positive
        self.max_iter = max_iter
        self.verbose = verbose
        self.normalize = normalize
        self.copy_X = copy_X
        self.precompute = precompute
        self.eps = eps
        self.fit_path = True

    def fit(self, X, y, copy_X=True):
        """Fit the model using X, y as training data.

        Parameters
        ----------
        X : array-like, shape (n_samples, n_features)
            training data.

        y : array-like, shape (n_samples,)
            target values. Will be cast to X's dtype if necessary

        copy_X : boolean, optional, default True
            If ``True``, X will be copied; else, it may be overwritten.

        Returns
        -------
        self : object
            returns an instance of self.
        """
        X, y = check_X_y(X, y, y_numeric=True)

        X, y, Xmean, ymean, Xstd = LinearModel._preprocess_data(
            X, y, self.fit_intercept, self.normalize, self.copy_X)
        max_iter = self.max_iter

        Gram = self.precompute

        alphas_, _, coef_path_, self.n_iter_ = lars_path(
            X, y, Gram=Gram, copy_X=copy_X, copy_Gram=True, alpha_min=0.0,
            method='lasso', verbose=self.verbose, max_iter=max_iter,
            eps=self.eps, return_n_iter=True, positive=self.positive)

        n_samples = X.shape[0]

        if self.criterion == 'aic':
            K = 2  # AIC
        elif self.criterion == 'bic':
            K = log(n_samples)  # BIC
        else:
            raise ValueError('criterion should be either bic or aic')

        R = y[:, np.newaxis] - np.dot(X, coef_path_)  # residuals
        mean_squared_error = np.mean(R ** 2, axis=0)
        sigma2 = np.var(y)

        df = np.zeros(coef_path_.shape[1], dtype=np.int)  # Degrees of freedom
        for k, coef in enumerate(coef_path_.T):
            mask = np.abs(coef) > np.finfo(coef.dtype).eps
            if not np.any(mask):
                continue
            # get the number of degrees of freedom equal to:
            # Xc = X[:, mask]
            # Trace(Xc * inv(Xc.T, Xc) * Xc.T) ie the number of non-zero coefs
            df[k] = np.sum(mask)

        self.alphas_ = alphas_
        eps64 = np.finfo('float64').eps
        self.criterion_ = (n_samples * mean_squared_error / (sigma2 + eps64) +
                           K * df)  # Eqns. 2.15--16 in (Zou et al, 2007)
        n_best = np.argmin(self.criterion_)

        self.alpha_ = alphas_[n_best]
        self.coef_ = coef_path_[:, n_best]
        self._set_intercept(Xmean, ymean, Xstd)
        return self<|MERGE_RESOLUTION|>--- conflicted
+++ resolved
@@ -373,13 +373,8 @@
 
     References
     ----------
-<<<<<<< HEAD
     .. [1] "Least Angle Regression", Efron et al.
            http://statweb.stanford.edu/~tibs/ftp/lars.pdf
-=======
-    .. [1] "Least Angle Regression", Effron et al.
-           https://statweb.stanford.edu/~tibs/ftp/lars.pdf
->>>>>>> 63e5ae63
 
     .. [2] `Wikipedia entry on the Least-angle regression
            <https://en.wikipedia.org/wiki/Least-angle_regression>`_
