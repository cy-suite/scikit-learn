"""
Logistic Regression
"""

# Author: Gael Varoquaux <gael.varoquaux@normalesup.org>
#         Fabian Pedregosa <f@bianp.net>
#         Alexandre Gramfort <alexandre.gramfort@telecom-paristech.fr>
#         Manoj Kumar <manojkumarsivaraj334@gmail.com>
#         Lars Buitinck
#         Simon Wu <s8wu@uwaterloo.ca>
#         Arthur Mensch <arthur.mensch@m4x.org

import numbers
import warnings

import numpy as np
from scipy import optimize, sparse
from scipy.special import expit
from joblib import Parallel, delayed, effective_n_jobs

from .base import LinearClassifierMixin, SparseCoefMixin, BaseEstimator
from .sag import sag_solver
from ..preprocessing import LabelEncoder, LabelBinarizer
from ..svm.base import _fit_liblinear
from ..utils import check_array, check_consistent_length, compute_class_weight
from ..utils import check_random_state
from ..utils.extmath import (log_logistic, safe_sparse_dot, softmax,
                             squared_norm)
from ..utils.extmath import row_norms
from ..utils.fixes import logsumexp
from ..utils.optimize import newton_cg
from ..utils.validation import check_X_y
from ..utils.validation import check_is_fitted
from ..utils import deprecated
from ..exceptions import (ConvergenceWarning, ChangedBehaviorWarning)
from ..utils.multiclass import check_classification_targets
from ..utils.fixes import _joblib_parallel_args
from ..model_selection import check_cv
from ..metrics import get_scorer


# .. some helper functions for logistic_regression_path ..
def _intercept_dot(w, X, y):
    """Computes y * np.dot(X, w).

    It takes into consideration if the intercept should be fit or not.

    Parameters
    ----------
    w : ndarray, shape (n_features,) or (n_features + 1,)
        Coefficient vector.

    X : {array-like, sparse matrix}, shape (n_samples, n_features)
        Training data.

    y : ndarray, shape (n_samples,)
        Array of labels.

    Returns
    -------
    w : ndarray, shape (n_features,)
        Coefficient vector without the intercept weight (w[-1]) if the
        intercept should be fit. Unchanged otherwise.

    c : float
        The intercept.

    yz : float
        y * np.dot(X, w).
    """
    c = 0.
    if w.size == X.shape[1] + 1:
        c = w[-1]
        w = w[:-1]

    z = safe_sparse_dot(X, w) + c
    yz = y * z
    return w, c, yz


def _logistic_loss_and_grad(w, X, y, alpha, sample_weight=None):
    """Computes the logistic loss and gradient.

    Parameters
    ----------
    w : ndarray, shape (n_features,) or (n_features + 1,)
        Coefficient vector.

    X : {array-like, sparse matrix}, shape (n_samples, n_features)
        Training data.

    y : ndarray, shape (n_samples,)
        Array of labels.

    alpha : float
        Regularization parameter. alpha is equal to 1 / C.

    sample_weight : array-like, shape (n_samples,) optional
        Array of weights that are assigned to individual samples.
        If not provided, then each sample is given unit weight.

    Returns
    -------
    out : float
        Logistic loss.

    grad : ndarray, shape (n_features,) or (n_features + 1,)
        Logistic gradient.
    """
    n_samples, n_features = X.shape
    grad = np.empty_like(w)

    w, c, yz = _intercept_dot(w, X, y)

    if sample_weight is None:
        sample_weight = np.ones(n_samples)

    # Logistic loss is the negative of the log of the logistic function.
    out = -np.sum(sample_weight * log_logistic(yz)) + .5 * alpha * np.dot(w, w)

    z = expit(yz)
    z0 = sample_weight * (z - 1) * y

    grad[:n_features] = safe_sparse_dot(X.T, z0) + alpha * w

    # Case where we fit the intercept.
    if grad.shape[0] > n_features:
        grad[-1] = z0.sum()
    return out, grad


def _logistic_loss(w, X, y, alpha, sample_weight=None):
    """Computes the logistic loss.

    Parameters
    ----------
    w : ndarray, shape (n_features,) or (n_features + 1,)
        Coefficient vector.

    X : {array-like, sparse matrix}, shape (n_samples, n_features)
        Training data.

    y : ndarray, shape (n_samples,)
        Array of labels.

    alpha : float
        Regularization parameter. alpha is equal to 1 / C.

    sample_weight : array-like, shape (n_samples,) optional
        Array of weights that are assigned to individual samples.
        If not provided, then each sample is given unit weight.

    Returns
    -------
    out : float
        Logistic loss.
    """
    w, c, yz = _intercept_dot(w, X, y)

    if sample_weight is None:
        sample_weight = np.ones(y.shape[0])

    # Logistic loss is the negative of the log of the logistic function.
    out = -np.sum(sample_weight * log_logistic(yz)) + .5 * alpha * np.dot(w, w)
    return out


def _logistic_grad_hess(w, X, y, alpha, sample_weight=None):
    """Computes the gradient and the Hessian, in the case of a logistic loss.

    Parameters
    ----------
    w : ndarray, shape (n_features,) or (n_features + 1,)
        Coefficient vector.

    X : {array-like, sparse matrix}, shape (n_samples, n_features)
        Training data.

    y : ndarray, shape (n_samples,)
        Array of labels.

    alpha : float
        Regularization parameter. alpha is equal to 1 / C.

    sample_weight : array-like, shape (n_samples,) optional
        Array of weights that are assigned to individual samples.
        If not provided, then each sample is given unit weight.

    Returns
    -------
    grad : ndarray, shape (n_features,) or (n_features + 1,)
        Logistic gradient.

    Hs : callable
        Function that takes the gradient as a parameter and returns the
        matrix product of the Hessian and gradient.
    """
    n_samples, n_features = X.shape
    grad = np.empty_like(w)
    fit_intercept = grad.shape[0] > n_features

    w, c, yz = _intercept_dot(w, X, y)

    if sample_weight is None:
        sample_weight = np.ones(y.shape[0])

    z = expit(yz)
    z0 = sample_weight * (z - 1) * y

    grad[:n_features] = safe_sparse_dot(X.T, z0) + alpha * w

    # Case where we fit the intercept.
    if fit_intercept:
        grad[-1] = z0.sum()

    # The mat-vec product of the Hessian
    d = sample_weight * z * (1 - z)
    if sparse.issparse(X):
        dX = safe_sparse_dot(sparse.dia_matrix((d, 0),
                             shape=(n_samples, n_samples)), X)
    else:
        # Precompute as much as possible
        dX = d[:, np.newaxis] * X

    if fit_intercept:
        # Calculate the double derivative with respect to intercept
        # In the case of sparse matrices this returns a matrix object.
        dd_intercept = np.squeeze(np.array(dX.sum(axis=0)))

    def Hs(s):
        ret = np.empty_like(s)
        ret[:n_features] = X.T.dot(dX.dot(s[:n_features]))
        ret[:n_features] += alpha * s[:n_features]

        # For the fit intercept case.
        if fit_intercept:
            ret[:n_features] += s[-1] * dd_intercept
            ret[-1] = dd_intercept.dot(s[:n_features])
            ret[-1] += d.sum() * s[-1]
        return ret

    return grad, Hs


def _multinomial_loss(w, X, Y, alpha, sample_weight):
    """Computes multinomial loss and class probabilities.

    Parameters
    ----------
    w : ndarray, shape (n_classes * n_features,) or
        (n_classes * (n_features + 1),)
        Coefficient vector.

    X : {array-like, sparse matrix}, shape (n_samples, n_features)
        Training data.

    Y : ndarray, shape (n_samples, n_classes)
        Transformed labels according to the output of LabelBinarizer.

    alpha : float
        Regularization parameter. alpha is equal to 1 / C.

    sample_weight : array-like, shape (n_samples,)
        Array of weights that are assigned to individual samples.

    Returns
    -------
    loss : float
        Multinomial loss.

    p : ndarray, shape (n_samples, n_classes)
        Estimated class probabilities.

    w : ndarray, shape (n_classes, n_features)
        Reshaped param vector excluding intercept terms.

    Reference
    ---------
    Bishop, C. M. (2006). Pattern recognition and machine learning.
    Springer. (Chapter 4.3.4)
    """
    n_classes = Y.shape[1]
    n_features = X.shape[1]
    fit_intercept = w.size == (n_classes * (n_features + 1))
    w = w.reshape(n_classes, -1)
    sample_weight = sample_weight[:, np.newaxis]
    if fit_intercept:
        intercept = w[:, -1]
        w = w[:, :-1]
    else:
        intercept = 0
    p = safe_sparse_dot(X, w.T)
    p += intercept
    p -= logsumexp(p, axis=1)[:, np.newaxis]
    loss = -(sample_weight * Y * p).sum()
    loss += 0.5 * alpha * squared_norm(w)
    p = np.exp(p, p)
    return loss, p, w


def _multinomial_loss_grad(w, X, Y, alpha, sample_weight):
    """Computes the multinomial loss, gradient and class probabilities.

    Parameters
    ----------
    w : ndarray, shape (n_classes * n_features,) or
        (n_classes * (n_features + 1),)
        Coefficient vector.

    X : {array-like, sparse matrix}, shape (n_samples, n_features)
        Training data.

    Y : ndarray, shape (n_samples, n_classes)
        Transformed labels according to the output of LabelBinarizer.

    alpha : float
        Regularization parameter. alpha is equal to 1 / C.

    sample_weight : array-like, shape (n_samples,)
        Array of weights that are assigned to individual samples.

    Returns
    -------
    loss : float
        Multinomial loss.

    grad : ndarray, shape (n_classes * n_features,) or
        (n_classes * (n_features + 1),)
        Ravelled gradient of the multinomial loss.

    p : ndarray, shape (n_samples, n_classes)
        Estimated class probabilities

    Reference
    ---------
    Bishop, C. M. (2006). Pattern recognition and machine learning.
    Springer. (Chapter 4.3.4)
    """
    n_classes = Y.shape[1]
    n_features = X.shape[1]
    fit_intercept = (w.size == n_classes * (n_features + 1))
    grad = np.zeros((n_classes, n_features + bool(fit_intercept)),
                    dtype=X.dtype)
    loss, p, w = _multinomial_loss(w, X, Y, alpha, sample_weight)
    sample_weight = sample_weight[:, np.newaxis]
    diff = sample_weight * (p - Y)
    grad[:, :n_features] = safe_sparse_dot(diff.T, X)
    grad[:, :n_features] += alpha * w
    if fit_intercept:
        grad[:, -1] = diff.sum(axis=0)
    return loss, grad.ravel(), p


def _multinomial_grad_hess(w, X, Y, alpha, sample_weight):
    """
    Computes the gradient and the Hessian, in the case of a multinomial loss.

    Parameters
    ----------
    w : ndarray, shape (n_classes * n_features,) or
        (n_classes * (n_features + 1),)
        Coefficient vector.

    X : {array-like, sparse matrix}, shape (n_samples, n_features)
        Training data.

    Y : ndarray, shape (n_samples, n_classes)
        Transformed labels according to the output of LabelBinarizer.

    alpha : float
        Regularization parameter. alpha is equal to 1 / C.

    sample_weight : array-like, shape (n_samples,)
        Array of weights that are assigned to individual samples.

    Returns
    -------
    grad : array, shape (n_classes * n_features,) or
        (n_classes * (n_features + 1),)
        Ravelled gradient of the multinomial loss.

    hessp : callable
        Function that takes in a vector input of shape (n_classes * n_features)
        or (n_classes * (n_features + 1)) and returns matrix-vector product
        with hessian.

    References
    ----------
    Barak A. Pearlmutter (1993). Fast Exact Multiplication by the Hessian.
        http://www.bcl.hamilton.ie/~barak/papers/nc-hessian.pdf
    """
    n_features = X.shape[1]
    n_classes = Y.shape[1]
    fit_intercept = w.size == (n_classes * (n_features + 1))

    # `loss` is unused. Refactoring to avoid computing it does not
    # significantly speed up the computation and decreases readability
    loss, grad, p = _multinomial_loss_grad(w, X, Y, alpha, sample_weight)
    sample_weight = sample_weight[:, np.newaxis]

    # Hessian-vector product derived by applying the R-operator on the gradient
    # of the multinomial loss function.
    def hessp(v):
        v = v.reshape(n_classes, -1)
        if fit_intercept:
            inter_terms = v[:, -1]
            v = v[:, :-1]
        else:
            inter_terms = 0
        # r_yhat holds the result of applying the R-operator on the multinomial
        # estimator.
        r_yhat = safe_sparse_dot(X, v.T)
        r_yhat += inter_terms
        r_yhat += (-p * r_yhat).sum(axis=1)[:, np.newaxis]
        r_yhat *= p
        r_yhat *= sample_weight
        hessProd = np.zeros((n_classes, n_features + bool(fit_intercept)))
        hessProd[:, :n_features] = safe_sparse_dot(r_yhat.T, X)
        hessProd[:, :n_features] += v * alpha
        if fit_intercept:
            hessProd[:, -1] = r_yhat.sum(axis=0)
        return hessProd.ravel()

    return grad, hessp


def _check_solver(solver, penalty, dual):
    all_solvers = ['liblinear', 'newton-cg', 'lbfgs', 'sag', 'saga']
    if solver not in all_solvers:
        raise ValueError("Logistic Regression supports only solvers in %s, got"
                         " %s." % (all_solvers, solver))

    all_penalties = ['l1', 'l2', 'elasticnet', 'none']
    if penalty not in all_penalties:
        raise ValueError("Logistic Regression supports only penalties in %s,"
                         " got %s." % (all_penalties, penalty))

    if solver not in ['liblinear', 'saga'] and penalty not in ('l2', 'none'):
        raise ValueError("Solver %s supports only 'l2' or 'none' penalties, "
                         "got %s penalty." % (solver, penalty))
    if solver != 'liblinear' and dual:
        raise ValueError("Solver %s supports only "
                         "dual=False, got dual=%s" % (solver, dual))

    if penalty == 'elasticnet' and solver != 'saga':
        raise ValueError("Only 'saga' solver supports elasticnet penalty,"
                         " got solver={}.".format(solver))

    if solver == 'liblinear' and penalty == 'none':
        raise ValueError(
            "penalty='none' is not supported for the liblinear solver"
        )

    return solver


def _check_multi_class(multi_class, solver, n_classes):
    if multi_class == 'auto':
        if solver == 'liblinear':
            multi_class = 'ovr'
        elif n_classes > 2:
            multi_class = 'multinomial'
        else:
            multi_class = 'ovr'
    if multi_class not in ('multinomial', 'ovr'):
        raise ValueError("multi_class should be 'multinomial', 'ovr' or "
                         "'auto'. Got %s." % multi_class)
    if multi_class == 'multinomial' and solver == 'liblinear':
        raise ValueError("Solver %s does not support "
                         "a multinomial backend." % solver)
    return multi_class


@deprecated('logistic_regression_path was deprecated in version 0.21 and '
            'will be removed in version 0.23.0')
def logistic_regression_path(X, y, pos_class=None, Cs=10, fit_intercept=True,
                             max_iter=100, tol=1e-4, verbose=0,
                             solver='lbfgs', coef=None,
                             class_weight=None, dual=False, penalty='l2',
                             intercept_scaling=1., multi_class='auto',
                             random_state=None, check_input=True,
                             max_squared_sum=None, sample_weight=None,
                             l1_ratio=None):
    """Compute a Logistic Regression model for a list of regularization
    parameters.

    This is an implementation that uses the result of the previous model
    to speed up computations along the set of solutions, making it faster
    than sequentially calling LogisticRegression for the different parameters.
    Note that there will be no speedup with liblinear solver, since it does
    not handle warm-starting.

    .. deprecated:: 0.21
        ``logistic_regression_path`` was deprecated in version 0.21 and will
        be removed in 0.23.

    Read more in the :ref:`User Guide <logistic_regression>`.

    Parameters
    ----------
    X : array-like or sparse matrix, shape (n_samples, n_features)
        Input data.

    y : array-like, shape (n_samples,) or (n_samples, n_targets)
        Input data, target values.

    pos_class : int, None
        The class with respect to which we perform a one-vs-all fit.
        If None, then it is assumed that the given problem is binary.

    Cs : int | array-like, shape (n_cs,)
        List of values for the regularization parameter or integer specifying
        the number of regularization parameters that should be used. In this
        case, the parameters will be chosen in a logarithmic scale between
        1e-4 and 1e4.

    fit_intercept : bool
        Whether to fit an intercept for the model. In this case the shape of
        the returned array is (n_cs, n_features + 1).

    max_iter : int
        Maximum number of iterations for the solver.

    tol : float
        Stopping criterion. For the newton-cg and lbfgs solvers, the iteration
        will stop when ``max{|g_i | i = 1, ..., n} <= tol``
        where ``g_i`` is the i-th component of the gradient.

    verbose : int
        For the liblinear and lbfgs solvers set verbose to any positive
        number for verbosity.

    solver : {'lbfgs', 'newton-cg', 'liblinear', 'sag', 'saga'}
        Numerical solver to use.

    coef : array-like, shape (n_features,), default None
        Initialization value for coefficients of logistic regression.
        Useless for liblinear solver.

    class_weight : dict or 'balanced', optional
        Weights associated with classes in the form ``{class_label: weight}``.
        If not given, all classes are supposed to have weight one.

        The "balanced" mode uses the values of y to automatically adjust
        weights inversely proportional to class frequencies in the input data
        as ``n_samples / (n_classes * np.bincount(y))``.

        Note that these weights will be multiplied with sample_weight (passed
        through the fit method) if sample_weight is specified.

    dual : bool
        Dual or primal formulation. Dual formulation is only implemented for
        l2 penalty with liblinear solver. Prefer dual=False when
        n_samples > n_features.

    penalty : str, 'l1', 'l2', or 'elasticnet'
        Used to specify the norm used in the penalization. The 'newton-cg',
        'sag' and 'lbfgs' solvers support only l2 penalties. 'elasticnet' is
        only supported by the 'saga' solver.

    intercept_scaling : float, default 1.
        Useful only when the solver 'liblinear' is used
        and self.fit_intercept is set to True. In this case, x becomes
        [x, self.intercept_scaling],
        i.e. a "synthetic" feature with constant value equal to
        intercept_scaling is appended to the instance vector.
        The intercept becomes ``intercept_scaling * synthetic_feature_weight``.

        Note! the synthetic feature weight is subject to l1/l2 regularization
        as all other features.
        To lessen the effect of regularization on synthetic feature weight
        (and therefore on the intercept) intercept_scaling has to be increased.

    multi_class : {'ovr', 'multinomial', 'auto'}, default='auto'
        If the option chosen is 'ovr', then a binary problem is fit for each
        label. For 'multinomial' the loss minimised is the multinomial loss fit
        across the entire probability distribution, *even when the data is
        binary*. 'multinomial' is unavailable when solver='liblinear'.
        'auto' selects 'ovr' if the data is binary, or if solver='liblinear',
        and otherwise selects 'multinomial'.

        .. versionadded:: 0.18
           Stochastic Average Gradient descent solver for 'multinomial' case.
        .. versionchanged:: 0.22
            Default changed from 'ovr' to 'auto' in 0.22.

    random_state : int, RandomState instance or None (default)
        The seed of the pseudo random number generator to use when shuffling
        the data. Used when ``solver`` == 'sag' or 'liblinear'.
        Pass an int for reproducible output across multiple function calls.
        See :term:`Glossary <random_state>`.

    check_input : bool, default True
        If False, the input arrays X and y will not be checked.

    max_squared_sum : float, default None
        Maximum squared sum of X over samples. Used only in SAG solver.
        If None, it will be computed, going through all the samples.
        The value should be precomputed to speed up cross validation.

    sample_weight : array-like, shape(n_samples,) optional
        Array of weights that are assigned to individual samples.
        If not provided, then each sample is given unit weight.

    l1_ratio : float or None, optional (default=None)
        The Elastic-Net mixing parameter, with ``0 <= l1_ratio <= 1``. Only
        used if ``penalty='elasticnet'``. Setting ``l1_ratio=0`` is equivalent
        to using ``penalty='l2'``, while setting ``l1_ratio=1`` is equivalent
        to using ``penalty='l1'``. For ``0 < l1_ratio <1``, the penalty is a
        combination of L1 and L2.

    Returns
    -------
    coefs : ndarray, shape (n_cs, n_features) or (n_cs, n_features + 1)
        List of coefficients for the Logistic Regression model. If
        fit_intercept is set to True then the second dimension will be
        n_features + 1, where the last item represents the intercept. For
        ``multiclass='multinomial'``, the shape is (n_classes, n_cs,
        n_features) or (n_classes, n_cs, n_features + 1).

    Cs : ndarray
        Grid of Cs used for cross-validation.

    n_iter : array, shape (n_cs,)
        Actual number of iteration for each Cs.

    Notes
    -----
    You might get slightly different results with the solver liblinear than
    with the others since this uses LIBLINEAR which penalizes the intercept.

    .. versionchanged:: 0.19
        The "copy" parameter was removed.
    """

    return _logistic_regression_path(
        X, y, pos_class=None, Cs=10, fit_intercept=True, max_iter=100,
        tol=1e-4, verbose=0, solver='lbfgs', coef=None, class_weight=None,
        dual=False, penalty='l2', intercept_scaling=1., multi_class='auto',
        random_state=None, check_input=True, max_squared_sum=None,
        sample_weight=None, l1_ratio=None)


def _logistic_regression_path(X, y, pos_class=None, Cs=10, fit_intercept=True,
                              max_iter=100, tol=1e-4, verbose=0,
                              solver='lbfgs', coef=None,
                              class_weight=None, dual=False, penalty='l2',
                              intercept_scaling=1., multi_class='auto',
                              random_state=None, check_input=True,
                              max_squared_sum=None, sample_weight=None,
                              l1_ratio=None):
    """Compute a Logistic Regression model for a list of regularization
    parameters.

    This is an implementation that uses the result of the previous model
    to speed up computations along the set of solutions, making it faster
    than sequentially calling LogisticRegression for the different parameters.
    Note that there will be no speedup with liblinear solver, since it does
    not handle warm-starting.

    Read more in the :ref:`User Guide <logistic_regression>`.

    Parameters
    ----------
    X : array-like or sparse matrix, shape (n_samples, n_features)
        Input data.

    y : array-like, shape (n_samples,) or (n_samples, n_targets)
        Input data, target values.

    pos_class : int, None
        The class with respect to which we perform a one-vs-all fit.
        If None, then it is assumed that the given problem is binary.

    Cs : int | array-like, shape (n_cs,)
        List of values for the regularization parameter or integer specifying
        the number of regularization parameters that should be used. In this
        case, the parameters will be chosen in a logarithmic scale between
        1e-4 and 1e4.

    fit_intercept : bool
        Whether to fit an intercept for the model. In this case the shape of
        the returned array is (n_cs, n_features + 1).

    max_iter : int
        Maximum number of iterations for the solver.

    tol : float
        Stopping criterion. For the newton-cg and lbfgs solvers, the iteration
        will stop when ``max{|g_i | i = 1, ..., n} <= tol``
        where ``g_i`` is the i-th component of the gradient.

    verbose : int
        For the liblinear and lbfgs solvers set verbose to any positive
        number for verbosity.

    solver : {'lbfgs', 'newton-cg', 'liblinear', 'sag', 'saga'}
        Numerical solver to use.

    coef : array-like, shape (n_features,), default None
        Initialization value for coefficients of logistic regression.
        Useless for liblinear solver.

    class_weight : dict or 'balanced', optional
        Weights associated with classes in the form ``{class_label: weight}``.
        If not given, all classes are supposed to have weight one.

        The "balanced" mode uses the values of y to automatically adjust
        weights inversely proportional to class frequencies in the input data
        as ``n_samples / (n_classes * np.bincount(y))``.

        Note that these weights will be multiplied with sample_weight (passed
        through the fit method) if sample_weight is specified.

    dual : bool
        Dual or primal formulation. Dual formulation is only implemented for
        l2 penalty with liblinear solver. Prefer dual=False when
        n_samples > n_features.

    penalty : str, 'l1', 'l2', or 'elasticnet'
        Used to specify the norm used in the penalization. The 'newton-cg',
        'sag' and 'lbfgs' solvers support only l2 penalties. 'elasticnet' is
        only supported by the 'saga' solver.

    intercept_scaling : float, default 1.
        Useful only when the solver 'liblinear' is used
        and self.fit_intercept is set to True. In this case, x becomes
        [x, self.intercept_scaling],
        i.e. a "synthetic" feature with constant value equal to
        intercept_scaling is appended to the instance vector.
        The intercept becomes ``intercept_scaling * synthetic_feature_weight``.

        Note! the synthetic feature weight is subject to l1/l2 regularization
        as all other features.
        To lessen the effect of regularization on synthetic feature weight
        (and therefore on the intercept) intercept_scaling has to be increased.

    multi_class : {'ovr', 'multinomial', 'auto'}, default='auto'
        If the option chosen is 'ovr', then a binary problem is fit for each
        label. For 'multinomial' the loss minimised is the multinomial loss fit
        across the entire probability distribution, *even when the data is
        binary*. 'multinomial' is unavailable when solver='liblinear'.
        'auto' selects 'ovr' if the data is binary, or if solver='liblinear',
        and otherwise selects 'multinomial'.

        .. versionadded:: 0.18
           Stochastic Average Gradient descent solver for 'multinomial' case.
        .. versionchanged:: 0.22
            Default changed from 'ovr' to 'auto' in 0.22.

    random_state : int, RandomState instance or None, optional, default None
        The seed of the pseudo random number generator to use when shuffling
        the data.  If int, random_state is the seed used by the random number
        generator; If RandomState instance, random_state is the random number
        generator; If None, the random number generator is the RandomState
        instance used by `np.random`. Used when ``solver`` == 'sag' or
        'liblinear'.

    check_input : bool, default True
        If False, the input arrays X and y will not be checked.

    max_squared_sum : float, default None
        Maximum squared sum of X over samples. Used only in SAG solver.
        If None, it will be computed, going through all the samples.
        The value should be precomputed to speed up cross validation.

    sample_weight : array-like, shape(n_samples,) optional
        Array of weights that are assigned to individual samples.
        If not provided, then each sample is given unit weight.

    l1_ratio : float or None, optional (default=None)
        The Elastic-Net mixing parameter, with ``0 <= l1_ratio <= 1``. Only
        used if ``penalty='elasticnet'``. Setting ``l1_ratio=0`` is equivalent
        to using ``penalty='l2'``, while setting ``l1_ratio=1`` is equivalent
        to using ``penalty='l1'``. For ``0 < l1_ratio <1``, the penalty is a
        combination of L1 and L2.

    Returns
    -------
    coefs : ndarray, shape (n_cs, n_features) or (n_cs, n_features + 1)
        List of coefficients for the Logistic Regression model. If
        fit_intercept is set to True then the second dimension will be
        n_features + 1, where the last item represents the intercept. For
        ``multiclass='multinomial'``, the shape is (n_classes, n_cs,
        n_features) or (n_classes, n_cs, n_features + 1).

    Cs : ndarray
        Grid of Cs used for cross-validation.

    n_iter : array, shape (n_cs,)
        Actual number of iteration for each Cs.

    Notes
    -----
    You might get slightly different results with the solver liblinear than
    with the others since this uses LIBLINEAR which penalizes the intercept.

    .. versionchanged:: 0.19
        The "copy" parameter was removed.
    """
    if isinstance(Cs, numbers.Integral):
        Cs = np.logspace(-4, 4, Cs)

    solver = _check_solver(solver, penalty, dual)

    # Preprocessing.
    if check_input:
        X = check_array(X, accept_sparse='csr', dtype=np.float64,
                        accept_large_sparse=solver != 'liblinear')
        y = check_array(y, ensure_2d=False, dtype=None)
        check_consistent_length(X, y)
    _, n_features = X.shape

    classes = np.unique(y)
    random_state = check_random_state(random_state)

    multi_class = _check_multi_class(multi_class, solver, len(classes))
    if pos_class is None and multi_class != 'multinomial':
        if (classes.size > 2):
            raise ValueError('To fit OvR, use the pos_class argument')
        # np.unique(y) gives labels in sorted order.
        pos_class = classes[1]

    # If sample weights exist, convert them to array (support for lists)
    # and check length
    # Otherwise set them to 1 for all examples
    if sample_weight is not None:
        sample_weight = np.array(sample_weight, dtype=X.dtype, order='C')
        check_consistent_length(y, sample_weight)
    else:
        sample_weight = np.ones(X.shape[0], dtype=X.dtype)

    # If class_weights is a dict (provided by the user), the weights
    # are assigned to the original labels. If it is "balanced", then
    # the class_weights are assigned after masking the labels with a OvR.
    le = LabelEncoder()
    if isinstance(class_weight, dict) or multi_class == 'multinomial':
        class_weight_ = compute_class_weight(class_weight, classes, y)
        sample_weight *= class_weight_[le.fit_transform(y)]

    # For doing a ovr, we need to mask the labels first. for the
    # multinomial case this is not necessary.
    if multi_class == 'ovr':
        w0 = np.zeros(n_features + int(fit_intercept), dtype=X.dtype)
        mask_classes = np.array([-1, 1])
        mask = (y == pos_class)
        y_bin = np.ones(y.shape, dtype=X.dtype)
        y_bin[~mask] = -1.
        # for compute_class_weight

        if class_weight == "balanced":
            class_weight_ = compute_class_weight(class_weight, mask_classes,
                                                 y_bin)
            sample_weight *= class_weight_[le.fit_transform(y_bin)]

    else:
        if solver not in ['sag', 'saga']:
            lbin = LabelBinarizer()
            Y_multi = lbin.fit_transform(y)
            if Y_multi.shape[1] == 1:
                Y_multi = np.hstack([1 - Y_multi, Y_multi])
        else:
            # SAG multinomial solver needs LabelEncoder, not LabelBinarizer
            le = LabelEncoder()
            Y_multi = le.fit_transform(y).astype(X.dtype, copy=False)

        w0 = np.zeros((classes.size, n_features + int(fit_intercept)),
                      order='F', dtype=X.dtype)

    if coef is not None:
        # it must work both giving the bias term and not
        if multi_class == 'ovr':
            if coef.size not in (n_features, w0.size):
                raise ValueError(
                    'Initialization coef is of shape %d, expected shape '
                    '%d or %d' % (coef.size, n_features, w0.size))
            w0[:coef.size] = coef
        else:
            # For binary problems coef.shape[0] should be 1, otherwise it
            # should be classes.size.
            n_classes = classes.size
            if n_classes == 2:
                n_classes = 1

            if (coef.shape[0] != n_classes or
                    coef.shape[1] not in (n_features, n_features + 1)):
                raise ValueError(
                    'Initialization coef is of shape (%d, %d), expected '
                    'shape (%d, %d) or (%d, %d)' % (
                        coef.shape[0], coef.shape[1], classes.size,
                        n_features, classes.size, n_features + 1))

            if n_classes == 1:
                w0[0, :coef.shape[1]] = -coef
                w0[1, :coef.shape[1]] = coef
            else:
                w0[:, :coef.shape[1]] = coef

    if multi_class == 'multinomial':
        # fmin_l_bfgs_b and newton-cg accepts only ravelled parameters.
        if solver in ['lbfgs', 'newton-cg']:
            w0 = w0.ravel()
        target = Y_multi
        if solver == 'lbfgs':
            func = lambda x, *args: _multinomial_loss_grad(x, *args)[0:2]
        elif solver == 'newton-cg':
            func = lambda x, *args: _multinomial_loss(x, *args)[0]
            grad = lambda x, *args: _multinomial_loss_grad(x, *args)[1]
            hess = _multinomial_grad_hess
        warm_start_sag = {'coef': w0.T}
    else:
        target = y_bin
        if solver == 'lbfgs':
            func = _logistic_loss_and_grad
        elif solver == 'newton-cg':
            func = _logistic_loss
            grad = lambda x, *args: _logistic_loss_and_grad(x, *args)[1]
            hess = _logistic_grad_hess
        warm_start_sag = {'coef': np.expand_dims(w0, axis=1)}

    coefs = list()
    n_iter = np.zeros(len(Cs), dtype=np.int32)
    for i, C in enumerate(Cs):
        if solver == 'lbfgs':
            iprint = [-1, 50, 1, 100, 101][
                np.searchsorted(np.array([0, 1, 2, 3]), verbose)]
            w0, loss, info = optimize.fmin_l_bfgs_b(
                func, w0, fprime=None,
                args=(X, target, 1. / C, sample_weight),
                iprint=iprint, pgtol=tol, maxiter=max_iter)
            if info["warnflag"] == 1:
                warnings.warn("lbfgs failed to converge. Increase the number "
                              "of iterations.", ConvergenceWarning)
            # In scipy <= 1.0.0, nit may exceed maxiter.
            # See https://github.com/scipy/scipy/issues/7854.
            n_iter_i = min(info['nit'], max_iter)
        elif solver == 'newton-cg':
            args = (X, target, 1. / C, sample_weight)
            w0, n_iter_i = newton_cg(hess, func, grad, w0, args=args,
                                     maxiter=max_iter, tol=tol)
        elif solver == 'liblinear':
            coef_, intercept_, n_iter_i, = _fit_liblinear(
                X, target, C, fit_intercept, intercept_scaling, None,
                penalty, dual, verbose, max_iter, tol, random_state,
                sample_weight=sample_weight)
            if fit_intercept:
                w0 = np.concatenate([coef_.ravel(), intercept_])
            else:
                w0 = coef_.ravel()

        elif solver in ['sag', 'saga']:
            if multi_class == 'multinomial':
                target = target.astype(X.dtype, copy=False)
                loss = 'multinomial'
            else:
                loss = 'log'
            # alpha is for L2-norm, beta is for L1-norm
            if penalty == 'l1':
                alpha = 0.
                beta = 1. / C
            elif penalty == 'l2':
                alpha = 1. / C
                beta = 0.
            else:  # Elastic-Net penalty
                alpha = (1. / C) * (1 - l1_ratio)
                beta = (1. / C) * l1_ratio

            w0, n_iter_i, warm_start_sag = sag_solver(
                X, target, sample_weight, loss, alpha,
                beta, max_iter, tol,
                verbose, random_state, False, max_squared_sum, warm_start_sag,
                is_saga=(solver == 'saga'))

        else:
            raise ValueError("solver must be one of {'liblinear', 'lbfgs', "
                             "'newton-cg', 'sag'}, got '%s' instead" % solver)

        if multi_class == 'multinomial':
            n_classes = max(2, classes.size)
            multi_w0 = np.reshape(w0, (n_classes, -1))
            if n_classes == 2:
                multi_w0 = multi_w0[1][np.newaxis, :]
            coefs.append(multi_w0.copy())
        else:
            coefs.append(w0.copy())

        n_iter[i] = n_iter_i

    return np.array(coefs), np.array(Cs), n_iter


# helper function for LogisticCV
def _log_reg_scoring_path(X, y, train, test, pos_class=None, Cs=10,
                          scoring=None, fit_intercept=False,
                          max_iter=100, tol=1e-4, class_weight=None,
                          verbose=0, solver='lbfgs', penalty='l2',
                          dual=False, intercept_scaling=1.,
                          multi_class='auto', random_state=None,
                          max_squared_sum=None, sample_weight=None,
                          l1_ratio=None):
    """Computes scores across logistic_regression_path

    Parameters
    ----------
    X : {array-like, sparse matrix}, shape (n_samples, n_features)
        Training data.

    y : array-like, shape (n_samples,) or (n_samples, n_targets)
        Target labels.

    train : list of indices
        The indices of the train set.

    test : list of indices
        The indices of the test set.

    pos_class : int, None
        The class with respect to which we perform a one-vs-all fit.
        If None, then it is assumed that the given problem is binary.

    Cs : list of floats | int
        Each of the values in Cs describes the inverse of
        regularization strength. If Cs is as an int, then a grid of Cs
        values are chosen in a logarithmic scale between 1e-4 and 1e4.
        If not provided, then a fixed set of values for Cs are used.

    scoring : callable or None, optional, default: None
        A string (see model evaluation documentation) or
        a scorer callable object / function with signature
        ``scorer(estimator, X, y)``. For a list of scoring functions
        that can be used, look at :mod:`sklearn.metrics`. The
        default scoring option used is accuracy_score.

    fit_intercept : bool
        If False, then the bias term is set to zero. Else the last
        term of each coef_ gives us the intercept.

    max_iter : int
        Maximum number of iterations for the solver.

    tol : float
        Tolerance for stopping criteria.

    class_weight : dict or 'balanced', optional
        Weights associated with classes in the form ``{class_label: weight}``.
        If not given, all classes are supposed to have weight one.

        The "balanced" mode uses the values of y to automatically adjust
        weights inversely proportional to class frequencies in the input data
        as ``n_samples / (n_classes * np.bincount(y))``

        Note that these weights will be multiplied with sample_weight (passed
        through the fit method) if sample_weight is specified.

    verbose : int
        For the liblinear and lbfgs solvers set verbose to any positive
        number for verbosity.

    solver : {'lbfgs', 'newton-cg', 'liblinear', 'sag', 'saga'}
        Decides which solver to use.

    penalty : str, 'l1', 'l2', or 'elasticnet'
        Used to specify the norm used in the penalization. The 'newton-cg',
        'sag' and 'lbfgs' solvers support only l2 penalties. 'elasticnet' is
        only supported by the 'saga' solver.

    dual : bool
        Dual or primal formulation. Dual formulation is only implemented for
        l2 penalty with liblinear solver. Prefer dual=False when
        n_samples > n_features.

    intercept_scaling : float, default 1.
        Useful only when the solver 'liblinear' is used
        and self.fit_intercept is set to True. In this case, x becomes
        [x, self.intercept_scaling],
        i.e. a "synthetic" feature with constant value equals to
        intercept_scaling is appended to the instance vector.
        The intercept becomes intercept_scaling * synthetic feature weight
        Note! the synthetic feature weight is subject to l1/l2 regularization
        as all other features.
        To lessen the effect of regularization on synthetic feature weight
        (and therefore on the intercept) intercept_scaling has to be increased.

    multi_class : {'ovr', 'multinomial'}
        If the option chosen is 'ovr', then a binary problem is fit for each
        label. For 'multinomial' the loss minimised is the multinomial loss fit
        across the entire probability distribution, *even when the data is
        binary*. 'multinomial' is unavailable when solver='liblinear'.

    random_state : int, RandomState instance or None (default)
        The seed of the pseudo random number generator to use when shuffling
        the data. Used when ``solver`` == 'sag' or 'liblinear'.
        Pass an int for reproducible output across multiple function calls.
        See :term:`Glossary <random_state>`.

    max_squared_sum : float, default None
        Maximum squared sum of X over samples. Used only in SAG solver.
        If None, it will be computed, going through all the samples.
        The value should be precomputed to speed up cross validation.

    sample_weight : array-like, shape(n_samples,) optional
        Array of weights that are assigned to individual samples.
        If not provided, then each sample is given unit weight.

    l1_ratio : float or None, optional (default=None)
        The Elastic-Net mixing parameter, with ``0 <= l1_ratio <= 1``. Only
        used if ``penalty='elasticnet'``. Setting ``l1_ratio=0`` is equivalent
        to using ``penalty='l2'``, while setting ``l1_ratio=1`` is equivalent
        to using ``penalty='l1'``. For ``0 < l1_ratio <1``, the penalty is a
        combination of L1 and L2.

    Returns
    -------
    coefs : ndarray, shape (n_cs, n_features) or (n_cs, n_features + 1)
        List of coefficients for the Logistic Regression model. If
        fit_intercept is set to True then the second dimension will be
        n_features + 1, where the last item represents the intercept.

    Cs : ndarray
        Grid of Cs used for cross-validation.

    scores : ndarray, shape (n_cs,)
        Scores obtained for each Cs.

    n_iter : array, shape(n_cs,)
        Actual number of iteration for each Cs.
    """
    X_train = X[train]
    X_test = X[test]
    y_train = y[train]
    y_test = y[test]

    if sample_weight is not None:
        sample_weight = check_array(sample_weight, ensure_2d=False)
        check_consistent_length(y, sample_weight)

        sample_weight = sample_weight[train]

    coefs, Cs, n_iter = _logistic_regression_path(
        X_train, y_train, Cs=Cs, l1_ratio=l1_ratio,
        fit_intercept=fit_intercept, solver=solver, max_iter=max_iter,
        class_weight=class_weight, pos_class=pos_class,
        multi_class=multi_class, tol=tol, verbose=verbose, dual=dual,
        penalty=penalty, intercept_scaling=intercept_scaling,
        random_state=random_state, check_input=False,
        max_squared_sum=max_squared_sum, sample_weight=sample_weight)

    log_reg = LogisticRegression(solver=solver, multi_class=multi_class)

    # The score method of Logistic Regression has a classes_ attribute.
    if multi_class == 'ovr':
        log_reg.classes_ = np.array([-1, 1])
    elif multi_class == 'multinomial':
        log_reg.classes_ = np.unique(y_train)
    else:
        raise ValueError("multi_class should be either multinomial or ovr, "
                         "got %d" % multi_class)

    if pos_class is not None:
        mask = (y_test == pos_class)
        y_test = np.ones(y_test.shape, dtype=np.float64)
        y_test[~mask] = -1.

    scores = list()

    if isinstance(scoring, str):
        scoring = get_scorer(scoring)
    for w in coefs:
        if multi_class == 'ovr':
            w = w[np.newaxis, :]
        if fit_intercept:
            log_reg.coef_ = w[:, :-1]
            log_reg.intercept_ = w[:, -1]
        else:
            log_reg.coef_ = w
            log_reg.intercept_ = 0.

        if scoring is None:
            scores.append(log_reg.score(X_test, y_test))
        else:
            scores.append(scoring(log_reg, X_test, y_test))

    return coefs, Cs, np.array(scores), n_iter


class LogisticRegression(BaseEstimator, LinearClassifierMixin,
                         SparseCoefMixin):
    """Logistic Regression (aka logit, MaxEnt) classifier.

    In the multiclass case, the training algorithm uses the one-vs-rest (OvR)
    scheme if the 'multi_class' option is set to 'ovr', and uses the
    cross-entropy loss if the 'multi_class' option is set to 'multinomial'.
    (Currently the 'multinomial' option is supported only by the 'lbfgs',
    'sag', 'saga' and 'newton-cg' solvers.)

    This class implements regularized logistic regression using the
    'liblinear' library, 'newton-cg', 'sag', 'saga' and 'lbfgs' solvers. **Note
    that regularization is applied by default**. It can handle both dense
    and sparse input. Use C-ordered arrays or CSR matrices containing 64-bit
    floats for optimal performance; any other input format will be converted
    (and copied).

    The 'newton-cg', 'sag', and 'lbfgs' solvers support only L2 regularization
    with primal formulation, or no regularization. The 'liblinear' solver
    supports both L1 and L2 regularization, with a dual formulation only for
    the L2 penalty. The Elastic-Net regularization is only supported by the
    'saga' solver.

    Read more in the :ref:`User Guide <logistic_regression>`.

    Parameters
    ----------
    penalty : str, 'l1', 'l2', 'elasticnet' or 'none', optional (default='l2')
        Used to specify the norm used in the penalization. The 'newton-cg',
        'sag' and 'lbfgs' solvers support only l2 penalties. 'elasticnet' is
        only supported by the 'saga' solver. If 'none' (not supported by the
        liblinear solver), no regularization is applied.

        .. versionadded:: 0.19
           l1 penalty with SAGA solver (allowing 'multinomial' + L1)

    dual : bool, optional (default=False)
        Dual or primal formulation. Dual formulation is only implemented for
        l2 penalty with liblinear solver. Prefer dual=False when
        n_samples > n_features.

    tol : float, optional (default=1e-4)
        Tolerance for stopping criteria.

    C : float, optional (default=1.0)
        Inverse of regularization strength; must be a positive float.
        Like in support vector machines, smaller values specify stronger
        regularization.

    fit_intercept : bool, optional (default=True)
        Specifies if a constant (a.k.a. bias or intercept) should be
        added to the decision function.

    intercept_scaling : float, optional (default=1)
        Useful only when the solver 'liblinear' is used
        and self.fit_intercept is set to True. In this case, x becomes
        [x, self.intercept_scaling],
        i.e. a "synthetic" feature with constant value equal to
        intercept_scaling is appended to the instance vector.
        The intercept becomes ``intercept_scaling * synthetic_feature_weight``.

        Note! the synthetic feature weight is subject to l1/l2 regularization
        as all other features.
        To lessen the effect of regularization on synthetic feature weight
        (and therefore on the intercept) intercept_scaling has to be increased.

    class_weight : dict or 'balanced', optional (default=None)
        Weights associated with classes in the form ``{class_label: weight}``.
        If not given, all classes are supposed to have weight one.

        The "balanced" mode uses the values of y to automatically adjust
        weights inversely proportional to class frequencies in the input data
        as ``n_samples / (n_classes * np.bincount(y))``.

        Note that these weights will be multiplied with sample_weight (passed
        through the fit method) if sample_weight is specified.

        .. versionadded:: 0.17
           *class_weight='balanced'*

<<<<<<< HEAD
    random_state : int, RandomState instance or None (default)
=======
    random_state : int, RandomState instance or None, optional (default=None)
>>>>>>> 3963d948
        The seed of the pseudo random number generator to use when shuffling
        the data. Used when ``solver`` == 'sag' or 'liblinear'.
        Pass an int for reproducible output across multiple function calls.
        See :term:`Glossary <random_state>`.

    solver : str, {'newton-cg', 'lbfgs', 'liblinear', 'sag', 'saga'}, \
             optional (default='lbfgs').

        Algorithm to use in the optimization problem.

        - For small datasets, 'liblinear' is a good choice, whereas 'sag' and
          'saga' are faster for large ones.
        - For multiclass problems, only 'newton-cg', 'sag', 'saga' and 'lbfgs'
          handle multinomial loss; 'liblinear' is limited to one-versus-rest
          schemes.
        - 'newton-cg', 'lbfgs', 'sag' and 'saga' handle L2 or no penalty
        - 'liblinear' and 'saga' also handle L1 penalty
        - 'saga' also supports 'elasticnet' penalty
        - 'liblinear' does not handle no penalty

        Note that 'sag' and 'saga' fast convergence is only guaranteed on
        features with approximately the same scale. You can
        preprocess the data with a scaler from sklearn.preprocessing.

        .. versionadded:: 0.17
           Stochastic Average Gradient descent solver.
        .. versionadded:: 0.19
           SAGA solver.
        .. versionchanged:: 0.22
            The default solver changed from 'liblinear' to 'lbfgs' in 0.22.

    max_iter : int, optional (default=100)
        Maximum number of iterations taken for the solvers to converge.

    multi_class : {'ovr', 'multinomial', 'auto'}, default='auto'
        If the option chosen is 'ovr', then a binary problem is fit for each
        label. For 'multinomial' the loss minimised is the multinomial loss fit
        across the entire probability distribution, *even when the data is
        binary*. 'multinomial' is unavailable when solver='liblinear'.
        'auto' selects 'ovr' if the data is binary, or if solver='liblinear',
        and otherwise selects 'multinomial'.

        .. versionadded:: 0.18
           Stochastic Average Gradient descent solver for 'multinomial' case.
        .. versionchanged:: 0.22
            Default changed from 'ovr' to 'auto' in 0.22.

    verbose : int, optional (default=0)
        For the liblinear and lbfgs solvers set verbose to any positive
        number for verbosity.

    warm_start : bool, optional (default=False)
        When set to True, reuse the solution of the previous call to fit as
        initialization, otherwise, just erase the previous solution.
        Useless for liblinear solver. See :term:`the Glossary <warm_start>`.

        .. versionadded:: 0.17
           *warm_start* to support *lbfgs*, *newton-cg*, *sag*, *saga* solvers.

    n_jobs : int or None, optional (default=None)
        Number of CPU cores used when parallelizing over classes if
        multi_class='ovr'". This parameter is ignored when the ``solver`` is
        set to 'liblinear' regardless of whether 'multi_class' is specified or
        not. ``None`` means 1 unless in a :obj:`joblib.parallel_backend`
        context. ``-1`` means using all processors.
        See :term:`Glossary <n_jobs>` for more details.

    l1_ratio : float or None, optional (default=None)
        The Elastic-Net mixing parameter, with ``0 <= l1_ratio <= 1``. Only
        used if ``penalty='elasticnet'`. Setting ``l1_ratio=0`` is equivalent
        to using ``penalty='l2'``, while setting ``l1_ratio=1`` is equivalent
        to using ``penalty='l1'``. For ``0 < l1_ratio <1``, the penalty is a
        combination of L1 and L2.

    Attributes
    ----------

    classes_ : array, shape (n_classes, )
        A list of class labels known to the classifier.

    coef_ : array, shape (1, n_features) or (n_classes, n_features)
        Coefficient of the features in the decision function.

        `coef_` is of shape (1, n_features) when the given problem is binary.
        In particular, when `multi_class='multinomial'`, `coef_` corresponds
        to outcome 1 (True) and `-coef_` corresponds to outcome 0 (False).

    intercept_ : array, shape (1,) or (n_classes,)
        Intercept (a.k.a. bias) added to the decision function.

        If `fit_intercept` is set to False, the intercept is set to zero.
        `intercept_` is of shape (1,) when the given problem is binary.
        In particular, when `multi_class='multinomial'`, `intercept_`
        corresponds to outcome 1 (True) and `-intercept_` corresponds to
        outcome 0 (False).

    n_iter_ : array, shape (n_classes,) or (1, )
        Actual number of iterations for all classes. If binary or multinomial,
        it returns only 1 element. For liblinear solver, only the maximum
        number of iteration across all classes is given.

        .. versionchanged:: 0.20

            In SciPy <= 1.0.0 the number of lbfgs iterations may exceed
            ``max_iter``. ``n_iter_`` will now report at most ``max_iter``.

    Examples
    --------
    >>> from sklearn.datasets import load_iris
    >>> from sklearn.linear_model import LogisticRegression
    >>> X, y = load_iris(return_X_y=True)
    >>> clf = LogisticRegression(random_state=0).fit(X, y)
    >>> clf.predict(X[:2, :])
    array([0, 0])
    >>> clf.predict_proba(X[:2, :])
    array([[9.8...e-01, 1.8...e-02, 1.4...e-08],
           [9.7...e-01, 2.8...e-02, ...e-08]])
    >>> clf.score(X, y)
    0.97...

    See also
    --------
    SGDClassifier : incrementally trained logistic regression (when given
        the parameter ``loss="log"``).
    LogisticRegressionCV : Logistic regression with built-in cross validation

    Notes
    -----
    The underlying C implementation uses a random number generator to
    select features when fitting the model. It is thus not uncommon,
    to have slightly different results for the same input data. If
    that happens, try with a smaller tol parameter.

    Predict output may not match that of standalone liblinear in certain
    cases. See :ref:`differences from liblinear <liblinear_differences>`
    in the narrative documentation.

    References
    ----------

    LIBLINEAR -- A Library for Large Linear Classification
        https://www.csie.ntu.edu.tw/~cjlin/liblinear/

    SAG -- Mark Schmidt, Nicolas Le Roux, and Francis Bach
        Minimizing Finite Sums with the Stochastic Average Gradient
        https://hal.inria.fr/hal-00860051/document

    SAGA -- Defazio, A., Bach F. & Lacoste-Julien S. (2014).
        SAGA: A Fast Incremental Gradient Method With Support
        for Non-Strongly Convex Composite Objectives
        https://arxiv.org/abs/1407.0202

    Hsiang-Fu Yu, Fang-Lan Huang, Chih-Jen Lin (2011). Dual coordinate descent
        methods for logistic regression and maximum entropy models.
        Machine Learning 85(1-2):41-75.
        https://www.csie.ntu.edu.tw/~cjlin/papers/maxent_dual.pdf
    """

    def __init__(self, penalty='l2', dual=False, tol=1e-4, C=1.0,
                 fit_intercept=True, intercept_scaling=1, class_weight=None,
                 random_state=None, solver='lbfgs', max_iter=100,
                 multi_class='auto', verbose=0, warm_start=False, n_jobs=None,
                 l1_ratio=None):

        self.penalty = penalty
        self.dual = dual
        self.tol = tol
        self.C = C
        self.fit_intercept = fit_intercept
        self.intercept_scaling = intercept_scaling
        self.class_weight = class_weight
        self.random_state = random_state
        self.solver = solver
        self.max_iter = max_iter
        self.multi_class = multi_class
        self.verbose = verbose
        self.warm_start = warm_start
        self.n_jobs = n_jobs
        self.l1_ratio = l1_ratio

    def fit(self, X, y, sample_weight=None):
        """Fit the model according to the given training data.

        Parameters
        ----------
        X : {array-like, sparse matrix}, shape (n_samples, n_features)
            Training vector, where n_samples is the number of samples and
            n_features is the number of features.

        y : array-like, shape (n_samples,)
            Target vector relative to X.

        sample_weight : array-like, shape (n_samples,) optional
            Array of weights that are assigned to individual samples.
            If not provided, then each sample is given unit weight.

            .. versionadded:: 0.17
               *sample_weight* support to LogisticRegression.

        Returns
        -------
        self : object

        Notes
        -----
        The SAGA solver supports both float64 and float32 bit arrays.
        """
        solver = _check_solver(self.solver, self.penalty, self.dual)

        if not isinstance(self.C, numbers.Number) or self.C < 0:
            raise ValueError("Penalty term must be positive; got (C=%r)"
                             % self.C)
        if self.penalty == 'elasticnet':
            if (not isinstance(self.l1_ratio, numbers.Number) or
                    self.l1_ratio < 0 or self.l1_ratio > 1):
                        raise ValueError("l1_ratio must be between 0 and 1;"
                                         " got (l1_ratio=%r)" % self.l1_ratio)
        elif self.l1_ratio is not None:
            warnings.warn("l1_ratio parameter is only used when penalty is "
                          "'elasticnet'. Got "
                          "(penalty={})".format(self.penalty))
        if self.penalty == 'none':
            if self.C != 1.0:  # default values
                warnings.warn(
                    "Setting penalty='none' will ignore the C and l1_ratio "
                    "parameters"
                )
                # Note that check for l1_ratio is done right above
            C_ = np.inf
            penalty = 'l2'
        else:
            C_ = self.C
            penalty = self.penalty
        if not isinstance(self.max_iter, numbers.Number) or self.max_iter < 0:
            raise ValueError("Maximum number of iteration must be positive;"
                             " got (max_iter=%r)" % self.max_iter)
        if not isinstance(self.tol, numbers.Number) or self.tol < 0:
            raise ValueError("Tolerance for stopping criteria must be "
                             "positive; got (tol=%r)" % self.tol)

        if solver in ['lbfgs', 'liblinear']:
            _dtype = np.float64
        else:
            _dtype = [np.float64, np.float32]

        X, y = check_X_y(X, y, accept_sparse='csr', dtype=_dtype, order="C",
                         accept_large_sparse=solver != 'liblinear')
        check_classification_targets(y)
        self.classes_ = np.unique(y)
        n_samples, n_features = X.shape

        multi_class = _check_multi_class(self.multi_class, solver,
                                         len(self.classes_))

        if solver == 'liblinear':
            if effective_n_jobs(self.n_jobs) != 1:
                warnings.warn("'n_jobs' > 1 does not have any effect when"
                              " 'solver' is set to 'liblinear'. Got 'n_jobs'"
                              " = {}.".format(effective_n_jobs(self.n_jobs)))
            self.coef_, self.intercept_, n_iter_ = _fit_liblinear(
                X, y, self.C, self.fit_intercept, self.intercept_scaling,
                self.class_weight, self.penalty, self.dual, self.verbose,
                self.max_iter, self.tol, self.random_state,
                sample_weight=sample_weight)
            self.n_iter_ = np.array([n_iter_])
            return self

        if solver in ['sag', 'saga']:
            max_squared_sum = row_norms(X, squared=True).max()
        else:
            max_squared_sum = None

        n_classes = len(self.classes_)
        classes_ = self.classes_
        if n_classes < 2:
            raise ValueError("This solver needs samples of at least 2 classes"
                             " in the data, but the data contains only one"
                             " class: %r" % classes_[0])

        if len(self.classes_) == 2:
            n_classes = 1
            classes_ = classes_[1:]

        if self.warm_start:
            warm_start_coef = getattr(self, 'coef_', None)
        else:
            warm_start_coef = None
        if warm_start_coef is not None and self.fit_intercept:
            warm_start_coef = np.append(warm_start_coef,
                                        self.intercept_[:, np.newaxis],
                                        axis=1)

        self.coef_ = list()
        self.intercept_ = np.zeros(n_classes)

        # Hack so that we iterate only once for the multinomial case.
        if multi_class == 'multinomial':
            classes_ = [None]
            warm_start_coef = [warm_start_coef]
        if warm_start_coef is None:
            warm_start_coef = [None] * n_classes

        path_func = delayed(_logistic_regression_path)

        # The SAG solver releases the GIL so it's more efficient to use
        # threads for this solver.
        if solver in ['sag', 'saga']:
            prefer = 'threads'
        else:
            prefer = 'processes'
        fold_coefs_ = Parallel(n_jobs=self.n_jobs, verbose=self.verbose,
                               **_joblib_parallel_args(prefer=prefer))(
            path_func(X, y, pos_class=class_, Cs=[C_],
                      l1_ratio=self.l1_ratio, fit_intercept=self.fit_intercept,
                      tol=self.tol, verbose=self.verbose, solver=solver,
                      multi_class=multi_class, max_iter=self.max_iter,
                      class_weight=self.class_weight, check_input=False,
                      random_state=self.random_state, coef=warm_start_coef_,
                      penalty=penalty, max_squared_sum=max_squared_sum,
                      sample_weight=sample_weight)
            for class_, warm_start_coef_ in zip(classes_, warm_start_coef))

        fold_coefs_, _, n_iter_ = zip(*fold_coefs_)
        self.n_iter_ = np.asarray(n_iter_, dtype=np.int32)[:, 0]

        if multi_class == 'multinomial':
            self.coef_ = fold_coefs_[0][0]
        else:
            self.coef_ = np.asarray(fold_coefs_)
            self.coef_ = self.coef_.reshape(n_classes, n_features +
                                            int(self.fit_intercept))

        if self.fit_intercept:
            self.intercept_ = self.coef_[:, -1]
            self.coef_ = self.coef_[:, :-1]

        return self

    def predict_proba(self, X):
        """Probability estimates.

        The returned estimates for all classes are ordered by the
        label of classes.

        For a multi_class problem, if multi_class is set to be "multinomial"
        the softmax function is used to find the predicted probability of
        each class.
        Else use a one-vs-rest approach, i.e calculate the probability
        of each class assuming it to be positive using the logistic function.
        and normalize these values across all the classes.

        Parameters
        ----------
        X : array-like, shape = [n_samples, n_features]

        Returns
        -------
        T : array-like, shape = [n_samples, n_classes]
            Returns the probability of the sample for each class in the model,
            where classes are ordered as they are in ``self.classes_``.
        """
        check_is_fitted(self, 'coef_')

        ovr = (self.multi_class in ["ovr", "warn"] or
               (self.multi_class == 'auto' and (self.classes_.size <= 2 or
                                                self.solver == 'liblinear')))
        if ovr:
            return super()._predict_proba_lr(X)
        else:
            decision = self.decision_function(X)
            if decision.ndim == 1:
                # Workaround for multi_class="multinomial" and binary outcomes
                # which requires softmax prediction with only a 1D decision.
                decision_2d = np.c_[-decision, decision]
            else:
                decision_2d = decision
            return softmax(decision_2d, copy=False)

    def predict_log_proba(self, X):
        """Log of probability estimates.

        The returned estimates for all classes are ordered by the
        label of classes.

        Parameters
        ----------
        X : array-like, shape = [n_samples, n_features]

        Returns
        -------
        T : array-like, shape = [n_samples, n_classes]
            Returns the log-probability of the sample for each class in the
            model, where classes are ordered as they are in ``self.classes_``.
        """
        return np.log(self.predict_proba(X))


class LogisticRegressionCV(LogisticRegression, BaseEstimator,
                           LinearClassifierMixin):
    """Logistic Regression CV (aka logit, MaxEnt) classifier.

    See glossary entry for :term:`cross-validation estimator`.

    This class implements logistic regression using liblinear, newton-cg, sag
    of lbfgs optimizer. The newton-cg, sag and lbfgs solvers support only L2
    regularization with primal formulation. The liblinear solver supports both
    L1 and L2 regularization, with a dual formulation only for the L2 penalty.
    Elastic-Net penalty is only supported by the saga solver.

    For the grid of `Cs` values and `l1_ratios` values, the best
    hyperparameter is selected by the cross-validator `StratifiedKFold`, but
    it can be changed using the `cv` parameter. The 'newton-cg', 'sag',
    'saga' and 'lbfgs' solvers can warm-start the coefficients (see
    :term:`Glossary<warm_start>`).

    Read more in the :ref:`User Guide <logistic_regression>`.

    Parameters
    ----------
    Cs : list of floats or int, optional (default=10)
        Each of the values in Cs describes the inverse of regularization
        strength. If Cs is as an int, then a grid of Cs values are chosen
        in a logarithmic scale between 1e-4 and 1e4.
        Like in support vector machines, smaller values specify stronger
        regularization.

    fit_intercept : bool, optional (default=True)
        Specifies if a constant (a.k.a. bias or intercept) should be
        added to the decision function.

    cv : int or cross-validation generator, optional (default=None)
        The default cross-validation generator used is Stratified K-Folds.
        If an integer is provided, then it is the number of folds used.
        See the module :mod:`sklearn.model_selection` module for the
        list of possible cross-validation objects.

        .. versionchanged:: 0.22
            ``cv`` default value if None changed from 3-fold to 5-fold.

    dual : bool, optional (default=False)
        Dual or primal formulation. Dual formulation is only implemented for
        l2 penalty with liblinear solver. Prefer dual=False when
        n_samples > n_features.

    penalty : str, 'l1', 'l2', or 'elasticnet', optional (default='l2')
        Used to specify the norm used in the penalization. The 'newton-cg',
        'sag' and 'lbfgs' solvers support only l2 penalties. 'elasticnet' is
        only supported by the 'saga' solver.

    scoring : string, callable, or None, optional (default=None)
        A string (see model evaluation documentation) or
        a scorer callable object / function with signature
        ``scorer(estimator, X, y)``. For a list of scoring functions
        that can be used, look at :mod:`sklearn.metrics`. The
        default scoring option used is 'accuracy'.

    solver : str, {'newton-cg', 'lbfgs', 'liblinear', 'sag', 'saga'}, \
             optional (default='lbfgs')

        Algorithm to use in the optimization problem.

        - For small datasets, 'liblinear' is a good choice, whereas 'sag' and
          'saga' are faster for large ones.
        - For multiclass problems, only 'newton-cg', 'sag', 'saga' and 'lbfgs'
          handle multinomial loss; 'liblinear' is limited to one-versus-rest
          schemes.
        - 'newton-cg', 'lbfgs' and 'sag' only handle L2 penalty, whereas
          'liblinear' and 'saga' handle L1 penalty.
        - 'liblinear' might be slower in LogisticRegressionCV because it does
          not handle warm-starting.

        Note that 'sag' and 'saga' fast convergence is only guaranteed on
        features with approximately the same scale. You can preprocess the data
        with a scaler from sklearn.preprocessing.

        .. versionadded:: 0.17
           Stochastic Average Gradient descent solver.
        .. versionadded:: 0.19
           SAGA solver.

    tol : float, optional (default=1e-4)
        Tolerance for stopping criteria.

    max_iter : int, optional (default=100)
        Maximum number of iterations of the optimization algorithm.

    class_weight : dict or 'balanced', optional (default=None)
        Weights associated with classes in the form ``{class_label: weight}``.
        If not given, all classes are supposed to have weight one.

        The "balanced" mode uses the values of y to automatically adjust
        weights inversely proportional to class frequencies in the input data
        as ``n_samples / (n_classes * np.bincount(y))``.

        Note that these weights will be multiplied with sample_weight (passed
        through the fit method) if sample_weight is specified.

        .. versionadded:: 0.17
           class_weight == 'balanced'

    n_jobs : int or None, optional (default=None)
        Number of CPU cores used during the cross-validation loop.
        ``None`` means 1 unless in a :obj:`joblib.parallel_backend` context.
        ``-1`` means using all processors. See :term:`Glossary <n_jobs>`
        for more details.

    verbose : int, optional (default=0)
        For the 'liblinear', 'sag' and 'lbfgs' solvers set verbose to any
        positive number for verbosity.

    refit : bool, optional (default=True)
        If set to True, the scores are averaged across all folds, and the
        coefs and the C that corresponds to the best score is taken, and a
        final refit is done using these parameters.
        Otherwise the coefs, intercepts and C that correspond to the
        best scores across folds are averaged.

    intercept_scaling : float, optional (default=1)
        Useful only when the solver 'liblinear' is used
        and self.fit_intercept is set to True. In this case, x becomes
        [x, self.intercept_scaling],
        i.e. a "synthetic" feature with constant value equal to
        intercept_scaling is appended to the instance vector.
        The intercept becomes ``intercept_scaling * synthetic_feature_weight``.

        Note! the synthetic feature weight is subject to l1/l2 regularization
        as all other features.
        To lessen the effect of regularization on synthetic feature weight
        (and therefore on the intercept) intercept_scaling has to be increased.

    multi_class : {'ovr', 'multinomial', 'auto'}, default='auto'
        If the option chosen is 'ovr', then a binary problem is fit for each
        label. For 'multinomial' the loss minimised is the multinomial loss fit
        across the entire probability distribution, *even when the data is
        binary*. 'multinomial' is unavailable when solver='liblinear'.
        'auto' selects 'ovr' if the data is binary, or if solver='liblinear',
        and otherwise selects 'multinomial'.

        .. versionadded:: 0.18
           Stochastic Average Gradient descent solver for 'multinomial' case.
        .. versionchanged:: 0.22
            Default changed from 'ovr' to 'auto' in 0.22.

<<<<<<< HEAD
    random_state : int, RandomState instance or None (default)
        Used when ``solver`` == 'sag' or 'liblinear', to calculate
        the logistic regression paths and scores.
        Pass an int for reproducible output across multiple function calls.
        See :term:`Glossary <random_state>`.
=======
    random_state : int, RandomState instance or None, optional (default=None)
        If int, random_state is the seed used by the random number generator;
        If RandomState instance, random_state is the random number generator;
        If None, the random number generator is the RandomState instance used
        by `np.random`.
>>>>>>> 3963d948

    l1_ratios : list of float or None, optional (default=None)
        The list of Elastic-Net mixing parameter, with ``0 <= l1_ratio <= 1``.
        Only used if ``penalty='elasticnet'``. A value of 0 is equivalent to
        using ``penalty='l2'``, while 1 is equivalent to using
        ``penalty='l1'``. For ``0 < l1_ratio <1``, the penalty is a combination
        of L1 and L2.

    Attributes
    ----------
    classes_ : array, shape (n_classes, )
        A list of class labels known to the classifier.

    coef_ : array, shape (1, n_features) or (n_classes, n_features)
        Coefficient of the features in the decision function.

        `coef_` is of shape (1, n_features) when the given problem
        is binary.

    intercept_ : array, shape (1,) or (n_classes,)
        Intercept (a.k.a. bias) added to the decision function.

        If `fit_intercept` is set to False, the intercept is set to zero.
        `intercept_` is of shape(1,) when the problem is binary.

    Cs_ : array, shape (n_cs)
        Array of C i.e. inverse of regularization parameter values used
        for cross-validation.

    l1_ratios_ : array, shape (n_l1_ratios)
        Array of l1_ratios used for cross-validation. If no l1_ratio is used
        (i.e. penalty is not 'elasticnet'), this is set to ``[None]``

    coefs_paths_ : array, shape (n_folds, n_cs, n_features) or \
                   (n_folds, n_cs, n_features + 1)
        dict with classes as the keys, and the path of coefficients obtained
        during cross-validating across each fold and then across each Cs
        after doing an OvR for the corresponding class as values.
        If the 'multi_class' option is set to 'multinomial', then
        the coefs_paths are the coefficients corresponding to each class.
        Each dict value has shape ``(n_folds, n_cs, n_features)`` or
        ``(n_folds, n_cs, n_features + 1)`` depending on whether the
        intercept is fit or not. If ``penalty='elasticnet'``, the shape is
        ``(n_folds, n_cs, n_l1_ratios_, n_features)`` or
        ``(n_folds, n_cs, n_l1_ratios_, n_features + 1)``.

    scores_ : dict
        dict with classes as the keys, and the values as the
        grid of scores obtained during cross-validating each fold, after doing
        an OvR for the corresponding class. If the 'multi_class' option
        given is 'multinomial' then the same scores are repeated across
        all classes, since this is the multinomial class. Each dict value
        has shape ``(n_folds, n_cs`` or ``(n_folds, n_cs, n_l1_ratios)`` if
        ``penalty='elasticnet'``.

    C_ : array, shape (n_classes,) or (n_classes - 1,)
        Array of C that maps to the best scores across every class. If refit is
        set to False, then for each class, the best C is the average of the
        C's that correspond to the best scores for each fold.
        `C_` is of shape(n_classes,) when the problem is binary.

    l1_ratio_ : array, shape (n_classes,) or (n_classes - 1,)
        Array of l1_ratio that maps to the best scores across every class. If
        refit is set to False, then for each class, the best l1_ratio is the
        average of the l1_ratio's that correspond to the best scores for each
        fold.  `l1_ratio_` is of shape(n_classes,) when the problem is binary.

    n_iter_ : array, shape (n_classes, n_folds, n_cs) or (1, n_folds, n_cs)
        Actual number of iterations for all classes, folds and Cs.
        In the binary or multinomial cases, the first dimension is equal to 1.
        If ``penalty='elasticnet'``, the shape is ``(n_classes, n_folds,
        n_cs, n_l1_ratios)`` or ``(1, n_folds, n_cs, n_l1_ratios)``.


    Examples
    --------
    >>> from sklearn.datasets import load_iris
    >>> from sklearn.linear_model import LogisticRegressionCV
    >>> X, y = load_iris(return_X_y=True)
    >>> clf = LogisticRegressionCV(cv=5, random_state=0).fit(X, y)
    >>> clf.predict(X[:2, :])
    array([0, 0])
    >>> clf.predict_proba(X[:2, :]).shape
    (2, 3)
    >>> clf.score(X, y)
    0.98...

    See also
    --------
    LogisticRegression

    """
    def __init__(self, Cs=10, fit_intercept=True, cv=None, dual=False,
                 penalty='l2', scoring=None, solver='lbfgs', tol=1e-4,
                 max_iter=100, class_weight=None, n_jobs=None, verbose=0,
                 refit=True, intercept_scaling=1., multi_class='auto',
                 random_state=None, l1_ratios=None):
        self.Cs = Cs
        self.fit_intercept = fit_intercept
        self.cv = cv
        self.dual = dual
        self.penalty = penalty
        self.scoring = scoring
        self.tol = tol
        self.max_iter = max_iter
        self.class_weight = class_weight
        self.n_jobs = n_jobs
        self.verbose = verbose
        self.solver = solver
        self.refit = refit
        self.intercept_scaling = intercept_scaling
        self.multi_class = multi_class
        self.random_state = random_state
        self.l1_ratios = l1_ratios

    def fit(self, X, y, sample_weight=None):
        """Fit the model according to the given training data.

        Parameters
        ----------
        X : {array-like, sparse matrix}, shape (n_samples, n_features)
            Training vector, where n_samples is the number of samples and
            n_features is the number of features.

        y : array-like, shape (n_samples,)
            Target vector relative to X.

        sample_weight : array-like, shape (n_samples,) optional
            Array of weights that are assigned to individual samples.
            If not provided, then each sample is given unit weight.

        Returns
        -------
        self : object
        """
        solver = _check_solver(self.solver, self.penalty, self.dual)

        if not isinstance(self.max_iter, numbers.Number) or self.max_iter < 0:
            raise ValueError("Maximum number of iteration must be positive;"
                             " got (max_iter=%r)" % self.max_iter)
        if not isinstance(self.tol, numbers.Number) or self.tol < 0:
            raise ValueError("Tolerance for stopping criteria must be "
                             "positive; got (tol=%r)" % self.tol)
        if self.penalty == 'elasticnet':
            if self.l1_ratios is None or len(self.l1_ratios) == 0 or any(
                    (not isinstance(l1_ratio, numbers.Number) or l1_ratio < 0
                     or l1_ratio > 1) for l1_ratio in self.l1_ratios):
                raise ValueError("l1_ratios must be a list of numbers between "
                                 "0 and 1; got (l1_ratios=%r)" %
                                 self.l1_ratios)
            l1_ratios_ = self.l1_ratios
        else:
            if self.l1_ratios is not None:
                warnings.warn("l1_ratios parameter is only used when penalty "
                              "is 'elasticnet'. Got (penalty={})".format(
                                  self.penalty))

            l1_ratios_ = [None]

        if self.penalty == 'none':
            raise ValueError(
                "penalty='none' is not useful and not supported by "
                "LogisticRegressionCV."
            )

        X, y = check_X_y(X, y, accept_sparse='csr', dtype=np.float64,
                         order="C",
                         accept_large_sparse=solver != 'liblinear')
        check_classification_targets(y)

        class_weight = self.class_weight

        # Encode for string labels
        label_encoder = LabelEncoder().fit(y)
        y = label_encoder.transform(y)
        if isinstance(class_weight, dict):
            class_weight = {label_encoder.transform([cls])[0]: v
                            for cls, v in class_weight.items()}

        # The original class labels
        classes = self.classes_ = label_encoder.classes_
        encoded_labels = label_encoder.transform(label_encoder.classes_)

        multi_class = _check_multi_class(self.multi_class, solver,
                                         len(classes))

        if solver in ['sag', 'saga']:
            max_squared_sum = row_norms(X, squared=True).max()
        else:
            max_squared_sum = None

        # init cross-validation generator
        cv = check_cv(self.cv, y, classifier=True)
        folds = list(cv.split(X, y))

        # Use the label encoded classes
        n_classes = len(encoded_labels)

        if n_classes < 2:
            raise ValueError("This solver needs samples of at least 2 classes"
                             " in the data, but the data contains only one"
                             " class: %r" % classes[0])

        if n_classes == 2:
            # OvR in case of binary problems is as good as fitting
            # the higher label
            n_classes = 1
            encoded_labels = encoded_labels[1:]
            classes = classes[1:]

        # We need this hack to iterate only once over labels, in the case of
        # multi_class = multinomial, without changing the value of the labels.
        if multi_class == 'multinomial':
            iter_encoded_labels = iter_classes = [None]
        else:
            iter_encoded_labels = encoded_labels
            iter_classes = classes

        # compute the class weights for the entire dataset y
        if class_weight == "balanced":
            class_weight = compute_class_weight(class_weight,
                                                np.arange(len(self.classes_)),
                                                y)
            class_weight = dict(enumerate(class_weight))

        path_func = delayed(_log_reg_scoring_path)

        # The SAG solver releases the GIL so it's more efficient to use
        # threads for this solver.
        if self.solver in ['sag', 'saga']:
            prefer = 'threads'
        else:
            prefer = 'processes'

        fold_coefs_ = Parallel(n_jobs=self.n_jobs, verbose=self.verbose,
                               **_joblib_parallel_args(prefer=prefer))(
            path_func(X, y, train, test, pos_class=label, Cs=self.Cs,
                      fit_intercept=self.fit_intercept, penalty=self.penalty,
                      dual=self.dual, solver=solver, tol=self.tol,
                      max_iter=self.max_iter, verbose=self.verbose,
                      class_weight=class_weight, scoring=self.scoring,
                      multi_class=multi_class,
                      intercept_scaling=self.intercept_scaling,
                      random_state=self.random_state,
                      max_squared_sum=max_squared_sum,
                      sample_weight=sample_weight,
                      l1_ratio=l1_ratio
                      )
            for label in iter_encoded_labels
            for train, test in folds
            for l1_ratio in l1_ratios_)

        # _log_reg_scoring_path will output different shapes depending on the
        # multi_class param, so we need to reshape the outputs accordingly.
        # Cs is of shape (n_classes . n_folds . n_l1_ratios, n_Cs) and all the
        # rows are equal, so we just take the first one.
        # After reshaping,
        # - scores is of shape (n_classes, n_folds, n_Cs . n_l1_ratios)
        # - coefs_paths is of shape
        #  (n_classes, n_folds, n_Cs . n_l1_ratios, n_features)
        # - n_iter is of shape
        #  (n_classes, n_folds, n_Cs . n_l1_ratios) or
        #  (1, n_folds, n_Cs . n_l1_ratios)
        coefs_paths, Cs, scores, n_iter_ = zip(*fold_coefs_)
        self.Cs_ = Cs[0]
        if multi_class == 'multinomial':
            coefs_paths = np.reshape(
                coefs_paths,
                (len(folds),  len(l1_ratios_) * len(self.Cs_), n_classes, -1)
            )
            # equiv to coefs_paths = np.moveaxis(coefs_paths, (0, 1, 2, 3),
            #                                                 (1, 2, 0, 3))
            coefs_paths = np.swapaxes(coefs_paths, 0, 1)
            coefs_paths = np.swapaxes(coefs_paths, 0, 2)
            self.n_iter_ = np.reshape(
                n_iter_,
                (1, len(folds), len(self.Cs_) * len(l1_ratios_))
            )
            # repeat same scores across all classes
            scores = np.tile(scores, (n_classes, 1, 1))
        else:
            coefs_paths = np.reshape(
                coefs_paths,
                (n_classes, len(folds), len(self.Cs_) * len(l1_ratios_),
                 -1)
            )
            self.n_iter_ = np.reshape(
                n_iter_,
                (n_classes, len(folds), len(self.Cs_) * len(l1_ratios_))
            )
        scores = np.reshape(scores, (n_classes, len(folds), -1))
        self.scores_ = dict(zip(classes, scores))
        self.coefs_paths_ = dict(zip(classes, coefs_paths))

        self.C_ = list()
        self.l1_ratio_ = list()
        self.coef_ = np.empty((n_classes, X.shape[1]))
        self.intercept_ = np.zeros(n_classes)
        for index, (cls, encoded_label) in enumerate(
                zip(iter_classes, iter_encoded_labels)):

            if multi_class == 'ovr':
                scores = self.scores_[cls]
                coefs_paths = self.coefs_paths_[cls]
            else:
                # For multinomial, all scores are the same across classes
                scores = scores[0]
                # coefs_paths will keep its original shape because
                # logistic_regression_path expects it this way

            if self.refit:
                # best_index is between 0 and (n_Cs . n_l1_ratios - 1)
                # for example, with n_cs=2 and n_l1_ratios=3
                # the layout of scores is
                # [c1, c2, c1, c2, c1, c2]
                #   l1_1 ,  l1_2 ,  l1_3
                best_index = scores.sum(axis=0).argmax()

                best_index_C = best_index % len(self.Cs_)
                C_ = self.Cs_[best_index_C]
                self.C_.append(C_)

                best_index_l1 = best_index // len(self.Cs_)
                l1_ratio_ = l1_ratios_[best_index_l1]
                self.l1_ratio_.append(l1_ratio_)

                if multi_class == 'multinomial':
                    coef_init = np.mean(coefs_paths[:, :, best_index, :],
                                        axis=1)
                else:
                    coef_init = np.mean(coefs_paths[:, best_index, :], axis=0)

                # Note that y is label encoded and hence pos_class must be
                # the encoded label / None (for 'multinomial')
                w, _, _ = _logistic_regression_path(
                    X, y, pos_class=encoded_label, Cs=[C_], solver=solver,
                    fit_intercept=self.fit_intercept, coef=coef_init,
                    max_iter=self.max_iter, tol=self.tol,
                    penalty=self.penalty,
                    class_weight=class_weight,
                    multi_class=multi_class,
                    verbose=max(0, self.verbose - 1),
                    random_state=self.random_state,
                    check_input=False, max_squared_sum=max_squared_sum,
                    sample_weight=sample_weight,
                    l1_ratio=l1_ratio_)
                w = w[0]

            else:
                # Take the best scores across every fold and the average of
                # all coefficients corresponding to the best scores.
                best_indices = np.argmax(scores, axis=1)
                if multi_class == 'ovr':
                    w = np.mean([coefs_paths[i, best_indices[i], :]
                                 for i in range(len(folds))], axis=0)
                else:
                    w = np.mean([coefs_paths[:, i, best_indices[i], :]
                                 for i in range(len(folds))], axis=0)

                best_indices_C = best_indices % len(self.Cs_)
                self.C_.append(np.mean(self.Cs_[best_indices_C]))

                if self.penalty == 'elasticnet':
                    best_indices_l1 = best_indices // len(self.Cs_)
                    self.l1_ratio_.append(np.mean(l1_ratios_[best_indices_l1]))
                else:
                    self.l1_ratio_.append(None)

            if multi_class == 'multinomial':
                self.C_ = np.tile(self.C_, n_classes)
                self.l1_ratio_ = np.tile(self.l1_ratio_, n_classes)
                self.coef_ = w[:, :X.shape[1]]
                if self.fit_intercept:
                    self.intercept_ = w[:, -1]
            else:
                self.coef_[index] = w[: X.shape[1]]
                if self.fit_intercept:
                    self.intercept_[index] = w[-1]

        self.C_ = np.asarray(self.C_)
        self.l1_ratio_ = np.asarray(self.l1_ratio_)
        self.l1_ratios_ = np.asarray(l1_ratios_)
        # if elasticnet was used, add the l1_ratios dimension to some
        # attributes
        if self.l1_ratios is not None:
            for cls, coefs_path in self.coefs_paths_.items():
                self.coefs_paths_[cls] = coefs_path.reshape(
                    (len(folds), self.Cs_.size, self.l1_ratios_.size, -1))
            for cls, score in self.scores_.items():
                self.scores_[cls] = score.reshape(
                    (len(folds), self.Cs_.size, self.l1_ratios_.size))
            self.n_iter_ = self.n_iter_.reshape(
                (-1, len(folds), self.Cs_.size, self.l1_ratios_.size))

        return self

    def score(self, X, y, sample_weight=None):
        """Returns the score using the `scoring` option on the given
        test data and labels.

        Parameters
        ----------
        X : array-like, shape = (n_samples, n_features)
            Test samples.

        y : array-like, shape = (n_samples,)
            True labels for X.

        sample_weight : array-like, shape = [n_samples], optional
            Sample weights.

        Returns
        -------
        score : float
            Score of self.predict(X) wrt. y.

        """

        if self.scoring is not None:
            warnings.warn("The long-standing behavior to use the "
                          "accuracy score has changed. The scoring "
                          "parameter is now used. "
                          "This warning will disappear in version 0.22.",
                          ChangedBehaviorWarning)
        scoring = self.scoring or 'accuracy'
        if isinstance(scoring, str):
            scoring = get_scorer(scoring)

        return scoring(self, X, y, sample_weight=sample_weight)<|MERGE_RESOLUTION|>--- conflicted
+++ resolved
@@ -1263,11 +1263,7 @@
         .. versionadded:: 0.17
            *class_weight='balanced'*
 
-<<<<<<< HEAD
-    random_state : int, RandomState instance or None (default)
-=======
     random_state : int, RandomState instance or None, optional (default=None)
->>>>>>> 3963d948
         The seed of the pseudo random number generator to use when shuffling
         the data. Used when ``solver`` == 'sag' or 'liblinear'.
         Pass an int for reproducible output across multiple function calls.
@@ -1811,19 +1807,12 @@
         .. versionchanged:: 0.22
             Default changed from 'ovr' to 'auto' in 0.22.
 
-<<<<<<< HEAD
-    random_state : int, RandomState instance or None (default)
-        Used when ``solver`` == 'sag' or 'liblinear', to calculate
-        the logistic regression paths and scores.
-        Pass an int for reproducible output across multiple function calls.
-        See :term:`Glossary <random_state>`.
-=======
     random_state : int, RandomState instance or None, optional (default=None)
         If int, random_state is the seed used by the random number generator;
         If RandomState instance, random_state is the random number generator;
         If None, the random number generator is the RandomState instance used
         by `np.random`.
->>>>>>> 3963d948
+        See :term:`Glossary <random_state>`.
 
     l1_ratios : list of float or None, optional (default=None)
         The list of Elastic-Net mixing parameter, with ``0 <= l1_ratio <= 1``.
