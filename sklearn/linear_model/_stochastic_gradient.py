--- conflicted
+++ resolved
@@ -644,11 +644,7 @@
         y : ndarray of shape (n_samples,)
             Subset of the target values.
 
-<<<<<<< HEAD
-        classes : array, shape (n_classes,), default=None
-=======
-        classes : ndarray of shape (n_classes,)
->>>>>>> 459ee56f
+        classes : ndarray of shape (n_classes,), default=None
             Classes across all calls to partial_fit.
             Can be obtained by via `np.unique(y_all)`, where y_all is the
             target vector of the entire dataset.
@@ -692,17 +688,10 @@
         y : ndarray of shape (n_samples,)
             Target values.
 
-<<<<<<< HEAD
-        coef_init : array, shape (n_classes, n_features), default=None
+        coef_init : ndarray of shape (n_classes, n_features), default=None
             The initial coefficients to warm-start the optimization.
 
-        intercept_init : array, shape (n_classes,), default=None
-=======
-        coef_init : ndarray of shape (n_classes, n_features)
-            The initial coefficients to warm-start the optimization.
-
-        intercept_init : ndarray of shape (n_classes,)
->>>>>>> 459ee56f
+        intercept_init : ndarray of shape (n_classes,), default=None
             The initial intercept to warm-start the optimization.
 
         sample_weight : array-like, shape (n_samples,), default=None
@@ -765,7 +754,7 @@
         The other losses are designed for regression but can be useful in
         classification as well; see SGDRegressor for a description.
 
-    penalty : str, 'none', 'l2', 'l1', or 'elasticnet', default='l2'
+    penalty : {'l2', 'l1', 'elasticnet'}, default='l2'
         The penalty (aka regularization term) to be used. Defaults to 'l2'
         which is the standard regularizer for linear SVM models. 'l1' and
         'elasticnet' might bring sparsity to the model (feature selection)
@@ -1211,17 +1200,10 @@
         y : ndarray of shape (n_samples,)
             Target values
 
-<<<<<<< HEAD
-        coef_init : array, shape (n_features,), default=None
+        coef_init : ndarray of shape (n_features,), default=None
             The initial coefficients to warm-start the optimization.
 
-        intercept_init : array, shape (1,), default=None
-=======
-        coef_init : ndarray of shape (n_features,)
-            The initial coefficients to warm-start the optimization.
-
-        intercept_init : ndarray of shape (1,)
->>>>>>> 459ee56f
+        intercept_init : ndarray of shape (1,), default=None
             The initial intercept to warm-start the optimization.
 
         sample_weight : array-like, shape (n_samples,), default=None
@@ -1388,7 +1370,7 @@
         'squared_epsilon_insensitive' is the same but becomes squared loss past
         a tolerance of epsilon.
 
-    penalty : str, 'none', 'l2', 'l1', or 'elasticnet', default='l2'
+    penalty : {'l2', 'l1', 'elasticnet'}, default='l2'
         The penalty (aka regularization term) to be used. Defaults to 'l2'
         which is the standard regularizer for linear SVM models. 'l1' and
         'elasticnet' might bring sparsity to the model (feature selection)
@@ -1423,7 +1405,7 @@
     shuffle : bool, default=True
         Whether or not the training data should be shuffled after each epoch.
 
-    verbose : integer, default=0
+    verbose : int, default=0
         The verbosity level.
 
     epsilon : float, default=0.1
