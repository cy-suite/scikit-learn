--- conflicted
+++ resolved
@@ -1177,13 +1177,8 @@
     [1]
     """
 
-<<<<<<< HEAD
-    _parameter_constraints = {
-        **BaseSGDClassifier._parameter_constraints,  # type: ignore
-=======
     _parameter_constraints: dict = {
         **BaseSGDClassifier._parameter_constraints,
->>>>>>> 02ebf9e6
         "penalty": [StrOptions({"l2", "l1", "elasticnet"}), None],
         "alpha": [Interval(Real, 0, None, closed="left")],
         "l1_ratio": [Interval(Real, 0, 1, closed="both")],
@@ -1958,13 +1953,8 @@
                     ('sgdregressor', SGDRegressor())])
     """
 
-<<<<<<< HEAD
-    _parameter_constraints = {
-        **BaseSGDRegressor._parameter_constraints,  # type: ignore
-=======
     _parameter_constraints: dict = {
         **BaseSGDRegressor._parameter_constraints,
->>>>>>> 02ebf9e6
         "penalty": [StrOptions({"l2", "l1", "elasticnet"}), None],
         "alpha": [Interval(Real, 0, None, closed="left")],
         "l1_ratio": [Interval(Real, 0, 1, closed="both")],
