"""
Various bayesian regression
"""

# Authors: V. Michel, F. Pedregosa, A. Gramfort
# License: BSD 3 clause

from math import log
import numpy as np
from scipy import linalg

from .base import LinearModel, _rescale_data
from ..base import RegressorMixin
from ..utils.extmath import fast_logdet
from ..utils import check_X_y
from ..utils.fixes import pinvh


###############################################################################
# BayesianRidge regression

class BayesianRidge(LinearModel, RegressorMixin):
    """Bayesian ridge regression.

    Fit a Bayesian ridge model. See the Notes section for details on this
    implementation and the optimization of the regularization parameters
    lambda (precision of the weights) and alpha (precision of the noise).

    Read more in the :ref:`User Guide <bayesian_regression>`.

    Parameters
    ----------
    n_iter : int, default=300
        Maximum number of iterations. Should be greater than or equal to 1.

    tol : float, default=1.e-3
        Stop the algorithm if w has converged.

    alpha_1 : float, default=1.e-6
        Hyper-parameter : shape parameter for the Gamma distribution prior
        over the alpha parameter.

    alpha_2 : float, default=1.e-6
        Hyper-parameter : inverse scale parameter (rate parameter) for the
        Gamma distribution prior over the alpha parameter.

    lambda_1 : float, default=1.e-6
        Hyper-parameter : shape parameter for the Gamma distribution prior
        over the lambda parameter.

    lambda_2 : float, default=1.e-6
        Hyper-parameter : inverse scale parameter (rate parameter) for the
        Gamma distribution prior over the lambda parameter.
    
    alpha_init : float, default=None
        Initial value for alpha (precision of the noise).
        If not set, alpha_init is 1/Var(y).

            .. versionadded:: 0.22
        
    lambda_init : float, default=None
        Initial value for lambda (precision of the weights).
        If not set, lambda_init is 1.

            .. versionadded:: 0.22

    compute_score : bool, default=False
        If True, compute the log marginal likelihood at each iteration of the
        optimization.

    fit_intercept : bool, default=True
        Whether to calculate the intercept for this model.
        The intercept is not treated as a probabilistic parameter
        and thus has no associated variance. If set
        to False, no intercept will be used in calculations
        (i.e. data is expected to be centered).

    normalize : bool, default=False
        This parameter is ignored when ``fit_intercept`` is set to False.
        If True, the regressors X will be normalized before regression by
        subtracting the mean and dividing by the l2-norm.
        If you wish to standardize, please use
        :class:`sklearn.preprocessing.StandardScaler` before calling ``fit``
        on an estimator with ``normalize=False``.

    copy_X : bool, default=True
        If True, X will be copied; else, it may be overwritten.

    verbose : bool, default=False
        Verbose mode when fitting the model.


    Attributes
    ----------
    coef_ : array-like of shape (n_features,)
        Coefficients of the regression model (mean of distribution)

    intercept_ : float
        Independent term in decision function. Set to 0.0 if
        ``fit_intercept = False``.

    alpha_ : float
       Estimated precision of the noise.

    lambda_ : float
       Estimated precision of the weights.

    sigma_ : array-like of shape (n_features, n_features)
        Estimated variance-covariance matrix of the weights

    scores_ : array-like of shape (n_iter_ + 1,)
        If computed_score is True, value of the log marginal likelihood (to be
        maximized) at each iteration of the optimization. The array starts
        with the value of the log marginal likelihood obtained for the initial
        values of alpha and lambda and ends with the value obtained for the
        estimated alpha and lambda.

    n_iter_ : int
        The actual number of iterations to reach the stopping criterion.

    Examples
    --------
    >>> from sklearn import linear_model
    >>> clf = linear_model.BayesianRidge()
    >>> clf.fit([[0,0], [1, 1], [2, 2]], [0, 1, 2])
    BayesianRidge()
    >>> clf.predict([[1, 1]])
    array([1.])

    Notes
    -----
    There exist several strategies to perform Bayesian ridge regression. This
    implementation is based on the algorithm described in Appendix A of
    (Tipping, 2001) where updates of the regularization parameters are done as
    suggested in (MacKay, 1992). Note that according to A New
    View of Automatic Relevance Determination (Wipf and Nagarajan, 2008) these
    update rules do not guarantee that the marginal likelihood is increasing
    between two consecutive iterations of the optimization.

    References
    ----------
    D. J. C. MacKay, Bayesian Interpolation, Computation and Neural Systems,
    Vol. 4, No. 3, 1992.

    M. E. Tipping, Sparse Bayesian Learning and the Relevance Vector Machine,
    Journal of Machine Learning Research, Vol. 1, 2001.
    """

    def __init__(self, n_iter=300, tol=1.e-3, alpha_1=1.e-6, alpha_2=1.e-6,
                 lambda_1=1.e-6, lambda_2=1.e-6, alpha_init=None,
                 lambda_init=None, compute_score=False, fit_intercept=True,
                 normalize=False, copy_X=True, verbose=False):
        self.n_iter = n_iter
        self.tol = tol
        self.alpha_1 = alpha_1
        self.alpha_2 = alpha_2
        self.lambda_1 = lambda_1
        self.lambda_2 = lambda_2
        self.alpha_init = alpha_init
        self.lambda_init = lambda_init
        self.compute_score = compute_score
        self.fit_intercept = fit_intercept
        self.normalize = normalize
        self.copy_X = copy_X
        self.verbose = verbose

    def fit(self, X, y, sample_weight=None):
        """Fit the model

        Parameters
        ----------
        X : ndarray of shape (n_samples,n_features)
            Training data
        y : ndarray of shape (n_samples,)
            Target values. Will be cast to X's dtype if necessary

        sample_weight : ndarray of shape (n_samples,), default=None
            Individual weights for each sample

            .. versionadded:: 0.20
               parameter *sample_weight* support to BayesianRidge.

        Returns
        -------
        self : returns an instance of self.
        """

        if self.n_iter < 1:
            raise ValueError('n_iter should be greater than or equal to 1.'
                             ' Got {!r}.'.format(self.n_iter))

        X, y = check_X_y(X, y, dtype=np.float64, y_numeric=True)
        X, y, X_offset_, y_offset_, X_scale_ = self._preprocess_data(
            X, y, self.fit_intercept, self.normalize, self.copy_X,
            sample_weight=sample_weight)

        if sample_weight is not None:
            # Sample weight can be implemented via a simple rescaling.
            X, y = _rescale_data(X, y, sample_weight)

        self.X_offset_ = X_offset_
        self.X_scale_ = X_scale_
        n_samples, n_features = X.shape

        # Initialization of the values of the parameters
        eps = np.finfo(np.float64).eps
        # Add `eps` in the denominator to omit division by zero if `np.var(y)`
        # is zero
        alpha_ = self.alpha_init
        lambda_ = self.lambda_init
        if alpha_ is None:
            alpha_ = 1. / (np.var(y) + eps)
        if lambda_ is None:
            lambda_ = 1.

        verbose = self.verbose
        lambda_1 = self.lambda_1
        lambda_2 = self.lambda_2
        alpha_1 = self.alpha_1
        alpha_2 = self.alpha_2

        self.scores_ = list()
        coef_old_ = None

        XT_y = np.dot(X.T, y)
        U, S, Vh = linalg.svd(X, full_matrices=False)
        eigen_vals_ = S ** 2

        # Convergence loop of the bayesian ridge regression
        for iter_ in range(self.n_iter):

            # update posterior mean coef_ based on alpha_ and lambda_ and
            # compute corresponding rmse
            coef_, rmse_ = self._update_coef_(X, y, n_samples, n_features,
                                              XT_y, U, Vh, eigen_vals_,
                                              alpha_, lambda_)
            if self.compute_score:
                # compute the log marginal likelihood
                s = self._log_marginal_likelihood(n_samples, n_features,
                                                  eigen_vals_,
                                                  alpha_, lambda_,
                                                  coef_, rmse_)
                self.scores_.append(s)

            # Update alpha and lambda according to (MacKay, 1992)
            gamma_ = np.sum((alpha_ * eigen_vals_) /
                            (lambda_ + alpha_ * eigen_vals_))
            lambda_ = ((gamma_ + 2 * lambda_1) /
                       (np.sum(coef_ ** 2) + 2 * lambda_2))
            alpha_ = ((n_samples - gamma_ + 2 * alpha_1) /
                      (rmse_ + 2 * alpha_2))

            # Check for convergence
            if iter_ != 0 and np.sum(np.abs(coef_old_ - coef_)) < self.tol:
                if verbose:
                    print("Convergence after ", str(iter_), " iterations")
                break
            coef_old_ = np.copy(coef_)

        self.n_iter_ = iter_ + 1

        # return regularization parameters and corresponding posterior mean,
        # log marginal likelihood and posterior covariance
        self.alpha_ = alpha_
        self.lambda_ = lambda_
        self.coef_, rmse_ = self._update_coef_(X, y, n_samples, n_features,
                                               XT_y, U, Vh, eigen_vals_,
                                               alpha_, lambda_)
        if self.compute_score:
            # compute the log marginal likelihood
            s = self._log_marginal_likelihood(n_samples, n_features,
                                              eigen_vals_,
                                              alpha_, lambda_,
                                              coef_, rmse_)
            self.scores_.append(s)
            self.scores_ = np.array(self.scores_)

        # posterior covariance is given by 1/alpha_ * scaled_sigma_
        scaled_sigma_ = np.dot(Vh.T,
                               Vh / (eigen_vals_ +
                                     lambda_ / alpha_)[:, np.newaxis])
        self.sigma_ = (1. / alpha_) * scaled_sigma_

        self._set_intercept(X_offset_, y_offset_, X_scale_)

        return self

    def predict(self, X, return_std=False):
        """Predict using the linear model.

        In addition to the mean of the predictive distribution, also its
        standard deviation can be returned.

        Parameters
        ----------
        X : {array-like, sparse matrix} of shape (n_samples, n_features)
            Samples.

        return_std : bool, default=False
            Whether to return the standard deviation of posterior prediction.

        Returns
        -------
        y_mean : array-like of shape (n_samples,)
            Mean of predictive distribution of query points.

        y_std : array-like of shape (n_samples,)
            Standard deviation of predictive distribution of query points.
        """
        y_mean = self._decision_function(X)
        if return_std is False:
            return y_mean
        else:
            if self.normalize:
                X = (X - self.X_offset_) / self.X_scale_
            sigmas_squared_data = (np.dot(X, self.sigma_) * X).sum(axis=1)
            y_std = np.sqrt(sigmas_squared_data + (1. / self.alpha_))
            return y_mean, y_std

    def _update_coef_(self, X, y, n_samples, n_features, XT_y, U, Vh,
                      eigen_vals_, alpha_, lambda_):
        """Update posterior mean and compute corresponding rmse.

        Posterior mean is given by coef_ = scaled_sigma_ * X.T * y where
        scaled_sigma_ = (lambda_/alpha_ * np.eye(n_features)
                         + np.dot(X.T, X))^-1
        """

        if n_samples > n_features:
            coef_ = np.dot(Vh.T,
                           Vh / (eigen_vals_ +
                                 lambda_ / alpha_)[:, np.newaxis])
            coef_ = np.dot(coef_, XT_y)
        else:
            coef_ = np.dot(X.T, np.dot(
                U / (eigen_vals_ + lambda_ / alpha_)[None, :], U.T))
            coef_ = np.dot(coef_, y)

        rmse_ = np.sum((y - np.dot(X, coef_)) ** 2)

        return coef_, rmse_

    def _log_marginal_likelihood(self, n_samples, n_features, eigen_vals,
                                 alpha_, lambda_, coef, rmse):
        """Log marginal likelihood."""
        alpha_1 = self.alpha_1
        alpha_2 = self.alpha_2
        lambda_1 = self.lambda_1
        lambda_2 = self.lambda_2

        # compute the log of the determinant of the posterior covariance.
        # posterior covariance is given by
        # sigma = (lambda_ * np.eye(n_features) + alpha_ * np.dot(X.T, X))^-1
        if n_samples > n_features:
            logdet_sigma = - np.sum(np.log(lambda_ + alpha_ * eigen_vals))
        else:
            logdet_sigma = np.full(n_features, lambda_,
                                   dtype=np.array(lambda_).dtype)
            logdet_sigma[:n_samples] += alpha_ * eigen_vals
            logdet_sigma = - np.sum(np.log(logdet_sigma))

        score = lambda_1 * log(lambda_) - lambda_2 * lambda_
        score += alpha_1 * log(alpha_) - alpha_2 * alpha_
        score += 0.5 * (n_features * log(lambda_) +
                        n_samples * log(alpha_) -
                        alpha_ * rmse -
                        lambda_ * np.sum(coef ** 2) +
                        logdet_sigma -
                        n_samples * log(2 * np.pi))

        return score


###############################################################################
# ARD (Automatic Relevance Determination) regression


class ARDRegression(LinearModel, RegressorMixin):
    """Bayesian ARD regression.

    Fit the weights of a regression model, using an ARD prior. The weights of
    the regression model are assumed to be in Gaussian distributions.
    Also estimate the parameters lambda (precisions of the distributions of the
    weights) and alpha (precision of the distribution of the noise).
    The estimation is done by an iterative procedures (Evidence Maximization)

    Read more in the :ref:`User Guide <bayesian_regression>`.

    Parameters
    ----------
    n_iter : int, default=300
        Maximum number of iterations.

    tol : float, default=1.e-3
        Stop the algorithm if w has converged.

    alpha_1 : float, default=1.e-6
        Hyper-parameter : shape parameter for the Gamma distribution prior
        over the alpha parameter.

    alpha_2 : float, default=1.e-6
        Hyper-parameter : inverse scale parameter (rate parameter) for the
        Gamma distribution prior over the alpha parameter.

    lambda_1 : float, default=1.e-6
        Hyper-parameter : shape parameter for the Gamma distribution prior
        over the lambda parameter.

    lambda_2 : float, default=1.e-6
        Hyper-parameter : inverse scale parameter (rate parameter) for the
        Gamma distribution prior over the lambda parameter.

    compute_score : bool, default=False
        If True, compute the objective function at each step of the model.

    threshold_lambda : float, default=1.e+4
        threshold for removing (pruning) weights with high precision from
        the computation.

    fit_intercept : bool, default=True
        whether to calculate the intercept for this model. If set
        to false, no intercept will be used in calculations
<<<<<<< HEAD
        (e.g. data is expected to be already centered).
=======
        (i.e. data is expected to be centered).
        Default is True.
>>>>>>> c459b8b8

    normalize : bool, default=False
        This parameter is ignored when ``fit_intercept`` is set to False.
        If True, the regressors X will be normalized before regression by
        subtracting the mean and dividing by the l2-norm.
        If you wish to standardize, please use
        :class:`sklearn.preprocessing.StandardScaler` before calling ``fit``
        on an estimator with ``normalize=False``.

    copy_X : bool, default=True.
        If True, X will be copied; else, it may be overwritten.

    verbose : bool, default=False
        Verbose mode when fitting the model.

    Attributes
    ----------
    coef_ : array-like of shape (n_features,)
        Coefficients of the regression model (mean of distribution)

    alpha_ : float
       estimated precision of the noise.

    lambda_ : array-like of shape (n_features,)
       estimated precisions of the weights.

    sigma_ : array-like of shape (n_features, n_features)
        estimated variance-covariance matrix of the weights

    scores_ : float
        if computed, value of the objective function (to be maximized)

    Examples
    --------
    >>> from sklearn import linear_model
    >>> clf = linear_model.ARDRegression()
    >>> clf.fit([[0,0], [1, 1], [2, 2]], [0, 1, 2])
    ARDRegression()
    >>> clf.predict([[1, 1]])
    array([1.])

    Notes
    -----
    For an example, see :ref:`examples/linear_model/plot_ard.py
    <sphx_glr_auto_examples_linear_model_plot_ard.py>`.

    References
    ----------
    D. J. C. MacKay, Bayesian nonlinear modeling for the prediction
    competition, ASHRAE Transactions, 1994.

    R. Salakhutdinov, Lecture notes on Statistical Machine Learning,
    http://www.utstat.toronto.edu/~rsalakhu/sta4273/notes/Lecture2.pdf#page=15
    Their beta is our ``self.alpha_``
    Their alpha is our ``self.lambda_``
    ARD is a little different than the slide: only dimensions/features for
    which ``self.lambda_ < self.threshold_lambda`` are kept and the rest are
    discarded.
    """

    def __init__(self, n_iter=300, tol=1.e-3, alpha_1=1.e-6, alpha_2=1.e-6,
                 lambda_1=1.e-6, lambda_2=1.e-6, compute_score=False,
                 threshold_lambda=1.e+4, fit_intercept=True, normalize=False,
                 copy_X=True, verbose=False):
        self.n_iter = n_iter
        self.tol = tol
        self.fit_intercept = fit_intercept
        self.normalize = normalize
        self.alpha_1 = alpha_1
        self.alpha_2 = alpha_2
        self.lambda_1 = lambda_1
        self.lambda_2 = lambda_2
        self.compute_score = compute_score
        self.threshold_lambda = threshold_lambda
        self.copy_X = copy_X
        self.verbose = verbose

    def fit(self, X, y):
        """Fit the ARDRegression model according to the given training data
        and parameters.

        Iterative procedure to maximize the evidence

        Parameters
        ----------
        X : array-like of shape (n_samples, n_features)
            Training vector, where n_samples in the number of samples and
            n_features is the number of features.
        y : array-like of shape (n_samples,)
            Target values (integers). Will be cast to X's dtype if necessary

        Returns
        -------
        self : returns an instance of self.
        """
        X, y = check_X_y(X, y, dtype=np.float64, y_numeric=True,
                         ensure_min_samples=2)

        n_samples, n_features = X.shape
        coef_ = np.zeros(n_features)

        X, y, X_offset_, y_offset_, X_scale_ = self._preprocess_data(
            X, y, self.fit_intercept, self.normalize, self.copy_X)

        # Launch the convergence loop
        keep_lambda = np.ones(n_features, dtype=bool)

        lambda_1 = self.lambda_1
        lambda_2 = self.lambda_2
        alpha_1 = self.alpha_1
        alpha_2 = self.alpha_2
        verbose = self.verbose

        # Initialization of the values of the parameters
        eps = np.finfo(np.float64).eps
        # Add `eps` in the denominator to omit division by zero if `np.var(y)`
        # is zero
        alpha_ = 1. / (np.var(y) + eps)
        lambda_ = np.ones(n_features)

        self.scores_ = list()
        coef_old_ = None

        # Compute sigma and mu (using Woodbury matrix identity)
        def update_sigma(X, alpha_, lambda_, keep_lambda, n_samples):
            sigma_ = pinvh(np.eye(n_samples) / alpha_ +
                           np.dot(X[:, keep_lambda] *
                           np.reshape(1. / lambda_[keep_lambda], [1, -1]),
                           X[:, keep_lambda].T))
            sigma_ = np.dot(sigma_, X[:, keep_lambda] *
                            np.reshape(1. / lambda_[keep_lambda], [1, -1]))
            sigma_ = - np.dot(np.reshape(1. / lambda_[keep_lambda], [-1, 1]) *
                              X[:, keep_lambda].T, sigma_)
            sigma_.flat[::(sigma_.shape[1] + 1)] += 1. / lambda_[keep_lambda]
            return sigma_

        def update_coeff(X, y, coef_, alpha_, keep_lambda, sigma_):
            coef_[keep_lambda] = alpha_ * np.dot(
                sigma_, np.dot(X[:, keep_lambda].T, y))
            return coef_

        # Iterative procedure of ARDRegression
        for iter_ in range(self.n_iter):
            sigma_ = update_sigma(X, alpha_, lambda_, keep_lambda, n_samples)
            coef_ = update_coeff(X, y, coef_, alpha_, keep_lambda, sigma_)

            # Update alpha and lambda
            rmse_ = np.sum((y - np.dot(X, coef_)) ** 2)
            gamma_ = 1. - lambda_[keep_lambda] * np.diag(sigma_)
            lambda_[keep_lambda] = ((gamma_ + 2. * lambda_1) /
                                    ((coef_[keep_lambda]) ** 2 +
                                     2. * lambda_2))
            alpha_ = ((n_samples - gamma_.sum() + 2. * alpha_1) /
                      (rmse_ + 2. * alpha_2))

            # Prune the weights with a precision over a threshold
            keep_lambda = lambda_ < self.threshold_lambda
            coef_[~keep_lambda] = 0

            # Compute the objective function
            if self.compute_score:
                s = (lambda_1 * np.log(lambda_) - lambda_2 * lambda_).sum()
                s += alpha_1 * log(alpha_) - alpha_2 * alpha_
                s += 0.5 * (fast_logdet(sigma_) + n_samples * log(alpha_) +
                            np.sum(np.log(lambda_)))
                s -= 0.5 * (alpha_ * rmse_ + (lambda_ * coef_ ** 2).sum())
                self.scores_.append(s)

            # Check for convergence
            if iter_ > 0 and np.sum(np.abs(coef_old_ - coef_)) < self.tol:
                if verbose:
                    print("Converged after %s iterations" % iter_)
                break
            coef_old_ = np.copy(coef_)

        # update sigma and mu using updated parameters from the last iteration
        sigma_ = update_sigma(X, alpha_, lambda_, keep_lambda, n_samples)
        coef_ = update_coeff(X, y, coef_, alpha_, keep_lambda, sigma_)

        self.coef_ = coef_
        self.alpha_ = alpha_
        self.sigma_ = sigma_
        self.lambda_ = lambda_
        self._set_intercept(X_offset_, y_offset_, X_scale_)
        return self

    def predict(self, X, return_std=False):
        """Predict using the linear model.

        In addition to the mean of the predictive distribution, also its
        standard deviation can be returned.

        Parameters
        ----------
        X : {array-like, sparse matrix} of shape (n_samples, n_features)
            Samples.

        return_std : bool, default=False
            Whether to return the standard deviation of posterior prediction.

        Returns
        -------
        y_mean : array-like of shape (n_samples,)
            Mean of predictive distribution of query points.

        y_std : array-like of shape (n_samples,)
            Standard deviation of predictive distribution of query points.
        """
        y_mean = self._decision_function(X)
        if return_std is False:
            return y_mean
        else:
            if self.normalize:
                X = (X - self.X_offset_) / self.X_scale_
            X = X[:, self.lambda_ < self.threshold_lambda]
            sigmas_squared_data = (np.dot(X, self.sigma_) * X).sum(axis=1)
            y_std = np.sqrt(sigmas_squared_data + (1. / self.alpha_))
            return y_mean, y_std<|MERGE_RESOLUTION|>--- conflicted
+++ resolved
@@ -420,12 +420,7 @@
     fit_intercept : bool, default=True
         whether to calculate the intercept for this model. If set
         to false, no intercept will be used in calculations
-<<<<<<< HEAD
-        (e.g. data is expected to be already centered).
-=======
         (i.e. data is expected to be centered).
-        Default is True.
->>>>>>> c459b8b8
 
     normalize : bool, default=False
         This parameter is ignored when ``fit_intercept`` is set to False.
