--- conflicted
+++ resolved
@@ -30,14 +30,8 @@
 
     Parameters
     ----------
-<<<<<<< HEAD
     n_iter : int, default=300
-        Maximum number of iterations.
-=======
-    n_iter : int, optional
-        Maximum number of iterations.  Default is 300. Should be greater than
-        or equal to 1.
->>>>>>> e90f1164
+        Maximum number of iterations. Should be greater than or equal to 1.
 
     tol : float, default=1.e-3
         Stop the algorithm if w has converged.
@@ -58,39 +52,28 @@
         Hyper-parameter : inverse scale parameter (rate parameter) for the
         Gamma distribution prior over the lambda parameter.
 
-<<<<<<< HEAD
     compute_score : bool, default=False
-        If True, compute the objective function at each step of the model.
+        If True, compute the log marginal likelihood at each iteration of the
+        optimization.
 
     fit_intercept : bool, default=True
-        whether to calculate the intercept for this model. If set
-        to false, no intercept will be used in calculations
-        (e.g. data is expected to be already centered).
-=======
-    alpha_init : float
-        Initial value for alpha (precision of the noise).
-        If not set, alpha_init is 1/Var(y).
-
-            .. versionadded:: 0.22
-
-    lambda_init : float
-        Initial value for lambda (precision of the weights).
-        If not set, lambda_init is 1.
-
-            .. versionadded:: 0.22
-
-    compute_score : boolean, optional
-        If True, compute the log marginal likelihood at each iteration of the
-        optimization. Default is False.
-
-    fit_intercept : boolean, optional, default True
         Whether to calculate the intercept for this model.
         The intercept is not treated as a probabilistic parameter
         and thus has no associated variance. If set
         to False, no intercept will be used in calculations
         (e.g. data is expected to be already centered).
 
->>>>>>> e90f1164
+    alpha_init : float, default=None
+        Initial value for alpha (precision of the noise).
+        If not set, alpha_init is 1/Var(y).
+
+            .. versionadded:: 0.22
+
+    lambda_init : float, default=None
+        Initial value for lambda (precision of the weights).
+        If not set, lambda_init is 1.
+
+            .. versionadded:: 0.22
 
     normalize : bool, default=False
         This parameter is ignored when ``fit_intercept`` is set to False.
@@ -109,17 +92,12 @@
 
     Attributes
     ----------
-<<<<<<< HEAD
     coef_ : array-like shape = (n_features,)
         Coefficients of the regression model (mean of distribution)
-=======
-    coef_ : array, shape = (n_features,)
-        Coefficients of the regression model (mean of distribution).
 
     intercept_ : float
         Independent term in decision function. Set to 0.0 if
         ``fit_intercept = False``.
->>>>>>> e90f1164
 
     alpha_ : float
        Estimated precision of the noise.
@@ -127,13 +105,8 @@
     lambda_ : float
        Estimated precision of the weights.
 
-<<<<<<< HEAD
     sigma_ : array-like shape = (n_features, n_features)
-        estimated variance-covariance matrix of the weights
-=======
-    sigma_ : array, shape = (n_features, n_features)
-        Estimated variance-covariance matrix of the weights.
->>>>>>> e90f1164
+        Estimated variance-covariance matrix of the weights
 
     scores_ : array, shape = (n_iter_ + 1,)
         If computed_score is True, value of the log marginal likelihood (to be
