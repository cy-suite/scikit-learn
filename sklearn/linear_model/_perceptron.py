--- conflicted
+++ resolved
@@ -223,21 +223,4 @@
             warm_start=warm_start,
             class_weight=class_weight,
             n_jobs=n_jobs,
-<<<<<<< HEAD
-        )
-
-    def __sklearn_tags__(self):
-        tags = super().__sklearn_tags__()
-        # TODO: replace by a statistical test, see meta-issue #16298
-        tags._xfail_checks = {
-            "check_sample_weight_equivalence_on_dense_data": (
-                "sample_weight is not equivalent to removing/repeating samples."
-            ),
-            "check_sample_weight_equivalence_on_sparse_data": (
-                "sample_weight is not equivalent to removing/repeating samples."
-            ),
-        }
-        return tags
-=======
-        )
->>>>>>> eaf9529b
+        )