--- conflicted
+++ resolved
@@ -12,17 +12,6 @@
 from .base import LinearRegression
 
 from .bayes import BayesianRidge, ARDRegression
-<<<<<<< HEAD
-from .least_angle import Lars, LassoLars, lars_path, LarsCV, LassoLarsCV, \
-    LassoLarsIC
-from .coordinate_descent import Lasso, ElasticNet, LassoCV, ElasticNetCV, \
-    lasso_path, enet_path, MultiTaskLasso, \
-    MultiTaskElasticNet
-from .sgd_fast import Hinge, Log, ModifiedHuber, SquaredLoss, Huber
-from .stochastic_gradient import SGDClassifier, SGDRegressor
-from .ridge import Ridge, RidgeCV, RidgeClassifier, RidgeClassifierCV, \
-    ridge_regression
-=======
 from .least_angle import (Lars, LassoLars, lars_path, LarsCV, LassoLarsCV,
                           LassoLarsIC)
 from .coordinate_descent import (Lasso, ElasticNet, LassoCV, ElasticNetCV,
@@ -32,21 +21,15 @@
 from .stochastic_gradient import SGDClassifier, SGDRegressor
 from .ridge import (Ridge, RidgeCV, RidgeClassifier, RidgeClassifierCV,
                     ridge_regression)
->>>>>>> 1adfed9e
 from .logistic import LogisticRegression
 from .omp import orthogonal_mp, orthogonal_mp_gram, OrthogonalMatchingPursuit
 from .passive_aggressive import PassiveAggressiveClassifier
 from .passive_aggressive import PassiveAggressiveRegressor
 from .perceptron import Perceptron
-<<<<<<< HEAD
-from .randomized_l1 import RandomizedLasso, RandomizedLogisticRegression, \
-                           lasso_stability_path
+from .randomized_l1 import (RandomizedLasso, RandomizedLogisticRegression,
+                            lasso_stability_path)
 from .nng import NonNegativeGarrote, non_negative_garotte, \
     non_negative_garotte_path
-=======
-from .randomized_l1 import (RandomizedLasso, RandomizedLogisticRegression,
-                            lasso_stability_path)
->>>>>>> 1adfed9e
 
 __all__ = ['ARDRegression',
            'BayesianRidge',
