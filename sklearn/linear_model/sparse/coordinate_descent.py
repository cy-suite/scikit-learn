--- conflicted
+++ resolved
@@ -22,24 +22,14 @@
     axis 0. Be aware that X will not be centered since it would break
     the sparsity, but will be normalized if asked so.
     """
-<<<<<<< HEAD
-    X_data = np.array(X.data, np.float64)
-=======
 
->>>>>>> dfd88946
     if fit_intercept:
         X = sp.csc_matrix(X, copy=normalize)  # copy if 'normalize' is
                       # True or X is not a csc matrix
         X_mean, X_std = csc_mean_variance_axis0(X)
         if normalize:
-<<<<<<< HEAD
-            X_std = cd_fast_sparse.sparse_std(
-                X.shape[0], X.shape[1],
-                X_data, X.indices, X.indptr, X_mean)
-=======
             X_std = X_std / np.sqrt(X.shape[0] - 1)  # in base.center_data
                   # data are normalized to unit norm not unit variance
->>>>>>> dfd88946
             X_std[X_std == 0] = 1
             inplace_csc_column_scale(X)
         else:
