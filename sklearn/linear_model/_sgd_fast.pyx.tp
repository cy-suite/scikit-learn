{{py:

"""
Template file to easily generate fused types consistent code using Tempita
(https://github.com/cython/cython/blob/master/Cython/Tempita/_tempita.py).

Generated file: _sgd_fast.pyx

Each relevant function is duplicated for the dtypes float and double.
The keywords between double braces are substituted in setup.py.

Authors: Peter Prettenhofer <peter.prettenhofer@gmail.com>
         Mathieu Blondel (partial_fit support)
         Rob Zinkov (passive-aggressive)
         Lars Buitinck

License: BSD 3 clause
"""

# The dtypes are defined as follows (name_suffix, c_type, np_type)
dtypes = [
    ("64", "double", "np.float64"),
    ("32", "float", "np.float32"),
]

}}
"""SGD implementation"""

import numpy as np
from time import time

from cython cimport floating
from libc.math cimport exp, fabs, isfinite, log, pow, INFINITY

<<<<<<< HEAD
from .._loss._loss cimport CyLossFunction
=======
from ..utils._typedefs cimport uint32_t
>>>>>>> c1d29ce7
from ..utils._weight_vector cimport WeightVector32, WeightVector64
from ..utils._seq_dataset cimport SequentialDataset32, SequentialDataset64


cdef extern from *:
    """
    /* Penalty constants */
    #define NO_PENALTY 0
    #define L1 1
    #define L2 2
    #define ELASTICNET 3

    /* Learning rate constants */
    #define CONSTANT 1
    #define OPTIMAL 2
    #define INVSCALING 3
    #define ADAPTIVE 4
    #define PA1 5
    #define PA2 6
    """
    int NO_PENALTY = 0
    int L1 = 1
    int L2 = 2
    int ELASTICNET = 3

    int CONSTANT = 1
    int OPTIMAL = 2
    int INVSCALING = 3
    int ADAPTIVE = 4
    int PA1 = 5
    int PA2 = 6


# ----------------------------------------
# Extension Types for Loss Functions
# ----------------------------------------

cdef class Regression(CyLossFunction):
    """Base class for loss functions for regression"""

    def py_loss(self, double p, double y):
        """Python version of `loss` for testing only.

        Pytest needs a python function and can't use cdef functions.

        Parameters
        ----------
        p : double
            The prediction, `p = w^T x + intercept`.
        y : double
            The true value (aka target).

        Returns
        -------
        double
            The loss evaluated at `p` and `y`.
        """
        return self.cy_loss(y, p)

    def py_dloss(self, double p, double y):
        """Python version of `dloss` for testing only.

        Pytest needs a python function and can't use cdef functions.

        Parameters
        ----------
        p : double
            The prediction, `p = w^T x`.
        y : double
            The true value (aka target).

        Returns
        -------
        double
            The derivative of the loss function with regards to `p`.
        """
        return self.cy_gradient(y, p)


cdef class Classification(CyLossFunction):
    """Base class for loss functions for classification"""

    def py_loss(self, double p, double y):
        """Python version of `loss` for testing only."""
        return self.cy_loss(y, p)

    def py_dloss(self, double p, double y):
        """Python version of `dloss` for testing only."""
        return self.cy_gradient(y, p)


cdef class ModifiedHuber(Classification):
    """Modified Huber loss for binary classification with y in {-1, 1}

    This is equivalent to quadratically smoothed SVM with gamma = 2.

    See T. Zhang 'Solving Large Scale Linear Prediction Problems Using
    Stochastic Gradient Descent', ICML'04.
    """
    cdef double cy_loss(self, double y, double p) noexcept nogil:
        cdef double z = p * y
        if z >= 1.0:
            return 0.0
        elif z >= -1.0:
            return (1.0 - z) * (1.0 - z)
        else:
            return -4.0 * z

    cdef double cy_gradient(self, double y, double p) noexcept nogil:
        cdef double z = p * y
        if z >= 1.0:
            return 0.0
        elif z >= -1.0:
            return 2.0 * (1.0 - z) * -y
        else:
            return -4.0 * y

    def __reduce__(self):
        return ModifiedHuber, ()


cdef class Hinge(Classification):
    """Hinge loss for binary classification tasks with y in {-1,1}

    Parameters
    ----------

    threshold : float > 0.0
        Margin threshold. When threshold=1.0, one gets the loss used by SVM.
        When threshold=0.0, one gets the loss used by the Perceptron.
    """

    cdef double threshold

    def __init__(self, double threshold=1.0):
        self.threshold = threshold

    cdef double cy_loss(self, double y, double p) noexcept nogil:
        cdef double z = p * y
        if z <= self.threshold:
            return self.threshold - z
        return 0.0

    cdef double cy_gradient(self, double y, double p) noexcept nogil:
        cdef double z = p * y
        if z <= self.threshold:
            return -y
        return 0.0

    def __reduce__(self):
        return Hinge, (self.threshold,)


cdef class SquaredHinge(Classification):
    """Squared Hinge loss for binary classification tasks with y in {-1,1}

    Parameters
    ----------

    threshold : float > 0.0
        Margin threshold. When threshold=1.0, one gets the loss used by
        (quadratically penalized) SVM.
    """

    cdef double threshold

    def __init__(self, double threshold=1.0):
        self.threshold = threshold

    cdef double cy_loss(self, double y, double p) noexcept nogil:
        cdef double z = self.threshold - p * y
        if z > 0:
            return z * z
        return 0.0

    cdef double cy_gradient(self, double y, double p) noexcept nogil:
        cdef double z = self.threshold - p * y
        if z > 0:
            return -2 * y * z
        return 0.0

    def __reduce__(self):
        return SquaredHinge, (self.threshold,)


cdef class EpsilonInsensitive(Regression):
    """Epsilon-Insensitive loss (used by SVR).

    loss = max(0, |y - p| - epsilon)
    """

    cdef double epsilon

    def __init__(self, double epsilon):
        self.epsilon = epsilon

    cdef double cy_loss(self, double y, double p) noexcept nogil:
        cdef double ret = fabs(y - p) - self.epsilon
        return ret if ret > 0 else 0

    cdef double cy_gradient(self, double y, double p) noexcept nogil:
        if y - p > self.epsilon:
            return -1
        elif p - y > self.epsilon:
            return 1
        else:
            return 0

    def __reduce__(self):
        return EpsilonInsensitive, (self.epsilon,)


cdef class SquaredEpsilonInsensitive(Regression):
    """Epsilon-Insensitive loss.

    loss = max(0, |y - p| - epsilon)^2
    """

    cdef double epsilon

    def __init__(self, double epsilon):
        self.epsilon = epsilon

    cdef double cy_loss(self, double y, double p) noexcept nogil:
        cdef double ret = fabs(y - p) - self.epsilon
        return ret * ret if ret > 0 else 0

    cdef double cy_gradient(self, double y, double p) noexcept nogil:
        cdef double z
        z = y - p
        if z > self.epsilon:
            return -2 * (z - self.epsilon)
        elif z < -self.epsilon:
            return 2 * (-z - self.epsilon)
        else:
            return 0

    def __reduce__(self):
        return SquaredEpsilonInsensitive, (self.epsilon,)

{{for name_suffix, c_type, np_type in dtypes}}

def _plain_sgd{{name_suffix}}(
    const {{c_type}}[::1] weights,
    double intercept,
    const {{c_type}}[::1] average_weights,
    double average_intercept,
    CyLossFunction loss,
    int penalty_type,
    double alpha,
    double C,
    double l1_ratio,
    SequentialDataset{{name_suffix}} dataset,
    const unsigned char[::1] validation_mask,
    bint early_stopping,
    validation_score_cb,
    int n_iter_no_change,
    unsigned int max_iter,
    double tol,
    int fit_intercept,
    int verbose,
    bint shuffle,
    uint32_t seed,
    double weight_pos,
    double weight_neg,
    int learning_rate,
    double eta0,
    double power_t,
    bint one_class,
    double t=1.0,
    double intercept_decay=1.0,
    int average=0,
):
    """SGD for generic loss functions and penalties with optional averaging

    Parameters
    ----------
    weights : ndarray[{{c_type}}, ndim=1]
        The allocated vector of weights.
    intercept : double
        The initial intercept.
    average_weights : ndarray[{{c_type}}, ndim=1]
        The average weights as computed for ASGD. Should be None if average
        is 0.
    average_intercept : double
        The average intercept for ASGD. Should be 0 if average is 0.
    loss : CyLossFunction
        A concrete ``CyLossFunction`` object.
    penalty_type : int
        The penalty 2 for L2, 1 for L1, and 3 for Elastic-Net.
    alpha : float
        The regularization parameter.
    C : float
        Maximum step size for passive aggressive.
    l1_ratio : float
        The Elastic Net mixing parameter, with 0 <= l1_ratio <= 1.
        l1_ratio=0 corresponds to L2 penalty, l1_ratio=1 to L1.
    dataset : SequentialDataset
        A concrete ``SequentialDataset`` object.
    validation_mask : ndarray[unsigned char, ndim=1]
        Equal to True on the validation set.
    early_stopping : boolean
        Whether to use a stopping criterion based on the validation set.
    validation_score_cb : callable
        A callable to compute a validation score given the current
        coefficients and intercept values.
        Used only if early_stopping is True.
    n_iter_no_change : int
        Number of iteration with no improvement to wait before stopping.
    max_iter : int
        The maximum number of iterations (epochs).
    tol: double
        The tolerance for the stopping criterion.
    fit_intercept : int
        Whether or not to fit the intercept (1 or 0).
    verbose : int
        Print verbose output; 0 for quite.
    shuffle : boolean
        Whether to shuffle the training data before each epoch.
    weight_pos : float
        The weight of the positive class.
    weight_neg : float
        The weight of the negative class.
    seed : uint32_t
        Seed of the pseudorandom number generator used to shuffle the data.
    learning_rate : int
        The learning rate:
        (1) constant, eta = eta0
        (2) optimal, eta = 1.0/(alpha * t).
        (3) inverse scaling, eta = eta0 / pow(t, power_t)
        (4) adaptive decrease
        (5) Passive Aggressive-I, eta = min(alpha, loss/norm(x))
        (6) Passive Aggressive-II, eta = 1.0 / (norm(x) + 0.5*alpha)
    eta0 : double
        The initial learning rate.
    power_t : double
        The exponent for inverse scaling learning rate.
    one_class : boolean
        Whether to solve the One-Class SVM optimization problem.
    t : double
        Initial state of the learning rate. This value is equal to the
        iteration count except when the learning rate is set to `optimal`.
        Default: 1.0.
    average : int
        The number of iterations before averaging starts. average=1 is
        equivalent to averaging for all iterations.


    Returns
    -------
    weights : array, shape=[n_features]
        The fitted weight vector.
    intercept : float
        The fitted intercept term.
    average_weights : array shape=[n_features]
        The averaged weights across iterations. Values are valid only if
        average > 0.
    average_intercept : float
        The averaged intercept across iterations.
        Values are valid only if average > 0.
    n_iter_ : int
        The actual number of iter (epochs).
    """

    # get the data information into easy vars
    cdef Py_ssize_t n_samples = dataset.n_samples
    cdef Py_ssize_t n_features = weights.shape[0]

    cdef WeightVector{{name_suffix}} w = WeightVector{{name_suffix}}(weights, average_weights)
    cdef {{c_type}} *x_data_ptr = NULL
    cdef int *x_ind_ptr = NULL

    # helper variables
    cdef int no_improvement_count = 0
    cdef bint infinity = False
    cdef int xnnz
    cdef double eta = 0.0
    cdef double p = 0.0
    cdef double update = 0.0
    cdef double intercept_update = 0.0
    cdef double sumloss = 0.0
    cdef double score = 0.0
    cdef double best_loss = INFINITY
    cdef double best_score = -INFINITY
    cdef {{c_type}} y = 0.0
    cdef {{c_type}} sample_weight
    cdef {{c_type}} class_weight = 1.0
    cdef unsigned int count = 0
    cdef unsigned int train_count = n_samples - np.sum(validation_mask)
    cdef unsigned int epoch = 0
    cdef unsigned int i = 0
    cdef int is_hinge = isinstance(loss, Hinge)
    cdef double optimal_init = 0.0
    cdef double dloss = 0.0
    cdef double MAX_DLOSS = 1e12

    cdef long long sample_index

    # q vector is only used for L1 regularization
    cdef {{c_type}}[::1] q = None
    cdef {{c_type}} * q_data_ptr = NULL
    if penalty_type == L1 or penalty_type == ELASTICNET:
        q = np.zeros((n_features,), dtype={{np_type}}, order="c")
        q_data_ptr = &q[0]
    cdef double u = 0.0

    if penalty_type == L2:
        l1_ratio = 0.0
    elif penalty_type == L1:
        l1_ratio = 1.0

    eta = eta0

    if learning_rate == OPTIMAL:
        typw = np.sqrt(1.0 / np.sqrt(alpha))
        # computing eta0, the initial learning rate
        initial_eta0 = typw / max(1.0, loss.cy_gradient(1.0, -typw))
        # initialize t such that eta at first sample equals eta0
        optimal_init = 1.0 / (initial_eta0 * alpha)

    t_start = time()
    with nogil:
        for epoch in range(max_iter):
            sumloss = 0
            if verbose > 0:
                with gil:
                    print("-- Epoch %d" % (epoch + 1))
            if shuffle:
                dataset.shuffle(seed)
            for i in range(n_samples):
                dataset.next(&x_data_ptr, &x_ind_ptr, &xnnz,
                             &y, &sample_weight)

                sample_index = dataset.index_data_ptr[dataset.current_index]
                if validation_mask[sample_index]:
                    # do not learn on the validation set
                    continue

                p = w.dot(x_data_ptr, x_ind_ptr, xnnz) + intercept
                if learning_rate == OPTIMAL:
                    eta = 1.0 / (alpha * (optimal_init + t - 1))
                elif learning_rate == INVSCALING:
                    eta = eta0 / pow(t, power_t)

                if verbose or not early_stopping:
                    sumloss += loss.cy_loss(y, p)

                if y > 0.0:
                    class_weight = weight_pos
                else:
                    class_weight = weight_neg

                if learning_rate == PA1:
                    update = sqnorm(x_data_ptr, x_ind_ptr, xnnz)
                    if update == 0:
                        continue
                    update = min(C, loss.cy_loss(y, p) / update)
                elif learning_rate == PA2:
                    update = sqnorm(x_data_ptr, x_ind_ptr, xnnz)
                    update = loss.cy_loss(y, p) / (update + 0.5 / C)
                else:
                    dloss = loss.cy_gradient(y, p)
                    # clip dloss with large values to avoid numerical
                    # instabilities
                    if dloss < -MAX_DLOSS:
                        dloss = -MAX_DLOSS
                    elif dloss > MAX_DLOSS:
                        dloss = MAX_DLOSS
                    update = -eta * dloss

                if learning_rate >= PA1:
                    if is_hinge:
                        # classification
                        update *= y
                    elif y - p < 0:
                        # regression
                        update *= -1

                update *= class_weight * sample_weight

                if penalty_type >= L2:
                    # do not scale to negative values when eta or alpha are too
                    # big: instead set the weights to zero
                    w.scale(max(0, 1.0 - ((1.0 - l1_ratio) * eta * alpha)))

                if update != 0.0:
                    w.add(x_data_ptr, x_ind_ptr, xnnz, update)
                if fit_intercept == 1:
                    intercept_update = update
                    if one_class:  # specific for One-Class SVM
                        intercept_update -= 2. * eta * alpha
                    if intercept_update != 0:
                        intercept += intercept_update * intercept_decay

                if 0 < average <= t:
                    # compute the average for the intercept and update the
                    # average weights, this is done regardless as to whether
                    # the update is 0

                    w.add_average(x_data_ptr, x_ind_ptr, xnnz,
                                  update, (t - average + 1))
                    average_intercept += ((intercept - average_intercept) /
                                          (t - average + 1))

                if penalty_type == L1 or penalty_type == ELASTICNET:
                    u += (l1_ratio * eta * alpha)
                    l1penalty{{name_suffix}}(w, q_data_ptr, x_ind_ptr, xnnz, u)

                t += 1
                count += 1

            # report epoch information
            if verbose > 0:
                with gil:
                    print("Norm: %.2f, NNZs: %d, Bias: %.6f, T: %d, "
                          "Avg. loss: %f"
                          % (w.norm(), np.nonzero(weights)[0].shape[0],
                             intercept, count, sumloss / train_count))
                    print("Total training time: %.2f seconds."
                          % (time() - t_start))

            # floating-point under-/overflow check.
            if (not isfinite(intercept) or any_nonfinite(weights)):
                infinity = True
                break

            # evaluate the score on the validation set
            if early_stopping:
                with gil:
                    score = validation_score_cb(weights.base, intercept)
                if tol > -INFINITY and score < best_score + tol:
                    no_improvement_count += 1
                else:
                    no_improvement_count = 0
                if score > best_score:
                    best_score = score
            # or evaluate the loss on the training set
            else:
                if tol > -INFINITY and sumloss > best_loss - tol * train_count:
                    no_improvement_count += 1
                else:
                    no_improvement_count = 0
                if sumloss < best_loss:
                    best_loss = sumloss

            # if there is no improvement several times in a row
            if no_improvement_count >= n_iter_no_change:
                if learning_rate == ADAPTIVE and eta > 1e-6:
                    eta = eta / 5
                    no_improvement_count = 0
                else:
                    if verbose:
                        with gil:
                            print("Convergence after %d epochs took %.2f "
                                  "seconds" % (epoch + 1, time() - t_start))
                    break

    if infinity:
        raise ValueError(("Floating-point under-/overflow occurred at epoch"
                          " #%d. Scaling input data with StandardScaler or"
                          " MinMaxScaler might help.") % (epoch + 1))

    w.reset_wscale()

    return (
        weights.base,
        intercept,
        None if average_weights is None else average_weights.base,
        average_intercept,
        epoch + 1
    )

{{endfor}}


cdef inline bint any_nonfinite(const floating[::1] w) noexcept nogil:
    for i in range(w.shape[0]):
        if not isfinite(w[i]):
            return True
    return 0


cdef inline double sqnorm(
    floating * x_data_ptr,
    int * x_ind_ptr,
    int xnnz,
) noexcept nogil:
    cdef double x_norm = 0.0
    cdef int j
    cdef double z
    for j in range(xnnz):
        z = x_data_ptr[j]
        x_norm += z * z
    return x_norm


{{for name_suffix, c_type, np_type in dtypes}}

cdef void l1penalty{{name_suffix}}(
    WeightVector{{name_suffix}} w,
    {{c_type}} * q_data_ptr,
    int *x_ind_ptr,
    int xnnz,
    double u,
) noexcept nogil:
    """Apply the L1 penalty to each updated feature

    This implements the truncated gradient approach by
    [Tsuruoka, Y., Tsujii, J., and Ananiadou, S., 2009].
    """
    cdef double z = 0.0
    cdef int j = 0
    cdef int idx = 0
    cdef double wscale = w.wscale
    cdef {{c_type}} *w_data_ptr = w.w_data_ptr
    for j in range(xnnz):
        idx = x_ind_ptr[j]
        z = w_data_ptr[idx]
        if wscale * z > 0.0:
            w_data_ptr[idx] = max(
                0.0, w_data_ptr[idx] - ((u + q_data_ptr[idx]) / wscale))

        elif wscale * z < 0.0:
            w_data_ptr[idx] = min(
                0.0, w_data_ptr[idx] + ((u - q_data_ptr[idx]) / wscale))

        q_data_ptr[idx] += wscale * (w_data_ptr[idx] - z)

{{endfor}}<|MERGE_RESOLUTION|>--- conflicted
+++ resolved
@@ -32,11 +32,8 @@
 from cython cimport floating
 from libc.math cimport exp, fabs, isfinite, log, pow, INFINITY
 
-<<<<<<< HEAD
 from .._loss._loss cimport CyLossFunction
-=======
 from ..utils._typedefs cimport uint32_t
->>>>>>> c1d29ce7
 from ..utils._weight_vector cimport WeightVector32, WeightVector64
 from ..utils._seq_dataset cimport SequentialDataset32, SequentialDataset64
 
