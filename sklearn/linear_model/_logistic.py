"""
Logistic Regression
"""

# Authors: The scikit-learn developers
# SPDX-License-Identifier: BSD-3-Clause

import numbers
import warnings
from numbers import Integral, Real

import numpy as np
from joblib import effective_n_jobs
from scipy import optimize

from sklearn.metrics import get_scorer_names

from .._loss.loss import HalfBinomialLoss, HalfMultinomialLoss
from ..base import _fit_context
from ..metrics import get_scorer
from ..model_selection import check_cv
from ..preprocessing import LabelBinarizer, LabelEncoder
from ..svm._base import _fit_liblinear
from ..utils import (
    Bunch,
    check_array,
    check_consistent_length,
    check_random_state,
    compute_class_weight,
)
from ..utils._param_validation import Hidden, Interval, StrOptions
from ..utils.extmath import row_norms, softmax
from ..utils.metadata_routing import (
    MetadataRouter,
    MethodMapping,
    _raise_for_params,
    _routing_enabled,
    process_routing,
)
from ..utils.multiclass import check_classification_targets
from ..utils.optimize import _check_optimize_result, _newton_cg
from ..utils.parallel import Parallel, delayed
from ..utils.validation import (
    _check_method_params,
    _check_sample_weight,
    check_is_fitted,
    validate_data,
)
from ._base import BaseEstimator, LinearClassifierMixin, SparseCoefMixin
from ._glm.glm import NewtonCholeskySolver
from ._linear_loss import LinearModelLoss
from ._sag import sag_solver

_LOGISTIC_SOLVER_CONVERGENCE_MSG = (
    "Please also refer to the documentation for alternative solver options:\n"
    "    https://scikit-learn.org/stable/modules/linear_model.html"
    "#logistic-regression"
)


def _check_solver(solver, penalty, dual):
    if solver not in ["liblinear", "saga"] and penalty not in ("l2", None):
        raise ValueError(
            f"Solver {solver} supports only 'l2' or None penalties, got {penalty} "
            "penalty."
        )
    if solver != "liblinear" and dual:
        raise ValueError(f"Solver {solver} supports only dual=False, got dual={dual}")

    if penalty == "elasticnet" and solver != "saga":
        raise ValueError(
            f"Only 'saga' solver supports elasticnet penalty, got solver={solver}."
        )

    if solver == "liblinear" and penalty is None:
        raise ValueError("penalty=None is not supported for the liblinear solver")

    return solver


def _check_multi_class(multi_class, solver, n_classes):
    """Computes the multi class type, either "multinomial" or "ovr".

    For `n_classes` > 2 and a solver that supports it, returns "multinomial".
    For all other cases, in particular binary classification, return "ovr".
    """
    if multi_class == "auto":
        if solver in ("liblinear",):
            multi_class = "ovr"
        elif n_classes > 2:
            multi_class = "multinomial"
        else:
            multi_class = "ovr"
    if multi_class == "multinomial" and solver in ("liblinear",):
        raise ValueError("Solver %s does not support a multinomial backend." % solver)
    return multi_class


def _logistic_regression_path(
    X,
    y,
    pos_class=None,
    Cs=10,
    fit_intercept=True,
    max_iter=100,
    tol=1e-4,
    verbose=0,
    solver="lbfgs",
    coef=None,
    class_weight=None,
    dual=False,
    penalty="l2",
    intercept_scaling=1.0,
    multi_class="auto",
    random_state=None,
    check_input=True,
    max_squared_sum=None,
    sample_weight=None,
    l1_ratio=None,
    n_threads=1,
):
    """Compute a Logistic Regression model for a list of regularization
    parameters.

    This is an implementation that uses the result of the previous model
    to speed up computations along the set of solutions, making it faster
    than sequentially calling LogisticRegression for the different parameters.
    Note that there will be no speedup with liblinear solver, since it does
    not handle warm-starting.

    Read more in the :ref:`User Guide <logistic_regression>`.

    Parameters
    ----------
    X : {array-like, sparse matrix} of shape (n_samples, n_features)
        Input data.

    y : array-like of shape (n_samples,) or (n_samples, n_targets)
        Input data, target values.

    pos_class : int, default=None
        The class with respect to which we perform a one-vs-all fit.
        If None, then it is assumed that the given problem is binary.

    Cs : int or array-like of shape (n_cs,), default=10
        List of values for the regularization parameter or integer specifying
        the number of regularization parameters that should be used. In this
        case, the parameters will be chosen in a logarithmic scale between
        1e-4 and 1e4.

    fit_intercept : bool, default=True
        Whether to fit an intercept for the model. In this case the shape of
        the returned array is (n_cs, n_features + 1).

    max_iter : int, default=100
        Maximum number of iterations for the solver.

    tol : float, default=1e-4
        Stopping criterion. For the newton-cg and lbfgs solvers, the iteration
        will stop when ``max{|g_i | i = 1, ..., n} <= tol``
        where ``g_i`` is the i-th component of the gradient.

    verbose : int, default=0
        For the liblinear and lbfgs solvers set verbose to any positive
        number for verbosity.

    solver : {'lbfgs', 'liblinear', 'newton-cg', 'newton-cholesky', 'sag', 'saga'}, \
            default='lbfgs'
        Numerical solver to use.

    coef : array-like of shape (n_features,), default=None
        Initialization value for coefficients of logistic regression.
        Useless for liblinear solver.

    class_weight : dict or 'balanced', default=None
        Weights associated with classes in the form ``{class_label: weight}``.
        If not given, all classes are supposed to have weight one.

        The "balanced" mode uses the values of y to automatically adjust
        weights inversely proportional to class frequencies in the input data
        as ``n_samples / (n_classes * np.bincount(y))``.

        Note that these weights will be multiplied with sample_weight (passed
        through the fit method) if sample_weight is specified.

    dual : bool, default=False
        Dual or primal formulation. Dual formulation is only implemented for
        l2 penalty with liblinear solver. Prefer dual=False when
        n_samples > n_features.

    penalty : {'l1', 'l2', 'elasticnet'}, default='l2'
        Used to specify the norm used in the penalization. The 'newton-cg',
        'sag' and 'lbfgs' solvers support only l2 penalties. 'elasticnet' is
        only supported by the 'saga' solver.

    intercept_scaling : float, default=1.
        Useful only when the solver 'liblinear' is used
        and self.fit_intercept is set to True. In this case, x becomes
        [x, self.intercept_scaling],
        i.e. a "synthetic" feature with constant value equal to
        intercept_scaling is appended to the instance vector.
        The intercept becomes ``intercept_scaling * synthetic_feature_weight``.

        Note! the synthetic feature weight is subject to l1/l2 regularization
        as all other features.
        To lessen the effect of regularization on synthetic feature weight
        (and therefore on the intercept) intercept_scaling has to be increased.

    multi_class : {'ovr', 'multinomial', 'auto'}, default='auto'
        If the option chosen is 'ovr', then a binary problem is fit for each
        label. For 'multinomial' the loss minimised is the multinomial loss fit
        across the entire probability distribution, *even when the data is
        binary*. 'multinomial' is unavailable when solver='liblinear'.
        'auto' selects 'ovr' if the data is binary, or if solver='liblinear',
        and otherwise selects 'multinomial'.

        .. versionadded:: 0.18
           Stochastic Average Gradient descent solver for 'multinomial' case.
        .. versionchanged:: 0.22
            Default changed from 'ovr' to 'auto' in 0.22.

    random_state : int, RandomState instance, default=None
        Used when ``solver`` == 'sag', 'saga' or 'liblinear' to shuffle the
        data. See :term:`Glossary <random_state>` for details.

    check_input : bool, default=True
        If False, the input arrays X and y will not be checked.

    max_squared_sum : float, default=None
        Maximum squared sum of X over samples. Used only in SAG solver.
        If None, it will be computed, going through all the samples.
        The value should be precomputed to speed up cross validation.

    sample_weight : array-like of shape(n_samples,), default=None
        Array of weights that are assigned to individual samples.
        If not provided, then each sample is given unit weight.

    l1_ratio : float, default=None
        The Elastic-Net mixing parameter, with ``0 <= l1_ratio <= 1``. Only
        used if ``penalty='elasticnet'``. Setting ``l1_ratio=0`` is equivalent
        to using ``penalty='l2'``, while setting ``l1_ratio=1`` is equivalent
        to using ``penalty='l1'``. For ``0 < l1_ratio <1``, the penalty is a
        combination of L1 and L2.

    n_threads : int, default=1
       Number of OpenMP threads to use.

    Returns
    -------
    coefs : ndarray of shape (n_cs, n_features) or (n_cs, n_features + 1)
        List of coefficients for the Logistic Regression model. If
        fit_intercept is set to True then the second dimension will be
        n_features + 1, where the last item represents the intercept. For
        ``multiclass='multinomial'``, the shape is (n_classes, n_cs,
        n_features) or (n_classes, n_cs, n_features + 1).

    Cs : ndarray
        Grid of Cs used for cross-validation.

    n_iter : array of shape (n_cs,)
        Actual number of iteration for each Cs.

    Notes
    -----
    You might get slightly different results with the solver liblinear than
    with the others since this uses LIBLINEAR which penalizes the intercept.

    .. versionchanged:: 0.19
        The "copy" parameter was removed.
    """
    if isinstance(Cs, numbers.Integral):
        Cs = np.logspace(-4, 4, Cs)

    solver = _check_solver(solver, penalty, dual)

    # Preprocessing.
    if check_input:
        X = check_array(
            X,
            accept_sparse="csr",
            dtype=np.float64,
            accept_large_sparse=solver not in ["liblinear", "sag", "saga"],
        )
        y = check_array(y, ensure_2d=False, dtype=None)
        check_consistent_length(X, y)
    n_samples, n_features = X.shape

    classes = np.unique(y)
    random_state = check_random_state(random_state)

    multi_class = _check_multi_class(multi_class, solver, len(classes))
    if pos_class is None and multi_class != "multinomial":
        if classes.size > 2:
            raise ValueError("To fit OvR, use the pos_class argument")
        # np.unique(y) gives labels in sorted order.
        pos_class = classes[1]

    if sample_weight is not None or class_weight is not None:
        sample_weight = _check_sample_weight(sample_weight, X, dtype=X.dtype, copy=True)

    # If class_weights is a dict (provided by the user), the weights
    # are assigned to the original labels. If it is "balanced", then
    # the class_weights are assigned after masking the labels with a OvR.
    le = LabelEncoder()
    if isinstance(class_weight, dict) or (
        multi_class == "multinomial" and class_weight is not None
    ):
        class_weight_ = compute_class_weight(class_weight, classes=classes, y=y)
        sample_weight *= class_weight_[le.fit_transform(y)]

    # For doing a ovr, we need to mask the labels first. For the
    # multinomial case this is not necessary.
    if multi_class == "ovr":
        w0 = np.zeros(n_features + int(fit_intercept), dtype=X.dtype)
        mask = y == pos_class
        y_bin = np.ones(y.shape, dtype=X.dtype)
        if solver == "liblinear":
            mask_classes = np.array([-1, 1])
            y_bin[~mask] = -1.0
        else:
            # HalfBinomialLoss, used for those solvers, represents y in [0, 1] instead
            # of in [-1, 1].
            mask_classes = np.array([0, 1])
            y_bin[~mask] = 0.0

        # for compute_class_weight
        if class_weight == "balanced":
            class_weight_ = compute_class_weight(
                class_weight, classes=mask_classes, y=y_bin
            )
            sample_weight *= class_weight_[le.fit_transform(y_bin)]

    else:
        if solver in ["sag", "saga", "lbfgs", "newton-cg", "newton-cholesky"]:
            # SAG, lbfgs, newton-cg and newton-cg multinomial solvers need
            # LabelEncoder, not LabelBinarizer, i.e. y as a 1d-array of integers.
            # LabelEncoder also saves memory compared to LabelBinarizer, especially
            # when n_classes is large.
            le = LabelEncoder()
            Y_multi = le.fit_transform(y).astype(X.dtype, copy=False)
        else:
            # For liblinear solver, apply LabelBinarizer, i.e. y is one-hot encoded.
            lbin = LabelBinarizer()
            Y_multi = lbin.fit_transform(y)
            if Y_multi.shape[1] == 1:
                Y_multi = np.hstack([1 - Y_multi, Y_multi])

        w0 = np.zeros(
            (classes.size, n_features + int(fit_intercept)), order="F", dtype=X.dtype
        )

    # IMPORTANT NOTE:
    # All solvers relying on LinearModelLoss need to scale the penalty with n_samples
    # or the sum of sample weights because the implemented logistic regression
    # objective here is (unfortunately)
    #     C * sum(pointwise_loss) + penalty
    # instead of (as LinearModelLoss does)
    #     mean(pointwise_loss) + 1/C * penalty
    if solver in ["lbfgs", "newton-cg", "newton-cholesky"]:
        # This needs to be calculated after sample_weight is multiplied by
        # class_weight. It is even tested that passing class_weight is equivalent to
        # passing sample_weights according to class_weight.
        sw_sum = n_samples if sample_weight is None else np.sum(sample_weight)

    if coef is not None:
        # it must work both giving the bias term and not
        if multi_class == "ovr":
            if coef.size not in (n_features, w0.size):
                raise ValueError(
                    "Initialization coef is of shape %d, expected shape %d or %d"
                    % (coef.size, n_features, w0.size)
                )
            w0[: coef.size] = coef
        else:
            # For binary problems coef.shape[0] should be 1, otherwise it
            # should be classes.size.
            n_classes = classes.size
            if n_classes == 2:
                n_classes = 1

            if coef.shape[0] != n_classes or coef.shape[1] not in (
                n_features,
                n_features + 1,
            ):
                raise ValueError(
                    "Initialization coef is of shape (%d, %d), expected "
                    "shape (%d, %d) or (%d, %d)"
                    % (
                        coef.shape[0],
                        coef.shape[1],
                        classes.size,
                        n_features,
                        classes.size,
                        n_features + 1,
                    )
                )

            if n_classes == 1:
                w0[0, : coef.shape[1]] = -coef
                w0[1, : coef.shape[1]] = coef
            else:
                w0[:, : coef.shape[1]] = coef

    if multi_class == "multinomial":
        if solver in ["lbfgs", "newton-cg", "newton-cholesky"]:
            # scipy.optimize.minimize and newton-cg accept only ravelled parameters,
            # i.e. 1d-arrays. LinearModelLoss expects classes to be contiguous and
            # reconstructs the 2d-array via w0.reshape((n_classes, -1), order="F").
            # As w0 is F-contiguous, ravel(order="F") also avoids a copy.
            w0 = w0.ravel(order="F")
        loss = LinearModelLoss(
            base_loss=HalfMultinomialLoss(n_classes=classes.size),
            fit_intercept=fit_intercept,
        )
        target = Y_multi
        if solver == "lbfgs":
            func = loss.loss_gradient
        elif solver == "newton-cg":
            func = loss.loss
            grad = loss.gradient
            hess = loss.gradient_hessian_product  # hess = [gradient, hessp]
        warm_start_sag = {"coef": w0.T}
    else:
        target = y_bin
        if solver == "lbfgs":
            loss = LinearModelLoss(
                base_loss=HalfBinomialLoss(), fit_intercept=fit_intercept
            )
            func = loss.loss_gradient
        elif solver == "newton-cg":
            loss = LinearModelLoss(
                base_loss=HalfBinomialLoss(), fit_intercept=fit_intercept
            )
            func = loss.loss
            grad = loss.gradient
            hess = loss.gradient_hessian_product  # hess = [gradient, hessp]
        elif solver == "newton-cholesky":
            loss = LinearModelLoss(
                base_loss=HalfBinomialLoss(), fit_intercept=fit_intercept
            )
        warm_start_sag = {"coef": np.expand_dims(w0, axis=1)}

    coefs = list()
    n_iter = np.zeros(len(Cs), dtype=np.int32)
    for i, C in enumerate(Cs):
        if solver == "lbfgs":
            l2_reg_strength = 1.0 / (C * sw_sum)
            iprint = [-1, 50, 1, 100, 101][
                np.searchsorted(np.array([0, 1, 2, 3]), verbose)
            ]
            opt_res = optimize.minimize(
                func,
                w0,
                method="L-BFGS-B",
                jac=True,
                args=(X, target, sample_weight, l2_reg_strength, n_threads),
                options={
                    "maxiter": max_iter,
                    "maxls": 50,  # default is 20
                    "iprint": iprint,
                    "gtol": tol,
                    "ftol": 64 * np.finfo(float).eps,
                },
            )
            n_iter_i = _check_optimize_result(
                solver,
                opt_res,
                max_iter,
                extra_warning_msg=_LOGISTIC_SOLVER_CONVERGENCE_MSG,
            )
            w0, loss = opt_res.x, opt_res.fun
        elif solver == "newton-cg":
            l2_reg_strength = 1.0 / (C * sw_sum)
            args = (X, target, sample_weight, l2_reg_strength, n_threads)
            w0, n_iter_i = _newton_cg(
                grad_hess=hess,
                func=func,
                grad=grad,
                x0=w0,
                args=args,
                maxiter=max_iter,
                tol=tol,
                verbose=verbose,
            )
        elif solver == "newton-cholesky":
            l2_reg_strength = 1.0 / (C * sw_sum)
            sol = NewtonCholeskySolver(
                coef=w0,
                linear_loss=loss,
                l2_reg_strength=l2_reg_strength,
                tol=tol,
                max_iter=max_iter,
                n_threads=n_threads,
                verbose=verbose,
            )
            w0 = sol.solve(X=X, y=target, sample_weight=sample_weight)
            n_iter_i = sol.iteration
        elif solver == "liblinear":
            (
                coef_,
                intercept_,
                n_iter_i,
            ) = _fit_liblinear(
                X,
                target,
                C,
                fit_intercept,
                intercept_scaling,
                None,
                penalty,
                dual,
                verbose,
                max_iter,
                tol,
                random_state,
                sample_weight=sample_weight,
            )
            if fit_intercept:
                w0 = np.concatenate([coef_.ravel(), intercept_])
            else:
                w0 = coef_.ravel()
            # n_iter_i is an array for each class. However, `target` is always encoded
            # in {-1, 1}, so we only take the first element of n_iter_i.
            n_iter_i = n_iter_i.item()

        elif solver in ["sag", "saga"]:
            if multi_class == "multinomial":
                target = target.astype(X.dtype, copy=False)
                loss = "multinomial"
            else:
                loss = "log"
            # alpha is for L2-norm, beta is for L1-norm
            if penalty == "l1":
                alpha = 0.0
                beta = 1.0 / C
            elif penalty == "l2":
                alpha = 1.0 / C
                beta = 0.0
            else:  # Elastic-Net penalty
                alpha = (1.0 / C) * (1 - l1_ratio)
                beta = (1.0 / C) * l1_ratio

            w0, n_iter_i, warm_start_sag = sag_solver(
                X,
                target,
                sample_weight,
                loss,
                alpha,
                beta,
                max_iter,
                tol,
                verbose,
                random_state,
                False,
                max_squared_sum,
                warm_start_sag,
                is_saga=(solver == "saga"),
            )

        else:
            raise ValueError(
                "solver must be one of {'liblinear', 'lbfgs', "
                "'newton-cg', 'sag'}, got '%s' instead" % solver
            )

        if multi_class == "multinomial":
            n_classes = max(2, classes.size)
            if solver in ["lbfgs", "newton-cg", "newton-cholesky"]:
                multi_w0 = np.reshape(w0, (n_classes, -1), order="F")
            else:
                multi_w0 = w0
            if n_classes == 2:
                multi_w0 = multi_w0[1][np.newaxis, :]
            coefs.append(multi_w0.copy())
        else:
            coefs.append(w0.copy())

        n_iter[i] = n_iter_i

    return np.array(coefs), np.array(Cs), n_iter


# helper function for LogisticCV
def _log_reg_scoring_path(
    X,
    y,
    train,
    test,
    *,
    pos_class,
    Cs,
    scoring,
    fit_intercept,
    max_iter,
    tol,
    class_weight,
    verbose,
    solver,
    penalty,
    dual,
    intercept_scaling,
    multi_class,
    random_state,
    max_squared_sum,
    sample_weight,
    l1_ratio,
    score_params,
):
    """Computes scores across logistic_regression_path

    Parameters
    ----------
    X : {array-like, sparse matrix} of shape (n_samples, n_features)
        Training data.

    y : array-like of shape (n_samples,) or (n_samples, n_targets)
        Target labels.

    train : list of indices
        The indices of the train set.

    test : list of indices
        The indices of the test set.

    pos_class : int
        The class with respect to which we perform a one-vs-all fit.
        If None, then it is assumed that the given problem is binary.

    Cs : int or list of floats
        Each of the values in Cs describes the inverse of
        regularization strength. If Cs is as an int, then a grid of Cs
        values are chosen in a logarithmic scale between 1e-4 and 1e4.

    scoring : callable
        A string (see :ref:`scoring_parameter`) or
        a scorer callable object / function with signature
        ``scorer(estimator, X, y)``. For a list of scoring functions
        that can be used, look at :mod:`sklearn.metrics`.

    fit_intercept : bool
        If False, then the bias term is set to zero. Else the last
        term of each coef_ gives us the intercept.

    max_iter : int
        Maximum number of iterations for the solver.

    tol : float
        Tolerance for stopping criteria.

    class_weight : dict or 'balanced'
        Weights associated with classes in the form ``{class_label: weight}``.
        If not given, all classes are supposed to have weight one.

        The "balanced" mode uses the values of y to automatically adjust
        weights inversely proportional to class frequencies in the input data
        as ``n_samples / (n_classes * np.bincount(y))``

        Note that these weights will be multiplied with sample_weight (passed
        through the fit method) if sample_weight is specified.

    verbose : int
        For the liblinear and lbfgs solvers set verbose to any positive
        number for verbosity.

    solver : {'lbfgs', 'liblinear', 'newton-cg', 'newton-cholesky', 'sag', 'saga'}
        Decides which solver to use.

    penalty : {'l1', 'l2', 'elasticnet'}
        Used to specify the norm used in the penalization. The 'newton-cg',
        'sag' and 'lbfgs' solvers support only l2 penalties. 'elasticnet' is
        only supported by the 'saga' solver.

    dual : bool
        Dual or primal formulation. Dual formulation is only implemented for
        l2 penalty with liblinear solver. Prefer dual=False when
        n_samples > n_features.

    intercept_scaling : float
        Useful only when the solver 'liblinear' is used
        and self.fit_intercept is set to True. In this case, x becomes
        [x, self.intercept_scaling],
        i.e. a "synthetic" feature with constant value equals to
        intercept_scaling is appended to the instance vector.
        The intercept becomes intercept_scaling * synthetic feature weight
        Note! the synthetic feature weight is subject to l1/l2 regularization
        as all other features.
        To lessen the effect of regularization on synthetic feature weight
        (and therefore on the intercept) intercept_scaling has to be increased.

    multi_class : {'auto', 'ovr', 'multinomial'}
        If the option chosen is 'ovr', then a binary problem is fit for each
        label. For 'multinomial' the loss minimised is the multinomial loss fit
        across the entire probability distribution, *even when the data is
        binary*. 'multinomial' is unavailable when solver='liblinear'.

    random_state : int, RandomState instance
        Used when ``solver`` == 'sag', 'saga' or 'liblinear' to shuffle the
        data. See :term:`Glossary <random_state>` for details.

    max_squared_sum : float
        Maximum squared sum of X over samples. Used only in SAG solver.
        If None, it will be computed, going through all the samples.
        The value should be precomputed to speed up cross validation.

    sample_weight : array-like of shape(n_samples,)
        Array of weights that are assigned to individual samples.
        If not provided, then each sample is given unit weight.

    l1_ratio : float
        The Elastic-Net mixing parameter, with ``0 <= l1_ratio <= 1``. Only
        used if ``penalty='elasticnet'``. Setting ``l1_ratio=0`` is equivalent
        to using ``penalty='l2'``, while setting ``l1_ratio=1`` is equivalent
        to using ``penalty='l1'``. For ``0 < l1_ratio <1``, the penalty is a
        combination of L1 and L2.

    score_params : dict
        Parameters to pass to the `score` method of the underlying scorer.

    Returns
    -------
    coefs : ndarray of shape (n_cs, n_features) or (n_cs, n_features + 1)
        List of coefficients for the Logistic Regression model. If
        fit_intercept is set to True then the second dimension will be
        n_features + 1, where the last item represents the intercept.

    Cs : ndarray
        Grid of Cs used for cross-validation.

    scores : ndarray of shape (n_cs,)
        Scores obtained for each Cs.

    n_iter : ndarray of shape(n_cs,)
        Actual number of iteration for each Cs.
    """
    X_train = X[train]
    X_test = X[test]
    y_train = y[train]
    y_test = y[test]

    sw_train, sw_test = None, None
    if sample_weight is not None:
        sample_weight = _check_sample_weight(sample_weight, X)
        sw_train = sample_weight[train]
        sw_test = sample_weight[test]

    coefs, Cs, n_iter = _logistic_regression_path(
        X_train,
        y_train,
        Cs=Cs,
        l1_ratio=l1_ratio,
        fit_intercept=fit_intercept,
        solver=solver,
        max_iter=max_iter,
        class_weight=class_weight,
        pos_class=pos_class,
        multi_class=multi_class,
        tol=tol,
        verbose=verbose,
        dual=dual,
        penalty=penalty,
        intercept_scaling=intercept_scaling,
        random_state=random_state,
        check_input=False,
        max_squared_sum=max_squared_sum,
        sample_weight=sw_train,
    )

    log_reg = LogisticRegression(solver=solver, multi_class=multi_class)

    # The score method of Logistic Regression has a classes_ attribute.
    if multi_class == "ovr":
        log_reg.classes_ = np.array([-1, 1])
    elif multi_class == "multinomial":
        log_reg.classes_ = np.unique(y_train)
    else:
        raise ValueError(
            "multi_class should be either multinomial or ovr, got %d" % multi_class
        )

    if pos_class is not None:
        mask = y_test == pos_class
        y_test = np.ones(y_test.shape, dtype=np.float64)
        y_test[~mask] = -1.0

    scores = list()

    scoring = get_scorer(scoring)
    for w in coefs:
        if multi_class == "ovr":
            w = w[np.newaxis, :]
        if fit_intercept:
            log_reg.coef_ = w[:, :-1]
            log_reg.intercept_ = w[:, -1]
        else:
            log_reg.coef_ = w
            log_reg.intercept_ = 0.0

        if scoring is None:
            scores.append(log_reg.score(X_test, y_test, sample_weight=sw_test))
        else:
            score_params = score_params or {}
            score_params = _check_method_params(X=X, params=score_params, indices=test)
            scores.append(scoring(log_reg, X_test, y_test, **score_params))
    return coefs, Cs, np.array(scores), n_iter


class LogisticRegression(LinearClassifierMixin, SparseCoefMixin, BaseEstimator):
    """
    Logistic Regression (aka logit, MaxEnt) classifier.

    This class implements regularized logistic regression using the
    'liblinear' library, 'newton-cg', 'sag', 'saga' and 'lbfgs' solvers. **Note
    that regularization is applied by default**. It can handle both dense
    and sparse input. Use C-ordered arrays or CSR matrices containing 64-bit
    floats for optimal performance; any other input format will be converted
    (and copied).

    The 'newton-cg', 'sag', and 'lbfgs' solvers support only L2 regularization
    with primal formulation, or no regularization. The 'liblinear' solver
    supports both L1 and L2 regularization, with a dual formulation only for
    the L2 penalty. The Elastic-Net regularization is only supported by the
    'saga' solver.

    For :term:`multiclass` problems, only 'newton-cg', 'sag', 'saga' and 'lbfgs'
    handle multinomial loss. 'liblinear' and 'newton-cholesky' only handle binary
    classification but can be extended to handle multiclass by using
    :class:`~sklearn.multiclass.OneVsRestClassifier`.

    Read more in the :ref:`User Guide <logistic_regression>`.

    Parameters
    ----------
    penalty : {'l1', 'l2', 'elasticnet', None}, default='l2'
        Specify the norm of the penalty:

        - `None`: no penalty is added;
        - `'l2'`: add a L2 penalty term and it is the default choice;
        - `'l1'`: add a L1 penalty term;
        - `'elasticnet'`: both L1 and L2 penalty terms are added.

        .. warning::
           Some penalties may not work with some solvers. See the parameter
           `solver` below, to know the compatibility between the penalty and
           solver.

        .. versionadded:: 0.19
           l1 penalty with SAGA solver (allowing 'multinomial' + L1)

    dual : bool, default=False
        Dual (constrained) or primal (regularized, see also
        :ref:`this equation <regularized-logistic-loss>`) formulation. Dual formulation
        is only implemented for l2 penalty with liblinear solver. Prefer dual=False when
        n_samples > n_features.

    tol : float, default=1e-4
        Tolerance for stopping criteria.

    C : float, default=1.0
        Inverse of regularization strength; must be a positive float.
        Like in support vector machines, smaller values specify stronger
        regularization.

    fit_intercept : bool, default=True
        Specifies if a constant (a.k.a. bias or intercept) should be
        added to the decision function.

    intercept_scaling : float, default=1
        Useful only when the solver 'liblinear' is used
        and self.fit_intercept is set to True. In this case, x becomes
        [x, self.intercept_scaling],
        i.e. a "synthetic" feature with constant value equal to
        intercept_scaling is appended to the instance vector.
        The intercept becomes ``intercept_scaling * synthetic_feature_weight``.

        Note! the synthetic feature weight is subject to l1/l2 regularization
        as all other features.
        To lessen the effect of regularization on synthetic feature weight
        (and therefore on the intercept) intercept_scaling has to be increased.

    class_weight : dict or 'balanced', default=None
        Weights associated with classes in the form ``{class_label: weight}``.
        If not given, all classes are supposed to have weight one.

        The "balanced" mode uses the values of y to automatically adjust
        weights inversely proportional to class frequencies in the input data
        as ``n_samples / (n_classes * np.bincount(y))``.

        Note that these weights will be multiplied with sample_weight (passed
        through the fit method) if sample_weight is specified.

        .. versionadded:: 0.17
           *class_weight='balanced'*

    random_state : int, RandomState instance, default=None
        Used when ``solver`` == 'sag', 'saga' or 'liblinear' to shuffle the
        data. See :term:`Glossary <random_state>` for details.

    solver : {'lbfgs', 'liblinear', 'newton-cg', 'newton-cholesky', 'sag', 'saga'}, \
            default='lbfgs'

        Algorithm to use in the optimization problem. Default is 'lbfgs'.
        To choose a solver, you might want to consider the following aspects:

        - For small datasets, 'liblinear' is a good choice, whereas 'sag'
          and 'saga' are faster for large ones;
        - For :term:`multiclass` problems, all solvers except 'liblinear' minimize the
          full multinomial loss;
        - 'liblinear' can only handle binary classification by default. To apply a
          one-versus-rest scheme for the multiclass setting one can wrap it with the
          :class:`~sklearn.multiclass.OneVsRestClassifier`.
        - 'newton-cholesky' is a good choice for
          `n_samples` >> `n_features * n_classes`, especially with one-hot encoded
          categorical features with rare categories. Be aware that the memory usage
          of this solver has a quadratic dependency on `n_features * n_classes`
          because it explicitly computes the full Hessian matrix.

        .. warning::
           The choice of the algorithm depends on the penalty chosen and on
           (multinomial) multiclass support:

           ================= ============================== ======================
           solver            penalty                        multinomial multiclass
           ================= ============================== ======================
           'lbfgs'           'l2', None                     yes
           'liblinear'       'l1', 'l2'                     no
           'newton-cg'       'l2', None                     yes
           'newton-cholesky' 'l2', None                     no
           'sag'             'l2', None                     yes
           'saga'            'elasticnet', 'l1', 'l2', None yes
           ================= ============================== ======================

        .. note::
           'sag' and 'saga' fast convergence is only guaranteed on features
           with approximately the same scale. You can preprocess the data with
           a scaler from :mod:`sklearn.preprocessing`.

        .. seealso::
           Refer to the :ref:`User Guide <Logistic_regression>` for more
           information regarding :class:`LogisticRegression` and more specifically the
           :ref:`Table <logistic_regression_solvers>`
           summarizing solver/penalty supports.

        .. versionadded:: 0.17
           Stochastic Average Gradient descent solver.
        .. versionadded:: 0.19
           SAGA solver.
        .. versionchanged:: 0.22
            The default solver changed from 'liblinear' to 'lbfgs' in 0.22.
        .. versionadded:: 1.2
           newton-cholesky solver.

    max_iter : int, default=100
        Maximum number of iterations taken for the solvers to converge.

    multi_class : {'auto', 'ovr', 'multinomial'}, default='auto'
        If the option chosen is 'ovr', then a binary problem is fit for each
        label. For 'multinomial' the loss minimised is the multinomial loss fit
        across the entire probability distribution, *even when the data is
        binary*. 'multinomial' is unavailable when solver='liblinear'.
        'auto' selects 'ovr' if the data is binary, or if solver='liblinear',
        and otherwise selects 'multinomial'.

        .. versionadded:: 0.18
           Stochastic Average Gradient descent solver for 'multinomial' case.
        .. versionchanged:: 0.22
            Default changed from 'ovr' to 'auto' in 0.22.
        .. deprecated:: 1.5
           ``multi_class`` was deprecated in version 1.5 and will be removed in 1.7.
           From then on, the recommended 'multinomial' will always be used for
           `n_classes >= 3`.
           Solvers that do not support 'multinomial' will raise an error.
           Use `sklearn.multiclass.OneVsRestClassifier(LogisticRegression())` if you
           still want to use OvR.

    verbose : int, default=0
        For the liblinear and lbfgs solvers set verbose to any positive
        number for verbosity.

    warm_start : bool, default=False
        When set to True, reuse the solution of the previous call to fit as
        initialization, otherwise, just erase the previous solution.
        Useless for liblinear solver. See :term:`the Glossary <warm_start>`.

        .. versionadded:: 0.17
           *warm_start* to support *lbfgs*, *newton-cg*, *sag*, *saga* solvers.

    n_jobs : int, default=None
        Number of CPU cores used when parallelizing over classes if
        multi_class='ovr'". This parameter is ignored when the ``solver`` is
        set to 'liblinear' regardless of whether 'multi_class' is specified or
        not. ``None`` means 1 unless in a :obj:`joblib.parallel_backend`
        context. ``-1`` means using all processors.
        See :term:`Glossary <n_jobs>` for more details.

    l1_ratio : float, default=None
        The Elastic-Net mixing parameter, with ``0 <= l1_ratio <= 1``. Only
        used if ``penalty='elasticnet'``. Setting ``l1_ratio=0`` is equivalent
        to using ``penalty='l2'``, while setting ``l1_ratio=1`` is equivalent
        to using ``penalty='l1'``. For ``0 < l1_ratio <1``, the penalty is a
        combination of L1 and L2.

    Attributes
    ----------

    classes_ : ndarray of shape (n_classes, )
        A list of class labels known to the classifier.

    coef_ : ndarray of shape (1, n_features) or (n_classes, n_features)
        Coefficient of the features in the decision function.

        `coef_` is of shape (1, n_features) when the given problem is binary.
        In particular, when `multi_class='multinomial'`, `coef_` corresponds
        to outcome 1 (True) and `-coef_` corresponds to outcome 0 (False).

    intercept_ : ndarray of shape (1,) or (n_classes,)
        Intercept (a.k.a. bias) added to the decision function.

        If `fit_intercept` is set to False, the intercept is set to zero.
        `intercept_` is of shape (1,) when the given problem is binary.
        In particular, when `multi_class='multinomial'`, `intercept_`
        corresponds to outcome 1 (True) and `-intercept_` corresponds to
        outcome 0 (False).

    n_features_in_ : int
        Number of features seen during :term:`fit`.

        .. versionadded:: 0.24

    feature_names_in_ : ndarray of shape (`n_features_in_`,)
        Names of features seen during :term:`fit`. Defined only when `X`
        has feature names that are all strings.

        .. versionadded:: 1.0

    n_iter_ : ndarray of shape (n_classes,) or (1, )
        Actual number of iterations for all classes. If binary or multinomial,
        it returns only 1 element. For liblinear solver, only the maximum
        number of iteration across all classes is given.

        .. versionchanged:: 0.20

            In SciPy <= 1.0.0 the number of lbfgs iterations may exceed
            ``max_iter``. ``n_iter_`` will now report at most ``max_iter``.

    See Also
    --------
    SGDClassifier : Incrementally trained logistic regression (when given
        the parameter ``loss="log_loss"``).
    LogisticRegressionCV : Logistic regression with built-in cross validation.

    Notes
    -----
    The underlying C implementation uses a random number generator to
    select features when fitting the model. It is thus not uncommon,
    to have slightly different results for the same input data. If
    that happens, try with a smaller tol parameter.

    Predict output may not match that of standalone liblinear in certain
    cases. See :ref:`differences from liblinear <liblinear_differences>`
    in the narrative documentation.

    References
    ----------

    L-BFGS-B -- Software for Large-scale Bound-constrained Optimization
        Ciyou Zhu, Richard Byrd, Jorge Nocedal and Jose Luis Morales.
        http://users.iems.northwestern.edu/~nocedal/lbfgsb.html

    LIBLINEAR -- A Library for Large Linear Classification
        https://www.csie.ntu.edu.tw/~cjlin/liblinear/

    SAG -- Mark Schmidt, Nicolas Le Roux, and Francis Bach
        Minimizing Finite Sums with the Stochastic Average Gradient
        https://hal.inria.fr/hal-00860051/document

    SAGA -- Defazio, A., Bach F. & Lacoste-Julien S. (2014).
            :arxiv:`"SAGA: A Fast Incremental Gradient Method With Support
            for Non-Strongly Convex Composite Objectives" <1407.0202>`

    Hsiang-Fu Yu, Fang-Lan Huang, Chih-Jen Lin (2011). Dual coordinate descent
        methods for logistic regression and maximum entropy models.
        Machine Learning 85(1-2):41-75.
        https://www.csie.ntu.edu.tw/~cjlin/papers/maxent_dual.pdf

    Examples
    --------
    >>> from sklearn.datasets import load_iris
    >>> from sklearn.linear_model import LogisticRegression
    >>> X, y = load_iris(return_X_y=True)
    >>> clf = LogisticRegression(random_state=0).fit(X, y)
    >>> clf.predict(X[:2, :])
    array([0, 0])
    >>> clf.predict_proba(X[:2, :])
    array([[9.8...e-01, 1.8...e-02, 1.4...e-08],
           [9.7...e-01, 2.8...e-02, ...e-08]])
    >>> clf.score(X, y)
    0.97...

    For a comaprison of the LogisticRegression with other classifiers see:
    :ref:`sphx_glr_auto_examples_classification_plot_classification_probability.py`.
    """

    _parameter_constraints: dict = {
        "penalty": [StrOptions({"l1", "l2", "elasticnet"}), None],
        "dual": ["boolean"],
        "tol": [Interval(Real, 0, None, closed="left")],
        "C": [Interval(Real, 0, None, closed="right")],
        "fit_intercept": ["boolean"],
        "intercept_scaling": [Interval(Real, 0, None, closed="neither")],
        "class_weight": [dict, StrOptions({"balanced"}), None],
        "random_state": ["random_state"],
        "solver": [
            StrOptions(
                {"lbfgs", "liblinear", "newton-cg", "newton-cholesky", "sag", "saga"}
            )
        ],
        "max_iter": [Interval(Integral, 0, None, closed="left")],
        "verbose": ["verbose"],
        "warm_start": ["boolean"],
        "n_jobs": [None, Integral],
        "l1_ratio": [Interval(Real, 0, 1, closed="both"), None],
        "multi_class": [
            StrOptions({"auto", "ovr", "multinomial"}),
            Hidden(StrOptions({"deprecated"})),
        ],
    }

    def __init__(
        self,
        penalty="l2",
        *,
        dual=False,
        tol=1e-4,
        C=1.0,
        fit_intercept=True,
        intercept_scaling=1,
        class_weight=None,
        random_state=None,
        solver="lbfgs",
        max_iter=100,
        multi_class="deprecated",
        verbose=0,
        warm_start=False,
        n_jobs=None,
        l1_ratio=None,
    ):
        self.penalty = penalty
        self.dual = dual
        self.tol = tol
        self.C = C
        self.fit_intercept = fit_intercept
        self.intercept_scaling = intercept_scaling
        self.class_weight = class_weight
        self.random_state = random_state
        self.solver = solver
        self.max_iter = max_iter
        self.multi_class = multi_class
        self.verbose = verbose
        self.warm_start = warm_start
        self.n_jobs = n_jobs
        self.l1_ratio = l1_ratio

    @_fit_context(prefer_skip_nested_validation=True)
    def fit(self, X, y, sample_weight=None):
        """
        Fit the model according to the given training data.

        Parameters
        ----------
        X : {array-like, sparse matrix} of shape (n_samples, n_features)
            Training vector, where `n_samples` is the number of samples and
            `n_features` is the number of features.

        y : array-like of shape (n_samples,)
            Target vector relative to X.

        sample_weight : array-like of shape (n_samples,) default=None
            Array of weights that are assigned to individual samples.
            If not provided, then each sample is given unit weight.

            .. versionadded:: 0.17
               *sample_weight* support to LogisticRegression.

        Returns
        -------
        self
            Fitted estimator.

        Notes
        -----
        The SAGA solver supports both float64 and float32 bit arrays.
        """
        solver = _check_solver(self.solver, self.penalty, self.dual)

        if self.penalty != "elasticnet" and self.l1_ratio is not None:
            warnings.warn(
                "l1_ratio parameter is only used when penalty is "
                "'elasticnet'. Got "
                "(penalty={})".format(self.penalty)
            )

        if self.penalty == "elasticnet" and self.l1_ratio is None:
            raise ValueError("l1_ratio must be specified when penalty is elasticnet.")

        if self.penalty is None:
            if self.C != 1.0:  # default values
                warnings.warn(
                    "Setting penalty=None will ignore the C and l1_ratio parameters"
                )
                # Note that check for l1_ratio is done right above
            C_ = np.inf
            penalty = "l2"
        else:
            C_ = self.C
            penalty = self.penalty

        if solver == "lbfgs":
            _dtype = np.float64
        else:
            _dtype = [np.float64, np.float32]

        X, y = validate_data(
            self,
            X,
            y,
            accept_sparse="csr",
            dtype=_dtype,
            order="C",
            accept_large_sparse=solver not in ["liblinear", "sag", "saga"],
        )
        check_classification_targets(y)
        self.classes_ = np.unique(y)

        # TODO(1.7) remove multi_class
        multi_class = self.multi_class
        if self.multi_class == "multinomial" and len(self.classes_) == 2:
            warnings.warn(
                (
                    "'multi_class' was deprecated in version 1.5 and will be removed in"
                    " 1.7. From then on, binary problems will be fit as proper binary "
                    " logistic regression models (as if multi_class='ovr' were set)."
                    " Leave it to its default value to avoid this warning."
                ),
                FutureWarning,
            )
        elif self.multi_class in ("multinomial", "auto"):
            warnings.warn(
                (
                    "'multi_class' was deprecated in version 1.5 and will be removed in"
                    " 1.7. From then on, it will always use 'multinomial'."
                    " Leave it to its default value to avoid this warning."
                ),
                FutureWarning,
            )
        elif self.multi_class == "ovr":
            warnings.warn(
                (
                    "'multi_class' was deprecated in version 1.5 and will be removed in"
                    " 1.7. Use OneVsRestClassifier(LogisticRegression(..)) instead."
                    " Leave it to its default value to avoid this warning."
                ),
                FutureWarning,
            )
        else:
            # Set to old default value.
            multi_class = "auto"
        multi_class = _check_multi_class(multi_class, solver, len(self.classes_))

        if solver == "liblinear":
            if effective_n_jobs(self.n_jobs) != 1:
                warnings.warn(
                    "'n_jobs' > 1 does not have any effect when"
                    " 'solver' is set to 'liblinear'. Got 'n_jobs'"
                    " = {}.".format(effective_n_jobs(self.n_jobs))
                )
            self.coef_, self.intercept_, self.n_iter_ = _fit_liblinear(
                X,
                y,
                self.C,
                self.fit_intercept,
                self.intercept_scaling,
                self.class_weight,
                self.penalty,
                self.dual,
                self.verbose,
                self.max_iter,
                self.tol,
                self.random_state,
                sample_weight=sample_weight,
            )
            return self

        if solver in ["sag", "saga"]:
            max_squared_sum = row_norms(X, squared=True).max()
        else:
            max_squared_sum = None

        n_classes = len(self.classes_)
        classes_ = self.classes_
        if n_classes < 2:
            raise ValueError(
                "This solver needs samples of at least 2 classes"
                " in the data, but the data contains only one"
                " class: %r" % classes_[0]
            )

        if len(self.classes_) == 2:
            n_classes = 1
            classes_ = classes_[1:]

        if self.warm_start:
            warm_start_coef = getattr(self, "coef_", None)
        else:
            warm_start_coef = None
        if warm_start_coef is not None and self.fit_intercept:
            warm_start_coef = np.append(
                warm_start_coef, self.intercept_[:, np.newaxis], axis=1
            )

        # Hack so that we iterate only once for the multinomial case.
        if multi_class == "multinomial":
            classes_ = [None]
            warm_start_coef = [warm_start_coef]
        if warm_start_coef is None:
            warm_start_coef = [None] * n_classes

        path_func = delayed(_logistic_regression_path)

        # The SAG solver releases the GIL so it's more efficient to use
        # threads for this solver.
        if solver in ["sag", "saga"]:
            prefer = "threads"
        else:
            prefer = "processes"

        # TODO: Refactor this to avoid joblib parallelism entirely when doing binary
        # and multinomial multiclass classification and use joblib only for the
        # one-vs-rest multiclass case.
        if (
            solver in ["lbfgs", "newton-cg", "newton-cholesky"]
            and len(classes_) == 1
            and effective_n_jobs(self.n_jobs) == 1
        ):
            # In the future, we would like n_threads = _openmp_effective_n_threads()
            # For the time being, we just do
            n_threads = 1
        else:
            n_threads = 1

        fold_coefs_ = Parallel(n_jobs=self.n_jobs, verbose=self.verbose, prefer=prefer)(
            path_func(
                X,
                y,
                pos_class=class_,
                Cs=[C_],
                l1_ratio=self.l1_ratio,
                fit_intercept=self.fit_intercept,
                tol=self.tol,
                verbose=self.verbose,
                solver=solver,
                multi_class=multi_class,
                max_iter=self.max_iter,
                class_weight=self.class_weight,
                check_input=False,
                random_state=self.random_state,
                coef=warm_start_coef_,
                penalty=penalty,
                max_squared_sum=max_squared_sum,
                sample_weight=sample_weight,
                n_threads=n_threads,
            )
            for class_, warm_start_coef_ in zip(classes_, warm_start_coef)
        )

        fold_coefs_, _, n_iter_ = zip(*fold_coefs_)
        self.n_iter_ = np.asarray(n_iter_, dtype=np.int32)[:, 0]

        n_features = X.shape[1]
        if multi_class == "multinomial":
            self.coef_ = fold_coefs_[0][0]
        else:
            self.coef_ = np.asarray(fold_coefs_)
            self.coef_ = self.coef_.reshape(
                n_classes, n_features + int(self.fit_intercept)
            )

        if self.fit_intercept:
            self.intercept_ = self.coef_[:, -1]
            self.coef_ = self.coef_[:, :-1]
        else:
            self.intercept_ = np.zeros(n_classes)

        return self

    def predict_proba(self, X):
        """
        Probability estimates.

        The returned estimates for all classes are ordered by the
        label of classes.

        For a multi_class problem, if multi_class is set to be "multinomial"
        the softmax function is used to find the predicted probability of
        each class.
        Else use a one-vs-rest approach, i.e. calculate the probability
        of each class assuming it to be positive using the logistic function
        and normalize these values across all the classes.

        Parameters
        ----------
        X : array-like of shape (n_samples, n_features)
            Vector to be scored, where `n_samples` is the number of samples and
            `n_features` is the number of features.

        Returns
        -------
        T : array-like of shape (n_samples, n_classes)
            Returns the probability of the sample for each class in the model,
            where classes are ordered as they are in ``self.classes_``.
        """
        check_is_fitted(self)

        ovr = self.multi_class in ["ovr", "warn"] or (
            self.multi_class in ["auto", "deprecated"]
            and (self.classes_.size <= 2 or self.solver == "liblinear")
        )
        if ovr:
            return super()._predict_proba_lr(X)
        else:
            decision = self.decision_function(X)
            if decision.ndim == 1:
                # Workaround for multi_class="multinomial" and binary outcomes
                # which requires softmax prediction with only a 1D decision.
                decision_2d = np.c_[-decision, decision]
            else:
                decision_2d = decision
            return softmax(decision_2d, copy=False)

    def predict_log_proba(self, X):
        """
        Predict logarithm of probability estimates.

        The returned estimates for all classes are ordered by the
        label of classes.

        Parameters
        ----------
        X : array-like of shape (n_samples, n_features)
            Vector to be scored, where `n_samples` is the number of samples and
            `n_features` is the number of features.

        Returns
        -------
        T : array-like of shape (n_samples, n_classes)
            Returns the log-probability of the sample for each class in the
            model, where classes are ordered as they are in ``self.classes_``.
        """
        return np.log(self.predict_proba(X))

    def __sklearn_tags__(self):
        tags = super().__sklearn_tags__()
<<<<<<< HEAD
        tags._xfail_checks.update(
            {
                "check_non_transformer_estimators_n_iter": (
                    "n_iter_ cannot be easily accessed."
                ),
            }
        )
        if self.solver in ("lbfgs", "liblinear"):
            tags._xfail_checks.update(
                {
                    # TODO: fix sample_weight handling of this estimator, see
                    # meta-issue #16298
                    "check_sample_weight_equivalence": (
                        "sample_weight is not equivalent to removing/repeating samples."
                    ),
                }
            )
=======
        tags.input_tags.sparse = True
>>>>>>> 77703040
        return tags


class LogisticRegressionCV(LogisticRegression, LinearClassifierMixin, BaseEstimator):
    """Logistic Regression CV (aka logit, MaxEnt) classifier.

    See glossary entry for :term:`cross-validation estimator`.

    This class implements logistic regression using liblinear, newton-cg, sag
    or lbfgs optimizer. The newton-cg, sag and lbfgs solvers support only L2
    regularization with primal formulation. The liblinear solver supports both
    L1 and L2 regularization, with a dual formulation only for the L2 penalty.
    Elastic-Net penalty is only supported by the saga solver.

    For the grid of `Cs` values and `l1_ratios` values, the best hyperparameter
    is selected by the cross-validator
    :class:`~sklearn.model_selection.StratifiedKFold`, but it can be changed
    using the :term:`cv` parameter. The 'newton-cg', 'sag', 'saga' and 'lbfgs'
    solvers can warm-start the coefficients (see :term:`Glossary<warm_start>`).

    Read more in the :ref:`User Guide <logistic_regression>`.

    Parameters
    ----------
    Cs : int or list of floats, default=10
        Each of the values in Cs describes the inverse of regularization
        strength. If Cs is as an int, then a grid of Cs values are chosen
        in a logarithmic scale between 1e-4 and 1e4.
        Like in support vector machines, smaller values specify stronger
        regularization.

    fit_intercept : bool, default=True
        Specifies if a constant (a.k.a. bias or intercept) should be
        added to the decision function.

    cv : int or cross-validation generator, default=None
        The default cross-validation generator used is Stratified K-Folds.
        If an integer is provided, then it is the number of folds used.
        See the module :mod:`sklearn.model_selection` module for the
        list of possible cross-validation objects.

        .. versionchanged:: 0.22
            ``cv`` default value if None changed from 3-fold to 5-fold.

    dual : bool, default=False
        Dual (constrained) or primal (regularized, see also
        :ref:`this equation <regularized-logistic-loss>`) formulation. Dual formulation
        is only implemented for l2 penalty with liblinear solver. Prefer dual=False when
        n_samples > n_features.

    penalty : {'l1', 'l2', 'elasticnet'}, default='l2'
        Specify the norm of the penalty:

        - `'l2'`: add a L2 penalty term (used by default);
        - `'l1'`: add a L1 penalty term;
        - `'elasticnet'`: both L1 and L2 penalty terms are added.

        .. warning::
           Some penalties may not work with some solvers. See the parameter
           `solver` below, to know the compatibility between the penalty and
           solver.

    scoring : str or callable, default=None
        A string (see :ref:`scoring_parameter`) or
        a scorer callable object / function with signature
        ``scorer(estimator, X, y)``. For a list of scoring functions
        that can be used, look at :mod:`sklearn.metrics`. The
        default scoring option used is 'accuracy'.

    solver : {'lbfgs', 'liblinear', 'newton-cg', 'newton-cholesky', 'sag', 'saga'}, \
            default='lbfgs'

        Algorithm to use in the optimization problem. Default is 'lbfgs'.
        To choose a solver, you might want to consider the following aspects:

        - For small datasets, 'liblinear' is a good choice, whereas 'sag'
          and 'saga' are faster for large ones;
        - For multiclass problems, all solvers except 'liblinear' minimize the full
          multinomial loss;
        - 'liblinear' might be slower in :class:`LogisticRegressionCV`
          because it does not handle warm-starting.
        - 'liblinear' can only handle binary classification by default. To apply a
          one-versus-rest scheme for the multiclass setting one can wrap it with the
          :class:`~sklearn.multiclass.OneVsRestClassifier`.
        - 'newton-cholesky' is a good choice for
          `n_samples` >> `n_features * n_classes`, especially with one-hot encoded
          categorical features with rare categories. Be aware that the memory usage
          of this solver has a quadratic dependency on `n_features * n_classes`
          because it explicitly computes the full Hessian matrix.

        .. warning::
           The choice of the algorithm depends on the penalty chosen and on
           (multinomial) multiclass support:

           ================= ============================== ======================
           solver            penalty                        multinomial multiclass
           ================= ============================== ======================
           'lbfgs'           'l2'                           yes
           'liblinear'       'l1', 'l2'                     no
           'newton-cg'       'l2'                           yes
           'newton-cholesky' 'l2',                          no
           'sag'             'l2',                          yes
           'saga'            'elasticnet', 'l1', 'l2'       yes
           ================= ============================== ======================

        .. note::
           'sag' and 'saga' fast convergence is only guaranteed on features
           with approximately the same scale. You can preprocess the data with
           a scaler from :mod:`sklearn.preprocessing`.

        .. versionadded:: 0.17
           Stochastic Average Gradient descent solver.
        .. versionadded:: 0.19
           SAGA solver.
        .. versionadded:: 1.2
           newton-cholesky solver.

    tol : float, default=1e-4
        Tolerance for stopping criteria.

    max_iter : int, default=100
        Maximum number of iterations of the optimization algorithm.

    class_weight : dict or 'balanced', default=None
        Weights associated with classes in the form ``{class_label: weight}``.
        If not given, all classes are supposed to have weight one.

        The "balanced" mode uses the values of y to automatically adjust
        weights inversely proportional to class frequencies in the input data
        as ``n_samples / (n_classes * np.bincount(y))``.

        Note that these weights will be multiplied with sample_weight (passed
        through the fit method) if sample_weight is specified.

        .. versionadded:: 0.17
           class_weight == 'balanced'

    n_jobs : int, default=None
        Number of CPU cores used during the cross-validation loop.
        ``None`` means 1 unless in a :obj:`joblib.parallel_backend` context.
        ``-1`` means using all processors. See :term:`Glossary <n_jobs>`
        for more details.

    verbose : int, default=0
        For the 'liblinear', 'sag' and 'lbfgs' solvers set verbose to any
        positive number for verbosity.

    refit : bool, default=True
        If set to True, the scores are averaged across all folds, and the
        coefs and the C that corresponds to the best score is taken, and a
        final refit is done using these parameters.
        Otherwise the coefs, intercepts and C that correspond to the
        best scores across folds are averaged.

    intercept_scaling : float, default=1
        Useful only when the solver 'liblinear' is used
        and self.fit_intercept is set to True. In this case, x becomes
        [x, self.intercept_scaling],
        i.e. a "synthetic" feature with constant value equal to
        intercept_scaling is appended to the instance vector.
        The intercept becomes ``intercept_scaling * synthetic_feature_weight``.

        Note! the synthetic feature weight is subject to l1/l2 regularization
        as all other features.
        To lessen the effect of regularization on synthetic feature weight
        (and therefore on the intercept) intercept_scaling has to be increased.

    multi_class : {'auto, 'ovr', 'multinomial'}, default='auto'
        If the option chosen is 'ovr', then a binary problem is fit for each
        label. For 'multinomial' the loss minimised is the multinomial loss fit
        across the entire probability distribution, *even when the data is
        binary*. 'multinomial' is unavailable when solver='liblinear'.
        'auto' selects 'ovr' if the data is binary, or if solver='liblinear',
        and otherwise selects 'multinomial'.

        .. versionadded:: 0.18
           Stochastic Average Gradient descent solver for 'multinomial' case.
        .. versionchanged:: 0.22
            Default changed from 'ovr' to 'auto' in 0.22.
        .. deprecated:: 1.5
           ``multi_class`` was deprecated in version 1.5 and will be removed in 1.7.
           From then on, the recommended 'multinomial' will always be used for
           `n_classes >= 3`.
           Solvers that do not support 'multinomial' will raise an error.
           Use `sklearn.multiclass.OneVsRestClassifier(LogisticRegressionCV())` if you
           still want to use OvR.

    random_state : int, RandomState instance, default=None
        Used when `solver='sag'`, 'saga' or 'liblinear' to shuffle the data.
        Note that this only applies to the solver and not the cross-validation
        generator. See :term:`Glossary <random_state>` for details.

    l1_ratios : list of float, default=None
        The list of Elastic-Net mixing parameter, with ``0 <= l1_ratio <= 1``.
        Only used if ``penalty='elasticnet'``. A value of 0 is equivalent to
        using ``penalty='l2'``, while 1 is equivalent to using
        ``penalty='l1'``. For ``0 < l1_ratio <1``, the penalty is a combination
        of L1 and L2.

    Attributes
    ----------
    classes_ : ndarray of shape (n_classes, )
        A list of class labels known to the classifier.

    coef_ : ndarray of shape (1, n_features) or (n_classes, n_features)
        Coefficient of the features in the decision function.

        `coef_` is of shape (1, n_features) when the given problem
        is binary.

    intercept_ : ndarray of shape (1,) or (n_classes,)
        Intercept (a.k.a. bias) added to the decision function.

        If `fit_intercept` is set to False, the intercept is set to zero.
        `intercept_` is of shape(1,) when the problem is binary.

    Cs_ : ndarray of shape (n_cs)
        Array of C i.e. inverse of regularization parameter values used
        for cross-validation.

    l1_ratios_ : ndarray of shape (n_l1_ratios)
        Array of l1_ratios used for cross-validation. If no l1_ratio is used
        (i.e. penalty is not 'elasticnet'), this is set to ``[None]``

    coefs_paths_ : ndarray of shape (n_folds, n_cs, n_features) or \
                   (n_folds, n_cs, n_features + 1)
        dict with classes as the keys, and the path of coefficients obtained
        during cross-validating across each fold and then across each Cs
        after doing an OvR for the corresponding class as values.
        If the 'multi_class' option is set to 'multinomial', then
        the coefs_paths are the coefficients corresponding to each class.
        Each dict value has shape ``(n_folds, n_cs, n_features)`` or
        ``(n_folds, n_cs, n_features + 1)`` depending on whether the
        intercept is fit or not. If ``penalty='elasticnet'``, the shape is
        ``(n_folds, n_cs, n_l1_ratios_, n_features)`` or
        ``(n_folds, n_cs, n_l1_ratios_, n_features + 1)``.

    scores_ : dict
        dict with classes as the keys, and the values as the
        grid of scores obtained during cross-validating each fold, after doing
        an OvR for the corresponding class. If the 'multi_class' option
        given is 'multinomial' then the same scores are repeated across
        all classes, since this is the multinomial class. Each dict value
        has shape ``(n_folds, n_cs)`` or ``(n_folds, n_cs, n_l1_ratios)`` if
        ``penalty='elasticnet'``.

    C_ : ndarray of shape (n_classes,) or (n_classes - 1,)
        Array of C that maps to the best scores across every class. If refit is
        set to False, then for each class, the best C is the average of the
        C's that correspond to the best scores for each fold.
        `C_` is of shape(n_classes,) when the problem is binary.

    l1_ratio_ : ndarray of shape (n_classes,) or (n_classes - 1,)
        Array of l1_ratio that maps to the best scores across every class. If
        refit is set to False, then for each class, the best l1_ratio is the
        average of the l1_ratio's that correspond to the best scores for each
        fold.  `l1_ratio_` is of shape(n_classes,) when the problem is binary.

    n_iter_ : ndarray of shape (n_classes, n_folds, n_cs) or (1, n_folds, n_cs)
        Actual number of iterations for all classes, folds and Cs.
        In the binary or multinomial cases, the first dimension is equal to 1.
        If ``penalty='elasticnet'``, the shape is ``(n_classes, n_folds,
        n_cs, n_l1_ratios)`` or ``(1, n_folds, n_cs, n_l1_ratios)``.

    n_features_in_ : int
        Number of features seen during :term:`fit`.

        .. versionadded:: 0.24

    feature_names_in_ : ndarray of shape (`n_features_in_`,)
        Names of features seen during :term:`fit`. Defined only when `X`
        has feature names that are all strings.

        .. versionadded:: 1.0

    See Also
    --------
    LogisticRegression : Logistic regression without tuning the
        hyperparameter `C`.

    Examples
    --------
    >>> from sklearn.datasets import load_iris
    >>> from sklearn.linear_model import LogisticRegressionCV
    >>> X, y = load_iris(return_X_y=True)
    >>> clf = LogisticRegressionCV(cv=5, random_state=0).fit(X, y)
    >>> clf.predict(X[:2, :])
    array([0, 0])
    >>> clf.predict_proba(X[:2, :]).shape
    (2, 3)
    >>> clf.score(X, y)
    0.98...
    """

    _parameter_constraints: dict = {**LogisticRegression._parameter_constraints}

    for param in ["C", "warm_start", "l1_ratio"]:
        _parameter_constraints.pop(param)

    _parameter_constraints.update(
        {
            "Cs": [Interval(Integral, 1, None, closed="left"), "array-like"],
            "cv": ["cv_object"],
            "scoring": [StrOptions(set(get_scorer_names())), callable, None],
            "l1_ratios": ["array-like", None],
            "refit": ["boolean"],
            "penalty": [StrOptions({"l1", "l2", "elasticnet"})],
        }
    )

    def __init__(
        self,
        *,
        Cs=10,
        fit_intercept=True,
        cv=None,
        dual=False,
        penalty="l2",
        scoring=None,
        solver="lbfgs",
        tol=1e-4,
        max_iter=100,
        class_weight=None,
        n_jobs=None,
        verbose=0,
        refit=True,
        intercept_scaling=1.0,
        multi_class="deprecated",
        random_state=None,
        l1_ratios=None,
    ):
        self.Cs = Cs
        self.fit_intercept = fit_intercept
        self.cv = cv
        self.dual = dual
        self.penalty = penalty
        self.scoring = scoring
        self.tol = tol
        self.max_iter = max_iter
        self.class_weight = class_weight
        self.n_jobs = n_jobs
        self.verbose = verbose
        self.solver = solver
        self.refit = refit
        self.intercept_scaling = intercept_scaling
        self.multi_class = multi_class
        self.random_state = random_state
        self.l1_ratios = l1_ratios

    @_fit_context(prefer_skip_nested_validation=True)
    def fit(self, X, y, sample_weight=None, **params):
        """Fit the model according to the given training data.

        Parameters
        ----------
        X : {array-like, sparse matrix} of shape (n_samples, n_features)
            Training vector, where `n_samples` is the number of samples and
            `n_features` is the number of features.

        y : array-like of shape (n_samples,)
            Target vector relative to X.

        sample_weight : array-like of shape (n_samples,) default=None
            Array of weights that are assigned to individual samples.
            If not provided, then each sample is given unit weight.

        **params : dict
            Parameters to pass to the underlying splitter and scorer.

            .. versionadded:: 1.4

        Returns
        -------
        self : object
            Fitted LogisticRegressionCV estimator.
        """
        _raise_for_params(params, self, "fit")

        solver = _check_solver(self.solver, self.penalty, self.dual)

        if self.penalty == "elasticnet":
            if (
                self.l1_ratios is None
                or len(self.l1_ratios) == 0
                or any(
                    (
                        not isinstance(l1_ratio, numbers.Number)
                        or l1_ratio < 0
                        or l1_ratio > 1
                    )
                    for l1_ratio in self.l1_ratios
                )
            ):
                raise ValueError(
                    "l1_ratios must be a list of numbers between "
                    "0 and 1; got (l1_ratios=%r)" % self.l1_ratios
                )
            l1_ratios_ = self.l1_ratios
        else:
            if self.l1_ratios is not None:
                warnings.warn(
                    "l1_ratios parameter is only used when penalty "
                    "is 'elasticnet'. Got (penalty={})".format(self.penalty)
                )

            l1_ratios_ = [None]

        X, y = validate_data(
            self,
            X,
            y,
            accept_sparse="csr",
            dtype=np.float64,
            order="C",
            accept_large_sparse=solver not in ["liblinear", "sag", "saga"],
        )
        check_classification_targets(y)

        class_weight = self.class_weight

        # Encode for string labels
        label_encoder = LabelEncoder().fit(y)
        y = label_encoder.transform(y)
        if isinstance(class_weight, dict):
            class_weight = {
                label_encoder.transform([cls])[0]: v for cls, v in class_weight.items()
            }

        # The original class labels
        classes = self.classes_ = label_encoder.classes_
        encoded_labels = label_encoder.transform(label_encoder.classes_)

        # TODO(1.7) remove multi_class
        multi_class = self.multi_class
        if self.multi_class == "multinomial" and len(self.classes_) == 2:
            warnings.warn(
                (
                    "'multi_class' was deprecated in version 1.5 and will be removed in"
                    " 1.7. From then on, binary problems will be fit as proper binary "
                    " logistic regression models (as if multi_class='ovr' were set)."
                    " Leave it to its default value to avoid this warning."
                ),
                FutureWarning,
            )
        elif self.multi_class in ("multinomial", "auto"):
            warnings.warn(
                (
                    "'multi_class' was deprecated in version 1.5 and will be removed in"
                    " 1.7. From then on, it will always use 'multinomial'."
                    " Leave it to its default value to avoid this warning."
                ),
                FutureWarning,
            )
        elif self.multi_class == "ovr":
            warnings.warn(
                (
                    "'multi_class' was deprecated in version 1.5 and will be removed in"
                    " 1.7. Use OneVsRestClassifier(LogisticRegressionCV(..)) instead."
                    " Leave it to its default value to avoid this warning."
                ),
                FutureWarning,
            )
        else:
            # Set to old default value.
            multi_class = "auto"
        multi_class = _check_multi_class(multi_class, solver, len(classes))

        if solver in ["sag", "saga"]:
            max_squared_sum = row_norms(X, squared=True).max()
        else:
            max_squared_sum = None

        if _routing_enabled():
            routed_params = process_routing(
                self,
                "fit",
                sample_weight=sample_weight,
                **params,
            )
        else:
            routed_params = Bunch()
            routed_params.splitter = Bunch(split={})
            routed_params.scorer = Bunch(score=params)
            if sample_weight is not None:
                routed_params.scorer.score["sample_weight"] = sample_weight

        # init cross-validation generator
        cv = check_cv(self.cv, y, classifier=True)
        folds = list(cv.split(X, y, **routed_params.splitter.split))

        # Use the label encoded classes
        n_classes = len(encoded_labels)

        if n_classes < 2:
            raise ValueError(
                "This solver needs samples of at least 2 classes"
                " in the data, but the data contains only one"
                " class: %r" % classes[0]
            )

        if n_classes == 2:
            # OvR in case of binary problems is as good as fitting
            # the higher label
            n_classes = 1
            encoded_labels = encoded_labels[1:]
            classes = classes[1:]

        # We need this hack to iterate only once over labels, in the case of
        # multi_class = multinomial, without changing the value of the labels.
        if multi_class == "multinomial":
            iter_encoded_labels = iter_classes = [None]
        else:
            iter_encoded_labels = encoded_labels
            iter_classes = classes

        # compute the class weights for the entire dataset y
        if class_weight == "balanced":
            class_weight = compute_class_weight(
                class_weight, classes=np.arange(len(self.classes_)), y=y
            )
            class_weight = dict(enumerate(class_weight))

        path_func = delayed(_log_reg_scoring_path)

        # The SAG solver releases the GIL so it's more efficient to use
        # threads for this solver.
        if self.solver in ["sag", "saga"]:
            prefer = "threads"
        else:
            prefer = "processes"

        fold_coefs_ = Parallel(n_jobs=self.n_jobs, verbose=self.verbose, prefer=prefer)(
            path_func(
                X,
                y,
                train,
                test,
                pos_class=label,
                Cs=self.Cs,
                fit_intercept=self.fit_intercept,
                penalty=self.penalty,
                dual=self.dual,
                solver=solver,
                tol=self.tol,
                max_iter=self.max_iter,
                verbose=self.verbose,
                class_weight=class_weight,
                scoring=self.scoring,
                multi_class=multi_class,
                intercept_scaling=self.intercept_scaling,
                random_state=self.random_state,
                max_squared_sum=max_squared_sum,
                sample_weight=sample_weight,
                l1_ratio=l1_ratio,
                score_params=routed_params.scorer.score,
            )
            for label in iter_encoded_labels
            for train, test in folds
            for l1_ratio in l1_ratios_
        )

        # _log_reg_scoring_path will output different shapes depending on the
        # multi_class param, so we need to reshape the outputs accordingly.
        # Cs is of shape (n_classes . n_folds . n_l1_ratios, n_Cs) and all the
        # rows are equal, so we just take the first one.
        # After reshaping,
        # - scores is of shape (n_classes, n_folds, n_Cs . n_l1_ratios)
        # - coefs_paths is of shape
        #  (n_classes, n_folds, n_Cs . n_l1_ratios, n_features)
        # - n_iter is of shape
        #  (n_classes, n_folds, n_Cs . n_l1_ratios) or
        #  (1, n_folds, n_Cs . n_l1_ratios)
        coefs_paths, Cs, scores, n_iter_ = zip(*fold_coefs_)
        self.Cs_ = Cs[0]
        if multi_class == "multinomial":
            coefs_paths = np.reshape(
                coefs_paths,
                (len(folds), len(l1_ratios_) * len(self.Cs_), n_classes, -1),
            )
            # equiv to coefs_paths = np.moveaxis(coefs_paths, (0, 1, 2, 3),
            #                                                 (1, 2, 0, 3))
            coefs_paths = np.swapaxes(coefs_paths, 0, 1)
            coefs_paths = np.swapaxes(coefs_paths, 0, 2)
            self.n_iter_ = np.reshape(
                n_iter_, (1, len(folds), len(self.Cs_) * len(l1_ratios_))
            )
            # repeat same scores across all classes
            scores = np.tile(scores, (n_classes, 1, 1))
        else:
            coefs_paths = np.reshape(
                coefs_paths,
                (n_classes, len(folds), len(self.Cs_) * len(l1_ratios_), -1),
            )
            self.n_iter_ = np.reshape(
                n_iter_, (n_classes, len(folds), len(self.Cs_) * len(l1_ratios_))
            )
        scores = np.reshape(scores, (n_classes, len(folds), -1))
        self.scores_ = dict(zip(classes, scores))
        self.coefs_paths_ = dict(zip(classes, coefs_paths))

        self.C_ = list()
        self.l1_ratio_ = list()
        self.coef_ = np.empty((n_classes, X.shape[1]))
        self.intercept_ = np.zeros(n_classes)
        for index, (cls, encoded_label) in enumerate(
            zip(iter_classes, iter_encoded_labels)
        ):
            if multi_class == "ovr":
                scores = self.scores_[cls]
                coefs_paths = self.coefs_paths_[cls]
            else:
                # For multinomial, all scores are the same across classes
                scores = scores[0]
                # coefs_paths will keep its original shape because
                # logistic_regression_path expects it this way

            if self.refit:
                # best_index is between 0 and (n_Cs . n_l1_ratios - 1)
                # for example, with n_cs=2 and n_l1_ratios=3
                # the layout of scores is
                # [c1, c2, c1, c2, c1, c2]
                #   l1_1 ,  l1_2 ,  l1_3
                best_index = scores.sum(axis=0).argmax()

                best_index_C = best_index % len(self.Cs_)
                C_ = self.Cs_[best_index_C]
                self.C_.append(C_)

                best_index_l1 = best_index // len(self.Cs_)
                l1_ratio_ = l1_ratios_[best_index_l1]
                self.l1_ratio_.append(l1_ratio_)

                if multi_class == "multinomial":
                    coef_init = np.mean(coefs_paths[:, :, best_index, :], axis=1)
                else:
                    coef_init = np.mean(coefs_paths[:, best_index, :], axis=0)

                # Note that y is label encoded and hence pos_class must be
                # the encoded label / None (for 'multinomial')
                w, _, _ = _logistic_regression_path(
                    X,
                    y,
                    pos_class=encoded_label,
                    Cs=[C_],
                    solver=solver,
                    fit_intercept=self.fit_intercept,
                    coef=coef_init,
                    max_iter=self.max_iter,
                    tol=self.tol,
                    penalty=self.penalty,
                    class_weight=class_weight,
                    multi_class=multi_class,
                    verbose=max(0, self.verbose - 1),
                    random_state=self.random_state,
                    check_input=False,
                    max_squared_sum=max_squared_sum,
                    sample_weight=sample_weight,
                    l1_ratio=l1_ratio_,
                )
                w = w[0]

            else:
                # Take the best scores across every fold and the average of
                # all coefficients corresponding to the best scores.
                best_indices = np.argmax(scores, axis=1)
                if multi_class == "ovr":
                    w = np.mean(
                        [coefs_paths[i, best_indices[i], :] for i in range(len(folds))],
                        axis=0,
                    )
                else:
                    w = np.mean(
                        [
                            coefs_paths[:, i, best_indices[i], :]
                            for i in range(len(folds))
                        ],
                        axis=0,
                    )

                best_indices_C = best_indices % len(self.Cs_)
                self.C_.append(np.mean(self.Cs_[best_indices_C]))

                if self.penalty == "elasticnet":
                    best_indices_l1 = best_indices // len(self.Cs_)
                    self.l1_ratio_.append(np.mean(l1_ratios_[best_indices_l1]))
                else:
                    self.l1_ratio_.append(None)

            if multi_class == "multinomial":
                self.C_ = np.tile(self.C_, n_classes)
                self.l1_ratio_ = np.tile(self.l1_ratio_, n_classes)
                self.coef_ = w[:, : X.shape[1]]
                if self.fit_intercept:
                    self.intercept_ = w[:, -1]
            else:
                self.coef_[index] = w[: X.shape[1]]
                if self.fit_intercept:
                    self.intercept_[index] = w[-1]

        self.C_ = np.asarray(self.C_)
        self.l1_ratio_ = np.asarray(self.l1_ratio_)
        self.l1_ratios_ = np.asarray(l1_ratios_)
        # if elasticnet was used, add the l1_ratios dimension to some
        # attributes
        if self.l1_ratios is not None:
            # with n_cs=2 and n_l1_ratios=3
            # the layout of scores is
            # [c1, c2, c1, c2, c1, c2]
            #   l1_1 ,  l1_2 ,  l1_3
            # To get a 2d array with the following layout
            #      l1_1, l1_2, l1_3
            # c1 [[ .  ,  .  ,  .  ],
            # c2  [ .  ,  .  ,  .  ]]
            # We need to first reshape and then transpose.
            # The same goes for the other arrays
            for cls, coefs_path in self.coefs_paths_.items():
                self.coefs_paths_[cls] = coefs_path.reshape(
                    (len(folds), self.l1_ratios_.size, self.Cs_.size, -1)
                )
                self.coefs_paths_[cls] = np.transpose(
                    self.coefs_paths_[cls], (0, 2, 1, 3)
                )
            for cls, score in self.scores_.items():
                self.scores_[cls] = score.reshape(
                    (len(folds), self.l1_ratios_.size, self.Cs_.size)
                )
                self.scores_[cls] = np.transpose(self.scores_[cls], (0, 2, 1))

            self.n_iter_ = self.n_iter_.reshape(
                (-1, len(folds), self.l1_ratios_.size, self.Cs_.size)
            )
            self.n_iter_ = np.transpose(self.n_iter_, (0, 1, 3, 2))

        return self

    def score(self, X, y, sample_weight=None, **score_params):
        """Score using the `scoring` option on the given test data and labels.

        Parameters
        ----------
        X : array-like of shape (n_samples, n_features)
            Test samples.

        y : array-like of shape (n_samples,)
            True labels for X.

        sample_weight : array-like of shape (n_samples,), default=None
            Sample weights.

        **score_params : dict
            Parameters to pass to the `score` method of the underlying scorer.

            .. versionadded:: 1.4

        Returns
        -------
        score : float
            Score of self.predict(X) w.r.t. y.
        """
        _raise_for_params(score_params, self, "score")

        scoring = self._get_scorer()
        if _routing_enabled():
            routed_params = process_routing(
                self,
                "score",
                sample_weight=sample_weight,
                **score_params,
            )
        else:
            routed_params = Bunch()
            routed_params.scorer = Bunch(score={})
            if sample_weight is not None:
                routed_params.scorer.score["sample_weight"] = sample_weight

        return scoring(
            self,
            X,
            y,
            **routed_params.scorer.score,
        )

    def get_metadata_routing(self):
        """Get metadata routing of this object.

        Please check :ref:`User Guide <metadata_routing>` on how the routing
        mechanism works.

        .. versionadded:: 1.4

        Returns
        -------
        routing : MetadataRouter
            A :class:`~sklearn.utils.metadata_routing.MetadataRouter` encapsulating
            routing information.
        """

        router = (
            MetadataRouter(owner=self.__class__.__name__)
            .add_self_request(self)
            .add(
                splitter=self.cv,
                method_mapping=MethodMapping().add(caller="fit", callee="split"),
            )
            .add(
                scorer=self._get_scorer(),
                method_mapping=MethodMapping()
                .add(caller="score", callee="score")
                .add(caller="fit", callee="score"),
            )
        )
        return router

    def _get_scorer(self):
        """Get the scorer based on the scoring method specified.
        The default scoring method is `accuracy`.
        """
        scoring = self.scoring or "accuracy"
        return get_scorer(scoring)

    def __sklearn_tags__(self):
        tags = super().__sklearn_tags__()
        tags.input_tags.sparse = True
        return tags<|MERGE_RESOLUTION|>--- conflicted
+++ resolved
@@ -1459,27 +1459,7 @@
 
     def __sklearn_tags__(self):
         tags = super().__sklearn_tags__()
-<<<<<<< HEAD
-        tags._xfail_checks.update(
-            {
-                "check_non_transformer_estimators_n_iter": (
-                    "n_iter_ cannot be easily accessed."
-                ),
-            }
-        )
-        if self.solver in ("lbfgs", "liblinear"):
-            tags._xfail_checks.update(
-                {
-                    # TODO: fix sample_weight handling of this estimator, see
-                    # meta-issue #16298
-                    "check_sample_weight_equivalence": (
-                        "sample_weight is not equivalent to removing/repeating samples."
-                    ),
-                }
-            )
-=======
         tags.input_tags.sparse = True
->>>>>>> 77703040
         return tags
 
 
