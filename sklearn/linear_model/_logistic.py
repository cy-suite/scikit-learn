--- conflicted
+++ resolved
@@ -17,10 +17,6 @@
 import numpy as np
 from joblib import effective_n_jobs
 from scipy import optimize
-<<<<<<< HEAD
-from joblib import effective_n_jobs
-=======
->>>>>>> 2ab1d81e
 
 from sklearn.metrics import get_scorer_names
 
@@ -39,13 +35,6 @@
 from ..utils._param_validation import Interval, StrOptions
 from ..utils.extmath import row_norms, softmax
 from ..utils.multiclass import check_classification_targets
-<<<<<<< HEAD
-from ..utils.parallel import delayed, Parallel
-from ..utils._param_validation import StrOptions, Interval
-from ..model_selection import check_cv
-from ..metrics import get_scorer
-
-=======
 from ..utils.optimize import _check_optimize_result, _newton_cg
 from ..utils.parallel import Parallel, delayed
 from ..utils.validation import _check_sample_weight, check_is_fitted
@@ -53,7 +42,6 @@
 from ._glm.glm import NewtonCholeskySolver
 from ._linear_loss import LinearModelLoss
 from ._sag import sag_solver
->>>>>>> 2ab1d81e
 
 _LOGISTIC_SOLVER_CONVERGENCE_MSG = (
     "Please also refer to the documentation for alternative solver options:\n"
