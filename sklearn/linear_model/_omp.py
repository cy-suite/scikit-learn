"""Orthogonal matching pursuit algorithms
"""

# Author: Vlad Niculae
#
# License: BSD 3 clause

import warnings
from math import sqrt
from numbers import Integral, Real

import numpy as np
from scipy import linalg
from scipy.linalg.lapack import get_lapack_funcs

<<<<<<< HEAD
from ._base import LinearModel, _pre_fit, _deprecate_normalize
from ..base import RegressorMixin, MultiOutputMixin
from ..utils import as_float_array, check_array
from ..utils.parallel import delayed, Parallel
from ..utils._param_validation import Hidden, Interval, StrOptions
from ..utils._param_validation import validate_params
=======
from ..base import MultiOutputMixin, RegressorMixin, _fit_context
>>>>>>> 2ab1d81e
from ..model_selection import check_cv
from ..utils import as_float_array, check_array
from ..utils._param_validation import Hidden, Interval, StrOptions, validate_params
from ..utils.parallel import Parallel, delayed
from ._base import LinearModel, _deprecate_normalize, _pre_fit

premature = (
    "Orthogonal matching pursuit ended prematurely due to linear"
    " dependence in the dictionary. The requested precision might"
    " not have been met."
)


def _cholesky_omp(X, y, n_nonzero_coefs, tol=None, copy_X=True, return_path=False):
    """Orthogonal Matching Pursuit step using the Cholesky decomposition.

    Parameters
    ----------
    X : ndarray of shape (n_samples, n_features)
        Input dictionary. Columns are assumed to have unit norm.

    y : ndarray of shape (n_samples,)
        Input targets.

    n_nonzero_coefs : int
        Targeted number of non-zero elements.

    tol : float, default=None
        Targeted squared error, if not None overrides n_nonzero_coefs.

    copy_X : bool, default=True
        Whether the design matrix X must be copied by the algorithm. A false
        value is only helpful if X is already Fortran-ordered, otherwise a
        copy is made anyway.

    return_path : bool, default=False
        Whether to return every value of the nonzero coefficients along the
        forward path. Useful for cross-validation.

    Returns
    -------
    gamma : ndarray of shape (n_nonzero_coefs,)
        Non-zero elements of the solution.

    idx : ndarray of shape (n_nonzero_coefs,)
        Indices of the positions of the elements in gamma within the solution
        vector.

    coef : ndarray of shape (n_features, n_nonzero_coefs)
        The first k values of column k correspond to the coefficient value
        for the active features at that step. The lower left triangle contains
        garbage. Only returned if ``return_path=True``.

    n_active : int
        Number of active features at convergence.
    """
    if copy_X:
        X = X.copy("F")
    else:  # even if we are allowed to overwrite, still copy it if bad order
        X = np.asfortranarray(X)

    min_float = np.finfo(X.dtype).eps
    nrm2, swap = linalg.get_blas_funcs(("nrm2", "swap"), (X,))
    (potrs,) = get_lapack_funcs(("potrs",), (X,))

    alpha = np.dot(X.T, y)
    residual = y
    gamma = np.empty(0)
    n_active = 0
    indices = np.arange(X.shape[1])  # keeping track of swapping

    max_features = X.shape[1] if tol is not None else n_nonzero_coefs

    L = np.empty((max_features, max_features), dtype=X.dtype)

    if return_path:
        coefs = np.empty_like(L)

    while True:
        lam = np.argmax(np.abs(np.dot(X.T, residual)))
        if lam < n_active or alpha[lam] ** 2 < min_float:
            # atom already selected or inner product too small
            warnings.warn(premature, RuntimeWarning, stacklevel=2)
            break

        if n_active > 0:
            # Updates the Cholesky decomposition of X' X
            L[n_active, :n_active] = np.dot(X[:, :n_active].T, X[:, lam])
            linalg.solve_triangular(
                L[:n_active, :n_active],
                L[n_active, :n_active],
                trans=0,
                lower=1,
                overwrite_b=True,
                check_finite=False,
            )
            v = nrm2(L[n_active, :n_active]) ** 2
            Lkk = linalg.norm(X[:, lam]) ** 2 - v
            if Lkk <= min_float:  # selected atoms are dependent
                warnings.warn(premature, RuntimeWarning, stacklevel=2)
                break
            L[n_active, n_active] = sqrt(Lkk)
        else:
            L[0, 0] = linalg.norm(X[:, lam])

        X.T[n_active], X.T[lam] = swap(X.T[n_active], X.T[lam])
        alpha[n_active], alpha[lam] = alpha[lam], alpha[n_active]
        indices[n_active], indices[lam] = indices[lam], indices[n_active]
        n_active += 1

        # solves LL'x = X'y as a composition of two triangular systems
        gamma, _ = potrs(
            L[:n_active, :n_active], alpha[:n_active], lower=True, overwrite_b=False
        )

        if return_path:
            coefs[:n_active, n_active - 1] = gamma
        residual = y - np.dot(X[:, :n_active], gamma)
        if tol is not None and nrm2(residual) ** 2 <= tol:
            break
        elif n_active == max_features:
            break

    if return_path:
        return gamma, indices[:n_active], coefs[:, :n_active], n_active
    else:
        return gamma, indices[:n_active], n_active


def _gram_omp(
    Gram,
    Xy,
    n_nonzero_coefs,
    tol_0=None,
    tol=None,
    copy_Gram=True,
    copy_Xy=True,
    return_path=False,
):
    """Orthogonal Matching Pursuit step on a precomputed Gram matrix.

    This function uses the Cholesky decomposition method.

    Parameters
    ----------
    Gram : ndarray of shape (n_features, n_features)
        Gram matrix of the input data matrix.

    Xy : ndarray of shape (n_features,)
        Input targets.

    n_nonzero_coefs : int
        Targeted number of non-zero elements.

    tol_0 : float, default=None
        Squared norm of y, required if tol is not None.

    tol : float, default=None
        Targeted squared error, if not None overrides n_nonzero_coefs.

    copy_Gram : bool, default=True
        Whether the gram matrix must be copied by the algorithm. A false
        value is only helpful if it is already Fortran-ordered, otherwise a
        copy is made anyway.

    copy_Xy : bool, default=True
        Whether the covariance vector Xy must be copied by the algorithm.
        If False, it may be overwritten.

    return_path : bool, default=False
        Whether to return every value of the nonzero coefficients along the
        forward path. Useful for cross-validation.

    Returns
    -------
    gamma : ndarray of shape (n_nonzero_coefs,)
        Non-zero elements of the solution.

    idx : ndarray of shape (n_nonzero_coefs,)
        Indices of the positions of the elements in gamma within the solution
        vector.

    coefs : ndarray of shape (n_features, n_nonzero_coefs)
        The first k values of column k correspond to the coefficient value
        for the active features at that step. The lower left triangle contains
        garbage. Only returned if ``return_path=True``.

    n_active : int
        Number of active features at convergence.
    """
    Gram = Gram.copy("F") if copy_Gram else np.asfortranarray(Gram)

    if copy_Xy or not Xy.flags.writeable:
        Xy = Xy.copy()

    min_float = np.finfo(Gram.dtype).eps
    nrm2, swap = linalg.get_blas_funcs(("nrm2", "swap"), (Gram,))
    (potrs,) = get_lapack_funcs(("potrs",), (Gram,))

    indices = np.arange(len(Gram))  # keeping track of swapping
    alpha = Xy
    tol_curr = tol_0
    delta = 0
    gamma = np.empty(0)
    n_active = 0

    max_features = len(Gram) if tol is not None else n_nonzero_coefs

    L = np.empty((max_features, max_features), dtype=Gram.dtype)

    L[0, 0] = 1.0
    if return_path:
        coefs = np.empty_like(L)

    while True:
        lam = np.argmax(np.abs(alpha))
        if lam < n_active or alpha[lam] ** 2 < min_float:
            # selected same atom twice, or inner product too small
            warnings.warn(premature, RuntimeWarning, stacklevel=3)
            break
        if n_active > 0:
            L[n_active, :n_active] = Gram[lam, :n_active]
            linalg.solve_triangular(
                L[:n_active, :n_active],
                L[n_active, :n_active],
                trans=0,
                lower=1,
                overwrite_b=True,
                check_finite=False,
            )
            v = nrm2(L[n_active, :n_active]) ** 2
            Lkk = Gram[lam, lam] - v
            if Lkk <= min_float:  # selected atoms are dependent
                warnings.warn(premature, RuntimeWarning, stacklevel=3)
                break
            L[n_active, n_active] = sqrt(Lkk)
        else:
            L[0, 0] = sqrt(Gram[lam, lam])

        Gram[n_active], Gram[lam] = swap(Gram[n_active], Gram[lam])
        Gram.T[n_active], Gram.T[lam] = swap(Gram.T[n_active], Gram.T[lam])
        indices[n_active], indices[lam] = indices[lam], indices[n_active]
        Xy[n_active], Xy[lam] = Xy[lam], Xy[n_active]
        n_active += 1
        # solves LL'x = X'y as a composition of two triangular systems
        gamma, _ = potrs(
            L[:n_active, :n_active], Xy[:n_active], lower=True, overwrite_b=False
        )
        if return_path:
            coefs[:n_active, n_active - 1] = gamma
        beta = np.dot(Gram[:, :n_active], gamma)
        alpha = Xy - beta
        if tol is not None:
            tol_curr += delta
            delta = np.inner(gamma, beta[:n_active])
            tol_curr -= delta
            if abs(tol_curr) <= tol:
                break
        elif n_active == max_features:
            break

    if return_path:
        return gamma, indices[:n_active], coefs[:, :n_active], n_active
    else:
        return gamma, indices[:n_active], n_active


@validate_params(
    {
        "X": ["array-like"],
        "y": [np.ndarray],
        "n_nonzero_coefs": [Interval(Integral, 1, None, closed="left"), None],
        "tol": [Interval(Real, 0, None, closed="left"), None],
        "precompute": ["boolean", StrOptions({"auto"})],
        "copy_X": ["boolean"],
        "return_path": ["boolean"],
        "return_n_iter": ["boolean"],
<<<<<<< HEAD
    }
=======
    },
    prefer_skip_nested_validation=True,
>>>>>>> 2ab1d81e
)
def orthogonal_mp(
    X,
    y,
    *,
    n_nonzero_coefs=None,
    tol=None,
    precompute=False,
    copy_X=True,
    return_path=False,
    return_n_iter=False,
):
    r"""Orthogonal Matching Pursuit (OMP).

    Solves n_targets Orthogonal Matching Pursuit problems.
    An instance of the problem has the form:

    When parametrized by the number of non-zero coefficients using
    `n_nonzero_coefs`:
    argmin ||y - X\gamma||^2 subject to ||\gamma||_0 <= n_{nonzero coefs}

    When parametrized by error using the parameter `tol`:
    argmin ||\gamma||_0 subject to ||y - X\gamma||^2 <= tol

    Read more in the :ref:`User Guide <omp>`.

    Parameters
    ----------
    X : array-like of shape (n_samples, n_features)
        Input data. Columns are assumed to have unit norm.

    y : ndarray of shape (n_samples,) or (n_samples, n_targets)
        Input targets.

    n_nonzero_coefs : int, default=None
        Desired number of non-zero entries in the solution. If None (by
        default) this value is set to 10% of n_features.

    tol : float, default=None
        Maximum norm of the residual. If not None, overrides n_nonzero_coefs.

    precompute : 'auto' or bool, default=False
        Whether to perform precomputations. Improves performance when n_targets
        or n_samples is very large.

    copy_X : bool, default=True
        Whether the design matrix X must be copied by the algorithm. A false
        value is only helpful if X is already Fortran-ordered, otherwise a
        copy is made anyway.

    return_path : bool, default=False
        Whether to return every value of the nonzero coefficients along the
        forward path. Useful for cross-validation.

    return_n_iter : bool, default=False
        Whether or not to return the number of iterations.

    Returns
    -------
    coef : ndarray of shape (n_features,) or (n_features, n_targets)
        Coefficients of the OMP solution. If `return_path=True`, this contains
        the whole coefficient path. In this case its shape is
        (n_features, n_features) or (n_features, n_targets, n_features) and
        iterating over the last axis generates coefficients in increasing order
        of active features.

    n_iters : array-like or int
        Number of active features across every target. Returned only if
        `return_n_iter` is set to True.

    See Also
    --------
    OrthogonalMatchingPursuit : Orthogonal Matching Pursuit model.
    orthogonal_mp_gram : Solve OMP problems using Gram matrix and the product X.T * y.
    lars_path : Compute Least Angle Regression or Lasso path using LARS algorithm.
    sklearn.decomposition.sparse_encode : Sparse coding.

    Notes
    -----
    Orthogonal matching pursuit was introduced in S. Mallat, Z. Zhang,
    Matching pursuits with time-frequency dictionaries, IEEE Transactions on
    Signal Processing, Vol. 41, No. 12. (December 1993), pp. 3397-3415.
    (https://www.di.ens.fr/~mallat/papiers/MallatPursuit93.pdf)

    This implementation is based on Rubinstein, R., Zibulevsky, M. and Elad,
    M., Efficient Implementation of the K-SVD Algorithm using Batch Orthogonal
    Matching Pursuit Technical Report - CS Technion, April 2008.
    https://www.cs.technion.ac.il/~ronrubin/Publications/KSVD-OMP-v2.pdf
    """
    X = check_array(X, order="F", copy=copy_X)
    copy_X = False
    if y.ndim == 1:
        y = y.reshape(-1, 1)
    y = check_array(y)
    if y.shape[1] > 1:  # subsequent targets will be affected
        copy_X = True
    if n_nonzero_coefs is None and tol is None:
        # default for n_nonzero_coefs is 0.1 * n_features
        # but at least one.
        n_nonzero_coefs = max(int(0.1 * X.shape[1]), 1)
    if tol is None and n_nonzero_coefs > X.shape[1]:
        raise ValueError(
            "The number of atoms cannot be more than the number of features"
        )
    if precompute == "auto":
        precompute = X.shape[0] > X.shape[1]
    if precompute:
        G = np.dot(X.T, X)
        G = np.asfortranarray(G)
        Xy = np.dot(X.T, y)
        if tol is not None:
            norms_squared = np.sum((y**2), axis=0)
        else:
            norms_squared = None
        return orthogonal_mp_gram(
            G,
            Xy,
            n_nonzero_coefs=n_nonzero_coefs,
            tol=tol,
            norms_squared=norms_squared,
            copy_Gram=copy_X,
            copy_Xy=False,
            return_path=return_path,
        )

    if return_path:
        coef = np.zeros((X.shape[1], y.shape[1], X.shape[1]))
    else:
        coef = np.zeros((X.shape[1], y.shape[1]))
    n_iters = []

    for k in range(y.shape[1]):
        out = _cholesky_omp(
            X, y[:, k], n_nonzero_coefs, tol, copy_X=copy_X, return_path=return_path
        )
        if return_path:
            _, idx, coefs, n_iter = out
            coef = coef[:, :, : len(idx)]
            for n_active, x in enumerate(coefs.T):
                coef[idx[: n_active + 1], k, n_active] = x[: n_active + 1]
        else:
            x, idx, n_iter = out
            coef[idx, k] = x
        n_iters.append(n_iter)

    if y.shape[1] == 1:
        n_iters = n_iters[0]

    if return_n_iter:
        return np.squeeze(coef), n_iters
    else:
        return np.squeeze(coef)


@validate_params(
    {
        "Gram": ["array-like"],
        "Xy": ["array-like"],
        "n_nonzero_coefs": [Interval(Integral, 0, None, closed="neither"), None],
        "tol": [Interval(Real, 0, None, closed="left"), None],
        "norms_squared": ["array-like", None],
        "copy_Gram": ["boolean"],
        "copy_Xy": ["boolean"],
        "return_path": ["boolean"],
        "return_n_iter": ["boolean"],
    },
    prefer_skip_nested_validation=True,
)
def orthogonal_mp_gram(
    Gram,
    Xy,
    *,
    n_nonzero_coefs=None,
    tol=None,
    norms_squared=None,
    copy_Gram=True,
    copy_Xy=True,
    return_path=False,
    return_n_iter=False,
):
    """Gram Orthogonal Matching Pursuit (OMP).

    Solves n_targets Orthogonal Matching Pursuit problems using only
    the Gram matrix X.T * X and the product X.T * y.

    Read more in the :ref:`User Guide <omp>`.

    Parameters
    ----------
    Gram : array-like of shape (n_features, n_features)
        Gram matrix of the input data: `X.T * X`.

    Xy : array-like of shape (n_features,) or (n_features, n_targets)
        Input targets multiplied by `X`: `X.T * y`.

    n_nonzero_coefs : int, default=None
        Desired number of non-zero entries in the solution. If `None` (by
        default) this value is set to 10% of n_features.

    tol : float, default=None
        Maximum norm of the residual. If not `None`, overrides `n_nonzero_coefs`.

    norms_squared : array-like of shape (n_targets,), default=None
        Squared L2 norms of the lines of `y`. Required if `tol` is not None.

    copy_Gram : bool, default=True
        Whether the gram matrix must be copied by the algorithm. A `False`
        value is only helpful if it is already Fortran-ordered, otherwise a
        copy is made anyway.

    copy_Xy : bool, default=True
        Whether the covariance vector `Xy` must be copied by the algorithm.
        If `False`, it may be overwritten.

    return_path : bool, default=False
        Whether to return every value of the nonzero coefficients along the
        forward path. Useful for cross-validation.

    return_n_iter : bool, default=False
        Whether or not to return the number of iterations.

    Returns
    -------
    coef : ndarray of shape (n_features,) or (n_features, n_targets)
        Coefficients of the OMP solution. If `return_path=True`, this contains
        the whole coefficient path. In this case its shape is
        `(n_features, n_features)` or `(n_features, n_targets, n_features)` and
        iterating over the last axis yields coefficients in increasing order
        of active features.

    n_iters : list or int
        Number of active features across every target. Returned only if
        `return_n_iter` is set to True.

    See Also
    --------
    OrthogonalMatchingPursuit : Orthogonal Matching Pursuit model (OMP).
    orthogonal_mp : Solves n_targets Orthogonal Matching Pursuit problems.
    lars_path : Compute Least Angle Regression or Lasso path using
        LARS algorithm.
    sklearn.decomposition.sparse_encode : Generic sparse coding.
        Each column of the result is the solution to a Lasso problem.

    Notes
    -----
    Orthogonal matching pursuit was introduced in G. Mallat, Z. Zhang,
    Matching pursuits with time-frequency dictionaries, IEEE Transactions on
    Signal Processing, Vol. 41, No. 12. (December 1993), pp. 3397-3415.
    (https://www.di.ens.fr/~mallat/papiers/MallatPursuit93.pdf)

    This implementation is based on Rubinstein, R., Zibulevsky, M. and Elad,
    M., Efficient Implementation of the K-SVD Algorithm using Batch Orthogonal
    Matching Pursuit Technical Report - CS Technion, April 2008.
    https://www.cs.technion.ac.il/~ronrubin/Publications/KSVD-OMP-v2.pdf
    """
    Gram = check_array(Gram, order="F", copy=copy_Gram)
    Xy = np.asarray(Xy)
    if Xy.ndim > 1 and Xy.shape[1] > 1:
        # or subsequent target will be affected
        copy_Gram = True
    if Xy.ndim == 1:
        Xy = Xy[:, np.newaxis]
        if tol is not None:
            norms_squared = [norms_squared]
    if copy_Xy or not Xy.flags.writeable:
        # Make the copy once instead of many times in _gram_omp itself.
        Xy = Xy.copy()

    if n_nonzero_coefs is None and tol is None:
        n_nonzero_coefs = int(0.1 * len(Gram))
    if tol is not None and norms_squared is None:
        raise ValueError(
            "Gram OMP needs the precomputed norms in order "
            "to evaluate the error sum of squares."
        )
    if tol is not None and tol < 0:
        raise ValueError("Epsilon cannot be negative")
    if tol is None and n_nonzero_coefs <= 0:
        raise ValueError("The number of atoms must be positive")
    if tol is None and n_nonzero_coefs > len(Gram):
        raise ValueError(
            "The number of atoms cannot be more than the number of features"
        )

    if return_path:
        coef = np.zeros((len(Gram), Xy.shape[1], len(Gram)), dtype=Gram.dtype)
    else:
        coef = np.zeros((len(Gram), Xy.shape[1]), dtype=Gram.dtype)

    n_iters = []
    for k in range(Xy.shape[1]):
        out = _gram_omp(
            Gram,
            Xy[:, k],
            n_nonzero_coefs,
            norms_squared[k] if tol is not None else None,
            tol,
            copy_Gram=copy_Gram,
            copy_Xy=False,
            return_path=return_path,
        )
        if return_path:
            _, idx, coefs, n_iter = out
            coef = coef[:, :, : len(idx)]
            for n_active, x in enumerate(coefs.T):
                coef[idx[: n_active + 1], k, n_active] = x[: n_active + 1]
        else:
            x, idx, n_iter = out
            coef[idx, k] = x
        n_iters.append(n_iter)

    if Xy.shape[1] == 1:
        n_iters = n_iters[0]

    if return_n_iter:
        return np.squeeze(coef), n_iters
    else:
        return np.squeeze(coef)


class OrthogonalMatchingPursuit(MultiOutputMixin, RegressorMixin, LinearModel):
    """Orthogonal Matching Pursuit model (OMP).

    Read more in the :ref:`User Guide <omp>`.

    Parameters
    ----------
    n_nonzero_coefs : int, default=None
        Desired number of non-zero entries in the solution. If None (by
        default) this value is set to 10% of n_features.

    tol : float, default=None
        Maximum norm of the residual. If not None, overrides n_nonzero_coefs.

    fit_intercept : bool, default=True
        Whether to calculate the intercept for this model. If set
        to false, no intercept will be used in calculations
        (i.e. data is expected to be centered).

    normalize : bool, default=False
        This parameter is ignored when ``fit_intercept`` is set to False.
        If True, the regressors X will be normalized before regression by
        subtracting the mean and dividing by the l2-norm.
        If you wish to standardize, please use
        :class:`~sklearn.preprocessing.StandardScaler` before calling ``fit``
        on an estimator with ``normalize=False``.

        .. versionchanged:: 1.2
           default changed from True to False in 1.2.

        .. deprecated:: 1.2
            ``normalize`` was deprecated in version 1.2 and will be removed in 1.4.

    precompute : 'auto' or bool, default='auto'
        Whether to use a precomputed Gram and Xy matrix to speed up
        calculations. Improves performance when :term:`n_targets` or
        :term:`n_samples` is very large. Note that if you already have such
        matrices, you can pass them directly to the fit method.

    Attributes
    ----------
    coef_ : ndarray of shape (n_features,) or (n_targets, n_features)
        Parameter vector (w in the formula).

    intercept_ : float or ndarray of shape (n_targets,)
        Independent term in decision function.

    n_iter_ : int or array-like
        Number of active features across every target.

    n_nonzero_coefs_ : int
        The number of non-zero coefficients in the solution. If
        `n_nonzero_coefs` is None and `tol` is None this value is either set
        to 10% of `n_features` or 1, whichever is greater.

    n_features_in_ : int
        Number of features seen during :term:`fit`.

        .. versionadded:: 0.24

    feature_names_in_ : ndarray of shape (`n_features_in_`,)
        Names of features seen during :term:`fit`. Defined only when `X`
        has feature names that are all strings.

        .. versionadded:: 1.0

    See Also
    --------
    orthogonal_mp : Solves n_targets Orthogonal Matching Pursuit problems.
    orthogonal_mp_gram :  Solves n_targets Orthogonal Matching Pursuit
        problems using only the Gram matrix X.T * X and the product X.T * y.
    lars_path : Compute Least Angle Regression or Lasso path using LARS algorithm.
    Lars : Least Angle Regression model a.k.a. LAR.
    LassoLars : Lasso model fit with Least Angle Regression a.k.a. Lars.
    sklearn.decomposition.sparse_encode : Generic sparse coding.
        Each column of the result is the solution to a Lasso problem.
    OrthogonalMatchingPursuitCV : Cross-validated
        Orthogonal Matching Pursuit model (OMP).

    Notes
    -----
    Orthogonal matching pursuit was introduced in G. Mallat, Z. Zhang,
    Matching pursuits with time-frequency dictionaries, IEEE Transactions on
    Signal Processing, Vol. 41, No. 12. (December 1993), pp. 3397-3415.
    (https://www.di.ens.fr/~mallat/papiers/MallatPursuit93.pdf)

    This implementation is based on Rubinstein, R., Zibulevsky, M. and Elad,
    M., Efficient Implementation of the K-SVD Algorithm using Batch Orthogonal
    Matching Pursuit Technical Report - CS Technion, April 2008.
    https://www.cs.technion.ac.il/~ronrubin/Publications/KSVD-OMP-v2.pdf

    Examples
    --------
    >>> from sklearn.linear_model import OrthogonalMatchingPursuit
    >>> from sklearn.datasets import make_regression
    >>> X, y = make_regression(noise=4, random_state=0)
    >>> reg = OrthogonalMatchingPursuit().fit(X, y)
    >>> reg.score(X, y)
    0.9991...
    >>> reg.predict(X[:1,])
    array([-78.3854...])
    """

    _parameter_constraints: dict = {
        "n_nonzero_coefs": [Interval(Integral, 1, None, closed="left"), None],
        "tol": [Interval(Real, 0, None, closed="left"), None],
        "fit_intercept": ["boolean"],
        "normalize": ["boolean", Hidden(StrOptions({"deprecated"}))],
        "precompute": [StrOptions({"auto"}), "boolean"],
    }

    def __init__(
        self,
        *,
        n_nonzero_coefs=None,
        tol=None,
        fit_intercept=True,
        normalize="deprecated",
        precompute="auto",
    ):
        self.n_nonzero_coefs = n_nonzero_coefs
        self.tol = tol
        self.fit_intercept = fit_intercept
        self.normalize = normalize
        self.precompute = precompute

    @_fit_context(prefer_skip_nested_validation=True)
    def fit(self, X, y):
        """Fit the model using X, y as training data.

        Parameters
        ----------
        X : array-like of shape (n_samples, n_features)
            Training data.

        y : array-like of shape (n_samples,) or (n_samples, n_targets)
            Target values. Will be cast to X's dtype if necessary.

        Returns
        -------
        self : object
            Returns an instance of self.
        """
        _normalize = _deprecate_normalize(
            self.normalize, estimator_name=self.__class__.__name__
        )

        X, y = self._validate_data(X, y, multi_output=True, y_numeric=True)
        n_features = X.shape[1]

        X, y, X_offset, y_offset, X_scale, Gram, Xy = _pre_fit(
            X, y, None, self.precompute, _normalize, self.fit_intercept, copy=True
        )

        if y.ndim == 1:
            y = y[:, np.newaxis]

        if self.n_nonzero_coefs is None and self.tol is None:
            # default for n_nonzero_coefs is 0.1 * n_features
            # but at least one.
            self.n_nonzero_coefs_ = max(int(0.1 * n_features), 1)
        else:
            self.n_nonzero_coefs_ = self.n_nonzero_coefs

        if Gram is False:
            coef_, self.n_iter_ = orthogonal_mp(
                X,
                y,
                n_nonzero_coefs=self.n_nonzero_coefs_,
                tol=self.tol,
                precompute=False,
                copy_X=True,
                return_n_iter=True,
            )
        else:
            norms_sq = np.sum(y**2, axis=0) if self.tol is not None else None

            coef_, self.n_iter_ = orthogonal_mp_gram(
                Gram,
                Xy=Xy,
                n_nonzero_coefs=self.n_nonzero_coefs_,
                tol=self.tol,
                norms_squared=norms_sq,
                copy_Gram=True,
                copy_Xy=True,
                return_n_iter=True,
            )
        self.coef_ = coef_.T
        self._set_intercept(X_offset, y_offset, X_scale)
        return self


def _omp_path_residues(
    X_train,
    y_train,
    X_test,
    y_test,
    copy=True,
    fit_intercept=True,
    normalize=False,
    max_iter=100,
):
    """Compute the residues on left-out data for a full LARS path.

    Parameters
    ----------
    X_train : ndarray of shape (n_samples, n_features)
        The data to fit the LARS on.

    y_train : ndarray of shape (n_samples)
        The target variable to fit LARS on.

    X_test : ndarray of shape (n_samples, n_features)
        The data to compute the residues on.

    y_test : ndarray of shape (n_samples)
        The target variable to compute the residues on.

    copy : bool, default=True
        Whether X_train, X_test, y_train and y_test should be copied.  If
        False, they may be overwritten.

    fit_intercept : bool, default=True
        Whether to calculate the intercept for this model. If set
        to false, no intercept will be used in calculations
        (i.e. data is expected to be centered).

    normalize : bool, default=False
        This parameter is ignored when ``fit_intercept`` is set to False.
        If True, the regressors X will be normalized before regression by
        subtracting the mean and dividing by the l2-norm.
        If you wish to standardize, please use
        :class:`~sklearn.preprocessing.StandardScaler` before calling ``fit``
        on an estimator with ``normalize=False``.

        .. versionchanged:: 1.2
           default changed from True to False in 1.2.

        .. deprecated:: 1.2
            ``normalize`` was deprecated in version 1.2 and will be removed in 1.4.

    max_iter : int, default=100
        Maximum numbers of iterations to perform, therefore maximum features
        to include. 100 by default.

    Returns
    -------
    residues : ndarray of shape (n_samples, max_features)
        Residues of the prediction on the test data.
    """

    if copy:
        X_train = X_train.copy()
        y_train = y_train.copy()
        X_test = X_test.copy()
        y_test = y_test.copy()

    if fit_intercept:
        X_mean = X_train.mean(axis=0)
        X_train -= X_mean
        X_test -= X_mean
        y_mean = y_train.mean(axis=0)
        y_train = as_float_array(y_train, copy=False)
        y_train -= y_mean
        y_test = as_float_array(y_test, copy=False)
        y_test -= y_mean

    if normalize:
        norms = np.sqrt(np.sum(X_train**2, axis=0))
        nonzeros = np.flatnonzero(norms)
        X_train[:, nonzeros] /= norms[nonzeros]

    coefs = orthogonal_mp(
        X_train,
        y_train,
        n_nonzero_coefs=max_iter,
        tol=None,
        precompute=False,
        copy_X=False,
        return_path=True,
    )
    if coefs.ndim == 1:
        coefs = coefs[:, np.newaxis]
    if normalize:
        coefs[nonzeros] /= norms[nonzeros][:, np.newaxis]

    return np.dot(coefs.T, X_test.T) - y_test


class OrthogonalMatchingPursuitCV(RegressorMixin, LinearModel):
    """Cross-validated Orthogonal Matching Pursuit model (OMP).

    See glossary entry for :term:`cross-validation estimator`.

    Read more in the :ref:`User Guide <omp>`.

    Parameters
    ----------
    copy : bool, default=True
        Whether the design matrix X must be copied by the algorithm. A false
        value is only helpful if X is already Fortran-ordered, otherwise a
        copy is made anyway.

    fit_intercept : bool, default=True
        Whether to calculate the intercept for this model. If set
        to false, no intercept will be used in calculations
        (i.e. data is expected to be centered).

    normalize : bool, default=False
        This parameter is ignored when ``fit_intercept`` is set to False.
        If True, the regressors X will be normalized before regression by
        subtracting the mean and dividing by the l2-norm.
        If you wish to standardize, please use
        :class:`~sklearn.preprocessing.StandardScaler` before calling ``fit``
        on an estimator with ``normalize=False``.

        .. versionchanged:: 1.2
           default changed from True to False in 1.2.

        .. deprecated:: 1.2
            ``normalize`` was deprecated in version 1.2 and will be removed in 1.4.

    max_iter : int, default=None
        Maximum numbers of iterations to perform, therefore maximum features
        to include. 10% of ``n_features`` but at least 5 if available.

    cv : int, cross-validation generator or iterable, default=None
        Determines the cross-validation splitting strategy.
        Possible inputs for cv are:

        - None, to use the default 5-fold cross-validation,
        - integer, to specify the number of folds.
        - :term:`CV splitter`,
        - An iterable yielding (train, test) splits as arrays of indices.

        For integer/None inputs, :class:`KFold` is used.

        Refer :ref:`User Guide <cross_validation>` for the various
        cross-validation strategies that can be used here.

        .. versionchanged:: 0.22
            ``cv`` default value if None changed from 3-fold to 5-fold.

    n_jobs : int, default=None
        Number of CPUs to use during the cross validation.
        ``None`` means 1 unless in a :obj:`joblib.parallel_backend` context.
        ``-1`` means using all processors. See :term:`Glossary <n_jobs>`
        for more details.

    verbose : bool or int, default=False
        Sets the verbosity amount.

    Attributes
    ----------
    intercept_ : float or ndarray of shape (n_targets,)
        Independent term in decision function.

    coef_ : ndarray of shape (n_features,) or (n_targets, n_features)
        Parameter vector (w in the problem formulation).

    n_nonzero_coefs_ : int
        Estimated number of non-zero coefficients giving the best mean squared
        error over the cross-validation folds.

    n_iter_ : int or array-like
        Number of active features across every target for the model refit with
        the best hyperparameters got by cross-validating across all folds.

    n_features_in_ : int
        Number of features seen during :term:`fit`.

        .. versionadded:: 0.24

    feature_names_in_ : ndarray of shape (`n_features_in_`,)
        Names of features seen during :term:`fit`. Defined only when `X`
        has feature names that are all strings.

        .. versionadded:: 1.0

    See Also
    --------
    orthogonal_mp : Solves n_targets Orthogonal Matching Pursuit problems.
    orthogonal_mp_gram : Solves n_targets Orthogonal Matching Pursuit
        problems using only the Gram matrix X.T * X and the product X.T * y.
    lars_path : Compute Least Angle Regression or Lasso path using LARS algorithm.
    Lars : Least Angle Regression model a.k.a. LAR.
    LassoLars : Lasso model fit with Least Angle Regression a.k.a. Lars.
    OrthogonalMatchingPursuit : Orthogonal Matching Pursuit model (OMP).
    LarsCV : Cross-validated Least Angle Regression model.
    LassoLarsCV : Cross-validated Lasso model fit with Least Angle Regression.
    sklearn.decomposition.sparse_encode : Generic sparse coding.
        Each column of the result is the solution to a Lasso problem.

    Notes
    -----
    In `fit`, once the optimal number of non-zero coefficients is found through
    cross-validation, the model is fit again using the entire training set.

    Examples
    --------
    >>> from sklearn.linear_model import OrthogonalMatchingPursuitCV
    >>> from sklearn.datasets import make_regression
    >>> X, y = make_regression(n_features=100, n_informative=10,
    ...                        noise=4, random_state=0)
    >>> reg = OrthogonalMatchingPursuitCV(cv=5).fit(X, y)
    >>> reg.score(X, y)
    0.9991...
    >>> reg.n_nonzero_coefs_
    10
    >>> reg.predict(X[:1,])
    array([-78.3854...])
    """

    _parameter_constraints: dict = {
        "copy": ["boolean"],
        "fit_intercept": ["boolean"],
        "normalize": ["boolean", Hidden(StrOptions({"deprecated"}))],
        "max_iter": [Interval(Integral, 0, None, closed="left"), None],
        "cv": ["cv_object"],
        "n_jobs": [Integral, None],
        "verbose": ["verbose"],
    }

    def __init__(
        self,
        *,
        copy=True,
        fit_intercept=True,
        normalize="deprecated",
        max_iter=None,
        cv=None,
        n_jobs=None,
        verbose=False,
    ):
        self.copy = copy
        self.fit_intercept = fit_intercept
        self.normalize = normalize
        self.max_iter = max_iter
        self.cv = cv
        self.n_jobs = n_jobs
        self.verbose = verbose

    @_fit_context(prefer_skip_nested_validation=True)
    def fit(self, X, y):
        """Fit the model using X, y as training data.

        Parameters
        ----------
        X : array-like of shape (n_samples, n_features)
            Training data.

        y : array-like of shape (n_samples,)
            Target values. Will be cast to X's dtype if necessary.

        Returns
        -------
        self : object
            Returns an instance of self.
        """
        _normalize = _deprecate_normalize(
            self.normalize, estimator_name=self.__class__.__name__
        )

        X, y = self._validate_data(X, y, y_numeric=True, ensure_min_features=2)
        X = as_float_array(X, copy=False, force_all_finite=False)
        cv = check_cv(self.cv, classifier=False)
        max_iter = (
            min(max(int(0.1 * X.shape[1]), 5), X.shape[1])
            if not self.max_iter
            else self.max_iter
        )
        cv_paths = Parallel(n_jobs=self.n_jobs, verbose=self.verbose)(
            delayed(_omp_path_residues)(
                X[train],
                y[train],
                X[test],
                y[test],
                self.copy,
                self.fit_intercept,
                _normalize,
                max_iter,
            )
            for train, test in cv.split(X)
        )

        min_early_stop = min(fold.shape[0] for fold in cv_paths)
        mse_folds = np.array(
            [(fold[:min_early_stop] ** 2).mean(axis=1) for fold in cv_paths]
        )
        best_n_nonzero_coefs = np.argmin(mse_folds.mean(axis=0)) + 1
        self.n_nonzero_coefs_ = best_n_nonzero_coefs
        omp = OrthogonalMatchingPursuit(
            n_nonzero_coefs=best_n_nonzero_coefs,
            fit_intercept=self.fit_intercept,
            normalize=_normalize,
        )

        # avoid duplicating warning for deprecated normalize
        with warnings.catch_warnings():
            warnings.filterwarnings("ignore", category=FutureWarning)
            omp.fit(X, y)

        self.coef_ = omp.coef_
        self.intercept_ = omp.intercept_
        self.n_iter_ = omp.n_iter_
        return self<|MERGE_RESOLUTION|>--- conflicted
+++ resolved
@@ -13,16 +13,7 @@
 from scipy import linalg
 from scipy.linalg.lapack import get_lapack_funcs
 
-<<<<<<< HEAD
-from ._base import LinearModel, _pre_fit, _deprecate_normalize
-from ..base import RegressorMixin, MultiOutputMixin
-from ..utils import as_float_array, check_array
-from ..utils.parallel import delayed, Parallel
-from ..utils._param_validation import Hidden, Interval, StrOptions
-from ..utils._param_validation import validate_params
-=======
 from ..base import MultiOutputMixin, RegressorMixin, _fit_context
->>>>>>> 2ab1d81e
 from ..model_selection import check_cv
 from ..utils import as_float_array, check_array
 from ..utils._param_validation import Hidden, Interval, StrOptions, validate_params
@@ -300,12 +291,8 @@
         "copy_X": ["boolean"],
         "return_path": ["boolean"],
         "return_n_iter": ["boolean"],
-<<<<<<< HEAD
-    }
-=======
     },
     prefer_skip_nested_validation=True,
->>>>>>> 2ab1d81e
 )
 def orthogonal_mp(
     X,
