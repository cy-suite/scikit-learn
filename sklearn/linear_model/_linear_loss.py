"""
Loss functions for linear models with raw_prediction = X @ coef
"""

# Authors: The scikit-learn developers
# SPDX-License-Identifier: BSD-3-Clause

import numpy as np
from scipy import sparse

from ..utils.extmath import squared_norm


def sandwich_dot(X, W):
    """Compute the sandwich product X.T @ diag(W) @ X."""
    # TODO: This "sandwich product" is the main computational bottleneck for solvers
    # that use the full hessian matrix. Here, thread parallelism would pay-off the
    # most.
    # While a dedicated Cython routine could exploit the symmetry, it is very hard to
    # beat BLAS GEMM, even thought the latter cannot exploit the symmetry, unless one
    # pays the price of taking square roots and implements
    #    sqrtWX = sqrt(W)[: None] * X
    #    return sqrtWX.T @ sqrtWX
    # which (might) detect the symmetry and use BLAS SYRK under the hood.
    n_samples = X.shape[0]
    if sparse.issparse(X):
        return (
            X.T @ sparse.dia_matrix((W, 0), shape=(n_samples, n_samples)) @ X
        ).toarray()
    else:
        # np.einsum may use less memory but the following, using BLAS matrix
        # multiplication (gemm), is by far faster.
        WX = W[:, None] * X
        return X.T @ WX


class LinearModelLoss:
    """General class for loss functions with raw_prediction = X @ coef + intercept.

    Note that raw_prediction is also known as linear predictor.

    The loss is the average of per sample losses and includes a term for L2
    regularization::

        loss = 1 / s_sum * sum_i s_i loss(y_i, X_i @ coef + intercept)
               + 1/2 * l2_reg_strength * ||coef||_2^2

    with sample weights s_i=1 if sample_weight=None and s_sum=sum_i s_i.

    Gradient and hessian, for simplicity without intercept, are::

        gradient = 1 / s_sum * X.T @ loss.gradient + l2_reg_strength * coef
        hessian = 1 / s_sum * X.T @ diag(loss.hessian) @ X
                  + l2_reg_strength * identity

    Conventions:
        if fit_intercept:
            n_dof =  n_features + 1
        else:
            n_dof = n_features

        if base_loss.is_multiclass:
            coef.shape = (n_classes, n_dof) or ravelled (n_classes * n_dof,)
        else:
            coef.shape = (n_dof,)

        The intercept term is at the end of the coef array:
        if base_loss.is_multiclass:
            if coef.shape (n_classes, n_dof):
                intercept = coef[:, -1]
            if coef.shape (n_classes * n_dof,)
                intercept = coef[n_features::n_dof] = coef[(n_dof-1)::n_dof]
            intercept.shape = (n_classes,)
        else:
            intercept = coef[-1]

        Shape of gradient follows shape of coef.
        gradient.shape = coef.shape

        But hessian (to make our lives simpler) are always 2-d:
        if base_loss.is_multiclass:
            hessian.shape = (n_classes * n_dof, n_classes * n_dof)
        else:
            hessian.shape = (n_dof, n_dof)

    Note: If coef has shape (n_classes * n_dof,), the 2d-array can be reconstructed as

        coef.reshape((n_classes, -1), order="F")

    The option order="F" makes coef[:, i] contiguous. This, in turn, makes the
    coefficients without intercept, coef[:, :-1], contiguous and speeds up
    matrix-vector computations.

    Note: If the average loss per sample is wanted instead of the sum of the loss per
    sample, one can simply use a rescaled sample_weight such that
    sum(sample_weight) = 1.

    Parameters
    ----------
    base_loss : instance of class BaseLoss from sklearn._loss.
    fit_intercept : bool
    """

    def __init__(self, base_loss, fit_intercept):
        self.base_loss = base_loss
        self.fit_intercept = fit_intercept

    def init_zero_coef(self, X, dtype=None):
        """Allocate coef of correct shape with zeros.

        Parameters:
        -----------
        X : {array-like, sparse matrix} of shape (n_samples, n_features)
            Training data.
        dtype : data-type, default=None
            Overrides the data type of coef. With dtype=None, coef will have the same
            dtype as X.

        Returns
        -------
        coef : ndarray of shape (n_dof,) or (n_classes, n_dof)
            Coefficients of a linear model.
        """
        n_features = X.shape[1]
        n_classes = self.base_loss.n_classes
        if self.fit_intercept:
            n_dof = n_features + 1
        else:
            n_dof = n_features
        if self.base_loss.is_multiclass:
            coef = np.zeros_like(X, shape=(n_classes, n_dof), dtype=dtype, order="F")
        else:
            coef = np.zeros_like(X, shape=n_dof, dtype=dtype)
        return coef

    def weight_intercept(self, coef):
        """Helper function to get coefficients and intercept.

        Parameters
        ----------
        coef : ndarray of shape (n_dof,), (n_classes, n_dof) or (n_classes * n_dof,)
            Coefficients of a linear model.
            If shape (n_classes * n_dof,), the classes of one feature are contiguous,
            i.e. one reconstructs the 2d-array via
            coef.reshape((n_classes, -1), order="F").

        Returns
        -------
        weights : ndarray of shape (n_features,) or (n_classes, n_features)
            Coefficients without intercept term.
        intercept : float or ndarray of shape (n_classes,)
            Intercept terms.
        """
        if not self.base_loss.is_multiclass:
            if self.fit_intercept:
                intercept = coef[-1]
                weights = coef[:-1]
            else:
                intercept = 0.0
                weights = coef
        else:
            # reshape to (n_classes, n_dof)
            if coef.ndim == 1:
                weights = coef.reshape((self.base_loss.n_classes, -1), order="F")
            else:
                weights = coef
            if self.fit_intercept:
                intercept = weights[:, -1]
                weights = weights[:, :-1]
            else:
                intercept = 0.0

        return weights, intercept

    def weight_intercept_raw(self, coef, X):
        """Helper function to get coefficients, intercept and raw_prediction.

        Parameters
        ----------
        coef : ndarray of shape (n_dof,), (n_classes, n_dof) or (n_classes * n_dof,)
            Coefficients of a linear model.
            If shape (n_classes * n_dof,), the classes of one feature are contiguous,
            i.e. one reconstructs the 2d-array via
            coef.reshape((n_classes, -1), order="F").
        X : {array-like, sparse matrix} of shape (n_samples, n_features)
            Training data.

        Returns
        -------
        weights : ndarray of shape (n_features,) or (n_classes, n_features)
            Coefficients without intercept term.
        intercept : float or ndarray of shape (n_classes,)
            Intercept terms.
        raw_prediction : ndarray of shape (n_samples,) or \
            (n_samples, n_classes)
        """
        weights, intercept = self.weight_intercept(coef)

        if not self.base_loss.is_multiclass:
            raw_prediction = X @ weights + intercept
        else:
            # weights has shape (n_classes, n_dof)
            raw_prediction = X @ weights.T + intercept  # ndarray, likely C-contiguous

        return weights, intercept, raw_prediction

    def l2_penalty(self, weights, l2_reg_strength):
        """Compute L2 penalty term l2_reg_strength/2 *||w||_2^2."""
        norm2_w = weights @ weights if weights.ndim == 1 else squared_norm(weights)
        return 0.5 * l2_reg_strength * norm2_w

    def loss(
        self,
        coef,
        X,
        y,
        sample_weight=None,
        l2_reg_strength=0.0,
        n_threads=1,
        raw_prediction=None,
    ):
        """Compute the loss as weighted average over point-wise losses.

        Parameters
        ----------
        coef : ndarray of shape (n_dof,), (n_classes, n_dof) or (n_classes * n_dof,)
            Coefficients of a linear model.
            If shape (n_classes * n_dof,), the classes of one feature are contiguous,
            i.e. one reconstructs the 2d-array via
            coef.reshape((n_classes, -1), order="F").
        X : {array-like, sparse matrix} of shape (n_samples, n_features)
            Training data.
        y : contiguous array of shape (n_samples,)
            Observed, true target values.
        sample_weight : None or contiguous array of shape (n_samples,), default=None
            Sample weights.
        l2_reg_strength : float, default=0.0
            L2 regularization strength
        n_threads : int, default=1
            Number of OpenMP threads to use.
        raw_prediction : C-contiguous array of shape (n_samples,) or array of \
            shape (n_samples, n_classes)
            Raw prediction values (in link space). If provided, these are used. If
            None, then raw_prediction = X @ coef + intercept is calculated.

        Returns
        -------
        loss : float
            Weighted average of losses per sample, plus penalty.
        """
        if raw_prediction is None:
            weights, intercept, raw_prediction = self.weight_intercept_raw(coef, X)
        else:
            weights, intercept = self.weight_intercept(coef)

        loss = self.base_loss.loss(
            y_true=y,
            raw_prediction=raw_prediction,
            sample_weight=None,
            n_threads=n_threads,
        )
        loss = np.average(loss, weights=sample_weight)

        return loss + self.l2_penalty(weights, l2_reg_strength)

    def loss_gradient(
        self,
        coef,
        X,
        y,
        sample_weight=None,
        l2_reg_strength=0.0,
        n_threads=1,
        raw_prediction=None,
    ):
        """Computes the sum of loss and gradient w.r.t. coef.

        Parameters
        ----------
        coef : ndarray of shape (n_dof,), (n_classes, n_dof) or (n_classes * n_dof,)
            Coefficients of a linear model.
            If shape (n_classes * n_dof,), the classes of one feature are contiguous,
            i.e. one reconstructs the 2d-array via
            coef.reshape((n_classes, -1), order="F").
        X : {array-like, sparse matrix} of shape (n_samples, n_features)
            Training data.
        y : contiguous array of shape (n_samples,)
            Observed, true target values.
        sample_weight : None or contiguous array of shape (n_samples,), default=None
            Sample weights.
        l2_reg_strength : float, default=0.0
            L2 regularization strength
        n_threads : int, default=1
            Number of OpenMP threads to use.
        raw_prediction : C-contiguous array of shape (n_samples,) or array of \
            shape (n_samples, n_classes)
            Raw prediction values (in link space). If provided, these are used. If
            None, then raw_prediction = X @ coef + intercept is calculated.

        Returns
        -------
        loss : float
            Weighted average of losses per sample, plus penalty.

        gradient : ndarray of shape coef.shape
             The gradient of the loss.
        """
        (n_samples, n_features), n_classes = X.shape, self.base_loss.n_classes
        n_dof = n_features + int(self.fit_intercept)

        if raw_prediction is None:
            weights, intercept, raw_prediction = self.weight_intercept_raw(coef, X)
        else:
            weights, intercept = self.weight_intercept(coef)

        loss, grad_pointwise = self.base_loss.loss_gradient(
            y_true=y,
            raw_prediction=raw_prediction,
            sample_weight=sample_weight,
            n_threads=n_threads,
        )
        sw_sum = n_samples if sample_weight is None else np.sum(sample_weight)
        loss = loss.sum() / sw_sum
        loss += self.l2_penalty(weights, l2_reg_strength)

        grad_pointwise /= sw_sum

        if not self.base_loss.is_multiclass:
            grad = np.empty_like(coef, dtype=weights.dtype)
            grad[:n_features] = X.T @ grad_pointwise + l2_reg_strength * weights
            if self.fit_intercept:
                grad[-1] = grad_pointwise.sum()
        else:
            grad = np.empty((n_classes, n_dof), dtype=weights.dtype, order="F")
            # grad_pointwise.shape = (n_samples, n_classes)
            grad[:, :n_features] = grad_pointwise.T @ X + l2_reg_strength * weights
            if self.fit_intercept:
                grad[:, -1] = grad_pointwise.sum(axis=0)
            if coef.ndim == 1:
                grad = grad.ravel(order="F")

        return loss, grad

    def gradient(
        self,
        coef,
        X,
        y,
        sample_weight=None,
        l2_reg_strength=0.0,
        n_threads=1,
        raw_prediction=None,
    ):
        """Computes the gradient w.r.t. coef.

        Parameters
        ----------
        coef : ndarray of shape (n_dof,), (n_classes, n_dof) or (n_classes * n_dof,)
            Coefficients of a linear model.
            If shape (n_classes * n_dof,), the classes of one feature are contiguous,
            i.e. one reconstructs the 2d-array via
            coef.reshape((n_classes, -1), order="F").
        X : {array-like, sparse matrix} of shape (n_samples, n_features)
            Training data.
        y : contiguous array of shape (n_samples,)
            Observed, true target values.
        sample_weight : None or contiguous array of shape (n_samples,), default=None
            Sample weights.
        l2_reg_strength : float, default=0.0
            L2 regularization strength
        n_threads : int, default=1
            Number of OpenMP threads to use.
        raw_prediction : C-contiguous array of shape (n_samples,) or array of \
            shape (n_samples, n_classes)
            Raw prediction values (in link space). If provided, these are used. If
            None, then raw_prediction = X @ coef + intercept is calculated.

        Returns
        -------
        gradient : ndarray of shape coef.shape
             The gradient of the loss.
        """
        (n_samples, n_features), n_classes = X.shape, self.base_loss.n_classes
        n_dof = n_features + int(self.fit_intercept)

        if raw_prediction is None:
            weights, intercept, raw_prediction = self.weight_intercept_raw(coef, X)
        else:
            weights, intercept = self.weight_intercept(coef)

        grad_pointwise = self.base_loss.gradient(
            y_true=y,
            raw_prediction=raw_prediction,
            sample_weight=sample_weight,
            n_threads=n_threads,
        )
        sw_sum = n_samples if sample_weight is None else np.sum(sample_weight)
        grad_pointwise /= sw_sum

        if not self.base_loss.is_multiclass:
            grad = np.empty_like(coef, dtype=weights.dtype)
            grad[:n_features] = X.T @ grad_pointwise + l2_reg_strength * weights
            if self.fit_intercept:
                grad[-1] = grad_pointwise.sum()
            return grad
        else:
            grad = np.empty((n_classes, n_dof), dtype=weights.dtype, order="F")
            # gradient.shape = (n_samples, n_classes)
            grad[:, :n_features] = grad_pointwise.T @ X + l2_reg_strength * weights
            if self.fit_intercept:
                grad[:, -1] = grad_pointwise.sum(axis=0)
            if coef.ndim == 1:
                return grad.ravel(order="F")
            else:
                return grad

    def gradient_hessian(
        self,
        coef,
        X,
        y,
        sample_weight=None,
        l2_reg_strength=0.0,
        n_threads=1,
        gradient_out=None,
        hessian_out=None,
        raw_prediction=None,
    ):
        """Computes gradient and hessian w.r.t. coef.

        Parameters
        ----------
        coef : ndarray of shape (n_dof,), (n_classes, n_dof) or (n_classes * n_dof,)
            Coefficients of a linear model.
            If shape (n_classes * n_dof,), the classes of one feature are contiguous,
            i.e. one reconstructs the 2d-array via
            coef.reshape((n_classes, -1), order="F").
        X : {array-like, sparse matrix} of shape (n_samples, n_features)
            Training data.
        y : contiguous array of shape (n_samples,)
            Observed, true target values.
        sample_weight : None or contiguous array of shape (n_samples,), default=None
            Sample weights.
        l2_reg_strength : float, default=0.0
            L2 regularization strength
        n_threads : int, default=1
            Number of OpenMP threads to use.
        gradient_out : None or ndarray of shape coef.shape
            A location into which the gradient is stored. If None, a new array
            might be created.
        hessian_out : None or ndarray of shape (n_dof, n_dof) or \
            (n_classes * n_dof, n_classes * n_dof)
            A location into which the hessian is stored. If None, a new array
            might be created.
        raw_prediction : C-contiguous array of shape (n_samples,) or array of \
            shape (n_samples, n_classes)
            Raw prediction values (in link space). If provided, these are used. If
            None, then raw_prediction = X @ coef + intercept is calculated.

        Returns
        -------
        gradient : ndarray of shape coef.shape
             The gradient of the loss.

        hessian : ndarray of shape (n_dof, n_dof) or \
            (n_classes, n_dof, n_dof, n_classes)
            Hessian matrix.

        hessian_warning : bool
            True if pointwise hessian has more than 25% of its elements non-positive.
        """
        (n_samples, n_features), n_classes = X.shape, self.base_loss.n_classes
        n_dof = n_features + int(self.fit_intercept)
        if raw_prediction is None:
            weights, intercept, raw_prediction = self.weight_intercept_raw(coef, X)
        else:
            weights, intercept = self.weight_intercept(coef)
        sw_sum = n_samples if sample_weight is None else np.sum(sample_weight)

<<<<<<< HEAD
        # Allocate gradient.
        if gradient_out is None:
            grad = np.empty_like(coef, dtype=weights.dtype, order="F")
        elif gradient_out.shape != coef.shape:
            raise ValueError(
                f"gradient_out is required to have shape coef.shape = {coef.shape}; "
                f"got {gradient_out.shape}."
            )
        elif self.base_loss.is_multiclass and not gradient_out.flags.f_contiguous:
            raise ValueError("gradient_out must be F-contiguous.")
        else:
            grad = gradient_out
        # Allocate hessian.
        n = coef.size  # for multinomial this equals n_dof * n_classes
        if hessian_out is None:
            hess = np.empty((n, n), dtype=weights.dtype)
        elif hessian_out.shape != (n, n):
            raise ValueError(
                f"hessian_out is required to have shape ({n, n}); got "
                f"{hessian_out.shape=}."
            )
        elif self.base_loss.is_multiclass and (
            not hessian_out.flags.c_contiguous and not hessian_out.flags.f_contiguous
        ):
            raise ValueError("hessian_out must be contiguous.")
        else:
            hess = hessian_out
=======
        # For non-canonical link functions and far away from the optimum, the pointwise
        # hessian can be negative. We take care that 75% of the hessian entries are
        # positive.
        sw = np.ones(n_samples) if sample_weight is None else sample_weight
        n_classes = 1
        # For multi_class loss, hess_pointwise.shape = (n_samples, n_classes).
        # We need to reshape sample_weight for broadcasting.
        if self.base_loss.is_multiclass:
            n_classes = self.base_loss.n_classes
            sw = sw[:, np.newaxis]
        negative_hessian_proportion = np.sum(sw * (hess_pointwise < 0)) / (
            sw.sum() * n_classes
        )
        hessian_warning = negative_hessian_proportion > 0.25
        hess_pointwise = np.abs(hess_pointwise)
>>>>>>> 1519e5b2

        if not self.base_loss.is_multiclass:
            grad_pointwise, hess_pointwise = self.base_loss.gradient_hessian(
                y_true=y,
                raw_prediction=raw_prediction,
                sample_weight=sample_weight,
                n_threads=n_threads,
            )
            grad_pointwise /= sw_sum
            hess_pointwise /= sw_sum

            # For non-canonical link functions and far away from the optimum, the
            # pointwise hessian can be negative. We take care that 75% of the hessian
            # entries are positive.
            hessian_warning = np.mean(hess_pointwise <= 0) > 0.25
            hess_pointwise = np.abs(hess_pointwise)

            grad[:n_features] = X.T @ grad_pointwise + l2_reg_strength * weights
            if self.fit_intercept:
                grad[-1] = grad_pointwise.sum()

            if hessian_warning:
                # Exit early without computing the hessian.
                return grad, hess, hessian_warning

            hess[:n_features, :n_features] = sandwich_dot(X, hess_pointwise)

            if l2_reg_strength > 0:
                # The L2 penalty enters the Hessian on the diagonal only. To add those
                # terms, we use a flattened view of the array.
                order = "C" if hess.flags.c_contiguous else "F"
                hess.reshape(-1, order=order)[
                    : (n_features * n_dof) : (n_dof + 1)
                ] += l2_reg_strength

            if self.fit_intercept:
                # With intercept included as added column to X, the hessian becomes
                # hess = (X, 1)' @ diag(h) @ (X, 1)
                #      = (X' @ diag(h) @ X, X' @ h)
                #        (           h @ X, sum(h))
                # The left upper part has already been filled, it remains to compute
                # the last row and the last column.
                Xh = X.T @ hess_pointwise
                hess[:-1, -1] = Xh
                hess[-1, :-1] = Xh
                hess[-1, -1] = hess_pointwise.sum()
        else:
            # Here we may safely assume HalfMultinomialLoss aka categorical
            # cross-entropy.
            # HalfMultinomialLoss computes only the diagonal part of the hessian, i.e.
            # diagonal in the classes. Here, we want the full hessian. Therefore, we
            # call gradient_proba.
            grad_pointwise, proba = self.base_loss.gradient_proba(
                y_true=y,
                raw_prediction=raw_prediction,
                sample_weight=sample_weight,
                n_threads=n_threads,
            )
            grad_pointwise /= sw_sum
            grad = grad.reshape((n_classes, n_dof), order="F")
            grad[:, :n_features] = grad_pointwise.T @ X + l2_reg_strength * weights
            if self.fit_intercept:
                grad[:, -1] = grad_pointwise.sum(axis=0)
            if coef.ndim == 1:
                grad = grad.ravel(order="F")

            # The full hessian matrix, i.e. not only the diagonal part, dropping most
            # indices, is given by:
            #
            #   hess = X' @ h @ X
            #
            # Here, h is a priori a 4-dimensional matrix of shape
            # (n_samples, n_samples, n_classes, n_classes). It is diagonal its first
            # two dimensions (the ones with n_samples), i.e. it is
            # effectively a 3-dimensional matrix (n_samples, n_classes, n_classes).
            #
            #   h = diag(p) - p' p
            #
            # or with indices k and l for classes
            #
            #   h_kl = p_k * delta_kl - p_k * p_l
            #
            # with p_k the (predicted) probability for class k. Only the dimension in
            # n_samples multiplies with X.
            # For 3 classes and n_samples = 1, this looks like ("@" is a bit misused
            # here):
            #
            #   hess = X' @ (h00 h10 h20) @ X
            #               (h10 h11 h12)
            #               (h20 h12 h22)
            #        = (X' @ diag(h00) @ X, X' @ diag(h10), X' @ diag(h20))
            #          (X' @ diag(h10) @ X, X' @ diag(h11), X' @ diag(h12))
            #          (X' @ diag(h20) @ X, X' @ diag(h12), X' @ diag(h22))
            #
            # Now coef of shape (n_classes * n_dof) is contiguous in n_classes.
            # Therefore, we want the hessian to follow this convention, too, i.e.
            #     hess[:n_classes, :n_classes] = (x0' @ h00 @ x0, x0' @ h10 @ x0, ..)
            #                                    (x0' @ h10 @ x0, x0' @ h11 @ x0, ..)
            #                                    (x0' @ h20 @ x0, x0' @ h12 @ x0, ..)
            # is the first feature, x0, for all classes. In our implementation, we
            # still want to take advantage of BLAS "X.T @ X". Therefore, we have some
            # index/slicing battle to fight.
            if sample_weight is not None:
                sw = sample_weight / sw_sum
            else:
                sw = 1.0 / sw_sum

            for k in range(n_classes):
                # Diagonal terms (in classes) hess_kk.
                # Note that this also writes to some of the lower triangular part.
                h = proba[:, k] * (1 - proba[:, k]) * sw
                hess[
                    k : n_classes * n_features : n_classes,
                    k : n_classes * n_features : n_classes,
                ] = sandwich_dot(X, h)
                if self.fit_intercept:
                    # See above in the non multiclass case.
                    Xh = X.T @ h
                    hess[
                        k : n_classes * n_features : n_classes,
                        n_classes * n_features + k,
                    ] = Xh
                    hess[
                        n_classes * n_features + k,
                        k : n_classes * n_features : n_classes,
                    ] = Xh
                    hess[n_classes * n_features + k, n_classes * n_features + k] = (
                        h.sum()
                    )
                # Off diagonal terms (in classes) hess_kl.
                for l in range(k + 1, n_classes):
                    # Upper triangle (in classes).
                    h = -proba[:, k] * proba[:, l] * sw
                    hess[
                        k : n_classes * n_features : n_classes,
                        l : n_classes * n_features : n_classes,
                    ] = sandwich_dot(X, h)
                    if self.fit_intercept:
                        Xh = X.T @ h
                        hess[
                            k : n_classes * n_features : n_classes,
                            n_classes * n_features + l,
                        ] = Xh
                        hess[
                            n_classes * n_features + k,
                            l : n_classes * n_features : n_classes,
                        ] = Xh
                        hess[n_classes * n_features + k, n_classes * n_features + l] = (
                            h.sum()
                        )
                    # Fill lower triangle (in classes).
                    hess[l::n_classes, k::n_classes] = hess[k::n_classes, l::n_classes]

            if l2_reg_strength > 0:
                # See above in the non multiclass case.
                order = "C" if hess.flags.c_contiguous else "F"
                hess.reshape(-1, order=order)[
                    : (n_classes**2 * n_features * n_dof) : (n_classes * n_dof + 1)
                ] += l2_reg_strength

            # The pointwise hessian is always non-negative for the multinomial loss.
            hessian_warning = False

        return grad, hess, hessian_warning

    def gradient_hessian_product(
        self, coef, X, y, sample_weight=None, l2_reg_strength=0.0, n_threads=1
    ):
        """Computes gradient and hessp (hessian product function) w.r.t. coef.

        Parameters
        ----------
        coef : ndarray of shape (n_dof,), (n_classes, n_dof) or (n_classes * n_dof,)
            Coefficients of a linear model.
            If shape (n_classes * n_dof,), the classes of one feature are contiguous,
            i.e. one reconstructs the 2d-array via
            coef.reshape((n_classes, -1), order="F").
        X : {array-like, sparse matrix} of shape (n_samples, n_features)
            Training data.
        y : contiguous array of shape (n_samples,)
            Observed, true target values.
        sample_weight : None or contiguous array of shape (n_samples,), default=None
            Sample weights.
        l2_reg_strength : float, default=0.0
            L2 regularization strength
        n_threads : int, default=1
            Number of OpenMP threads to use.

        Returns
        -------
        gradient : ndarray of shape coef.shape
             The gradient of the loss.

        hessp : callable
            Function that takes in a vector input of shape of gradient and
            and returns matrix-vector product with hessian.
        """
        (n_samples, n_features), n_classes = X.shape, self.base_loss.n_classes
        n_dof = n_features + int(self.fit_intercept)
        weights, intercept, raw_prediction = self.weight_intercept_raw(coef, X)
        sw_sum = n_samples if sample_weight is None else np.sum(sample_weight)

        if not self.base_loss.is_multiclass:
            grad_pointwise, hess_pointwise = self.base_loss.gradient_hessian(
                y_true=y,
                raw_prediction=raw_prediction,
                sample_weight=sample_weight,
                n_threads=n_threads,
            )
            grad_pointwise /= sw_sum
            hess_pointwise /= sw_sum
            grad = np.empty_like(coef, dtype=weights.dtype)
            grad[:n_features] = X.T @ grad_pointwise + l2_reg_strength * weights
            if self.fit_intercept:
                grad[-1] = grad_pointwise.sum()

            # Precompute as much as possible: hX, hX_sum and hessian_sum
            hessian_sum = hess_pointwise.sum()
            if sparse.issparse(X):
                hX = (
                    sparse.dia_matrix((hess_pointwise, 0), shape=(n_samples, n_samples))
                    @ X
                )
            else:
                hX = hess_pointwise[:, np.newaxis] * X

            if self.fit_intercept:
                # Calculate the double derivative with respect to intercept.
                # Note: In case hX is sparse, hX.sum is a matrix object.
                hX_sum = np.squeeze(np.asarray(hX.sum(axis=0)))
                # prevent squeezing to zero-dim array if n_features == 1
                hX_sum = np.atleast_1d(hX_sum)

            # With intercept included and l2_reg_strength = 0, hessp returns
            # res = (X, 1)' @ diag(h) @ (X, 1) @ s
            #     = (X, 1)' @ (hX @ s[:n_features], sum(h) * s[-1])
            # res[:n_features] = X' @ hX @ s[:n_features] + sum(h) * s[-1]
            # res[-1] = 1' @ hX @ s[:n_features] + sum(h) * s[-1]
            def hessp(s):
                ret = np.empty_like(s)
                if sparse.issparse(X):
                    ret[:n_features] = X.T @ (hX @ s[:n_features])
                else:
                    ret[:n_features] = np.linalg.multi_dot([X.T, hX, s[:n_features]])
                ret[:n_features] += l2_reg_strength * s[:n_features]

                if self.fit_intercept:
                    ret[:n_features] += s[-1] * hX_sum
                    ret[-1] = hX_sum @ s[:n_features] + hessian_sum * s[-1]
                return ret

        else:
            # Here we may safely assume HalfMultinomialLoss aka categorical
            # cross-entropy.
            # HalfMultinomialLoss computes only the diagonal part of the hessian, i.e.
            # diagonal in the classes. Here, we want the matrix-vector product of the
            # full hessian. Therefore, we call gradient_proba.
            grad_pointwise, proba = self.base_loss.gradient_proba(
                y_true=y,
                raw_prediction=raw_prediction,
                sample_weight=sample_weight,
                n_threads=n_threads,
            )
            grad_pointwise /= sw_sum
            grad = np.empty((n_classes, n_dof), dtype=weights.dtype, order="F")
            grad[:, :n_features] = grad_pointwise.T @ X + l2_reg_strength * weights
            if self.fit_intercept:
                grad[:, -1] = grad_pointwise.sum(axis=0)

            # Full hessian-vector product, i.e. not only the diagonal part of the
            # hessian. Derivation with some index battle for input vector s:
            #   - sample index i
            #   - feature indices j, m
            #   - class indices k, l
            #   - 1_{k=l} is one if k=l else 0
            #   - p_i_k is the (predicted) probability that sample i belongs to class k
            #     for all i: sum_k p_i_k = 1
            #   - s_l_m is input vector for class l and feature m
            #   - X' = X transposed
            #
            # Note: Hessian with dropping most indices is just:
            #       X' @ p_k (1(k=l) - p_l) @ X
            #
            # result_{k j} = sum_{i, l, m} Hessian_{i, k j, m l} * s_l_m
            #   = sum_{i, l, m} (X')_{ji} * p_i_k * (1_{k=l} - p_i_l)
            #                   * X_{im} s_l_m
            #   = sum_{i, m} (X')_{ji} * p_i_k
            #                * (X_{im} * s_k_m - sum_l p_i_l * X_{im} * s_l_m)
            #
            # See also https://github.com/scikit-learn/scikit-learn/pull/3646#discussion_r17461411  # noqa
            def hessp(s):
                s = s.reshape((n_classes, -1), order="F")  # shape = (n_classes, n_dof)
                if self.fit_intercept:
                    s_intercept = s[:, -1]
                    s = s[:, :-1]  # shape = (n_classes, n_features)
                else:
                    s_intercept = 0
                tmp = X @ s.T + s_intercept  # X_{im} * s_k_m
                tmp += (-proba * tmp).sum(axis=1)[:, np.newaxis]  # - sum_l ..
                tmp *= proba  # * p_i_k
                if sample_weight is not None:
                    tmp *= sample_weight[:, np.newaxis]
                # hess_prod = empty_like(grad), but we ravel grad below and this
                # function is run after that.
                hess_prod = np.empty((n_classes, n_dof), dtype=weights.dtype, order="F")
                hess_prod[:, :n_features] = (tmp.T @ X) / sw_sum + l2_reg_strength * s
                if self.fit_intercept:
                    hess_prod[:, -1] = tmp.sum(axis=0) / sw_sum
                if coef.ndim == 1:
                    return hess_prod.ravel(order="F")
                else:
                    return hess_prod

            if coef.ndim == 1:
                return grad.ravel(order="F"), hessp

        return grad, hessp<|MERGE_RESOLUTION|>--- conflicted
+++ resolved
@@ -477,7 +477,6 @@
             weights, intercept = self.weight_intercept(coef)
         sw_sum = n_samples if sample_weight is None else np.sum(sample_weight)
 
-<<<<<<< HEAD
         # Allocate gradient.
         if gradient_out is None:
             grad = np.empty_like(coef, dtype=weights.dtype, order="F")
@@ -505,23 +504,6 @@
             raise ValueError("hessian_out must be contiguous.")
         else:
             hess = hessian_out
-=======
-        # For non-canonical link functions and far away from the optimum, the pointwise
-        # hessian can be negative. We take care that 75% of the hessian entries are
-        # positive.
-        sw = np.ones(n_samples) if sample_weight is None else sample_weight
-        n_classes = 1
-        # For multi_class loss, hess_pointwise.shape = (n_samples, n_classes).
-        # We need to reshape sample_weight for broadcasting.
-        if self.base_loss.is_multiclass:
-            n_classes = self.base_loss.n_classes
-            sw = sw[:, np.newaxis]
-        negative_hessian_proportion = np.sum(sw * (hess_pointwise < 0)) / (
-            sw.sum() * n_classes
-        )
-        hessian_warning = negative_hessian_proportion > 0.25
-        hess_pointwise = np.abs(hess_pointwise)
->>>>>>> 1519e5b2
 
         if not self.base_loss.is_multiclass:
             grad_pointwise, hess_pointwise = self.base_loss.gradient_hessian(
@@ -536,7 +518,9 @@
             # For non-canonical link functions and far away from the optimum, the
             # pointwise hessian can be negative. We take care that 75% of the hessian
             # entries are positive.
-            hessian_warning = np.mean(hess_pointwise <= 0) > 0.25
+            hessian_warning = (
+                np.average(hess_pointwise <= 0, weights=sample_weight) > 0.25
+            )
             hess_pointwise = np.abs(hess_pointwise)
 
             grad[:n_features] = X.T @ grad_pointwise + l2_reg_strength * weights
