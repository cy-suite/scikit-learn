--- conflicted
+++ resolved
@@ -149,11 +149,10 @@
     statistics_ : array of shape (n_features,)
         The imputation fill value for each feature.
 
-<<<<<<< HEAD
     See also
     --------
     IterativeImputer : Multivariate imputation of missing values.
-=======
+
     Examples
     --------
     >>> import numpy as np
@@ -169,7 +168,6 @@
     [[ 7.   2.   3. ]
      [ 4.   3.5  6. ]
      [10.   3.5  9. ]]
->>>>>>> cbf89ecf
 
     Notes
     -----
