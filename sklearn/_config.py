--- conflicted
+++ resolved
@@ -13,11 +13,8 @@
         os.environ.get("SKLEARN_PAIRWISE_DIST_CHUNK_SIZE", 256)
     ),
     "enable_cython_pairwise_dist": True,
-<<<<<<< HEAD
+    "array_api_dispatch": False,
     "transform_output": "default",
-=======
-    "array_api_dispatch": False,
->>>>>>> ae6bf39b
 }
 _threadlocal = threading.local()
 
@@ -55,11 +52,8 @@
     display=None,
     pairwise_dist_chunk_size=None,
     enable_cython_pairwise_dist=None,
-<<<<<<< HEAD
+    array_api_dispatch=None,
     transform_output=None,
-=======
-    array_api_dispatch=None,
->>>>>>> ae6bf39b
 ):
     """Set global scikit-learn configuration
 
@@ -120,16 +114,16 @@
 
         .. versionadded:: 1.1
 
-<<<<<<< HEAD
-    transform_output : str, default=None
-        Configure the output container for transform.
-=======
     array_api_dispatch : bool, default=None
         Use Array API dispatching when inputs follow the Array API standard.
         Default is False.
 
         See the :ref:`User Guide <array_api>` for more details.
->>>>>>> ae6bf39b
+
+        .. versionadded:: 1.2
+
+    transform_output : str, default=None
+        Configure the output container for transform.
 
         .. versionadded:: 1.2
 
@@ -152,13 +146,10 @@
         local_config["pairwise_dist_chunk_size"] = pairwise_dist_chunk_size
     if enable_cython_pairwise_dist is not None:
         local_config["enable_cython_pairwise_dist"] = enable_cython_pairwise_dist
-<<<<<<< HEAD
+    if array_api_dispatch is not None:
+        local_config["array_api_dispatch"] = array_api_dispatch
     if transform_output is not None:
         local_config["transform_output"] = transform_output
-=======
-    if array_api_dispatch is not None:
-        local_config["array_api_dispatch"] = array_api_dispatch
->>>>>>> ae6bf39b
 
 
 @contextmanager
@@ -170,11 +161,8 @@
     display=None,
     pairwise_dist_chunk_size=None,
     enable_cython_pairwise_dist=None,
-<<<<<<< HEAD
+    array_api_dispatch=None,
     transform_output=None,
-=======
-    array_api_dispatch=None,
->>>>>>> ae6bf39b
 ):
     """Context manager for global scikit-learn configuration.
 
@@ -234,16 +222,16 @@
 
         .. versionadded:: 1.1
 
-<<<<<<< HEAD
-    transform_output : str, default=None
-        Configure the output container for transform.
-=======
     array_api_dispatch : bool, default=None
         Use Array API dispatching when inputs follow the Array API standard.
         Default is False.
 
         See the :ref:`User Guide <array_api>` for more details.
->>>>>>> ae6bf39b
+
+        .. versionadded:: 1.2
+
+    transform_output : str, default=None
+        Configure the output container for transform.
 
         .. versionadded:: 1.2
 
@@ -282,11 +270,8 @@
         display=display,
         pairwise_dist_chunk_size=pairwise_dist_chunk_size,
         enable_cython_pairwise_dist=enable_cython_pairwise_dist,
-<<<<<<< HEAD
+        array_api_dispatch=array_api_dispatch,
         transform_output=transform_output,
-=======
-        array_api_dispatch=array_api_dispatch,
->>>>>>> ae6bf39b
     )
 
     try:
