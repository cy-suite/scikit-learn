"""Kernels for Gaussian process regression and classification.

The kernels in this module allow kernel-engineering, i.e., they can be
combined via the "+" and "*" operators or be exponentiated with a scalar
via "**". These sum and product expressions can also contain scalar values,
which are automatically converted to a constant kernel.

All kernels allow (analytic) gradient-based hyperparameter optimization.
The space of hyperparameters can be specified by giving lower und upper
boundaries for the value of each hyperparameter (the search space is thus
rectangular). Instead of specifying bounds, hyperparameters can also be
declared to be "fixed", which causes these hyperparameters to be excluded from
optimization.
"""

# Author: Jan Hendrik Metzen <jhm@informatik.uni-bremen.de>
# License: BSD 3 clause

# Note: this module is strongly inspired by the kernel module of the george
#       package.

from abc import ABCMeta, abstractmethod
from collections import namedtuple
import math
from inspect import signature
import warnings

import numpy as np
from scipy.special import kv, gamma
from scipy.spatial.distance import pdist, cdist, squareform

from ..metrics.pairwise import pairwise_kernels
from ..base import clone
from ..utils.validation import _num_samples


def _check_length_scale(X, length_scale):
    length_scale = np.squeeze(length_scale).astype(float)
    if np.ndim(length_scale) > 1:
        raise ValueError("length_scale cannot be of dimension greater than 1")
    if np.ndim(length_scale) == 1 and X.shape[1] != length_scale.shape[0]:
        raise ValueError("Anisotropic kernel must have the same number of "
                         "dimensions as data (%d!=%d)"
                         % (length_scale.shape[0], X.shape[1]))
    return length_scale


class Hyperparameter(namedtuple('Hyperparameter',
                                ('name', 'value_type', 'bounds',
                                 'n_elements', 'fixed'))):
    """A kernel hyperparameter's specification in form of a namedtuple.

    .. versionadded:: 0.18

    Attributes
    ----------
    name : str
        The name of the hyperparameter. Note that a kernel using a
        hyperparameter with name "x" must have the attributes self.x and
        self.x_bounds

    value_type : str
        The type of the hyperparameter. Currently, only "numeric"
        hyperparameters are supported.

    bounds : pair of floats >= 0 or "fixed"
        The lower and upper bound on the parameter. If n_elements>1, a pair
        of 1d array with n_elements each may be given alternatively. If
        the string "fixed" is passed as bounds, the hyperparameter's value
        cannot be changed.

    n_elements : int, default=1
        The number of elements of the hyperparameter value. Defaults to 1,
        which corresponds to a scalar hyperparameter. n_elements > 1
        corresponds to a hyperparameter which is vector-valued,
        such as, e.g., anisotropic length-scales.

    fixed : bool, default=None
        Whether the value of this hyperparameter is fixed, i.e., cannot be
        changed during hyperparameter tuning. If None is passed, the "fixed" is
        derived based on the given bounds.

    """
    # A raw namedtuple is very memory efficient as it packs the attributes
    # in a struct to get rid of the __dict__ of attributes in particular it
    # does not copy the string for the keys on each instance.
    # By deriving a namedtuple class just to introduce the __init__ method we
    # would also reintroduce the __dict__ on the instance. By telling the
    # Python interpreter that this subclass uses static __slots__ instead of
    # dynamic attributes. Furthermore we don't need any additional slot in the
    # subclass so we set __slots__ to the empty tuple.
    __slots__ = ()

    def __new__(cls, name, value_type, bounds, n_elements=1, fixed=None):
        if not isinstance(bounds, str) or bounds != "fixed":
            bounds = np.atleast_2d(bounds)
            if n_elements > 1:  # vector-valued parameter
                if bounds.shape[0] == 1:
                    bounds = np.repeat(bounds, n_elements, 0)
                elif bounds.shape[0] != n_elements:
                    raise ValueError("Bounds on %s should have either 1 or "
                                     "%d dimensions. Given are %d"
                                     % (name, n_elements, bounds.shape[0]))

        if fixed is None:
            fixed = isinstance(bounds, str) and bounds == "fixed"
        return super(Hyperparameter, cls).__new__(
            cls, name, value_type, bounds, n_elements, fixed)

    # This is mainly a testing utility to check that two hyperparameters
    # are equal.
    def __eq__(self, other):
        return (self.name == other.name and
                self.value_type == other.value_type and
                np.all(self.bounds == other.bounds) and
                self.n_elements == other.n_elements and
                self.fixed == other.fixed)


class Kernel(metaclass=ABCMeta):
    """Base class for all kernels.

    .. versionadded:: 0.18
    """

    def get_params(self, deep=True):
        """Get parameters of this kernel.

        Parameters
        ----------
        deep : bool, default=True
            If True, will return the parameters for this estimator and
            contained subobjects that are estimators.

        Returns
        -------
        params : dict
            Parameter names mapped to their values.
        """
        params = dict()

        # introspect the constructor arguments to find the model parameters
        # to represent
        cls = self.__class__
        init = getattr(cls.__init__, 'deprecated_original', cls.__init__)
        init_sign = signature(init)
        args, varargs = [], []
        for parameter in init_sign.parameters.values():
            if (parameter.kind != parameter.VAR_KEYWORD and
                    parameter.name != 'self'):
                args.append(parameter.name)
            if parameter.kind == parameter.VAR_POSITIONAL:
                varargs.append(parameter.name)

        if len(varargs) != 0:
            raise RuntimeError("scikit-learn kernels should always "
                               "specify their parameters in the signature"
                               " of their __init__ (no varargs)."
                               " %s doesn't follow this convention."
                               % (cls, ))
        for arg in args:
            try:
                value = getattr(self, arg)
            except AttributeError:
                warnings.warn('From version 0.24, get_params will raise an '
                              'AttributeError if a parameter cannot be '
                              'retrieved as an instance attribute. Previously '
                              'it would return None.',
                              FutureWarning)
                value = None
            params[arg] = value
        return params

    def set_params(self, **params):
        """Set the parameters of this kernel.

        The method works on simple kernels as well as on nested kernels.
        The latter have parameters of the form ``<component>__<parameter>``
        so that it's possible to update each component of a nested object.

        Returns
        -------
        self
        """
        if not params:
            # Simple optimisation to gain speed (inspect is slow)
            return self
        valid_params = self.get_params(deep=True)
        for key, value in params.items():
            split = key.split('__', 1)
            if len(split) > 1:
                # nested objects case
                name, sub_name = split
                if name not in valid_params:
                    raise ValueError('Invalid parameter %s for kernel %s. '
                                     'Check the list of available parameters '
                                     'with `kernel.get_params().keys()`.' %
                                     (name, self))
                sub_object = valid_params[name]
                sub_object.set_params(**{sub_name: value})
            else:
                # simple objects case
                if key not in valid_params:
                    raise ValueError('Invalid parameter %s for kernel %s. '
                                     'Check the list of available parameters '
                                     'with `kernel.get_params().keys()`.' %
                                     (key, self.__class__.__name__))
                setattr(self, key, value)
        return self

    def clone_with_theta(self, theta):
        """Returns a clone of self with given hyperparameters theta.

        Parameters
        ----------
        theta : ndarray of shape (n_dims,)
            The hyperparameters
        """
        cloned = clone(self)
        cloned.theta = theta
        return cloned

    @property
    def n_dims(self):
        """Returns the number of non-fixed hyperparameters of the kernel."""
        return self.theta.shape[0]

    @property
    def hyperparameters(self):
        """Returns a list of all hyperparameter specifications."""
        r = [getattr(self, attr) for attr in dir(self)
             if attr.startswith("hyperparameter_")]
        return r

    @property
    def theta(self):
        """Returns the (flattened, log-transformed) non-fixed hyperparameters.

        Note that theta are typically the log-transformed values of the
        kernel's hyperparameters as this representation of the search space
        is more amenable for hyperparameter search, as hyperparameters like
        length-scales naturally live on a log-scale.

        Returns
        -------
        theta : ndarray of shape (n_dims,)
            The non-fixed, log-transformed hyperparameters of the kernel
        """
        theta = []
        params = self.get_params()
        for hyperparameter in self.hyperparameters:
            if not hyperparameter.fixed:
                theta.append(params[hyperparameter.name])
        if len(theta) > 0:
            return np.log(np.hstack(theta))
        else:
            return np.array([])

    @theta.setter
    def theta(self, theta):
        """Sets the (flattened, log-transformed) non-fixed hyperparameters.

        Parameters
        ----------
        theta : ndarray of shape (n_dims,)
            The non-fixed, log-transformed hyperparameters of the kernel
        """
        params = self.get_params()
        i = 0
        for hyperparameter in self.hyperparameters:
            if hyperparameter.fixed:
                continue
            if hyperparameter.n_elements > 1:
                # vector-valued parameter
                params[hyperparameter.name] = np.exp(
                    theta[i:i + hyperparameter.n_elements])
                i += hyperparameter.n_elements
            else:
                params[hyperparameter.name] = np.exp(theta[i])
                i += 1

        if i != len(theta):
            raise ValueError("theta has not the correct number of entries."
                             " Should be %d; given are %d"
                             % (i, len(theta)))
        self.set_params(**params)

    @property
    def bounds(self):
        """Returns the log-transformed bounds on the theta.

        Returns
        -------
        bounds : ndarray of shape (n_dims, 2)
            The log-transformed bounds on the kernel's hyperparameters theta
        """
        bounds = [hyperparameter.bounds
                  for hyperparameter in self.hyperparameters
                  if not hyperparameter.fixed]
        if len(bounds) > 0:
            return np.log(np.vstack(bounds))
        else:
            return np.array([])

    def __add__(self, b):
        if not isinstance(b, Kernel):
            return Sum(self, ConstantKernel(b))
        return Sum(self, b)

    def __radd__(self, b):
        if not isinstance(b, Kernel):
            return Sum(ConstantKernel(b), self)
        return Sum(b, self)

    def __mul__(self, b):
        if not isinstance(b, Kernel):
            return Product(self, ConstantKernel(b))
        return Product(self, b)

    def __rmul__(self, b):
        if not isinstance(b, Kernel):
            return Product(ConstantKernel(b), self)
        return Product(b, self)

    def __pow__(self, b):
        return Exponentiation(self, b)

    def __eq__(self, b):
        if type(self) != type(b):
            return False
        params_a = self.get_params()
        params_b = b.get_params()
        for key in set(list(params_a.keys()) + list(params_b.keys())):
            if np.any(params_a.get(key, None) != params_b.get(key, None)):
                return False
        return True

    def __repr__(self):
        return "{0}({1})".format(self.__class__.__name__,
                                 ", ".join(map("{0:.3g}".format, self.theta)))

    @abstractmethod
    def __call__(self, X, Y=None, eval_gradient=False):
        """Evaluate the kernel."""

    @abstractmethod
    def diag(self, X):
        """Returns the diagonal of the kernel k(X, X).

        The result of this method is identical to np.diag(self(X)); however,
        it can be evaluated more efficiently since only the diagonal is
        evaluated.

        Parameters
        ----------
        X : array-like of shape (n_samples,)
            Left argument of the returned kernel k(X, Y)

        Returns
        -------
        K_diag : ndarray of shape (n_samples_X,)
            Diagonal of kernel k(X, X)
        """

    @abstractmethod
    def is_stationary(self):
        """Returns whether the kernel is stationary. """

    @property
    def requires_vector_input(self):
        """Returns whether the kernel is defined on fixed-length feature
        vectors or generic objects. Defaults to True for backward
        compatibility."""
        return True


class NormalizedKernelMixin:
    """Mixin for kernels which are normalized: k(X, X)=1.

    .. versionadded:: 0.18
    """

    def diag(self, X):
        """Returns the diagonal of the kernel k(X, X).

        The result of this method is identical to np.diag(self(X)); however,
        it can be evaluated more efficiently since only the diagonal is
        evaluated.

        Parameters
        ----------
        X : ndarray of shape (n_samples_X, n_features)
            Left argument of the returned kernel k(X, Y)

        Returns
        -------
        K_diag : ndarray of shape (n_samples_X,)
            Diagonal of kernel k(X, X)
        """
        return np.ones(X.shape[0])


class StationaryKernelMixin:
    """Mixin for kernels which are stationary: k(X, Y)= f(X-Y).

    .. versionadded:: 0.18
    """

    def is_stationary(self):
        """Returns whether the kernel is stationary. """
        return True


class GenericKernelMixin:
    """Mixin for kernels which operate on generic objects such as variable-
    length sequences, trees, and graphs.

    .. versionadded:: 0.22
    """

    @property
    def requires_vector_input(self):
        """Whether the kernel works only on fixed-length feature vectors."""
        return False


class CompoundKernel(Kernel):
    """Kernel which is composed of a set of other kernels.

    .. versionadded:: 0.18

    Parameters
    ----------
    kernels : list of Kernels
        The other kernels
    """

    def __init__(self, kernels):
        self.kernels = kernels

    def get_params(self, deep=True):
        """Get parameters of this kernel.

        Parameters
        ----------
        deep : bool, default=True
            If True, will return the parameters for this estimator and
            contained subobjects that are estimators.

        Returns
        -------
        params : dict
            Parameter names mapped to their values.
        """
        return dict(kernels=self.kernels)

    @property
    def theta(self):
        """Returns the (flattened, log-transformed) non-fixed hyperparameters.

        Note that theta are typically the log-transformed values of the
        kernel's hyperparameters as this representation of the search space
        is more amenable for hyperparameter search, as hyperparameters like
        length-scales naturally live on a log-scale.

        Returns
        -------
        theta : ndarray of shape (n_dims,)
            The non-fixed, log-transformed hyperparameters of the kernel
        """
        return np.hstack([kernel.theta for kernel in self.kernels])

    @theta.setter
    def theta(self, theta):
        """Sets the (flattened, log-transformed) non-fixed hyperparameters.

        Parameters
        ----------
        theta : array of shape (n_dims,)
            The non-fixed, log-transformed hyperparameters of the kernel
        """
        k_dims = self.k1.n_dims
        for i, kernel in enumerate(self.kernels):
            kernel.theta = theta[i * k_dims:(i + 1) * k_dims]

    @property
    def bounds(self):
        """Returns the log-transformed bounds on the theta.

        Returns
        -------
        bounds : array of shape (n_dims, 2)
            The log-transformed bounds on the kernel's hyperparameters theta
        """
        return np.vstack([kernel.bounds for kernel in self.kernels])

    def __call__(self, X, Y=None, eval_gradient=False):
        """Return the kernel k(X, Y) and optionally its gradient.

        Note that this compound kernel returns the results of all simple kernel
        stacked along an additional axis.

        Parameters
        ----------
        X : array-like of shape (n_samples_X, n_features) or list of object, \
            default=None
            Left argument of the returned kernel k(X, Y)

        Y : array-like of shape (n_samples_X, n_features) or list of object, \
            default=None
            Right argument of the returned kernel k(X, Y). If None, k(X, X)
            is evaluated instead.

        eval_gradient : bool, default=False
            Determines whether the gradient with respect to the kernel
            hyperparameter is determined.

        Returns
        -------
        K : ndarray of shape (n_samples_X, n_samples_Y, n_kernels)
            Kernel k(X, Y)

        K_gradient : ndarray of shape \
                (n_samples_X, n_samples_X, n_dims, n_kernels), optional
            The gradient of the kernel k(X, X) with respect to the
            hyperparameter of the kernel. Only returned when `eval_gradient`
            is True.
        """
        if eval_gradient:
            K = []
            K_grad = []
            for kernel in self.kernels:
                K_single, K_grad_single = kernel(X, Y, eval_gradient)
                K.append(K_single)
                K_grad.append(K_grad_single[..., np.newaxis])
            return np.dstack(K), np.concatenate(K_grad, 3)
        else:
            return np.dstack([kernel(X, Y, eval_gradient)
                              for kernel in self.kernels])

    def __eq__(self, b):
        if type(self) != type(b) or len(self.kernels) != len(b.kernels):
            return False
        return np.all([self.kernels[i] == b.kernels[i]
                       for i in range(len(self.kernels))])

    def is_stationary(self):
        """Returns whether the kernel is stationary. """
        return np.all([kernel.is_stationary() for kernel in self.kernels])

    @property
    def requires_vector_input(self):
        """Returns whether the kernel is defined on discrete structures. """
        return np.any([kernel.requires_vector_input
                       for kernel in self.kernels])

    def diag(self, X):
        """Returns the diagonal of the kernel k(X, X).

        The result of this method is identical to `np.diag(self(X))`; however,
        it can be evaluated more efficiently since only the diagonal is
        evaluated.

        Parameters
        ----------
        X : array-like of shape (n_samples_X, n_features) or list of object
            Argument to the kernel.

        Returns
        -------
        K_diag : ndarray of shape (n_samples_X, n_kernels)
            Diagonal of kernel k(X, X)
        """
        return np.vstack([kernel.diag(X) for kernel in self.kernels]).T


class KernelOperator(Kernel):
    """Base class for all kernel operators.

    .. versionadded:: 0.18
    """

    def __init__(self, k1, k2):
        self.k1 = k1
        self.k2 = k2

    def get_params(self, deep=True):
        """Get parameters of this kernel.

        Parameters
        ----------
        deep : bool, default=True
            If True, will return the parameters for this estimator and
            contained subobjects that are estimators.

        Returns
        -------
        params : dict
            Parameter names mapped to their values.
        """
        params = dict(k1=self.k1, k2=self.k2)
        if deep:
            deep_items = self.k1.get_params().items()
            params.update(('k1__' + k, val) for k, val in deep_items)
            deep_items = self.k2.get_params().items()
            params.update(('k2__' + k, val) for k, val in deep_items)

        return params

    @property
    def hyperparameters(self):
        """Returns a list of all hyperparameter."""
        r = [Hyperparameter("k1__" + hyperparameter.name,
                            hyperparameter.value_type,
                            hyperparameter.bounds, hyperparameter.n_elements)
             for hyperparameter in self.k1.hyperparameters]

        for hyperparameter in self.k2.hyperparameters:
            r.append(Hyperparameter("k2__" + hyperparameter.name,
                                    hyperparameter.value_type,
                                    hyperparameter.bounds,
                                    hyperparameter.n_elements))
        return r

    @property
    def theta(self):
        """Returns the (flattened, log-transformed) non-fixed hyperparameters.

        Note that theta are typically the log-transformed values of the
        kernel's hyperparameters as this representation of the search space
        is more amenable for hyperparameter search, as hyperparameters like
        length-scales naturally live on a log-scale.

        Returns
        -------
        theta : ndarray of shape (n_dims,)
            The non-fixed, log-transformed hyperparameters of the kernel
        """
        return np.append(self.k1.theta, self.k2.theta)

    @theta.setter
    def theta(self, theta):
        """Sets the (flattened, log-transformed) non-fixed hyperparameters.

        Parameters
        ----------
        theta : ndarray of shape (n_dims,)
            The non-fixed, log-transformed hyperparameters of the kernel
        """
        k1_dims = self.k1.n_dims
        self.k1.theta = theta[:k1_dims]
        self.k2.theta = theta[k1_dims:]

    @property
    def bounds(self):
        """Returns the log-transformed bounds on the theta.

        Returns
        -------
        bounds : ndarray of shape (n_dims, 2)
            The log-transformed bounds on the kernel's hyperparameters theta
        """
        if self.k1.bounds.size == 0:
            return self.k2.bounds
        if self.k2.bounds.size == 0:
            return self.k1.bounds
        return np.vstack((self.k1.bounds, self.k2.bounds))

    def __eq__(self, b):
        if type(self) != type(b):
            return False
        return (self.k1 == b.k1 and self.k2 == b.k2) \
            or (self.k1 == b.k2 and self.k2 == b.k1)

    def is_stationary(self):
        """Returns whether the kernel is stationary. """
        return self.k1.is_stationary() and self.k2.is_stationary()

    @property
    def requires_vector_input(self):
        """Returns whether the kernel is stationary. """
        return (self.k1.requires_vector_input or
                self.k2.requires_vector_input)


class Sum(KernelOperator):
    """The `Sum` kernel takes two kernels :math:`k_1` and :math:`k_2`
    and combines them via

    .. math::
        k_{sum}(X, Y) = k_1(X, Y) + k_2(X, Y)

    Note that the `__add__` magic method is overridden, so
    `Sum(RBF(), RBF())` is equivalent to using the + operator
    with `RBF() + RBF()`.


    Read more in the :ref:`User Guide <gp_kernels>`.

    .. versionadded:: 0.18

    Parameters
    ----------
    k1 : Kernel
        The first base-kernel of the sum-kernel

    k2 : Kernel
        The second base-kernel of the sum-kernel

    Examples
    --------
    >>> from sklearn.datasets import make_friedman2
    >>> from sklearn.gaussian_process import GaussianProcessRegressor
    >>> from sklearn.gaussian_process.kernels import RBF, Sum, ConstantKernel
    >>> X, y = make_friedman2(n_samples=500, noise=0, random_state=0)
    >>> kernel = Sum(ConstantKernel(2), RBF())
    >>> gpr = GaussianProcessRegressor(kernel=kernel,
    ...         random_state=0).fit(X, y)
    >>> gpr.score(X, y)
    1.0
    >>> kernel
    1.41**2 + RBF(length_scale=1)
    """

    def __call__(self, X, Y=None, eval_gradient=False):
        """Return the kernel k(X, Y) and optionally its gradient.

        Parameters
        ----------
        X : array-like of shape (n_samples_X, n_features) or list of object
            Left argument of the returned kernel k(X, Y)

        Y : array-like of shape (n_samples_X, n_features) or list of object,\
                default=None
            Right argument of the returned kernel k(X, Y). If None, k(X, X)
            is evaluated instead.

        eval_gradient : bool, default=False
            Determines whether the gradient with respect to the kernel
            hyperparameter is determined.

        Returns
        -------
        K : ndarray of shape (n_samples_X, n_samples_Y)
            Kernel k(X, Y)

        K_gradient : ndarray of shape (n_samples_X, n_samples_X, n_dims),\
                optional
            The gradient of the kernel k(X, X) with respect to the
            hyperparameter of the kernel. Only returned when `eval_gradient`
            is True.
        """
        if eval_gradient:
            K1, K1_gradient = self.k1(X, Y, eval_gradient=True)
            K2, K2_gradient = self.k2(X, Y, eval_gradient=True)
            return K1 + K2, np.dstack((K1_gradient, K2_gradient))
        else:
            return self.k1(X, Y) + self.k2(X, Y)

    def diag(self, X):
        """Returns the diagonal of the kernel k(X, X).

        The result of this method is identical to `np.diag(self(X))`; however,
        it can be evaluated more efficiently since only the diagonal is
        evaluated.

        Parameters
        ----------
        X : array-like of shape (n_samples_X, n_features) or list of object
            Argument to the kernel.

        Returns
        -------
        K_diag : ndarray of shape (n_samples_X,)
            Diagonal of kernel k(X, X)
        """
        return self.k1.diag(X) + self.k2.diag(X)

    def __repr__(self):
        return "{0} + {1}".format(self.k1, self.k2)


class Product(KernelOperator):
    """The `Product` kernel takes two kernels :math:`k_1` and :math:`k_2`
    and combines them via

    .. math::
        k_{prod}(X, Y) = k_1(X, Y) * k_2(X, Y)

    Note that the `__mul__` magic method is overridden, so
    `Product(RBF(), RBF())` is equivalent to using the * operator
    with `RBF() * RBF()`.

    Read more in the :ref:`User Guide <gp_kernels>`.

    .. versionadded:: 0.18

    Parameters
    ----------
    k1 : Kernel
        The first base-kernel of the product-kernel

    k2 : Kernel
        The second base-kernel of the product-kernel


    Examples
    --------
    >>> from sklearn.datasets import make_friedman2
    >>> from sklearn.gaussian_process import GaussianProcessRegressor
    >>> from sklearn.gaussian_process.kernels import (RBF, Product,
    ...            ConstantKernel)
    >>> X, y = make_friedman2(n_samples=500, noise=0, random_state=0)
    >>> kernel = Product(ConstantKernel(2), RBF())
    >>> gpr = GaussianProcessRegressor(kernel=kernel,
    ...         random_state=0).fit(X, y)
    >>> gpr.score(X, y)
    1.0
    >>> kernel
    1.41**2 * RBF(length_scale=1)
    """

    def __call__(self, X, Y=None, eval_gradient=False):
        """Return the kernel k(X, Y) and optionally its gradient.

        Parameters
        ----------
        X : array-like of shape (n_samples_X, n_features) or list of object
            Left argument of the returned kernel k(X, Y)

        Y : array-like of shape (n_samples_Y, n_features) or list of object,\
            default=None
            Right argument of the returned kernel k(X, Y). If None, k(X, X)
            is evaluated instead.

        eval_gradient : bool, default=False
            Determines whether the gradient with respect to the kernel
            hyperparameter is determined.

        Returns
        -------
        K : ndarray of shape (n_samples_X, n_samples_Y)
            Kernel k(X, Y)

        K_gradient : ndarray of shape (n_samples_X, n_samples_X, n_dims), \
                optional
            The gradient of the kernel k(X, X) with respect to the
            hyperparameter of the kernel. Only returned when `eval_gradient`
            is True.
        """
        if eval_gradient:
            K1, K1_gradient = self.k1(X, Y, eval_gradient=True)
            K2, K2_gradient = self.k2(X, Y, eval_gradient=True)
            return K1 * K2, np.dstack((K1_gradient * K2[:, :, np.newaxis],
                                       K2_gradient * K1[:, :, np.newaxis]))
        else:
            return self.k1(X, Y) * self.k2(X, Y)

    def diag(self, X):
        """Returns the diagonal of the kernel k(X, X).

        The result of this method is identical to np.diag(self(X)); however,
        it can be evaluated more efficiently since only the diagonal is
        evaluated.

        Parameters
        ----------
        X : array-like of shape (n_samples_X, n_features) or list of object
            Argument to the kernel.

        Returns
        -------
        K_diag : ndarray of shape (n_samples_X,)
            Diagonal of kernel k(X, X)
        """
        return self.k1.diag(X) * self.k2.diag(X)

    def __repr__(self):
        return "{0} * {1}".format(self.k1, self.k2)


class Exponentiation(Kernel):
    """The Exponentiation kernel takes one base kernel and a scalar parameter
    :math:`p` and combines them via

    .. math::
        k_{exp}(X, Y) = k(X, Y) ^p

    Note that the `__pow__` magic method is overridden, so
    `Exponentiation(RBF(), 2)` is equivalent to using the ** operator
    with `RBF() ** 2`.


    Read more in the :ref:`User Guide <gp_kernels>`.

    .. versionadded:: 0.18

    Parameters
    ----------
    kernel : Kernel
        The base kernel

    exponent : float
        The exponent for the base kernel


    Examples
    --------
    >>> from sklearn.datasets import make_friedman2
    >>> from sklearn.gaussian_process import GaussianProcessRegressor
    >>> from sklearn.gaussian_process.kernels import (RationalQuadratic,
    ...            Exponentiation)
    >>> X, y = make_friedman2(n_samples=500, noise=0, random_state=0)
    >>> kernel = Exponentiation(RationalQuadratic(), exponent=2)
    >>> gpr = GaussianProcessRegressor(kernel=kernel, alpha=5,
    ...         random_state=0).fit(X, y)
    >>> gpr.score(X, y)
    0.419...
    >>> gpr.predict(X[:1,:], return_std=True)
    (array([635.5...]), array([0.559...]))
    """
    def __init__(self, kernel, exponent):
        self.kernel = kernel
        self.exponent = exponent

    def get_params(self, deep=True):
        """Get parameters of this kernel.

        Parameters
        ----------
        deep : bool, default=True
            If True, will return the parameters for this estimator and
            contained subobjects that are estimators.

        Returns
        -------
        params : dict
            Parameter names mapped to their values.
        """
        params = dict(kernel=self.kernel, exponent=self.exponent)
        if deep:
            deep_items = self.kernel.get_params().items()
            params.update(('kernel__' + k, val) for k, val in deep_items)
        return params

    @property
    def hyperparameters(self):
        """Returns a list of all hyperparameter."""
        r = []
        for hyperparameter in self.kernel.hyperparameters:
            r.append(Hyperparameter("kernel__" + hyperparameter.name,
                                    hyperparameter.value_type,
                                    hyperparameter.bounds,
                                    hyperparameter.n_elements))
        return r

    @property
    def theta(self):
        """Returns the (flattened, log-transformed) non-fixed hyperparameters.

        Note that theta are typically the log-transformed values of the
        kernel's hyperparameters as this representation of the search space
        is more amenable for hyperparameter search, as hyperparameters like
        length-scales naturally live on a log-scale.

        Returns
        -------
        theta : ndarray of shape (n_dims,)
            The non-fixed, log-transformed hyperparameters of the kernel
        """
        return self.kernel.theta

    @theta.setter
    def theta(self, theta):
        """Sets the (flattened, log-transformed) non-fixed hyperparameters.

        Parameters
        ----------
        theta : ndarray of shape (n_dims,)
            The non-fixed, log-transformed hyperparameters of the kernel
        """
        self.kernel.theta = theta

    @property
    def bounds(self):
        """Returns the log-transformed bounds on the theta.

        Returns
        -------
        bounds : ndarray of shape (n_dims, 2)
            The log-transformed bounds on the kernel's hyperparameters theta
        """
        return self.kernel.bounds

    def __eq__(self, b):
        if type(self) != type(b):
            return False
        return (self.kernel == b.kernel and self.exponent == b.exponent)

    def __call__(self, X, Y=None, eval_gradient=False):
        """Return the kernel k(X, Y) and optionally its gradient.

        Parameters
        ----------
        X : array-like of shape (n_samples_X, n_features) or list of object
            Left argument of the returned kernel k(X, Y)

        Y : array-like of shape (n_samples_Y, n_features) or list of object,\
            default=None
            Right argument of the returned kernel k(X, Y). If None, k(X, X)
            is evaluated instead.

        eval_gradient : bool, default=False
            Determines whether the gradient with respect to the kernel
            hyperparameter is determined.

        Returns
        -------
        K : ndarray of shape (n_samples_X, n_samples_Y)
            Kernel k(X, Y)

        K_gradient : ndarray of shape (n_samples_X, n_samples_X, n_dims),\
                optional
            The gradient of the kernel k(X, X) with respect to the
            hyperparameter of the kernel. Only returned when `eval_gradient`
            is True.
        """
        if eval_gradient:
            K, K_gradient = self.kernel(X, Y, eval_gradient=True)
            K_gradient *= \
                self.exponent * K[:, :, np.newaxis] ** (self.exponent - 1)
            return K ** self.exponent, K_gradient
        else:
            K = self.kernel(X, Y, eval_gradient=False)
            return K ** self.exponent

    def diag(self, X):
        """Returns the diagonal of the kernel k(X, X).

        The result of this method is identical to np.diag(self(X)); however,
        it can be evaluated more efficiently since only the diagonal is
        evaluated.

        Parameters
        ----------
        X : array-like of shape (n_samples_X, n_features) or list of object
            Argument to the kernel.

        Returns
        -------
        K_diag : ndarray of shape (n_samples_X,)
            Diagonal of kernel k(X, X)
        """
        return self.kernel.diag(X) ** self.exponent

    def __repr__(self):
        return "{0} ** {1}".format(self.kernel, self.exponent)

    def is_stationary(self):
        """Returns whether the kernel is stationary. """
        return self.kernel.is_stationary()

    @property
    def requires_vector_input(self):
        """Returns whether the kernel is defined on discrete structures. """
        return self.kernel.requires_vector_input


class ConstantKernel(StationaryKernelMixin, GenericKernelMixin,
                     Kernel):
    """Constant kernel.

    Can be used as part of a product-kernel where it scales the magnitude of
    the other factor (kernel) or as part of a sum-kernel, where it modifies
    the mean of the Gaussian process.

    .. math::
        k(x_1, x_2) = constant\\_value \\;\\forall\\; x_1, x_2

    Adding a constant kernel is equivalent to adding a constant::

            kernel = RBF() + ConstantKernel(constant_value=2)

    is the same as::

            kernel = RBF() + 2


    Read more in the :ref:`User Guide <gp_kernels>`.

    .. versionadded:: 0.18

    Parameters
    ----------
    constant_value : float, default=1.0
        The constant value which defines the covariance:
        k(x_1, x_2) = constant_value

<<<<<<< HEAD
    constant_value_bounds : pair of floats >= 0 or "fixed", default=(1e-5, 1e5)
        The lower and upper bound on `constant_value`.
        If set to "fixed", `constant_value` cannot be changed during
        hyperparameter tuning.
=======
    constant_value_bounds : pair of floats >= 0, default=(1e-5, 1e5)
        The lower and upper bound on constant_value
>>>>>>> 93776b9f


    Examples
    --------
    >>> from sklearn.datasets import make_friedman2
    >>> from sklearn.gaussian_process import GaussianProcessRegressor
    >>> from sklearn.gaussian_process.kernels import RBF, ConstantKernel
    >>> X, y = make_friedman2(n_samples=500, noise=0, random_state=0)
    >>> kernel = RBF() + ConstantKernel(constant_value=2)
    >>> gpr = GaussianProcessRegressor(kernel=kernel, alpha=5,
    ...         random_state=0).fit(X, y)
    >>> gpr.score(X, y)
    0.3696...
    >>> gpr.predict(X[:1,:], return_std=True)
    (array([606.1...]), array([0.24...]))
    """
    def __init__(self, constant_value=1.0, constant_value_bounds=(1e-5, 1e5)):
        self.constant_value = constant_value
        self.constant_value_bounds = constant_value_bounds

    @property
    def hyperparameter_constant_value(self):
        return Hyperparameter(
            "constant_value", "numeric", self.constant_value_bounds)

    def __call__(self, X, Y=None, eval_gradient=False):
        """Return the kernel k(X, Y) and optionally its gradient.

        Parameters
        ----------
        X : array-like of shape (n_samples_X, n_features) or list of object
            Left argument of the returned kernel k(X, Y)

        Y : array-like of shape (n_samples_X, n_features) or list of object, \
            default=None
            Right argument of the returned kernel k(X, Y). If None, k(X, X)
            is evaluated instead.

        eval_gradient : bool, default=False
            Determines whether the gradient with respect to the kernel
            hyperparameter is determined. Only supported when Y is None.

        Returns
        -------
        K : ndarray of shape (n_samples_X, n_samples_Y)
            Kernel k(X, Y)

        K_gradient : ndarray of shape (n_samples_X, n_samples_X, n_dims), \
            optional
            The gradient of the kernel k(X, X) with respect to the
            hyperparameter of the kernel. Only returned when eval_gradient
            is True.
        """
        if Y is None:
            Y = X
        elif eval_gradient:
            raise ValueError("Gradient can only be evaluated when Y is None.")

        K = np.full((_num_samples(X), _num_samples(Y)), self.constant_value,
                    dtype=np.array(self.constant_value).dtype)
        if eval_gradient:
            if not self.hyperparameter_constant_value.fixed:
                return (K, np.full((_num_samples(X), _num_samples(X), 1),
                                   self.constant_value,
                                   dtype=np.array(self.constant_value).dtype))
            else:
                return K, np.empty((_num_samples(X), _num_samples(X), 0))
        else:
            return K

    def diag(self, X):
        """Returns the diagonal of the kernel k(X, X).

        The result of this method is identical to np.diag(self(X)); however,
        it can be evaluated more efficiently since only the diagonal is
        evaluated.

        Parameters
        ----------
        X : array-like of shape (n_samples_X, n_features) or list of object
            Argument to the kernel.

        Returns
        -------
        K_diag : ndarray of shape (n_samples_X,)
            Diagonal of kernel k(X, X)
        """
        return np.full(_num_samples(X), self.constant_value,
                       dtype=np.array(self.constant_value).dtype)

    def __repr__(self):
        return "{0:.3g}**2".format(np.sqrt(self.constant_value))


class WhiteKernel(StationaryKernelMixin, GenericKernelMixin,
                  Kernel):
    """White kernel.

    The main use-case of this kernel is as part of a sum-kernel where it
    explains the noise of the signal as independently and identically
    normally-distributed. The parameter noise_level equals the variance of this
    noise.

    .. math::
        k(x_1, x_2) = noise\\_level \\text{ if } x_i == x_j \\text{ else } 0


    Read more in the :ref:`User Guide <gp_kernels>`.

    .. versionadded:: 0.18

    Parameters
    ----------
    noise_level : float, default=1.0
        Parameter controlling the noise level (variance)

<<<<<<< HEAD
    noise_level_bounds : pair of floats >= 0 or "fixed", default=(1e-5, 1e5)
        The lower and upper bound on 'noise_level'.
        If set to "fixed", 'noise_level' cannot be changed during
        hyperparameter tuning.

=======
    noise_level_bounds : pair of floats >= 0, default=(1e-5, 1e5)
        The lower and upper bound on noise_level


    Examples
    --------
    >>> from sklearn.datasets import make_friedman2
    >>> from sklearn.gaussian_process import GaussianProcessRegressor
    >>> from sklearn.gaussian_process.kernels import DotProduct, WhiteKernel
    >>> X, y = make_friedman2(n_samples=500, noise=0, random_state=0)
    >>> kernel = DotProduct() + WhiteKernel(noise_level=0.5)
    >>> gpr = GaussianProcessRegressor(kernel=kernel,
    ...         random_state=0).fit(X, y)
    >>> gpr.score(X, y)
    0.3680...
    >>> gpr.predict(X[:2,:], return_std=True)
    (array([653.0..., 592.1... ]), array([316.6..., 316.6...]))
>>>>>>> 93776b9f
    """
    def __init__(self, noise_level=1.0, noise_level_bounds=(1e-5, 1e5)):
        self.noise_level = noise_level
        self.noise_level_bounds = noise_level_bounds

    @property
    def hyperparameter_noise_level(self):
        return Hyperparameter(
            "noise_level", "numeric", self.noise_level_bounds)

    def __call__(self, X, Y=None, eval_gradient=False):
        """Return the kernel k(X, Y) and optionally its gradient.

        Parameters
        ----------
        X : array-like of shape (n_samples_X, n_features) or list of object
            Left argument of the returned kernel k(X, Y)

        Y : array-like of shape (n_samples_X, n_features) or list of object,\
            default=None
            Right argument of the returned kernel k(X, Y). If None, k(X, X)
            is evaluated instead.

        eval_gradient : bool, default=False
            Determines whether the gradient with respect to the kernel
            hyperparameter is determined. Only supported when Y is None.

        Returns
        -------
        K : ndarray of shape (n_samples_X, n_samples_Y)
            Kernel k(X, Y)

        K_gradient : ndarray of shape (n_samples_X, n_samples_X, n_dims),\
            optional
            The gradient of the kernel k(X, X) with respect to the
            hyperparameter of the kernel. Only returned when eval_gradient
            is True.
        """
        if Y is not None and eval_gradient:
            raise ValueError("Gradient can only be evaluated when Y is None.")

        if Y is None:
            K = self.noise_level * np.eye(_num_samples(X))
            if eval_gradient:
                if not self.hyperparameter_noise_level.fixed:
                    return (K, self.noise_level
                            * np.eye(_num_samples(X))[:, :, np.newaxis])
                else:
                    return K, np.empty((_num_samples(X), _num_samples(X), 0))
            else:
                return K
        else:
            return np.zeros((_num_samples(X), _num_samples(Y)))

    def diag(self, X):
        """Returns the diagonal of the kernel k(X, X).

        The result of this method is identical to np.diag(self(X)); however,
        it can be evaluated more efficiently since only the diagonal is
        evaluated.

        Parameters
        ----------
        X : array-like of shape (n_samples_X, n_features) or list of object
            Argument to the kernel.

        Returns
        -------
        K_diag : ndarray of shape (n_samples_X,)
            Diagonal of kernel k(X, X)
        """
        return np.full(_num_samples(X), self.noise_level,
                       dtype=np.array(self.noise_level).dtype)

    def __repr__(self):
        return "{0}(noise_level={1:.3g})".format(self.__class__.__name__,
                                                 self.noise_level)


class RBF(StationaryKernelMixin, NormalizedKernelMixin, Kernel):
    """Radial-basis function kernel (aka squared-exponential kernel).

    The RBF kernel is a stationary kernel. It is also known as the
    "squared exponential" kernel. It is parameterized by a length scale
    parameter :math:`l>0`, which can either be a scalar (isotropic variant
    of the kernel) or a vector with the same number of dimensions as the inputs
    X (anisotropic variant of the kernel). The kernel is given by:

    .. math::
        k(x_i, x_j) = \\exp\\left(- \\frac{d(x_i, x_j)^2}{2l^2} \\right)

    where :math:`l` is the length scale of the kernel and
    :math:`d(\\cdot,\\cdot)` is the Euclidean distance.
    For advice on how to set the length scale parameter, see e.g. [1]_.

    This kernel is infinitely differentiable, which implies that GPs with this
    kernel as covariance function have mean square derivatives of all orders,
    and are thus very smooth.
    See [2]_, Chapter 4, Section 4.2, for further details of the RBF kernel.

    Read more in the :ref:`User Guide <gp_kernels>`.

    .. versionadded:: 0.18

    Parameters
    ----------
    length_scale : float or ndarray of shape (n_features,), default=1.0
        The length scale of the kernel. If a float, an isotropic kernel is
        used. If an array, an anisotropic kernel is used where each dimension
        of l defines the length-scale of the respective feature dimension.

<<<<<<< HEAD
    length_scale_bounds : pair of floats >= 0 or "fixed", default=(1e-5, 1e5)
        The lower and upper bound on 'length_scale'.
        If set to "fixed", 'length_scale' cannot be changed during
        hyperparameter tuning.
=======
    length_scale_bounds : pair of floats >= 0, default=(1e-5, 1e5)
        The lower and upper bound on length_scale
>>>>>>> 93776b9f

    References
    ----------
    .. [1] `David Duvenaud (2014). "The Kernel Cookbook:
        Advice on Covariance functions".
        <https://www.cs.toronto.edu/~duvenaud/cookbook/>`_

    .. [2] `Carl Edward Rasmussen, Christopher K. I. Williams (2006).
        "Gaussian Processes for Machine Learning". The MIT Press.
        <http://www.gaussianprocess.org/gpml/>`_

    Examples
    --------
    >>> from sklearn.datasets import load_iris
    >>> from sklearn.gaussian_process import GaussianProcessClassifier
    >>> from sklearn.gaussian_process.kernels import RBF
    >>> X, y = load_iris(return_X_y=True)
    >>> kernel = 1.0 * RBF(1.0)
    >>> gpc = GaussianProcessClassifier(kernel=kernel,
    ...         random_state=0).fit(X, y)
    >>> gpc.score(X, y)
    0.9866...
    >>> gpc.predict_proba(X[:2,:])
    array([[0.8354..., 0.03228..., 0.1322...],
           [0.7906..., 0.0652..., 0.1441...]])
    """
    def __init__(self, length_scale=1.0, length_scale_bounds=(1e-5, 1e5)):
        self.length_scale = length_scale
        self.length_scale_bounds = length_scale_bounds

    @property
    def anisotropic(self):
        return np.iterable(self.length_scale) and len(self.length_scale) > 1

    @property
    def hyperparameter_length_scale(self):
        if self.anisotropic:
            return Hyperparameter("length_scale", "numeric",
                                  self.length_scale_bounds,
                                  len(self.length_scale))
        return Hyperparameter(
            "length_scale", "numeric", self.length_scale_bounds)

    def __call__(self, X, Y=None, eval_gradient=False):
        """Return the kernel k(X, Y) and optionally its gradient.

        Parameters
        ----------
        X : ndarray of shape (n_samples_X, n_features)
            Left argument of the returned kernel k(X, Y)

        Y : ndarray of shape (n_samples_Y, n_features), default=None
            Right argument of the returned kernel k(X, Y). If None, k(X, X)
            if evaluated instead.

        eval_gradient : bool, default=False
            Determines whether the gradient with respect to the kernel
            hyperparameter is determined. Only supported when Y is None.

        Returns
        -------
        K : ndarray of shape (n_samples_X, n_samples_Y)
            Kernel k(X, Y)

        K_gradient : ndarray of shape (n_samples_X, n_samples_X, n_dims), \
                optional
            The gradient of the kernel k(X, X) with respect to the
            hyperparameter of the kernel. Only returned when `eval_gradient`
            is True.
        """
        X = np.atleast_2d(X)
        length_scale = _check_length_scale(X, self.length_scale)
        if Y is None:
            dists = pdist(X / length_scale, metric='sqeuclidean')
            K = np.exp(-.5 * dists)
            # convert from upper-triangular matrix to square matrix
            K = squareform(K)
            np.fill_diagonal(K, 1)
        else:
            if eval_gradient:
                raise ValueError(
                    "Gradient can only be evaluated when Y is None.")
            dists = cdist(X / length_scale, Y / length_scale,
                          metric='sqeuclidean')
            K = np.exp(-.5 * dists)

        if eval_gradient:
            if self.hyperparameter_length_scale.fixed:
                # Hyperparameter l kept fixed
                return K, np.empty((X.shape[0], X.shape[0], 0))
            elif not self.anisotropic or length_scale.shape[0] == 1:
                K_gradient = \
                    (K * squareform(dists))[:, :, np.newaxis]
                return K, K_gradient
            elif self.anisotropic:
                # We need to recompute the pairwise dimension-wise distances
                K_gradient = (X[:, np.newaxis, :] - X[np.newaxis, :, :]) ** 2 \
                    / (length_scale ** 2)
                K_gradient *= K[..., np.newaxis]
                return K, K_gradient
        else:
            return K

    def __repr__(self):
        if self.anisotropic:
            return "{0}(length_scale=[{1}])".format(
                self.__class__.__name__, ", ".join(map("{0:.3g}".format,
                                                   self.length_scale)))
        else:  # isotropic
            return "{0}(length_scale={1:.3g})".format(
                self.__class__.__name__, np.ravel(self.length_scale)[0])


class Matern(RBF):
    """ Matern kernel.

    The class of Matern kernels is a generalization of the :class:`RBF`.
    It has an additional parameter :math:`\\nu` which controls the
    smoothness of the resulting function. The smaller :math:`\\nu`,
    the less smooth the approximated function is.
    As :math:`\\nu\\rightarrow\\infty`, the kernel becomes equivalent to
    the :class:`RBF` kernel. When :math:`\\nu = 1/2`, the Matérn kernel
    becomes identical to the absolute exponential kernel.
    Important intermediate values are
    :math:`\\nu=1.5` (once differentiable functions)
    and :math:`\\nu=2.5` (twice differentiable functions).

    The kernel is given by:

    .. math::
         k(x_i, x_j) =  \\frac{1}{\\Gamma(\\nu)2^{\\nu-1}}\\Bigg(
         \\frac{\\sqrt{2\\nu}}{l} d(x_i , x_j )
         \\Bigg)^\\nu K_\\nu\\Bigg(
         \\frac{\\sqrt{2\\nu}}{l} d(x_i , x_j )\\Bigg)



    where :math:`d(\\cdot,\\cdot)` is the Euclidean distance,
    :math:`K_{\\nu}(\\cdot)` is a modified Bessel function and
    :math:`\\Gamma(\\cdot)` is the gamma function.
    See [1]_, Chapter 4, Section 4.2, for details regarding the different
    variants of the Matern kernel.

    Read more in the :ref:`User Guide <gp_kernels>`.

    .. versionadded:: 0.18

    Parameters
    ----------
    length_scale : float or ndarray of shape (n_features,), default=1.0
        The length scale of the kernel. If a float, an isotropic kernel is
        used. If an array, an anisotropic kernel is used where each dimension
        of l defines the length-scale of the respective feature dimension.

<<<<<<< HEAD
    length_scale_bounds : pair of floats >= 0 or "fixed", default=(1e-5, 1e5)
        The lower and upper bound on 'length_scale'.
        If set to "fixed", 'length_scale' cannot be changed during
        hyperparameter tuning.
=======
    length_scale_bounds : pair of floats >= 0, default=(1e-5, 1e5)
        The lower and upper bound on length_scale
>>>>>>> 93776b9f

    nu : float, default=1.5
        The parameter nu controlling the smoothness of the learned function.
        The smaller nu, the less smooth the approximated function is.
        For nu=inf, the kernel becomes equivalent to the RBF kernel and for
        nu=0.5 to the absolute exponential kernel. Important intermediate
        values are nu=1.5 (once differentiable functions) and nu=2.5
        (twice differentiable functions). Note that values of nu not in
        [0.5, 1.5, 2.5, inf] incur a considerably higher computational cost
        (appr. 10 times higher) since they require to evaluate the modified
        Bessel function. Furthermore, in contrast to l, nu is kept fixed to
        its initial value and not optimized.

    References
    ----------
    .. [1] `Carl Edward Rasmussen, Christopher K. I. Williams (2006).
        "Gaussian Processes for Machine Learning". The MIT Press.
        <http://www.gaussianprocess.org/gpml/>`_

    Examples
    --------
    >>> from sklearn.datasets import load_iris
    >>> from sklearn.gaussian_process import GaussianProcessClassifier
    >>> from sklearn.gaussian_process.kernels import Matern
    >>> X, y = load_iris(return_X_y=True)
    >>> kernel = 1.0 * Matern(length_scale=1.0, nu=1.5)
    >>> gpc = GaussianProcessClassifier(kernel=kernel,
    ...         random_state=0).fit(X, y)
    >>> gpc.score(X, y)
    0.9866...
    >>> gpc.predict_proba(X[:2,:])
    array([[0.8513..., 0.0368..., 0.1117...],
            [0.8086..., 0.0693..., 0.1220...]])
    """
    def __init__(self, length_scale=1.0, length_scale_bounds=(1e-5, 1e5),
                 nu=1.5):
        super().__init__(length_scale, length_scale_bounds)
        self.nu = nu

    def __call__(self, X, Y=None, eval_gradient=False):
        """Return the kernel k(X, Y) and optionally its gradient.

        Parameters
        ----------
        X : ndarray of shape (n_samples_X, n_features)
            Left argument of the returned kernel k(X, Y)

        Y : ndarray of shape (n_samples_Y, n_features), default=None
            Right argument of the returned kernel k(X, Y). If None, k(X, X)
            if evaluated instead.

        eval_gradient : bool, default=False
            Determines whether the gradient with respect to the kernel
            hyperparameter is determined. Only supported when Y is None.

        Returns
        -------
        K : ndarray of shape (n_samples_X, n_samples_Y)
            Kernel k(X, Y)

        K_gradient : ndarray of shape (n_samples_X, n_samples_X, n_dims), \
                optional
            The gradient of the kernel k(X, X) with respect to the
            hyperparameter of the kernel. Only returned when `eval_gradient`
            is True.
        """
        X = np.atleast_2d(X)
        length_scale = _check_length_scale(X, self.length_scale)
        if Y is None:
            dists = pdist(X / length_scale, metric='euclidean')
        else:
            if eval_gradient:
                raise ValueError(
                    "Gradient can only be evaluated when Y is None.")
            dists = cdist(X / length_scale, Y / length_scale,
                          metric='euclidean')

        if self.nu == 0.5:
            K = np.exp(-dists)
        elif self.nu == 1.5:
            K = dists * math.sqrt(3)
            K = (1. + K) * np.exp(-K)
        elif self.nu == 2.5:
            K = dists * math.sqrt(5)
            K = (1. + K + K ** 2 / 3.0) * np.exp(-K)
        elif self.nu == np.inf:
            K = np.exp(-dists ** 2 / 2.0)
        else:  # general case; expensive to evaluate
            K = dists
            K[K == 0.0] += np.finfo(float).eps  # strict zeros result in nan
            tmp = (math.sqrt(2 * self.nu) * K)
            K.fill((2 ** (1. - self.nu)) / gamma(self.nu))
            K *= tmp ** self.nu
            K *= kv(self.nu, tmp)

        if Y is None:
            # convert from upper-triangular matrix to square matrix
            K = squareform(K)
            np.fill_diagonal(K, 1)

        if eval_gradient:
            if self.hyperparameter_length_scale.fixed:
                # Hyperparameter l kept fixed
                K_gradient = np.empty((X.shape[0], X.shape[0], 0))
                return K, K_gradient

            # We need to recompute the pairwise dimension-wise distances
            if self.anisotropic:
                D = (X[:, np.newaxis, :] - X[np.newaxis, :, :])**2 \
                    / (length_scale ** 2)
            else:
                D = squareform(dists**2)[:, :, np.newaxis]

            if self.nu == 0.5:
                K_gradient = K[..., np.newaxis] * D \
                    / np.sqrt(D.sum(2))[:, :, np.newaxis]
                K_gradient[~np.isfinite(K_gradient)] = 0
            elif self.nu == 1.5:
                K_gradient = \
                    3 * D * np.exp(-np.sqrt(3 * D.sum(-1)))[..., np.newaxis]
            elif self.nu == 2.5:
                tmp = np.sqrt(5 * D.sum(-1))[..., np.newaxis]
                K_gradient = 5.0 / 3.0 * D * (tmp + 1) * np.exp(-tmp)
            elif self.nu == np.inf:
                K_gradient = D * K[..., np.newaxis]
            else:
                # approximate gradient numerically
                def f(theta):  # helper function
                    return self.clone_with_theta(theta)(X, Y)
                return K, _approx_fprime(self.theta, f, 1e-10)

            if not self.anisotropic:
                return K, K_gradient[:, :].sum(-1)[:, :, np.newaxis]
            else:
                return K, K_gradient
        else:
            return K

    def __repr__(self):
        if self.anisotropic:
            return "{0}(length_scale=[{1}], nu={2:.3g})".format(
                self.__class__.__name__,
                ", ".join(map("{0:.3g}".format, self.length_scale)),
                self.nu)
        else:
            return "{0}(length_scale={1:.3g}, nu={2:.3g})".format(
                self.__class__.__name__, np.ravel(self.length_scale)[0],
                self.nu)


class RationalQuadratic(StationaryKernelMixin, NormalizedKernelMixin, Kernel):
    """Rational Quadratic kernel.

    The RationalQuadratic kernel can be seen as a scale mixture (an infinite
    sum) of RBF kernels with different characteristic length scales. It is
    parameterized by a length scale parameter :math:`l>0` and a scale
    mixture parameter :math:`\\alpha>0`. Only the isotropic variant
    where length_scale :math:`l` is a scalar is supported at the moment.
    The kernel is given by:

    .. math::
        k(x_i, x_j) = \\left(
        1 + \\frac{d(x_i, x_j)^2 }{ 2\\alpha  l^2}\\right)^{-\\alpha}

    where :math:`\\alpha` is the scale mixture parameter, :math:`l` is
    the length scale of the kernel and :math:`d(\\cdot,\\cdot)` is the
    Euclidean distance.
    For advice on how to set the parameters, see e.g. [1]_.

    Read more in the :ref:`User Guide <gp_kernels>`.

    .. versionadded:: 0.18

    Parameters
    ----------
    length_scale : float > 0, default=1.0
        The length scale of the kernel.

    alpha : float > 0, default=1.0
        Scale mixture parameter

<<<<<<< HEAD
    length_scale_bounds : pair of floats >= 0 or "fixed", default=(1e-5, 1e5)
        The lower and upper bound on 'length_scale'.
        If set to "fixed", 'length_scale' cannot be changed during
        hyperparameter tuning.

    alpha_bounds : pair of floats >= 0 or "fixed", default=(1e-5, 1e5)
        The lower and upper bound on 'alpha'.
        If set to "fixed", 'alpha' cannot be changed during
        hyperparameter tuning.
=======
    length_scale_bounds : pair of floats >= 0, default=(1e-5, 1e5)
        The lower and upper bound on length_scale

    alpha_bounds : pair of floats >= 0, default=(1e-5, 1e5)
        The lower and upper bound on alpha
>>>>>>> 93776b9f

    References
    ----------
    .. [1] `David Duvenaud (2014). "The Kernel Cookbook:
        Advice on Covariance functions".
        <https://www.cs.toronto.edu/~duvenaud/cookbook/>`_

    Examples
    --------
    >>> from sklearn.datasets import load_iris
    >>> from sklearn.gaussian_process import GaussianProcessClassifier
    >>> from sklearn.gaussian_process.kernels import Matern
    >>> X, y = load_iris(return_X_y=True)
    >>> kernel = RationalQuadratic(length_scale=1.0, alpha=1.5)
    >>> gpc = GaussianProcessClassifier(kernel=kernel,
    ...         random_state=0).fit(X, y)
    >>> gpc.score(X, y)
    0.9733...
    >>> gpc.predict_proba(X[:2,:])
    array([[0.8881..., 0.0566..., 0.05518...],
            [0.8678..., 0.0707... , 0.0614...]])
    """
    def __init__(self, length_scale=1.0, alpha=1.0,
                 length_scale_bounds=(1e-5, 1e5), alpha_bounds=(1e-5, 1e5)):
        self.length_scale = length_scale
        self.alpha = alpha
        self.length_scale_bounds = length_scale_bounds
        self.alpha_bounds = alpha_bounds

    @property
    def hyperparameter_length_scale(self):
        return Hyperparameter(
            "length_scale", "numeric", self.length_scale_bounds)

    @property
    def hyperparameter_alpha(self):
        return Hyperparameter("alpha", "numeric", self.alpha_bounds)

    def __call__(self, X, Y=None, eval_gradient=False):
        """Return the kernel k(X, Y) and optionally its gradient.

        Parameters
        ----------
        X : ndarray of shape (n_samples_X, n_features)
            Left argument of the returned kernel k(X, Y)

        Y : ndarray of shape (n_samples_Y, n_features), default=None
            Right argument of the returned kernel k(X, Y). If None, k(X, X)
            if evaluated instead.

        eval_gradient : bool, default=False
            Determines whether the gradient with respect to the kernel
            hyperparameter is determined. Only supported when Y is None.

        Returns
        -------
        K : ndarray of shape (n_samples_X, n_samples_Y)
            Kernel k(X, Y)

        K_gradient : ndarray of shape (n_samples_X, n_samples_X, n_dims)
            The gradient of the kernel k(X, X) with respect to the
            hyperparameter of the kernel. Only returned when eval_gradient
            is True.
        """
        if len(np.atleast_1d(self.length_scale)) > 1:
            raise AttributeError(
                "RationalQuadratic kernel only supports isotropic version, "
                "please use a single scalar for length_scale")
        X = np.atleast_2d(X)
        if Y is None:
            dists = squareform(pdist(X, metric='sqeuclidean'))
            tmp = dists / (2 * self.alpha * self.length_scale ** 2)
            base = (1 + tmp)
            K = base ** -self.alpha
            np.fill_diagonal(K, 1)
        else:
            if eval_gradient:
                raise ValueError(
                    "Gradient can only be evaluated when Y is None.")
            dists = cdist(X, Y, metric='sqeuclidean')
            K = (1 + dists / (2 * self.alpha * self.length_scale ** 2)) \
                ** -self.alpha

        if eval_gradient:
            # gradient with respect to length_scale
            if not self.hyperparameter_length_scale.fixed:
                length_scale_gradient = \
                    dists * K / (self.length_scale ** 2 * base)
                length_scale_gradient = length_scale_gradient[:, :, np.newaxis]
            else:  # l is kept fixed
                length_scale_gradient = np.empty((K.shape[0], K.shape[1], 0))

            # gradient with respect to alpha
            if not self.hyperparameter_alpha.fixed:
                alpha_gradient = \
                    K * (-self.alpha * np.log(base)
                         + dists / (2 * self.length_scale ** 2 * base))
                alpha_gradient = alpha_gradient[:, :, np.newaxis]
            else:  # alpha is kept fixed
                alpha_gradient = np.empty((K.shape[0], K.shape[1], 0))

            return K, np.dstack((alpha_gradient, length_scale_gradient))
        else:
            return K

    def __repr__(self):
        return "{0}(alpha={1:.3g}, length_scale={2:.3g})".format(
            self.__class__.__name__, self.alpha, self.length_scale)


class ExpSineSquared(StationaryKernelMixin, NormalizedKernelMixin, Kernel):
    r"""Exp-Sine-Squared kernel (aka periodic kernel).

    The ExpSineSquared kernel allows one to model functions which repeat
    themselves exactly. It is parameterized by a length scale
    parameter :math:`l>0` and a periodicity parameter :math:`p>0`.
    Only the isotropic variant where :math:`l` is a scalar is
    supported at the moment. The kernel is given by:

    .. math::
        k(x_i, x_j) = \text{exp}\left(-
        \frac{ 2\sin^2(\pi d(x_i, x_j)/p) }{ l^ 2} \right)

    where :math:`l` is the length scale of the kernel, :math:`p` the
    periodicity of the kernel and :math:`d(\\cdot,\\cdot)` is the
    Euclidean distance.

    Read more in the :ref:`User Guide <gp_kernels>`.

    .. versionadded:: 0.18

    Parameters
    ----------
<<<<<<< HEAD
    length_scale : float > 0, default: 1.0
        The length scale of the kernel.

    periodicity : float > 0, default: 1.0
        The periodicity of the kernel.

    length_scale_bounds : pair of floats >= 0 or "fixed", default=(1e-5, 1e5)
        The lower and upper bound on 'length_scale'.
        If set to "fixed", 'length_scale' cannot be changed during
        hyperparameter tuning.

    periodicity_bounds : pair of floats >= 0 or "fixed", default=(1e-5, 1e5)
        The lower and upper bound on 'periodicity'.
        If set to "fixed", 'periodicity' cannot be changed during
        hyperparameter tuning.

=======
    length_scale : float, default=1.0
        The length scale of the kernel. It should be strictly positive.

    periodicity : float, default=1.0
        The periodicity of the kernel. It should be strictly positive.

    length_scale_bounds : pair of floats >= 0, default=(1e-5, 1e5)
        The lower and upper bound on length scale.

    periodicity_bounds : pair of floats >= 0, default=(1e-5, 1e5)
        The lower and upper bound on periodicity.

    Examples
    --------
    >>> from sklearn.datasets import make_friedman2
    >>> from sklearn.gaussian_process import GaussianProcessRegressor
    >>> from sklearn.gaussian_process.kernels import ExpSineSquared
    >>> X, y = make_friedman2(n_samples=50, noise=0, random_state=0)
    >>> kernel = ExpSineSquared(length_scale=1, periodicity=1)
    >>> gpr = GaussianProcessRegressor(kernel=kernel, alpha=5,
    ...         random_state=0).fit(X, y)
    >>> gpr.score(X, y)
    0.0144...
    >>> gpr.predict(X[:2,:], return_std=True)
    (array([425.6..., 457.5...]), array([0.3894..., 0.3467...]))
>>>>>>> 93776b9f
    """
    def __init__(self, length_scale=1.0, periodicity=1.0,
                 length_scale_bounds=(1e-5, 1e5),
                 periodicity_bounds=(1e-5, 1e5)):
        self.length_scale = length_scale
        self.periodicity = periodicity
        self.length_scale_bounds = length_scale_bounds
        self.periodicity_bounds = periodicity_bounds

    @property
    def hyperparameter_length_scale(self):
        """Returns the length scale"""
        return Hyperparameter(
            "length_scale", "numeric", self.length_scale_bounds)

    @property
    def hyperparameter_periodicity(self):
        return Hyperparameter(
            "periodicity", "numeric", self.periodicity_bounds)

    def __call__(self, X, Y=None, eval_gradient=False):
        """Return the kernel k(X, Y) and optionally its gradient.

        Parameters
        ----------
        X : ndarray of shape (n_samples_X, n_features)
            Left argument of the returned kernel k(X, Y)

        Y : ndarray of shape (n_samples_Y, n_features), default=None
            Right argument of the returned kernel k(X, Y). If None, k(X, X)
            if evaluated instead.

        eval_gradient : bool, default=False
            Determines whether the gradient with respect to the kernel
            hyperparameter is determined. Only supported when Y is None.

        Returns
        -------
        K : ndarray of shape (n_samples_X, n_samples_Y)
            Kernel k(X, Y)

        K_gradient : ndarray of shape (n_samples_X, n_samples_X, n_dims), \
                optional
            The gradient of the kernel k(X, X) with respect to the
            hyperparameter of the kernel. Only returned when `eval_gradient`
            is True.
        """
        X = np.atleast_2d(X)
        if Y is None:
            dists = squareform(pdist(X, metric='euclidean'))
            arg = np.pi * dists / self.periodicity
            sin_of_arg = np.sin(arg)
            K = np.exp(- 2 * (sin_of_arg / self.length_scale) ** 2)
        else:
            if eval_gradient:
                raise ValueError(
                    "Gradient can only be evaluated when Y is None.")
            dists = cdist(X, Y, metric='euclidean')
            K = np.exp(- 2 * (np.sin(np.pi / self.periodicity * dists)
                              / self.length_scale) ** 2)

        if eval_gradient:
            cos_of_arg = np.cos(arg)
            # gradient with respect to length_scale
            if not self.hyperparameter_length_scale.fixed:
                length_scale_gradient = \
                    4 / self.length_scale**2 * sin_of_arg**2 * K
                length_scale_gradient = length_scale_gradient[:, :, np.newaxis]
            else:  # length_scale is kept fixed
                length_scale_gradient = np.empty((K.shape[0], K.shape[1], 0))
            # gradient with respect to p
            if not self.hyperparameter_periodicity.fixed:
                periodicity_gradient = \
                    4 * arg / self.length_scale**2 * cos_of_arg \
                    * sin_of_arg * K
                periodicity_gradient = periodicity_gradient[:, :, np.newaxis]
            else:  # p is kept fixed
                periodicity_gradient = np.empty((K.shape[0], K.shape[1], 0))

            return K, np.dstack((length_scale_gradient, periodicity_gradient))
        else:
            return K

    def __repr__(self):
        return "{0}(length_scale={1:.3g}, periodicity={2:.3g})".format(
            self.__class__.__name__, self.length_scale, self.periodicity)


class DotProduct(Kernel):
    r"""Dot-Product kernel.

    The DotProduct kernel is non-stationary and can be obtained from linear
    regression by putting :math:`N(0, 1)` priors on the coefficients
    of :math:`x_d (d = 1, . . . , D)` and a prior of :math:`N(0, \sigma_0^2)`
    on the bias. The DotProduct kernel is invariant to a rotation of
    the coordinates about the origin, but not translations.
    It is parameterized by a parameter sigma_0 :math:`\sigma`
    which controls the inhomogenity of the kernel. For :math:`\sigma_0^2 =0`,
    the kernel is called the homogeneous linear kernel, otherwise
    it is inhomogeneous. The kernel is given by

    .. math::
        k(x_i, x_j) = \sigma_0 ^ 2 + x_i \cdot x_j

    The DotProduct kernel is commonly combined with exponentiation.

    See [1]_, Chapter 4, Section 4.2, for further details regarding the
    DotProduct kernel.

    Read more in the :ref:`User Guide <gp_kernels>`.

    .. versionadded:: 0.18

    Parameters
    ----------
    sigma_0 : float >= 0, default=1.0
        Parameter controlling the inhomogenity of the kernel. If sigma_0=0,
        the kernel is homogenous.

<<<<<<< HEAD
    sigma_0_bounds : pair of floats >= 0 or "fixed", default=(1e-5, 1e5)
        The lower and upper bound on 'sigma_0'.
        If set to "fixed", 'sigma_0' cannot be changed during
        hyperparameter tuning.
=======
    sigma_0_bounds : pair of floats >= 0, default=(1e-5, 1e5)
        The lower and upper bound on l.
>>>>>>> 93776b9f

    References
    ----------
    .. [1] `Carl Edward Rasmussen, Christopher K. I. Williams (2006).
        "Gaussian Processes for Machine Learning". The MIT Press.
        <http://www.gaussianprocess.org/gpml/>`_

    Examples
    --------
    >>> from sklearn.datasets import make_friedman2
    >>> from sklearn.gaussian_process import GaussianProcessRegressor
    >>> from sklearn.gaussian_process.kernels import DotProduct, WhiteKernel
    >>> X, y = make_friedman2(n_samples=500, noise=0, random_state=0)
    >>> kernel = DotProduct() + WhiteKernel()
    >>> gpr = GaussianProcessRegressor(kernel=kernel,
    ...         random_state=0).fit(X, y)
    >>> gpr.score(X, y)
    0.3680...
    >>> gpr.predict(X[:2,:], return_std=True)
    (array([653.0..., 592.1...]), array([316.6..., 316.6...]))
    """

    def __init__(self, sigma_0=1.0, sigma_0_bounds=(1e-5, 1e5)):
        self.sigma_0 = sigma_0
        self.sigma_0_bounds = sigma_0_bounds

    @property
    def hyperparameter_sigma_0(self):
        return Hyperparameter("sigma_0", "numeric", self.sigma_0_bounds)

    def __call__(self, X, Y=None, eval_gradient=False):
        """Return the kernel k(X, Y) and optionally its gradient.

        Parameters
        ----------
        X : ndarray of shape (n_samples_X, n_features)
            Left argument of the returned kernel k(X, Y)

        Y : ndarray of shape (n_samples_Y, n_features), default=None
            Right argument of the returned kernel k(X, Y). If None, k(X, X)
            if evaluated instead.

        eval_gradient : bool, default=False
            Determines whether the gradient with respect to the kernel
            hyperparameter is determined. Only supported when Y is None.

        Returns
        -------
        K : ndarray of shape (n_samples_X, n_samples_Y)
            Kernel k(X, Y)

        K_gradient : ndarray of shape (n_samples_X, n_samples_X, n_dims),\
                optional
            The gradient of the kernel k(X, X) with respect to the
            hyperparameter of the kernel. Only returned when `eval_gradient`
            is True.
        """
        X = np.atleast_2d(X)
        if Y is None:
            K = np.inner(X, X) + self.sigma_0 ** 2
        else:
            if eval_gradient:
                raise ValueError(
                    "Gradient can only be evaluated when Y is None.")
            K = np.inner(X, Y) + self.sigma_0 ** 2

        if eval_gradient:
            if not self.hyperparameter_sigma_0.fixed:
                K_gradient = np.empty((K.shape[0], K.shape[1], 1))
                K_gradient[..., 0] = 2 * self.sigma_0 ** 2
                return K, K_gradient
            else:
                return K, np.empty((X.shape[0], X.shape[0], 0))
        else:
            return K

    def diag(self, X):
        """Returns the diagonal of the kernel k(X, X).

        The result of this method is identical to np.diag(self(X)); however,
        it can be evaluated more efficiently since only the diagonal is
        evaluated.

        Parameters
        ----------
        X : ndarray of shape (n_samples_X, n_features)
            Left argument of the returned kernel k(X, Y).

        Returns
        -------
        K_diag : ndarray of shape (n_samples_X,)
            Diagonal of kernel k(X, X).
        """
        return np.einsum('ij,ij->i', X, X) + self.sigma_0 ** 2

    def is_stationary(self):
        """Returns whether the kernel is stationary. """
        return False

    def __repr__(self):
        return "{0}(sigma_0={1:.3g})".format(
            self.__class__.__name__, self.sigma_0)


# adapted from scipy/optimize/optimize.py for functions with 2d output
def _approx_fprime(xk, f, epsilon, args=()):
    f0 = f(*((xk,) + args))
    grad = np.zeros((f0.shape[0], f0.shape[1], len(xk)), float)
    ei = np.zeros((len(xk), ), float)
    for k in range(len(xk)):
        ei[k] = 1.0
        d = epsilon * ei
        grad[:, :, k] = (f(*((xk + d,) + args)) - f0) / d[k]
        ei[k] = 0.0
    return grad


class PairwiseKernel(Kernel):
    """Wrapper for kernels in sklearn.metrics.pairwise.

    A thin wrapper around the functionality of the kernels in
    sklearn.metrics.pairwise.

    Note: Evaluation of eval_gradient is not analytic but numeric and all
          kernels support only isotropic distances. The parameter gamma is
          considered to be a hyperparameter and may be optimized. The other
          kernel parameters are set directly at initialization and are kept
          fixed.

    .. versionadded:: 0.18

    Parameters
    ----------
    gamma : float, default=1.0
        Parameter gamma of the pairwise kernel specified by metric. It should
        be positive.

<<<<<<< HEAD
    gamma_bounds : pair of floats >= 0 or "fixed", default=(1e-5, 1e5)
        The lower and upper bound on 'gamma'.
        If set to "fixed", 'gamma' cannot be changed during
        hyperparameter tuning.
=======
    gamma_bounds : pair of floats, default=(1e-5, 1e5)
        The lower and upper bound on gamma. They should be positive.
>>>>>>> 93776b9f

    metric : {"linear", "additive_chi2", "chi2", "poly", "polynomial", \
              "rbf", "laplacian", "sigmoid", "cosine"} or callable, \
              default="linear"
        The metric to use when calculating kernel between instances in a
        feature array. If metric is a string, it must be one of the metrics
        in pairwise.PAIRWISE_KERNEL_FUNCTIONS.
        If metric is "precomputed", X is assumed to be a kernel matrix.
        Alternatively, if metric is a callable function, it is called on each
        pair of instances (rows) and the resulting value recorded. The callable
        should take two arrays from X as input and return a value indicating
        the distance between them.

    pairwise_kernels_kwargs : dict, default=None
        All entries of this dict (if any) are passed as keyword arguments to
        the pairwise kernel function.

    """

    def __init__(self, gamma=1.0, gamma_bounds=(1e-5, 1e5), metric="linear",
                 pairwise_kernels_kwargs=None):
        self.gamma = gamma
        self.gamma_bounds = gamma_bounds
        self.metric = metric
        self.pairwise_kernels_kwargs = pairwise_kernels_kwargs

    @property
    def hyperparameter_gamma(self):
        return Hyperparameter("gamma", "numeric", self.gamma_bounds)

    def __call__(self, X, Y=None, eval_gradient=False):
        """Return the kernel k(X, Y) and optionally its gradient.

        Parameters
        ----------
        X : ndarray of shape (n_samples_X, n_features)
            Left argument of the returned kernel k(X, Y)

        Y : ndarray of shape (n_samples_Y, n_features), default=None
            Right argument of the returned kernel k(X, Y). If None, k(X, X)
            if evaluated instead.

        eval_gradient : bool, default=False
            Determines whether the gradient with respect to the kernel
            hyperparameter is determined. Only supported when Y is None.

        Returns
        -------
        K : ndarray of shape (n_samples_X, n_samples_Y)
            Kernel k(X, Y)

        K_gradient : ndarray of shape (n_samples_X, n_samples_X, n_dims),\
                optional
            The gradient of the kernel k(X, X) with respect to the
            hyperparameter of the kernel. Only returned when `eval_gradient`
            is True.
        """
        pairwise_kernels_kwargs = self.pairwise_kernels_kwargs
        if self.pairwise_kernels_kwargs is None:
            pairwise_kernels_kwargs = {}

        X = np.atleast_2d(X)
        K = pairwise_kernels(X, Y, metric=self.metric, gamma=self.gamma,
                             filter_params=True,
                             **pairwise_kernels_kwargs)
        if eval_gradient:
            if self.hyperparameter_gamma.fixed:
                return K, np.empty((X.shape[0], X.shape[0], 0))
            else:
                # approximate gradient numerically
                def f(gamma):  # helper function
                    return pairwise_kernels(
                        X, Y, metric=self.metric, gamma=np.exp(gamma),
                        filter_params=True, **pairwise_kernels_kwargs)
                return K, _approx_fprime(self.theta, f, 1e-10)
        else:
            return K

    def diag(self, X):
        """Returns the diagonal of the kernel k(X, X).

        The result of this method is identical to np.diag(self(X)); however,
        it can be evaluated more efficiently since only the diagonal is
        evaluated.

        Parameters
        ----------
        X : ndarray of shape (n_samples_X, n_features)
            Left argument of the returned kernel k(X, Y)

        Returns
        -------
        K_diag : ndarray of shape (n_samples_X,)
            Diagonal of kernel k(X, X)
        """
        # We have to fall back to slow way of computing diagonal
        return np.apply_along_axis(self, 1, X).ravel()

    def is_stationary(self):
        """Returns whether the kernel is stationary. """
        return self.metric in ["rbf"]

    def __repr__(self):
        return "{0}(gamma={1}, metric={2})".format(
            self.__class__.__name__, self.gamma, self.metric)<|MERGE_RESOLUTION|>--- conflicted
+++ resolved
@@ -1096,15 +1096,11 @@
         The constant value which defines the covariance:
         k(x_1, x_2) = constant_value
 
-<<<<<<< HEAD
+
     constant_value_bounds : pair of floats >= 0 or "fixed", default=(1e-5, 1e5)
         The lower and upper bound on `constant_value`.
         If set to "fixed", `constant_value` cannot be changed during
         hyperparameter tuning.
-=======
-    constant_value_bounds : pair of floats >= 0, default=(1e-5, 1e5)
-        The lower and upper bound on constant_value
->>>>>>> 93776b9f
 
 
     Examples
@@ -1221,15 +1217,10 @@
     noise_level : float, default=1.0
         Parameter controlling the noise level (variance)
 
-<<<<<<< HEAD
     noise_level_bounds : pair of floats >= 0 or "fixed", default=(1e-5, 1e5)
         The lower and upper bound on 'noise_level'.
         If set to "fixed", 'noise_level' cannot be changed during
         hyperparameter tuning.
-
-=======
-    noise_level_bounds : pair of floats >= 0, default=(1e-5, 1e5)
-        The lower and upper bound on noise_level
 
 
     Examples
@@ -1245,7 +1236,6 @@
     0.3680...
     >>> gpr.predict(X[:2,:], return_std=True)
     (array([653.0..., 592.1... ]), array([316.6..., 316.6...]))
->>>>>>> 93776b9f
     """
     def __init__(self, noise_level=1.0, noise_level_bounds=(1e-5, 1e5)):
         self.noise_level = noise_level
@@ -1357,15 +1347,11 @@
         used. If an array, an anisotropic kernel is used where each dimension
         of l defines the length-scale of the respective feature dimension.
 
-<<<<<<< HEAD
+
     length_scale_bounds : pair of floats >= 0 or "fixed", default=(1e-5, 1e5)
         The lower and upper bound on 'length_scale'.
         If set to "fixed", 'length_scale' cannot be changed during
         hyperparameter tuning.
-=======
-    length_scale_bounds : pair of floats >= 0, default=(1e-5, 1e5)
-        The lower and upper bound on length_scale
->>>>>>> 93776b9f
 
     References
     ----------
@@ -1520,15 +1506,10 @@
         used. If an array, an anisotropic kernel is used where each dimension
         of l defines the length-scale of the respective feature dimension.
 
-<<<<<<< HEAD
     length_scale_bounds : pair of floats >= 0 or "fixed", default=(1e-5, 1e5)
         The lower and upper bound on 'length_scale'.
         If set to "fixed", 'length_scale' cannot be changed during
         hyperparameter tuning.
-=======
-    length_scale_bounds : pair of floats >= 0, default=(1e-5, 1e5)
-        The lower and upper bound on length_scale
->>>>>>> 93776b9f
 
     nu : float, default=1.5
         The parameter nu controlling the smoothness of the learned function.
@@ -1710,7 +1691,6 @@
     alpha : float > 0, default=1.0
         Scale mixture parameter
 
-<<<<<<< HEAD
     length_scale_bounds : pair of floats >= 0 or "fixed", default=(1e-5, 1e5)
         The lower and upper bound on 'length_scale'.
         If set to "fixed", 'length_scale' cannot be changed during
@@ -1720,13 +1700,6 @@
         The lower and upper bound on 'alpha'.
         If set to "fixed", 'alpha' cannot be changed during
         hyperparameter tuning.
-=======
-    length_scale_bounds : pair of floats >= 0, default=(1e-5, 1e5)
-        The lower and upper bound on length_scale
-
-    alpha_bounds : pair of floats >= 0, default=(1e-5, 1e5)
-        The lower and upper bound on alpha
->>>>>>> 93776b9f
 
     References
     ----------
@@ -1860,7 +1833,7 @@
 
     Parameters
     ----------
-<<<<<<< HEAD
+
     length_scale : float > 0, default: 1.0
         The length scale of the kernel.
 
@@ -1877,18 +1850,6 @@
         If set to "fixed", 'periodicity' cannot be changed during
         hyperparameter tuning.
 
-=======
-    length_scale : float, default=1.0
-        The length scale of the kernel. It should be strictly positive.
-
-    periodicity : float, default=1.0
-        The periodicity of the kernel. It should be strictly positive.
-
-    length_scale_bounds : pair of floats >= 0, default=(1e-5, 1e5)
-        The lower and upper bound on length scale.
-
-    periodicity_bounds : pair of floats >= 0, default=(1e-5, 1e5)
-        The lower and upper bound on periodicity.
 
     Examples
     --------
@@ -1903,7 +1864,6 @@
     0.0144...
     >>> gpr.predict(X[:2,:], return_std=True)
     (array([425.6..., 457.5...]), array([0.3894..., 0.3467...]))
->>>>>>> 93776b9f
     """
     def __init__(self, length_scale=1.0, periodicity=1.0,
                  length_scale_bounds=(1e-5, 1e5),
@@ -2023,15 +1983,10 @@
         Parameter controlling the inhomogenity of the kernel. If sigma_0=0,
         the kernel is homogenous.
 
-<<<<<<< HEAD
     sigma_0_bounds : pair of floats >= 0 or "fixed", default=(1e-5, 1e5)
         The lower and upper bound on 'sigma_0'.
         If set to "fixed", 'sigma_0' cannot be changed during
         hyperparameter tuning.
-=======
-    sigma_0_bounds : pair of floats >= 0, default=(1e-5, 1e5)
-        The lower and upper bound on l.
->>>>>>> 93776b9f
 
     References
     ----------
@@ -2169,15 +2124,11 @@
         Parameter gamma of the pairwise kernel specified by metric. It should
         be positive.
 
-<<<<<<< HEAD
     gamma_bounds : pair of floats >= 0 or "fixed", default=(1e-5, 1e5)
         The lower and upper bound on 'gamma'.
         If set to "fixed", 'gamma' cannot be changed during
         hyperparameter tuning.
-=======
-    gamma_bounds : pair of floats, default=(1e-5, 1e5)
-        The lower and upper bound on gamma. They should be positive.
->>>>>>> 93776b9f
+
 
     metric : {"linear", "additive_chi2", "chi2", "poly", "polynomial", \
               "rbf", "laplacian", "sigmoid", "cosine"} or callable, \
