--- conflicted
+++ resolved
@@ -3,19 +3,12 @@
 import numpy as np
 
 from ...base import is_regressor
-<<<<<<< HEAD
-from ...utils.validation import (
-    check_is_fitted,
-    _is_arraylike_not_scalar,
-    _num_features,
-=======
 from ...preprocessing import LabelEncoder
 from ...utils import _safe_indexing, check_matplotlib_support
 from ...utils.validation import (
     _is_arraylike_not_scalar,
     _num_features,
     check_is_fitted,
->>>>>>> 2ab1d81e
 )
 
 
