import numpy as np
import pytest
from numpy.testing import assert_allclose
from scipy.stats.mstats import mquantiles

from sklearn.compose import make_column_transformer
from sklearn.datasets import (
    load_diabetes,
    load_iris,
    make_classification,
    make_regression,
)
from sklearn.ensemble import GradientBoostingClassifier, GradientBoostingRegressor
from sklearn.inspection import PartialDependenceDisplay
from sklearn.linear_model import LinearRegression
from sklearn.pipeline import make_pipeline
from sklearn.preprocessing import OneHotEncoder
from sklearn.utils._testing import _convert_container
from sklearn.compose import make_column_transformer
from sklearn.preprocessing import OneHotEncoder
from sklearn.pipeline import make_pipeline

# TODO: Remove when https://github.com/numpy/numpy/issues/14397 is resolved
pytestmark = pytest.mark.filterwarnings(
    (
        "ignore:In future, it will be an error for 'np.bool_':DeprecationWarning:"
        "matplotlib.*"
    ),
)


@pytest.fixture(scope="module")
def diabetes():
    # diabetes dataset, subsampled for speed
    data = load_diabetes()
    data.data = data.data[:50]
    data.target = data.target[:50]
    return data


@pytest.fixture(scope="module")
def clf_diabetes(diabetes):
    clf = GradientBoostingRegressor(n_estimators=10, random_state=1)
    clf.fit(diabetes.data, diabetes.target)
    return clf


@pytest.mark.filterwarnings("ignore:A Bunch will be returned")
@pytest.mark.parametrize("grid_resolution", [10, 20])
def test_plot_partial_dependence(grid_resolution, pyplot, clf_diabetes, diabetes):
    # Test partial dependence plot function.
    # Use columns 0 & 2 as 1 is not quantitative (sex)
    feature_names = diabetes.feature_names
    disp = PartialDependenceDisplay.from_estimator(
        clf_diabetes,
        diabetes.data,
        [0, 2, (0, 2)],
        grid_resolution=grid_resolution,
        feature_names=feature_names,
        contour_kw={"cmap": "jet"},
    )
    fig = pyplot.gcf()
    axs = fig.get_axes()
    assert disp.figure_ is fig
    assert len(axs) == 4

    assert disp.bounding_ax_ is not None
    assert disp.axes_.shape == (1, 3)
    assert disp.lines_.shape == (1, 3)
    assert disp.contours_.shape == (1, 3)
    assert disp.deciles_vlines_.shape == (1, 3)
    assert disp.deciles_hlines_.shape == (1, 3)

    assert disp.lines_[0, 2] is None
    assert disp.contours_[0, 0] is None
    assert disp.contours_[0, 1] is None

    # deciles lines: always show on xaxis, only show on yaxis if 2-way PDP
    for i in range(3):
        assert disp.deciles_vlines_[0, i] is not None
    assert disp.deciles_hlines_[0, 0] is None
    assert disp.deciles_hlines_[0, 1] is None
    assert disp.deciles_hlines_[0, 2] is not None

    assert disp.features == [(0,), (2,), (0, 2)]
    assert np.all(disp.feature_names == feature_names)
    assert len(disp.deciles) == 2
    for i in [0, 2]:
        assert_allclose(
            disp.deciles[i],
            mquantiles(diabetes.data[:, i], prob=np.arange(0.1, 1.0, 0.1)),
        )

    single_feature_positions = [(0, (0, 0)), (2, (0, 1))]
    expected_ylabels = ["Partial dependence", ""]

    for i, (feat_col, pos) in enumerate(single_feature_positions):
        ax = disp.axes_[pos]
        assert ax.get_ylabel() == expected_ylabels[i]
        assert ax.get_xlabel() == diabetes.feature_names[feat_col]

        line = disp.lines_[pos]

        avg_preds = disp.pd_results[i]
        assert avg_preds.average.shape == (1, grid_resolution)
        target_idx = disp.target_idx

        line_data = line.get_data()
        assert_allclose(line_data[0], avg_preds["grid_values"][0])
        assert_allclose(line_data[1], avg_preds.average[target_idx].ravel())

    # two feature position
    ax = disp.axes_[0, 2]
    coutour = disp.contours_[0, 2]
    assert coutour.get_cmap().name == "jet"
    assert ax.get_xlabel() == diabetes.feature_names[0]
    assert ax.get_ylabel() == diabetes.feature_names[2]


@pytest.mark.filterwarnings("ignore:A Bunch will be returned")
@pytest.mark.parametrize(
    "kind, centered, subsample, shape",
    [
        ("average", False, None, (1, 3)),
        ("individual", False, None, (1, 3, 50)),
        ("both", False, None, (1, 3, 51)),
        ("individual", False, 20, (1, 3, 20)),
        ("both", False, 20, (1, 3, 21)),
        ("individual", False, 0.5, (1, 3, 25)),
        ("both", False, 0.5, (1, 3, 26)),
        ("average", True, None, (1, 3)),
        ("individual", True, None, (1, 3, 50)),
        ("both", True, None, (1, 3, 51)),
        ("individual", True, 20, (1, 3, 20)),
        ("both", True, 20, (1, 3, 21)),
    ],
)
def test_plot_partial_dependence_kind(
    pyplot,
    kind,
    centered,
    subsample,
    shape,
    clf_diabetes,
    diabetes,
):
    disp = PartialDependenceDisplay.from_estimator(
        clf_diabetes,
        diabetes.data,
        [0, 1, 2],
        kind=kind,
        centered=centered,
        subsample=subsample,
    )

    assert disp.axes_.shape == (1, 3)
    assert disp.lines_.shape == shape
    assert disp.contours_.shape == (1, 3)

    assert disp.contours_[0, 0] is None
    assert disp.contours_[0, 1] is None
    assert disp.contours_[0, 2] is None

    if centered:
        assert all([ln._y[0] == 0.0 for ln in disp.lines_.ravel() if ln is not None])
    else:
        assert all([ln._y[0] != 0.0 for ln in disp.lines_.ravel() if ln is not None])


@pytest.mark.filterwarnings("ignore:A Bunch will be returned")
@pytest.mark.parametrize(
    "input_type, feature_names_type",
    [
        ("dataframe", None),
        ("dataframe", "list"),
        ("list", "list"),
        ("array", "list"),
        ("dataframe", "array"),
        ("list", "array"),
        ("array", "array"),
        ("dataframe", "series"),
        ("list", "series"),
        ("array", "series"),
        ("dataframe", "index"),
        ("list", "index"),
        ("array", "index"),
    ],
)
def test_plot_partial_dependence_str_features(
    pyplot,
    clf_diabetes,
    diabetes,
    input_type,
    feature_names_type,
):
    if input_type == "dataframe":
        pd = pytest.importorskip("pandas")
        X = pd.DataFrame(diabetes.data, columns=diabetes.feature_names)
    elif input_type == "list":
        X = diabetes.data.tolist()
    else:
        X = diabetes.data

    if feature_names_type is None:
        feature_names = None
    else:
        feature_names = _convert_container(diabetes.feature_names, feature_names_type)

    grid_resolution = 25
    # check with str features and array feature names and single column
    disp = PartialDependenceDisplay.from_estimator(
        clf_diabetes,
        X,
        [("age", "bmi"), "bmi"],
        grid_resolution=grid_resolution,
        feature_names=feature_names,
        n_cols=1,
        line_kw={"alpha": 0.8},
    )
    fig = pyplot.gcf()
    axs = fig.get_axes()
    assert len(axs) == 3

    assert disp.figure_ is fig
    assert disp.axes_.shape == (2, 1)
    assert disp.lines_.shape == (2, 1)
    assert disp.contours_.shape == (2, 1)
    assert disp.deciles_vlines_.shape == (2, 1)
    assert disp.deciles_hlines_.shape == (2, 1)

    assert disp.lines_[0, 0] is None
    assert disp.deciles_vlines_[0, 0] is not None
    assert disp.deciles_hlines_[0, 0] is not None
    assert disp.contours_[1, 0] is None
    assert disp.deciles_hlines_[1, 0] is None
    assert disp.deciles_vlines_[1, 0] is not None

    # line
    ax = disp.axes_[1, 0]
    assert ax.get_xlabel() == "bmi"
    assert ax.get_ylabel() == "Partial dependence"

    line = disp.lines_[1, 0]
    avg_preds = disp.pd_results[1]
    target_idx = disp.target_idx
    assert line.get_alpha() == 0.8

    line_data = line.get_data()
    assert_allclose(line_data[0], avg_preds["grid_values"][0])
    assert_allclose(line_data[1], avg_preds.average[target_idx].ravel())

    # contour
    ax = disp.axes_[0, 0]
    assert ax.get_xlabel() == "age"
    assert ax.get_ylabel() == "bmi"


@pytest.mark.filterwarnings("ignore:A Bunch will be returned")
def test_plot_partial_dependence_custom_axes(pyplot, clf_diabetes, diabetes):
    grid_resolution = 25
    fig, (ax1, ax2) = pyplot.subplots(1, 2)
    disp = PartialDependenceDisplay.from_estimator(
        clf_diabetes,
        diabetes.data,
        ["age", ("age", "bmi")],
        grid_resolution=grid_resolution,
        feature_names=diabetes.feature_names,
        ax=[ax1, ax2],
    )
    assert fig is disp.figure_
    assert disp.bounding_ax_ is None
    assert disp.axes_.shape == (2,)
    assert disp.axes_[0] is ax1
    assert disp.axes_[1] is ax2

    ax = disp.axes_[0]
    assert ax.get_xlabel() == "age"
    assert ax.get_ylabel() == "Partial dependence"

    line = disp.lines_[0]
    avg_preds = disp.pd_results[0]
    target_idx = disp.target_idx

    line_data = line.get_data()
    assert_allclose(line_data[0], avg_preds["grid_values"][0])
    assert_allclose(line_data[1], avg_preds.average[target_idx].ravel())

    # contour
    ax = disp.axes_[1]
    assert ax.get_xlabel() == "age"
    assert ax.get_ylabel() == "bmi"


@pytest.mark.filterwarnings("ignore:A Bunch will be returned")
@pytest.mark.parametrize(
    "kind, lines", [("average", 1), ("individual", 50), ("both", 51)]
)
def test_plot_partial_dependence_passing_numpy_axes(
    pyplot, clf_diabetes, diabetes, kind, lines
):
    grid_resolution = 25
    feature_names = diabetes.feature_names
    disp1 = PartialDependenceDisplay.from_estimator(
        clf_diabetes,
        diabetes.data,
        ["age", "bmi"],
        kind=kind,
        grid_resolution=grid_resolution,
        feature_names=feature_names,
    )
    assert disp1.axes_.shape == (1, 2)
    assert disp1.axes_[0, 0].get_ylabel() == "Partial dependence"
    assert disp1.axes_[0, 1].get_ylabel() == ""
    assert len(disp1.axes_[0, 0].get_lines()) == lines
    assert len(disp1.axes_[0, 1].get_lines()) == lines

    lr = LinearRegression()
    lr.fit(diabetes.data, diabetes.target)

    disp2 = PartialDependenceDisplay.from_estimator(
        lr,
        diabetes.data,
        ["age", "bmi"],
        kind=kind,
        grid_resolution=grid_resolution,
        feature_names=feature_names,
        ax=disp1.axes_,
    )

    assert np.all(disp1.axes_ == disp2.axes_)
    assert len(disp2.axes_[0, 0].get_lines()) == 2 * lines
    assert len(disp2.axes_[0, 1].get_lines()) == 2 * lines


@pytest.mark.filterwarnings("ignore:A Bunch will be returned")
@pytest.mark.parametrize("nrows, ncols", [(2, 2), (3, 1)])
def test_plot_partial_dependence_incorrent_num_axes(
    pyplot, clf_diabetes, diabetes, nrows, ncols
):
    grid_resolution = 5
    fig, axes = pyplot.subplots(nrows, ncols)
    axes_formats = [list(axes.ravel()), tuple(axes.ravel()), axes]

    msg = "Expected ax to have 2 axes, got {}".format(nrows * ncols)

    disp = PartialDependenceDisplay.from_estimator(
        clf_diabetes,
        diabetes.data,
        ["age", "bmi"],
        grid_resolution=grid_resolution,
        feature_names=diabetes.feature_names,
    )

    for ax_format in axes_formats:
        with pytest.raises(ValueError, match=msg):
            PartialDependenceDisplay.from_estimator(
                clf_diabetes,
                diabetes.data,
                ["age", "bmi"],
                grid_resolution=grid_resolution,
                feature_names=diabetes.feature_names,
                ax=ax_format,
            )

        # with axes object
        with pytest.raises(ValueError, match=msg):
            disp.plot(ax=ax_format)


@pytest.mark.filterwarnings("ignore:A Bunch will be returned")
def test_plot_partial_dependence_with_same_axes(pyplot, clf_diabetes, diabetes):
    # The first call to plot_partial_dependence will create two new axes to
    # place in the space of the passed in axes, which results in a total of
    # three axes in the figure.
    # Currently the API does not allow for the second call to
    # plot_partial_dependence to use the same axes again, because it will
    # create two new axes in the space resulting in five axes. To get the
    # expected behavior one needs to pass the generated axes into the second
    # call:
    # disp1 = plot_partial_dependence(...)
    # disp2 = plot_partial_dependence(..., ax=disp1.axes_)

    grid_resolution = 25
    fig, ax = pyplot.subplots()
    PartialDependenceDisplay.from_estimator(
        clf_diabetes,
        diabetes.data,
        ["age", "bmi"],
        grid_resolution=grid_resolution,
        feature_names=diabetes.feature_names,
        ax=ax,
    )

    msg = (
        "The ax was already used in another plot function, please set "
        "ax=display.axes_ instead"
    )

    with pytest.raises(ValueError, match=msg):
        PartialDependenceDisplay.from_estimator(
            clf_diabetes,
            diabetes.data,
            ["age", "bmi"],
            grid_resolution=grid_resolution,
            feature_names=diabetes.feature_names,
            ax=ax,
        )


@pytest.mark.filterwarnings("ignore:A Bunch will be returned")
def test_plot_partial_dependence_feature_name_reuse(pyplot, clf_diabetes, diabetes):
    # second call to plot does not change the feature names from the first
    # call

    feature_names = diabetes.feature_names
    disp = PartialDependenceDisplay.from_estimator(
        clf_diabetes,
        diabetes.data,
        [0, 1],
        grid_resolution=10,
        feature_names=feature_names,
    )

    PartialDependenceDisplay.from_estimator(
        clf_diabetes, diabetes.data, [0, 1], grid_resolution=10, ax=disp.axes_
    )

    for i, ax in enumerate(disp.axes_.ravel()):
        assert ax.get_xlabel() == feature_names[i]


@pytest.mark.filterwarnings("ignore:A Bunch will be returned")
def test_plot_partial_dependence_multiclass(pyplot):
    grid_resolution = 25
    clf_int = GradientBoostingClassifier(n_estimators=10, random_state=1)
    iris = load_iris()

    # Test partial dependence plot function on multi-class input.
    clf_int.fit(iris.data, iris.target)
    disp_target_0 = PartialDependenceDisplay.from_estimator(
        clf_int, iris.data, [0, 3], target=0, grid_resolution=grid_resolution
    )
    assert disp_target_0.figure_ is pyplot.gcf()
    assert disp_target_0.axes_.shape == (1, 2)
    assert disp_target_0.lines_.shape == (1, 2)
    assert disp_target_0.contours_.shape == (1, 2)
    assert disp_target_0.deciles_vlines_.shape == (1, 2)
    assert disp_target_0.deciles_hlines_.shape == (1, 2)
    assert all(c is None for c in disp_target_0.contours_.flat)
    assert disp_target_0.target_idx == 0

    # now with symbol labels
    target = iris.target_names[iris.target]
    clf_symbol = GradientBoostingClassifier(n_estimators=10, random_state=1)
    clf_symbol.fit(iris.data, target)
    disp_symbol = PartialDependenceDisplay.from_estimator(
        clf_symbol, iris.data, [0, 3], target="setosa", grid_resolution=grid_resolution
    )
    assert disp_symbol.figure_ is pyplot.gcf()
    assert disp_symbol.axes_.shape == (1, 2)
    assert disp_symbol.lines_.shape == (1, 2)
    assert disp_symbol.contours_.shape == (1, 2)
    assert disp_symbol.deciles_vlines_.shape == (1, 2)
    assert disp_symbol.deciles_hlines_.shape == (1, 2)
    assert all(c is None for c in disp_symbol.contours_.flat)
    assert disp_symbol.target_idx == 0

    for int_result, symbol_result in zip(
        disp_target_0.pd_results, disp_symbol.pd_results
    ):
        assert_allclose(int_result.average, symbol_result.average)
        assert_allclose(int_result["grid_values"], symbol_result["grid_values"])

    # check that the pd plots are different for another target
    disp_target_1 = PartialDependenceDisplay.from_estimator(
        clf_int, iris.data, [0, 3], target=1, grid_resolution=grid_resolution
    )
    target_0_data_y = disp_target_0.lines_[0, 0].get_data()[1]
    target_1_data_y = disp_target_1.lines_[0, 0].get_data()[1]
    assert any(target_0_data_y != target_1_data_y)


multioutput_regression_data = make_regression(n_samples=50, n_targets=2, random_state=0)


@pytest.mark.filterwarnings("ignore:A Bunch will be returned")
@pytest.mark.parametrize("target", [0, 1])
def test_plot_partial_dependence_multioutput(pyplot, target):
    # Test partial dependence plot function on multi-output input.
    X, y = multioutput_regression_data
    clf = LinearRegression().fit(X, y)

    grid_resolution = 25
    disp = PartialDependenceDisplay.from_estimator(
        clf, X, [0, 1], target=target, grid_resolution=grid_resolution
    )
    fig = pyplot.gcf()
    axs = fig.get_axes()
    assert len(axs) == 3
    assert disp.target_idx == target
    assert disp.bounding_ax_ is not None

    positions = [(0, 0), (0, 1)]
    expected_label = ["Partial dependence", ""]

    for i, pos in enumerate(positions):
        ax = disp.axes_[pos]
        assert ax.get_ylabel() == expected_label[i]
        assert ax.get_xlabel() == f"x{i}"


@pytest.mark.filterwarnings("ignore:A Bunch will be returned")
def test_plot_partial_dependence_dataframe(pyplot, clf_diabetes, diabetes):
    pd = pytest.importorskip("pandas")
    df = pd.DataFrame(diabetes.data, columns=diabetes.feature_names)

    grid_resolution = 25

    PartialDependenceDisplay.from_estimator(
        clf_diabetes,
        df,
        ["bp", "s1"],
        grid_resolution=grid_resolution,
        feature_names=df.columns.tolist(),
    )


dummy_classification_data = make_classification(random_state=0)


@pytest.mark.filterwarnings("ignore:A Bunch will be returned")
@pytest.mark.parametrize(
    "data, params, err_msg",
    [
        (
            multioutput_regression_data,
            {"target": None, "features": [0]},
            "target must be specified for multi-output",
        ),
        (
            multioutput_regression_data,
            {"target": -1, "features": [0]},
            r"target must be in \[0, n_tasks\]",
        ),
        (
            multioutput_regression_data,
            {"target": 100, "features": [0]},
            r"target must be in \[0, n_tasks\]",
        ),
        (
            dummy_classification_data,
            {"features": ["foobar"], "feature_names": None},
            "Feature 'foobar' not in feature_names",
        ),
        (
            dummy_classification_data,
            {"features": ["foobar"], "feature_names": ["abcd", "def"]},
            "Feature 'foobar' not in feature_names",
        ),
        (
            dummy_classification_data,
            {"features": [(1, 2, 3)]},
            "Each entry in features must be either an int, ",
        ),
        (
            dummy_classification_data,
            {"features": [1, {}]},
            "Each entry in features must be either an int, ",
        ),
        (
            dummy_classification_data,
            {"features": [tuple()]},
            "Each entry in features must be either an int, ",
        ),
        (
            dummy_classification_data,
            {"features": [123], "feature_names": ["blahblah"]},
            "All entries of features must be less than ",
        ),
        (
            dummy_classification_data,
            {"features": [0, 1, 2], "feature_names": ["a", "b", "a"]},
            "feature_names should not contain duplicates",
        ),
        (
            dummy_classification_data,
            {"features": [1, 2], "kind": ["both"]},
            "When `kind` is provided as a list of strings, it should contain",
        ),
        (
            dummy_classification_data,
            {"features": [1], "subsample": -1},
            "When an integer, subsample=-1 should be positive.",
        ),
        (
            dummy_classification_data,
            {"features": [1], "subsample": 1.2},
            r"When a floating-point, subsample=1.2 should be in the \(0, 1\) range",
        ),
        (
            dummy_classification_data,
            {"features": [1, 2], "categorical_features": [1.0, 2.0]},
            "Expected `categorical_features` to be an array-like of boolean,",
        ),
        (
            dummy_classification_data,
            {"features": [(1, 2)], "categorical_features": [2]},
            "Two-way partial dependence plots are not supported for pairs",
        ),
        (
            dummy_classification_data,
            {"features": [1], "categorical_features": [1], "kind": "individual"},
            "It is not possible to display individual effects",
        ),
    ],
)
def test_plot_partial_dependence_error(pyplot, data, params, err_msg):
    X, y = data
    estimator = LinearRegression().fit(X, y)

    with pytest.raises(ValueError, match=err_msg):
        PartialDependenceDisplay.from_estimator(estimator, X, **params)


@pytest.mark.filterwarnings("ignore:A Bunch will be returned")
@pytest.mark.parametrize(
    "params, err_msg",
    [
        ({"target": 4, "features": [0]}, "target not in est.classes_, got 4"),
        ({"target": None, "features": [0]}, "target must be specified for multi-class"),
        (
            {"target": 1, "features": [4.5]},
            "Each entry in features must be either an int,",
        ),
    ],
)
def test_plot_partial_dependence_multiclass_error(pyplot, params, err_msg):
    iris = load_iris()
    clf = GradientBoostingClassifier(n_estimators=10, random_state=1)
    clf.fit(iris.data, iris.target)

    with pytest.raises(ValueError, match=err_msg):
        PartialDependenceDisplay.from_estimator(clf, iris.data, **params)


def test_plot_partial_dependence_does_not_override_ylabel(
    pyplot, clf_diabetes, diabetes
):
    # Non-regression test to be sure to not override the ylabel if it has been
    # See https://github.com/scikit-learn/scikit-learn/issues/15772
    _, axes = pyplot.subplots(1, 2)
    axes[0].set_ylabel("Hello world")
    PartialDependenceDisplay.from_estimator(
        clf_diabetes, diabetes.data, [0, 1], ax=axes
    )

    assert axes[0].get_ylabel() == "Hello world"
    assert axes[1].get_ylabel() == "Partial dependence"


@pytest.mark.parametrize(
    "categorical_features, array_type",
    [
        (["col_A", "col_C"], "dataframe"),
        ([0, 2], "array"),
        ([True, False, True], "array"),
    ],
)
def test_plot_partial_dependence_with_categorical(
    pyplot, categorical_features, array_type
):
    X = [[1, 1, "A"], [2, 0, "C"], [3, 2, "B"]]
    column_name = ["col_A", "col_B", "col_C"]
    X = _convert_container(X, array_type, columns_name=column_name)
    y = np.array([1.2, 0.5, 0.45]).T

    preprocessor = make_column_transformer((OneHotEncoder(), categorical_features))
    model = make_pipeline(preprocessor, LinearRegression())
    model.fit(X, y)

    # single feature
    disp = PartialDependenceDisplay.from_estimator(
        model,
        X,
        features=["col_C"],
        feature_names=column_name,
        categorical_features=categorical_features,
    )

    assert disp.figure_ is pyplot.gcf()
    assert disp.bars_.shape == (1, 1)
    assert disp.bars_[0][0] is not None
    assert disp.lines_.shape == (1, 1)
    assert disp.lines_[0][0] is None
    assert disp.contours_.shape == (1, 1)
    assert disp.contours_[0][0] is None
    assert disp.deciles_vlines_.shape == (1, 1)
    assert disp.deciles_vlines_[0][0] is None
    assert disp.deciles_hlines_.shape == (1, 1)
    assert disp.deciles_hlines_[0][0] is None
    assert disp.axes_[0, 0].get_legend() is None

    # interaction between two features
    disp = PartialDependenceDisplay.from_estimator(
        model,
        X,
        features=[("col_A", "col_C")],
        feature_names=column_name,
        categorical_features=categorical_features,
    )

    assert disp.figure_ is pyplot.gcf()
    assert disp.bars_.shape == (1, 1)
    assert disp.bars_[0][0] is None
    assert disp.lines_.shape == (1, 1)
    assert disp.lines_[0][0] is None
    assert disp.contours_.shape == (1, 1)
    assert disp.contours_[0][0] is None
    assert disp.deciles_vlines_.shape == (1, 1)
    assert disp.deciles_vlines_[0][0] is None
    assert disp.deciles_hlines_.shape == (1, 1)
    assert disp.deciles_hlines_[0][0] is None
    assert disp.axes_[0, 0].get_legend() is None


def test_plot_partial_dependence_legend(pyplot):
    pd = pytest.importorskip("pandas")
    X = pd.DataFrame(
        {
            "col_A": ["A", "B", "C"],
            "col_B": [1, 0, 2],
            "col_C": ["C", "B", "A"],
        }
    )
    y = np.array([1.2, 0.5, 0.45]).T

    categorical_features = ["col_A", "col_C"]
    preprocessor = make_column_transformer((OneHotEncoder(), categorical_features))
    model = make_pipeline(preprocessor, LinearRegression())
    model.fit(X, y)

    disp = PartialDependenceDisplay.from_estimator(
        model,
        X,
        features=["col_B", "col_C"],
        categorical_features=categorical_features,
        kind=["both", "average"],
    )

    legend_text = disp.axes_[0, 0].get_legend().get_texts()
    assert len(legend_text) == 1
    assert legend_text[0].get_text() == "average"
    assert disp.axes_[0, 1].get_legend() is None


@pytest.mark.parametrize(
    "kind, expected_shape",
    [("average", (1, 2)), ("individual", (1, 2, 20)), ("both", (1, 2, 21))],
)
def test_plot_partial_dependence_subsampling(
    pyplot, clf_diabetes, diabetes, kind, expected_shape
):
    # check that the subsampling is properly working
    # non-regression test for:
    # https://github.com/scikit-learn/scikit-learn/pull/18359
    matplotlib = pytest.importorskip("matplotlib")
    grid_resolution = 25
    feature_names = diabetes.feature_names

    disp1 = PartialDependenceDisplay.from_estimator(
        clf_diabetes,
        diabetes.data,
        ["age", "bmi"],
        kind=kind,
        grid_resolution=grid_resolution,
        feature_names=feature_names,
        subsample=20,
        random_state=0,
    )

    assert disp1.lines_.shape == expected_shape
    assert all(
        [isinstance(line, matplotlib.lines.Line2D) for line in disp1.lines_.ravel()]
    )


@pytest.mark.parametrize(
    "kind, line_kw, label",
    [
        ("individual", {}, None),
        ("individual", {"label": "xxx"}, None),
        ("average", {}, None),
        ("average", {"label": "xxx"}, "xxx"),
        ("both", {}, "average"),
        ("both", {"label": "xxx"}, "xxx"),
    ],
)
def test_partial_dependence_overwrite_labels(
    pyplot,
    clf_diabetes,
    diabetes,
    kind,
    line_kw,
    label,
):
    """Test that make sure that we can overwrite the label of the PDP plot"""
    disp = PartialDependenceDisplay.from_estimator(
        clf_diabetes,
        diabetes.data,
        [0, 2],
        grid_resolution=25,
        feature_names=diabetes.feature_names,
        kind=kind,
        line_kw=line_kw,
    )

    for ax in disp.axes_.ravel():
        if label is None:
            assert ax.get_legend() is None
        else:
            legend_text = ax.get_legend().get_texts()
            assert len(legend_text) == 1
            assert legend_text[0].get_text() == label


@pytest.mark.parametrize(
    "categorical_features, array_type",
    [
        (["col_A", "col_C"], "dataframe"),
        ([0, 2], "array"),
        ([True, False, True], "array"),
    ],
)
def test_grid_resolution_with_categorical(pyplot, categorical_features, array_type):
    """Check that we raise a ValueError when the grid_resolution is too small
    respect to the number of categories in the categorical features targeted.
    """
    X = [["A", 1, "A"], ["B", 0, "C"], ["C", 2, "B"]]
    column_name = ["col_A", "col_B", "col_C"]
    X = _convert_container(X, array_type, columns_name=column_name)
    y = np.array([1.2, 0.5, 0.45]).T
<<<<<<< HEAD

    preprocessor = make_column_transformer((OneHotEncoder(), categorical_features))
    model = make_pipeline(preprocessor, LinearRegression())
    model.fit(X, y)

    err_msg = (
        "resolution of the computed grid is less than the minimum number of categories"
    )
    with pytest.raises(ValueError, match=err_msg):
        PartialDependenceDisplay.from_estimator(
            model,
            X,
            features=["col_C"],
            feature_names=column_name,
            categorical_features=categorical_features,
            grid_resolution=2,
        )


# TODO(1.3): remove
def test_partial_dependence_display_deprecation(pyplot, clf_diabetes, diabetes):
    """Check that we raise the proper warning in the display."""
    disp = PartialDependenceDisplay.from_estimator(
        clf_diabetes,
        diabetes.data,
        [0, 2],
        grid_resolution=25,
        feature_names=diabetes.feature_names,
    )
=======
>>>>>>> 2ab1d81e

    preprocessor = make_column_transformer((OneHotEncoder(), categorical_features))
    model = make_pipeline(preprocessor, LinearRegression())
    model.fit(X, y)

    err_msg = (
        "resolution of the computed grid is less than the minimum number of categories"
    )
    with pytest.raises(ValueError, match=err_msg):
        PartialDependenceDisplay.from_estimator(
            model,
            X,
            features=["col_C"],
            feature_names=column_name,
            categorical_features=categorical_features,
            grid_resolution=2,
        )


@pytest.mark.parametrize("kind", ["individual", "average", "both"])
@pytest.mark.parametrize("centered", [True, False])
def test_partial_dependence_plot_limits_one_way(
    pyplot, clf_diabetes, diabetes, kind, centered
):
    """Check that the PD limit on the plots are properly set on one-way plots."""
    disp = PartialDependenceDisplay.from_estimator(
        clf_diabetes,
        diabetes.data,
        features=(0, 1),
        kind=kind,
        grid_resolution=25,
        feature_names=diabetes.feature_names,
    )

    range_pd = np.array([-1, 1], dtype=np.float64)
    for pd in disp.pd_results:
        if "average" in pd:
            pd["average"][...] = range_pd[1]
            pd["average"][0, 0] = range_pd[0]
        if "individual" in pd:
            pd["individual"][...] = range_pd[1]
            pd["individual"][0, 0, 0] = range_pd[0]

    disp.plot(centered=centered)
    # check that we anchor to zero x-axis when centering
    y_lim = range_pd - range_pd[0] if centered else range_pd
    padding = 0.05 * (y_lim[1] - y_lim[0])
    y_lim[0] -= padding
    y_lim[1] += padding
    for ax in disp.axes_.ravel():
        assert_allclose(ax.get_ylim(), y_lim)


@pytest.mark.parametrize("centered", [True, False])
def test_partial_dependence_plot_limits_two_way(
    pyplot, clf_diabetes, diabetes, centered
):
    """Check that the PD limit on the plots are properly set on two-way plots."""
    disp = PartialDependenceDisplay.from_estimator(
        clf_diabetes,
        diabetes.data,
        features=[(0, 1)],
        kind="average",
        grid_resolution=25,
        feature_names=diabetes.feature_names,
    )

    range_pd = np.array([-1, 1], dtype=np.float64)
    for pd in disp.pd_results:
        pd["average"][...] = range_pd[1]
        pd["average"][0, 0] = range_pd[0]

    disp.plot(centered=centered)
    contours = disp.contours_[0, 0]
    levels = range_pd - range_pd[0] if centered else range_pd

    padding = 0.05 * (levels[1] - levels[0])
    levels[0] -= padding
    levels[1] += padding
    expect_levels = np.linspace(*levels, num=8)
    assert_allclose(contours.levels, expect_levels)


def test_partial_dependence_kind_list(
    pyplot,
    clf_diabetes,
    diabetes,
):
    """Check that we can provide a list of strings to kind parameter."""
    matplotlib = pytest.importorskip("matplotlib")

    disp = PartialDependenceDisplay.from_estimator(
        clf_diabetes,
        diabetes.data,
        features=[0, 2, (1, 2)],
        grid_resolution=20,
        kind=["both", "both", "average"],
    )

    for idx in [0, 1]:
        assert all(
            [
                isinstance(line, matplotlib.lines.Line2D)
                for line in disp.lines_[0, idx].ravel()
            ]
        )
        assert disp.contours_[0, idx] is None

    assert disp.contours_[0, 2] is not None
    assert all([line is None for line in disp.lines_[0, 2].ravel()])


@pytest.mark.parametrize(
    "features, kind",
    [
        ([0, 2, (1, 2)], "individual"),
        ([0, 2, (1, 2)], "both"),
        ([(0, 1), (0, 2), (1, 2)], "individual"),
        ([(0, 1), (0, 2), (1, 2)], "both"),
        ([0, 2, (1, 2)], ["individual", "individual", "individual"]),
        ([0, 2, (1, 2)], ["both", "both", "both"]),
    ],
)
def test_partial_dependence_kind_error(
    pyplot,
    clf_diabetes,
    diabetes,
    features,
    kind,
):
    """Check that we raise an informative error when 2-way PD is requested
    together with 1-way PD/ICE"""
    warn_msg = (
        "ICE plot cannot be rendered for 2-way feature interactions. 2-way "
        "feature interactions mandates PD plots using the 'average' kind"
    )
    with pytest.raises(ValueError, match=warn_msg):
        PartialDependenceDisplay.from_estimator(
            clf_diabetes,
            diabetes.data,
            features=features,
            grid_resolution=20,
            kind=kind,
        )


@pytest.mark.filterwarnings("ignore:A Bunch will be returned")
@pytest.mark.parametrize(
    "line_kw, pd_line_kw, ice_lines_kw, expected_colors",
    [
        ({"color": "r"}, {"color": "g"}, {"color": "b"}, ("g", "b")),
        (None, {"color": "g"}, {"color": "b"}, ("g", "b")),
        ({"color": "r"}, None, {"color": "b"}, ("r", "b")),
        ({"color": "r"}, {"color": "g"}, None, ("g", "r")),
        ({"color": "r"}, None, None, ("r", "r")),
        ({"color": "r"}, {"linestyle": "--"}, {"linestyle": "-."}, ("r", "r")),
    ],
)
def test_plot_partial_dependence_lines_kw(
    pyplot,
    clf_diabetes,
    diabetes,
    line_kw,
    pd_line_kw,
    ice_lines_kw,
    expected_colors,
):
    """Check that passing `pd_line_kw` and `ice_lines_kw` will act on the
    specific lines in the plot.
    """

    disp = PartialDependenceDisplay.from_estimator(
        clf_diabetes,
        diabetes.data,
        [0, 2],
        grid_resolution=20,
        feature_names=diabetes.feature_names,
        n_cols=2,
        kind="both",
        line_kw=line_kw,
        pd_line_kw=pd_line_kw,
        ice_lines_kw=ice_lines_kw,
    )

    line = disp.lines_[0, 0, -1]
    assert line.get_color() == expected_colors[0]
    if pd_line_kw is not None and "linestyle" in pd_line_kw:
        assert line.get_linestyle() == pd_line_kw["linestyle"]
    else:
        assert line.get_linestyle() == "--"

    line = disp.lines_[0, 0, 0]
    assert line.get_color() == expected_colors[1]
    if ice_lines_kw is not None and "linestyle" in ice_lines_kw:
        assert line.get_linestyle() == ice_lines_kw["linestyle"]
    else:
        assert line.get_linestyle() == "-"


def test_partial_dependence_display_wrong_len_kind(
    pyplot,
    clf_diabetes,
    diabetes,
):
    """Check that we raise an error when `kind` is a list with a wrong length.

    This case can only be triggered using the `PartialDependenceDisplay.from_estimator`
    method.
    """
    disp = PartialDependenceDisplay.from_estimator(
        clf_diabetes,
        diabetes.data,
        features=[0, 2],
        grid_resolution=20,
        kind="average",  # len(kind) != len(features)
    )

    # alter `kind` to be a list with a length different from length of `features`
    disp.kind = ["average"]
    err_msg = (
        r"When `kind` is provided as a list of strings, it should contain as many"
        r" elements as `features`. `kind` contains 1 element\(s\) and `features`"
        r" contains 2 element\(s\)."
    )
    with pytest.raises(ValueError, match=err_msg):
        disp.plot()


@pytest.mark.parametrize(
    "kind",
    ["individual", "both", "average", ["average", "both"], ["individual", "both"]],
)
def test_partial_dependence_display_kind_centered_interaction(
    pyplot,
    kind,
    clf_diabetes,
    diabetes,
):
    """Check that we properly center ICE and PD when passing kind as a string and as a
    list."""
    disp = PartialDependenceDisplay.from_estimator(
        clf_diabetes,
        diabetes.data,
        [0, 1],
        kind=kind,
        centered=True,
        subsample=5,
    )

    assert all([ln._y[0] == 0.0 for ln in disp.lines_.ravel() if ln is not None])


def test_partial_dependence_display_with_constant_sample_weight(
    pyplot,
    clf_diabetes,
    diabetes,
):
    """Check that the utilization of a constant sample weight maintains the
    standard behavior.
    """
    disp = PartialDependenceDisplay.from_estimator(
        clf_diabetes,
        diabetes.data,
        [0, 1],
        kind="average",
        method="brute",
    )

    sample_weight = np.ones_like(diabetes.target)
    disp_sw = PartialDependenceDisplay.from_estimator(
        clf_diabetes,
        diabetes.data,
        [0, 1],
        sample_weight=sample_weight,
        kind="average",
        method="brute",
    )

    assert np.array_equal(
        disp.pd_results[0]["average"], disp_sw.pd_results[0]["average"]
    )<|MERGE_RESOLUTION|>--- conflicted
+++ resolved
@@ -839,38 +839,6 @@
     column_name = ["col_A", "col_B", "col_C"]
     X = _convert_container(X, array_type, columns_name=column_name)
     y = np.array([1.2, 0.5, 0.45]).T
-<<<<<<< HEAD
-
-    preprocessor = make_column_transformer((OneHotEncoder(), categorical_features))
-    model = make_pipeline(preprocessor, LinearRegression())
-    model.fit(X, y)
-
-    err_msg = (
-        "resolution of the computed grid is less than the minimum number of categories"
-    )
-    with pytest.raises(ValueError, match=err_msg):
-        PartialDependenceDisplay.from_estimator(
-            model,
-            X,
-            features=["col_C"],
-            feature_names=column_name,
-            categorical_features=categorical_features,
-            grid_resolution=2,
-        )
-
-
-# TODO(1.3): remove
-def test_partial_dependence_display_deprecation(pyplot, clf_diabetes, diabetes):
-    """Check that we raise the proper warning in the display."""
-    disp = PartialDependenceDisplay.from_estimator(
-        clf_diabetes,
-        diabetes.data,
-        [0, 2],
-        grid_resolution=25,
-        feature_names=diabetes.feature_names,
-    )
-=======
->>>>>>> 2ab1d81e
 
     preprocessor = make_column_transformer((OneHotEncoder(), categorical_features))
     model = make_pipeline(preprocessor, LinearRegression())
