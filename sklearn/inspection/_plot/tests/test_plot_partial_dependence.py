--- conflicted
+++ resolved
@@ -538,7 +538,6 @@
     assert axes[1].get_ylabel() == "Partial dependence"
 
 
-<<<<<<< HEAD
 def test_plot_partial_dependence_with_categorical(pyplot):
     pd = pytest.importorskip("pandas")
     X = pd.DataFrame(['A', 'B', 'C', 'A', 'B'], columns=['col'])
@@ -563,7 +562,8 @@
     assert disp.deciles_vlines_[0][0] is None
     assert disp.deciles_hlines_.shape == (1, 1)
     assert disp.deciles_hlines_[0][0] is None
-=======
+
+
 @pytest.mark.parametrize(
     "kind, expected_shape",
     [("average", (1, 2)), ("individual", (1, 2, 50)), ("both", (1, 2, 51))],
@@ -634,5 +634,4 @@
         else:
             legend_text = ax.get_legend().get_texts()
             assert len(legend_text) == 1
-            assert legend_text[0].get_text() == label
->>>>>>> 69d63786
+            assert legend_text[0].get_text() == label