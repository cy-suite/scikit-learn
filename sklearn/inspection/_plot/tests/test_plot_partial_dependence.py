--- conflicted
+++ resolved
@@ -147,11 +147,14 @@
     ],
 )
 def test_plot_partial_dependence_kind(
-<<<<<<< HEAD
-    pyplot, kind, centered, subsample, shape, clf_diabetes, diabetes
-=======
-    plot_partial_dependence, pyplot, kind, subsample, shape, clf_diabetes, diabetes
->>>>>>> 634ef44d
+    plot_partial_dependence,
+    pyplot,
+    kind,
+    centered,
+    subsample,
+    shape,
+    clf_diabetes,
+    diabetes,
 ):
     disp = plot_partial_dependence(
         clf_diabetes,
@@ -170,14 +173,13 @@
     assert disp.contours_[0, 1] is None
     assert disp.contours_[0, 2] is None
 
-<<<<<<< HEAD
-    if kind in ("both", "individual") and centered:
-        assert all([ln._y[0] == 0.0 for ln in disp.lines_.ravel() if ln is not None])
-    else:
-        assert all([ln._y[0] != 0.0 for ln in disp.lines_.ravel() if ln is not None])
-=======
-    assert disp.kind == kind
->>>>>>> 634ef44d
+    # # this PR
+    # if kind in ("both", "individual") and centered:
+    #     assert all([ln._y[0] == 0.0 for ln in disp.lines_.ravel() if ln is not None])
+    # else:
+    #     assert all([ln._y[0] != 0.0 for ln in disp.lines_.ravel() if ln is not None])
+    # # main
+    # assert disp.kind == kind
 
 
 @pytest.mark.filterwarnings("ignore:A Bunch will be returned")
@@ -748,7 +750,6 @@
             assert legend_text[0].get_text() == label
 
 
-<<<<<<< HEAD
 # FIXME: remove in 1.2
 def test_partial_dependence_display_deprecation(pyplot, clf_diabetes, diabetes):
     """Check that we raise the proper warning in the display."""
@@ -831,7 +832,8 @@
     coutour = disp.contours_[0, 0]
     expect_levels = np.linspace(*range_pd, num=8)
     assert_allclose(coutour.levels, expect_levels)
-=======
+
+
 def test_partial_dependence_kind_list(
     plot_partial_dependence,
     pyplot,
@@ -895,7 +897,6 @@
             grid_resolution=20,
             kind=kind,
         )
->>>>>>> 634ef44d
 
 
 @pytest.mark.filterwarnings("ignore:A Bunch will be returned")
