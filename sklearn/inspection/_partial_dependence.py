--- conflicted
+++ resolved
@@ -34,7 +34,7 @@
 ]
 
 
-def _grid_from_X(X, percentiles, grid_resolution):
+def _grid_from_X(X, percentiles, is_categorical, grid_resolution):
     """Generate a grid of points based on the percentiles of X.
 
     The grid is a cartesian product between the columns of ``values``. The
@@ -78,9 +78,9 @@
         raise ValueError("'grid_resolution' must be strictly greater than 1.")
 
     values = []
-    for feature in range(X.shape[1]):
+    for is_cat, feature in zip(is_categorical, range(X.shape[1])):
         uniques = np.unique(_safe_indexing(X, feature, axis=1))
-        if uniques.shape[0] < grid_resolution:
+        if is_cat or uniques.shape[0] < grid_resolution:
             # feature has low resolution use unique values
             axis = uniques
         else:
@@ -209,6 +209,7 @@
     X,
     features,
     *,
+    is_categorical=None,
     response_method="auto",
     percentiles=(0.05, 0.95),
     grid_resolution=100,
@@ -256,6 +257,13 @@
     features : array-like of {int, str} or tuple of 2 {int, str}
         The feature (e.g. `[0]`) or pair of interacting features
         (e.g. `[(0, 1)]`) for which the partial dependency should be computed.
+
+    is_categorical : array-like of bool or tuple of 2 bool, default=None
+        Specifies if the `features` provided are categorical or continuous.
+        When a feature is declared as categorical, the grid values will be
+        the category of this feature, ignoring the `grid_resolution` parameter.
+        This array has the same design has `features`. If `None`, all features
+        are considered as continuous.
 
     response_method : {'auto', 'predict_proba', 'decision_function'}, \
             default='auto'
@@ -314,13 +322,6 @@
         slower `method='brute'` option.
 
         .. versionadded:: 0.24
-<<<<<<< HEAD
-        .. deprecated:: 0.24
-            `kind='legacy'` is deprecated and will be removed in version 1.1.
-            `kind='average'` will be the new default. It is intended to migrate
-            from the ndarray output to :class:`~sklearn.utils.Bunch` output.
-=======
->>>>>>> d71bfe1d
 
     Returns
     -------
@@ -464,9 +465,23 @@
         _get_column_indices(X, features), dtype=np.int32, order="C"
     ).ravel()
 
+    if is_categorical is None:
+        is_categorical = [
+            tuple([False, False]) if isinstance(fxs, Iterable) else False
+            for fxs in features_indices
+        ]
+
+    if len(is_categorical) != len(features_indices):
+        raise ValueError(
+            "`is_categorical` should contains the same number of elements as "
+            f"`features`. Got {len(is_categorical)} in `is_categorical` and "
+            f"`features` {len(features_indices)}."
+        )
+
     grid, values = _grid_from_X(
         _safe_indexing(X, features_indices, axis=1),
         percentiles,
+        is_categorical,
         grid_resolution,
     )
 
