--- conflicted
+++ resolved
@@ -11,12 +11,7 @@
 from scipy import sparse
 from scipy.stats.mstats import mquantiles
 
-<<<<<<< HEAD
 from ..base import is_classifier, is_regressor, is_outlier_detector
-from ..pipeline import Pipeline
-=======
-from ..base import is_classifier, is_regressor
->>>>>>> 0c618b29
 from ..utils.extmath import cartesian
 from ..utils import check_array
 from ..utils import check_matplotlib_support  # noqa
@@ -365,7 +360,8 @@
     ...                    grid_resolution=2) # doctest: +SKIP
     (array([[-4.52...,  4.52...]]), [array([ 0.,  1.])])
     """
-<<<<<<< HEAD
+    check_is_fitted(estimator)
+
     if not (is_classifier(estimator) or
             is_regressor(estimator) or
             is_outlier_detector(estimator)):
@@ -373,12 +369,6 @@
             "'estimator' must be a fitted regressor,"
             " classifier or outlier_detector."
         )
-=======
-    check_is_fitted(estimator)
->>>>>>> 0c618b29
-
-    if not (is_classifier(estimator) or is_regressor(estimator)):
-        raise ValueError("'estimator' must be a fitted regressor or classifier.")
 
     if is_classifier(estimator) and isinstance(estimator.classes_[0], np.ndarray):
         raise ValueError("Multiclass-multioutput estimators are not supported")
