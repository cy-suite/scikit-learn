--- conflicted
+++ resolved
@@ -252,8 +252,7 @@
     method : str, optional (default='auto')
         The method used to calculate the averaged predictions:
 
-<<<<<<< HEAD
-        - 'recursion' is only supported for some tree-based estimators, (namely
+        - 'recursion' is only supported for some tree-based estimators (namely
           :class:`~sklearn.ensemble.GradientBoostingClassifier`,
           :class:`~sklearn.ensemble.GradientBoostingRegressor`,
           :class:`~sklearn.ensemble.HistGradientBoostingClassifier`,
@@ -261,13 +260,6 @@
           :class:`~sklearn.tree.DecisionTreeRegressor`,
           :class:`~sklearn.ensemble.RandomForestRegressor`,
           )
-=======
-        - 'recursion' is only supported for some tree-based estimators (namely
-          :class:`~sklearn.ensemble.GradientBoostingClassifier`,
-          :class:`~sklearn.ensemble.GradientBoostingRegressor`,
-          :class:`~sklearn.ensemble.HistGradientBoostingClassifier`,
-          :class:`~sklearn.ensemble.HistGradientBoostingRegressor`)
->>>>>>> c4ea3771
           but is more efficient in terms of speed.
           With this method, the target response of a
           classifier is always the decision function, not the predicted
@@ -280,11 +272,7 @@
           and 'brute' is used otherwise.
 
         Please see :ref:`this note <pdp_method_differences>` for
-<<<<<<< HEAD
-        differences between the 'brute' and 'recursion 'method.
-=======
         differences between the 'brute' and 'recursion' method.
->>>>>>> c4ea3771
 
     Returns
     -------
@@ -543,22 +531,13 @@
     method : str, optional (default='auto')
         The method used to calculate the averaged predictions:
 
-<<<<<<< HEAD
-        - 'recursion' is only supported for some tree-based estimators, (namely
+        - 'recursion' is only supported for some tree-based estimators (namely
           :class:`~sklearn.ensemble.GradientBoostingClassifier`,
           :class:`~sklearn.ensemble.GradientBoostingRegressor`,
           :class:`~sklearn.ensemble.HistGradientBoostingClassifier`,
           :class:`~sklearn.ensemble.HistGradientBoostingRegressor`,
           :class:`~sklearn.tree.DecisionTreeRegressor`,
           :class:`~sklearn.ensemble.RandomForestRegressor`
-          )
-=======
-        - 'recursion' is only supported for some tree-based estimators (namely
-          :class:`~sklearn.ensemble.GradientBoostingClassifier`,
-          :class:`~sklearn.ensemble.GradientBoostingRegressor`,
-          :class:`~sklearn.ensemble.HistGradientBoostingClassifier`,
-          :class:`~sklearn.ensemble.HistGradientBoostingRegressor`)
->>>>>>> c4ea3771
           but is more efficient in terms of speed.
           With this method, the target response of a
           classifier is always the decision function, not the predicted
@@ -571,11 +550,7 @@
           and 'brute' is used otherwise.
 
         Please see :ref:`this note <pdp_method_differences>` for
-<<<<<<< HEAD
-        differences between the 'brute' and 'recursion 'method.
-=======
         differences between the 'brute' and 'recursion' method.
->>>>>>> c4ea3771
 
     n_jobs : int, optional (default=None)
         The number of CPUs to use to compute the partial dependences.
