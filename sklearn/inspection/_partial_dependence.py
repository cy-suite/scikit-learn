--- conflicted
+++ resolved
@@ -372,13 +372,6 @@
     >>> partial_dependence(gb, features=[0], X=X, percentiles=(0, 1),
     ...                    grid_resolution=2) # doctest: +SKIP
     (array([[-4.52...,  4.52...]]), [array([ 0.,  1.])])
-<<<<<<< HEAD
-
-    See Also
-    --------
-    sklearn.inspection.plot_partial_dependence: Plot partial dependence
-=======
->>>>>>> 31c74271
     """
     if not (is_classifier(estimator) or is_regressor(estimator)):
         raise ValueError(
