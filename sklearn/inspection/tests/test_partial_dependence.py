--- conflicted
+++ resolved
@@ -451,7 +451,6 @@
     assert_allclose(
         values_pipe[0],
         values_clf[0] * scaler.scale_[features] + scaler.mean_[features]
-<<<<<<< HEAD
     )
 
 
@@ -561,171 +560,4 @@
     with pytest.raises(NotFittedError, match="is not fitted yet"):
         partial_dependence(pipe, X, features=[0, 2], grid_resolution=10)
     with pytest.raises(NotFittedError, match="is not fitted yet"):
-        partial_dependence(estimator, X, features=[0, 2], grid_resolution=10)
-
-
-def test_plot_partial_dependence(pyplot):
-    # Test partial dependence plot function.
-    boston = load_boston()
-    clf = GradientBoostingRegressor(n_estimators=10, random_state=1)
-    clf.fit(boston.data, boston.target)
-
-    grid_resolution = 25
-    plot_partial_dependence(clf, boston.data, [0, 1, (0, 1)],
-                            grid_resolution=grid_resolution,
-                            feature_names=boston.feature_names)
-    fig = pyplot.gcf()
-    axs = fig.get_axes()
-    assert len(axs) == 3
-    assert all(ax.has_data for ax in axs)
-
-    # check with str features and array feature names
-    plot_partial_dependence(clf, boston.data, ['CRIM', 'ZN',
-                                               ('CRIM', 'ZN')],
-                            grid_resolution=grid_resolution,
-                            feature_names=boston.feature_names)
-
-    fig = pyplot.gcf()
-    axs = fig.get_axes()
-    assert len(axs) == 3
-    assert all(ax.has_data for ax in axs)
-
-    # check with list feature_names
-    feature_names = boston.feature_names.tolist()
-    plot_partial_dependence(clf, boston.data, ['CRIM', 'ZN',
-                                               ('CRIM', 'ZN')],
-                            grid_resolution=grid_resolution,
-                            feature_names=feature_names)
-    fig = pyplot.gcf()
-    axs = fig.get_axes()
-    assert len(axs) == 3
-    assert all(ax.has_data for ax in axs)
-
-
-def test_plot_partial_dependence_multiclass(pyplot):
-    grid_resolution = 25
-    clf = GradientBoostingClassifier(n_estimators=10, random_state=1)
-    iris = load_iris()
-
-    # Test partial dependence plot function on multi-class input.
-    clf.fit(iris.data, iris.target)
-    plot_partial_dependence(clf, iris.data, [0, 1],
-                            target=0,
-                            grid_resolution=grid_resolution)
-    fig = pyplot.gcf()
-    axs = fig.get_axes()
-    assert len(axs) == 2
-    assert all(ax.has_data for ax in axs)
-
-    # now with symbol labels
-    target = iris.target_names[iris.target]
-    clf.fit(iris.data, target)
-    plot_partial_dependence(clf, iris.data, [0, 1],
-                            target='setosa',
-                            grid_resolution=grid_resolution)
-    fig2 = pyplot.gcf()
-    axs2 = fig2.get_axes()
-    assert len(axs2) == 2
-    assert all(ax.has_data for ax in axs2)
-
-    # check that the pd plots are the same for 0 and "setosa"
-    assert all(axs[0].lines[0]._y == axs2[0].lines[0]._y)
-    # check that the pd plots are different for another target
-    clf.fit(iris.data, iris.target)
-    plot_partial_dependence(clf, iris.data, [0, 1],
-                            target=1,
-                            grid_resolution=grid_resolution)
-    fig3 = pyplot.gcf()
-    axs3 = fig3.get_axes()
-    assert any(axs[0].lines[0]._y != axs3[0].lines[0]._y)
-
-
-def test_plot_partial_dependence_multioutput(pyplot):
-    # Test partial dependence plot function on multi-output input.
-    (X, y), _ = multioutput_regression_data
-    clf = LinearRegression()
-    clf.fit(X, y)
-
-    grid_resolution = 25
-    plot_partial_dependence(clf, X, [0, 1],
-                            target=0,
-                            grid_resolution=grid_resolution)
-    fig = pyplot.gcf()
-    axs = fig.get_axes()
-    assert len(axs) == 2
-    assert all(ax.has_data for ax in axs)
-
-    plot_partial_dependence(clf, X, [0, 1],
-                            target=1,
-                            grid_resolution=grid_resolution)
-    fig = pyplot.gcf()
-    axs = fig.get_axes()
-    assert len(axs) == 2
-    assert all(ax.has_data for ax in axs)
-
-
-@pytest.mark.parametrize(
-    "data, params, err_msg",
-    [(multioutput_regression_data[0], {"target": None, 'features': [0]},
-      "target must be specified for multi-output"),
-     (multioutput_regression_data[0], {"target": -1, 'features': [0]},
-      r'target must be in \[0, n_tasks\]'),
-     (multioutput_regression_data[0], {"target": 100, 'features': [0]},
-      r'target must be in \[0, n_tasks\]'),
-     (make_classification(random_state=0),
-      {'features': ['foobar'], 'feature_names': None},
-      'Feature foobar not in feature_names'),
-     (make_classification(random_state=0),
-      {'features': ['foobar'], 'feature_names': ['abcd', 'def']},
-      'Feature foobar not in feature_names'),
-     (make_classification(random_state=0), {'features': [(1, 2, 3)]},
-      'Each entry in features must be either an int, '),
-     (make_classification(random_state=0), {'features': [1, {}]},
-      'Each entry in features must be either an int, '),
-     (make_classification(random_state=0), {'features': [tuple()]},
-      'Each entry in features must be either an int, '),
-     (make_classification(random_state=0),
-      {'features': [123], 'feature_names': ['blahblah']},
-      'All entries of features must be less than '),
-     (make_classification(random_state=0),
-      {'features': [0, 1, 2], 'feature_names': ['a', 'b', 'a']},
-      'feature_names should not contain duplicates')]
-)
-def test_plot_partial_dependence_error(pyplot, data, params, err_msg):
-    X, y = data
-    estimator = LinearRegression().fit(X, y)
-
-    with pytest.raises(ValueError, match=err_msg):
-        plot_partial_dependence(estimator, X, **params)
-
-
-def test_plot_partial_dependence_fig(pyplot):
-    # Make sure fig object is correctly used if not None
-    (X, y), _ = regression_data
-    clf = LinearRegression()
-    clf.fit(X, y)
-
-    fig = pyplot.figure()
-    grid_resolution = 25
-    plot_partial_dependence(
-        clf, X, [0, 1], target=0, grid_resolution=grid_resolution, fig=fig)
-
-    assert pyplot.gcf() is fig
-
-
-def test_plot_partial_dependence_dataframe(pyplot):
-    pd = pytest.importorskip('pandas')
-    boston = load_boston()
-    df = pd.DataFrame(boston.data, columns=boston.feature_names)
-    y = boston.target
-
-    grid_resolution = 25
-
-    clf = HistGradientBoostingRegressor(max_iter=50)
-    clf.fit(df, y)
-    plot_partial_dependence(
-        clf, df, ['TAX', 'AGE'], grid_resolution=grid_resolution,
-        feature_names=df.columns.tolist()
-=======
->>>>>>> e6a4dc97
-    )+        partial_dependence(estimator, X, features=[0, 2], grid_resolution=10)