--- conflicted
+++ resolved
@@ -797,8 +797,6 @@
     assert_allclose(avg_ind, pdp_avg["average"])
 
 
-<<<<<<< HEAD
-=======
 @pytest.mark.parametrize(
     "Estimator, data",
     [
@@ -916,7 +914,6 @@
         )
 
 
->>>>>>> 2ab1d81e
 # TODO(1.5): Remove when bunch values is deprecated in 1.5
 def test_partial_dependence_bunch_values_deprecated():
     """Test that deprecation warning is raised when values is accessed."""
