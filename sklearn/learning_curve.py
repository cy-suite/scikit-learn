--- conflicted
+++ resolved
@@ -10,11 +10,7 @@
 from .cross_validation import _check_cv
 from .utils import check_arrays
 from .externals.joblib import Parallel, delayed
-<<<<<<< HEAD
-from .cross_validation import _split, _score, _cross_val_score
-=======
 from .cross_validation import _safe_split, _score, _fit_and_score
->>>>>>> de2be61e
 from .metrics.scorer import check_scoring
 
 
@@ -131,15 +127,9 @@
             clone(estimator), X, y, classes, train, test, train_sizes_abs,
             scorer, verbose) for train, test in cv)
     else:
-<<<<<<< HEAD
-        out = parallel(delayed(_cross_val_score)(
-            clone(estimator), X, y, scorer, train[:n_train_samples], test,
-            verbose, fit_params=None, return_train_score=True)
-=======
         out = parallel(delayed(_fit_and_score)(
             clone(estimator), X, y, scorer, train[:n_train_samples], test,
             verbose, parameters=None, fit_params=None, return_train_score=True)
->>>>>>> de2be61e
             for train, test in cv for n_train_samples in train_sizes_abs)
         out = np.array(out)[:, :2]
         n_cv_folds = out.shape[0]/n_unique_ticks
@@ -215,18 +205,11 @@
     train_scores, test_scores = [], []
     partitions = zip(train_sizes, np.split(train, train_sizes)[:-1])
     for n_train_samples, partial_train in partitions:
-<<<<<<< HEAD
-        X_train, y_train = _split(estimator, X, y, train[:n_train_samples])
-        X_partial_train, y_partial_train = _split(estimator, X, y,
-                                                  partial_train)
-        X_test, y_test = _split(estimator, X, y, test, train[:n_train_samples])
-=======
         train_subset = train[:n_train_samples]
         X_train, y_train = _safe_split(estimator, X, y, train_subset)
         X_partial_train, y_partial_train = _safe_split(estimator, X, y,
                                                               partial_train)
         X_test, y_test = _safe_split(estimator, X, y, test, train_subset)
->>>>>>> de2be61e
         if y_partial_train is None:
             estimator.partial_fit(X_partial_train, classes=classes)
         else:
