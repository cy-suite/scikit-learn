"""GraphicalLasso: sparse inverse covariance estimation with an l1-penalized
estimator.
"""

# Author: Gael Varoquaux <gael.varoquaux@normalesup.org>
# License: BSD 3 clause
# Copyright: INRIA
import warnings
import operator
import sys
import time

from numbers import Integral, Real
import numpy as np
from scipy import linalg

from . import empirical_covariance, EmpiricalCovariance, log_likelihood

from ..exceptions import ConvergenceWarning
from ..utils.validation import (
    _is_arraylike_not_scalar,
    check_random_state,
    check_scalar,
)
from ..utils.parallel import delayed, Parallel
from ..utils._param_validation import Interval, StrOptions
from ..utils._param_validation import validate_params

# mypy error: Module 'sklearn.linear_model' has no attribute '_cd_fast'
from ..linear_model import _cd_fast as cd_fast  # type: ignore
from ..linear_model import lars_path_gram
from ..model_selection import check_cv, cross_val_score


# Helper functions to compute the objective and dual objective functions
# of the l1-penalized estimator
def _objective(mle, precision_, alpha):
    """Evaluation of the graphical-lasso objective function

    the objective function is made of a shifted scaled version of the
    normalized log-likelihood (i.e. its empirical mean over the samples) and a
    penalisation term to promote sparsity
    """
    p = precision_.shape[0]
    cost = -2.0 * log_likelihood(mle, precision_) + p * np.log(2 * np.pi)
    cost += alpha * (np.abs(precision_).sum() - np.abs(np.diag(precision_)).sum())
    return cost


def _dual_gap(emp_cov, precision_, alpha):
    """Expression of the dual gap convergence criterion

    The specific definition is given in Duchi "Projected Subgradient Methods
    for Learning Sparse Gaussians".
    """
    gap = np.sum(emp_cov * precision_)
    gap -= precision_.shape[0]
    gap += alpha * (np.abs(precision_).sum() - np.abs(np.diag(precision_)).sum())
    return gap


<<<<<<< HEAD
def alpha_max(emp_cov):
    """Find the maximum alpha for which there are some non-zeros off-diagonal.

    Parameters
    ----------
    emp_cov : ndarray of shape (n_features, n_features)
        The sample covariance matrix.

    Notes
    -----
    This results from the bound for the all the Lasso that are solved
    in GraphicalLasso: each time, the row of cov corresponds to Xy. As the
    bound for alpha is given by `max(abs(Xy))`, the result follows.
    """
    A = np.copy(emp_cov)
    A.flat[:: A.shape[0] + 1] = 0
    return np.max(np.abs(A))


@validate_params(
    {
        "emp_cov": ["array-like"],
        "alpha": [Interval(Real, 0, None, closed="both")],
        "cov_init": ["array-like", None],
        "mode": [StrOptions({"cd", "lars"})],
        "tol": [Interval(Real, 0, None, closed="right")],
        "enet_tol": [Interval(Real, 0, None, closed="right")],
        "max_iter": [Interval(Integral, 0, None, closed="left")],
        "verbose": ["verbose"],
        "return_costs": ["boolean"],
        "eps": [Interval(Real, 0, None, closed="left")],
        "return_n_iter": ["boolean"],
    }
)
=======
>>>>>>> 42c2731a
# The g-lasso algorithm
def _graphical_lasso(
    emp_cov,
    alpha,
    *,
    cov_init=None,
    mode="cd",
    tol=1e-4,
    enet_tol=1e-4,
    max_iter=100,
    verbose=False,
    eps=np.finfo(np.float64).eps,
):
    _, n_features = emp_cov.shape
    if alpha == 0:
        # Early return without regularization
        precision_ = linalg.inv(emp_cov)
        cost = -2.0 * log_likelihood(emp_cov, precision_)
        cost += n_features * np.log(2 * np.pi)
        d_gap = np.sum(emp_cov * precision_) - n_features
        return emp_cov, precision_, (cost, d_gap), 0

    if cov_init is None:
        covariance_ = emp_cov.copy()
    else:
        covariance_ = cov_init.copy()
    # As a trivial regularization (Tikhonov like), we scale down the
    # off-diagonal coefficients of our starting point: This is needed, as
    # in the cross-validation the cov_init can easily be
    # ill-conditioned, and the CV loop blows. Beside, this takes
    # conservative stand-point on the initial conditions, and it tends to
    # make the convergence go faster.
    covariance_ *= 0.95
    diagonal = emp_cov.flat[:: n_features + 1]
    covariance_.flat[:: n_features + 1] = diagonal
    precision_ = linalg.pinvh(covariance_)

    indices = np.arange(n_features)
    i = 0  # initialize the counter to be robust to `max_iter=0`
    costs = list()
    # The different l1 regression solver have different numerical errors
    if mode == "cd":
        errors = dict(over="raise", invalid="ignore")
    else:
        errors = dict(invalid="raise")
    try:
        # be robust to the max_iter=0 edge case, see:
        # https://github.com/scikit-learn/scikit-learn/issues/4134
        d_gap = np.inf
        # set a sub_covariance buffer
        sub_covariance = np.copy(covariance_[1:, 1:], order="C")
        for i in range(max_iter):
            for idx in range(n_features):
                # To keep the contiguous matrix `sub_covariance` equal to
                # covariance_[indices != idx].T[indices != idx]
                # we only need to update 1 column and 1 line when idx changes
                if idx > 0:
                    di = idx - 1
                    sub_covariance[di] = covariance_[di][indices != idx]
                    sub_covariance[:, di] = covariance_[:, di][indices != idx]
                else:
                    sub_covariance[:] = covariance_[1:, 1:]
                row = emp_cov[idx, indices != idx]
                with np.errstate(**errors):
                    if mode == "cd":
                        # Use coordinate descent
                        coefs = -(
                            precision_[indices != idx, idx]
                            / (precision_[idx, idx] + 1000 * eps)
                        )
                        coefs, _, _, _ = cd_fast.enet_coordinate_descent_gram(
                            coefs,
                            alpha,
                            0,
                            sub_covariance,
                            row,
                            row,
                            max_iter,
                            enet_tol,
                            check_random_state(None),
                            False,
                        )
                    else:  # mode == "lars"
                        _, _, coefs = lars_path_gram(
                            Xy=row,
                            Gram=sub_covariance,
                            n_samples=row.size,
                            alpha_min=alpha / (n_features - 1),
                            copy_Gram=True,
                            eps=eps,
                            method="lars",
                            return_path=False,
                        )
                # Update the precision matrix
                precision_[idx, idx] = 1.0 / (
                    covariance_[idx, idx]
                    - np.dot(covariance_[indices != idx, idx], coefs)
                )
                precision_[indices != idx, idx] = -precision_[idx, idx] * coefs
                precision_[idx, indices != idx] = -precision_[idx, idx] * coefs
                coefs = np.dot(sub_covariance, coefs)
                covariance_[idx, indices != idx] = coefs
                covariance_[indices != idx, idx] = coefs
            if not np.isfinite(precision_.sum()):
                raise FloatingPointError(
                    "The system is too ill-conditioned for this solver"
                )
            d_gap = _dual_gap(emp_cov, precision_, alpha)
            cost = _objective(emp_cov, precision_, alpha)
            if verbose:
                print(
                    "[graphical_lasso] Iteration % 3i, cost % 3.2e, dual gap %.3e"
                    % (i, cost, d_gap)
                )
            costs.append((cost, d_gap))
            if np.abs(d_gap) < tol:
                break
            if not np.isfinite(cost) and i > 0:
                raise FloatingPointError(
                    "Non SPD result: the system is too ill-conditioned for this solver"
                )
        else:
            warnings.warn(
                "graphical_lasso: did not converge after %i iteration: dual gap: %.3e"
                % (max_iter, d_gap),
                ConvergenceWarning,
            )
    except FloatingPointError as e:
        e.args = (e.args[0] + ". The system is too ill-conditioned for this solver",)
        raise e

    return covariance_, precision_, costs, i + 1


def alpha_max(emp_cov):
    """Find the maximum alpha for which there are some non-zeros off-diagonal.

    Parameters
    ----------
    emp_cov : ndarray of shape (n_features, n_features)
        The sample covariance matrix.

    Notes
    -----
    This results from the bound for the all the Lasso that are solved
    in GraphicalLasso: each time, the row of cov corresponds to Xy. As the
    bound for alpha is given by `max(abs(Xy))`, the result follows.
    """
    A = np.copy(emp_cov)
    A.flat[:: A.shape[0] + 1] = 0
    return np.max(np.abs(A))


def graphical_lasso(
    emp_cov,
    alpha,
    *,
    cov_init=None,
    mode="cd",
    tol=1e-4,
    enet_tol=1e-4,
    max_iter=100,
    verbose=False,
    return_costs=False,
    eps=np.finfo(np.float64).eps,
    return_n_iter=False,
):
    """L1-penalized covariance estimator.

    Read more in the :ref:`User Guide <sparse_inverse_covariance>`.

    .. versionchanged:: v0.20
        graph_lasso has been renamed to graphical_lasso

    Parameters
    ----------
    emp_cov : ndarray of shape (n_features, n_features)
        Empirical covariance from which to compute the covariance estimate.

    alpha : float
        The regularization parameter: the higher alpha, the more
        regularization, the sparser the inverse covariance.
        Range is (0, inf].

    cov_init : array of shape (n_features, n_features), default=None
        The initial guess for the covariance. If None, then the empirical
        covariance is used.

        .. deprecated:: 1.3
           `cov_init` is deprecated in 1.3 and will be removed in 1.5.
           It currently has no effect.

    mode : {'cd', 'lars'}, default='cd'
        The Lasso solver to use: coordinate descent or LARS. Use LARS for
        very sparse underlying graphs, where p > n. Elsewhere prefer cd
        which is more numerically stable.

    tol : float, default=1e-4
        The tolerance to declare convergence: if the dual gap goes below
        this value, iterations are stopped. Range is (0, inf].

    enet_tol : float, default=1e-4
        The tolerance for the elastic net solver used to calculate the descent
        direction. This parameter controls the accuracy of the search direction
        for a given column update, not of the overall parameter estimate. Only
        used for mode='cd'. Range is (0, inf].

    max_iter : int, default=100
        The maximum number of iterations.

    verbose : bool, default=False
        If verbose is True, the objective function and dual gap are
        printed at each iteration.

    return_costs : bool, default=False
        If return_costs is True, the objective function and dual gap
        at each iteration are returned.

    eps : float, default=eps
        The machine-precision regularization in the computation of the
        Cholesky diagonal factors. Increase this for very ill-conditioned
        systems. Default is `np.finfo(np.float64).eps`.

    return_n_iter : bool, default=False
        Whether or not to return the number of iterations.

    Returns
    -------
    covariance : ndarray of shape (n_features, n_features)
        The estimated covariance matrix.

    precision : ndarray of shape (n_features, n_features)
        The estimated (sparse) precision matrix.

    costs : list of (objective, dual_gap) pairs
        The list of values of the objective function and the dual gap at
        each iteration. Returned only if return_costs is True.

    n_iter : int
        Number of iterations. Returned only if `return_n_iter` is set to True.

    See Also
    --------
    GraphicalLasso : Sparse inverse covariance estimation
        with an l1-penalized estimator.
    GraphicalLassoCV : Sparse inverse covariance with
        cross-validated choice of the l1 penalty.

    Notes
    -----
    The algorithm employed to solve this problem is the GLasso algorithm,
    from the Friedman 2008 Biostatistics paper. It is the same algorithm
    as in the R `glasso` package.

    One possible difference with the `glasso` R package is that the
    diagonal coefficients are not penalized.
    """

    if cov_init is not None:
        warnings.warn(
            (
                "The cov_init parameter is deprecated in 1.3 and will be removed in "
                "1.5. It does not have any effect."
            ),
            FutureWarning,
        )

    model = GraphicalLasso(
        alpha=alpha,
        mode=mode,
        covariance="precomputed",
        tol=tol,
        enet_tol=enet_tol,
        max_iter=max_iter,
        verbose=verbose,
        eps=eps,
        assume_centered=True,
    ).fit(emp_cov)

    output = [model.covariance_, model.precision_]
    if return_costs:
        output.append(model.costs_)
    if return_n_iter:
        output.append(model.n_iter_)
    return tuple(output)


class BaseGraphicalLasso(EmpiricalCovariance):
    _parameter_constraints: dict = {
        **EmpiricalCovariance._parameter_constraints,
        "tol": [Interval(Real, 0, None, closed="right")],
        "enet_tol": [Interval(Real, 0, None, closed="right")],
        "max_iter": [Interval(Integral, 0, None, closed="left")],
        "mode": [StrOptions({"cd", "lars"})],
        "verbose": ["verbose"],
        "eps": [Interval(Real, 0, None, closed="both")],
    }
    _parameter_constraints.pop("store_precision")

    def __init__(
        self,
        tol=1e-4,
        enet_tol=1e-4,
        max_iter=100,
        mode="cd",
        verbose=False,
        eps=np.finfo(np.float64).eps,
        assume_centered=False,
    ):
        super().__init__(assume_centered=assume_centered)
        self.tol = tol
        self.enet_tol = enet_tol
        self.max_iter = max_iter
        self.mode = mode
        self.verbose = verbose
        self.eps = eps


class GraphicalLasso(BaseGraphicalLasso):
    """Sparse inverse covariance estimation with an l1-penalized estimator.

    Read more in the :ref:`User Guide <sparse_inverse_covariance>`.

    .. versionchanged:: v0.20
        GraphLasso has been renamed to GraphicalLasso

    Parameters
    ----------
    alpha : float, default=0.01
        The regularization parameter: the higher alpha, the more
        regularization, the sparser the inverse covariance.
        Range is (0, inf].

    mode : {'cd', 'lars'}, default='cd'
        The Lasso solver to use: coordinate descent or LARS. Use LARS for
        very sparse underlying graphs, where p > n. Elsewhere prefer cd
        which is more numerically stable.

    covariance : "precomputed", default=None
        If covariance is "precomputed", the input data in `fit` is assumed
        to be the covariance matrix. If `None`, the empirical covariance
        is estimated from the data `X`.

        .. versionadded:: 1.3

    tol : float, default=1e-4
        The tolerance to declare convergence: if the dual gap goes below
        this value, iterations are stopped. Range is (0, inf].

    enet_tol : float, default=1e-4
        The tolerance for the elastic net solver used to calculate the descent
        direction. This parameter controls the accuracy of the search direction
        for a given column update, not of the overall parameter estimate. Only
        used for mode='cd'. Range is (0, inf].

    max_iter : int, default=100
        The maximum number of iterations.

    verbose : bool, default=False
        If verbose is True, the objective function and dual gap are
        plotted at each iteration.

    eps : float, default=eps
        The machine-precision regularization in the computation of the
        Cholesky diagonal factors. Increase this for very ill-conditioned
        systems. Default is `np.finfo(np.float64).eps`.

        .. versionadded:: 1.3

    assume_centered : bool, default=False
        If True, data are not centered before computation.
        Useful when working with data whose mean is almost, but not exactly
        zero.
        If False, data are centered before computation.

    Attributes
    ----------
    location_ : ndarray of shape (n_features,)
        Estimated location, i.e. the estimated mean.

    covariance_ : ndarray of shape (n_features, n_features)
        Estimated covariance matrix

    precision_ : ndarray of shape (n_features, n_features)
        Estimated pseudo inverse matrix.

    n_iter_ : int
        Number of iterations run.

    costs_ : list of (objective, dual_gap) pairs
        The list of values of the objective function and the dual gap at
        each iteration. Returned only if return_costs is True.

        .. versionadded:: 1.3

    n_features_in_ : int
        Number of features seen during :term:`fit`.

        .. versionadded:: 0.24

    feature_names_in_ : ndarray of shape (`n_features_in_`,)
        Names of features seen during :term:`fit`. Defined only when `X`
        has feature names that are all strings.

        .. versionadded:: 1.0

    See Also
    --------
    graphical_lasso : L1-penalized covariance estimator.
    GraphicalLassoCV : Sparse inverse covariance with
        cross-validated choice of the l1 penalty.

    Examples
    --------
    >>> import numpy as np
    >>> from sklearn.covariance import GraphicalLasso
    >>> true_cov = np.array([[0.8, 0.0, 0.2, 0.0],
    ...                      [0.0, 0.4, 0.0, 0.0],
    ...                      [0.2, 0.0, 0.3, 0.1],
    ...                      [0.0, 0.0, 0.1, 0.7]])
    >>> np.random.seed(0)
    >>> X = np.random.multivariate_normal(mean=[0, 0, 0, 0],
    ...                                   cov=true_cov,
    ...                                   size=200)
    >>> cov = GraphicalLasso().fit(X)
    >>> np.around(cov.covariance_, decimals=3)
    array([[0.816, 0.049, 0.218, 0.019],
           [0.049, 0.364, 0.017, 0.034],
           [0.218, 0.017, 0.322, 0.093],
           [0.019, 0.034, 0.093, 0.69 ]])
    >>> np.around(cov.location_, decimals=3)
    array([0.073, 0.04 , 0.038, 0.143])
    """

    _parameter_constraints: dict = {
        **BaseGraphicalLasso._parameter_constraints,
        "alpha": [Interval(Real, 0, None, closed="both")],
        "covariance": [StrOptions({"precomputed"}), None],
    }

    def __init__(
        self,
        alpha=0.01,
        *,
        mode="cd",
        covariance=None,
        tol=1e-4,
        enet_tol=1e-4,
        max_iter=100,
        verbose=False,
        eps=np.finfo(np.float64).eps,
        assume_centered=False,
    ):
        super().__init__(
            tol=tol,
            enet_tol=enet_tol,
            max_iter=max_iter,
            mode=mode,
            verbose=verbose,
            eps=eps,
            assume_centered=assume_centered,
        )
        self.alpha = alpha
        self.covariance = covariance

    def fit(self, X, y=None):
        """Fit the GraphicalLasso model to X.

        Parameters
        ----------
        X : array-like of shape (n_samples, n_features)
            Data from which to compute the covariance estimate.

        y : Ignored
            Not used, present for API consistency by convention.

        Returns
        -------
        self : object
            Returns the instance itself.
        """
        self._validate_params()
        # Covariance does not make sense for a single feature
        X = self._validate_data(X, ensure_min_features=2, ensure_min_samples=2)

        if self.covariance == "precomputed":
            emp_cov = X.copy()
            self.location_ = np.zeros(X.shape[1])
        else:
            emp_cov = empirical_covariance(X, assume_centered=self.assume_centered)
            if self.assume_centered:
                self.location_ = np.zeros(X.shape[1])
            else:
                self.location_ = X.mean(0)

        self.covariance_, self.precision_, self.costs_, self.n_iter_ = _graphical_lasso(
            emp_cov,
            alpha=self.alpha,
            cov_init=None,
            mode=self.mode,
            tol=self.tol,
            enet_tol=self.enet_tol,
            max_iter=self.max_iter,
            verbose=self.verbose,
            eps=self.eps,
        )
        return self


# Cross-validation with GraphicalLasso
def graphical_lasso_path(
    X,
    alphas,
    cov_init=None,
    X_test=None,
    mode="cd",
    tol=1e-4,
    enet_tol=1e-4,
    max_iter=100,
    verbose=False,
    eps=np.finfo(np.float64).eps,
):
    """l1-penalized covariance estimator along a path of decreasing alphas

    Read more in the :ref:`User Guide <sparse_inverse_covariance>`.

    Parameters
    ----------
    X : ndarray of shape (n_samples, n_features)
        Data from which to compute the covariance estimate.

    alphas : array-like of shape (n_alphas,)
        The list of regularization parameters, decreasing order.

    cov_init : array of shape (n_features, n_features), default=None
        The initial guess for the covariance.

    X_test : array of shape (n_test_samples, n_features), default=None
        Optional test matrix to measure generalisation error.

    mode : {'cd', 'lars'}, default='cd'
        The Lasso solver to use: coordinate descent or LARS. Use LARS for
        very sparse underlying graphs, where p > n. Elsewhere prefer cd
        which is more numerically stable.

    tol : float, default=1e-4
        The tolerance to declare convergence: if the dual gap goes below
        this value, iterations are stopped. The tolerance must be a positive
        number.

    enet_tol : float, default=1e-4
        The tolerance for the elastic net solver used to calculate the descent
        direction. This parameter controls the accuracy of the search direction
        for a given column update, not of the overall parameter estimate. Only
        used for mode='cd'. The tolerance must be a positive number.

    max_iter : int, default=100
        The maximum number of iterations. This parameter should be a strictly
        positive integer.

    verbose : int or bool, default=False
        The higher the verbosity flag, the more information is printed
        during the fitting.

    eps : float, default=eps
        The machine-precision regularization in the computation of the
        Cholesky diagonal factors. Increase this for very ill-conditioned
        systems. Default is `np.finfo(np.float64).eps`.

        .. versionadded:: 1.3

    Returns
    -------
    covariances_ : list of shape (n_alphas,) of ndarray of shape \
            (n_features, n_features)
        The estimated covariance matrices.

    precisions_ : list of shape (n_alphas,) of ndarray of shape \
            (n_features, n_features)
        The estimated (sparse) precision matrices.

    scores_ : list of shape (n_alphas,), dtype=float
        The generalisation error (log-likelihood) on the test data.
        Returned only if test data is passed.
    """
    inner_verbose = max(0, verbose - 1)
    emp_cov = empirical_covariance(X)
    if cov_init is None:
        covariance_ = emp_cov.copy()
    else:
        covariance_ = cov_init
    covariances_ = list()
    precisions_ = list()
    scores_ = list()
    if X_test is not None:
        test_emp_cov = empirical_covariance(X_test)

    for alpha in alphas:
        try:
            # Capture the errors, and move on
            covariance_, precision_, _, _ = _graphical_lasso(
                emp_cov,
                alpha=alpha,
                cov_init=covariance_,
                mode=mode,
                tol=tol,
                enet_tol=enet_tol,
                max_iter=max_iter,
                verbose=inner_verbose,
                eps=eps,
            )
            covariances_.append(covariance_)
            precisions_.append(precision_)
            if X_test is not None:
                this_score = log_likelihood(test_emp_cov, precision_)
        except FloatingPointError:
            this_score = -np.inf
            covariances_.append(np.nan)
            precisions_.append(np.nan)
        if X_test is not None:
            if not np.isfinite(this_score):
                this_score = -np.inf
            scores_.append(this_score)
        if verbose == 1:
            sys.stderr.write(".")
        elif verbose > 1:
            if X_test is not None:
                print(
                    "[graphical_lasso_path] alpha: %.2e, score: %.2e"
                    % (alpha, this_score)
                )
            else:
                print("[graphical_lasso_path] alpha: %.2e" % alpha)
    if X_test is not None:
        return covariances_, precisions_, scores_
    return covariances_, precisions_


class GraphicalLassoCV(BaseGraphicalLasso):
    """Sparse inverse covariance w/ cross-validated choice of the l1 penalty.

    See glossary entry for :term:`cross-validation estimator`.

    Read more in the :ref:`User Guide <sparse_inverse_covariance>`.

    .. versionchanged:: v0.20
        GraphLassoCV has been renamed to GraphicalLassoCV

    Parameters
    ----------
    alphas : int or array-like of shape (n_alphas,), dtype=float, default=4
        If an integer is given, it fixes the number of points on the
        grids of alpha to be used. If a list is given, it gives the
        grid to be used. See the notes in the class docstring for
        more details. Range is [1, inf) for an integer.
        Range is (0, inf] for an array-like of floats.

    n_refinements : int, default=4
        The number of times the grid is refined. Not used if explicit
        values of alphas are passed. Range is [1, inf).

    cv : int, cross-validation generator or iterable, default=None
        Determines the cross-validation splitting strategy.
        Possible inputs for cv are:

        - None, to use the default 5-fold cross-validation,
        - integer, to specify the number of folds.
        - :term:`CV splitter`,
        - An iterable yielding (train, test) splits as arrays of indices.

        For integer/None inputs :class:`KFold` is used.

        Refer :ref:`User Guide <cross_validation>` for the various
        cross-validation strategies that can be used here.

        .. versionchanged:: 0.20
            ``cv`` default value if None changed from 3-fold to 5-fold.

    tol : float, default=1e-4
        The tolerance to declare convergence: if the dual gap goes below
        this value, iterations are stopped. Range is (0, inf].

    enet_tol : float, default=1e-4
        The tolerance for the elastic net solver used to calculate the descent
        direction. This parameter controls the accuracy of the search direction
        for a given column update, not of the overall parameter estimate. Only
        used for mode='cd'. Range is (0, inf].

    max_iter : int, default=100
        Maximum number of iterations.

    mode : {'cd', 'lars'}, default='cd'
        The Lasso solver to use: coordinate descent or LARS. Use LARS for
        very sparse underlying graphs, where number of features is greater
        than number of samples. Elsewhere prefer cd which is more numerically
        stable.

    n_jobs : int, default=None
        Number of jobs to run in parallel.
        ``None`` means 1 unless in a :obj:`joblib.parallel_backend` context.
        ``-1`` means using all processors. See :term:`Glossary <n_jobs>`
        for more details.

        .. versionchanged:: v0.20
           `n_jobs` default changed from 1 to None

    verbose : bool, default=False
        If verbose is True, the objective function and duality gap are
        printed at each iteration.

    eps : float, default=eps
        The machine-precision regularization in the computation of the
        Cholesky diagonal factors. Increase this for very ill-conditioned
        systems. Default is `np.finfo(np.float64).eps`.

        .. versionadded:: 1.3

    assume_centered : bool, default=False
        If True, data are not centered before computation.
        Useful when working with data whose mean is almost, but not exactly
        zero.
        If False, data are centered before computation.

    Attributes
    ----------
    location_ : ndarray of shape (n_features,)
        Estimated location, i.e. the estimated mean.

    covariance_ : ndarray of shape (n_features, n_features)
        Estimated covariance matrix.

    precision_ : ndarray of shape (n_features, n_features)
        Estimated precision matrix (inverse covariance).

    costs_ : list of (objective, dual_gap) pairs
        The list of values of the objective function and the dual gap at
        each iteration. Returned only if return_costs is True.

        .. versionadded:: 1.3

    alpha_ : float
        Penalization parameter selected.

    cv_results_ : dict of ndarrays
        A dict with keys:

        alphas : ndarray of shape (n_alphas,)
            All penalization parameters explored.

        split(k)_test_score : ndarray of shape (n_alphas,)
            Log-likelihood score on left-out data across (k)th fold.

            .. versionadded:: 1.0

        mean_test_score : ndarray of shape (n_alphas,)
            Mean of scores over the folds.

            .. versionadded:: 1.0

        std_test_score : ndarray of shape (n_alphas,)
            Standard deviation of scores over the folds.

            .. versionadded:: 1.0

    n_iter_ : int
        Number of iterations run for the optimal alpha.

    n_features_in_ : int
        Number of features seen during :term:`fit`.

        .. versionadded:: 0.24

    feature_names_in_ : ndarray of shape (`n_features_in_`,)
        Names of features seen during :term:`fit`. Defined only when `X`
        has feature names that are all strings.

        .. versionadded:: 1.0

    See Also
    --------
    graphical_lasso : L1-penalized covariance estimator.
    GraphicalLasso : Sparse inverse covariance estimation
        with an l1-penalized estimator.

    Notes
    -----
    The search for the optimal penalization parameter (`alpha`) is done on an
    iteratively refined grid: first the cross-validated scores on a grid are
    computed, then a new refined grid is centered around the maximum, and so
    on.

    One of the challenges which is faced here is that the solvers can
    fail to converge to a well-conditioned estimate. The corresponding
    values of `alpha` then come out as missing values, but the optimum may
    be close to these missing values.

    In `fit`, once the best parameter `alpha` is found through
    cross-validation, the model is fit again using the entire training set.

    Examples
    --------
    >>> import numpy as np
    >>> from sklearn.covariance import GraphicalLassoCV
    >>> true_cov = np.array([[0.8, 0.0, 0.2, 0.0],
    ...                      [0.0, 0.4, 0.0, 0.0],
    ...                      [0.2, 0.0, 0.3, 0.1],
    ...                      [0.0, 0.0, 0.1, 0.7]])
    >>> np.random.seed(0)
    >>> X = np.random.multivariate_normal(mean=[0, 0, 0, 0],
    ...                                   cov=true_cov,
    ...                                   size=200)
    >>> cov = GraphicalLassoCV().fit(X)
    >>> np.around(cov.covariance_, decimals=3)
    array([[0.816, 0.051, 0.22 , 0.017],
           [0.051, 0.364, 0.018, 0.036],
           [0.22 , 0.018, 0.322, 0.094],
           [0.017, 0.036, 0.094, 0.69 ]])
    >>> np.around(cov.location_, decimals=3)
    array([0.073, 0.04 , 0.038, 0.143])
    """

    _parameter_constraints: dict = {
        **BaseGraphicalLasso._parameter_constraints,
        "alphas": [Interval(Integral, 0, None, closed="left"), "array-like"],
        "n_refinements": [Interval(Integral, 1, None, closed="left")],
        "cv": ["cv_object"],
        "n_jobs": [Integral, None],
    }

    def __init__(
        self,
        *,
        alphas=4,
        n_refinements=4,
        cv=None,
        tol=1e-4,
        enet_tol=1e-4,
        max_iter=100,
        mode="cd",
        n_jobs=None,
        verbose=False,
        eps=np.finfo(np.float64).eps,
        assume_centered=False,
    ):
        super().__init__(
            tol=tol,
            enet_tol=enet_tol,
            max_iter=max_iter,
            mode=mode,
            verbose=verbose,
            eps=eps,
            assume_centered=assume_centered,
        )
        self.alphas = alphas
        self.n_refinements = n_refinements
        self.cv = cv
        self.n_jobs = n_jobs

    def fit(self, X, y=None):
        """Fit the GraphicalLasso covariance model to X.

        Parameters
        ----------
        X : array-like of shape (n_samples, n_features)
            Data from which to compute the covariance estimate.

        y : Ignored
            Not used, present for API consistency by convention.

        Returns
        -------
        self : object
            Returns the instance itself.
        """
        self._validate_params()
        # Covariance does not make sense for a single feature
        X = self._validate_data(X, ensure_min_features=2)
        if self.assume_centered:
            self.location_ = np.zeros(X.shape[1])
        else:
            self.location_ = X.mean(0)
        emp_cov = empirical_covariance(X, assume_centered=self.assume_centered)

        cv = check_cv(self.cv, y, classifier=False)

        # List of (alpha, scores, covs)
        path = list()
        n_alphas = self.alphas
        inner_verbose = max(0, self.verbose - 1)

        if _is_arraylike_not_scalar(n_alphas):
            for alpha in self.alphas:
                check_scalar(
                    alpha,
                    "alpha",
                    Real,
                    min_val=0,
                    max_val=np.inf,
                    include_boundaries="right",
                )
            alphas = self.alphas
            n_refinements = 1
        else:
            n_refinements = self.n_refinements
            alpha_1 = alpha_max(emp_cov)
            alpha_0 = 1e-2 * alpha_1
            alphas = np.logspace(np.log10(alpha_0), np.log10(alpha_1), n_alphas)[::-1]

        t0 = time.time()
        for i in range(n_refinements):
            with warnings.catch_warnings():
                # No need to see the convergence warnings on this grid:
                # they will always be points that will not converge
                # during the cross-validation
                warnings.simplefilter("ignore", ConvergenceWarning)
                # Compute the cross-validated loss on the current grid

                # NOTE: Warm-restarting graphical_lasso_path has been tried,
                # and this did not allow to gain anything
                # (same execution time with or without).
                this_path = Parallel(n_jobs=self.n_jobs, verbose=self.verbose)(
                    delayed(graphical_lasso_path)(
                        X[train],
                        alphas=alphas,
                        X_test=X[test],
                        mode=self.mode,
                        tol=self.tol,
                        enet_tol=self.enet_tol,
                        max_iter=int(0.1 * self.max_iter),
                        verbose=inner_verbose,
                        eps=self.eps,
                    )
                    for train, test in cv.split(X, y)
                )

            # Little danse to transform the list in what we need
            covs, _, scores = zip(*this_path)
            covs = zip(*covs)
            scores = zip(*scores)
            path.extend(zip(alphas, scores, covs))
            path = sorted(path, key=operator.itemgetter(0), reverse=True)

            # Find the maximum (avoid using built in 'max' function to
            # have a fully-reproducible selection of the smallest alpha
            # in case of equality)
            best_score = -np.inf
            last_finite_idx = 0
            for index, (alpha, scores, _) in enumerate(path):
                this_score = np.mean(scores)
                if this_score >= 0.1 / np.finfo(np.float64).eps:
                    this_score = np.nan
                if np.isfinite(this_score):
                    last_finite_idx = index
                if this_score >= best_score:
                    best_score = this_score
                    best_index = index

            # Refine the grid
            if best_index == 0:
                # We do not need to go back: we have chosen
                # the highest value of alpha for which there are
                # non-zero coefficients
                alpha_1 = path[0][0]
                alpha_0 = path[1][0]
            elif best_index == last_finite_idx and not best_index == len(path) - 1:
                # We have non-converged models on the upper bound of the
                # grid, we need to refine the grid there
                alpha_1 = path[best_index][0]
                alpha_0 = path[best_index + 1][0]
            elif best_index == len(path) - 1:
                alpha_1 = path[best_index][0]
                alpha_0 = 0.01 * path[best_index][0]
            else:
                alpha_1 = path[best_index - 1][0]
                alpha_0 = path[best_index + 1][0]

            if not _is_arraylike_not_scalar(n_alphas):
                alphas = np.logspace(np.log10(alpha_1), np.log10(alpha_0), n_alphas + 2)
                alphas = alphas[1:-1]

            if self.verbose and n_refinements > 1:
                print(
                    "[GraphicalLassoCV] Done refinement % 2i out of %i: % 3is"
                    % (i + 1, n_refinements, time.time() - t0)
                )

        path = list(zip(*path))
        grid_scores = list(path[1])
        alphas = list(path[0])
        # Finally, compute the score with alpha = 0
        alphas.append(0)
        grid_scores.append(
            cross_val_score(
                EmpiricalCovariance(),
                X,
                cv=cv,
                n_jobs=self.n_jobs,
                verbose=inner_verbose,
            )
        )
        grid_scores = np.array(grid_scores)

        self.cv_results_ = {"alphas": np.array(alphas)}

        for i in range(grid_scores.shape[1]):
            self.cv_results_[f"split{i}_test_score"] = grid_scores[:, i]

        self.cv_results_["mean_test_score"] = np.mean(grid_scores, axis=1)
        self.cv_results_["std_test_score"] = np.std(grid_scores, axis=1)

        best_alpha = alphas[best_index]
        self.alpha_ = best_alpha

        # Finally fit the model with the selected alpha
        self.covariance_, self.precision_, self.costs_, self.n_iter_ = _graphical_lasso(
            emp_cov,
            alpha=best_alpha,
            mode=self.mode,
            tol=self.tol,
            enet_tol=self.enet_tol,
            max_iter=self.max_iter,
            verbose=inner_verbose,
            eps=self.eps,
        )
        return self<|MERGE_RESOLUTION|>--- conflicted
+++ resolved
@@ -59,43 +59,6 @@
     return gap
 
 
-<<<<<<< HEAD
-def alpha_max(emp_cov):
-    """Find the maximum alpha for which there are some non-zeros off-diagonal.
-
-    Parameters
-    ----------
-    emp_cov : ndarray of shape (n_features, n_features)
-        The sample covariance matrix.
-
-    Notes
-    -----
-    This results from the bound for the all the Lasso that are solved
-    in GraphicalLasso: each time, the row of cov corresponds to Xy. As the
-    bound for alpha is given by `max(abs(Xy))`, the result follows.
-    """
-    A = np.copy(emp_cov)
-    A.flat[:: A.shape[0] + 1] = 0
-    return np.max(np.abs(A))
-
-
-@validate_params(
-    {
-        "emp_cov": ["array-like"],
-        "alpha": [Interval(Real, 0, None, closed="both")],
-        "cov_init": ["array-like", None],
-        "mode": [StrOptions({"cd", "lars"})],
-        "tol": [Interval(Real, 0, None, closed="right")],
-        "enet_tol": [Interval(Real, 0, None, closed="right")],
-        "max_iter": [Interval(Integral, 0, None, closed="left")],
-        "verbose": ["verbose"],
-        "return_costs": ["boolean"],
-        "eps": [Interval(Real, 0, None, closed="left")],
-        "return_n_iter": ["boolean"],
-    }
-)
-=======
->>>>>>> 42c2731a
 # The g-lasso algorithm
 def _graphical_lasso(
     emp_cov,
@@ -249,6 +212,14 @@
     return np.max(np.abs(A))
 
 
+@validate_params(
+    {
+        "emp_cov": ["array-like"],
+        "cov_init": ["array-like", None],
+        "return_costs": ["boolean"],
+        "return_n_iter": ["boolean"],
+    }
+)
 def graphical_lasso(
     emp_cov,
     alpha,
