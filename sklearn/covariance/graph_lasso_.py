"""GraphicalLasso: sparse inverse covariance estimation with an l1-penalized
estimator.
"""

# Author: Gael Varoquaux <gael.varoquaux@normalesup.org>
# License: BSD 3 clause
# Copyright: INRIA
from collections.abc import Sequence
import warnings
import operator
import sys
import time

import numpy as np
from scipy import linalg

from .empirical_covariance_ import (empirical_covariance, EmpiricalCovariance,
                                    log_likelihood)

from ..exceptions import ConvergenceWarning
from ..utils.validation import check_random_state, check_array
from ..utils import deprecated
<<<<<<< HEAD
from ..utils.fixes import _Sequence as Sequence
from ..linear_model import lars_path_gram
=======
from ..linear_model import lars_path
>>>>>>> 70114455
from ..linear_model import cd_fast
from ..model_selection import check_cv, cross_val_score
from ..utils._joblib import Parallel, delayed


# Helper functions to compute the objective and dual objective functions
# of the l1-penalized estimator
def _objective(mle, precision_, alpha):
    """Evaluation of the graphical-lasso objective function

    the objective function is made of a shifted scaled version of the
    normalized log-likelihood (i.e. its empirical mean over the samples) and a
    penalisation term to promote sparsity
    """
    p = precision_.shape[0]
    cost = - 2. * log_likelihood(mle, precision_) + p * np.log(2 * np.pi)
    cost += alpha * (np.abs(precision_).sum()
                     - np.abs(np.diag(precision_)).sum())
    return cost


def _dual_gap(emp_cov, precision_, alpha):
    """Expression of the dual gap convergence criterion

    The specific definition is given in Duchi "Projected Subgradient Methods
    for Learning Sparse Gaussians".
    """
    gap = np.sum(emp_cov * precision_)
    gap -= precision_.shape[0]
    gap += alpha * (np.abs(precision_).sum()
                    - np.abs(np.diag(precision_)).sum())
    return gap


def alpha_max(emp_cov):
    """Find the maximum alpha for which there are some non-zeros off-diagonal.

    Parameters
    ----------
    emp_cov : 2D array, (n_features, n_features)
        The sample covariance matrix

    Notes
    -----

    This results from the bound for the all the Lasso that are solved
    in GraphicalLasso: each time, the row of cov corresponds to Xy. As the
    bound for alpha is given by `max(abs(Xy))`, the result follows.

    """
    A = np.copy(emp_cov)
    A.flat[::A.shape[0] + 1] = 0
    return np.max(np.abs(A))


# The g-lasso algorithm

def graphical_lasso(emp_cov, alpha, cov_init=None, mode='cd', tol=1e-4,
                    enet_tol=1e-4, max_iter=100, verbose=False,
                    return_costs=False, eps=np.finfo(np.float64).eps,
                    return_n_iter=False):
    """l1-penalized covariance estimator

    Read more in the :ref:`User Guide <sparse_inverse_covariance>`.

    Parameters
    ----------
    emp_cov : 2D ndarray, shape (n_features, n_features)
        Empirical covariance from which to compute the covariance estimate.

    alpha : positive float
        The regularization parameter: the higher alpha, the more
        regularization, the sparser the inverse covariance.

    cov_init : 2D array (n_features, n_features), optional
        The initial guess for the covariance.

    mode : {'cd', 'lars'}
        The Lasso solver to use: coordinate descent or LARS. Use LARS for
        very sparse underlying graphs, where p > n. Elsewhere prefer cd
        which is more numerically stable.

    tol : positive float, optional
        The tolerance to declare convergence: if the dual gap goes below
        this value, iterations are stopped.

    enet_tol : positive float, optional
        The tolerance for the elastic net solver used to calculate the descent
        direction. This parameter controls the accuracy of the search direction
        for a given column update, not of the overall parameter estimate. Only
        used for mode='cd'.

    max_iter : integer, optional
        The maximum number of iterations.

    verbose : boolean, optional
        If verbose is True, the objective function and dual gap are
        printed at each iteration.

    return_costs : boolean, optional
        If return_costs is True, the objective function and dual gap
        at each iteration are returned.

    eps : float, optional
        The machine-precision regularization in the computation of the
        Cholesky diagonal factors. Increase this for very ill-conditioned
        systems.

    return_n_iter : bool, optional
        Whether or not to return the number of iterations.

    Returns
    -------
    covariance : 2D ndarray, shape (n_features, n_features)
        The estimated covariance matrix.

    precision : 2D ndarray, shape (n_features, n_features)
        The estimated (sparse) precision matrix.

    costs : list of (objective, dual_gap) pairs
        The list of values of the objective function and the dual gap at
        each iteration. Returned only if return_costs is True.

    n_iter : int
        Number of iterations. Returned only if `return_n_iter` is set to True.

    See Also
    --------
    GraphicalLasso, GraphicalLassoCV

    Notes
    -----
    The algorithm employed to solve this problem is the GLasso algorithm,
    from the Friedman 2008 Biostatistics paper. It is the same algorithm
    as in the R `glasso` package.

    One possible difference with the `glasso` R package is that the
    diagonal coefficients are not penalized.

    """
    _, n_features = emp_cov.shape
    if alpha == 0:
        if return_costs:
            precision_ = linalg.inv(emp_cov)
            cost = - 2. * log_likelihood(emp_cov, precision_)
            cost += n_features * np.log(2 * np.pi)
            d_gap = np.sum(emp_cov * precision_) - n_features
            if return_n_iter:
                return emp_cov, precision_, (cost, d_gap), 0
            else:
                return emp_cov, precision_, (cost, d_gap)
        else:
            if return_n_iter:
                return emp_cov, linalg.inv(emp_cov), 0
            else:
                return emp_cov, linalg.inv(emp_cov)
    if cov_init is None:
        covariance_ = emp_cov.copy()
    else:
        covariance_ = cov_init.copy()
    # As a trivial regularization (Tikhonov like), we scale down the
    # off-diagonal coefficients of our starting point: This is needed, as
    # in the cross-validation the cov_init can easily be
    # ill-conditioned, and the CV loop blows. Beside, this takes
    # conservative stand-point on the initial conditions, and it tends to
    # make the convergence go faster.
    covariance_ *= 0.95
    diagonal = emp_cov.flat[::n_features + 1]
    covariance_.flat[::n_features + 1] = diagonal
    precision_ = linalg.pinvh(covariance_)

    indices = np.arange(n_features)
    costs = list()
    # The different l1 regression solver have different numerical errors
    if mode == 'cd':
        errors = dict(over='raise', invalid='ignore')
    else:
        errors = dict(invalid='raise')
    try:
        # be robust to the max_iter=0 edge case, see:
        # https://github.com/scikit-learn/scikit-learn/issues/4134
        d_gap = np.inf
        # set a sub_covariance buffer
        sub_covariance = np.ascontiguousarray(covariance_[1:, 1:])
        for i in range(max_iter):
            for idx in range(n_features):
                # To keep the contiguous matrix `sub_covariance` equal to
                # covariance_[indices != idx].T[indices != idx]
                # we only need to update 1 column and 1 line when idx changes
                if idx > 0:
                    di = idx - 1
                    sub_covariance[di] = covariance_[di][indices != idx]
                    sub_covariance[:, di] = covariance_[:, di][indices != idx]
                else:
                    sub_covariance[:] = covariance_[1:, 1:]
                row = emp_cov[idx, indices != idx]
                with np.errstate(**errors):
                    if mode == 'cd':
                        # Use coordinate descent
                        coefs = -(precision_[indices != idx, idx]
                                  / (precision_[idx, idx] + 1000 * eps))
                        coefs, _, _, _ = cd_fast.enet_coordinate_descent_gram(
                            coefs, alpha, 0, sub_covariance,
                            row, row, max_iter, enet_tol,
                            check_random_state(None), False)
                    else:
                        # Use LARS
                        _, _, coefs = lars_path_gram(
                            Xy=row, Gram=sub_covariance, n_samples=row.size,
                            alpha_min=alpha / (n_features - 1), copy_Gram=True,
                            eps=eps, method='lars', return_path=False)
                # Update the precision matrix
                precision_[idx, idx] = (
                    1. / (covariance_[idx, idx]
                          - np.dot(covariance_[indices != idx, idx], coefs)))
                precision_[indices != idx, idx] = (- precision_[idx, idx]
                                                   * coefs)
                precision_[idx, indices != idx] = (- precision_[idx, idx]
                                                   * coefs)
                coefs = np.dot(sub_covariance, coefs)
                covariance_[idx, indices != idx] = coefs
                covariance_[indices != idx, idx] = coefs
            if not np.isfinite(precision_.sum()):
                raise FloatingPointError('The system is too ill-conditioned '
                                         'for this solver')
            d_gap = _dual_gap(emp_cov, precision_, alpha)
            cost = _objective(emp_cov, precision_, alpha)
            if verbose:
                print('[graphical_lasso] Iteration '
                      '% 3i, cost % 3.2e, dual gap %.3e'
                      % (i, cost, d_gap))
            if return_costs:
                costs.append((cost, d_gap))
            if np.abs(d_gap) < tol:
                break
            if not np.isfinite(cost) and i > 0:
                raise FloatingPointError('Non SPD result: the system is '
                                         'too ill-conditioned for this solver')
        else:
            warnings.warn('graphical_lasso: did not converge after '
                          '%i iteration: dual gap: %.3e'
                          % (max_iter, d_gap), ConvergenceWarning)
    except FloatingPointError as e:
        e.args = (e.args[0]
                  + '. The system is too ill-conditioned for this solver',)
        raise e

    if return_costs:
        if return_n_iter:
            return covariance_, precision_, costs, i + 1
        else:
            return covariance_, precision_, costs
    else:
        if return_n_iter:
            return covariance_, precision_, i + 1
        else:
            return covariance_, precision_


class GraphicalLasso(EmpiricalCovariance):
    """Sparse inverse covariance estimation with an l1-penalized estimator.

    Read more in the :ref:`User Guide <sparse_inverse_covariance>`.

    Parameters
    ----------
    alpha : positive float, default 0.01
        The regularization parameter: the higher alpha, the more
        regularization, the sparser the inverse covariance.

    mode : {'cd', 'lars'}, default 'cd'
        The Lasso solver to use: coordinate descent or LARS. Use LARS for
        very sparse underlying graphs, where p > n. Elsewhere prefer cd
        which is more numerically stable.

    tol : positive float, default 1e-4
        The tolerance to declare convergence: if the dual gap goes below
        this value, iterations are stopped.

    enet_tol : positive float, optional
        The tolerance for the elastic net solver used to calculate the descent
        direction. This parameter controls the accuracy of the search direction
        for a given column update, not of the overall parameter estimate. Only
        used for mode='cd'.

    max_iter : integer, default 100
        The maximum number of iterations.

    verbose : boolean, default False
        If verbose is True, the objective function and dual gap are
        plotted at each iteration.

    assume_centered : boolean, default False
        If True, data are not centered before computation.
        Useful when working with data whose mean is almost, but not exactly
        zero.
        If False, data are centered before computation.

    Attributes
    ----------
    covariance_ : array-like, shape (n_features, n_features)
        Estimated covariance matrix

    precision_ : array-like, shape (n_features, n_features)
        Estimated pseudo inverse matrix.

    n_iter_ : int
        Number of iterations run.

    See Also
    --------
    graphical_lasso, GraphicalLassoCV
    """

    def __init__(self, alpha=.01, mode='cd', tol=1e-4, enet_tol=1e-4,
                 max_iter=100, verbose=False, assume_centered=False):
        super(GraphicalLasso, self).__init__(assume_centered=assume_centered)
        self.alpha = alpha
        self.mode = mode
        self.tol = tol
        self.enet_tol = enet_tol
        self.max_iter = max_iter
        self.verbose = verbose

    def fit(self, X, y=None):
        """Fits the GraphicalLasso model to X.

        Parameters
        ----------
        X : ndarray, shape (n_samples, n_features)
            Data from which to compute the covariance estimate
        y : (ignored)
        """
        # Covariance does not make sense for a single feature
        X = check_array(X, ensure_min_features=2, ensure_min_samples=2,
                        estimator=self)

        if self.assume_centered:
            self.location_ = np.zeros(X.shape[1])
        else:
            self.location_ = X.mean(0)
        emp_cov = empirical_covariance(
            X, assume_centered=self.assume_centered)
        self.covariance_, self.precision_, self.n_iter_ = graphical_lasso(
            emp_cov, alpha=self.alpha, mode=self.mode, tol=self.tol,
            enet_tol=self.enet_tol, max_iter=self.max_iter,
            verbose=self.verbose, return_n_iter=True)
        return self


# Cross-validation with GraphicalLasso
def graphical_lasso_path(X, alphas, cov_init=None, X_test=None, mode='cd',
                         tol=1e-4, enet_tol=1e-4, max_iter=100, verbose=False):
    """l1-penalized covariance estimator along a path of decreasing alphas

    Read more in the :ref:`User Guide <sparse_inverse_covariance>`.

    Parameters
    ----------
    X : 2D ndarray, shape (n_samples, n_features)
        Data from which to compute the covariance estimate.

    alphas : list of positive floats
        The list of regularization parameters, decreasing order.

    cov_init : 2D array (n_features, n_features), optional
        The initial guess for the covariance.

    X_test : 2D array, shape (n_test_samples, n_features), optional
        Optional test matrix to measure generalisation error.

    mode : {'cd', 'lars'}
        The Lasso solver to use: coordinate descent or LARS. Use LARS for
        very sparse underlying graphs, where p > n. Elsewhere prefer cd
        which is more numerically stable.

    tol : positive float, optional
        The tolerance to declare convergence: if the dual gap goes below
        this value, iterations are stopped.

    enet_tol : positive float, optional
        The tolerance for the elastic net solver used to calculate the descent
        direction. This parameter controls the accuracy of the search direction
        for a given column update, not of the overall parameter estimate. Only
        used for mode='cd'.

    max_iter : integer, optional
        The maximum number of iterations.

    verbose : integer, optional
        The higher the verbosity flag, the more information is printed
        during the fitting.

    Returns
    -------
    covariances_ : List of 2D ndarray, shape (n_features, n_features)
        The estimated covariance matrices.

    precisions_ : List of 2D ndarray, shape (n_features, n_features)
        The estimated (sparse) precision matrices.

    scores_ : List of float
        The generalisation error (log-likelihood) on the test data.
        Returned only if test data is passed.
    """
    inner_verbose = max(0, verbose - 1)
    emp_cov = empirical_covariance(X)
    if cov_init is None:
        covariance_ = emp_cov.copy()
    else:
        covariance_ = cov_init
    covariances_ = list()
    precisions_ = list()
    scores_ = list()
    if X_test is not None:
        test_emp_cov = empirical_covariance(X_test)

    for alpha in alphas:
        try:
            # Capture the errors, and move on
            covariance_, precision_ = graphical_lasso(
                emp_cov, alpha=alpha, cov_init=covariance_, mode=mode, tol=tol,
                enet_tol=enet_tol, max_iter=max_iter, verbose=inner_verbose)
            covariances_.append(covariance_)
            precisions_.append(precision_)
            if X_test is not None:
                this_score = log_likelihood(test_emp_cov, precision_)
        except FloatingPointError:
            this_score = -np.inf
            covariances_.append(np.nan)
            precisions_.append(np.nan)
        if X_test is not None:
            if not np.isfinite(this_score):
                this_score = -np.inf
            scores_.append(this_score)
        if verbose == 1:
            sys.stderr.write('.')
        elif verbose > 1:
            if X_test is not None:
                print('[graphical_lasso_path] alpha: %.2e, score: %.2e'
                      % (alpha, this_score))
            else:
                print('[graphical_lasso_path] alpha: %.2e' % alpha)
    if X_test is not None:
        return covariances_, precisions_, scores_
    return covariances_, precisions_


class GraphicalLassoCV(GraphicalLasso):
    """Sparse inverse covariance w/ cross-validated choice of the l1 penalty.

    See glossary entry for :term:`cross-validation estimator`.

    Read more in the :ref:`User Guide <sparse_inverse_covariance>`.

    Parameters
    ----------
    alphas : integer, or list positive float, optional
        If an integer is given, it fixes the number of points on the
        grids of alpha to be used. If a list is given, it gives the
        grid to be used. See the notes in the class docstring for
        more details.

    n_refinements : strictly positive integer
        The number of times the grid is refined. Not used if explicit
        values of alphas are passed.

    cv : int, cross-validation generator or an iterable, optional
        Determines the cross-validation splitting strategy.
        Possible inputs for cv are:

        - None, to use the default 3-fold cross-validation,
        - integer, to specify the number of folds.
        - :term:`CV splitter`,
        - An iterable yielding (train, test) splits as arrays of indices.

        For integer/None inputs :class:`KFold` is used.

        Refer :ref:`User Guide <cross_validation>` for the various
        cross-validation strategies that can be used here.

        .. versionchanged:: 0.20
            ``cv`` default value if None will change from 3-fold to 5-fold
            in v0.22.

    tol : positive float, optional
        The tolerance to declare convergence: if the dual gap goes below
        this value, iterations are stopped.

    enet_tol : positive float, optional
        The tolerance for the elastic net solver used to calculate the descent
        direction. This parameter controls the accuracy of the search direction
        for a given column update, not of the overall parameter estimate. Only
        used for mode='cd'.

    max_iter : integer, optional
        Maximum number of iterations.

    mode : {'cd', 'lars'}
        The Lasso solver to use: coordinate descent or LARS. Use LARS for
        very sparse underlying graphs, where number of features is greater
        than number of samples. Elsewhere prefer cd which is more numerically
        stable.

    n_jobs : int or None, optional (default=None)
        number of jobs to run in parallel.
        ``None`` means 1 unless in a :obj:`joblib.parallel_backend` context.
        ``-1`` means using all processors. See :term:`Glossary <n_jobs>`
        for more details.

    verbose : boolean, optional
        If verbose is True, the objective function and duality gap are
        printed at each iteration.

    assume_centered : boolean
        If True, data are not centered before computation.
        Useful when working with data whose mean is almost, but not exactly
        zero.
        If False, data are centered before computation.

    Attributes
    ----------
    covariance_ : numpy.ndarray, shape (n_features, n_features)
        Estimated covariance matrix.

    precision_ : numpy.ndarray, shape (n_features, n_features)
        Estimated precision matrix (inverse covariance).

    alpha_ : float
        Penalization parameter selected.

    cv_alphas_ : list of float
        All penalization parameters explored.

    grid_scores_ : 2D numpy.ndarray (n_alphas, n_folds)
        Log-likelihood score on left-out data across folds.

    n_iter_ : int
        Number of iterations run for the optimal alpha.

    See Also
    --------
    graphical_lasso, GraphicalLasso

    Notes
    -----
    The search for the optimal penalization parameter (alpha) is done on an
    iteratively refined grid: first the cross-validated scores on a grid are
    computed, then a new refined grid is centered around the maximum, and so
    on.

    One of the challenges which is faced here is that the solvers can
    fail to converge to a well-conditioned estimate. The corresponding
    values of alpha then come out as missing values, but the optimum may
    be close to these missing values.
    """

    def __init__(self, alphas=4, n_refinements=4, cv='warn', tol=1e-4,
                 enet_tol=1e-4, max_iter=100, mode='cd', n_jobs=None,
                 verbose=False, assume_centered=False):
        super(GraphicalLassoCV, self).__init__(
            mode=mode, tol=tol, verbose=verbose, enet_tol=enet_tol,
            max_iter=max_iter, assume_centered=assume_centered)
        self.alphas = alphas
        self.n_refinements = n_refinements
        self.cv = cv
        self.n_jobs = n_jobs

    def fit(self, X, y=None):
        """Fits the GraphicalLasso covariance model to X.

        Parameters
        ----------
        X : ndarray, shape (n_samples, n_features)
            Data from which to compute the covariance estimate
        y : (ignored)
        """
        # Covariance does not make sense for a single feature
        X = check_array(X, ensure_min_features=2, estimator=self)
        if self.assume_centered:
            self.location_ = np.zeros(X.shape[1])
        else:
            self.location_ = X.mean(0)
        emp_cov = empirical_covariance(
            X, assume_centered=self.assume_centered)

        cv = check_cv(self.cv, y, classifier=False)

        # List of (alpha, scores, covs)
        path = list()
        n_alphas = self.alphas
        inner_verbose = max(0, self.verbose - 1)

        if isinstance(n_alphas, Sequence):
            alphas = self.alphas
            n_refinements = 1
        else:
            n_refinements = self.n_refinements
            alpha_1 = alpha_max(emp_cov)
            alpha_0 = 1e-2 * alpha_1
            alphas = np.logspace(np.log10(alpha_0), np.log10(alpha_1),
                                 n_alphas)[::-1]

        t0 = time.time()
        for i in range(n_refinements):
            with warnings.catch_warnings():
                # No need to see the convergence warnings on this grid:
                # they will always be points that will not converge
                # during the cross-validation
                warnings.simplefilter('ignore', ConvergenceWarning)
                # Compute the cross-validated loss on the current grid

                # NOTE: Warm-restarting graphical_lasso_path has been tried,
                # and this did not allow to gain anything
                # (same execution time with or without).
                this_path = Parallel(
                    n_jobs=self.n_jobs,
                    verbose=self.verbose
                )(delayed(graphical_lasso_path)(X[train], alphas=alphas,
                                                X_test=X[test], mode=self.mode,
                                                tol=self.tol,
                                                enet_tol=self.enet_tol,
                                                max_iter=int(.1 *
                                                             self.max_iter),
                                                verbose=inner_verbose)
                  for train, test in cv.split(X, y))

            # Little danse to transform the list in what we need
            covs, _, scores = zip(*this_path)
            covs = zip(*covs)
            scores = zip(*scores)
            path.extend(zip(alphas, scores, covs))
            path = sorted(path, key=operator.itemgetter(0), reverse=True)

            # Find the maximum (avoid using built in 'max' function to
            # have a fully-reproducible selection of the smallest alpha
            # in case of equality)
            best_score = -np.inf
            last_finite_idx = 0
            for index, (alpha, scores, _) in enumerate(path):
                this_score = np.mean(scores)
                if this_score >= .1 / np.finfo(np.float64).eps:
                    this_score = np.nan
                if np.isfinite(this_score):
                    last_finite_idx = index
                if this_score >= best_score:
                    best_score = this_score
                    best_index = index

            # Refine the grid
            if best_index == 0:
                # We do not need to go back: we have chosen
                # the highest value of alpha for which there are
                # non-zero coefficients
                alpha_1 = path[0][0]
                alpha_0 = path[1][0]
            elif (best_index == last_finite_idx
                    and not best_index == len(path) - 1):
                # We have non-converged models on the upper bound of the
                # grid, we need to refine the grid there
                alpha_1 = path[best_index][0]
                alpha_0 = path[best_index + 1][0]
            elif best_index == len(path) - 1:
                alpha_1 = path[best_index][0]
                alpha_0 = 0.01 * path[best_index][0]
            else:
                alpha_1 = path[best_index - 1][0]
                alpha_0 = path[best_index + 1][0]

            if not isinstance(n_alphas, Sequence):
                alphas = np.logspace(np.log10(alpha_1), np.log10(alpha_0),
                                     n_alphas + 2)
                alphas = alphas[1:-1]

            if self.verbose and n_refinements > 1:
                print('[GraphicalLassoCV] Done refinement % 2i out of'
                      ' %i: % 3is' % (i + 1, n_refinements, time.time() - t0))

        path = list(zip(*path))
        grid_scores = list(path[1])
        alphas = list(path[0])
        # Finally, compute the score with alpha = 0
        alphas.append(0)
        grid_scores.append(cross_val_score(EmpiricalCovariance(), X,
                                           cv=cv, n_jobs=self.n_jobs,
                                           verbose=inner_verbose))
        self.grid_scores_ = np.array(grid_scores)
        best_alpha = alphas[best_index]
        self.alpha_ = best_alpha
        self.cv_alphas_ = alphas

        # Finally fit the model with the selected alpha
        self.covariance_, self.precision_, self.n_iter_ = graphical_lasso(
            emp_cov, alpha=best_alpha, mode=self.mode, tol=self.tol,
            enet_tol=self.enet_tol, max_iter=self.max_iter,
            verbose=inner_verbose, return_n_iter=True)
        return self


# The g-lasso algorithm
@deprecated("The 'graph_lasso' was renamed to 'graphical_lasso' "
            "in version 0.20 and will be removed in 0.22.")
def graph_lasso(emp_cov, alpha, cov_init=None, mode='cd', tol=1e-4,
                enet_tol=1e-4, max_iter=100, verbose=False,
                return_costs=False, eps=np.finfo(np.float64).eps,
                return_n_iter=False):
    """l1-penalized covariance estimator

    Read more in the :ref:`User Guide <sparse_inverse_covariance>`.

    Parameters
    ----------
    emp_cov : 2D ndarray, shape (n_features, n_features)
        Empirical covariance from which to compute the covariance estimate.

    alpha : positive float
        The regularization parameter: the higher alpha, the more
        regularization, the sparser the inverse covariance.

    cov_init : 2D array (n_features, n_features), optional
        The initial guess for the covariance.

    mode : {'cd', 'lars'}
        The Lasso solver to use: coordinate descent or LARS. Use LARS for
        very sparse underlying graphs, where p > n. Elsewhere prefer cd
        which is more numerically stable.

    tol : positive float, optional
        The tolerance to declare convergence: if the dual gap goes below
        this value, iterations are stopped.

    enet_tol : positive float, optional
        The tolerance for the elastic net solver used to calculate the descent
        direction. This parameter controls the accuracy of the search direction
        for a given column update, not of the overall parameter estimate. Only
        used for mode='cd'.

    max_iter : integer, optional
        The maximum number of iterations.

    verbose : boolean, optional
        If verbose is True, the objective function and dual gap are
        printed at each iteration.

    return_costs : boolean, optional
        If return_costs is True, the objective function and dual gap
        at each iteration are returned.

    eps : float, optional
        The machine-precision regularization in the computation of the
        Cholesky diagonal factors. Increase this for very ill-conditioned
        systems.

    return_n_iter : bool, optional
        Whether or not to return the number of iterations.

    Returns
    -------
    covariance : 2D ndarray, shape (n_features, n_features)
        The estimated covariance matrix.

    precision : 2D ndarray, shape (n_features, n_features)
        The estimated (sparse) precision matrix.

    costs : list of (objective, dual_gap) pairs
        The list of values of the objective function and the dual gap at
        each iteration. Returned only if return_costs is True.

    n_iter : int
        Number of iterations. Returned only if `return_n_iter` is set to True.

    See Also
    --------
    GraphLasso, GraphLassoCV

    Notes
    -----
    The algorithm employed to solve this problem is the GLasso algorithm,
    from the Friedman 2008 Biostatistics paper. It is the same algorithm
    as in the R `glasso` package.

    One possible difference with the `glasso` R package is that the
    diagonal coefficients are not penalized.

    """
    return graphical_lasso(emp_cov, alpha, cov_init, mode, tol,
                           enet_tol, max_iter, verbose, return_costs,
                           eps, return_n_iter)


@deprecated("The 'GraphLasso' was renamed to 'GraphicalLasso' "
            "in version 0.20 and will be removed in 0.22.")
class GraphLasso(GraphicalLasso):
    """Sparse inverse covariance estimation with an l1-penalized estimator.

    This class implements the Graphical Lasso algorithm.

    Read more in the :ref:`User Guide <sparse_inverse_covariance>`.

    Parameters
    ----------
    alpha : positive float, default 0.01
        The regularization parameter: the higher alpha, the more
        regularization, the sparser the inverse covariance.

    mode : {'cd', 'lars'}, default 'cd'
        The Lasso solver to use: coordinate descent or LARS. Use LARS for
        very sparse underlying graphs, where p > n. Elsewhere prefer cd
        which is more numerically stable.

    tol : positive float, default 1e-4
        The tolerance to declare convergence: if the dual gap goes below
        this value, iterations are stopped.

    enet_tol : positive float, optional
        The tolerance for the elastic net solver used to calculate the descent
        direction. This parameter controls the accuracy of the search direction
        for a given column update, not of the overall parameter estimate. Only
        used for mode='cd'.

    max_iter : integer, default 100
        The maximum number of iterations.

    verbose : boolean, default False
        If verbose is True, the objective function and dual gap are
        plotted at each iteration.

    assume_centered : boolean, default False
        If True, data are not centered before computation.
        Useful when working with data whose mean is almost, but not exactly
        zero.
        If False, data are centered before computation.

    Attributes
    ----------
    covariance_ : array-like, shape (n_features, n_features)
        Estimated covariance matrix

    precision_ : array-like, shape (n_features, n_features)
        Estimated pseudo inverse matrix.

    n_iter_ : int
        Number of iterations run.

    See Also
    --------
    graph_lasso, GraphLassoCV
    """


@deprecated("The 'GraphLassoCV' was renamed to 'GraphicalLassoCV' "
            "in version 0.20 and will be removed in 0.22.")
class GraphLassoCV(GraphicalLassoCV):
    """Sparse inverse covariance w/ cross-validated choice of the l1 penalty.

    See glossary entry for :term:`cross-validation estimator`.

    This class implements the Graphical Lasso algorithm.

    Read more in the :ref:`User Guide <sparse_inverse_covariance>`.

    Parameters
    ----------
    alphas : integer, or list positive float, optional
        If an integer is given, it fixes the number of points on the
        grids of alpha to be used. If a list is given, it gives the
        grid to be used. See the notes in the class docstring for
        more details.

    n_refinements : strictly positive integer
        The number of times the grid is refined. Not used if explicit
        values of alphas are passed.

    cv : int, cross-validation generator or an iterable, optional
        Determines the cross-validation splitting strategy.
        Possible inputs for cv are:

        - None, to use the default 3-fold cross-validation,
        - integer, to specify the number of folds.
        - :term:`CV splitter`,
        - An iterable yielding (train, test) splits as arrays of indices.

        For integer/None inputs :class:`KFold` is used.

        Refer :ref:`User Guide <cross_validation>` for the various
        cross-validation strategies that can be used here.

        .. versionchanged:: 0.20
            ``cv`` default value if None will change from 3-fold to 5-fold
            in v0.22.

    tol : positive float, optional
        The tolerance to declare convergence: if the dual gap goes below
        this value, iterations are stopped.

    enet_tol : positive float, optional
        The tolerance for the elastic net solver used to calculate the descent
        direction. This parameter controls the accuracy of the search direction
        for a given column update, not of the overall parameter estimate. Only
        used for mode='cd'.

    max_iter : integer, optional
        Maximum number of iterations.

    mode : {'cd', 'lars'}
        The Lasso solver to use: coordinate descent or LARS. Use LARS for
        very sparse underlying graphs, where number of features is greater
        than number of samples. Elsewhere prefer cd which is more numerically
        stable.

    n_jobs : int or None, optional (default=None)
        number of jobs to run in parallel.
        ``None`` means 1 unless in a :obj:`joblib.parallel_backend` context.
        ``-1`` means using all processors. See :term:`Glossary <n_jobs>`
        for more details.

    verbose : boolean, optional
        If verbose is True, the objective function and duality gap are
        printed at each iteration.

    assume_centered : Boolean
        If True, data are not centered before computation.
        Useful when working with data whose mean is almost, but not exactly
        zero.
        If False, data are centered before computation.

    Attributes
    ----------
    covariance_ : numpy.ndarray, shape (n_features, n_features)
        Estimated covariance matrix.

    precision_ : numpy.ndarray, shape (n_features, n_features)
        Estimated precision matrix (inverse covariance).

    alpha_ : float
        Penalization parameter selected.

    cv_alphas_ : list of float
        All penalization parameters explored.

    grid_scores_ : 2D numpy.ndarray (n_alphas, n_folds)
        Log-likelihood score on left-out data across folds.

    n_iter_ : int
        Number of iterations run for the optimal alpha.

    See Also
    --------
    graph_lasso, GraphLasso

    Notes
    -----
    The search for the optimal penalization parameter (alpha) is done on an
    iteratively refined grid: first the cross-validated scores on a grid are
    computed, then a new refined grid is centered around the maximum, and so
    on.

    One of the challenges which is faced here is that the solvers can
    fail to converge to a well-conditioned estimate. The corresponding
    values of alpha then come out as missing values, but the optimum may
    be close to these missing values.
    """<|MERGE_RESOLUTION|>--- conflicted
+++ resolved
@@ -20,13 +20,10 @@
 from ..exceptions import ConvergenceWarning
 from ..utils.validation import check_random_state, check_array
 from ..utils import deprecated
-<<<<<<< HEAD
 from ..utils.fixes import _Sequence as Sequence
+from ..linear_model import cd_fast
 from ..linear_model import lars_path_gram
-=======
-from ..linear_model import lars_path
->>>>>>> 70114455
-from ..linear_model import cd_fast
+
 from ..model_selection import check_cv, cross_val_score
 from ..utils._joblib import Parallel, delayed
 
