"""
The :mod:`sklearn.model_selection._search` includes utilities to fine-tune the
parameters of an estimator.
"""

# Author: Alexandre Gramfort <alexandre.gramfort@inria.fr>,
#         Gael Varoquaux <gael.varoquaux@normalesup.org>
#         Andreas Mueller <amueller@ais.uni-bonn.de>
#         Olivier Grisel <olivier.grisel@ensta.org>
#         Raghav RV <rvraghav93@gmail.com>
# License: BSD 3 clause

from abc import ABCMeta, abstractmethod
from collections import defaultdict
from collections.abc import Mapping, Sequence, Iterable
from functools import partial, reduce
from itertools import product
import numbers
import operator
import time
import warnings

import numpy as np
from numpy.ma import MaskedArray
from scipy.stats import rankdata

from ..base import BaseEstimator, is_classifier, clone
from ..base import MetaEstimatorMixin
from ._split import check_cv
from ._validation import _fit_and_score
from ._validation import _aggregate_score_dicts
from ..exceptions import NotFittedError
from joblib import Parallel, delayed
from ..utils import check_random_state
from ..utils.random import sample_without_replacement
from ..utils.validation import indexable, check_is_fitted, _check_fit_params
from ..utils.validation import _deprecate_positional_args
from ..utils.metaestimators import if_delegate_has_method
from ..metrics._scorer import _check_multimetric_scoring
from ..metrics import check_scoring
from ..utils import deprecated

__all__ = ['GridSearchCV', 'ParameterGrid', 'fit_grid_point',
           'ParameterSampler', 'RandomizedSearchCV']


class ParameterGrid:
    """Grid of parameters with a discrete number of values for each.

    Can be used to iterate over parameter value combinations with the
    Python built-in function iter.

    Read more in the :ref:`User Guide <grid_search>`.

    Parameters
    ----------
    param_grid : dict of str to sequence, or sequence of such
        The parameter grid to explore, as a dictionary mapping estimator
        parameters to sequences of allowed values.

        An empty dict signifies default parameters.

        A sequence of dicts signifies a sequence of grids to search, and is
        useful to avoid exploring parameter combinations that make no sense
        or have no effect. See the examples below.

    Examples
    --------
    >>> from sklearn.model_selection import ParameterGrid
    >>> param_grid = {'a': [1, 2], 'b': [True, False]}
    >>> list(ParameterGrid(param_grid)) == (
    ...    [{'a': 1, 'b': True}, {'a': 1, 'b': False},
    ...     {'a': 2, 'b': True}, {'a': 2, 'b': False}])
    True

    >>> grid = [{'kernel': ['linear']}, {'kernel': ['rbf'], 'gamma': [1, 10]}]
    >>> list(ParameterGrid(grid)) == [{'kernel': 'linear'},
    ...                               {'kernel': 'rbf', 'gamma': 1},
    ...                               {'kernel': 'rbf', 'gamma': 10}]
    True
    >>> ParameterGrid(grid)[1] == {'kernel': 'rbf', 'gamma': 1}
    True

    See also
    --------
    :class:`GridSearchCV`:
        Uses :class:`ParameterGrid` to perform a full parallelized parameter
        search.
    """

    def __init__(self, param_grid):
        if not isinstance(param_grid, (Mapping, Iterable)):
            raise TypeError('Parameter grid is not a dict or '
                            'a list ({!r})'.format(param_grid))

        if isinstance(param_grid, Mapping):
            # wrap dictionary in a singleton list to support either dict
            # or list of dicts
            param_grid = [param_grid]

        # check if all entries are dictionaries of lists
        for grid in param_grid:
            if not isinstance(grid, dict):
                raise TypeError('Parameter grid is not a '
                                'dict ({!r})'.format(grid))
            for key in grid:
                if not isinstance(grid[key], Iterable):
                    raise TypeError('Parameter grid value is not iterable '
                                    '(key={!r}, value={!r})'
                                    .format(key, grid[key]))

        self.param_grid = param_grid

    def __iter__(self):
        """Iterate over the points in the grid.

        Returns
        -------
        params : iterator over dict of str to any
            Yields dictionaries mapping each estimator parameter to one of its
            allowed values.
        """
        for p in self.param_grid:
            # Always sort the keys of a dictionary, for reproducibility
            items = sorted(p.items())
            if not items:
                yield {}
            else:
                keys, values = zip(*items)
                for v in product(*values):
                    params = dict(zip(keys, v))
                    yield params

    def __len__(self):
        """Number of points on the grid."""
        # Product function that can handle iterables (np.product can't).
        product = partial(reduce, operator.mul)
        return sum(product(len(v) for v in p.values()) if p else 1
                   for p in self.param_grid)

    def __getitem__(self, ind):
        """Get the parameters that would be ``ind``th in iteration

        Parameters
        ----------
        ind : int
            The iteration index

        Returns
        -------
        params : dict of str to any
            Equal to list(self)[ind]
        """
        # This is used to make discrete sampling without replacement memory
        # efficient.
        for sub_grid in self.param_grid:
            # XXX: could memoize information used here
            if not sub_grid:
                if ind == 0:
                    return {}
                else:
                    ind -= 1
                    continue

            # Reverse so most frequent cycling parameter comes first
            keys, values_lists = zip(*sorted(sub_grid.items())[::-1])
            sizes = [len(v_list) for v_list in values_lists]
            total = np.product(sizes)

            if ind >= total:
                # Try the next grid
                ind -= total
            else:
                out = {}
                for key, v_list, n in zip(keys, values_lists, sizes):
                    ind, offset = divmod(ind, n)
                    out[key] = v_list[offset]
                return out

        raise IndexError('ParameterGrid index out of range')


class ParameterSampler:
    """Generator on parameters sampled from given distributions.

    Non-deterministic iterable over random candidate combinations for hyper-
    parameter search. If all parameters are presented as a list,
    sampling without replacement is performed. If at least one parameter
    is given as a distribution, sampling with replacement is used.
    It is highly recommended to use continuous distributions for continuous
    parameters.

    Read more in the :ref:`User Guide <grid_search>`.

    Parameters
    ----------
    param_distributions : dict
        Dictionary with parameters names (`str`) as keys and distributions
        or lists of parameters to try. Distributions must provide a ``rvs``
        method for sampling (such as those from scipy.stats.distributions).
        If a list is given, it is sampled uniformly.
        If a list of dicts is given, first a dict is sampled uniformly, and
        then a parameter is sampled using that dict as above.

    n_iter : integer
        Number of parameter settings that are produced.

        .. versionchanged:: 0.20
           `n-iter` now acts as an upper bound on iterations

    random_state : int or RandomState instance, default=None
        Pseudo random number generator state used for random uniform sampling
        from lists of possible values instead of scipy.stats distributions.
        Pass an int for reproducible output across multiple
        function calls.
        See :term:`Glossary <random_state>`.

    Returns
    -------
    params : dict of str to any
        **Yields** dictionaries mapping each estimator parameter to
        as sampled value.

    Examples
    --------
    >>> from sklearn.model_selection import ParameterSampler
    >>> from scipy.stats.distributions import expon
    >>> import numpy as np
    >>> rng = np.random.RandomState(0)
    >>> param_grid = {'a':[1, 2], 'b': expon()}
    >>> param_list = list(ParameterSampler(param_grid, n_iter=4,
    ...                                    random_state=rng))
    >>> rounded_list = [dict((k, round(v, 6)) for (k, v) in d.items())
    ...                 for d in param_list]
    >>> rounded_list == [{'b': 0.89856, 'a': 1},
    ...                  {'b': 0.923223, 'a': 1},
    ...                  {'b': 1.878964, 'a': 2},
    ...                  {'b': 1.038159, 'a': 2}]
    True
    """
<<<<<<< HEAD

    def __init__(self, param_distributions, n_iter, random_state=None):
=======
    @_deprecate_positional_args
    def __init__(self, param_distributions, n_iter, *, random_state=None):
>>>>>>> 02309ffb
        if not isinstance(param_distributions, (Mapping, Iterable)):
            raise TypeError('Parameter distribution is not a dict or '
                            'a list ({!r})'.format(param_distributions))

        if isinstance(param_distributions, Mapping):
            # wrap dictionary in a singleton list to support either dict
            # or list of dicts
            param_distributions = [param_distributions]

        for dist in param_distributions:
            if not isinstance(dist, dict):
                raise TypeError('Parameter distribution is not a '
                                'dict ({!r})'.format(dist))
            for key in dist:
                if (not isinstance(dist[key], Iterable)
                        and not hasattr(dist[key], 'rvs')):
                    raise TypeError('Parameter value is not iterable '
                                    'or distribution (key={!r}, value={!r})'
                                    .format(key, dist[key]))
        self.n_iter = n_iter
        self.random_state = random_state
        self.param_distributions = param_distributions

    def __iter__(self):
        # check if all distributions are given as lists
        # in this case we want to sample without replacement
        all_lists = all(
            all(not hasattr(v, "rvs") for v in dist.values())
            for dist in self.param_distributions)
        rng = check_random_state(self.random_state)

        if all_lists:
            # look up sampled parameter settings in parameter grid
            param_grid = ParameterGrid(self.param_distributions)
            grid_size = len(param_grid)
            n_iter = self.n_iter

            if grid_size < n_iter:
                warnings.warn(
                    'The total space of parameters %d is smaller '
                    'than n_iter=%d. Running %d iterations. For exhaustive '
                    'searches, use GridSearchCV.'
                    % (grid_size, self.n_iter, grid_size), UserWarning)
                n_iter = grid_size
            for i in sample_without_replacement(grid_size, n_iter,
                                                random_state=rng):
                yield param_grid[i]

        else:
            for _ in range(self.n_iter):
                dist = rng.choice(self.param_distributions)
                # Always sort the keys of a dictionary, for reproducibility
                items = sorted(dist.items())
                params = dict()
                for k, v in items:
                    if hasattr(v, "rvs"):
                        params[k] = v.rvs(random_state=rng)
                    else:
                        params[k] = v[rng.randint(len(v))]
                yield params

    def __len__(self):
        """Number of points that will be sampled."""
        return self.n_iter


# FIXME Remove fit_grid_point in 0.25
@deprecated(
    "fit_grid_point is deprecated in version 0.23 "
    "and will be removed in version 0.25"
)
def fit_grid_point(X, y, estimator, parameters, train, test, scorer,
                   verbose, error_score=np.nan, **fit_params):
    """Run fit on one set of parameters.

    Parameters
    ----------
    X : array-like, sparse matrix or list
        Input data.

    y : array-like or None
        Targets for input data.

    estimator : estimator object
        A object of that type is instantiated for each grid point.
        This is assumed to implement the scikit-learn estimator interface.
        Either estimator needs to provide a ``score`` function,
        or ``scoring`` must be passed.

    parameters : dict
        Parameters to be set on estimator for this grid point.

    train : ndarray, dtype int or bool
        Boolean mask or indices for training set.

    test : ndarray, dtype int or bool
        Boolean mask or indices for test set.

    scorer : callable or None
        The scorer callable object / function must have its signature as
        ``scorer(estimator, X, y)``.

        If ``None`` the estimator's score method is used.

    verbose : int
        Verbosity level.

    **fit_params : kwargs
        Additional parameter passed to the fit function of the estimator.

    error_score : 'raise' or numeric, default=np.nan
        Value to assign to the score if an error occurs in estimator fitting.
        If set to 'raise', the error is raised. If a numeric value is given,
        FitFailedWarning is raised. This parameter does not affect the refit
        step, which will always raise the error.

    Returns
    -------
    score : float
         Score of this parameter setting on given test split.

    parameters : dict
        The parameters that have been evaluated.

    n_samples_test : int
        Number of test samples in this split.
    """
    # NOTE we are not using the return value as the scorer by itself should be
    # validated before. We use check_scoring only to reject multimetric scorer
    check_scoring(estimator, scorer)
    scores, n_samples_test = _fit_and_score(estimator, X, y,
                                            scorer, train,
                                            test, verbose, parameters,
                                            fit_params=fit_params,
                                            return_n_test_samples=True,
                                            error_score=error_score)
    return scores, parameters, n_samples_test


def _check_param_grid(param_grid):
    if hasattr(param_grid, 'items'):
        param_grid = [param_grid]

    for p in param_grid:
        for name, v in p.items():
            if isinstance(v, np.ndarray) and v.ndim > 1:
                raise ValueError("Parameter array should be one-dimensional.")

            if (isinstance(v, str) or
                    not isinstance(v, (np.ndarray, Sequence))):
                raise ValueError("Parameter grid for parameter ({0}) needs to"
                                 " be a list or numpy array, but got ({1})."
                                 " Single values need to be wrapped in a list"
                                 " with one element.".format(name, type(v)))

            if len(v) == 0:
                raise ValueError("Parameter values for parameter ({0}) need "
                                 "to be a non-empty sequence.".format(name))


class BaseSearchCV(MetaEstimatorMixin, BaseEstimator, metaclass=ABCMeta):
    """Abstract base class for hyper parameter search with cross-validation.
    """

    @abstractmethod
    @_deprecate_positional_args
    def __init__(self, estimator, *, scoring=None, n_jobs=None,
                 iid='deprecated', refit=True, cv=None, verbose=0,
                 pre_dispatch='2*n_jobs', error_score=np.nan,
                 return_train_score=True):

        self.scoring = scoring
        self.estimator = estimator
        self.n_jobs = n_jobs
        self.iid = iid
        self.refit = refit
        self.cv = cv
        self.verbose = verbose
        self.pre_dispatch = pre_dispatch
        self.error_score = error_score
        self.return_train_score = return_train_score

    @property
    def _estimator_type(self):
        return self.estimator._estimator_type

    @property
    def _pairwise(self):
        # allows cross-validation to see 'precomputed' metrics
        return getattr(self.estimator, '_pairwise', False)

    def score(self, X, y=None):
        """Returns the score on the given data, if the estimator has been refit.

        This uses the score defined by ``scoring`` where provided, and the
        ``best_estimator_.score`` method otherwise.

        Parameters
        ----------
        X : array-like of shape (n_samples, n_features)
            Input data, where n_samples is the number of samples and
            n_features is the number of features.

        y : array-like of shape (n_samples, n_output) \
            or (n_samples,), default=None
            Target relative to X for classification or regression;
            None for unsupervised learning.

        Returns
        -------
        score : float
        """
        self._check_is_fitted('score')
        if self.scorer_ is None:
            raise ValueError("No score function explicitly defined, "
                             "and the estimator doesn't provide one %s"
                             % self.best_estimator_)
        score = self.scorer_[self.refit] if self.multimetric_ else self.scorer_
        return score(self.best_estimator_, X, y)

    def _check_is_fitted(self, method_name):
        if not self.refit:
            raise NotFittedError('This %s instance was initialized '
                                 'with refit=False. %s is '
                                 'available only after refitting on the best '
                                 'parameters. You can refit an estimator '
                                 'manually using the ``best_params_`` '
                                 'attribute'
                                 % (type(self).__name__, method_name))
        else:
            check_is_fitted(self)

    @if_delegate_has_method(delegate=('best_estimator_', 'estimator'))
    def predict(self, X):
        """Call predict on the estimator with the best found parameters.

        Only available if ``refit=True`` and the underlying estimator supports
        ``predict``.

        Parameters
        ----------
        X : indexable, length n_samples
            Must fulfill the input assumptions of the
            underlying estimator.

        """
        self._check_is_fitted('predict')
        return self.best_estimator_.predict(X)

    @if_delegate_has_method(delegate=('best_estimator_', 'estimator'))
    def predict_proba(self, X):
        """Call predict_proba on the estimator with the best found parameters.

        Only available if ``refit=True`` and the underlying estimator supports
        ``predict_proba``.

        Parameters
        ----------
        X : indexable, length n_samples
            Must fulfill the input assumptions of the
            underlying estimator.

        """
        self._check_is_fitted('predict_proba')
        return self.best_estimator_.predict_proba(X)

    @if_delegate_has_method(delegate=('best_estimator_', 'estimator'))
    def predict_log_proba(self, X):
        """Call predict_log_proba on the estimator with the best found parameters.

        Only available if ``refit=True`` and the underlying estimator supports
        ``predict_log_proba``.

        Parameters
        ----------
        X : indexable, length n_samples
            Must fulfill the input assumptions of the
            underlying estimator.

        """
        self._check_is_fitted('predict_log_proba')
        return self.best_estimator_.predict_log_proba(X)

    @if_delegate_has_method(delegate=('best_estimator_', 'estimator'))
    def decision_function(self, X):
        """Call decision_function on the estimator with the best found parameters.

        Only available if ``refit=True`` and the underlying estimator supports
        ``decision_function``.

        Parameters
        ----------
        X : indexable, length n_samples
            Must fulfill the input assumptions of the
            underlying estimator.

        """
        self._check_is_fitted('decision_function')
        return self.best_estimator_.decision_function(X)

    @if_delegate_has_method(delegate=('best_estimator_', 'estimator'))
    def transform(self, X):
        """Call transform on the estimator with the best found parameters.

        Only available if the underlying estimator supports ``transform`` and
        ``refit=True``.

        Parameters
        ----------
        X : indexable, length n_samples
            Must fulfill the input assumptions of the
            underlying estimator.

        """
        self._check_is_fitted('transform')
        return self.best_estimator_.transform(X)

    @if_delegate_has_method(delegate=('best_estimator_', 'estimator'))
    def inverse_transform(self, Xt):
        """Call inverse_transform on the estimator with the best found params.

        Only available if the underlying estimator implements
        ``inverse_transform`` and ``refit=True``.

        Parameters
        ----------
        Xt : indexable, length n_samples
            Must fulfill the input assumptions of the
            underlying estimator.

        """
        self._check_is_fitted('inverse_transform')
        return self.best_estimator_.inverse_transform(Xt)

    @property
    def n_features_in_(self):
        # For consistency with other estimators we raise a AttributeError so
        # that hasattr() fails if the search estimator isn't fitted.
        try:
            check_is_fitted(self)
        except NotFittedError as nfe:
            raise AttributeError(
                "{} object has no n_features_in_ attribute."
                .format(self.__class__.__name__)
            ) from nfe

        return self.best_estimator_.n_features_in_

    @property
    def classes_(self):
        self._check_is_fitted("classes_")
        return self.best_estimator_.classes_

    def _run_search(self, evaluate_candidates):
        """Repeatedly calls `evaluate_candidates` to conduct a search.

        This method, implemented in sub-classes, makes it possible to
        customize the the scheduling of evaluations: GridSearchCV and
        RandomizedSearchCV schedule evaluations for their whole parameter
        search space at once but other more sequential approaches are also
        possible: for instance is possible to iteratively schedule evaluations
        for new regions of the parameter search space based on previously
        collected evaluation results. This makes it possible to implement
        Bayesian optimization or more generally sequential model-based
        optimization by deriving from the BaseSearchCV abstract base class.

        Parameters
        ----------
        evaluate_candidates : callable
            This callback accepts a list of candidates, where each candidate is
            a dict of parameter settings. It returns a dict of all results so
            far, formatted like ``cv_results_``.

        Examples
        --------

        ::

            def _run_search(self, evaluate_candidates):
                'Try C=0.1 only if C=1 is better than C=10'
                all_results = evaluate_candidates([{'C': 1}, {'C': 10}])
                score = all_results['mean_test_score']
                if score[0] < score[1]:
                    evaluate_candidates([{'C': 0.1}])
        """
        raise NotImplementedError("_run_search not implemented.")

    @_deprecate_positional_args
    def fit(self, X, y=None, *, groups=None, **fit_params):
        """Run fit with all sets of parameters.

        Parameters
        ----------

        X : array-like of shape (n_samples, n_features)
            Training vector, where n_samples is the number of samples and
            n_features is the number of features.

        y : array-like of shape (n_samples, n_output) \
            or (n_samples,), default=None
            Target relative to X for classification or regression;
            None for unsupervised learning.

        groups : array-like of shape (n_samples,), default=None
            Group labels for the samples used while splitting the dataset into
            train/test set. Only used in conjunction with a "Group" :term:`cv`
            instance (e.g., :class:`~sklearn.model_selection.GroupKFold`).

        **fit_params : dict of str -> object
            Parameters passed to the ``fit`` method of the estimator
        """
        estimator = self.estimator
        cv = check_cv(self.cv, y, classifier=is_classifier(estimator))

        scorers, self.multimetric_ = _check_multimetric_scoring(
            self.estimator, scoring=self.scoring)

        if self.multimetric_:
            if self.refit is not False and (
                    not isinstance(self.refit, str) or
                    # This will work for both dict / list (tuple)
                    self.refit not in scorers) and not callable(self.refit):
                raise ValueError("For multi-metric scoring, the parameter "
                                 "refit must be set to a scorer key or a "
                                 "callable to refit an estimator with the "
                                 "best parameter setting on the whole "
                                 "data and make the best_* attributes "
                                 "available for that metric. If this is "
                                 "not needed, refit should be set to "
                                 "False explicitly. %r was passed."
                                 % self.refit)
            else:
                refit_metric = self.refit
        else:
            refit_metric = 'score'

        X, y, groups = indexable(X, y, groups)
        fit_params = _check_fit_params(X, fit_params)

        n_splits = cv.get_n_splits(X, y, groups)

        base_estimator = clone(self.estimator)

        parallel = Parallel(n_jobs=self.n_jobs, verbose=self.verbose,
                            pre_dispatch=self.pre_dispatch)

        fit_and_score_kwargs = dict(scorer=scorers,
                                    fit_params=fit_params,
                                    return_train_score=self.return_train_score,
                                    return_n_test_samples=True,
                                    return_times=True,
                                    return_parameters=False,
                                    error_score=self.error_score,
                                    verbose=self.verbose)
        results = {}
        with parallel:
            all_candidate_params = []
            all_out = []

            def evaluate_candidates(candidate_params):
                candidate_params = list(candidate_params)
                n_candidates = len(candidate_params)

                if self.verbose > 0:
                    print("Fitting {0} folds for each of {1} candidates,"
                          " totalling {2} fits".format(
                              n_splits, n_candidates, n_candidates * n_splits))

                out = parallel(delayed(_fit_and_score)(clone(base_estimator),
                                                       X, y,
                                                       train=train, test=test,
                                                       parameters=parameters,
                                                       **fit_and_score_kwargs)
                               for parameters, (train, test)
                               in product(candidate_params,
                                          cv.split(X, y, groups)))

                if len(out) < 1:
                    raise ValueError('No fits were performed. '
                                     'Was the CV iterator empty? '
                                     'Were there no candidates?')
                elif len(out) != n_candidates * n_splits:
                    raise ValueError('cv.split and cv.get_n_splits returned '
                                     'inconsistent results. Expected {} '
                                     'splits, got {}'
                                     .format(n_splits,
                                             len(out) // n_candidates))

                all_candidate_params.extend(candidate_params)
                all_out.extend(out)

                nonlocal results
                results = self._format_results(
                    all_candidate_params, scorers, n_splits, all_out)
                return results

            self._run_search(evaluate_candidates)

        # For multi-metric evaluation, store the best_index_, best_params_ and
        # best_score_ iff refit is one of the scorer names
        # In single metric evaluation, refit_metric is "score"
        if self.refit or not self.multimetric_:
            # If callable, refit is expected to return the index of the best
            # parameter set.
            if callable(self.refit):
                self.best_index_ = self.refit(results)
                if not isinstance(self.best_index_, numbers.Integral):
                    raise TypeError('best_index_ returned is not an integer')
                if (self.best_index_ < 0 or
                        self.best_index_ >= len(results["params"])):
                    raise IndexError('best_index_ index out of range')
            else:
                self.best_index_ = results["rank_test_%s"
                                           % refit_metric].argmin()
                self.best_score_ = results["mean_test_%s" % refit_metric][
                                           self.best_index_]
            self.best_params_ = results["params"][self.best_index_]

        if self.refit:
            # we clone again after setting params in case some
            # of the params are estimators as well.
            self.best_estimator_ = clone(clone(base_estimator).set_params(
                **self.best_params_))
            refit_start_time = time.time()
            if y is not None:
                self.best_estimator_.fit(X, y, **fit_params)
            else:
                self.best_estimator_.fit(X, **fit_params)
            refit_end_time = time.time()
            self.refit_time_ = refit_end_time - refit_start_time

        # Store the only scorer not as a dict for single metric evaluation
        self.scorer_ = scorers if self.multimetric_ else scorers['score']

        self.cv_results_ = results
        self.n_splits_ = n_splits

        return self

    def _format_results(self, candidate_params, scorers, n_splits, out):
        n_candidates = len(candidate_params)

        # if one choose to see train score, "out" will contain train score info
        if self.return_train_score:
            (train_score_dicts, test_score_dicts, test_sample_counts, fit_time,
             score_time) = zip(*out)
        else:
            (test_score_dicts, test_sample_counts, fit_time,
             score_time) = zip(*out)

        # test_score_dicts and train_score dicts are lists of dictionaries and
        # we make them into dict of lists
        test_scores = _aggregate_score_dicts(test_score_dicts)
        if self.return_train_score:
            train_scores = _aggregate_score_dicts(train_score_dicts)

        results = {}

        def _store(key_name, array, weights=None, splits=False, rank=False):
            """A small helper to store the scores/times to the cv_results_"""
            # When iterated first by splits, then by parameters
            # We want `array` to have `n_candidates` rows and `n_splits` cols.
            array = np.array(array, dtype=np.float64).reshape(n_candidates,
                                                              n_splits)
            if splits:
                for split_i in range(n_splits):
                    # Uses closure to alter the results
                    results["split%d_%s"
                            % (split_i, key_name)] = array[:, split_i]

            array_means = np.average(array, axis=1, weights=weights)
            results['mean_%s' % key_name] = array_means
            # Weighted std is not directly available in numpy
            array_stds = np.sqrt(np.average((array -
                                             array_means[:, np.newaxis]) ** 2,
                                            axis=1, weights=weights))
            results['std_%s' % key_name] = array_stds

            if rank:
                results["rank_%s" % key_name] = np.asarray(
                    rankdata(-array_means, method='min'), dtype=np.int32)

        _store('fit_time', fit_time)
        _store('score_time', score_time)
        # Use one MaskedArray and mask all the places where the param is not
        # applicable for that candidate. Use defaultdict as each candidate may
        # not contain all the params
        param_results = defaultdict(partial(MaskedArray,
                                            np.empty(n_candidates,),
                                            mask=True,
                                            dtype=object))
        for cand_i, params in enumerate(candidate_params):
            for name, value in params.items():
                # An all masked empty array gets created for the key
                # `"param_%s" % name` at the first occurrence of `name`.
                # Setting the value at an index also unmasks that index
                param_results["param_%s" % name][cand_i] = value

        results.update(param_results)
        # Store a list of param dicts at the key 'params'
        results['params'] = candidate_params

        # NOTE test_sample counts (weights) remain the same for all candidates
        test_sample_counts = np.array(test_sample_counts[:n_splits],
                                      dtype=np.int)

        if self.iid != 'deprecated':
            warnings.warn(
                "The parameter 'iid' is deprecated in 0.22 and will be "
                "removed in 0.24.", FutureWarning
            )
            iid = self.iid
        else:
            iid = False

        for scorer_name in scorers.keys():
            # Computed the (weighted) mean and std for test scores alone
            _store('test_%s' % scorer_name, test_scores[scorer_name],
                   splits=True, rank=True,
                   weights=test_sample_counts if iid else None)
            if self.return_train_score:
                _store('train_%s' % scorer_name, train_scores[scorer_name],
                       splits=True)

        return results


class GridSearchCV(BaseSearchCV):
    """Exhaustive search over specified parameter values for an estimator.

    Important members are fit, predict.

    GridSearchCV implements a "fit" and a "score" method.
    It also implements "predict", "predict_proba", "decision_function",
    "transform" and "inverse_transform" if they are implemented in the
    estimator used.

    The parameters of the estimator used to apply these methods are optimized
    by cross-validated grid-search over a parameter grid.

    Read more in the :ref:`User Guide <grid_search>`.

    Parameters
    ----------
    estimator : estimator object.
        This is assumed to implement the scikit-learn estimator interface.
        Either estimator needs to provide a ``score`` function,
        or ``scoring`` must be passed.

    param_grid : dict or list of dictionaries
        Dictionary with parameters names (`str`) as keys and lists of
        parameter settings to try as values, or a list of such
        dictionaries, in which case the grids spanned by each dictionary
        in the list are explored. This enables searching over any sequence
        of parameter settings.

    scoring : str, callable, list/tuple or dict, default=None
        A single str (see :ref:`scoring_parameter`) or a callable
        (see :ref:`scoring`) to evaluate the predictions on the test set.

        For evaluating multiple metrics, either give a list of (unique) strings
        or a dict with names as keys and callables as values.

        NOTE that when using custom scorers, each scorer should return a single
        value. Metric functions returning a list/array of values can be wrapped
        into multiple scorers that return one value each.

        See :ref:`multimetric_grid_search` for an example.

        If None, the estimator's score method is used.

    n_jobs : int, default=None
        Number of jobs to run in parallel.
        ``None`` means 1 unless in a :obj:`joblib.parallel_backend` context.
        ``-1`` means using all processors. See :term:`Glossary <n_jobs>`
        for more details.

        .. versionchanged:: v0.20
           `n_jobs` changed from ``1`` to ``None``

    pre_dispatch : int, or str, default=n_jobs
        Controls the number of jobs that get dispatched during parallel
        execution. Reducing this number can be useful to avoid an
        explosion of memory consumption when more jobs get dispatched
        than CPUs can process. This parameter can be:

            - None, in which case all the jobs are immediately
              created and spawned. Use this for lightweight and
              fast-running jobs, to avoid delays due to on-demand
              spawning of the jobs

            - An int, giving the exact number of total jobs that are
              spawned

            - A str, giving an expression as a function of n_jobs,
              as in '2*n_jobs'

    iid : bool, default=False
        If True, return the average score across folds, weighted by the number
        of samples in each test set. In this case, the data is assumed to be
        identically distributed across the folds, and the loss minimized is
        the total loss per sample, and not the mean loss across the folds.

        .. deprecated:: 0.22
            Parameter ``iid`` is deprecated in 0.22 and will be removed in 0.24

    cv : int, cross-validation generator or an iterable, default=None
        Determines the cross-validation splitting strategy.
        Possible inputs for cv are:

        - None, to use the default 5-fold cross validation,
        - integer, to specify the number of folds in a `(Stratified)KFold`,
        - :term:`CV splitter`,
        - An iterable yielding (train, test) splits as arrays of indices.

        For integer/None inputs, if the estimator is a classifier and ``y`` is
        either binary or multiclass, :class:`StratifiedKFold` is used. In all
        other cases, :class:`KFold` is used.

        Refer :ref:`User Guide <cross_validation>` for the various
        cross-validation strategies that can be used here.

        .. versionchanged:: 0.22
            ``cv`` default value if None changed from 3-fold to 5-fold.

    refit : bool, str, or callable, default=True
        Refit an estimator using the best found parameters on the whole
        dataset.

        For multiple metric evaluation, this needs to be a `str` denoting the
        scorer that would be used to find the best parameters for refitting
        the estimator at the end.

        Where there are considerations other than maximum score in
        choosing a best estimator, ``refit`` can be set to a function which
        returns the selected ``best_index_`` given ``cv_results_``. In that
        case, the ``best_estimator_`` and ``best_params_`` will be set
        according to the returned ``best_index_`` while the ``best_score_``
        attribute will not be available.

        The refitted estimator is made available at the ``best_estimator_``
        attribute and permits using ``predict`` directly on this
        ``GridSearchCV`` instance.

        Also for multiple metric evaluation, the attributes ``best_index_``,
        ``best_score_`` and ``best_params_`` will only be available if
        ``refit`` is set and all of them will be determined w.r.t this specific
        scorer.

        See ``scoring`` parameter to know more about multiple metric
        evaluation.

        .. versionchanged:: 0.20
            Support for callable added.

    verbose : integer
        Controls the verbosity: the higher, the more messages.

    error_score : 'raise' or numeric, default=np.nan
        Value to assign to the score if an error occurs in estimator fitting.
        If set to 'raise', the error is raised. If a numeric value is given,
        FitFailedWarning is raised. This parameter does not affect the refit
        step, which will always raise the error.

    return_train_score : bool, default=False
        If ``False``, the ``cv_results_`` attribute will not include training
        scores.
        Computing training scores is used to get insights on how different
        parameter settings impact the overfitting/underfitting trade-off.
        However computing the scores on the training set can be computationally
        expensive and is not strictly required to select the parameters that
        yield the best generalization performance.

        .. versionadded:: 0.19

        .. versionchanged:: 0.21
            Default value was changed from ``True`` to ``False``


    Examples
    --------
    >>> from sklearn import svm, datasets
    >>> from sklearn.model_selection import GridSearchCV
    >>> iris = datasets.load_iris()
    >>> parameters = {'kernel':('linear', 'rbf'), 'C':[1, 10]}
    >>> svc = svm.SVC()
    >>> clf = GridSearchCV(svc, parameters)
    >>> clf.fit(iris.data, iris.target)
    GridSearchCV(estimator=SVC(),
                 param_grid={'C': [1, 10], 'kernel': ('linear', 'rbf')})
    >>> sorted(clf.cv_results_.keys())
    ['mean_fit_time', 'mean_score_time', 'mean_test_score',...
     'param_C', 'param_kernel', 'params',...
     'rank_test_score', 'split0_test_score',...
     'split2_test_score', ...
     'std_fit_time', 'std_score_time', 'std_test_score']

    Attributes
    ----------
    cv_results_ : dict of numpy (masked) ndarrays
        A dict with keys as column headers and values as columns, that can be
        imported into a pandas ``DataFrame``.

        For instance the below given table

        +------------+-----------+------------+-----------------+---+---------+
        |param_kernel|param_gamma|param_degree|split0_test_score|...|rank_t...|
        +============+===========+============+=================+===+=========+
        |  'poly'    |     --    |      2     |       0.80      |...|    2    |
        +------------+-----------+------------+-----------------+---+---------+
        |  'poly'    |     --    |      3     |       0.70      |...|    4    |
        +------------+-----------+------------+-----------------+---+---------+
        |  'rbf'     |     0.1   |     --     |       0.80      |...|    3    |
        +------------+-----------+------------+-----------------+---+---------+
        |  'rbf'     |     0.2   |     --     |       0.93      |...|    1    |
        +------------+-----------+------------+-----------------+---+---------+

        will be represented by a ``cv_results_`` dict of::

            {
            'param_kernel': masked_array(data = ['poly', 'poly', 'rbf', 'rbf'],
                                         mask = [False False False False]...)
            'param_gamma': masked_array(data = [-- -- 0.1 0.2],
                                        mask = [ True  True False False]...),
            'param_degree': masked_array(data = [2.0 3.0 -- --],
                                         mask = [False False  True  True]...),
            'split0_test_score'  : [0.80, 0.70, 0.80, 0.93],
            'split1_test_score'  : [0.82, 0.50, 0.70, 0.78],
            'mean_test_score'    : [0.81, 0.60, 0.75, 0.85],
            'std_test_score'     : [0.01, 0.10, 0.05, 0.08],
            'rank_test_score'    : [2, 4, 3, 1],
            'split0_train_score' : [0.80, 0.92, 0.70, 0.93],
            'split1_train_score' : [0.82, 0.55, 0.70, 0.87],
            'mean_train_score'   : [0.81, 0.74, 0.70, 0.90],
            'std_train_score'    : [0.01, 0.19, 0.00, 0.03],
            'mean_fit_time'      : [0.73, 0.63, 0.43, 0.49],
            'std_fit_time'       : [0.01, 0.02, 0.01, 0.01],
            'mean_score_time'    : [0.01, 0.06, 0.04, 0.04],
            'std_score_time'     : [0.00, 0.00, 0.00, 0.01],
            'params'             : [{'kernel': 'poly', 'degree': 2}, ...],
            }

        NOTE

        The key ``'params'`` is used to store a list of parameter
        settings dicts for all the parameter candidates.

        The ``mean_fit_time``, ``std_fit_time``, ``mean_score_time`` and
        ``std_score_time`` are all in seconds.

        For multi-metric evaluation, the scores for all the scorers are
        available in the ``cv_results_`` dict at the keys ending with that
        scorer's name (``'_<scorer_name>'``) instead of ``'_score'`` shown
        above. ('split0_test_precision', 'mean_train_precision' etc.)

    best_estimator_ : estimator
        Estimator that was chosen by the search, i.e. estimator
        which gave highest score (or smallest loss if specified)
        on the left out data. Not available if ``refit=False``.

        See ``refit`` parameter for more information on allowed values.

    best_score_ : float
        Mean cross-validated score of the best_estimator

        For multi-metric evaluation, this is present only if ``refit`` is
        specified.

        This attribute is not available if ``refit`` is a function.

    best_params_ : dict
        Parameter setting that gave the best results on the hold out data.

        For multi-metric evaluation, this is present only if ``refit`` is
        specified.

    best_index_ : int
        The index (of the ``cv_results_`` arrays) which corresponds to the best
        candidate parameter setting.

        The dict at ``search.cv_results_['params'][search.best_index_]`` gives
        the parameter setting for the best model, that gives the highest
        mean score (``search.best_score_``).

        For multi-metric evaluation, this is present only if ``refit`` is
        specified.

    scorer_ : function or a dict
        Scorer function used on the held out data to choose the best
        parameters for the model.

        For multi-metric evaluation, this attribute holds the validated
        ``scoring`` dict which maps the scorer key to the scorer callable.

    n_splits_ : int
        The number of cross-validation splits (folds/iterations).

    refit_time_ : float
        Seconds used for refitting the best model on the whole dataset.

        This is present only if ``refit`` is not False.

        .. versionadded:: 0.20

    Notes
    -----
    The parameters selected are those that maximize the score of the left out
    data, unless an explicit score is passed in which case it is used instead.

    If `n_jobs` was set to a value higher than one, the data is copied for each
    point in the grid (and not `n_jobs` times). This is done for efficiency
    reasons if individual jobs take very little time, but may raise errors if
    the dataset is large and not enough memory is available.  A workaround in
    this case is to set `pre_dispatch`. Then, the memory is copied only
    `pre_dispatch` many times. A reasonable value for `pre_dispatch` is `2 *
    n_jobs`.

    See Also
    ---------
    :class:`ParameterGrid`:
        generates all the combinations of a hyperparameter grid.

    :func:`sklearn.model_selection.train_test_split`:
        utility function to split the data into a development set usable
        for fitting a GridSearchCV instance and an evaluation set for
        its final evaluation.

    :func:`sklearn.metrics.make_scorer`:
        Make a scorer from a performance metric or loss function.

    """
    _required_parameters = ["estimator", "param_grid"]

    @_deprecate_positional_args
    def __init__(self, estimator, param_grid, *, scoring=None,
                 n_jobs=None, iid='deprecated', refit=True, cv=None,
                 verbose=0, pre_dispatch='2*n_jobs',
                 error_score=np.nan, return_train_score=False):
        super().__init__(
            estimator=estimator, scoring=scoring,
            n_jobs=n_jobs, iid=iid, refit=refit, cv=cv, verbose=verbose,
            pre_dispatch=pre_dispatch, error_score=error_score,
            return_train_score=return_train_score)
        self.param_grid = param_grid
        _check_param_grid(param_grid)

    def _run_search(self, evaluate_candidates):
        """Search all candidates in param_grid"""
        evaluate_candidates(ParameterGrid(self.param_grid))


class RandomizedSearchCV(BaseSearchCV):
    """Randomized search on hyper parameters.

    RandomizedSearchCV implements a "fit" and a "score" method.
    It also implements "predict", "predict_proba", "decision_function",
    "transform" and "inverse_transform" if they are implemented in the
    estimator used.

    The parameters of the estimator used to apply these methods are optimized
    by cross-validated search over parameter settings.

    In contrast to GridSearchCV, not all parameter values are tried out, but
    rather a fixed number of parameter settings is sampled from the specified
    distributions. The number of parameter settings that are tried is
    given by n_iter.

    If all parameters are presented as a list,
    sampling without replacement is performed. If at least one parameter
    is given as a distribution, sampling with replacement is used.
    It is highly recommended to use continuous distributions for continuous
    parameters.

    Read more in the :ref:`User Guide <randomized_parameter_search>`.

    .. versionadded:: 0.14

    Parameters
    ----------
    estimator : estimator object.
        A object of that type is instantiated for each grid point.
        This is assumed to implement the scikit-learn estimator interface.
        Either estimator needs to provide a ``score`` function,
        or ``scoring`` must be passed.

    param_distributions : dict or list of dicts
        Dictionary with parameters names (`str`) as keys and distributions
        or lists of parameters to try. Distributions must provide a ``rvs``
        method for sampling (such as those from scipy.stats.distributions).
        If a list is given, it is sampled uniformly.
        If a list of dicts is given, first a dict is sampled uniformly, and
        then a parameter is sampled using that dict as above.

    n_iter : int, default=10
        Number of parameter settings that are sampled. n_iter trades
        off runtime vs quality of the solution.

    scoring : str, callable, list/tuple or dict, default=None
        A single str (see :ref:`scoring_parameter`) or a callable
        (see :ref:`scoring`) to evaluate the predictions on the test set.

        For evaluating multiple metrics, either give a list of (unique) strings
        or a dict with names as keys and callables as values.

        NOTE that when using custom scorers, each scorer should return a single
        value. Metric functions returning a list/array of values can be wrapped
        into multiple scorers that return one value each.

        See :ref:`multimetric_grid_search` for an example.

        If None, the estimator's score method is used.

    n_jobs : int, default=None
        Number of jobs to run in parallel.
        ``None`` means 1 unless in a :obj:`joblib.parallel_backend` context.
        ``-1`` means using all processors. See :term:`Glossary <n_jobs>`
        for more details.

        .. versionchanged:: v0.20
           `n_jobs` changed from ``1`` to ``None``

    pre_dispatch : int, or str, default=None
        Controls the number of jobs that get dispatched during parallel
        execution. Reducing this number can be useful to avoid an
        explosion of memory consumption when more jobs get dispatched
        than CPUs can process. This parameter can be:

            - None, in which case all the jobs are immediately
              created and spawned. Use this for lightweight and
              fast-running jobs, to avoid delays due to on-demand
              spawning of the jobs

            - An int, giving the exact number of total jobs that are
              spawned

            - A str, giving an expression as a function of n_jobs,
              as in '2*n_jobs'

    iid : bool, default=False
        If True, return the average score across folds, weighted by the number
        of samples in each test set. In this case, the data is assumed to be
        identically distributed across the folds, and the loss minimized is
        the total loss per sample, and not the mean loss across the folds.

        .. deprecated:: 0.22
            Parameter ``iid`` is deprecated in 0.22 and will be removed in 0.24

    cv : int, cross-validation generator or an iterable, default=None
        Determines the cross-validation splitting strategy.
        Possible inputs for cv are:
        - None, to use the default 5-fold cross validation,
        - integer, to specify the number of folds in a `(Stratified)KFold`,
        - :term:`CV splitter`,
        - An iterable yielding (train, test) splits as arrays of indices.

        For integer/None inputs, if the estimator is a classifier and ``y`` is
        either binary or multiclass, :class:`StratifiedKFold` is used. In all
        other cases, :class:`KFold` is used.

        Refer :ref:`User Guide <cross_validation>` for the various
        cross-validation strategies that can be used here.

        .. versionchanged:: 0.22
            ``cv`` default value if None changed from 3-fold to 5-fold.

    refit : bool, str, or callable, default=True
        Refit an estimator using the best found parameters on the whole
        dataset.

        For multiple metric evaluation, this needs to be a `str` denoting the
        scorer that would be used to find the best parameters for refitting
        the estimator at the end.

        Where there are considerations other than maximum score in
        choosing a best estimator, ``refit`` can be set to a function which
        returns the selected ``best_index_`` given the ``cv_results``. In that
        case, the ``best_estimator_`` and ``best_params_`` will be set
        according to the returned ``best_index_`` while the ``best_score_``
        attribute will not be available.

        The refitted estimator is made available at the ``best_estimator_``
        attribute and permits using ``predict`` directly on this
        ``RandomizedSearchCV`` instance.

        Also for multiple metric evaluation, the attributes ``best_index_``,
        ``best_score_`` and ``best_params_`` will only be available if
        ``refit`` is set and all of them will be determined w.r.t this specific
        scorer.

        See ``scoring`` parameter to know more about multiple metric
        evaluation.

        .. versionchanged:: 0.20
            Support for callable added.

    verbose : integer
        Controls the verbosity: the higher, the more messages.

    random_state : int or RandomState instance, default=None
        Pseudo random number generator state used for random uniform sampling
        from lists of possible values instead of scipy.stats distributions.
        Pass an int for reproducible output across multiple
        function calls.
        See :term:`Glossary <random_state>`.

    error_score : 'raise' or numeric, default=np.nan
        Value to assign to the score if an error occurs in estimator fitting.
        If set to 'raise', the error is raised. If a numeric value is given,
        FitFailedWarning is raised. This parameter does not affect the refit
        step, which will always raise the error.

    return_train_score : bool, default=False
        If ``False``, the ``cv_results_`` attribute will not include training
        scores.
        Computing training scores is used to get insights on how different
        parameter settings impact the overfitting/underfitting trade-off.
        However computing the scores on the training set can be computationally
        expensive and is not strictly required to select the parameters that
        yield the best generalization performance.

        .. versionadded:: 0.19

        .. versionchanged:: 0.21
            Default value was changed from ``True`` to ``False``

    Attributes
    ----------
    cv_results_ : dict of numpy (masked) ndarrays
        A dict with keys as column headers and values as columns, that can be
        imported into a pandas ``DataFrame``.

        For instance the below given table

        +--------------+-------------+-------------------+---+---------------+
        | param_kernel | param_gamma | split0_test_score |...|rank_test_score|
        +==============+=============+===================+===+===============+
        |    'rbf'     |     0.1     |       0.80        |...|       2       |
        +--------------+-------------+-------------------+---+---------------+
        |    'rbf'     |     0.2     |       0.90        |...|       1       |
        +--------------+-------------+-------------------+---+---------------+
        |    'rbf'     |     0.3     |       0.70        |...|       1       |
        +--------------+-------------+-------------------+---+---------------+

        will be represented by a ``cv_results_`` dict of::

            {
            'param_kernel' : masked_array(data = ['rbf', 'rbf', 'rbf'],
                                          mask = False),
            'param_gamma'  : masked_array(data = [0.1 0.2 0.3], mask = False),
            'split0_test_score'  : [0.80, 0.90, 0.70],
            'split1_test_score'  : [0.82, 0.50, 0.70],
            'mean_test_score'    : [0.81, 0.70, 0.70],
            'std_test_score'     : [0.01, 0.20, 0.00],
            'rank_test_score'    : [3, 1, 1],
            'split0_train_score' : [0.80, 0.92, 0.70],
            'split1_train_score' : [0.82, 0.55, 0.70],
            'mean_train_score'   : [0.81, 0.74, 0.70],
            'std_train_score'    : [0.01, 0.19, 0.00],
            'mean_fit_time'      : [0.73, 0.63, 0.43],
            'std_fit_time'       : [0.01, 0.02, 0.01],
            'mean_score_time'    : [0.01, 0.06, 0.04],
            'std_score_time'     : [0.00, 0.00, 0.00],
            'params'             : [{'kernel' : 'rbf', 'gamma' : 0.1}, ...],
            }

        NOTE

        The key ``'params'`` is used to store a list of parameter
        settings dicts for all the parameter candidates.

        The ``mean_fit_time``, ``std_fit_time``, ``mean_score_time`` and
        ``std_score_time`` are all in seconds.

        For multi-metric evaluation, the scores for all the scorers are
        available in the ``cv_results_`` dict at the keys ending with that
        scorer's name (``'_<scorer_name>'``) instead of ``'_score'`` shown
        above. ('split0_test_precision', 'mean_train_precision' etc.)

    best_estimator_ : estimator
        Estimator that was chosen by the search, i.e. estimator
        which gave highest score (or smallest loss if specified)
        on the left out data. Not available if ``refit=False``.

        For multi-metric evaluation, this attribute is present only if
        ``refit`` is specified.

        See ``refit`` parameter for more information on allowed values.

    best_score_ : float
        Mean cross-validated score of the best_estimator.

        For multi-metric evaluation, this is not available if ``refit`` is
        ``False``. See ``refit`` parameter for more information.

        This attribute is not available if ``refit`` is a function.

    best_params_ : dict
        Parameter setting that gave the best results on the hold out data.

        For multi-metric evaluation, this is not available if ``refit`` is
        ``False``. See ``refit`` parameter for more information.

    best_index_ : int
        The index (of the ``cv_results_`` arrays) which corresponds to the best
        candidate parameter setting.

        The dict at ``search.cv_results_['params'][search.best_index_]`` gives
        the parameter setting for the best model, that gives the highest
        mean score (``search.best_score_``).

        For multi-metric evaluation, this is not available if ``refit`` is
        ``False``. See ``refit`` parameter for more information.

    scorer_ : function or a dict
        Scorer function used on the held out data to choose the best
        parameters for the model.

        For multi-metric evaluation, this attribute holds the validated
        ``scoring`` dict which maps the scorer key to the scorer callable.

    n_splits_ : int
        The number of cross-validation splits (folds/iterations).

    refit_time_ : float
        Seconds used for refitting the best model on the whole dataset.

        This is present only if ``refit`` is not False.

        .. versionadded:: 0.20

    Notes
    -----
    The parameters selected are those that maximize the score of the held-out
    data, according to the scoring parameter.

    If `n_jobs` was set to a value higher than one, the data is copied for each
    parameter setting(and not `n_jobs` times). This is done for efficiency
    reasons if individual jobs take very little time, but may raise errors if
    the dataset is large and not enough memory is available.  A workaround in
    this case is to set `pre_dispatch`. Then, the memory is copied only
    `pre_dispatch` many times. A reasonable value for `pre_dispatch` is `2 *
    n_jobs`.

    See Also
    --------
    :class:`GridSearchCV`:
        Does exhaustive search over a grid of parameters.

    :class:`ParameterSampler`:
        A generator over parameter settings, constructed from
        param_distributions.


    Examples
    --------
    >>> from sklearn.datasets import load_iris
    >>> from sklearn.linear_model import LogisticRegression
    >>> from sklearn.model_selection import RandomizedSearchCV
    >>> from scipy.stats import uniform
    >>> iris = load_iris()
    >>> logistic = LogisticRegression(solver='saga', tol=1e-2, max_iter=200,
    ...                               random_state=0)
    >>> distributions = dict(C=uniform(loc=0, scale=4),
    ...                      penalty=['l2', 'l1'])
    >>> clf = RandomizedSearchCV(logistic, distributions, random_state=0)
    >>> search = clf.fit(iris.data, iris.target)
    >>> search.best_params_
    {'C': 2..., 'penalty': 'l1'}
    """
    _required_parameters = ["estimator", "param_distributions"]

    @_deprecate_positional_args
    def __init__(self, estimator, param_distributions, *, n_iter=10,
                 scoring=None, n_jobs=None, iid='deprecated', refit=True,
                 cv=None, verbose=0, pre_dispatch='2*n_jobs',
                 random_state=None, error_score=np.nan,
                 return_train_score=False):
        self.param_distributions = param_distributions
        self.n_iter = n_iter
        self.random_state = random_state
        super().__init__(
            estimator=estimator, scoring=scoring,
            n_jobs=n_jobs, iid=iid, refit=refit, cv=cv, verbose=verbose,
            pre_dispatch=pre_dispatch, error_score=error_score,
            return_train_score=return_train_score)

    def _run_search(self, evaluate_candidates):
        """Search n_iter candidates from param_distributions"""
        evaluate_candidates(ParameterSampler(
            self.param_distributions, self.n_iter,
            random_state=self.random_state))<|MERGE_RESOLUTION|>--- conflicted
+++ resolved
@@ -204,9 +204,6 @@
 
     n_iter : integer
         Number of parameter settings that are produced.
-
-        .. versionchanged:: 0.20
-           `n-iter` now acts as an upper bound on iterations
 
     random_state : int or RandomState instance, default=None
         Pseudo random number generator state used for random uniform sampling
@@ -238,13 +235,8 @@
     ...                  {'b': 1.038159, 'a': 2}]
     True
     """
-<<<<<<< HEAD
-
-    def __init__(self, param_distributions, n_iter, random_state=None):
-=======
     @_deprecate_positional_args
     def __init__(self, param_distributions, n_iter, *, random_state=None):
->>>>>>> 02309ffb
         if not isinstance(param_distributions, (Mapping, Iterable)):
             raise TypeError('Parameter distribution is not a dict or '
                             'a list ({!r})'.format(param_distributions))
@@ -754,7 +746,7 @@
                 if not isinstance(self.best_index_, numbers.Integral):
                     raise TypeError('best_index_ returned is not an integer')
                 if (self.best_index_ < 0 or
-                        self.best_index_ >= len(results["params"])):
+                   self.best_index_ >= len(results["params"])):
                     raise IndexError('best_index_ index out of range')
             else:
                 self.best_index_ = results["rank_test_%s"
