--- conflicted
+++ resolved
@@ -42,19 +42,8 @@
 from ..metrics.scorer import check_scoring
 
 
-<<<<<<< HEAD
 __all__ = ['GridSearchCV', 'ParameterGrid', 'fit_grid_point',
            'ParameterSampler', 'RandomizedSearchCV', "NestedCV_GridSearch"]
-=======
-__all__ = [
-    "GridSearchCV",
-    "ParameterGrid",
-    "fit_grid_point",
-    "ParameterSampler",
-    "RandomizedSearchCV",
-    "NestedCV_GridSearch",
-]
->>>>>>> f69cc104
 
 
 class ParameterGrid:
@@ -1562,7 +1551,6 @@
 
     def _run_search(self, evaluate_candidates):
         """Search n_iter candidates from param_distributions"""
-<<<<<<< HEAD
         evaluate_candidates(ParameterSampler(
             self.param_distributions, self.n_iter,
             random_state=self.random_state))
@@ -1573,32 +1561,13 @@
     results in the form of dictionary for best_params, best_estimators,
     and best_scores
 
-=======
-        evaluate_candidates(
-            ParameterSampler(
-                self.param_distributions, self.n_iter, random_state=self.random_state
-            )
-        )
-
-
-class NestedCV_GridSearch:
-    """
-    performs nested grid search with test set in outer loop, and returns results in the form of dictionary for best_params, best_estimators, and best_scores
-    """
-
-    """
->>>>>>> f69cc104
      Parameters
     ----------
     estimator : estimator object.
         This is assumed to implement the scikit-learn estimator interface.
         Either estimator needs to provide a ``score`` function,
-<<<<<<< HEAD
         or ``scoring`` must be passed. The parameter random_state should be
         defined here (see example)
-=======
-        or ``scoring`` must be passed. The parameter random_state should be defined here (see example)
->>>>>>> f69cc104
     param_grid : dict or list of dictionaries
         Dictionary with parameters names (string) as keys and lists of
         parameter settings to try as values, or a list of such
@@ -1608,19 +1577,11 @@
     scoring : string, callable, list/tuple, dict or None, default: None
         A single string (see :ref:`scoring_parameter`) or a callable
         (see :ref:`scoring`) to evaluate the predictions on the test set.
-<<<<<<< HEAD
         For evaluating multiple metrics, either give a list of (unique)
         strings or a dict with names as keys and callables as values.
         NOTE that when using custom scorers, each scorer should return a
         single value. Metric functions returning a list/array of values
         can be wrapped into multiple scorers that return one value each.
-=======
-        For evaluating multiple metrics, either give a list of (unique) strings
-        or a dict with names as keys and callables as values.
-        NOTE that when using custom scorers, each scorer should return a single
-        value. Metric functions returning a list/array of values can be wrapped
-        into multiple scorers that return one value each.
->>>>>>> f69cc104
         See :ref:`multimetric_grid_search` for an example.
         If None, the estimator's score method is used.
 
@@ -1682,12 +1643,8 @@
             Controls the verbosity: the higher, the more messages.
 
     outer_cv : int, cross-validation generator or an iterable, optional
-<<<<<<< HEAD
         Determines the cross-validation splitting strategy for the outer
         loop in Nested CV.
-=======
-        Determines the cross-validation splitting strategy for the outer loop in Nested CV.
->>>>>>> f69cc104
         Possible inputs for cv are:
         - None, to use the default 5-fold cross validation,
         - integer, to specify the number of folds in a `(Stratified)KFold`,
@@ -1725,30 +1682,20 @@
     >>> df = load_boston()
     >>> parameters =  {'min_samples_split': [4, 6], "max_depth":[4,6,10]}
     >>> rf = RandomForestRegressor(n_estimators=200,random_state=34)
-<<<<<<< HEAD
     >>> clf = NestedCV_GridSearch(rf, parameters, outer_cv=3,
         inner_cv=5,random_state=10)
-=======
-    >>> clf = NestedCV_GridSearch(rf, parameters, outer_cv=3, inner_cv=5,random_state=10)
->>>>>>> f69cc104
     >>> result=clf.nested_search(df['data'], df['target'])
 
 
     Attributes
     ----------
     results: dict of nested cv results
-<<<<<<< HEAD
             * best_score: score of each fold evaluated on the test set
                             of the outer loop using the best estimator.
             * best_params: best parameters from each fold selected based on
                             evaluation on inner loop validation set.
             * best_estimator: returns a list of estimator objects if user wants
                             to re-use the estimator for further prediction.
-=======
-            * best_score: score of each fold evaluated on the test set of the outer loop using the best estimator.
-            * best_params: best parameters from each fold selected based on evaluation on inner loop validation set.
-            * best_estimator: returns a list of estimator objects if user wants to re-use the estimator for further prediction.
->>>>>>> f69cc104
     """
     _required_parameters = ["estimator", "param_grid"]
 
@@ -1789,12 +1736,8 @@
         y: can be a pandas dataframe/series or numpy array
         """
         fold = KFold(
-<<<<<<< HEAD
             n_splits=self.outer_cv, shuffle=False,
             random_state=self.random_state
-=======
-            n_splits=self.outer_cv, shuffle=False, random_state=self.random_state
->>>>>>> f69cc104
         )
 
         best_score_ls = []
@@ -1829,12 +1772,8 @@
 
             else:
                 raise TypeError(
-<<<<<<< HEAD
                     "Please check that input is either pandas \
                     DataFrame or numpy array"
-=======
-                    "Please check that input is either pandas DataFrame or numpy array"
->>>>>>> f69cc104
                 )
 
             model_estimator.fit(X_train, y_train)
