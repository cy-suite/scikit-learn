"""
The :mod:`sklearn.model_selection._search` includes utilities to fine-tune the
parameters of an estimator.
"""

# Author: Alexandre Gramfort <alexandre.gramfort@inria.fr>,
#         Gael Varoquaux <gael.varoquaux@normalesup.org>
#         Andreas Mueller <amueller@ais.uni-bonn.de>
#         Olivier Grisel <olivier.grisel@ensta.org>
#         Raghav RV <rvraghav93@gmail.com>
# License: BSD 3 clause

from abc import ABCMeta, abstractmethod
from collections import defaultdict
from collections.abc import Mapping, Sequence, Iterable
from functools import partial, reduce
from itertools import product
import numbers
import operator
import time
import warnings

import numpy as np
from numpy.ma import MaskedArray
from scipy.stats import rankdata

from ..base import BaseEstimator, is_classifier, clone
from ..base import MetaEstimatorMixin
from ._split import check_cv
from ._validation import _fit_and_score
from ._validation import _aggregate_score_dicts
from ._validation import _insert_error_scores
from ._validation import _normalize_score_results
from ..exceptions import NotFittedError
from joblib import Parallel
from ..utils import check_random_state
from ..utils import MetadataRouter
from ..utils import metadata_request_factory
from ..utils.random import sample_without_replacement
from ..utils._tags import _safe_tags
from ..utils.validation import indexable, check_is_fitted, _check_fit_params
from ..utils.metaestimators import if_delegate_has_method
from ..utils.fixes import delayed
from ..metrics._scorer import _check_multimetric_scoring
from ..metrics._scorer import _MultimetricScorer
from ..metrics import check_scoring
from ..utils import deprecated

__all__ = ["GridSearchCV", "ParameterGrid", "ParameterSampler", "RandomizedSearchCV"]


class ParameterGrid:
    """Grid of parameters with a discrete number of values for each.

    Can be used to iterate over parameter value combinations with the
    Python built-in function iter.
    The order of the generated parameter combinations is deterministic.

    Read more in the :ref:`User Guide <grid_search>`.

    Parameters
    ----------
    param_grid : dict of str to sequence, or sequence of such
        The parameter grid to explore, as a dictionary mapping estimator
        parameters to sequences of allowed values.

        An empty dict signifies default parameters.

        A sequence of dicts signifies a sequence of grids to search, and is
        useful to avoid exploring parameter combinations that make no sense
        or have no effect. See the examples below.

    Examples
    --------
    >>> from sklearn.model_selection import ParameterGrid
    >>> param_grid = {'a': [1, 2], 'b': [True, False]}
    >>> list(ParameterGrid(param_grid)) == (
    ...    [{'a': 1, 'b': True}, {'a': 1, 'b': False},
    ...     {'a': 2, 'b': True}, {'a': 2, 'b': False}])
    True

    >>> grid = [{'kernel': ['linear']}, {'kernel': ['rbf'], 'gamma': [1, 10]}]
    >>> list(ParameterGrid(grid)) == [{'kernel': 'linear'},
    ...                               {'kernel': 'rbf', 'gamma': 1},
    ...                               {'kernel': 'rbf', 'gamma': 10}]
    True
    >>> ParameterGrid(grid)[1] == {'kernel': 'rbf', 'gamma': 1}
    True

    See Also
    --------
    GridSearchCV : Uses :class:`ParameterGrid` to perform a full parallelized
        parameter search.
    """

    def __init__(self, param_grid):
        if not isinstance(param_grid, (Mapping, Iterable)):
            raise TypeError(
                "Parameter grid is not a dict or " "a list ({!r})".format(param_grid)
            )

        if isinstance(param_grid, Mapping):
            # wrap dictionary in a singleton list to support either dict
            # or list of dicts
            param_grid = [param_grid]

        # check if all entries are dictionaries of lists
        for grid in param_grid:
            if not isinstance(grid, dict):
                raise TypeError("Parameter grid is not a " "dict ({!r})".format(grid))
            for key in grid:
                if not isinstance(grid[key], Iterable):
                    raise TypeError(
                        "Parameter grid value is not iterable "
                        "(key={!r}, value={!r})".format(key, grid[key])
                    )

        self.param_grid = param_grid

    def __iter__(self):
        """Iterate over the points in the grid.

        Returns
        -------
        params : iterator over dict of str to any
            Yields dictionaries mapping each estimator parameter to one of its
            allowed values.
        """
        for p in self.param_grid:
            # Always sort the keys of a dictionary, for reproducibility
            items = sorted(p.items())
            if not items:
                yield {}
            else:
                keys, values = zip(*items)
                for v in product(*values):
                    params = dict(zip(keys, v))
                    yield params

    def __len__(self):
        """Number of points on the grid."""
        # Product function that can handle iterables (np.product can't).
        product = partial(reduce, operator.mul)
        return sum(
            product(len(v) for v in p.values()) if p else 1 for p in self.param_grid
        )

    def __getitem__(self, ind):
        """Get the parameters that would be ``ind``th in iteration

        Parameters
        ----------
        ind : int
            The iteration index

        Returns
        -------
        params : dict of str to any
            Equal to list(self)[ind]
        """
        # This is used to make discrete sampling without replacement memory
        # efficient.
        for sub_grid in self.param_grid:
            # XXX: could memoize information used here
            if not sub_grid:
                if ind == 0:
                    return {}
                else:
                    ind -= 1
                    continue

            # Reverse so most frequent cycling parameter comes first
            keys, values_lists = zip(*sorted(sub_grid.items())[::-1])
            sizes = [len(v_list) for v_list in values_lists]
            total = np.product(sizes)

            if ind >= total:
                # Try the next grid
                ind -= total
            else:
                out = {}
                for key, v_list, n in zip(keys, values_lists, sizes):
                    ind, offset = divmod(ind, n)
                    out[key] = v_list[offset]
                return out

        raise IndexError("ParameterGrid index out of range")


class ParameterSampler:
    """Generator on parameters sampled from given distributions.

    Non-deterministic iterable over random candidate combinations for hyper-
    parameter search. If all parameters are presented as a list,
    sampling without replacement is performed. If at least one parameter
    is given as a distribution, sampling with replacement is used.
    It is highly recommended to use continuous distributions for continuous
    parameters.

    Read more in the :ref:`User Guide <grid_search>`.

    Parameters
    ----------
    param_distributions : dict
        Dictionary with parameters names (`str`) as keys and distributions
        or lists of parameters to try. Distributions must provide a ``rvs``
        method for sampling (such as those from scipy.stats.distributions).
        If a list is given, it is sampled uniformly.
        If a list of dicts is given, first a dict is sampled uniformly, and
        then a parameter is sampled using that dict as above.

    n_iter : int
        Number of parameter settings that are produced.

    random_state : int, RandomState instance or None, default=None
        Pseudo random number generator state used for random uniform sampling
        from lists of possible values instead of scipy.stats distributions.
        Pass an int for reproducible output across multiple
        function calls.
        See :term:`Glossary <random_state>`.

    Returns
    -------
    params : dict of str to any
        **Yields** dictionaries mapping each estimator parameter to
        as sampled value.

    Examples
    --------
    >>> from sklearn.model_selection import ParameterSampler
    >>> from scipy.stats.distributions import expon
    >>> import numpy as np
    >>> rng = np.random.RandomState(0)
    >>> param_grid = {'a':[1, 2], 'b': expon()}
    >>> param_list = list(ParameterSampler(param_grid, n_iter=4,
    ...                                    random_state=rng))
    >>> rounded_list = [dict((k, round(v, 6)) for (k, v) in d.items())
    ...                 for d in param_list]
    >>> rounded_list == [{'b': 0.89856, 'a': 1},
    ...                  {'b': 0.923223, 'a': 1},
    ...                  {'b': 1.878964, 'a': 2},
    ...                  {'b': 1.038159, 'a': 2}]
    True
    """

    def __init__(self, param_distributions, n_iter, *, random_state=None):
        if not isinstance(param_distributions, (Mapping, Iterable)):
            raise TypeError(
                "Parameter distribution is not a dict or "
                "a list ({!r})".format(param_distributions)
            )

        if isinstance(param_distributions, Mapping):
            # wrap dictionary in a singleton list to support either dict
            # or list of dicts
            param_distributions = [param_distributions]

        for dist in param_distributions:
            if not isinstance(dist, dict):
                raise TypeError(
                    "Parameter distribution is not a " "dict ({!r})".format(dist)
                )
            for key in dist:
                if not isinstance(dist[key], Iterable) and not hasattr(
                    dist[key], "rvs"
                ):
                    raise TypeError(
                        "Parameter value is not iterable "
                        "or distribution (key={!r}, value={!r})".format(key, dist[key])
                    )
        self.n_iter = n_iter
        self.random_state = random_state
        self.param_distributions = param_distributions

    def _is_all_lists(self):
        return all(
            all(not hasattr(v, "rvs") for v in dist.values())
            for dist in self.param_distributions
        )

    def __iter__(self):
        rng = check_random_state(self.random_state)

        # if all distributions are given as lists, we want to sample without
        # replacement
        if self._is_all_lists():
            # look up sampled parameter settings in parameter grid
            param_grid = ParameterGrid(self.param_distributions)
            grid_size = len(param_grid)
            n_iter = self.n_iter

            if grid_size < n_iter:
                warnings.warn(
                    "The total space of parameters %d is smaller "
                    "than n_iter=%d. Running %d iterations. For exhaustive "
                    "searches, use GridSearchCV." % (grid_size, self.n_iter, grid_size),
                    UserWarning,
                )
                n_iter = grid_size
            for i in sample_without_replacement(grid_size, n_iter, random_state=rng):
                yield param_grid[i]

        else:
            for _ in range(self.n_iter):
                dist = rng.choice(self.param_distributions)
                # Always sort the keys of a dictionary, for reproducibility
                items = sorted(dist.items())
                params = dict()
                for k, v in items:
                    if hasattr(v, "rvs"):
                        params[k] = v.rvs(random_state=rng)
                    else:
                        params[k] = v[rng.randint(len(v))]
                yield params

    def __len__(self):
        """Number of points that will be sampled."""
        if self._is_all_lists():
            grid_size = len(ParameterGrid(self.param_distributions))
            return min(self.n_iter, grid_size)
        else:
            return self.n_iter


def _check_param_grid(param_grid):
    if hasattr(param_grid, "items"):
        param_grid = [param_grid]

    for p in param_grid:
        for name, v in p.items():
            if isinstance(v, np.ndarray) and v.ndim > 1:
                raise ValueError("Parameter array should be one-dimensional.")

            if isinstance(v, str) or not isinstance(v, (np.ndarray, Sequence)):
                raise ValueError(
                    "Parameter grid for parameter ({0}) needs to"
                    " be a list or numpy array, but got ({1})."
                    " Single values need to be wrapped in a list"
                    " with one element.".format(name, type(v))
                )

            if len(v) == 0:
                raise ValueError(
                    "Parameter values for parameter ({0}) need "
                    "to be a non-empty sequence.".format(name)
                )


class BaseSearchCV(MetaEstimatorMixin, BaseEstimator, metaclass=ABCMeta):
    """Abstract base class for hyper parameter search with cross-validation."""

    @abstractmethod
    def __init__(
        self,
        estimator,
        *,
        scoring=None,
        n_jobs=None,
        refit=True,
        cv=None,
        verbose=0,
        pre_dispatch="2*n_jobs",
        error_score=np.nan,
        return_train_score=True,
    ):

        self.scoring = scoring
        self.estimator = estimator
        self.n_jobs = n_jobs
        self.refit = refit
        self.cv = cv
        self.verbose = verbose
        self.pre_dispatch = pre_dispatch
        self.error_score = error_score
        self.return_train_score = return_train_score

    @property
    def _estimator_type(self):
        return self.estimator._estimator_type

    def _more_tags(self):
        # allows cross-validation to see 'precomputed' metrics
        return {
            "pairwise": _safe_tags(self.estimator, "pairwise"),
            "_xfail_checks": {
                "check_supervised_y_2d": "DataConversionWarning not caught"
            },
        }

    # TODO: Remove in 1.1
    # mypy error: Decorated property not supported
    @deprecated(  # type: ignore
        "Attribute _pairwise was deprecated in "
        "version 0.24 and will be removed in 1.1 (renaming of 0.26)."
    )
    @property
    def _pairwise(self):
        # allows cross-validation to see 'precomputed' metrics
        return getattr(self.estimator, "_pairwise", False)

    def score(self, X, y=None):
        """Returns the score on the given data, if the estimator has been refit.

        This uses the score defined by ``scoring`` where provided, and the
        ``best_estimator_.score`` method otherwise.

        Parameters
        ----------
        X : array-like of shape (n_samples, n_features)
            Input data, where n_samples is the number of samples and
            n_features is the number of features.

        y : array-like of shape (n_samples, n_output) \
            or (n_samples,), default=None
            Target relative to X for classification or regression;
            None for unsupervised learning.

        Returns
        -------
        score : float
        """
        self._check_is_fitted("score")
        if self.scorer_ is None:
            raise ValueError(
                "No score function explicitly defined, "
                "and the estimator doesn't provide one %s" % self.best_estimator_
            )
        if isinstance(self.scorer_, dict):
            if self.multimetric_:
                scorer = self.scorer_[self.refit]
            else:
                scorer = self.scorer_
            return scorer(self.best_estimator_, X, y)

        # callable
        score = self.scorer_(self.best_estimator_, X, y)
        if self.multimetric_:
            score = score[self.refit]
        return score

    @if_delegate_has_method(delegate=("best_estimator_", "estimator"))
    def score_samples(self, X):
        """Call score_samples on the estimator with the best found parameters.

        Only available if ``refit=True`` and the underlying estimator supports
        ``score_samples``.

        .. versionadded:: 0.24

        Parameters
        ----------
        X : iterable
            Data to predict on. Must fulfill input requirements
            of the underlying estimator.

        Returns
        -------
        y_score : ndarray of shape (n_samples,)
        """
        self._check_is_fitted("score_samples")
        return self.best_estimator_.score_samples(X)

    def _check_is_fitted(self, method_name):
        if not self.refit:
            raise NotFittedError(
                "This %s instance was initialized "
                "with refit=False. %s is "
                "available only after refitting on the best "
                "parameters. You can refit an estimator "
                "manually using the ``best_params_`` "
                "attribute" % (type(self).__name__, method_name)
            )
        else:
            check_is_fitted(self)

    @if_delegate_has_method(delegate=("best_estimator_", "estimator"))
    def predict(self, X):
        """Call predict on the estimator with the best found parameters.

        Only available if ``refit=True`` and the underlying estimator supports
        ``predict``.

        Parameters
        ----------
        X : indexable, length n_samples
            Must fulfill the input assumptions of the
            underlying estimator.

        """
        self._check_is_fitted("predict")
        return self.best_estimator_.predict(X)

    @if_delegate_has_method(delegate=("best_estimator_", "estimator"))
    def predict_proba(self, X):
        """Call predict_proba on the estimator with the best found parameters.

        Only available if ``refit=True`` and the underlying estimator supports
        ``predict_proba``.

        Parameters
        ----------
        X : indexable, length n_samples
            Must fulfill the input assumptions of the
            underlying estimator.

        """
        self._check_is_fitted("predict_proba")
        return self.best_estimator_.predict_proba(X)

    @if_delegate_has_method(delegate=("best_estimator_", "estimator"))
    def predict_log_proba(self, X):
        """Call predict_log_proba on the estimator with the best found parameters.

        Only available if ``refit=True`` and the underlying estimator supports
        ``predict_log_proba``.

        Parameters
        ----------
        X : indexable, length n_samples
            Must fulfill the input assumptions of the
            underlying estimator.

        """
        self._check_is_fitted("predict_log_proba")
        return self.best_estimator_.predict_log_proba(X)

    @if_delegate_has_method(delegate=("best_estimator_", "estimator"))
    def decision_function(self, X):
        """Call decision_function on the estimator with the best found parameters.

        Only available if ``refit=True`` and the underlying estimator supports
        ``decision_function``.

        Parameters
        ----------
        X : indexable, length n_samples
            Must fulfill the input assumptions of the
            underlying estimator.

        """
        self._check_is_fitted("decision_function")
        return self.best_estimator_.decision_function(X)

    @if_delegate_has_method(delegate=("best_estimator_", "estimator"))
    def transform(self, X):
        """Call transform on the estimator with the best found parameters.

        Only available if the underlying estimator supports ``transform`` and
        ``refit=True``.

        Parameters
        ----------
        X : indexable, length n_samples
            Must fulfill the input assumptions of the
            underlying estimator.

        """
        self._check_is_fitted("transform")
        return self.best_estimator_.transform(X)

    @if_delegate_has_method(delegate=("best_estimator_", "estimator"))
    def inverse_transform(self, Xt):
        """Call inverse_transform on the estimator with the best found params.

        Only available if the underlying estimator implements
        ``inverse_transform`` and ``refit=True``.

        Parameters
        ----------
        Xt : indexable, length n_samples
            Must fulfill the input assumptions of the
            underlying estimator.

        """
        self._check_is_fitted("inverse_transform")
        return self.best_estimator_.inverse_transform(Xt)

    @property
    def n_features_in_(self):
        # For consistency with other estimators we raise a AttributeError so
        # that hasattr() fails if the search estimator isn't fitted.
        try:
            check_is_fitted(self)
        except NotFittedError as nfe:
            raise AttributeError(
                "{} object has no n_features_in_ attribute.".format(
                    self.__class__.__name__
                )
            ) from nfe

        return self.best_estimator_.n_features_in_

    @property
    def classes_(self):
        self._check_is_fitted("classes_")
        return self.best_estimator_.classes_

    def _run_search(self, evaluate_candidates):
        """Repeatedly calls `evaluate_candidates` to conduct a search.

        This method, implemented in sub-classes, makes it possible to
        customize the the scheduling of evaluations: GridSearchCV and
        RandomizedSearchCV schedule evaluations for their whole parameter
        search space at once but other more sequential approaches are also
        possible: for instance is possible to iteratively schedule evaluations
        for new regions of the parameter search space based on previously
        collected evaluation results. This makes it possible to implement
        Bayesian optimization or more generally sequential model-based
        optimization by deriving from the BaseSearchCV abstract base class.
        For example, Successive Halving is implemented by calling
        `evaluate_candidates` multiples times (once per iteration of the SH
        process), each time passing a different set of candidates with `X`
        and `y` of increasing sizes.

        Parameters
        ----------
        evaluate_candidates : callable
            This callback accepts:
                - a list of candidates, where each candidate is a dict of
                  parameter settings.
                - an optional `cv` parameter which can be used to e.g.
                  evaluate candidates on different dataset splits, or
                  evaluate candidates on subsampled data (as done in the
                  SucessiveHaling estimators). By default, the original `cv`
                  parameter is used, and it is available as a private
                  `_checked_cv_orig` attribute.
                - an optional `more_results` dict. Each key will be added to
                  the `cv_results_` attribute. Values should be lists of
                  length `n_candidates`

            It returns a dict of all results so far, formatted like
            ``cv_results_``.

            Important note (relevant whether the default cv is used or not):
            in randomized splitters, and unless the random_state parameter of
            cv was set to an int, calling cv.split() multiple times will
            yield different splits. Since cv.split() is called in
            evaluate_candidates, this means that candidates will be evaluated
            on different splits each time evaluate_candidates is called. This
            might be a methodological issue depending on the search strategy
            that you're implementing. To prevent randomized splitters from
            being used, you may use _split._yields_constant_splits()

        Examples
        --------

        ::

            def _run_search(self, evaluate_candidates):
                'Try C=0.1 only if C=1 is better than C=10'
                all_results = evaluate_candidates([{'C': 1}, {'C': 10}])
                score = all_results['mean_test_score']
                if score[0] < score[1]:
                    evaluate_candidates([{'C': 0.1}])
        """
        raise NotImplementedError("_run_search not implemented.")

    def get_metadata_request(self):
        if callable(self.scoring):
            scorers = [self.scoring]
        elif self.scoring is None or isinstance(self.scoring, str):
            scorers = [check_scoring(self.estimator, self.scoring)]
        else:
            scorers = _check_multimetric_scoring(self.estimator, self.scoring).values()

        router = (
            MetadataRouter()
            .add(*scorers, mapping={"fit": "score", "score": "score"}, mask=True)
            .add(self.estimator, mapping="one-to-one", mask=True)
            .add(check_cv(self.cv), mapping={"fit": "split"}, mask=True)
        )
        return router.get_metadata_request()

        return build_router_metadata_request(
            children={
                "base": [self.estimator],
                "cv": [check_cv(self.cv)],
                "scorers": scorers,
            },
            routing=[
                ("base", "fit", "fit"),
                ("cv", "fit", "split"),
                ("scorers", "fit", "score"),
                ("scorers", "score", "score"),
                # XXX: we might want a special way to handle 'remainder'
                ("base", "transform", "transform"),
                ("base", "inverse_transform", "inverse_transform"),
                ("base", "predict", "predict"),
            ],
        )

    def _check_refit_for_multimetric(self, scores):
        """Check `refit` is compatible with `scores` is valid"""
        multimetric_refit_msg = (
            "For multi-metric scoring, the parameter refit must be set to a "
            "scorer key or a callable to refit an estimator with the best "
            "parameter setting on the whole data and make the best_* "
            "attributes available for that metric. If this is not needed, "
            f"refit should be set to False explicitly. {self.refit!r} was "
            "passed."
        )

        valid_refit_dict = isinstance(self.refit, str) and self.refit in scores

        if (
            self.refit is not False
            and not valid_refit_dict
            and not callable(self.refit)
        ):
            raise ValueError(multimetric_refit_msg)

    @staticmethod
    def _select_best_index(refit, refit_metric, results):
        """Select index of the best combination of hyperparemeters."""
        if callable(refit):
            # If callable, refit is expected to return the index of the best
            # parameter set.
            best_index = refit(results)
            if not isinstance(best_index, numbers.Integral):
                raise TypeError("best_index_ returned is not an integer")
            if best_index < 0 or best_index >= len(results["params"]):
                raise IndexError("best_index_ index out of range")
        else:
            best_index = results[f"rank_test_{refit_metric}"].argmin()
        return best_index

    def fit(self, X, y=None, *, groups=None, **fit_params):
        """Run fit with all sets of parameters.

        Parameters
        ----------

        X : array-like of shape (n_samples, n_features)
            Training vector, where n_samples is the number of samples and
            n_features is the number of features.

        y : array-like of shape (n_samples, n_output) \
            or (n_samples,), default=None
            Target relative to X for classification or regression;
            None for unsupervised learning.

        groups : array-like of shape (n_samples,), default=None
            Group labels for the samples used while splitting the dataset into
            train/test set. Only used in conjunction with a "Group" :term:`cv`
            instance (e.g., :class:`~sklearn.model_selection.GroupKFold`).

        **fit_params : dict of str -> object
            Parameters passed to the ``fit`` method of the estimator
        """
        if groups is not None:
            fit_params.update({"groups": groups})
        estimator = self.estimator
        refit_metric = "score"
        if callable(self.scoring):
            scorers = score_router = self.scoring
        elif self.scoring is None or isinstance(self.scoring, str):
            scorers = score_router = check_scoring(self.estimator, self.scoring)
        else:
            scorers = _check_multimetric_scoring(self.estimator, self.scoring)
            self._check_refit_for_multimetric(scorers)
            refit_metric = self.refit
            score_router = _MultimetricScorer(scorers)

        cv_orig = check_cv(self.cv, y, classifier=is_classifier(estimator))

        _fit_params = metadata_request_factory(estimator).fit.get_method_input(
            ignore_extras=True, **fit_params
        )
        _score_params = metadata_request_factory(score_router).score.get_method_input(
            ignore_extras=True, **fit_params
        )
        _cv_params = metadata_request_factory(cv_orig).split.get_method_input(
            ignore_extras=True, **fit_params
        )

        _cv_param_values = _cv_params.values()
        _cv_param_names = _cv_params.keys()
        indexables = indexable(X, y, *_cv_param_values)
        X, y = indexables[0], indexables[1]
        _cv_param_values = indexables[2:] if len(indexables) > 2 else []
        _cv_params = {
            name: value for name, value in zip(_cv_param_names, _cv_param_values)
        }
        metadata_request_factory(self).fit.validate_metadata(
            ignore_extras=False, **fit_params
        )
        _fit_params = _check_fit_params(X, _fit_params)

        n_splits = cv_orig.get_n_splits(X, y, **_cv_params)

        base_estimator = clone(self.estimator)

        parallel = Parallel(n_jobs=self.n_jobs, pre_dispatch=self.pre_dispatch)

        fit_and_score_kwargs = dict(
            scorer=scorers,
<<<<<<< HEAD
            fit_params=_fit_params,
            score_params=_score_params,
=======
            fit_params=fit_params,
>>>>>>> 28ecdee0
            return_train_score=self.return_train_score,
            return_n_test_samples=True,
            return_times=True,
            return_parameters=False,
            error_score=self.error_score,
            verbose=self.verbose,
        )
        results = {}
        with parallel:
            all_candidate_params = []
            all_out = []
            all_more_results = defaultdict(list)

            def evaluate_candidates(candidate_params, cv=None, more_results=None):
                cv = cv or cv_orig
                candidate_params = list(candidate_params)
                n_candidates = len(candidate_params)

                if self.verbose > 0:
                    print(
                        "Fitting {0} folds for each of {1} candidates,"
                        " totalling {2} fits".format(
                            n_splits, n_candidates, n_candidates * n_splits
                        )
                    )

                out = parallel(
                    delayed(_fit_and_score)(
                        clone(base_estimator),
                        X,
                        y,
                        train=train,
                        test=test,
                        parameters=parameters,
                        split_progress=(split_idx, n_splits),
                        candidate_progress=(cand_idx, n_candidates),
                        **fit_and_score_kwargs,
                    )
                    for (cand_idx, parameters), (split_idx, (train, test)) in product(
                        enumerate(candidate_params), enumerate(cv.split(X, y, groups))
                    )
                )

                if len(out) < 1:
                    raise ValueError(
                        "No fits were performed. "
                        "Was the CV iterator empty? "
                        "Were there no candidates?"
                    )
                elif len(out) != n_candidates * n_splits:
                    raise ValueError(
                        "cv.split and cv.get_n_splits returned "
                        "inconsistent results. Expected {} "
                        "splits, got {}".format(n_splits, len(out) // n_candidates)
                    )

                # For callable self.scoring, the return type is only know after
                # calling. If the return type is a dictionary, the error scores
                # can now be inserted with the correct key. The type checking
                # of out will be done in `_insert_error_scores`.
                if callable(self.scoring):
                    _insert_error_scores(out, self.error_score)
                all_candidate_params.extend(candidate_params)
                all_out.extend(out)
                if more_results is not None:
                    for key, value in more_results.items():
                        all_more_results[key].extend(value)

                nonlocal results
                results = self._format_results(
                    all_candidate_params, n_splits, all_out, all_more_results
                )

                return results

            self._run_search(evaluate_candidates)

            # multimetric is determined here because in the case of a callable
            # self.scoring the return type is only known after calling
            first_test_score = all_out[0]["test_scores"]
            self.multimetric_ = isinstance(first_test_score, dict)

            # check refit_metric now for a callabe scorer that is multimetric
            if callable(self.scoring) and self.multimetric_:
                self._check_refit_for_multimetric(first_test_score)
                refit_metric = self.refit

        # For multi-metric evaluation, store the best_index_, best_params_ and
        # best_score_ iff refit is one of the scorer names
        # In single metric evaluation, refit_metric is "score"
        if self.refit or not self.multimetric_:
            self.best_index_ = self._select_best_index(
                self.refit, refit_metric, results
            )
            if not callable(self.refit):
                # With a non-custom callable, we can select the best score
                # based on the best index
                self.best_score_ = results[f"mean_test_{refit_metric}"][
                    self.best_index_
                ]
            self.best_params_ = results["params"][self.best_index_]

        if self.refit:
            # we clone again after setting params in case some
            # of the params are estimators as well.
            self.best_estimator_ = clone(
                clone(base_estimator).set_params(**self.best_params_)
            )
            refit_start_time = time.time()
            if y is not None:
                self.best_estimator_.fit(X, y, **_fit_params)
            else:
                self.best_estimator_.fit(X, **_fit_params)
            refit_end_time = time.time()
            self.refit_time_ = refit_end_time - refit_start_time

        # Store the only scorer not as a dict for single metric evaluation
        self.scorer_ = scorers

        self.cv_results_ = results
        self.n_splits_ = n_splits

        return self

    def _format_results(self, candidate_params, n_splits, out, more_results=None):
        n_candidates = len(candidate_params)
        out = _aggregate_score_dicts(out)

        results = dict(more_results or {})
        for key, val in results.items():
            # each value is a list (as per evaluate_candidate's convention)
            # we convert it to an array for consistency with the other keys
            results[key] = np.asarray(val)

        def _store(key_name, array, weights=None, splits=False, rank=False):
            """A small helper to store the scores/times to the cv_results_"""
            # When iterated first by splits, then by parameters
            # We want `array` to have `n_candidates` rows and `n_splits` cols.
            array = np.array(array, dtype=np.float64).reshape(n_candidates, n_splits)
            if splits:
                for split_idx in range(n_splits):
                    # Uses closure to alter the results
                    results["split%d_%s" % (split_idx, key_name)] = array[:, split_idx]

            array_means = np.average(array, axis=1, weights=weights)
            results["mean_%s" % key_name] = array_means

            if key_name.startswith(("train_", "test_")) and np.any(
                ~np.isfinite(array_means)
            ):
                warnings.warn(
                    f"One or more of the {key_name.split('_')[0]} scores "
                    f"are non-finite: {array_means}",
                    category=UserWarning,
                )

            # Weighted std is not directly available in numpy
            array_stds = np.sqrt(
                np.average(
                    (array - array_means[:, np.newaxis]) ** 2, axis=1, weights=weights
                )
            )
            results["std_%s" % key_name] = array_stds

            if rank:
                results["rank_%s" % key_name] = np.asarray(
                    rankdata(-array_means, method="min"), dtype=np.int32
                )

        _store("fit_time", out["fit_time"])
        _store("score_time", out["score_time"])
        # Use one MaskedArray and mask all the places where the param is not
        # applicable for that candidate. Use defaultdict as each candidate may
        # not contain all the params
        param_results = defaultdict(
            partial(
                MaskedArray,
                np.empty(
                    n_candidates,
                ),
                mask=True,
                dtype=object,
            )
        )
        for cand_idx, params in enumerate(candidate_params):
            for name, value in params.items():
                # An all masked empty array gets created for the key
                # `"param_%s" % name` at the first occurrence of `name`.
                # Setting the value at an index also unmasks that index
                param_results["param_%s" % name][cand_idx] = value

        results.update(param_results)
        # Store a list of param dicts at the key 'params'
        results["params"] = candidate_params

        test_scores_dict = _normalize_score_results(out["test_scores"])
        if self.return_train_score:
            train_scores_dict = _normalize_score_results(out["train_scores"])

        for scorer_name in test_scores_dict:
            # Computed the (weighted) mean and std for test scores alone
            _store(
                "test_%s" % scorer_name,
                test_scores_dict[scorer_name],
                splits=True,
                rank=True,
                weights=None,
            )
            if self.return_train_score:
                _store(
                    "train_%s" % scorer_name,
                    train_scores_dict[scorer_name],
                    splits=True,
                )

        return results


class GridSearchCV(BaseSearchCV):
    """Exhaustive search over specified parameter values for an estimator.

    Important members are fit, predict.

    GridSearchCV implements a "fit" and a "score" method.
    It also implements "score_samples", "predict", "predict_proba",
    "decision_function", "transform" and "inverse_transform" if they are
    implemented in the estimator used.

    The parameters of the estimator used to apply these methods are optimized
    by cross-validated grid-search over a parameter grid.

    Read more in the :ref:`User Guide <grid_search>`.

    Parameters
    ----------
    estimator : estimator object.
        This is assumed to implement the scikit-learn estimator interface.
        Either estimator needs to provide a ``score`` function,
        or ``scoring`` must be passed.

    param_grid : dict or list of dictionaries
        Dictionary with parameters names (`str`) as keys and lists of
        parameter settings to try as values, or a list of such
        dictionaries, in which case the grids spanned by each dictionary
        in the list are explored. This enables searching over any sequence
        of parameter settings.

    scoring : str, callable, list, tuple or dict, default=None
        Strategy to evaluate the performance of the cross-validated model on
        the test set.

        If `scoring` represents a single score, one can use:

        - a single string (see :ref:`scoring_parameter`);
        - a callable (see :ref:`scoring`) that returns a single value.

        If `scoring` represents multiple scores, one can use:

        - a list or tuple of unique strings;
        - a callable returning a dictionary where the keys are the metric
          names and the values are the metric scores;
        - a dictionary with metric names as keys and callables a values.

        See :ref:`multimetric_grid_search` for an example.

    n_jobs : int, default=None
        Number of jobs to run in parallel.
        ``None`` means 1 unless in a :obj:`joblib.parallel_backend` context.
        ``-1`` means using all processors. See :term:`Glossary <n_jobs>`
        for more details.

        .. versionchanged:: v0.20
           `n_jobs` default changed from 1 to None

    refit : bool, str, or callable, default=True
        Refit an estimator using the best found parameters on the whole
        dataset.

        For multiple metric evaluation, this needs to be a `str` denoting the
        scorer that would be used to find the best parameters for refitting
        the estimator at the end.

        Where there are considerations other than maximum score in
        choosing a best estimator, ``refit`` can be set to a function which
        returns the selected ``best_index_`` given ``cv_results_``. In that
        case, the ``best_estimator_`` and ``best_params_`` will be set
        according to the returned ``best_index_`` while the ``best_score_``
        attribute will not be available.

        The refitted estimator is made available at the ``best_estimator_``
        attribute and permits using ``predict`` directly on this
        ``GridSearchCV`` instance.

        Also for multiple metric evaluation, the attributes ``best_index_``,
        ``best_score_`` and ``best_params_`` will only be available if
        ``refit`` is set and all of them will be determined w.r.t this specific
        scorer.

        See ``scoring`` parameter to know more about multiple metric
        evaluation.

        .. versionchanged:: 0.20
            Support for callable added.

    cv : int, cross-validation generator or an iterable, default=None
        Determines the cross-validation splitting strategy.
        Possible inputs for cv are:

        - None, to use the default 5-fold cross validation,
        - integer, to specify the number of folds in a `(Stratified)KFold`,
        - :term:`CV splitter`,
        - An iterable yielding (train, test) splits as arrays of indices.

        For integer/None inputs, if the estimator is a classifier and ``y`` is
        either binary or multiclass, :class:`StratifiedKFold` is used. In all
        other cases, :class:`KFold` is used. These splitters are instantiated
        with `shuffle=False` so the splits will be the same across calls.

        Refer :ref:`User Guide <cross_validation>` for the various
        cross-validation strategies that can be used here.

        .. versionchanged:: 0.22
            ``cv`` default value if None changed from 3-fold to 5-fold.

    verbose : int
        Controls the verbosity: the higher, the more messages.

        - >1 : the computation time for each fold and parameter candidate is
          displayed;
        - >2 : the score is also displayed;
        - >3 : the fold and candidate parameter indexes are also displayed
          together with the starting time of the computation.

    pre_dispatch : int, or str, default=n_jobs
        Controls the number of jobs that get dispatched during parallel
        execution. Reducing this number can be useful to avoid an
        explosion of memory consumption when more jobs get dispatched
        than CPUs can process. This parameter can be:

            - None, in which case all the jobs are immediately
              created and spawned. Use this for lightweight and
              fast-running jobs, to avoid delays due to on-demand
              spawning of the jobs

            - An int, giving the exact number of total jobs that are
              spawned

            - A str, giving an expression as a function of n_jobs,
              as in '2*n_jobs'

    error_score : 'raise' or numeric, default=np.nan
        Value to assign to the score if an error occurs in estimator fitting.
        If set to 'raise', the error is raised. If a numeric value is given,
        FitFailedWarning is raised. This parameter does not affect the refit
        step, which will always raise the error.

    return_train_score : bool, default=False
        If ``False``, the ``cv_results_`` attribute will not include training
        scores.
        Computing training scores is used to get insights on how different
        parameter settings impact the overfitting/underfitting trade-off.
        However computing the scores on the training set can be computationally
        expensive and is not strictly required to select the parameters that
        yield the best generalization performance.

        .. versionadded:: 0.19

        .. versionchanged:: 0.21
            Default value was changed from ``True`` to ``False``


    Examples
    --------
    >>> from sklearn import svm, datasets
    >>> from sklearn.model_selection import GridSearchCV
    >>> iris = datasets.load_iris()
    >>> parameters = {'kernel':('linear', 'rbf'), 'C':[1, 10]}
    >>> svc = svm.SVC()
    >>> clf = GridSearchCV(svc, parameters)
    >>> clf.fit(iris.data, iris.target)
    GridSearchCV(estimator=SVC(),
                 param_grid={'C': [1, 10], 'kernel': ('linear', 'rbf')})
    >>> sorted(clf.cv_results_.keys())
    ['mean_fit_time', 'mean_score_time', 'mean_test_score',...
     'param_C', 'param_kernel', 'params',...
     'rank_test_score', 'split0_test_score',...
     'split2_test_score', ...
     'std_fit_time', 'std_score_time', 'std_test_score']

    Attributes
    ----------
    cv_results_ : dict of numpy (masked) ndarrays
        A dict with keys as column headers and values as columns, that can be
        imported into a pandas ``DataFrame``.

        For instance the below given table

        +------------+-----------+------------+-----------------+---+---------+
        |param_kernel|param_gamma|param_degree|split0_test_score|...|rank_t...|
        +============+===========+============+=================+===+=========+
        |  'poly'    |     --    |      2     |       0.80      |...|    2    |
        +------------+-----------+------------+-----------------+---+---------+
        |  'poly'    |     --    |      3     |       0.70      |...|    4    |
        +------------+-----------+------------+-----------------+---+---------+
        |  'rbf'     |     0.1   |     --     |       0.80      |...|    3    |
        +------------+-----------+------------+-----------------+---+---------+
        |  'rbf'     |     0.2   |     --     |       0.93      |...|    1    |
        +------------+-----------+------------+-----------------+---+---------+

        will be represented by a ``cv_results_`` dict of::

            {
            'param_kernel': masked_array(data = ['poly', 'poly', 'rbf', 'rbf'],
                                         mask = [False False False False]...)
            'param_gamma': masked_array(data = [-- -- 0.1 0.2],
                                        mask = [ True  True False False]...),
            'param_degree': masked_array(data = [2.0 3.0 -- --],
                                         mask = [False False  True  True]...),
            'split0_test_score'  : [0.80, 0.70, 0.80, 0.93],
            'split1_test_score'  : [0.82, 0.50, 0.70, 0.78],
            'mean_test_score'    : [0.81, 0.60, 0.75, 0.85],
            'std_test_score'     : [0.01, 0.10, 0.05, 0.08],
            'rank_test_score'    : [2, 4, 3, 1],
            'split0_train_score' : [0.80, 0.92, 0.70, 0.93],
            'split1_train_score' : [0.82, 0.55, 0.70, 0.87],
            'mean_train_score'   : [0.81, 0.74, 0.70, 0.90],
            'std_train_score'    : [0.01, 0.19, 0.00, 0.03],
            'mean_fit_time'      : [0.73, 0.63, 0.43, 0.49],
            'std_fit_time'       : [0.01, 0.02, 0.01, 0.01],
            'mean_score_time'    : [0.01, 0.06, 0.04, 0.04],
            'std_score_time'     : [0.00, 0.00, 0.00, 0.01],
            'params'             : [{'kernel': 'poly', 'degree': 2}, ...],
            }

        NOTE

        The key ``'params'`` is used to store a list of parameter
        settings dicts for all the parameter candidates.

        The ``mean_fit_time``, ``std_fit_time``, ``mean_score_time`` and
        ``std_score_time`` are all in seconds.

        For multi-metric evaluation, the scores for all the scorers are
        available in the ``cv_results_`` dict at the keys ending with that
        scorer's name (``'_<scorer_name>'``) instead of ``'_score'`` shown
        above. ('split0_test_precision', 'mean_train_precision' etc.)

    best_estimator_ : estimator
        Estimator that was chosen by the search, i.e. estimator
        which gave highest score (or smallest loss if specified)
        on the left out data. Not available if ``refit=False``.

        See ``refit`` parameter for more information on allowed values.

    best_score_ : float
        Mean cross-validated score of the best_estimator

        For multi-metric evaluation, this is present only if ``refit`` is
        specified.

        This attribute is not available if ``refit`` is a function.

    best_params_ : dict
        Parameter setting that gave the best results on the hold out data.

        For multi-metric evaluation, this is present only if ``refit`` is
        specified.

    best_index_ : int
        The index (of the ``cv_results_`` arrays) which corresponds to the best
        candidate parameter setting.

        The dict at ``search.cv_results_['params'][search.best_index_]`` gives
        the parameter setting for the best model, that gives the highest
        mean score (``search.best_score_``).

        For multi-metric evaluation, this is present only if ``refit`` is
        specified.

    scorer_ : function or a dict
        Scorer function used on the held out data to choose the best
        parameters for the model.

        For multi-metric evaluation, this attribute holds the validated
        ``scoring`` dict which maps the scorer key to the scorer callable.

    n_splits_ : int
        The number of cross-validation splits (folds/iterations).

    refit_time_ : float
        Seconds used for refitting the best model on the whole dataset.

        This is present only if ``refit`` is not False.

        .. versionadded:: 0.20

    multimetric_ : bool
        Whether or not the scorers compute several metrics.

    classes_ : ndarray of shape (n_classes,)
        The classes labels. This is present only if ``refit`` is specified and
        the underlying estimator is a classifier.

    n_features_in_ : int
        Number of features seen during :term:`fit`. Only defined if the
        underlying estimator exposes such an attribute when fit.

        .. versionadded:: 0.24

    Notes
    -----
    The parameters selected are those that maximize the score of the left out
    data, unless an explicit score is passed in which case it is used instead.

    If `n_jobs` was set to a value higher than one, the data is copied for each
    point in the grid (and not `n_jobs` times). This is done for efficiency
    reasons if individual jobs take very little time, but may raise errors if
    the dataset is large and not enough memory is available.  A workaround in
    this case is to set `pre_dispatch`. Then, the memory is copied only
    `pre_dispatch` many times. A reasonable value for `pre_dispatch` is `2 *
    n_jobs`.

    See Also
    ---------
    ParameterGrid : Generates all the combinations of a hyperparameter grid.
    train_test_split : Utility function to split the data into a development
        set usable for fitting a GridSearchCV instance and an evaluation set
        for its final evaluation.
    sklearn.metrics.make_scorer : Make a scorer from a performance metric or
        loss function.

    """

    _required_parameters = ["estimator", "param_grid"]

    def __init__(
        self,
        estimator,
        param_grid,
        *,
        scoring=None,
        n_jobs=None,
        refit=True,
        cv=None,
        verbose=0,
        pre_dispatch="2*n_jobs",
        error_score=np.nan,
        return_train_score=False,
    ):
        super().__init__(
            estimator=estimator,
            scoring=scoring,
            n_jobs=n_jobs,
            refit=refit,
            cv=cv,
            verbose=verbose,
            pre_dispatch=pre_dispatch,
            error_score=error_score,
            return_train_score=return_train_score,
        )
        self.param_grid = param_grid
        _check_param_grid(param_grid)

    def _run_search(self, evaluate_candidates):
        """Search all candidates in param_grid"""
        evaluate_candidates(ParameterGrid(self.param_grid))


class RandomizedSearchCV(BaseSearchCV):
    """Randomized search on hyper parameters.

    RandomizedSearchCV implements a "fit" and a "score" method.
    It also implements "score_samples", "predict", "predict_proba",
    "decision_function", "transform" and "inverse_transform" if they are
    implemented in the estimator used.

    The parameters of the estimator used to apply these methods are optimized
    by cross-validated search over parameter settings.

    In contrast to GridSearchCV, not all parameter values are tried out, but
    rather a fixed number of parameter settings is sampled from the specified
    distributions. The number of parameter settings that are tried is
    given by n_iter.

    If all parameters are presented as a list,
    sampling without replacement is performed. If at least one parameter
    is given as a distribution, sampling with replacement is used.
    It is highly recommended to use continuous distributions for continuous
    parameters.

    Read more in the :ref:`User Guide <randomized_parameter_search>`.

    .. versionadded:: 0.14

    Parameters
    ----------
    estimator : estimator object.
        A object of that type is instantiated for each grid point.
        This is assumed to implement the scikit-learn estimator interface.
        Either estimator needs to provide a ``score`` function,
        or ``scoring`` must be passed.

    param_distributions : dict or list of dicts
        Dictionary with parameters names (`str`) as keys and distributions
        or lists of parameters to try. Distributions must provide a ``rvs``
        method for sampling (such as those from scipy.stats.distributions).
        If a list is given, it is sampled uniformly.
        If a list of dicts is given, first a dict is sampled uniformly, and
        then a parameter is sampled using that dict as above.

    n_iter : int, default=10
        Number of parameter settings that are sampled. n_iter trades
        off runtime vs quality of the solution.

    scoring : str, callable, list, tuple or dict, default=None
        Strategy to evaluate the performance of the cross-validated model on
        the test set.

        If `scoring` represents a single score, one can use:

        - a single string (see :ref:`scoring_parameter`);
        - a callable (see :ref:`scoring`) that returns a single value.

        If `scoring` represents multiple scores, one can use:

        - a list or tuple of unique strings;
        - a callable returning a dictionary where the keys are the metric
          names and the values are the metric scores;
        - a dictionary with metric names as keys and callables a values.

        See :ref:`multimetric_grid_search` for an example.

        If None, the estimator's score method is used.

    n_jobs : int, default=None
        Number of jobs to run in parallel.
        ``None`` means 1 unless in a :obj:`joblib.parallel_backend` context.
        ``-1`` means using all processors. See :term:`Glossary <n_jobs>`
        for more details.

        .. versionchanged:: v0.20
           `n_jobs` default changed from 1 to None

    refit : bool, str, or callable, default=True
        Refit an estimator using the best found parameters on the whole
        dataset.

        For multiple metric evaluation, this needs to be a `str` denoting the
        scorer that would be used to find the best parameters for refitting
        the estimator at the end.

        Where there are considerations other than maximum score in
        choosing a best estimator, ``refit`` can be set to a function which
        returns the selected ``best_index_`` given the ``cv_results``. In that
        case, the ``best_estimator_`` and ``best_params_`` will be set
        according to the returned ``best_index_`` while the ``best_score_``
        attribute will not be available.

        The refitted estimator is made available at the ``best_estimator_``
        attribute and permits using ``predict`` directly on this
        ``RandomizedSearchCV`` instance.

        Also for multiple metric evaluation, the attributes ``best_index_``,
        ``best_score_`` and ``best_params_`` will only be available if
        ``refit`` is set and all of them will be determined w.r.t this specific
        scorer.

        See ``scoring`` parameter to know more about multiple metric
        evaluation.

        .. versionchanged:: 0.20
            Support for callable added.

    cv : int, cross-validation generator or an iterable, default=None
        Determines the cross-validation splitting strategy.
        Possible inputs for cv are:

        - None, to use the default 5-fold cross validation,
        - integer, to specify the number of folds in a `(Stratified)KFold`,
        - :term:`CV splitter`,
        - An iterable yielding (train, test) splits as arrays of indices.

        For integer/None inputs, if the estimator is a classifier and ``y`` is
        either binary or multiclass, :class:`StratifiedKFold` is used. In all
        other cases, :class:`KFold` is used. These splitters are instantiated
        with `shuffle=False` so the splits will be the same across calls.

        Refer :ref:`User Guide <cross_validation>` for the various
        cross-validation strategies that can be used here.

        .. versionchanged:: 0.22
            ``cv`` default value if None changed from 3-fold to 5-fold.

    verbose : int
        Controls the verbosity: the higher, the more messages.

    pre_dispatch : int, or str, default=None
        Controls the number of jobs that get dispatched during parallel
        execution. Reducing this number can be useful to avoid an
        explosion of memory consumption when more jobs get dispatched
        than CPUs can process. This parameter can be:

            - None, in which case all the jobs are immediately
              created and spawned. Use this for lightweight and
              fast-running jobs, to avoid delays due to on-demand
              spawning of the jobs

            - An int, giving the exact number of total jobs that are
              spawned

            - A str, giving an expression as a function of n_jobs,
              as in '2*n_jobs'

    random_state : int, RandomState instance or None, default=None
        Pseudo random number generator state used for random uniform sampling
        from lists of possible values instead of scipy.stats distributions.
        Pass an int for reproducible output across multiple
        function calls.
        See :term:`Glossary <random_state>`.

    error_score : 'raise' or numeric, default=np.nan
        Value to assign to the score if an error occurs in estimator fitting.
        If set to 'raise', the error is raised. If a numeric value is given,
        FitFailedWarning is raised. This parameter does not affect the refit
        step, which will always raise the error.

    return_train_score : bool, default=False
        If ``False``, the ``cv_results_`` attribute will not include training
        scores.
        Computing training scores is used to get insights on how different
        parameter settings impact the overfitting/underfitting trade-off.
        However computing the scores on the training set can be computationally
        expensive and is not strictly required to select the parameters that
        yield the best generalization performance.

        .. versionadded:: 0.19

        .. versionchanged:: 0.21
            Default value was changed from ``True`` to ``False``

    Attributes
    ----------
    cv_results_ : dict of numpy (masked) ndarrays
        A dict with keys as column headers and values as columns, that can be
        imported into a pandas ``DataFrame``.

        For instance the below given table

        +--------------+-------------+-------------------+---+---------------+
        | param_kernel | param_gamma | split0_test_score |...|rank_test_score|
        +==============+=============+===================+===+===============+
        |    'rbf'     |     0.1     |       0.80        |...|       1       |
        +--------------+-------------+-------------------+---+---------------+
        |    'rbf'     |     0.2     |       0.84        |...|       3       |
        +--------------+-------------+-------------------+---+---------------+
        |    'rbf'     |     0.3     |       0.70        |...|       2       |
        +--------------+-------------+-------------------+---+---------------+

        will be represented by a ``cv_results_`` dict of::

            {
            'param_kernel' : masked_array(data = ['rbf', 'rbf', 'rbf'],
                                          mask = False),
            'param_gamma'  : masked_array(data = [0.1 0.2 0.3], mask = False),
            'split0_test_score'  : [0.80, 0.84, 0.70],
            'split1_test_score'  : [0.82, 0.50, 0.70],
            'mean_test_score'    : [0.81, 0.67, 0.70],
            'std_test_score'     : [0.01, 0.24, 0.00],
            'rank_test_score'    : [1, 3, 2],
            'split0_train_score' : [0.80, 0.92, 0.70],
            'split1_train_score' : [0.82, 0.55, 0.70],
            'mean_train_score'   : [0.81, 0.74, 0.70],
            'std_train_score'    : [0.01, 0.19, 0.00],
            'mean_fit_time'      : [0.73, 0.63, 0.43],
            'std_fit_time'       : [0.01, 0.02, 0.01],
            'mean_score_time'    : [0.01, 0.06, 0.04],
            'std_score_time'     : [0.00, 0.00, 0.00],
            'params'             : [{'kernel' : 'rbf', 'gamma' : 0.1}, ...],
            }

        NOTE

        The key ``'params'`` is used to store a list of parameter
        settings dicts for all the parameter candidates.

        The ``mean_fit_time``, ``std_fit_time``, ``mean_score_time`` and
        ``std_score_time`` are all in seconds.

        For multi-metric evaluation, the scores for all the scorers are
        available in the ``cv_results_`` dict at the keys ending with that
        scorer's name (``'_<scorer_name>'``) instead of ``'_score'`` shown
        above. ('split0_test_precision', 'mean_train_precision' etc.)

    best_estimator_ : estimator
        Estimator that was chosen by the search, i.e. estimator
        which gave highest score (or smallest loss if specified)
        on the left out data. Not available if ``refit=False``.

        For multi-metric evaluation, this attribute is present only if
        ``refit`` is specified.

        See ``refit`` parameter for more information on allowed values.

    best_score_ : float
        Mean cross-validated score of the best_estimator.

        For multi-metric evaluation, this is not available if ``refit`` is
        ``False``. See ``refit`` parameter for more information.

        This attribute is not available if ``refit`` is a function.

    best_params_ : dict
        Parameter setting that gave the best results on the hold out data.

        For multi-metric evaluation, this is not available if ``refit`` is
        ``False``. See ``refit`` parameter for more information.

    best_index_ : int
        The index (of the ``cv_results_`` arrays) which corresponds to the best
        candidate parameter setting.

        The dict at ``search.cv_results_['params'][search.best_index_]`` gives
        the parameter setting for the best model, that gives the highest
        mean score (``search.best_score_``).

        For multi-metric evaluation, this is not available if ``refit`` is
        ``False``. See ``refit`` parameter for more information.

    scorer_ : function or a dict
        Scorer function used on the held out data to choose the best
        parameters for the model.

        For multi-metric evaluation, this attribute holds the validated
        ``scoring`` dict which maps the scorer key to the scorer callable.

    n_splits_ : int
        The number of cross-validation splits (folds/iterations).

    refit_time_ : float
        Seconds used for refitting the best model on the whole dataset.

        This is present only if ``refit`` is not False.

        .. versionadded:: 0.20

    multimetric_ : bool
        Whether or not the scorers compute several metrics.

    classes_ : ndarray of shape (n_classes,)
        The classes labels. This is present only if ``refit`` is specified and
        the underlying estimator is a classifier.

    n_features_in_ : int
        Number of features seen during :term:`fit`. Only defined if the
        underlying estimator exposes such an attribute when fit.

        .. versionadded:: 0.24

    Notes
    -----
    The parameters selected are those that maximize the score of the held-out
    data, according to the scoring parameter.

    If `n_jobs` was set to a value higher than one, the data is copied for each
    parameter setting(and not `n_jobs` times). This is done for efficiency
    reasons if individual jobs take very little time, but may raise errors if
    the dataset is large and not enough memory is available.  A workaround in
    this case is to set `pre_dispatch`. Then, the memory is copied only
    `pre_dispatch` many times. A reasonable value for `pre_dispatch` is `2 *
    n_jobs`.

    See Also
    --------
    GridSearchCV : Does exhaustive search over a grid of parameters.
    ParameterSampler : A generator over parameter settings, constructed from
        param_distributions.

    Examples
    --------
    >>> from sklearn.datasets import load_iris
    >>> from sklearn.linear_model import LogisticRegression
    >>> from sklearn.model_selection import RandomizedSearchCV
    >>> from scipy.stats import uniform
    >>> iris = load_iris()
    >>> logistic = LogisticRegression(solver='saga', tol=1e-2, max_iter=200,
    ...                               random_state=0)
    >>> distributions = dict(C=uniform(loc=0, scale=4),
    ...                      penalty=['l2', 'l1'])
    >>> clf = RandomizedSearchCV(logistic, distributions, random_state=0)
    >>> search = clf.fit(iris.data, iris.target)
    >>> search.best_params_
    {'C': 2..., 'penalty': 'l1'}
    """

    _required_parameters = ["estimator", "param_distributions"]

    def __init__(
        self,
        estimator,
        param_distributions,
        *,
        n_iter=10,
        scoring=None,
        n_jobs=None,
        refit=True,
        cv=None,
        verbose=0,
        pre_dispatch="2*n_jobs",
        random_state=None,
        error_score=np.nan,
        return_train_score=False,
    ):
        self.param_distributions = param_distributions
        self.n_iter = n_iter
        self.random_state = random_state
        super().__init__(
            estimator=estimator,
            scoring=scoring,
            n_jobs=n_jobs,
            refit=refit,
            cv=cv,
            verbose=verbose,
            pre_dispatch=pre_dispatch,
            error_score=error_score,
            return_train_score=return_train_score,
        )

    def _run_search(self, evaluate_candidates):
        """Search n_iter candidates from param_distributions"""
        evaluate_candidates(
            ParameterSampler(
                self.param_distributions, self.n_iter, random_state=self.random_state
            )
        )<|MERGE_RESOLUTION|>--- conflicted
+++ resolved
@@ -671,24 +671,6 @@
         )
         return router.get_metadata_request()
 
-        return build_router_metadata_request(
-            children={
-                "base": [self.estimator],
-                "cv": [check_cv(self.cv)],
-                "scorers": scorers,
-            },
-            routing=[
-                ("base", "fit", "fit"),
-                ("cv", "fit", "split"),
-                ("scorers", "fit", "score"),
-                ("scorers", "score", "score"),
-                # XXX: we might want a special way to handle 'remainder'
-                ("base", "transform", "transform"),
-                ("base", "inverse_transform", "inverse_transform"),
-                ("base", "predict", "predict"),
-            ],
-        )
-
     def _check_refit_for_multimetric(self, scores):
         """Check `refit` is compatible with `scores` is valid"""
         multimetric_refit_msg = (
@@ -794,12 +776,8 @@
 
         fit_and_score_kwargs = dict(
             scorer=scorers,
-<<<<<<< HEAD
             fit_params=_fit_params,
             score_params=_score_params,
-=======
-            fit_params=fit_params,
->>>>>>> 28ecdee0
             return_train_score=self.return_train_score,
             return_n_test_samples=True,
             return_times=True,
