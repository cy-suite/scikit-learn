"""
The :mod:`sklearn.model_selection._search` includes utilities to fine-tune the
parameters of an estimator.
"""
from __future__ import print_function
from __future__ import division

# Author: Alexandre Gramfort <alexandre.gramfort@inria.fr>,
#         Gael Varoquaux <gael.varoquaux@normalesup.org>
#         Andreas Mueller <amueller@ais.uni-bonn.de>
#         Olivier Grisel <olivier.grisel@ensta.org>
# License: BSD 3 clause

from abc import ABCMeta, abstractmethod
from collections import Mapping, namedtuple, defaultdict, Sequence
from functools import partial, reduce
from itertools import product
import operator
import warnings

import numpy as np

from ..base import BaseEstimator, is_classifier, clone
from ..base import MetaEstimatorMixin
from ._split import check_cv
from ._validation import _fit_and_score
from ..exceptions import NotFittedError
from ..externals.joblib import Parallel, delayed
from ..externals import six
from ..utils import check_random_state
from ..utils.fixes import sp_version
from ..utils.fixes import rankdata
from ..utils.fixes import MaskedArray
from ..utils.random import sample_without_replacement
from ..utils.validation import indexable, check_is_fitted
from ..utils.metaestimators import if_delegate_has_method
from ..metrics.scorer import check_scoring


__all__ = ['GridSearchCV', 'ParameterGrid', 'fit_grid_point',
           'ParameterSampler', 'RandomizedSearchCV']


class ParameterGrid(object):
    """Grid of parameters with a discrete number of values for each.

    Can be used to iterate over parameter value combinations with the
    Python built-in function iter.

    Read more in the :ref:`User Guide <search>`.

    Parameters
    ----------
    param_grid : dict of string to sequence, or sequence of such
        The parameter grid to explore, as a dictionary mapping estimator
        parameters to sequences of allowed values.

        An empty dict signifies default parameters.

        A sequence of dicts signifies a sequence of grids to search, and is
        useful to avoid exploring parameter combinations that make no sense
        or have no effect. See the examples below.

    Examples
    --------
    >>> from sklearn.model_selection import ParameterGrid
    >>> param_grid = {'a': [1, 2], 'b': [True, False]}
    >>> list(ParameterGrid(param_grid)) == (
    ...    [{'a': 1, 'b': True}, {'a': 1, 'b': False},
    ...     {'a': 2, 'b': True}, {'a': 2, 'b': False}])
    True

    >>> grid = [{'kernel': ['linear']}, {'kernel': ['rbf'], 'gamma': [1, 10]}]
    >>> list(ParameterGrid(grid)) == [{'kernel': 'linear'},
    ...                               {'kernel': 'rbf', 'gamma': 1},
    ...                               {'kernel': 'rbf', 'gamma': 10}]
    True
    >>> ParameterGrid(grid)[1] == {'kernel': 'rbf', 'gamma': 1}
    True

    See also
    --------
    :class:`GridSearchCV`:
        Uses :class:`ParameterGrid` to perform a full parallelized parameter
        search.
    """

    def __init__(self, param_grid):
        if isinstance(param_grid, Mapping):
            # wrap dictionary in a singleton list to support either dict
            # or list of dicts
            param_grid = [param_grid]
        self.param_grid = param_grid

    def __iter__(self):
        """Iterate over the points in the grid.

        Returns
        -------
        params : iterator over dict of string to any
            Yields dictionaries mapping each estimator parameter to one of its
            allowed values.
        """
        for p in self.param_grid:
            # Always sort the keys of a dictionary, for reproducibility
            items = sorted(p.items())
            if not items:
                yield {}
            else:
                keys, values = zip(*items)
                for v in product(*values):
                    params = dict(zip(keys, v))
                    yield params

    def __len__(self):
        """Number of points on the grid."""
        # Product function that can handle iterables (np.product can't).
        product = partial(reduce, operator.mul)
        return sum(product(len(v) for v in p.values()) if p else 1
                   for p in self.param_grid)

    def __getitem__(self, ind):
        """Get the parameters that would be ``ind``th in iteration

        Parameters
        ----------
        ind : int
            The iteration index

        Returns
        -------
        params : dict of string to any
            Equal to list(self)[ind]
        """
        # This is used to make discrete sampling without replacement memory
        # efficient.
        for sub_grid in self.param_grid:
            # XXX: could memoize information used here
            if not sub_grid:
                if ind == 0:
                    return {}
                else:
                    ind -= 1
                    continue

            # Reverse so most frequent cycling parameter comes first
            keys, values_lists = zip(*sorted(sub_grid.items())[::-1])
            sizes = [len(v_list) for v_list in values_lists]
            total = np.product(sizes)

            if ind >= total:
                # Try the next grid
                ind -= total
            else:
                out = {}
                for key, v_list, n in zip(keys, values_lists, sizes):
                    ind, offset = divmod(ind, n)
                    out[key] = v_list[offset]
                return out

        raise IndexError('ParameterGrid index out of range')


class ParameterSampler(object):
    """Generator on parameters sampled from given distributions.

    Non-deterministic iterable over random candidate combinations for hyper-
    parameter search. If all parameters are presented as a list,
    sampling without replacement is performed. If at least one parameter
    is given as a distribution, sampling with replacement is used.
    It is highly recommended to use continuous distributions for continuous
    parameters.

    Note that before SciPy 0.16, the ``scipy.stats.distributions`` do not
    accept a custom RNG instance and always use the singleton RNG from
    ``numpy.random``. Hence setting ``random_state`` will not guarantee a
    deterministic iteration whenever ``scipy.stats`` distributions are used to
    define the parameter search space. Deterministic behavior is however
    guaranteed from SciPy 0.16 onwards.

    Read more in the :ref:`User Guide <search>`.

    Parameters
    ----------
    param_distributions : dict
        Dictionary where the keys are parameters and values
        are distributions from which a parameter is to be sampled.
        Distributions either have to provide a ``rvs`` function
        to sample from them, or can be given as a list of values,
        where a uniform distribution is assumed.

    n_iter : integer
        Number of parameter settings that are produced.

    random_state : int or RandomState
        Pseudo random number generator state used for random uniform sampling
        from lists of possible values instead of scipy.stats distributions.

    Returns
    -------
    params : dict of string to any
        **Yields** dictionaries mapping each estimator parameter to
        as sampled value.

    Examples
    --------
    >>> from sklearn.model_selection import ParameterSampler
    >>> from scipy.stats.distributions import expon
    >>> import numpy as np
    >>> np.random.seed(0)
    >>> param_grid = {'a':[1, 2], 'b': expon()}
    >>> param_list = list(ParameterSampler(param_grid, n_iter=4))
    >>> rounded_list = [dict((k, round(v, 6)) for (k, v) in d.items())
    ...                 for d in param_list]
    >>> rounded_list == [{'b': 0.89856, 'a': 1},
    ...                  {'b': 0.923223, 'a': 1},
    ...                  {'b': 1.878964, 'a': 2},
    ...                  {'b': 1.038159, 'a': 2}]
    True
    """
    def __init__(self, param_distributions, n_iter, random_state=None):
        self.param_distributions = param_distributions
        self.n_iter = n_iter
        self.random_state = random_state

    def __iter__(self):
        # check if all distributions are given as lists
        # in this case we want to sample without replacement
        all_lists = np.all([not hasattr(v, "rvs")
                            for v in self.param_distributions.values()])
        rnd = check_random_state(self.random_state)

        if all_lists:
            # look up sampled parameter settings in parameter grid
            param_grid = ParameterGrid(self.param_distributions)
            grid_size = len(param_grid)

            if grid_size < self.n_iter:
                raise ValueError(
                    "The total space of parameters %d is smaller "
                    "than n_iter=%d. For exhaustive searches, use "
                    "GridSearchCV." % (grid_size, self.n_iter))
            for i in sample_without_replacement(grid_size, self.n_iter,
                                                random_state=rnd):
                yield param_grid[i]

        else:
            # Always sort the keys of a dictionary, for reproducibility
            items = sorted(self.param_distributions.items())
            for _ in six.moves.range(self.n_iter):
                params = dict()
                for k, v in items:
                    if hasattr(v, "rvs"):
                        if sp_version < (0, 16):
                            params[k] = v.rvs()
                        else:
                            params[k] = v.rvs(random_state=rnd)
                    else:
                        params[k] = v[rnd.randint(len(v))]
                yield params

    def __len__(self):
        """Number of points that will be sampled."""
        return self.n_iter


def fit_grid_point(X, y, estimator, parameters, train, test, scorer,
                   verbose, error_score='raise', **fit_params):
    """Run fit on one set of parameters.

    Parameters
    ----------
    X : array-like, sparse matrix or list
        Input data.

    y : array-like or None
        Targets for input data.

    estimator : estimator object
        A object of that type is instantiated for each grid point.
        This is assumed to implement the scikit-learn estimator interface.
        Either estimator needs to provide a ``score`` function,
        or ``scoring`` must be passed.

    parameters : dict
        Parameters to be set on estimator for this grid point.

    train : ndarray, dtype int or bool
        Boolean mask or indices for training set.

    test : ndarray, dtype int or bool
        Boolean mask or indices for test set.

    scorer : callable or None.
        If provided must be a scorer callable object / function with signature
        ``scorer(estimator, X, y)``.

    verbose : int
        Verbosity level.

    **fit_params : kwargs
        Additional parameter passed to the fit function of the estimator.

    error_score : 'raise' (default) or numeric
        Value to assign to the score if an error occurs in estimator fitting.
        If set to 'raise', the error is raised. If a numeric value is given,
        FitFailedWarning is raised. This parameter does not affect the refit
        step, which will always raise the error.

    Returns
    -------
    score : float
        Score of this parameter setting on given training / test split.

    parameters : dict
        The parameters that have been evaluated.

    n_samples_test : int
        Number of test samples in this split.
    """
    score, n_samples_test, _ = _fit_and_score(estimator, X, y, scorer, train,
                                              test, verbose, parameters,
                                              fit_params=fit_params,
                                              return_n_test_samples=True,
                                              error_score=error_score)
    return score, parameters, n_samples_test


def _check_param_grid(param_grid):
    if hasattr(param_grid, 'items'):
        param_grid = [param_grid]

    for p in param_grid:
        for name, v in p.items():
            if isinstance(v, np.ndarray) and v.ndim > 1:
                raise ValueError("Parameter array should be one-dimensional.")

            if (isinstance(v, six.string_types) or
                    not isinstance(v, (np.ndarray, Sequence))):
                raise ValueError("Parameter values for parameter ({0}) need "
                                 "to be a sequence(but not a string) or"
                                 " np.ndarray.".format(name))

            if len(v) == 0:
                raise ValueError("Parameter values for parameter ({0}) need "
                                 "to be a non-empty sequence.".format(name))


# XXX Remove in 0.20
class _CVScoreTuple (namedtuple('_CVScoreTuple',
                                ('parameters',
                                 'mean_validation_score',
                                 'cv_validation_scores'))):
    # A raw namedtuple is very memory efficient as it packs the attributes
    # in a struct to get rid of the __dict__ of attributes in particular it
    # does not copy the string for the keys on each instance.
    # By deriving a namedtuple class just to introduce the __repr__ method we
    # would also reintroduce the __dict__ on the instance. By telling the
    # Python interpreter that this subclass uses static __slots__ instead of
    # dynamic attributes. Furthermore we don't need any additional slot in the
    # subclass so we set __slots__ to the empty tuple.
    __slots__ = ()

    def __repr__(self):
        """Simple custom repr to summarize the main info"""
        return "mean: {0:.5f}, std: {1:.5f}, params: {2}".format(
            self.mean_validation_score,
            np.std(self.cv_validation_scores),
            self.parameters)


class BaseSearchCV(six.with_metaclass(ABCMeta, BaseEstimator,
                                      MetaEstimatorMixin)):
    """Base class for hyper parameter search with cross-validation."""

    @abstractmethod
    def __init__(self, estimator, scoring=None,
                 fit_params=None, n_jobs=1, iid=True,
                 refit=True, cv=None, verbose=0, pre_dispatch='2*n_jobs',
                 error_score='raise', return_train_score=True):

        self.scoring = scoring
        self.estimator = estimator
        self.n_jobs = n_jobs
        self.fit_params = fit_params if fit_params is not None else {}
        self.iid = iid
        self.refit = refit
        self.cv = cv
        self.verbose = verbose
        self.pre_dispatch = pre_dispatch
        self.error_score = error_score
        self.return_train_score = return_train_score

    @property
    def _estimator_type(self):
        return self.estimator._estimator_type

    def score(self, X, y=None):
        """Returns the score on the given data, if the estimator has been refit.

        This uses the score defined by ``scoring`` where provided, and the
        ``best_estimator_.score`` method otherwise.

        Parameters
        ----------
        X : array-like, shape = [n_samples, n_features]
            Input data, where n_samples is the number of samples and
            n_features is the number of features.

        y : array-like, shape = [n_samples] or [n_samples, n_output], optional
            Target relative to X for classification or regression;
            None for unsupervised learning.

        Returns
        -------
        score : float
        """
        if self.scorer_ is None:
            raise ValueError("No score function explicitly defined, "
                             "and the estimator doesn't provide one %s"
                             % self.best_estimator_)
        return self.scorer_(self.best_estimator_, X, y)

    def _check_is_fitted(self, method_name):
        if not self.refit:
            raise NotFittedError(('This GridSearchCV instance was initialized '
                                  'with refit=False. %s is '
                                  'available only after refitting on the best '
                                  'parameters. ') % method_name)
        else:
            check_is_fitted(self, 'best_estimator_')

    @if_delegate_has_method(delegate=('best_estimator_', 'estimator'))
    def predict(self, X):
        """Call predict on the estimator with the best found parameters.

        Only available if ``refit=True`` and the underlying estimator supports
        ``predict``.

        Parameters
        -----------
        X : indexable, length n_samples
            Must fulfill the input assumptions of the
            underlying estimator.

        """
        self._check_is_fitted('predict')
        return self.best_estimator_.predict(X)

    @if_delegate_has_method(delegate=('best_estimator_', 'estimator'))
    def predict_proba(self, X):
        """Call predict_proba on the estimator with the best found parameters.

        Only available if ``refit=True`` and the underlying estimator supports
        ``predict_proba``.

        Parameters
        -----------
        X : indexable, length n_samples
            Must fulfill the input assumptions of the
            underlying estimator.

        """
        self._check_is_fitted('predict_proba')
        return self.best_estimator_.predict_proba(X)

    @if_delegate_has_method(delegate=('best_estimator_', 'estimator'))
    def predict_log_proba(self, X):
        """Call predict_log_proba on the estimator with the best found parameters.

        Only available if ``refit=True`` and the underlying estimator supports
        ``predict_log_proba``.

        Parameters
        -----------
        X : indexable, length n_samples
            Must fulfill the input assumptions of the
            underlying estimator.

        """
        self._check_is_fitted('predict_log_proba')
        return self.best_estimator_.predict_log_proba(X)

    @if_delegate_has_method(delegate=('best_estimator_', 'estimator'))
    def decision_function(self, X):
        """Call decision_function on the estimator with the best found parameters.

        Only available if ``refit=True`` and the underlying estimator supports
        ``decision_function``.

        Parameters
        -----------
        X : indexable, length n_samples
            Must fulfill the input assumptions of the
            underlying estimator.

        """
        self._check_is_fitted('decision_function')
        return self.best_estimator_.decision_function(X)

    @if_delegate_has_method(delegate=('best_estimator_', 'estimator'))
    def transform(self, X):
        """Call transform on the estimator with the best found parameters.

        Only available if the underlying estimator supports ``transform`` and
        ``refit=True``.

        Parameters
        -----------
        X : indexable, length n_samples
            Must fulfill the input assumptions of the
            underlying estimator.

        """
        self._check_is_fitted('transform')
        return self.best_estimator_.transform(X)

    @if_delegate_has_method(delegate=('best_estimator_', 'estimator'))
    def inverse_transform(self, Xt):
        """Call inverse_transform on the estimator with the best found params.

        Only available if the underlying estimator implements
        ``inverse_transform`` and ``refit=True``.

        Parameters
        -----------
        Xt : indexable, length n_samples
            Must fulfill the input assumptions of the
            underlying estimator.

        """
        self._check_is_fitted('inverse_transform')
        return self.best_estimator_.transform(Xt)

<<<<<<< HEAD
    @property
    def classes_(self):
        self._check_is_fitted("classes_")
        return self.best_estimator_.classes_

    def fit(self, X, y=None, groups=None):
=======
    def fit(self, X, y=None, groups=None, **fit_params):
>>>>>>> 3a0ea190
        """Run fit with all sets of parameters.

        Parameters
        ----------

        X : array-like, shape = [n_samples, n_features]
            Training vector, where n_samples is the number of samples and
            n_features is the number of features.

        y : array-like, shape = [n_samples] or [n_samples, n_output], optional
            Target relative to X for classification or regression;
            None for unsupervised learning.

        groups : array-like, with shape (n_samples,), optional
            Group labels for the samples used while splitting the dataset into
            train/test set.

        **fit_params : dict of string -> object
            Parameters passed to the ``fit`` method of the estimator
        """
        if self.fit_params:
            warnings.warn('"fit_params" as a constructor argument was '
                          'deprecated in version 0.19 and will be removed '
                          'in version 0.21. Pass fit parameters to the '
                          '"fit" method instead.', DeprecationWarning)
            if fit_params:
                warnings.warn('Ignoring fit_params passed as a constructor '
                              'argument in favor of keyword arguments to '
                              'the "fit" method.', RuntimeWarning)
            else:
                fit_params = self.fit_params
        estimator = self.estimator
        cv = check_cv(self.cv, y, classifier=is_classifier(estimator))
        self.scorer_ = check_scoring(self.estimator, scoring=self.scoring)

        X, y, groups = indexable(X, y, groups)
        n_splits = cv.get_n_splits(X, y, groups)
        # Regenerate parameter iterable for each fit
        candidate_params = list(self._get_param_iterator())
        n_candidates = len(candidate_params)
        if self.verbose > 0:
            print("Fitting {0} folds for each of {1} candidates, totalling"
                  " {2} fits".format(n_splits, n_candidates,
                                     n_candidates * n_splits))

        base_estimator = clone(self.estimator)
        pre_dispatch = self.pre_dispatch

        out = Parallel(
            n_jobs=self.n_jobs, verbose=self.verbose,
            pre_dispatch=pre_dispatch
        )(delayed(_fit_and_score)(clone(base_estimator), X, y, self.scorer_,
                                  train, test, self.verbose, parameters,
                                  fit_params=fit_params,
                                  return_train_score=self.return_train_score,
                                  return_n_test_samples=True,
                                  return_times=True, return_parameters=False,
                                  error_score=self.error_score)
          for train, test in cv.split(X, y, groups)
          for parameters in candidate_params)

        # if one choose to see train score, "out" will contain train score info
        if self.return_train_score:
            (train_scores, test_scores, test_sample_counts, fit_time,
             score_time) = zip(*out)
        else:
            (test_scores, test_sample_counts, fit_time, score_time) = zip(*out)

        results = dict()

        def _store(key_name, array, weights=None, splits=False, rank=False):
            """A small helper to store the scores/times to the cv_results_"""
            # When iterated first by splits, then by parameters
            array = np.array(array, dtype=np.float64).reshape(n_splits,
                                                              n_candidates).T
            if splits:
                for split_i in range(n_splits):
                    results["split%d_%s"
                            % (split_i, key_name)] = array[:, split_i]

            array_means = np.average(array, axis=1, weights=weights)
            results['mean_%s' % key_name] = array_means
            # Weighted std is not directly available in numpy
            array_stds = np.sqrt(np.average((array -
                                             array_means[:, np.newaxis]) ** 2,
                                            axis=1, weights=weights))
            results['std_%s' % key_name] = array_stds

            if rank:
                results["rank_%s" % key_name] = np.asarray(
                    rankdata(-array_means, method='min'), dtype=np.int32)

        # Computed the (weighted) mean and std for test scores alone
        # NOTE test_sample counts (weights) remain the same for all candidates
        test_sample_counts = np.array(test_sample_counts[::n_candidates],
                                      dtype=np.int)

        _store('test_score', test_scores, splits=True, rank=True,
               weights=test_sample_counts if self.iid else None)
        if self.return_train_score:
            _store('train_score', train_scores, splits=True)
        _store('fit_time', fit_time)
        _store('score_time', score_time)

        best_index = np.flatnonzero(results["rank_test_score"] == 1)[0]
        best_parameters = candidate_params[best_index]

        # Use one MaskedArray and mask all the places where the param is not
        # applicable for that candidate. Use defaultdict as each candidate may
        # not contain all the params
        param_results = defaultdict(partial(MaskedArray,
                                            np.empty(n_candidates,),
                                            mask=True,
                                            dtype=object))
        for cand_i, params in enumerate(candidate_params):
            for name, value in params.items():
                # An all masked empty array gets created for the key
                # `"param_%s" % name` at the first occurence of `name`.
                # Setting the value at an index also unmasks that index
                param_results["param_%s" % name][cand_i] = value

        results.update(param_results)

        # Store a list of param dicts at the key 'params'
        results['params'] = candidate_params

        self.cv_results_ = results
        self.best_index_ = best_index
        self.n_splits_ = n_splits

        if self.refit:
            # fit the best estimator using the entire dataset
            # clone first to work around broken estimators
            best_estimator = clone(base_estimator).set_params(
                **best_parameters)
            if y is not None:
                best_estimator.fit(X, y, **fit_params)
            else:
                best_estimator.fit(X, **fit_params)
            self.best_estimator_ = best_estimator
        return self

    @property
    def best_params_(self):
        check_is_fitted(self, 'cv_results_')
        return self.cv_results_['params'][self.best_index_]

    @property
    def best_score_(self):
        check_is_fitted(self, 'cv_results_')
        return self.cv_results_['mean_test_score'][self.best_index_]

    @property
    def grid_scores_(self):
        warnings.warn(
            "The grid_scores_ attribute was deprecated in version 0.18"
            " in favor of the more elaborate cv_results_ attribute."
            " The grid_scores_ attribute will not be available from 0.20",
            DeprecationWarning)

        check_is_fitted(self, 'cv_results_')
        grid_scores = list()

        for i, (params, mean, std) in enumerate(zip(
                self.cv_results_['params'],
                self.cv_results_['mean_test_score'],
                self.cv_results_['std_test_score'])):
            scores = np.array(list(self.cv_results_['split%d_test_score'
                                                    % s][i]
                                   for s in range(self.n_splits_)),
                              dtype=np.float64)
            grid_scores.append(_CVScoreTuple(params, mean, scores))

        return grid_scores


class GridSearchCV(BaseSearchCV):
    """Exhaustive search over specified parameter values for an estimator.

    Important members are fit, predict.

    GridSearchCV implements a "fit" and a "score" method.
    It also implements "predict", "predict_proba", "decision_function",
    "transform" and "inverse_transform" if they are implemented in the
    estimator used.

    The parameters of the estimator used to apply these methods are optimized
    by cross-validated grid-search over a parameter grid.

    Read more in the :ref:`User Guide <grid_search>`.

    Parameters
    ----------
    estimator : estimator object.
        This is assumed to implement the scikit-learn estimator interface.
        Either estimator needs to provide a ``score`` function,
        or ``scoring`` must be passed.

    param_grid : dict or list of dictionaries
        Dictionary with parameters names (string) as keys and lists of
        parameter settings to try as values, or a list of such
        dictionaries, in which case the grids spanned by each dictionary
        in the list are explored. This enables searching over any sequence
        of parameter settings.

    scoring : string, callable or None, default=None
        A string (see model evaluation documentation) or
        a scorer callable object / function with signature
        ``scorer(estimator, X, y)``.
        If ``None``, the ``score`` method of the estimator is used.

    n_jobs : int, default=1
        Number of jobs to run in parallel.

    pre_dispatch : int, or string, optional
        Controls the number of jobs that get dispatched during parallel
        execution. Reducing this number can be useful to avoid an
        explosion of memory consumption when more jobs get dispatched
        than CPUs can process. This parameter can be:

            - None, in which case all the jobs are immediately
              created and spawned. Use this for lightweight and
              fast-running jobs, to avoid delays due to on-demand
              spawning of the jobs

            - An int, giving the exact number of total jobs that are
              spawned

            - A string, giving an expression as a function of n_jobs,
              as in '2*n_jobs'

    iid : boolean, default=True
        If True, the data is assumed to be identically distributed across
        the folds, and the loss minimized is the total loss per sample,
        and not the mean loss across the folds.

    cv : int, cross-validation generator or an iterable, optional
        Determines the cross-validation splitting strategy.
        Possible inputs for cv are:
          - None, to use the default 3-fold cross validation,
          - integer, to specify the number of folds in a `(Stratified)KFold`,
          - An object to be used as a cross-validation generator.
          - An iterable yielding train, test splits.

        For integer/None inputs, if the estimator is a classifier and ``y`` is
        either binary or multiclass, :class:`StratifiedKFold` is used. In all
        other cases, :class:`KFold` is used.

        Refer :ref:`User Guide <cross_validation>` for the various
        cross-validation strategies that can be used here.

    refit : boolean, default=True
        Refit the best estimator with the entire dataset.
        If "False", it is impossible to make predictions using
        this GridSearchCV instance after fitting.

    verbose : integer
        Controls the verbosity: the higher, the more messages.

    error_score : 'raise' (default) or numeric
        Value to assign to the score if an error occurs in estimator fitting.
        If set to 'raise', the error is raised. If a numeric value is given,
        FitFailedWarning is raised. This parameter does not affect the refit
        step, which will always raise the error.

    return_train_score : boolean, default=True
        If ``'False'``, the ``cv_results_`` attribute will not include training
        scores.


    Examples
    --------
    >>> from sklearn import svm, datasets
    >>> from sklearn.model_selection import GridSearchCV
    >>> iris = datasets.load_iris()
    >>> parameters = {'kernel':('linear', 'rbf'), 'C':[1, 10]}
    >>> svr = svm.SVC()
    >>> clf = GridSearchCV(svr, parameters)
    >>> clf.fit(iris.data, iris.target)
    ...                             # doctest: +NORMALIZE_WHITESPACE +ELLIPSIS
    GridSearchCV(cv=None, error_score=...,
           estimator=SVC(C=1.0, cache_size=..., class_weight=..., coef0=...,
                         decision_function_shape='ovr', degree=..., gamma=...,
                         kernel='rbf', max_iter=-1, probability=False,
                         random_state=None, shrinking=True, tol=...,
                         verbose=False),
           fit_params={}, iid=..., n_jobs=1,
           param_grid=..., pre_dispatch=..., refit=..., return_train_score=...,
           scoring=..., verbose=...)
    >>> sorted(clf.cv_results_.keys())
    ...                             # doctest: +NORMALIZE_WHITESPACE +ELLIPSIS
    ['mean_fit_time', 'mean_score_time', 'mean_test_score',...
     'mean_train_score', 'param_C', 'param_kernel', 'params',...
     'rank_test_score', 'split0_test_score',...
     'split0_train_score', 'split1_test_score', 'split1_train_score',...
     'split2_test_score', 'split2_train_score',...
     'std_fit_time', 'std_score_time', 'std_test_score', 'std_train_score'...]

    Attributes
    ----------
    cv_results_ : dict of numpy (masked) ndarrays
        A dict with keys as column headers and values as columns, that can be
        imported into a pandas ``DataFrame``.

        For instance the below given table

        +------------+-----------+------------+-----------------+---+---------+
        |param_kernel|param_gamma|param_degree|split0_test_score|...|rank_....|
        +============+===========+============+=================+===+=========+
        |  'poly'    |     --    |      2     |        0.8      |...|    2    |
        +------------+-----------+------------+-----------------+---+---------+
        |  'poly'    |     --    |      3     |        0.7      |...|    4    |
        +------------+-----------+------------+-----------------+---+---------+
        |  'rbf'     |     0.1   |     --     |        0.8      |...|    3    |
        +------------+-----------+------------+-----------------+---+---------+
        |  'rbf'     |     0.2   |     --     |        0.9      |...|    1    |
        +------------+-----------+------------+-----------------+---+---------+

        will be represented by a ``cv_results_`` dict of::

            {
            'param_kernel': masked_array(data = ['poly', 'poly', 'rbf', 'rbf'],
                                         mask = [False False False False]...)
            'param_gamma': masked_array(data = [-- -- 0.1 0.2],
                                        mask = [ True  True False False]...),
            'param_degree': masked_array(data = [2.0 3.0 -- --],
                                         mask = [False False  True  True]...),
            'split0_test_score'  : [0.8, 0.7, 0.8, 0.9],
            'split1_test_score'  : [0.82, 0.5, 0.7, 0.78],
            'mean_test_score'    : [0.81, 0.60, 0.75, 0.82],
            'std_test_score'     : [0.02, 0.01, 0.03, 0.03],
            'rank_test_score'    : [2, 4, 3, 1],
            'split0_train_score' : [0.8, 0.9, 0.7],
            'split1_train_score' : [0.82, 0.5, 0.7],
            'mean_train_score'   : [0.81, 0.7, 0.7],
            'std_train_score'    : [0.03, 0.03, 0.04],
            'mean_fit_time'      : [0.73, 0.63, 0.43, 0.49],
            'std_fit_time'       : [0.01, 0.02, 0.01, 0.01],
            'mean_score_time'    : [0.007, 0.06, 0.04, 0.04],
            'std_score_time'     : [0.001, 0.002, 0.003, 0.005],
            'params'             : [{'kernel': 'poly', 'degree': 2}, ...],
            }

        NOTE that the key ``'params'`` is used to store a list of parameter
        settings dict for all the parameter candidates.

        The ``mean_fit_time``, ``std_fit_time``, ``mean_score_time`` and
        ``std_score_time`` are all in seconds.

    best_estimator_ : estimator
        Estimator that was chosen by the search, i.e. estimator
        which gave highest score (or smallest loss if specified)
        on the left out data. Not available if refit=False.

    best_score_ : float
        Score of best_estimator on the left out data.

    best_params_ : dict
        Parameter setting that gave the best results on the hold out data.

    best_index_ : int
        The index (of the ``cv_results_`` arrays) which corresponds to the best
        candidate parameter setting.

        The dict at ``search.cv_results_['params'][search.best_index_]`` gives
        the parameter setting for the best model, that gives the highest
        mean score (``search.best_score_``).

    scorer_ : function
        Scorer function used on the held out data to choose the best
        parameters for the model.

    n_splits_ : int
        The number of cross-validation splits (folds/iterations).

    Notes
    ------
    The parameters selected are those that maximize the score of the left out
    data, unless an explicit score is passed in which case it is used instead.

    If `n_jobs` was set to a value higher than one, the data is copied for each
    point in the grid (and not `n_jobs` times). This is done for efficiency
    reasons if individual jobs take very little time, but may raise errors if
    the dataset is large and not enough memory is available.  A workaround in
    this case is to set `pre_dispatch`. Then, the memory is copied only
    `pre_dispatch` many times. A reasonable value for `pre_dispatch` is `2 *
    n_jobs`.

    See Also
    ---------
    :class:`ParameterGrid`:
        generates all the combinations of a hyperparameter grid.

    :func:`sklearn.model_selection.train_test_split`:
        utility function to split the data into a development set usable
        for fitting a GridSearchCV instance and an evaluation set for
        its final evaluation.

    :func:`sklearn.metrics.make_scorer`:
        Make a scorer from a performance metric or loss function.

    """

    def __init__(self, estimator, param_grid, scoring=None, fit_params=None,
                 n_jobs=1, iid=True, refit=True, cv=None, verbose=0,
                 pre_dispatch='2*n_jobs', error_score='raise',
                 return_train_score=True):
        super(GridSearchCV, self).__init__(
            estimator=estimator, scoring=scoring, fit_params=fit_params,
            n_jobs=n_jobs, iid=iid, refit=refit, cv=cv, verbose=verbose,
            pre_dispatch=pre_dispatch, error_score=error_score,
            return_train_score=return_train_score)
        self.param_grid = param_grid
        _check_param_grid(param_grid)

    def _get_param_iterator(self):
        """Return ParameterGrid instance for the given param_grid"""
        return ParameterGrid(self.param_grid)


class RandomizedSearchCV(BaseSearchCV):
    """Randomized search on hyper parameters.

    RandomizedSearchCV implements a "fit" and a "score" method.
    It also implements "predict", "predict_proba", "decision_function",
    "transform" and "inverse_transform" if they are implemented in the
    estimator used.

    The parameters of the estimator used to apply these methods are optimized
    by cross-validated search over parameter settings.

    In contrast to GridSearchCV, not all parameter values are tried out, but
    rather a fixed number of parameter settings is sampled from the specified
    distributions. The number of parameter settings that are tried is
    given by n_iter.

    If all parameters are presented as a list,
    sampling without replacement is performed. If at least one parameter
    is given as a distribution, sampling with replacement is used.
    It is highly recommended to use continuous distributions for continuous
    parameters.

    Read more in the :ref:`User Guide <randomized_parameter_search>`.

    Parameters
    ----------
    estimator : estimator object.
        A object of that type is instantiated for each grid point.
        This is assumed to implement the scikit-learn estimator interface.
        Either estimator needs to provide a ``score`` function,
        or ``scoring`` must be passed.

    param_distributions : dict
        Dictionary with parameters names (string) as keys and distributions
        or lists of parameters to try. Distributions must provide a ``rvs``
        method for sampling (such as those from scipy.stats.distributions).
        If a list is given, it is sampled uniformly.

    n_iter : int, default=10
        Number of parameter settings that are sampled. n_iter trades
        off runtime vs quality of the solution.

    scoring : string, callable or None, default=None
        A string (see model evaluation documentation) or
        a scorer callable object / function with signature
        ``scorer(estimator, X, y)``.
        If ``None``, the ``score`` method of the estimator is used.

    n_jobs : int, default=1
        Number of jobs to run in parallel.

    pre_dispatch : int, or string, optional
        Controls the number of jobs that get dispatched during parallel
        execution. Reducing this number can be useful to avoid an
        explosion of memory consumption when more jobs get dispatched
        than CPUs can process. This parameter can be:

            - None, in which case all the jobs are immediately
              created and spawned. Use this for lightweight and
              fast-running jobs, to avoid delays due to on-demand
              spawning of the jobs

            - An int, giving the exact number of total jobs that are
              spawned

            - A string, giving an expression as a function of n_jobs,
              as in '2*n_jobs'

    iid : boolean, default=True
        If True, the data is assumed to be identically distributed across
        the folds, and the loss minimized is the total loss per sample,
        and not the mean loss across the folds.

    cv : int, cross-validation generator or an iterable, optional
        Determines the cross-validation splitting strategy.
        Possible inputs for cv are:
          - None, to use the default 3-fold cross validation,
          - integer, to specify the number of folds in a `(Stratified)KFold`,
          - An object to be used as a cross-validation generator.
          - An iterable yielding train, test splits.

        For integer/None inputs, if the estimator is a classifier and ``y`` is
        either binary or multiclass, :class:`StratifiedKFold` is used. In all
        other cases, :class:`KFold` is used.

        Refer :ref:`User Guide <cross_validation>` for the various
        cross-validation strategies that can be used here.

    refit : boolean, default=True
        Refit the best estimator with the entire dataset.
        If "False", it is impossible to make predictions using
        this RandomizedSearchCV instance after fitting.

    verbose : integer
        Controls the verbosity: the higher, the more messages.

    random_state : int or RandomState
        Pseudo random number generator state used for random uniform sampling
        from lists of possible values instead of scipy.stats distributions.

    error_score : 'raise' (default) or numeric
        Value to assign to the score if an error occurs in estimator fitting.
        If set to 'raise', the error is raised. If a numeric value is given,
        FitFailedWarning is raised. This parameter does not affect the refit
        step, which will always raise the error.

    return_train_score : boolean, default=True
        If ``'False'``, the ``cv_results_`` attribute will not include training
        scores.

    Attributes
    ----------
    cv_results_ : dict of numpy (masked) ndarrays
        A dict with keys as column headers and values as columns, that can be
        imported into a pandas ``DataFrame``.

        For instance the below given table

        +--------------+-------------+-------------------+---+---------------+
        | param_kernel | param_gamma | split0_test_score |...|rank_test_score|
        +==============+=============+===================+===+===============+
        |    'rbf'     |     0.1     |        0.8        |...|       2       |
        +--------------+-------------+-------------------+---+---------------+
        |    'rbf'     |     0.2     |        0.9        |...|       1       |
        +--------------+-------------+-------------------+---+---------------+
        |    'rbf'     |     0.3     |        0.7        |...|       1       |
        +--------------+-------------+-------------------+---+---------------+

        will be represented by a ``cv_results_`` dict of::

            {
            'param_kernel' : masked_array(data = ['rbf', 'rbf', 'rbf'],
                                          mask = False),
            'param_gamma'  : masked_array(data = [0.1 0.2 0.3], mask = False),
            'split0_test_score'  : [0.8, 0.9, 0.7],
            'split1_test_score'  : [0.82, 0.5, 0.7],
            'mean_test_score'    : [0.81, 0.7, 0.7],
            'std_test_score'     : [0.02, 0.2, 0.],
            'rank_test_score'    : [3, 1, 1],
            'split0_train_score' : [0.8, 0.9, 0.7],
            'split1_train_score' : [0.82, 0.5, 0.7],
            'mean_train_score'   : [0.81, 0.7, 0.7],
            'std_train_score'    : [0.03, 0.03, 0.04],
            'mean_fit_time'      : [0.73, 0.63, 0.43, 0.49],
            'std_fit_time'       : [0.01, 0.02, 0.01, 0.01],
            'mean_score_time'    : [0.007, 0.06, 0.04, 0.04],
            'std_score_time'     : [0.001, 0.002, 0.003, 0.005],
            'params' : [{'kernel' : 'rbf', 'gamma' : 0.1}, ...],
            }

        NOTE that the key ``'params'`` is used to store a list of parameter
        settings dict for all the parameter candidates.

        The ``mean_fit_time``, ``std_fit_time``, ``mean_score_time`` and
        ``std_score_time`` are all in seconds.

    best_estimator_ : estimator
        Estimator that was chosen by the search, i.e. estimator
        which gave highest score (or smallest loss if specified)
        on the left out data. Not available if refit=False.

    best_score_ : float
        Score of best_estimator on the left out data.

    best_params_ : dict
        Parameter setting that gave the best results on the hold out data.

    best_index_ : int
        The index (of the ``cv_results_`` arrays) which corresponds to the best
        candidate parameter setting.

        The dict at ``search.cv_results_['params'][search.best_index_]`` gives
        the parameter setting for the best model, that gives the highest
        mean score (``search.best_score_``).

    scorer_ : function
        Scorer function used on the held out data to choose the best
        parameters for the model.

    n_splits_ : int
        The number of cross-validation splits (folds/iterations).

    Notes
    -----
    The parameters selected are those that maximize the score of the held-out
    data, according to the scoring parameter.

    If `n_jobs` was set to a value higher than one, the data is copied for each
    parameter setting(and not `n_jobs` times). This is done for efficiency
    reasons if individual jobs take very little time, but may raise errors if
    the dataset is large and not enough memory is available.  A workaround in
    this case is to set `pre_dispatch`. Then, the memory is copied only
    `pre_dispatch` many times. A reasonable value for `pre_dispatch` is `2 *
    n_jobs`.

    See Also
    --------
    :class:`GridSearchCV`:
        Does exhaustive search over a grid of parameters.

    :class:`ParameterSampler`:
        A generator over parameter settins, constructed from
        param_distributions.

    """

    def __init__(self, estimator, param_distributions, n_iter=10, scoring=None,
                 fit_params=None, n_jobs=1, iid=True, refit=True, cv=None,
                 verbose=0, pre_dispatch='2*n_jobs', random_state=None,
                 error_score='raise', return_train_score=True):
        self.param_distributions = param_distributions
        self.n_iter = n_iter
        self.random_state = random_state
        super(RandomizedSearchCV, self).__init__(
             estimator=estimator, scoring=scoring, fit_params=fit_params,
             n_jobs=n_jobs, iid=iid, refit=refit, cv=cv, verbose=verbose,
             pre_dispatch=pre_dispatch, error_score=error_score,
             return_train_score=return_train_score)

    def _get_param_iterator(self):
        """Return ParameterSampler instance for the given distributions"""
        return ParameterSampler(
            self.param_distributions, self.n_iter,
            random_state=self.random_state)<|MERGE_RESOLUTION|>--- conflicted
+++ resolved
@@ -532,16 +532,12 @@
         self._check_is_fitted('inverse_transform')
         return self.best_estimator_.transform(Xt)
 
-<<<<<<< HEAD
     @property
     def classes_(self):
         self._check_is_fitted("classes_")
         return self.best_estimator_.classes_
 
-    def fit(self, X, y=None, groups=None):
-=======
     def fit(self, X, y=None, groups=None, **fit_params):
->>>>>>> 3a0ea190
         """Run fit with all sets of parameters.
 
         Parameters
