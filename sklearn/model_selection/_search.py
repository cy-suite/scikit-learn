"""
The :mod:`sklearn.model_selection._search` includes utilities to fine-tune the
parameters of an estimator.
"""

# Author: Alexandre Gramfort <alexandre.gramfort@inria.fr>,
#         Gael Varoquaux <gael.varoquaux@normalesup.org>
#         Andreas Mueller <amueller@ais.uni-bonn.de>
#         Olivier Grisel <olivier.grisel@ensta.org>
#         Joel Nothman <joel.nothman@gmail.com>
#         Raghav RV <rvraghav93@gmail.com>
# License: BSD 3 clause

from abc import ABCMeta, abstractmethod
from collections import defaultdict
from collections.abc import Mapping, Sequence, Iterable
from functools import partial, reduce
from itertools import product
import numbers
import operator
import time
import warnings

import numpy as np
from numpy.ma import MaskedArray
from scipy.stats import rankdata

from ..base import BaseEstimator, is_classifier, clone
from ..base import MetaEstimatorMixin
from ._split import check_cv
from ._validation import _fit_and_score
from ._validation import _aggregate_score_dicts
from ._validation import _insert_error_scores
from ._validation import _normalize_score_results
from ._validation import _warn_or_raise_about_fit_failures
from ..exceptions import NotFittedError
from joblib import Parallel
from ..utils import check_random_state
from ..utils.random import sample_without_replacement
from ..utils._tags import _safe_tags
from ..utils.validation import indexable, check_is_fitted, _check_fit_params
from ..utils.metaestimators import available_if
from ..utils.fixes import delayed
from ..metrics._scorer import _check_multimetric_scoring
from ..metrics import check_scoring

__all__ = ["GridSearchCV", "ParameterGrid", "ParameterSampler", "RandomizedSearchCV"]


class ParameterGrid:
    """Grid of parameters with a discrete number of values for each.

    Can be used to iterate over parameter value combinations with the
    Python built-in function iter.
    The order of the generated parameter combinations is deterministic.

    Read more in the :ref:`User Guide <grid_search>`.

    Parameters
    ----------
    param_grid : dict of str to sequence, or sequence of such
        The parameter grid to explore, as a dictionary mapping estimator
        parameters to sequences of allowed values.

        An empty dict signifies default parameters.

        A sequence of dicts signifies a sequence of grids to search, and is
        useful to avoid exploring parameter combinations that make no sense
        or have no effect. See the examples below.

    least_significant : str or list of str, optional
        These parameters should be iterated last.

    Examples
    --------
    >>> from sklearn.model_selection import ParameterGrid
    >>> param_grid = {'a': [1, 2], 'b': [True, False]}
    >>> list(ParameterGrid(param_grid)) == (
    ...    [{'a': 1, 'b': True}, {'a': 1, 'b': False},
    ...     {'a': 2, 'b': True}, {'a': 2, 'b': False}])
    True

    >>> grid = [{'kernel': ['linear']}, {'kernel': ['rbf'], 'gamma': [1, 10]}]
    >>> list(ParameterGrid(grid)) == [{'kernel': 'linear'},
    ...                               {'kernel': 'rbf', 'gamma': 1},
    ...                               {'kernel': 'rbf', 'gamma': 10}]
    True
    >>> ParameterGrid(grid)[1] == {'kernel': 'rbf', 'gamma': 1}
    True

    See Also
    --------
    GridSearchCV : Uses :class:`ParameterGrid` to perform a full parallelized
        parameter search.
    """

    def __init__(self, param_grid, least_significant=None):
        if not isinstance(param_grid, (Mapping, Iterable)):
            raise TypeError(
                f"Parameter grid should be a dict or a list, got: {param_grid!r} of"
                f" type {type(param_grid).__name__}"
            )

        if isinstance(param_grid, Mapping):
            # wrap dictionary in a singleton list to support either dict
            # or list of dicts
            param_grid = [param_grid]

        # check if all entries are dictionaries of lists
        for grid in param_grid:
            if not isinstance(grid, dict):
                raise TypeError(f"Parameter grid is not a dict ({grid!r})")
            for key, value in grid.items():
                if isinstance(value, np.ndarray) and value.ndim > 1:
                    raise ValueError(
                        f"Parameter array for {key!r} should be one-dimensional, got:"
                        f" {value!r} with shape {value.shape}"
                    )
                if isinstance(value, str) or not isinstance(
                    value, (np.ndarray, Sequence)
                ):
                    raise TypeError(
                        f"Parameter grid for parameter {key!r} needs to be a list or a"
                        f" numpy array, but got {value!r} (of type "
                        f"{type(value).__name__}) instead. Single values "
                        "need to be wrapped in a list with one element."
                    )
                if len(value) == 0:
                    raise ValueError(
                        f"Parameter grid for parameter {key!r} need "
                        f"to be a non-empty sequence, got: {value!r}"
                    )

        self.param_grid = param_grid

        if isinstance(least_significant, str):
            least_significant = (least_significant,)
        self.least_significant = least_significant or ()

    def _sort_key(self, item):
        if item[0] in self.least_significant:
            return self.least_significant.index(item[0]), item
        return -1, item

    def __iter__(self):
        """Iterate over the points in the grid.

        Returns
        -------
        params : iterator over dict of str to any
            Yields dictionaries mapping each estimator parameter to one of its
            allowed values.
        """
        for p in self.param_grid:
            # Always sort the keys of a dictionary, for reproducibility
            items = sorted(p.items(), key=self._sort_key)
            if not items:
                yield {}
            else:
                keys, values = zip(*items)
                for v in product(*values):
                    params = dict(zip(keys, v))
                    yield params

    def __len__(self):
        """Number of points on the grid."""
        # Product function that can handle iterables (np.product can't).
        product = partial(reduce, operator.mul)
        return sum(
            product(len(v) for v in p.values()) if p else 1 for p in self.param_grid
        )

    def __getitem__(self, ind):
        """Get the parameters that would be ``ind``th in iteration

        Parameters
        ----------
        ind : int
            The iteration index

        Returns
        -------
        params : dict of str to any
            Equal to list(self)[ind]
        """
        # This is used to make discrete sampling without replacement memory
        # efficient.
        for sub_grid in self.param_grid:
            # XXX: could memoize information used here
            if not sub_grid:
                if ind == 0:
                    return {}
                else:
                    ind -= 1
                    continue

            # Reverse so most frequent cycling parameter comes first
            keys, values_lists = zip(*sorted(sub_grid.items())[::-1])
            sizes = [len(v_list) for v_list in values_lists]
            total = np.product(sizes)

            if ind >= total:
                # Try the next grid
                ind -= total
            else:
                out = {}
                for key, v_list, n in zip(keys, values_lists, sizes):
                    ind, offset = divmod(ind, n)
                    out[key] = v_list[offset]
                return out

        raise IndexError("ParameterGrid index out of range")


class ParameterSampler:
    """Generator on parameters sampled from given distributions.

    Non-deterministic iterable over random candidate combinations for hyper-
    parameter search. If all parameters are presented as a list,
    sampling without replacement is performed. If at least one parameter
    is given as a distribution, sampling with replacement is used.
    It is highly recommended to use continuous distributions for continuous
    parameters.

    Read more in the :ref:`User Guide <grid_search>`.

    Parameters
    ----------
    param_distributions : dict
        Dictionary with parameters names (`str`) as keys and distributions
        or lists of parameters to try. Distributions must provide a ``rvs``
        method for sampling (such as those from scipy.stats.distributions).
        If a list is given, it is sampled uniformly.
        If a list of dicts is given, first a dict is sampled uniformly, and
        then a parameter is sampled using that dict as above.

    n_iter : int
        Number of parameter settings that are produced.

    random_state : int, RandomState instance or None, default=None
        Pseudo random number generator state used for random uniform sampling
        from lists of possible values instead of scipy.stats distributions.
        Pass an int for reproducible output across multiple
        function calls.
        See :term:`Glossary <random_state>`.

    Returns
    -------
    params : dict of str to any
        **Yields** dictionaries mapping each estimator parameter to
        as sampled value.

    Examples
    --------
    >>> from sklearn.model_selection import ParameterSampler
    >>> from scipy.stats.distributions import expon
    >>> import numpy as np
    >>> rng = np.random.RandomState(0)
    >>> param_grid = {'a':[1, 2], 'b': expon()}
    >>> param_list = list(ParameterSampler(param_grid, n_iter=4,
    ...                                    random_state=rng))
    >>> rounded_list = [dict((k, round(v, 6)) for (k, v) in d.items())
    ...                 for d in param_list]
    >>> rounded_list == [{'b': 0.89856, 'a': 1},
    ...                  {'b': 0.923223, 'a': 1},
    ...                  {'b': 1.878964, 'a': 2},
    ...                  {'b': 1.038159, 'a': 2}]
    True
    """

    def __init__(self, param_distributions, n_iter, *, random_state=None):
        if not isinstance(param_distributions, (Mapping, Iterable)):
            raise TypeError(
                "Parameter distribution is not a dict or a list,"
                f" got: {param_distributions!r} of type "
                f"{type(param_distributions).__name__}"
            )

        if isinstance(param_distributions, Mapping):
            # wrap dictionary in a singleton list to support either dict
            # or list of dicts
            param_distributions = [param_distributions]

        for dist in param_distributions:
            if not isinstance(dist, dict):
                raise TypeError(
                    "Parameter distribution is not a dict ({!r})".format(dist)
                )
            for key in dist:
                if not isinstance(dist[key], Iterable) and not hasattr(
                    dist[key], "rvs"
                ):
                    raise TypeError(
                        f"Parameter grid for parameter {key!r} is not iterable "
                        f"or a distribution (value={dist[key]})"
                    )
        self.n_iter = n_iter
        self.random_state = random_state
        self.param_distributions = param_distributions

    def _is_all_lists(self):
        return all(
            all(not hasattr(v, "rvs") for v in dist.values())
            for dist in self.param_distributions
        )

    def __iter__(self):
        rng = check_random_state(self.random_state)

        # if all distributions are given as lists, we want to sample without
        # replacement
        if self._is_all_lists():
            # look up sampled parameter settings in parameter grid
            param_grid = ParameterGrid(self.param_distributions)
            grid_size = len(param_grid)
            n_iter = self.n_iter

            if grid_size < n_iter:
                warnings.warn(
                    "The total space of parameters %d is smaller "
                    "than n_iter=%d. Running %d iterations. For exhaustive "
                    "searches, use GridSearchCV." % (grid_size, self.n_iter, grid_size),
                    UserWarning,
                )
                n_iter = grid_size
            for i in sample_without_replacement(grid_size, n_iter, random_state=rng):
                yield param_grid[i]

        else:
            for _ in range(self.n_iter):
                dist = rng.choice(self.param_distributions)
                # Always sort the keys of a dictionary, for reproducibility
                items = sorted(dist.items())
                params = dict()
                for k, v in items:
                    if hasattr(v, "rvs"):
                        params[k] = v.rvs(random_state=rng)
                    else:
                        params[k] = v[rng.randint(len(v))]
                yield params

    def __len__(self):
        """Number of points that will be sampled."""
        if self._is_all_lists():
            grid_size = len(ParameterGrid(self.param_distributions))
            return min(self.n_iter, grid_size)
        else:
            return self.n_iter


def _check_refit(search_cv, attr):
    if not search_cv.refit:
        raise AttributeError(
            f"This {type(search_cv).__name__} instance was initialized with "
            f"`refit=False`. {attr} is available only after refitting on the best "
            "parameters. You can refit an estimator manually using the "
            "`best_params_` attribute"
        )


def _estimator_has(attr):
    """Check if we can delegate a method to the underlying estimator.

    Calling a prediction method will only be available if `refit=True`. In
    such case, we check first the fitted best estimator. If it is not
    fitted, we check the unfitted estimator.

    Checking the unfitted estimator allows to use `hasattr` on the `SearchCV`
    instance even before calling `fit`.
    """

    def check(self):
        _check_refit(self, attr)
        if hasattr(self, "best_estimator_"):
            # raise an AttributeError if `attr` does not exist
            getattr(self.best_estimator_, attr)
            return True
        # raise an AttributeError if `attr` does not exist
        getattr(self.estimator, attr)
        return True

    return check


def _warm_fit_and_score(estimator, warm_candidates, cand_idx, n_candidates, **kwargs):
    return [
        _fit_and_score(
            estimator,
            parameters=parameters,
            candidate_progress=(cand_idx + i, n_candidates),
            **kwargs,
        )
        for i, parameters in enumerate(warm_candidates)
    ]


class BaseSearchCV(MetaEstimatorMixin, BaseEstimator, metaclass=ABCMeta):
    """Abstract base class for hyper parameter search with cross-validation."""

    @abstractmethod
    def __init__(
        self,
        estimator,
        *,
        scoring=None,
        n_jobs=None,
        refit=True,
        cv=None,
        verbose=0,
        pre_dispatch="2*n_jobs",
        error_score=np.nan,
        return_train_score=True,
    ):

        self.scoring = scoring
        self.estimator = estimator
        self.n_jobs = n_jobs
        self.refit = refit
        self.cv = cv
        self.verbose = verbose
        self.pre_dispatch = pre_dispatch
        self.error_score = error_score
        self.return_train_score = return_train_score

    @property
    def _estimator_type(self):
        return self.estimator._estimator_type

    def _more_tags(self):
        # allows cross-validation to see 'precomputed' metrics
        return {
            "pairwise": _safe_tags(self.estimator, "pairwise"),
            "_xfail_checks": {
                "check_supervised_y_2d": "DataConversionWarning not caught"
            },
        }

    def score(self, X, y=None):
        """Return the score on the given data, if the estimator has been refit.

        This uses the score defined by ``scoring`` where provided, and the
        ``best_estimator_.score`` method otherwise.

        Parameters
        ----------
        X : array-like of shape (n_samples, n_features)
            Input data, where `n_samples` is the number of samples and
            `n_features` is the number of features.

        y : array-like of shape (n_samples, n_output) \
            or (n_samples,), default=None
            Target relative to X for classification or regression;
            None for unsupervised learning.

        Returns
        -------
        score : float
            The score defined by ``scoring`` if provided, and the
            ``best_estimator_.score`` method otherwise.
        """
        _check_refit(self, "score")
        check_is_fitted(self)
        if self.scorer_ is None:
            raise ValueError(
                "No score function explicitly defined, "
                "and the estimator doesn't provide one %s"
                % self.best_estimator_
            )
        if isinstance(self.scorer_, dict):
            if self.multimetric_:
                scorer = self.scorer_[self.refit]
            else:
                scorer = self.scorer_
            return scorer(self.best_estimator_, X, y)

        # callable
        score = self.scorer_(self.best_estimator_, X, y)
        if self.multimetric_:
            score = score[self.refit]
        return score

    @available_if(_estimator_has("score_samples"))
    def score_samples(self, X):
        """Call score_samples on the estimator with the best found parameters.

        Only available if ``refit=True`` and the underlying estimator supports
        ``score_samples``.

        .. versionadded:: 0.24

        Parameters
        ----------
        X : iterable
            Data to predict on. Must fulfill input requirements
            of the underlying estimator.

        Returns
        -------
        y_score : ndarray of shape (n_samples,)
            The ``best_estimator_.score_samples`` method.
        """
        check_is_fitted(self)
        return self.best_estimator_.score_samples(X)

    @available_if(_estimator_has("predict"))
    def predict(self, X):
        """Call predict on the estimator with the best found parameters.

        Only available if ``refit=True`` and the underlying estimator supports
        ``predict``.

        Parameters
        ----------
        X : indexable, length n_samples
            Must fulfill the input assumptions of the
            underlying estimator.

        Returns
        -------
        y_pred : ndarray of shape (n_samples,)
            The predicted labels or values for `X` based on the estimator with
            the best found parameters.
        """
        check_is_fitted(self)
        return self.best_estimator_.predict(X)

    @available_if(_estimator_has("predict_proba"))
    def predict_proba(self, X):
        """Call predict_proba on the estimator with the best found parameters.

        Only available if ``refit=True`` and the underlying estimator supports
        ``predict_proba``.

        Parameters
        ----------
        X : indexable, length n_samples
            Must fulfill the input assumptions of the
            underlying estimator.

        Returns
        -------
        y_pred : ndarray of shape (n_samples,) or (n_samples, n_classes)
            Predicted class probabilities for `X` based on the estimator with
            the best found parameters. The order of the classes corresponds
            to that in the fitted attribute :term:`classes_`.
        """
        check_is_fitted(self)
        return self.best_estimator_.predict_proba(X)

    @available_if(_estimator_has("predict_log_proba"))
    def predict_log_proba(self, X):
        """Call predict_log_proba on the estimator with the best found parameters.

        Only available if ``refit=True`` and the underlying estimator supports
        ``predict_log_proba``.

        Parameters
        ----------
        X : indexable, length n_samples
            Must fulfill the input assumptions of the
            underlying estimator.

        Returns
        -------
        y_pred : ndarray of shape (n_samples,) or (n_samples, n_classes)
            Predicted class log-probabilities for `X` based on the estimator
            with the best found parameters. The order of the classes
            corresponds to that in the fitted attribute :term:`classes_`.
        """
        check_is_fitted(self)
        return self.best_estimator_.predict_log_proba(X)

    @available_if(_estimator_has("decision_function"))
    def decision_function(self, X):
        """Call decision_function on the estimator with the best found parameters.

        Only available if ``refit=True`` and the underlying estimator supports
        ``decision_function``.

        Parameters
        ----------
        X : indexable, length n_samples
            Must fulfill the input assumptions of the
            underlying estimator.

        Returns
        -------
        y_score : ndarray of shape (n_samples,) or (n_samples, n_classes) \
                or (n_samples, n_classes * (n_classes-1) / 2)
            Result of the decision function for `X` based on the estimator with
            the best found parameters.
        """
        check_is_fitted(self)
        return self.best_estimator_.decision_function(X)

    @available_if(_estimator_has("transform"))
    def transform(self, X):
        """Call transform on the estimator with the best found parameters.

        Only available if the underlying estimator supports ``transform`` and
        ``refit=True``.

        Parameters
        ----------
        X : indexable, length n_samples
            Must fulfill the input assumptions of the
            underlying estimator.

        Returns
        -------
        Xt : {ndarray, sparse matrix} of shape (n_samples, n_features)
            `X` transformed in the new space based on the estimator with
            the best found parameters.
        """
        check_is_fitted(self)
        return self.best_estimator_.transform(X)

    @available_if(_estimator_has("inverse_transform"))
    def inverse_transform(self, Xt):
        """Call inverse_transform on the estimator with the best found params.

        Only available if the underlying estimator implements
        ``inverse_transform`` and ``refit=True``.

        Parameters
        ----------
        Xt : indexable, length n_samples
            Must fulfill the input assumptions of the
            underlying estimator.

        Returns
        -------
        X : {ndarray, sparse matrix} of shape (n_samples, n_features)
            Result of the `inverse_transform` function for `Xt` based on the
            estimator with the best found parameters.
        """
        check_is_fitted(self)
        return self.best_estimator_.inverse_transform(Xt)

    def _generate_warm_start_groups(self, candidate_params):
        """Yield lists of parameter settings to perform warm start within

        Groups by keys not specified in use_warm_start
        """
        use_warm_start = getattr(self, "use_warm_start", None) or ()
        if not use_warm_start:
            for parameters in candidate_params:
                yield [parameters]
            return

        # we hide use_warm_start parameters' values so that they share a group
        # if all other parameters match
        if isinstance(use_warm_start, str):
            use_warm_start = {use_warm_start: None}
        else:
            use_warm_start = {k: None for k in use_warm_start}

        prev_key = None
        group = []
        for parameters in candidate_params:
            param_key = parameters.copy()
            param_key.update(use_warm_start)
            if param_key == prev_key:
                group.append(parameters)
            else:
                prev_key = param_key
                if group:
                    yield group
                group = [parameters]
        if group:
            yield group

    @property
    def n_features_in_(self):
        """Number of features seen during :term:`fit`.

        Only available when `refit=True`.
        """
        # For consistency with other estimators we raise a AttributeError so
        # that hasattr() fails if the search estimator isn't fitted.
        try:
            check_is_fitted(self)
        except NotFittedError as nfe:
            raise AttributeError(
                "{} object has no n_features_in_ attribute.".format(
                    self.__class__.__name__
                )
            ) from nfe

        return self.best_estimator_.n_features_in_

    @property
    def classes_(self):
        """Class labels.

        Only available when `refit=True` and the estimator is a classifier.
        """
        _estimator_has("classes_")(self)
        return self.best_estimator_.classes_

    def _run_search(self, evaluate_candidates):
        """Repeatedly calls `evaluate_candidates` to conduct a search.

        This method, implemented in sub-classes, makes it possible to
        customize the scheduling of evaluations: GridSearchCV and
        RandomizedSearchCV schedule evaluations for their whole parameter
        search space at once but other more sequential approaches are also
        possible: for instance is possible to iteratively schedule evaluations
        for new regions of the parameter search space based on previously
        collected evaluation results. This makes it possible to implement
        Bayesian optimization or more generally sequential model-based
        optimization by deriving from the BaseSearchCV abstract base class.
        For example, Successive Halving is implemented by calling
        `evaluate_candidates` multiples times (once per iteration of the SH
        process), each time passing a different set of candidates with `X`
        and `y` of increasing sizes.

        Parameters
        ----------
        evaluate_candidates : callable
            This callback accepts:
                - a list of candidates, where each candidate is a dict of
                  parameter settings.
                - an optional `cv` parameter which can be used to e.g.
                  evaluate candidates on different dataset splits, or
                  evaluate candidates on subsampled data (as done in the
                  SucessiveHaling estimators). By default, the original `cv`
                  parameter is used, and it is available as a private
                  `_checked_cv_orig` attribute.
                - an optional `more_results` dict. Each key will be added to
                  the `cv_results_` attribute. Values should be lists of
                  length `n_candidates`

            It returns a dict of all results so far, formatted like
            ``cv_results_``.

            Important note (relevant whether the default cv is used or not):
            in randomized splitters, and unless the random_state parameter of
            cv was set to an int, calling cv.split() multiple times will
            yield different splits. Since cv.split() is called in
            evaluate_candidates, this means that candidates will be evaluated
            on different splits each time evaluate_candidates is called. This
            might be a methodological issue depending on the search strategy
            that you're implementing. To prevent randomized splitters from
            being used, you may use _split._yields_constant_splits()

        Examples
        --------

        ::

            def _run_search(self, evaluate_candidates):
                'Try C=0.1 only if C=1 is better than C=10'
                all_results = evaluate_candidates([{'C': 1}, {'C': 10}])
                score = all_results['mean_test_score']
                if score[0] < score[1]:
                    evaluate_candidates([{'C': 0.1}])
        """
        raise NotImplementedError("_run_search not implemented.")

    def _check_refit_for_multimetric(self, scores):
        """Check `refit` is compatible with `scores` is valid"""
        multimetric_refit_msg = (
            "For multi-metric scoring, the parameter refit must be set to a "
            "scorer key or a callable to refit an estimator with the best "
            "parameter setting on the whole data and make the best_* "
            "attributes available for that metric. If this is not needed, "
            f"refit should be set to False explicitly. {self.refit!r} was "
            "passed."
        )

        valid_refit_dict = isinstance(self.refit, str) and self.refit in scores

        if (
            self.refit is not False
            and not valid_refit_dict
            and not callable(self.refit)
        ):
            raise ValueError(multimetric_refit_msg)

    @staticmethod
    def _select_best_index(refit, refit_metric, results):
        """Select index of the best combination of hyperparemeters."""
        if callable(refit):
            # If callable, refit is expected to return the index of the best
            # parameter set.
            best_index = refit(results)
            if not isinstance(best_index, numbers.Integral):
                raise TypeError("best_index_ returned is not an integer")
            if best_index < 0 or best_index >= len(results["params"]):
                raise IndexError("best_index_ index out of range")
        else:
            best_index = results[f"rank_test_{refit_metric}"].argmin()
        return best_index

    def fit(self, X, y=None, *, groups=None, **fit_params):
        """Run fit with all sets of parameters.

        Parameters
        ----------

        X : array-like of shape (n_samples, n_features)
            Training vector, where `n_samples` is the number of samples and
            `n_features` is the number of features.

        y : array-like of shape (n_samples, n_output) \
            or (n_samples,), default=None
            Target relative to X for classification or regression;
            None for unsupervised learning.

        groups : array-like of shape (n_samples,), default=None
            Group labels for the samples used while splitting the dataset into
            train/test set. Only used in conjunction with a "Group" :term:`cv`
            instance (e.g., :class:`~sklearn.model_selection.GroupKFold`).

        **fit_params : dict of str -> object
            Parameters passed to the `fit` method of the estimator.

            If a fit parameter is an array-like whose length is equal to
            `num_samples` then it will be split across CV groups along with `X`
            and `y`. For example, the :term:`sample_weight` parameter is split
            because `len(sample_weights) = len(X)`.

        Returns
        -------
        self : object
            Instance of fitted estimator.
        """
        estimator = self.estimator
        refit_metric = "score"

        if callable(self.scoring):
            scorers = self.scoring
        elif self.scoring is None or isinstance(self.scoring, str):
            scorers = check_scoring(self.estimator, self.scoring)
        else:
            scorers = _check_multimetric_scoring(self.estimator, self.scoring)
            self._check_refit_for_multimetric(scorers)
            refit_metric = self.refit

        X, y, groups = indexable(X, y, groups)
        fit_params = _check_fit_params(X, fit_params)

        cv_orig = check_cv(self.cv, y, classifier=is_classifier(estimator))
        n_splits = cv_orig.get_n_splits(X, y, groups)

        base_estimator = clone(self.estimator)

        parallel = Parallel(n_jobs=self.n_jobs, pre_dispatch=self.pre_dispatch)

        fit_and_score_kwargs = dict(
            X=X,
            y=y,
            scorer=scorers,
            fit_params=fit_params,
            return_train_score=self.return_train_score,
            return_n_test_samples=True,
            return_times=True,
            return_parameters=False,
            error_score=self.error_score,
            verbose=self.verbose,
        )
        results = {}
        with parallel:
            all_candidate_params = []
            all_out = []
            all_more_results = defaultdict(list)

            def evaluate_candidates(candidate_params, cv=None, more_results=None):
                cv = cv or cv_orig
                candidate_params = list(candidate_params)
                n_candidates = len(candidate_params)

                if self.verbose > 0:
                    print(
                        "Fitting {0} folds for each of {1} candidates,"
                        " totalling {2} fits".format(
                            n_splits, n_candidates, n_candidates * n_splits
                        )
                    )

                def _generate_jobs():
                    cand_idx = 0
                    warm_start_groups = self._generate_warm_start_groups(
                        candidate_params
                    )
                    splits = list(cv.split(X, y, groups))
                    for warm_candidates in warm_start_groups:
                        for (split_idx, (train, test)) in enumerate(splits):
                            yield delayed(_warm_fit_and_score)(
                                clone(base_estimator),
                                warm_candidates,
                                train=train,
                                test=test,
                                split_progress=(split_idx, n_splits),
                                cand_idx=cand_idx,
                                n_candidates=n_candidates,
                                **fit_and_score_kwargs,
                            )

                        cand_idx += len(warm_candidates)

                out = parallel(_generate_jobs())

                if len(out) < 1:
                    raise ValueError(
                        "No fits were performed. "
                        "Was the CV iterator empty? "
                        "Were there no candidates?"
                    )

                # out is one list of warm candidate results for each
                # (warm_group, cv_split) pair.
                # We want it to be ordered by (candidate, cv split).
                rolled = []
                for i in range(0, len(out), n_splits):
                    rolled.extend(zip(*out[i : i + n_splits]))
                out = sum(rolled, ())

                if len(out) != n_candidates * n_splits:
                    raise ValueError(
                        "cv.split and cv.get_n_splits returned "
                        "inconsistent results. Expected {} "
                        "splits, got {}".format(n_splits, len(out) // n_candidates)
                    )

                _warn_or_raise_about_fit_failures(out, self.error_score)

                # For callable self.scoring, the return type is only know after
                # calling. If the return type is a dictionary, the error scores
                # can now be inserted with the correct key. The type checking
                # of out will be done in `_insert_error_scores`.
                if callable(self.scoring):
                    _insert_error_scores(out, self.error_score)

                all_candidate_params.extend(candidate_params)
                all_out.extend(out)

                if more_results is not None:
                    for key, value in more_results.items():
                        all_more_results[key].extend(value)

                nonlocal results
                results = self._format_results(
                    all_candidate_params, n_splits, all_out, all_more_results
                )

                return results

            self._run_search(evaluate_candidates)

            # multimetric is determined here because in the case of a callable
            # self.scoring the return type is only known after calling
            first_test_score = all_out[0]["test_scores"]
            self.multimetric_ = isinstance(first_test_score, dict)

            # check refit_metric now for a callabe scorer that is multimetric
            if callable(self.scoring) and self.multimetric_:
                self._check_refit_for_multimetric(first_test_score)
                refit_metric = self.refit

        # For multi-metric evaluation, store the best_index_, best_params_ and
        # best_score_ iff refit is one of the scorer names
        # In single metric evaluation, refit_metric is "score"
        if self.refit or not self.multimetric_:
            self.best_index_ = self._select_best_index(
                self.refit, refit_metric, results
            )
            if not callable(self.refit):
                # With a non-custom callable, we can select the best score
                # based on the best index
                self.best_score_ = results[f"mean_test_{refit_metric}"][
                    self.best_index_
                ]
            self.best_params_ = results["params"][self.best_index_]

        if self.refit:
            # we clone again after setting params in case some
            # of the params are estimators as well.
            self.best_estimator_ = clone(
                clone(base_estimator).set_params(**self.best_params_)
            )
            refit_start_time = time.time()
            if y is not None:
                self.best_estimator_.fit(X, y, **fit_params)
            else:
                self.best_estimator_.fit(X, **fit_params)
            refit_end_time = time.time()
            self.refit_time_ = refit_end_time - refit_start_time

            if hasattr(self.best_estimator_, "feature_names_in_"):
                self.feature_names_in_ = self.best_estimator_.feature_names_in_

        # Store the only scorer not as a dict for single metric evaluation
        self.scorer_ = scorers

        self.cv_results_ = results
        self.n_splits_ = n_splits

        return self

    def _format_results(self, candidate_params, n_splits, out, more_results=None):
        n_candidates = len(candidate_params)
        out = _aggregate_score_dicts(out)

        results = dict(more_results or {})
        for key, val in results.items():
            # each value is a list (as per evaluate_candidate's convention)
            # we convert it to an array for consistency with the other keys
            results[key] = np.asarray(val)

        def _store(key_name, array, weights=None, splits=False, rank=False):
            """A small helper to store the scores/times to the cv_results_"""
            # When iterated first by splits, then by parameters
            # We want `array` to have `n_candidates` rows and `n_splits` cols.
            array = np.array(array, dtype=np.float64).reshape(n_candidates, n_splits)
            if splits:
                for split_idx in range(n_splits):
                    # Uses closure to alter the results
                    results["split%d_%s" % (split_idx, key_name)] = array[:, split_idx]

            array_means = np.average(array, axis=1, weights=weights)
            results["mean_%s" % key_name] = array_means

            if key_name.startswith(("train_", "test_")) and np.any(
                ~np.isfinite(array_means)
            ):
                warnings.warn(
                    f"One or more of the {key_name.split('_')[0]} scores "
                    f"are non-finite: {array_means}",
                    category=UserWarning,
                )

            # Weighted std is not directly available in numpy
            array_stds = np.sqrt(
                np.average(
                    (array - array_means[:, np.newaxis]) ** 2, axis=1, weights=weights
                )
            )
            results["std_%s" % key_name] = array_stds

            if rank:
                results["rank_%s" % key_name] = np.asarray(
                    rankdata(-array_means, method="min"), dtype=np.int32
                )

        _store("fit_time", out["fit_time"])
        _store("score_time", out["score_time"])
        # Use one MaskedArray and mask all the places where the param is not
        # applicable for that candidate. Use defaultdict as each candidate may
        # not contain all the params
        param_results = defaultdict(
            partial(
                MaskedArray,
                np.empty(
                    n_candidates,
                ),
                mask=True,
                dtype=object,
            )
        )
        for cand_idx, params in enumerate(candidate_params):
            for name, value in params.items():
                # An all masked empty array gets created for the key
                # `"param_%s" % name` at the first occurrence of `name`.
                # Setting the value at an index also unmasks that index
                param_results["param_%s" % name][cand_idx] = value

        results.update(param_results)
        # Store a list of param dicts at the key 'params'
        results["params"] = candidate_params

        test_scores_dict = _normalize_score_results(out["test_scores"])
        if self.return_train_score:
            train_scores_dict = _normalize_score_results(out["train_scores"])

        for scorer_name in test_scores_dict:
            # Computed the (weighted) mean and std for test scores alone
            _store(
                "test_%s" % scorer_name,
                test_scores_dict[scorer_name],
                splits=True,
                rank=True,
                weights=None,
            )
            if self.return_train_score:
                _store(
                    "train_%s" % scorer_name,
                    train_scores_dict[scorer_name],
                    splits=True,
                )

        return results


class GridSearchCV(BaseSearchCV):
    """Exhaustive search over specified parameter values for an estimator.

    Important members are fit, predict.

    GridSearchCV implements a "fit" and a "score" method.
    It also implements "score_samples", "predict", "predict_proba",
    "decision_function", "transform" and "inverse_transform" if they are
    implemented in the estimator used.

    The parameters of the estimator used to apply these methods are optimized
    by cross-validated grid-search over a parameter grid.

    Read more in the :ref:`User Guide <grid_search>`.

    Parameters
    ----------
    estimator : estimator object
        This is assumed to implement the scikit-learn estimator interface.
        Either estimator needs to provide a ``score`` function,
        or ``scoring`` must be passed.

    param_grid : dict or list of dictionaries
        Dictionary with parameters names (`str`) as keys and lists of
        parameter settings to try as values, or a list of such
        dictionaries, in which case the grids spanned by each dictionary
        in the list are explored. This enables searching over any sequence
        of parameter settings.

    scoring : str, callable, list, tuple or dict, default=None
        Strategy to evaluate the performance of the cross-validated model on
        the test set.

        If `scoring` represents a single score, one can use:

        - a single string (see :ref:`scoring_parameter`);
        - a callable (see :ref:`scoring`) that returns a single value.

        If `scoring` represents multiple scores, one can use:

        - a list or tuple of unique strings;
        - a callable returning a dictionary where the keys are the metric
          names and the values are the metric scores;
        - a dictionary with metric names as keys and callables a values.

        See :ref:`multimetric_grid_search` for an example.

    n_jobs : int, default=None
        Number of jobs to run in parallel.
        ``None`` means 1 unless in a :obj:`joblib.parallel_backend` context.
        ``-1`` means using all processors. See :term:`Glossary <n_jobs>`
        for more details.

        .. versionchanged:: v0.20
           `n_jobs` default changed from 1 to None

    refit : bool, str, or callable, default=True
        Refit an estimator using the best found parameters on the whole
        dataset.

        For multiple metric evaluation, this needs to be a `str` denoting the
        scorer that would be used to find the best parameters for refitting
        the estimator at the end.

        Where there are considerations other than maximum score in
        choosing a best estimator, ``refit`` can be set to a function which
        returns the selected ``best_index_`` given ``cv_results_``. In that
        case, the ``best_estimator_`` and ``best_params_`` will be set
        according to the returned ``best_index_`` while the ``best_score_``
        attribute will not be available.

        The refitted estimator is made available at the ``best_estimator_``
        attribute and permits using ``predict`` directly on this
        ``GridSearchCV`` instance.

        Also for multiple metric evaluation, the attributes ``best_index_``,
        ``best_score_`` and ``best_params_`` will only be available if
        ``refit`` is set and all of them will be determined w.r.t this specific
        scorer.

        See ``scoring`` parameter to know more about multiple metric
        evaluation.

        .. versionchanged:: 0.20
            Support for callable added.

    cv : int, cross-validation generator or an iterable, default=None
        Determines the cross-validation splitting strategy.
        Possible inputs for cv are:

        - None, to use the default 5-fold cross validation,
        - integer, to specify the number of folds in a `(Stratified)KFold`,
        - :term:`CV splitter`,
        - An iterable yielding (train, test) splits as arrays of indices.

        For integer/None inputs, if the estimator is a classifier and ``y`` is
        either binary or multiclass, :class:`StratifiedKFold` is used. In all
        other cases, :class:`KFold` is used. These splitters are instantiated
        with `shuffle=False` so the splits will be the same across calls.

        Refer :ref:`User Guide <cross_validation>` for the various
        cross-validation strategies that can be used here.

        .. versionchanged:: 0.22
            ``cv`` default value if None changed from 3-fold to 5-fold.

    verbose : int
        Controls the verbosity: the higher, the more messages.

        - >1 : the computation time for each fold and parameter candidate is
          displayed;
        - >2 : the score is also displayed;
        - >3 : the fold and candidate parameter indexes are also displayed
          together with the starting time of the computation.

    pre_dispatch : int, or str, default='2*n_jobs'
        Controls the number of jobs that get dispatched during parallel
        execution. Reducing this number can be useful to avoid an
        explosion of memory consumption when more jobs get dispatched
        than CPUs can process. This parameter can be:

            - None, in which case all the jobs are immediately
              created and spawned. Use this for lightweight and
              fast-running jobs, to avoid delays due to on-demand
              spawning of the jobs

            - An int, giving the exact number of total jobs that are
              spawned

            - A str, giving an expression as a function of n_jobs,
              as in '2*n_jobs'

    error_score : 'raise' or numeric, default=np.nan
        Value to assign to the score if an error occurs in estimator fitting.
        If set to 'raise', the error is raised. If a numeric value is given,
        FitFailedWarning is raised. This parameter does not affect the refit
        step, which will always raise the error.

    return_train_score : bool, default=False
        If ``False``, the ``cv_results_`` attribute will not include training
        scores.
        Computing training scores is used to get insights on how different
        parameter settings impact the overfitting/underfitting trade-off.
        However computing the scores on the training set can be computationally
        expensive and is not strictly required to select the parameters that
        yield the best generalization performance.

        .. versionadded:: 0.19

        .. versionchanged:: 0.21
            Default value was changed from ``True`` to ``False``

<<<<<<< HEAD
    use_warm_start : str or list of str, optional
        The parameters named here will be searched over without clearing the
        estimator state in between.  This allows efficient searches over
        parameters where ``warm_start`` can be used. The user should also set
        the estimator's ``warm_start`` parameter to True.

        Candidate parameter settings will be reordered to maximise use of this
        efficiency feature.

        .. versionadded:: TBC

    Examples
    --------
    >>> from sklearn import svm, datasets
    >>> from sklearn.model_selection import GridSearchCV
    >>> iris = datasets.load_iris()
    >>> parameters = {'kernel':('linear', 'rbf'), 'C':[1, 10]}
    >>> svc = svm.SVC()
    >>> clf = GridSearchCV(svc, parameters)
    >>> clf.fit(iris.data, iris.target)
    GridSearchCV(estimator=SVC(),
                 param_grid={'C': [1, 10], 'kernel': ('linear', 'rbf')})
    >>> sorted(clf.cv_results_.keys())
    ['mean_fit_time', 'mean_score_time', 'mean_test_score',...
     'param_C', 'param_kernel', 'params',...
     'rank_test_score', 'split0_test_score',...
     'split2_test_score', ...
     'std_fit_time', 'std_score_time', 'std_test_score']

=======
>>>>>>> cd5385e7
    Attributes
    ----------
    cv_results_ : dict of numpy (masked) ndarrays
        A dict with keys as column headers and values as columns, that can be
        imported into a pandas ``DataFrame``.

        For instance the below given table

        +------------+-----------+------------+-----------------+---+---------+
        |param_kernel|param_gamma|param_degree|split0_test_score|...|rank_t...|
        +============+===========+============+=================+===+=========+
        |  'poly'    |     --    |      2     |       0.80      |...|    2    |
        +------------+-----------+------------+-----------------+---+---------+
        |  'poly'    |     --    |      3     |       0.70      |...|    4    |
        +------------+-----------+------------+-----------------+---+---------+
        |  'rbf'     |     0.1   |     --     |       0.80      |...|    3    |
        +------------+-----------+------------+-----------------+---+---------+
        |  'rbf'     |     0.2   |     --     |       0.93      |...|    1    |
        +------------+-----------+------------+-----------------+---+---------+

        will be represented by a ``cv_results_`` dict of::

            {
            'param_kernel': masked_array(data = ['poly', 'poly', 'rbf', 'rbf'],
                                         mask = [False False False False]...)
            'param_gamma': masked_array(data = [-- -- 0.1 0.2],
                                        mask = [ True  True False False]...),
            'param_degree': masked_array(data = [2.0 3.0 -- --],
                                         mask = [False False  True  True]...),
            'split0_test_score'  : [0.80, 0.70, 0.80, 0.93],
            'split1_test_score'  : [0.82, 0.50, 0.70, 0.78],
            'mean_test_score'    : [0.81, 0.60, 0.75, 0.85],
            'std_test_score'     : [0.01, 0.10, 0.05, 0.08],
            'rank_test_score'    : [2, 4, 3, 1],
            'split0_train_score' : [0.80, 0.92, 0.70, 0.93],
            'split1_train_score' : [0.82, 0.55, 0.70, 0.87],
            'mean_train_score'   : [0.81, 0.74, 0.70, 0.90],
            'std_train_score'    : [0.01, 0.19, 0.00, 0.03],
            'mean_fit_time'      : [0.73, 0.63, 0.43, 0.49],
            'std_fit_time'       : [0.01, 0.02, 0.01, 0.01],
            'mean_score_time'    : [0.01, 0.06, 0.04, 0.04],
            'std_score_time'     : [0.00, 0.00, 0.00, 0.01],
            'params'             : [{'kernel': 'poly', 'degree': 2}, ...],
            }

        NOTE

        The key ``'params'`` is used to store a list of parameter
        settings dicts for all the parameter candidates.

        The ``mean_fit_time``, ``std_fit_time``, ``mean_score_time`` and
        ``std_score_time`` are all in seconds.

        For multi-metric evaluation, the scores for all the scorers are
        available in the ``cv_results_`` dict at the keys ending with that
        scorer's name (``'_<scorer_name>'``) instead of ``'_score'`` shown
        above. ('split0_test_precision', 'mean_train_precision' etc.)

    best_estimator_ : estimator
        Estimator that was chosen by the search, i.e. estimator
        which gave highest score (or smallest loss if specified)
        on the left out data. Not available if ``refit=False``.

        See ``refit`` parameter for more information on allowed values.

    best_score_ : float
        Mean cross-validated score of the best_estimator

        For multi-metric evaluation, this is present only if ``refit`` is
        specified.

        This attribute is not available if ``refit`` is a function.

    best_params_ : dict
        Parameter setting that gave the best results on the hold out data.

        For multi-metric evaluation, this is present only if ``refit`` is
        specified.

    best_index_ : int
        The index (of the ``cv_results_`` arrays) which corresponds to the best
        candidate parameter setting.

        The dict at ``search.cv_results_['params'][search.best_index_]`` gives
        the parameter setting for the best model, that gives the highest
        mean score (``search.best_score_``).

        For multi-metric evaluation, this is present only if ``refit`` is
        specified.

    scorer_ : function or a dict
        Scorer function used on the held out data to choose the best
        parameters for the model.

        For multi-metric evaluation, this attribute holds the validated
        ``scoring`` dict which maps the scorer key to the scorer callable.

    n_splits_ : int
        The number of cross-validation splits (folds/iterations).

    refit_time_ : float
        Seconds used for refitting the best model on the whole dataset.

        This is present only if ``refit`` is not False.

        .. versionadded:: 0.20

    multimetric_ : bool
        Whether or not the scorers compute several metrics.

    classes_ : ndarray of shape (n_classes,)
        The classes labels. This is present only if ``refit`` is specified and
        the underlying estimator is a classifier.

    n_features_in_ : int
        Number of features seen during :term:`fit`. Only defined if
        `best_estimator_` is defined (see the documentation for the `refit`
        parameter for more details) and that `best_estimator_` exposes
        `n_features_in_` when fit.

        .. versionadded:: 0.24

    feature_names_in_ : ndarray of shape (`n_features_in_`,)
        Names of features seen during :term:`fit`. Only defined if
        `best_estimator_` is defined (see the documentation for the `refit`
        parameter for more details) and that `best_estimator_` exposes
        `feature_names_in_` when fit.

        .. versionadded:: 1.0

    See Also
    --------
    ParameterGrid : Generates all the combinations of a hyperparameter grid.
    train_test_split : Utility function to split the data into a development
        set usable for fitting a GridSearchCV instance and an evaluation set
        for its final evaluation.
    sklearn.metrics.make_scorer : Make a scorer from a performance metric or
        loss function.

    Notes
    -----
    The parameters selected are those that maximize the score of the left out
    data, unless an explicit score is passed in which case it is used instead.

    If `n_jobs` was set to a value higher than one, the data is copied for each
    point in the grid (and not `n_jobs` times). This is done for efficiency
    reasons if individual jobs take very little time, but may raise errors if
    the dataset is large and not enough memory is available.  A workaround in
    this case is to set `pre_dispatch`. Then, the memory is copied only
    `pre_dispatch` many times. A reasonable value for `pre_dispatch` is `2 *
    n_jobs`.

    Examples
    --------
    >>> from sklearn import svm, datasets
    >>> from sklearn.model_selection import GridSearchCV
    >>> iris = datasets.load_iris()
    >>> parameters = {'kernel':('linear', 'rbf'), 'C':[1, 10]}
    >>> svc = svm.SVC()
    >>> clf = GridSearchCV(svc, parameters)
    >>> clf.fit(iris.data, iris.target)
    GridSearchCV(estimator=SVC(),
                 param_grid={'C': [1, 10], 'kernel': ('linear', 'rbf')})
    >>> sorted(clf.cv_results_.keys())
    ['mean_fit_time', 'mean_score_time', 'mean_test_score',...
     'param_C', 'param_kernel', 'params',...
     'rank_test_score', 'split0_test_score',...
     'split2_test_score', ...
     'std_fit_time', 'std_score_time', 'std_test_score']
    """

    _required_parameters = ["estimator", "param_grid"]

    def __init__(
        self,
        estimator,
        param_grid,
        *,
        scoring=None,
        n_jobs=None,
        refit=True,
        cv=None,
        verbose=0,
        pre_dispatch="2*n_jobs",
        error_score=np.nan,
        return_train_score=False,
        use_warm_start=False,
    ):
        super().__init__(
            estimator=estimator,
            scoring=scoring,
            n_jobs=n_jobs,
            refit=refit,
            cv=cv,
            verbose=verbose,
            pre_dispatch=pre_dispatch,
            error_score=error_score,
            return_train_score=return_train_score,
        )
        self.param_grid = param_grid
<<<<<<< HEAD
        _check_param_grid(param_grid)
        self.use_warm_start = use_warm_start
=======
>>>>>>> cd5385e7

    def _run_search(self, evaluate_candidates):
        """Search all candidates in param_grid"""
        candidates = ParameterGrid(
            self.param_grid, least_significant=self.use_warm_start
        )
        evaluate_candidates(candidates)


class RandomizedSearchCV(BaseSearchCV):
    """Randomized search on hyper parameters.

    RandomizedSearchCV implements a "fit" and a "score" method.
    It also implements "score_samples", "predict", "predict_proba",
    "decision_function", "transform" and "inverse_transform" if they are
    implemented in the estimator used.

    The parameters of the estimator used to apply these methods are optimized
    by cross-validated search over parameter settings.

    In contrast to GridSearchCV, not all parameter values are tried out, but
    rather a fixed number of parameter settings is sampled from the specified
    distributions. The number of parameter settings that are tried is
    given by n_iter.

    If all parameters are presented as a list,
    sampling without replacement is performed. If at least one parameter
    is given as a distribution, sampling with replacement is used.
    It is highly recommended to use continuous distributions for continuous
    parameters.

    Read more in the :ref:`User Guide <randomized_parameter_search>`.

    .. versionadded:: 0.14

    Parameters
    ----------
    estimator : estimator object
        A object of that type is instantiated for each grid point.
        This is assumed to implement the scikit-learn estimator interface.
        Either estimator needs to provide a ``score`` function,
        or ``scoring`` must be passed.

    param_distributions : dict or list of dicts
        Dictionary with parameters names (`str`) as keys and distributions
        or lists of parameters to try. Distributions must provide a ``rvs``
        method for sampling (such as those from scipy.stats.distributions).
        If a list is given, it is sampled uniformly.
        If a list of dicts is given, first a dict is sampled uniformly, and
        then a parameter is sampled using that dict as above.

    n_iter : int, default=10
        Number of parameter settings that are sampled. n_iter trades
        off runtime vs quality of the solution.

    scoring : str, callable, list, tuple or dict, default=None
        Strategy to evaluate the performance of the cross-validated model on
        the test set.

        If `scoring` represents a single score, one can use:

        - a single string (see :ref:`scoring_parameter`);
        - a callable (see :ref:`scoring`) that returns a single value.

        If `scoring` represents multiple scores, one can use:

        - a list or tuple of unique strings;
        - a callable returning a dictionary where the keys are the metric
          names and the values are the metric scores;
        - a dictionary with metric names as keys and callables a values.

        See :ref:`multimetric_grid_search` for an example.

        If None, the estimator's score method is used.

    n_jobs : int, default=None
        Number of jobs to run in parallel.
        ``None`` means 1 unless in a :obj:`joblib.parallel_backend` context.
        ``-1`` means using all processors. See :term:`Glossary <n_jobs>`
        for more details.

        .. versionchanged:: v0.20
           `n_jobs` default changed from 1 to None

    refit : bool, str, or callable, default=True
        Refit an estimator using the best found parameters on the whole
        dataset.

        For multiple metric evaluation, this needs to be a `str` denoting the
        scorer that would be used to find the best parameters for refitting
        the estimator at the end.

        Where there are considerations other than maximum score in
        choosing a best estimator, ``refit`` can be set to a function which
        returns the selected ``best_index_`` given the ``cv_results``. In that
        case, the ``best_estimator_`` and ``best_params_`` will be set
        according to the returned ``best_index_`` while the ``best_score_``
        attribute will not be available.

        The refitted estimator is made available at the ``best_estimator_``
        attribute and permits using ``predict`` directly on this
        ``RandomizedSearchCV`` instance.

        Also for multiple metric evaluation, the attributes ``best_index_``,
        ``best_score_`` and ``best_params_`` will only be available if
        ``refit`` is set and all of them will be determined w.r.t this specific
        scorer.

        See ``scoring`` parameter to know more about multiple metric
        evaluation.

        .. versionchanged:: 0.20
            Support for callable added.

    cv : int, cross-validation generator or an iterable, default=None
        Determines the cross-validation splitting strategy.
        Possible inputs for cv are:

        - None, to use the default 5-fold cross validation,
        - integer, to specify the number of folds in a `(Stratified)KFold`,
        - :term:`CV splitter`,
        - An iterable yielding (train, test) splits as arrays of indices.

        For integer/None inputs, if the estimator is a classifier and ``y`` is
        either binary or multiclass, :class:`StratifiedKFold` is used. In all
        other cases, :class:`KFold` is used. These splitters are instantiated
        with `shuffle=False` so the splits will be the same across calls.

        Refer :ref:`User Guide <cross_validation>` for the various
        cross-validation strategies that can be used here.

        .. versionchanged:: 0.22
            ``cv`` default value if None changed from 3-fold to 5-fold.

    verbose : int
        Controls the verbosity: the higher, the more messages.

    pre_dispatch : int, or str, default='2*n_jobs'
        Controls the number of jobs that get dispatched during parallel
        execution. Reducing this number can be useful to avoid an
        explosion of memory consumption when more jobs get dispatched
        than CPUs can process. This parameter can be:

            - None, in which case all the jobs are immediately
              created and spawned. Use this for lightweight and
              fast-running jobs, to avoid delays due to on-demand
              spawning of the jobs

            - An int, giving the exact number of total jobs that are
              spawned

            - A str, giving an expression as a function of n_jobs,
              as in '2*n_jobs'

    random_state : int, RandomState instance or None, default=None
        Pseudo random number generator state used for random uniform sampling
        from lists of possible values instead of scipy.stats distributions.
        Pass an int for reproducible output across multiple
        function calls.
        See :term:`Glossary <random_state>`.

    error_score : 'raise' or numeric, default=np.nan
        Value to assign to the score if an error occurs in estimator fitting.
        If set to 'raise', the error is raised. If a numeric value is given,
        FitFailedWarning is raised. This parameter does not affect the refit
        step, which will always raise the error.

    return_train_score : bool, default=False
        If ``False``, the ``cv_results_`` attribute will not include training
        scores.
        Computing training scores is used to get insights on how different
        parameter settings impact the overfitting/underfitting trade-off.
        However computing the scores on the training set can be computationally
        expensive and is not strictly required to select the parameters that
        yield the best generalization performance.

        .. versionadded:: 0.19

        .. versionchanged:: 0.21
            Default value was changed from ``True`` to ``False``

    Attributes
    ----------
    cv_results_ : dict of numpy (masked) ndarrays
        A dict with keys as column headers and values as columns, that can be
        imported into a pandas ``DataFrame``.

        For instance the below given table

        +--------------+-------------+-------------------+---+---------------+
        | param_kernel | param_gamma | split0_test_score |...|rank_test_score|
        +==============+=============+===================+===+===============+
        |    'rbf'     |     0.1     |       0.80        |...|       1       |
        +--------------+-------------+-------------------+---+---------------+
        |    'rbf'     |     0.2     |       0.84        |...|       3       |
        +--------------+-------------+-------------------+---+---------------+
        |    'rbf'     |     0.3     |       0.70        |...|       2       |
        +--------------+-------------+-------------------+---+---------------+

        will be represented by a ``cv_results_`` dict of::

            {
            'param_kernel' : masked_array(data = ['rbf', 'rbf', 'rbf'],
                                          mask = False),
            'param_gamma'  : masked_array(data = [0.1 0.2 0.3], mask = False),
            'split0_test_score'  : [0.80, 0.84, 0.70],
            'split1_test_score'  : [0.82, 0.50, 0.70],
            'mean_test_score'    : [0.81, 0.67, 0.70],
            'std_test_score'     : [0.01, 0.24, 0.00],
            'rank_test_score'    : [1, 3, 2],
            'split0_train_score' : [0.80, 0.92, 0.70],
            'split1_train_score' : [0.82, 0.55, 0.70],
            'mean_train_score'   : [0.81, 0.74, 0.70],
            'std_train_score'    : [0.01, 0.19, 0.00],
            'mean_fit_time'      : [0.73, 0.63, 0.43],
            'std_fit_time'       : [0.01, 0.02, 0.01],
            'mean_score_time'    : [0.01, 0.06, 0.04],
            'std_score_time'     : [0.00, 0.00, 0.00],
            'params'             : [{'kernel' : 'rbf', 'gamma' : 0.1}, ...],
            }

        NOTE

        The key ``'params'`` is used to store a list of parameter
        settings dicts for all the parameter candidates.

        The ``mean_fit_time``, ``std_fit_time``, ``mean_score_time`` and
        ``std_score_time`` are all in seconds.

        For multi-metric evaluation, the scores for all the scorers are
        available in the ``cv_results_`` dict at the keys ending with that
        scorer's name (``'_<scorer_name>'``) instead of ``'_score'`` shown
        above. ('split0_test_precision', 'mean_train_precision' etc.)

    best_estimator_ : estimator
        Estimator that was chosen by the search, i.e. estimator
        which gave highest score (or smallest loss if specified)
        on the left out data. Not available if ``refit=False``.

        For multi-metric evaluation, this attribute is present only if
        ``refit`` is specified.

        See ``refit`` parameter for more information on allowed values.

    best_score_ : float
        Mean cross-validated score of the best_estimator.

        For multi-metric evaluation, this is not available if ``refit`` is
        ``False``. See ``refit`` parameter for more information.

        This attribute is not available if ``refit`` is a function.

    best_params_ : dict
        Parameter setting that gave the best results on the hold out data.

        For multi-metric evaluation, this is not available if ``refit`` is
        ``False``. See ``refit`` parameter for more information.

    best_index_ : int
        The index (of the ``cv_results_`` arrays) which corresponds to the best
        candidate parameter setting.

        The dict at ``search.cv_results_['params'][search.best_index_]`` gives
        the parameter setting for the best model, that gives the highest
        mean score (``search.best_score_``).

        For multi-metric evaluation, this is not available if ``refit`` is
        ``False``. See ``refit`` parameter for more information.

    scorer_ : function or a dict
        Scorer function used on the held out data to choose the best
        parameters for the model.

        For multi-metric evaluation, this attribute holds the validated
        ``scoring`` dict which maps the scorer key to the scorer callable.

    n_splits_ : int
        The number of cross-validation splits (folds/iterations).

    refit_time_ : float
        Seconds used for refitting the best model on the whole dataset.

        This is present only if ``refit`` is not False.

        .. versionadded:: 0.20

    multimetric_ : bool
        Whether or not the scorers compute several metrics.

    classes_ : ndarray of shape (n_classes,)
        The classes labels. This is present only if ``refit`` is specified and
        the underlying estimator is a classifier.

    n_features_in_ : int
        Number of features seen during :term:`fit`. Only defined if
        `best_estimator_` is defined (see the documentation for the `refit`
        parameter for more details) and that `best_estimator_` exposes
        `n_features_in_` when fit.

        .. versionadded:: 0.24

    feature_names_in_ : ndarray of shape (`n_features_in_`,)
        Names of features seen during :term:`fit`. Only defined if
        `best_estimator_` is defined (see the documentation for the `refit`
        parameter for more details) and that `best_estimator_` exposes
        `feature_names_in_` when fit.

        .. versionadded:: 1.0

    See Also
    --------
    GridSearchCV : Does exhaustive search over a grid of parameters.
    ParameterSampler : A generator over parameter settings, constructed from
        param_distributions.

    Notes
    -----
    The parameters selected are those that maximize the score of the held-out
    data, according to the scoring parameter.

    If `n_jobs` was set to a value higher than one, the data is copied for each
    parameter setting(and not `n_jobs` times). This is done for efficiency
    reasons if individual jobs take very little time, but may raise errors if
    the dataset is large and not enough memory is available.  A workaround in
    this case is to set `pre_dispatch`. Then, the memory is copied only
    `pre_dispatch` many times. A reasonable value for `pre_dispatch` is `2 *
    n_jobs`.

    Examples
    --------
    >>> from sklearn.datasets import load_iris
    >>> from sklearn.linear_model import LogisticRegression
    >>> from sklearn.model_selection import RandomizedSearchCV
    >>> from scipy.stats import uniform
    >>> iris = load_iris()
    >>> logistic = LogisticRegression(solver='saga', tol=1e-2, max_iter=200,
    ...                               random_state=0)
    >>> distributions = dict(C=uniform(loc=0, scale=4),
    ...                      penalty=['l2', 'l1'])
    >>> clf = RandomizedSearchCV(logistic, distributions, random_state=0)
    >>> search = clf.fit(iris.data, iris.target)
    >>> search.best_params_
    {'C': 2..., 'penalty': 'l1'}
    """

    _required_parameters = ["estimator", "param_distributions"]

    def __init__(
        self,
        estimator,
        param_distributions,
        *,
        n_iter=10,
        scoring=None,
        n_jobs=None,
        refit=True,
        cv=None,
        verbose=0,
        pre_dispatch="2*n_jobs",
        random_state=None,
        error_score=np.nan,
        return_train_score=False,
    ):
        self.param_distributions = param_distributions
        self.n_iter = n_iter
        self.random_state = random_state
        super().__init__(
            estimator=estimator,
            scoring=scoring,
            n_jobs=n_jobs,
            refit=refit,
            cv=cv,
            verbose=verbose,
            pre_dispatch=pre_dispatch,
            error_score=error_score,
            return_train_score=return_train_score,
        )

    def _run_search(self, evaluate_candidates):
        """Search n_iter candidates from param_distributions"""
        evaluate_candidates(
            ParameterSampler(
                self.param_distributions, self.n_iter, random_state=self.random_state
            )
        )<|MERGE_RESOLUTION|>--- conflicted
+++ resolved
@@ -1245,7 +1245,6 @@
         .. versionchanged:: 0.21
             Default value was changed from ``True`` to ``False``
 
-<<<<<<< HEAD
     use_warm_start : str or list of str, optional
         The parameters named here will be searched over without clearing the
         estimator state in between.  This allows efficient searches over
@@ -1257,26 +1256,6 @@
 
         .. versionadded:: TBC
 
-    Examples
-    --------
-    >>> from sklearn import svm, datasets
-    >>> from sklearn.model_selection import GridSearchCV
-    >>> iris = datasets.load_iris()
-    >>> parameters = {'kernel':('linear', 'rbf'), 'C':[1, 10]}
-    >>> svc = svm.SVC()
-    >>> clf = GridSearchCV(svc, parameters)
-    >>> clf.fit(iris.data, iris.target)
-    GridSearchCV(estimator=SVC(),
-                 param_grid={'C': [1, 10], 'kernel': ('linear', 'rbf')})
-    >>> sorted(clf.cv_results_.keys())
-    ['mean_fit_time', 'mean_score_time', 'mean_test_score',...
-     'param_C', 'param_kernel', 'params',...
-     'rank_test_score', 'split0_test_score',...
-     'split2_test_score', ...
-     'std_fit_time', 'std_score_time', 'std_test_score']
-
-=======
->>>>>>> cd5385e7
     Attributes
     ----------
     cv_results_ : dict of numpy (masked) ndarrays
@@ -1477,11 +1456,7 @@
             return_train_score=return_train_score,
         )
         self.param_grid = param_grid
-<<<<<<< HEAD
-        _check_param_grid(param_grid)
         self.use_warm_start = use_warm_start
-=======
->>>>>>> cd5385e7
 
     def _run_search(self, evaluate_candidates):
         """Search all candidates in param_grid"""
