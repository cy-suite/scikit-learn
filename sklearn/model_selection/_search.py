"""
The :mod:`sklearn.model_selection._search` includes utilities to fine-tune the
parameters of an estimator.
"""

# Author: Alexandre Gramfort <alexandre.gramfort@inria.fr>,
#         Gael Varoquaux <gael.varoquaux@normalesup.org>
#         Andreas Mueller <amueller@ais.uni-bonn.de>
#         Olivier Grisel <olivier.grisel@ensta.org>
#         Raghav RV <rvraghav93@gmail.com>
# License: BSD 3 clause

from abc import ABCMeta, abstractmethod
from collections import defaultdict
from collections.abc import Mapping, Sequence, Iterable
from functools import partial, reduce
from itertools import product
import numbers
import operator
import time
import warnings

import numpy as np
from numpy.ma import MaskedArray
from scipy.stats import rankdata

from ..base import BaseEstimator, is_classifier, clone
from ..base import MetaEstimatorMixin
from ._split import check_cv
from ._validation import _fit_and_score
from ._validation import _aggregate_score_dicts
from ._validation import _insert_error_scores
from ._validation import _normalize_score_results
from ..exceptions import NotFittedError
from joblib import Parallel
from ..utils import check_random_state
from ..utils import MetadataRouter
from ..utils import metadata_request_factory
from ..utils.random import sample_without_replacement
from ..utils._tags import _safe_tags
from ..utils.validation import indexable, check_is_fitted, _check_fit_params
from ..utils.metaestimators import if_delegate_has_method
from ..utils.fixes import delayed
from ..metrics._scorer import _check_multimetric_scoring
from ..metrics._scorer import _MultimetricScorer
from ..metrics import check_scoring
from ..utils import deprecated

__all__ = ['GridSearchCV', 'ParameterGrid',
           'ParameterSampler', 'RandomizedSearchCV']


class ParameterGrid:
    """Grid of parameters with a discrete number of values for each.

    Can be used to iterate over parameter value combinations with the
    Python built-in function iter.
    The order of the generated parameter combinations is deterministic.

    Read more in the :ref:`User Guide <grid_search>`.

    Parameters
    ----------
    param_grid : dict of str to sequence, or sequence of such
        The parameter grid to explore, as a dictionary mapping estimator
        parameters to sequences of allowed values.

        An empty dict signifies default parameters.

        A sequence of dicts signifies a sequence of grids to search, and is
        useful to avoid exploring parameter combinations that make no sense
        or have no effect. See the examples below.

    Examples
    --------
    >>> from sklearn.model_selection import ParameterGrid
    >>> param_grid = {'a': [1, 2], 'b': [True, False]}
    >>> list(ParameterGrid(param_grid)) == (
    ...    [{'a': 1, 'b': True}, {'a': 1, 'b': False},
    ...     {'a': 2, 'b': True}, {'a': 2, 'b': False}])
    True

    >>> grid = [{'kernel': ['linear']}, {'kernel': ['rbf'], 'gamma': [1, 10]}]
    >>> list(ParameterGrid(grid)) == [{'kernel': 'linear'},
    ...                               {'kernel': 'rbf', 'gamma': 1},
    ...                               {'kernel': 'rbf', 'gamma': 10}]
    True
    >>> ParameterGrid(grid)[1] == {'kernel': 'rbf', 'gamma': 1}
    True

    See Also
    --------
    GridSearchCV : Uses :class:`ParameterGrid` to perform a full parallelized
        parameter search.
    """

    def __init__(self, param_grid):
        if not isinstance(param_grid, (Mapping, Iterable)):
            raise TypeError('Parameter grid is not a dict or '
                            'a list ({!r})'.format(param_grid))

        if isinstance(param_grid, Mapping):
            # wrap dictionary in a singleton list to support either dict
            # or list of dicts
            param_grid = [param_grid]

        # check if all entries are dictionaries of lists
        for grid in param_grid:
            if not isinstance(grid, dict):
                raise TypeError('Parameter grid is not a '
                                'dict ({!r})'.format(grid))
            for key in grid:
                if not isinstance(grid[key], Iterable):
                    raise TypeError('Parameter grid value is not iterable '
                                    '(key={!r}, value={!r})'
                                    .format(key, grid[key]))

        self.param_grid = param_grid

    def __iter__(self):
        """Iterate over the points in the grid.

        Returns
        -------
        params : iterator over dict of str to any
            Yields dictionaries mapping each estimator parameter to one of its
            allowed values.
        """
        for p in self.param_grid:
            # Always sort the keys of a dictionary, for reproducibility
            items = sorted(p.items())
            if not items:
                yield {}
            else:
                keys, values = zip(*items)
                for v in product(*values):
                    params = dict(zip(keys, v))
                    yield params

    def __len__(self):
        """Number of points on the grid."""
        # Product function that can handle iterables (np.product can't).
        product = partial(reduce, operator.mul)
        return sum(product(len(v) for v in p.values()) if p else 1
                   for p in self.param_grid)

    def __getitem__(self, ind):
        """Get the parameters that would be ``ind``th in iteration

        Parameters
        ----------
        ind : int
            The iteration index

        Returns
        -------
        params : dict of str to any
            Equal to list(self)[ind]
        """
        # This is used to make discrete sampling without replacement memory
        # efficient.
        for sub_grid in self.param_grid:
            # XXX: could memoize information used here
            if not sub_grid:
                if ind == 0:
                    return {}
                else:
                    ind -= 1
                    continue

            # Reverse so most frequent cycling parameter comes first
            keys, values_lists = zip(*sorted(sub_grid.items())[::-1])
            sizes = [len(v_list) for v_list in values_lists]
            total = np.product(sizes)

            if ind >= total:
                # Try the next grid
                ind -= total
            else:
                out = {}
                for key, v_list, n in zip(keys, values_lists, sizes):
                    ind, offset = divmod(ind, n)
                    out[key] = v_list[offset]
                return out

        raise IndexError('ParameterGrid index out of range')


class ParameterSampler:
    """Generator on parameters sampled from given distributions.

    Non-deterministic iterable over random candidate combinations for hyper-
    parameter search. If all parameters are presented as a list,
    sampling without replacement is performed. If at least one parameter
    is given as a distribution, sampling with replacement is used.
    It is highly recommended to use continuous distributions for continuous
    parameters.

    Read more in the :ref:`User Guide <grid_search>`.

    Parameters
    ----------
    param_distributions : dict
        Dictionary with parameters names (`str`) as keys and distributions
        or lists of parameters to try. Distributions must provide a ``rvs``
        method for sampling (such as those from scipy.stats.distributions).
        If a list is given, it is sampled uniformly.
        If a list of dicts is given, first a dict is sampled uniformly, and
        then a parameter is sampled using that dict as above.

    n_iter : int
        Number of parameter settings that are produced.

    random_state : int, RandomState instance or None, default=None
        Pseudo random number generator state used for random uniform sampling
        from lists of possible values instead of scipy.stats distributions.
        Pass an int for reproducible output across multiple
        function calls.
        See :term:`Glossary <random_state>`.

    Returns
    -------
    params : dict of str to any
        **Yields** dictionaries mapping each estimator parameter to
        as sampled value.

    Examples
    --------
    >>> from sklearn.model_selection import ParameterSampler
    >>> from scipy.stats.distributions import expon
    >>> import numpy as np
    >>> rng = np.random.RandomState(0)
    >>> param_grid = {'a':[1, 2], 'b': expon()}
    >>> param_list = list(ParameterSampler(param_grid, n_iter=4,
    ...                                    random_state=rng))
    >>> rounded_list = [dict((k, round(v, 6)) for (k, v) in d.items())
    ...                 for d in param_list]
    >>> rounded_list == [{'b': 0.89856, 'a': 1},
    ...                  {'b': 0.923223, 'a': 1},
    ...                  {'b': 1.878964, 'a': 2},
    ...                  {'b': 1.038159, 'a': 2}]
    True
    """
    def __init__(self, param_distributions, n_iter, *, random_state=None):
        if not isinstance(param_distributions, (Mapping, Iterable)):
            raise TypeError('Parameter distribution is not a dict or '
                            'a list ({!r})'.format(param_distributions))

        if isinstance(param_distributions, Mapping):
            # wrap dictionary in a singleton list to support either dict
            # or list of dicts
            param_distributions = [param_distributions]

        for dist in param_distributions:
            if not isinstance(dist, dict):
                raise TypeError('Parameter distribution is not a '
                                'dict ({!r})'.format(dist))
            for key in dist:
                if (not isinstance(dist[key], Iterable)
                        and not hasattr(dist[key], 'rvs')):
                    raise TypeError('Parameter value is not iterable '
                                    'or distribution (key={!r}, value={!r})'
                                    .format(key, dist[key]))
        self.n_iter = n_iter
        self.random_state = random_state
        self.param_distributions = param_distributions

    def _is_all_lists(self):
        return all(
            all(not hasattr(v, "rvs") for v in dist.values())
            for dist in self.param_distributions
        )

    def __iter__(self):
        rng = check_random_state(self.random_state)

        # if all distributions are given as lists, we want to sample without
        # replacement
        if self._is_all_lists():
            # look up sampled parameter settings in parameter grid
            param_grid = ParameterGrid(self.param_distributions)
            grid_size = len(param_grid)
            n_iter = self.n_iter

            if grid_size < n_iter:
                warnings.warn(
                    'The total space of parameters %d is smaller '
                    'than n_iter=%d. Running %d iterations. For exhaustive '
                    'searches, use GridSearchCV.'
                    % (grid_size, self.n_iter, grid_size), UserWarning)
                n_iter = grid_size
            for i in sample_without_replacement(grid_size, n_iter,
                                                random_state=rng):
                yield param_grid[i]

        else:
            for _ in range(self.n_iter):
                dist = rng.choice(self.param_distributions)
                # Always sort the keys of a dictionary, for reproducibility
                items = sorted(dist.items())
                params = dict()
                for k, v in items:
                    if hasattr(v, "rvs"):
                        params[k] = v.rvs(random_state=rng)
                    else:
                        params[k] = v[rng.randint(len(v))]
                yield params

    def __len__(self):
        """Number of points that will be sampled."""
        if self._is_all_lists():
            grid_size = len(ParameterGrid(self.param_distributions))
            return min(self.n_iter, grid_size)
        else:
            return self.n_iter


<<<<<<< HEAD
# FIXME Remove fit_grid_point in 1.0
@deprecated(
    "fit_grid_point is deprecated in version 0.23 "
    "and will be removed in version 1.0 (renaming of 0.25)"
)
def fit_grid_point(X, y, estimator, parameters, train, test, scorer,
                   verbose, error_score=np.nan, **fit_params):
    """Run fit on one set of parameters.

    Parameters
    ----------
    X : array-like, sparse matrix or list
        Input data.

    y : array-like or None
        Targets for input data.

    estimator : estimator object
        A object of that type is instantiated for each grid point.
        This is assumed to implement the scikit-learn estimator interface.
        Either estimator needs to provide a ``score`` function,
        or ``scoring`` must be passed.

    parameters : dict
        Parameters to be set on estimator for this grid point.

    train : ndarray, dtype int or bool
        Boolean mask or indices for training set.

    test : ndarray, dtype int or bool
        Boolean mask or indices for test set.

    scorer : callable or None
        The scorer callable object / function must have its signature as
        ``scorer(estimator, X, y)``.

        If ``None`` the estimator's score method is used.

    verbose : int
        Verbosity level.

    **fit_params : kwargs
        Additional parameter passed to the fit function of the estimator.

    error_score : 'raise' or numeric, default=np.nan
        Value to assign to the score if an error occurs in estimator fitting.
        If set to 'raise', the error is raised. If a numeric value is given,
        FitFailedWarning is raised. This parameter does not affect the refit
        step, which will always raise the error.

    Returns
    -------
    score : float
         Score of this parameter setting on given test split.

    parameters : dict
        The parameters that have been evaluated.

    n_samples_test : int
        Number of test samples in this split.
    """
    # NOTE we are not using the return value as the scorer by itself should be
    # validated before. We use check_scoring only to reject multimetric scorer
    check_scoring(estimator, scorer)
    results = _fit_and_score(estimator, X, y, scorer, train,
                             test, verbose, parameters,
                             fit_params=fit_params,
                             score_params=None,
                             return_n_test_samples=True,
                             error_score=error_score)
    return results["test_scores"], parameters, results["n_test_samples"]


=======
>>>>>>> 0e7761cd
def _check_param_grid(param_grid):
    if hasattr(param_grid, 'items'):
        param_grid = [param_grid]

    for p in param_grid:
        for name, v in p.items():
            if isinstance(v, np.ndarray) and v.ndim > 1:
                raise ValueError("Parameter array should be one-dimensional.")

            if (isinstance(v, str) or
                    not isinstance(v, (np.ndarray, Sequence))):
                raise ValueError("Parameter grid for parameter ({0}) needs to"
                                 " be a list or numpy array, but got ({1})."
                                 " Single values need to be wrapped in a list"
                                 " with one element.".format(name, type(v)))

            if len(v) == 0:
                raise ValueError("Parameter values for parameter ({0}) need "
                                 "to be a non-empty sequence.".format(name))


class BaseSearchCV(MetaEstimatorMixin, BaseEstimator, metaclass=ABCMeta):
    """Abstract base class for hyper parameter search with cross-validation.
    """

    @abstractmethod
    def __init__(self, estimator, *, scoring=None, n_jobs=None,
                 refit=True, cv=None, verbose=0,
                 pre_dispatch='2*n_jobs', error_score=np.nan,
                 return_train_score=True):

        self.scoring = scoring
        self.estimator = estimator
        self.n_jobs = n_jobs
        self.refit = refit
        self.cv = cv
        self.verbose = verbose
        self.pre_dispatch = pre_dispatch
        self.error_score = error_score
        self.return_train_score = return_train_score

    @property
    def _estimator_type(self):
        return self.estimator._estimator_type

    def _more_tags(self):
        # allows cross-validation to see 'precomputed' metrics
        return {
            'pairwise': _safe_tags(self.estimator, "pairwise"),
            "_xfail_checks": {"check_supervised_y_2d":
                              "DataConversionWarning not caught"},
        }

    # TODO: Remove in 1.1
    # mypy error: Decorated property not supported
    @deprecated(  # type: ignore
        "Attribute _pairwise was deprecated in "
        "version 0.24 and will be removed in 1.1 (renaming of 0.26).")
    @property
    def _pairwise(self):
        # allows cross-validation to see 'precomputed' metrics
        return getattr(self.estimator, '_pairwise', False)

    def score(self, X, y=None):
        """Returns the score on the given data, if the estimator has been refit.

        This uses the score defined by ``scoring`` where provided, and the
        ``best_estimator_.score`` method otherwise.

        Parameters
        ----------
        X : array-like of shape (n_samples, n_features)
            Input data, where n_samples is the number of samples and
            n_features is the number of features.

        y : array-like of shape (n_samples, n_output) \
            or (n_samples,), default=None
            Target relative to X for classification or regression;
            None for unsupervised learning.

        Returns
        -------
        score : float
        """
        self._check_is_fitted('score')
        if self.scorer_ is None:
            raise ValueError("No score function explicitly defined, "
                             "and the estimator doesn't provide one %s"
                             % self.best_estimator_)
        if isinstance(self.scorer_, dict):
            if self.multimetric_:
                scorer = self.scorer_[self.refit]
            else:
                scorer = self.scorer_
            return scorer(self.best_estimator_, X, y)

        # callable
        score = self.scorer_(self.best_estimator_, X, y)
        if self.multimetric_:
            score = score[self.refit]
        return score

    @if_delegate_has_method(delegate=('best_estimator_', 'estimator'))
    def score_samples(self, X):
        """Call score_samples on the estimator with the best found parameters.

        Only available if ``refit=True`` and the underlying estimator supports
        ``score_samples``.

        .. versionadded:: 0.24

        Parameters
        ----------
        X : iterable
            Data to predict on. Must fulfill input requirements
            of the underlying estimator.

        Returns
        -------
        y_score : ndarray of shape (n_samples,)
        """
        self._check_is_fitted('score_samples')
        return self.best_estimator_.score_samples(X)

    def _check_is_fitted(self, method_name):
        if not self.refit:
            raise NotFittedError('This %s instance was initialized '
                                 'with refit=False. %s is '
                                 'available only after refitting on the best '
                                 'parameters. You can refit an estimator '
                                 'manually using the ``best_params_`` '
                                 'attribute'
                                 % (type(self).__name__, method_name))
        else:
            check_is_fitted(self)

    @if_delegate_has_method(delegate=('best_estimator_', 'estimator'))
    def predict(self, X):
        """Call predict on the estimator with the best found parameters.

        Only available if ``refit=True`` and the underlying estimator supports
        ``predict``.

        Parameters
        ----------
        X : indexable, length n_samples
            Must fulfill the input assumptions of the
            underlying estimator.

        """
        self._check_is_fitted('predict')
        return self.best_estimator_.predict(X)

    @if_delegate_has_method(delegate=('best_estimator_', 'estimator'))
    def predict_proba(self, X):
        """Call predict_proba on the estimator with the best found parameters.

        Only available if ``refit=True`` and the underlying estimator supports
        ``predict_proba``.

        Parameters
        ----------
        X : indexable, length n_samples
            Must fulfill the input assumptions of the
            underlying estimator.

        """
        self._check_is_fitted('predict_proba')
        return self.best_estimator_.predict_proba(X)

    @if_delegate_has_method(delegate=('best_estimator_', 'estimator'))
    def predict_log_proba(self, X):
        """Call predict_log_proba on the estimator with the best found parameters.

        Only available if ``refit=True`` and the underlying estimator supports
        ``predict_log_proba``.

        Parameters
        ----------
        X : indexable, length n_samples
            Must fulfill the input assumptions of the
            underlying estimator.

        """
        self._check_is_fitted('predict_log_proba')
        return self.best_estimator_.predict_log_proba(X)

    @if_delegate_has_method(delegate=('best_estimator_', 'estimator'))
    def decision_function(self, X):
        """Call decision_function on the estimator with the best found parameters.

        Only available if ``refit=True`` and the underlying estimator supports
        ``decision_function``.

        Parameters
        ----------
        X : indexable, length n_samples
            Must fulfill the input assumptions of the
            underlying estimator.

        """
        self._check_is_fitted('decision_function')
        return self.best_estimator_.decision_function(X)

    @if_delegate_has_method(delegate=('best_estimator_', 'estimator'))
    def transform(self, X):
        """Call transform on the estimator with the best found parameters.

        Only available if the underlying estimator supports ``transform`` and
        ``refit=True``.

        Parameters
        ----------
        X : indexable, length n_samples
            Must fulfill the input assumptions of the
            underlying estimator.

        """
        self._check_is_fitted('transform')
        return self.best_estimator_.transform(X)

    @if_delegate_has_method(delegate=('best_estimator_', 'estimator'))
    def inverse_transform(self, Xt):
        """Call inverse_transform on the estimator with the best found params.

        Only available if the underlying estimator implements
        ``inverse_transform`` and ``refit=True``.

        Parameters
        ----------
        Xt : indexable, length n_samples
            Must fulfill the input assumptions of the
            underlying estimator.

        """
        self._check_is_fitted('inverse_transform')
        return self.best_estimator_.inverse_transform(Xt)

    @property
    def n_features_in_(self):
        # For consistency with other estimators we raise a AttributeError so
        # that hasattr() fails if the search estimator isn't fitted.
        try:
            check_is_fitted(self)
        except NotFittedError as nfe:
            raise AttributeError(
                "{} object has no n_features_in_ attribute."
                .format(self.__class__.__name__)
            ) from nfe

        return self.best_estimator_.n_features_in_

    @property
    def classes_(self):
        self._check_is_fitted("classes_")
        return self.best_estimator_.classes_

    def _run_search(self, evaluate_candidates):
        """Repeatedly calls `evaluate_candidates` to conduct a search.

        This method, implemented in sub-classes, makes it possible to
        customize the the scheduling of evaluations: GridSearchCV and
        RandomizedSearchCV schedule evaluations for their whole parameter
        search space at once but other more sequential approaches are also
        possible: for instance is possible to iteratively schedule evaluations
        for new regions of the parameter search space based on previously
        collected evaluation results. This makes it possible to implement
        Bayesian optimization or more generally sequential model-based
        optimization by deriving from the BaseSearchCV abstract base class.
        For example, Successive Halving is implemented by calling
        `evaluate_candidates` multiples times (once per iteration of the SH
        process), each time passing a different set of candidates with `X`
        and `y` of increasing sizes.

        Parameters
        ----------
        evaluate_candidates : callable
            This callback accepts:
                - a list of candidates, where each candidate is a dict of
                  parameter settings.
                - an optional `cv` parameter which can be used to e.g.
                  evaluate candidates on different dataset splits, or
                  evaluate candidates on subsampled data (as done in the
                  SucessiveHaling estimators). By default, the original `cv`
                  parameter is used, and it is available as a private
                  `_checked_cv_orig` attribute.
                - an optional `more_results` dict. Each key will be added to
                  the `cv_results_` attribute. Values should be lists of
                  length `n_candidates`

            It returns a dict of all results so far, formatted like
            ``cv_results_``.

            Important note (relevant whether the default cv is used or not):
            in randomized splitters, and unless the random_state parameter of
            cv was set to an int, calling cv.split() multiple times will
            yield different splits. Since cv.split() is called in
            evaluate_candidates, this means that candidates will be evaluated
            on different splits each time evaluate_candidates is called. This
            might be a methodological issue depending on the search strategy
            that you're implementing. To prevent randomized splitters from
            being used, you may use _split._yields_constant_splits()

        Examples
        --------

        ::

            def _run_search(self, evaluate_candidates):
                'Try C=0.1 only if C=1 is better than C=10'
                all_results = evaluate_candidates([{'C': 1}, {'C': 10}])
                score = all_results['mean_test_score']
                if score[0] < score[1]:
                    evaluate_candidates([{'C': 0.1}])
        """
        raise NotImplementedError("_run_search not implemented.")

    def get_metadata_request(self):
        if callable(self.scoring):
            scorers = [self.scoring]
        elif self.scoring is None or isinstance(self.scoring, str):
            scorers = [check_scoring(self.estimator, self.scoring)]
        else:
            scorers = _check_multimetric_scoring(
                self.estimator, self.scoring).values()

        router = MetadataRouter().add(
            *scorers,
            mapping={"fit": "score", "score": "score"},
            mask=True
        ).add(
            self.estimator,
            mapping="one-to-one",
            mask=True
        ).add(
            check_cv(self.cv),
            mapping={"fit": "split"},
            mask=True
        )
        return router.get_metadata_request()

        return build_router_metadata_request(
            children={"base": [self.estimator],
                      "cv": [check_cv(self.cv)],
                      "scorers": scorers},
            routing=[
                ("base", "fit", "fit"),
                ("cv", "fit", "split"),
                ("scorers", "fit", "score"),
                ("scorers", "score", "score"),
                # XXX: we might want a special way to handle 'remainder'
                ("base", "transform", "transform"),
                ("base", "inverse_transform", "inverse_transform"),
                ("base", "predict", "predict"),
            ])

    def _check_refit_for_multimetric(self, scores):
        """Check `refit` is compatible with `scores` is valid"""
        multimetric_refit_msg = (
            "For multi-metric scoring, the parameter refit must be set to a "
            "scorer key or a callable to refit an estimator with the best "
            "parameter setting on the whole data and make the best_* "
            "attributes available for that metric. If this is not needed, "
            f"refit should be set to False explicitly. {self.refit!r} was "
            "passed.")

        valid_refit_dict = (isinstance(self.refit, str) and
                            self.refit in scores)

        if (self.refit is not False and not valid_refit_dict
                and not callable(self.refit)):
            raise ValueError(multimetric_refit_msg)

    @staticmethod
    def _select_best_index(refit, refit_metric, results):
        """Select index of the best combination of hyperparemeters."""
        if callable(refit):
            # If callable, refit is expected to return the index of the best
            # parameter set.
            best_index = refit(results)
            if not isinstance(best_index, numbers.Integral):
                raise TypeError('best_index_ returned is not an integer')
            if (best_index < 0 or best_index >= len(results["params"])):
                raise IndexError('best_index_ index out of range')
        else:
            best_index = results[f"rank_test_{refit_metric}"].argmin()
        return best_index

    def fit(self, X, y=None, *, groups=None, **fit_params):
        """Run fit with all sets of parameters.

        Parameters
        ----------

        X : array-like of shape (n_samples, n_features)
            Training vector, where n_samples is the number of samples and
            n_features is the number of features.

        y : array-like of shape (n_samples, n_output) \
            or (n_samples,), default=None
            Target relative to X for classification or regression;
            None for unsupervised learning.

        groups : array-like of shape (n_samples,), default=None
            Group labels for the samples used while splitting the dataset into
            train/test set. Only used in conjunction with a "Group" :term:`cv`
            instance (e.g., :class:`~sklearn.model_selection.GroupKFold`).

        **fit_params : dict of str -> object
            Parameters passed to the ``fit`` method of the estimator
        """
        if groups is not None:
            fit_params.update({'groups': groups})
        estimator = self.estimator
        refit_metric = "score"
        if callable(self.scoring):
            scorers = score_router = self.scoring
        elif self.scoring is None or isinstance(self.scoring, str):
            scorers = score_router = check_scoring(
                self.estimator, self.scoring
            )
        else:
            scorers = _check_multimetric_scoring(self.estimator, self.scoring)
            self._check_refit_for_multimetric(scorers)
            refit_metric = self.refit
            score_router = _MultimetricScorer(scorers)

        cv_orig = check_cv(self.cv, y, classifier=is_classifier(estimator))

        _fit_params = metadata_request_factory(estimator).fit.get_method_input(
            ignore_extras=True, **fit_params
        )
        _score_params = metadata_request_factory(
            score_router
        ).score.get_method_input(ignore_extras=True, **fit_params)
        _cv_params = metadata_request_factory(cv_orig).split.get_method_input(
            ignore_extras=True, **fit_params
        )

        _cv_param_values = _cv_params.values()
        _cv_param_names = _cv_params.keys()
        indexables = indexable(X, y, *_cv_param_values)
        X, y = indexables[0], indexables[1]
        _cv_param_values = indexables[2:] if len(indexables) > 2 else []
        _cv_params = {name: value for name, value
                      in zip(_cv_param_names, _cv_param_values)}
        metadata_request_factory(self).fit.validate_metadata(
            ignore_extras=False, **fit_params
        )
        _fit_params = _check_fit_params(X, _fit_params)

        n_splits = cv_orig.get_n_splits(X, y, **_cv_params)

        base_estimator = clone(self.estimator)

        parallel = Parallel(n_jobs=self.n_jobs,
                            pre_dispatch=self.pre_dispatch)

        fit_and_score_kwargs = dict(scorer=scorers,
                                    fit_params=_fit_params,
                                    score_params=_score_params,
                                    return_train_score=self.return_train_score,
                                    return_n_test_samples=True,
                                    return_times=True,
                                    return_parameters=False,
                                    error_score=self.error_score,
                                    verbose=self.verbose)
        results = {}
        with parallel:
            all_candidate_params = []
            all_out = []
            all_more_results = defaultdict(list)

            def evaluate_candidates(candidate_params, cv=None,
                                    more_results=None):
                cv = cv or cv_orig
                candidate_params = list(candidate_params)
                n_candidates = len(candidate_params)

                if self.verbose > 0:
                    print("Fitting {0} folds for each of {1} candidates,"
                          " totalling {2} fits".format(
                              n_splits, n_candidates, n_candidates * n_splits))

                out = parallel(delayed(_fit_and_score)(clone(base_estimator),
                                                       X, y,
                                                       train=train, test=test,
                                                       parameters=parameters,
                                                       split_progress=(
                                                           split_idx,
                                                           n_splits),
                                                       candidate_progress=(
                                                           cand_idx,
                                                           n_candidates),
                                                       **fit_and_score_kwargs)
                               for (cand_idx, parameters),
                                   (split_idx, (train, test)) in product(
                                   enumerate(candidate_params),
                                   enumerate(cv.split(X, y, groups))))

                if len(out) < 1:
                    raise ValueError('No fits were performed. '
                                     'Was the CV iterator empty? '
                                     'Were there no candidates?')
                elif len(out) != n_candidates * n_splits:
                    raise ValueError('cv.split and cv.get_n_splits returned '
                                     'inconsistent results. Expected {} '
                                     'splits, got {}'
                                     .format(n_splits,
                                             len(out) // n_candidates))

                # For callable self.scoring, the return type is only know after
                # calling. If the return type is a dictionary, the error scores
                # can now be inserted with the correct key. The type checking
                # of out will be done in `_insert_error_scores`.
                if callable(self.scoring):
                    _insert_error_scores(out, self.error_score)
                all_candidate_params.extend(candidate_params)
                all_out.extend(out)
                if more_results is not None:
                    for key, value in more_results.items():
                        all_more_results[key].extend(value)

                nonlocal results
                results = self._format_results(
                    all_candidate_params, n_splits, all_out,
                    all_more_results)

                return results

            self._run_search(evaluate_candidates)

            # multimetric is determined here because in the case of a callable
            # self.scoring the return type is only known after calling
            first_test_score = all_out[0]['test_scores']
            self.multimetric_ = isinstance(first_test_score, dict)

            # check refit_metric now for a callabe scorer that is multimetric
            if callable(self.scoring) and self.multimetric_:
                self._check_refit_for_multimetric(first_test_score)
                refit_metric = self.refit

        # For multi-metric evaluation, store the best_index_, best_params_ and
        # best_score_ iff refit is one of the scorer names
        # In single metric evaluation, refit_metric is "score"
        if self.refit or not self.multimetric_:
            self.best_index_ = self._select_best_index(
                self.refit, refit_metric, results
            )
            if not callable(self.refit):
                # With a non-custom callable, we can select the best score
                # based on the best index
                self.best_score_ = results[f"mean_test_{refit_metric}"][
                    self.best_index_
                ]
            self.best_params_ = results["params"][self.best_index_]

        if self.refit:
            # we clone again after setting params in case some
            # of the params are estimators as well.
            self.best_estimator_ = clone(clone(base_estimator).set_params(
                **self.best_params_))
            refit_start_time = time.time()
            if y is not None:
                self.best_estimator_.fit(X, y, **_fit_params)
            else:
                self.best_estimator_.fit(X, **_fit_params)
            refit_end_time = time.time()
            self.refit_time_ = refit_end_time - refit_start_time

        # Store the only scorer not as a dict for single metric evaluation
        self.scorer_ = scorers

        self.cv_results_ = results
        self.n_splits_ = n_splits

        return self

    def _format_results(self, candidate_params, n_splits, out,
                        more_results=None):
        n_candidates = len(candidate_params)
        out = _aggregate_score_dicts(out)

        results = dict(more_results or {})
        for key, val in results.items():
            # each value is a list (as per evaluate_candidate's convention)
            # we convert it to an array for consistency with the other keys
            results[key] = np.asarray(val)

        def _store(key_name, array, weights=None, splits=False, rank=False):
            """A small helper to store the scores/times to the cv_results_"""
            # When iterated first by splits, then by parameters
            # We want `array` to have `n_candidates` rows and `n_splits` cols.
            array = np.array(array, dtype=np.float64).reshape(n_candidates,
                                                              n_splits)
            if splits:
                for split_idx in range(n_splits):
                    # Uses closure to alter the results
                    results["split%d_%s"
                            % (split_idx, key_name)] = array[:, split_idx]

            array_means = np.average(array, axis=1, weights=weights)
            results['mean_%s' % key_name] = array_means

            if (key_name.startswith(("train_", "test_")) and
                    np.any(~np.isfinite(array_means))):
                warnings.warn(
                    f"One or more of the {key_name.split('_')[0]} scores "
                    f"are non-finite: {array_means}",
                    category=UserWarning
                )

            # Weighted std is not directly available in numpy
            array_stds = np.sqrt(np.average((array -
                                             array_means[:, np.newaxis]) ** 2,
                                            axis=1, weights=weights))
            results['std_%s' % key_name] = array_stds

            if rank:
                results["rank_%s" % key_name] = np.asarray(
                    rankdata(-array_means, method='min'), dtype=np.int32)

        _store('fit_time', out["fit_time"])
        _store('score_time', out["score_time"])
        # Use one MaskedArray and mask all the places where the param is not
        # applicable for that candidate. Use defaultdict as each candidate may
        # not contain all the params
        param_results = defaultdict(partial(MaskedArray,
                                            np.empty(n_candidates,),
                                            mask=True,
                                            dtype=object))
        for cand_idx, params in enumerate(candidate_params):
            for name, value in params.items():
                # An all masked empty array gets created for the key
                # `"param_%s" % name` at the first occurrence of `name`.
                # Setting the value at an index also unmasks that index
                param_results["param_%s" % name][cand_idx] = value

        results.update(param_results)
        # Store a list of param dicts at the key 'params'
        results['params'] = candidate_params

        test_scores_dict = _normalize_score_results(out["test_scores"])
        if self.return_train_score:
            train_scores_dict = _normalize_score_results(out["train_scores"])

        for scorer_name in test_scores_dict:
            # Computed the (weighted) mean and std for test scores alone
            _store('test_%s' % scorer_name, test_scores_dict[scorer_name],
                   splits=True, rank=True,
                   weights=None)
            if self.return_train_score:
                _store('train_%s' % scorer_name,
                       train_scores_dict[scorer_name],
                       splits=True)

        return results


class GridSearchCV(BaseSearchCV):
    """Exhaustive search over specified parameter values for an estimator.

    Important members are fit, predict.

    GridSearchCV implements a "fit" and a "score" method.
    It also implements "score_samples", "predict", "predict_proba",
    "decision_function", "transform" and "inverse_transform" if they are
    implemented in the estimator used.

    The parameters of the estimator used to apply these methods are optimized
    by cross-validated grid-search over a parameter grid.

    Read more in the :ref:`User Guide <grid_search>`.

    Parameters
    ----------
    estimator : estimator object.
        This is assumed to implement the scikit-learn estimator interface.
        Either estimator needs to provide a ``score`` function,
        or ``scoring`` must be passed.

    param_grid : dict or list of dictionaries
        Dictionary with parameters names (`str`) as keys and lists of
        parameter settings to try as values, or a list of such
        dictionaries, in which case the grids spanned by each dictionary
        in the list are explored. This enables searching over any sequence
        of parameter settings.

    scoring : str, callable, list, tuple or dict, default=None
        Strategy to evaluate the performance of the cross-validated model on
        the test set.

        If `scoring` represents a single score, one can use:

        - a single string (see :ref:`scoring_parameter`);
        - a callable (see :ref:`scoring`) that returns a single value.

        If `scoring` represents multiple scores, one can use:

        - a list or tuple of unique strings;
        - a callable returning a dictionary where the keys are the metric
          names and the values are the metric scores;
        - a dictionary with metric names as keys and callables a values.

        See :ref:`multimetric_grid_search` for an example.

    n_jobs : int, default=None
        Number of jobs to run in parallel.
        ``None`` means 1 unless in a :obj:`joblib.parallel_backend` context.
        ``-1`` means using all processors. See :term:`Glossary <n_jobs>`
        for more details.

        .. versionchanged:: v0.20
           `n_jobs` default changed from 1 to None

    refit : bool, str, or callable, default=True
        Refit an estimator using the best found parameters on the whole
        dataset.

        For multiple metric evaluation, this needs to be a `str` denoting the
        scorer that would be used to find the best parameters for refitting
        the estimator at the end.

        Where there are considerations other than maximum score in
        choosing a best estimator, ``refit`` can be set to a function which
        returns the selected ``best_index_`` given ``cv_results_``. In that
        case, the ``best_estimator_`` and ``best_params_`` will be set
        according to the returned ``best_index_`` while the ``best_score_``
        attribute will not be available.

        The refitted estimator is made available at the ``best_estimator_``
        attribute and permits using ``predict`` directly on this
        ``GridSearchCV`` instance.

        Also for multiple metric evaluation, the attributes ``best_index_``,
        ``best_score_`` and ``best_params_`` will only be available if
        ``refit`` is set and all of them will be determined w.r.t this specific
        scorer.

        See ``scoring`` parameter to know more about multiple metric
        evaluation.

        .. versionchanged:: 0.20
            Support for callable added.

    cv : int, cross-validation generator or an iterable, default=None
        Determines the cross-validation splitting strategy.
        Possible inputs for cv are:

        - None, to use the default 5-fold cross validation,
        - integer, to specify the number of folds in a `(Stratified)KFold`,
        - :term:`CV splitter`,
        - An iterable yielding (train, test) splits as arrays of indices.

        For integer/None inputs, if the estimator is a classifier and ``y`` is
        either binary or multiclass, :class:`StratifiedKFold` is used. In all
        other cases, :class:`KFold` is used. These splitters are instantiated
        with `shuffle=False` so the splits will be the same across calls.

        Refer :ref:`User Guide <cross_validation>` for the various
        cross-validation strategies that can be used here.

        .. versionchanged:: 0.22
            ``cv`` default value if None changed from 3-fold to 5-fold.

    verbose : int
        Controls the verbosity: the higher, the more messages.

        - >1 : the computation time for each fold and parameter candidate is
          displayed;
        - >2 : the score is also displayed;
        - >3 : the fold and candidate parameter indexes are also displayed
          together with the starting time of the computation.

    pre_dispatch : int, or str, default=n_jobs
        Controls the number of jobs that get dispatched during parallel
        execution. Reducing this number can be useful to avoid an
        explosion of memory consumption when more jobs get dispatched
        than CPUs can process. This parameter can be:

            - None, in which case all the jobs are immediately
              created and spawned. Use this for lightweight and
              fast-running jobs, to avoid delays due to on-demand
              spawning of the jobs

            - An int, giving the exact number of total jobs that are
              spawned

            - A str, giving an expression as a function of n_jobs,
              as in '2*n_jobs'

    error_score : 'raise' or numeric, default=np.nan
        Value to assign to the score if an error occurs in estimator fitting.
        If set to 'raise', the error is raised. If a numeric value is given,
        FitFailedWarning is raised. This parameter does not affect the refit
        step, which will always raise the error.

    return_train_score : bool, default=False
        If ``False``, the ``cv_results_`` attribute will not include training
        scores.
        Computing training scores is used to get insights on how different
        parameter settings impact the overfitting/underfitting trade-off.
        However computing the scores on the training set can be computationally
        expensive and is not strictly required to select the parameters that
        yield the best generalization performance.

        .. versionadded:: 0.19

        .. versionchanged:: 0.21
            Default value was changed from ``True`` to ``False``


    Examples
    --------
    >>> from sklearn import svm, datasets
    >>> from sklearn.model_selection import GridSearchCV
    >>> iris = datasets.load_iris()
    >>> parameters = {'kernel':('linear', 'rbf'), 'C':[1, 10]}
    >>> svc = svm.SVC()
    >>> clf = GridSearchCV(svc, parameters)
    >>> clf.fit(iris.data, iris.target)
    GridSearchCV(estimator=SVC(),
                 param_grid={'C': [1, 10], 'kernel': ('linear', 'rbf')})
    >>> sorted(clf.cv_results_.keys())
    ['mean_fit_time', 'mean_score_time', 'mean_test_score',...
     'param_C', 'param_kernel', 'params',...
     'rank_test_score', 'split0_test_score',...
     'split2_test_score', ...
     'std_fit_time', 'std_score_time', 'std_test_score']

    Attributes
    ----------
    cv_results_ : dict of numpy (masked) ndarrays
        A dict with keys as column headers and values as columns, that can be
        imported into a pandas ``DataFrame``.

        For instance the below given table

        +------------+-----------+------------+-----------------+---+---------+
        |param_kernel|param_gamma|param_degree|split0_test_score|...|rank_t...|
        +============+===========+============+=================+===+=========+
        |  'poly'    |     --    |      2     |       0.80      |...|    2    |
        +------------+-----------+------------+-----------------+---+---------+
        |  'poly'    |     --    |      3     |       0.70      |...|    4    |
        +------------+-----------+------------+-----------------+---+---------+
        |  'rbf'     |     0.1   |     --     |       0.80      |...|    3    |
        +------------+-----------+------------+-----------------+---+---------+
        |  'rbf'     |     0.2   |     --     |       0.93      |...|    1    |
        +------------+-----------+------------+-----------------+---+---------+

        will be represented by a ``cv_results_`` dict of::

            {
            'param_kernel': masked_array(data = ['poly', 'poly', 'rbf', 'rbf'],
                                         mask = [False False False False]...)
            'param_gamma': masked_array(data = [-- -- 0.1 0.2],
                                        mask = [ True  True False False]...),
            'param_degree': masked_array(data = [2.0 3.0 -- --],
                                         mask = [False False  True  True]...),
            'split0_test_score'  : [0.80, 0.70, 0.80, 0.93],
            'split1_test_score'  : [0.82, 0.50, 0.70, 0.78],
            'mean_test_score'    : [0.81, 0.60, 0.75, 0.85],
            'std_test_score'     : [0.01, 0.10, 0.05, 0.08],
            'rank_test_score'    : [2, 4, 3, 1],
            'split0_train_score' : [0.80, 0.92, 0.70, 0.93],
            'split1_train_score' : [0.82, 0.55, 0.70, 0.87],
            'mean_train_score'   : [0.81, 0.74, 0.70, 0.90],
            'std_train_score'    : [0.01, 0.19, 0.00, 0.03],
            'mean_fit_time'      : [0.73, 0.63, 0.43, 0.49],
            'std_fit_time'       : [0.01, 0.02, 0.01, 0.01],
            'mean_score_time'    : [0.01, 0.06, 0.04, 0.04],
            'std_score_time'     : [0.00, 0.00, 0.00, 0.01],
            'params'             : [{'kernel': 'poly', 'degree': 2}, ...],
            }

        NOTE

        The key ``'params'`` is used to store a list of parameter
        settings dicts for all the parameter candidates.

        The ``mean_fit_time``, ``std_fit_time``, ``mean_score_time`` and
        ``std_score_time`` are all in seconds.

        For multi-metric evaluation, the scores for all the scorers are
        available in the ``cv_results_`` dict at the keys ending with that
        scorer's name (``'_<scorer_name>'``) instead of ``'_score'`` shown
        above. ('split0_test_precision', 'mean_train_precision' etc.)

    best_estimator_ : estimator
        Estimator that was chosen by the search, i.e. estimator
        which gave highest score (or smallest loss if specified)
        on the left out data. Not available if ``refit=False``.

        See ``refit`` parameter for more information on allowed values.

    best_score_ : float
        Mean cross-validated score of the best_estimator

        For multi-metric evaluation, this is present only if ``refit`` is
        specified.

        This attribute is not available if ``refit`` is a function.

    best_params_ : dict
        Parameter setting that gave the best results on the hold out data.

        For multi-metric evaluation, this is present only if ``refit`` is
        specified.

    best_index_ : int
        The index (of the ``cv_results_`` arrays) which corresponds to the best
        candidate parameter setting.

        The dict at ``search.cv_results_['params'][search.best_index_]`` gives
        the parameter setting for the best model, that gives the highest
        mean score (``search.best_score_``).

        For multi-metric evaluation, this is present only if ``refit`` is
        specified.

    scorer_ : function or a dict
        Scorer function used on the held out data to choose the best
        parameters for the model.

        For multi-metric evaluation, this attribute holds the validated
        ``scoring`` dict which maps the scorer key to the scorer callable.

    n_splits_ : int
        The number of cross-validation splits (folds/iterations).

    refit_time_ : float
        Seconds used for refitting the best model on the whole dataset.

        This is present only if ``refit`` is not False.

        .. versionadded:: 0.20

    multimetric_ : bool
        Whether or not the scorers compute several metrics.

    classes_ : ndarray of shape (n_classes,)
        The classes labels. This is present only if ``refit`` is specified and
        the underlying estimator is a classifier.

    n_features_in_ : int
        Number of features seen during :term:`fit`. Only defined if the
        underlying estimator exposes such an attribute when fit.

        .. versionadded:: 0.24

    Notes
    -----
    The parameters selected are those that maximize the score of the left out
    data, unless an explicit score is passed in which case it is used instead.

    If `n_jobs` was set to a value higher than one, the data is copied for each
    point in the grid (and not `n_jobs` times). This is done for efficiency
    reasons if individual jobs take very little time, but may raise errors if
    the dataset is large and not enough memory is available.  A workaround in
    this case is to set `pre_dispatch`. Then, the memory is copied only
    `pre_dispatch` many times. A reasonable value for `pre_dispatch` is `2 *
    n_jobs`.

    See Also
    ---------
    ParameterGrid : Generates all the combinations of a hyperparameter grid.
    train_test_split : Utility function to split the data into a development
        set usable for fitting a GridSearchCV instance and an evaluation set
        for its final evaluation.
    sklearn.metrics.make_scorer : Make a scorer from a performance metric or
        loss function.

    """
    _required_parameters = ["estimator", "param_grid"]

    def __init__(self, estimator, param_grid, *, scoring=None,
                 n_jobs=None, refit=True, cv=None,
                 verbose=0, pre_dispatch='2*n_jobs',
                 error_score=np.nan, return_train_score=False):
        super().__init__(
            estimator=estimator, scoring=scoring,
            n_jobs=n_jobs, refit=refit, cv=cv, verbose=verbose,
            pre_dispatch=pre_dispatch, error_score=error_score,
            return_train_score=return_train_score)
        self.param_grid = param_grid
        _check_param_grid(param_grid)

    def _run_search(self, evaluate_candidates):
        """Search all candidates in param_grid"""
        evaluate_candidates(ParameterGrid(self.param_grid))


class RandomizedSearchCV(BaseSearchCV):
    """Randomized search on hyper parameters.

    RandomizedSearchCV implements a "fit" and a "score" method.
    It also implements "score_samples", "predict", "predict_proba",
    "decision_function", "transform" and "inverse_transform" if they are
    implemented in the estimator used.

    The parameters of the estimator used to apply these methods are optimized
    by cross-validated search over parameter settings.

    In contrast to GridSearchCV, not all parameter values are tried out, but
    rather a fixed number of parameter settings is sampled from the specified
    distributions. The number of parameter settings that are tried is
    given by n_iter.

    If all parameters are presented as a list,
    sampling without replacement is performed. If at least one parameter
    is given as a distribution, sampling with replacement is used.
    It is highly recommended to use continuous distributions for continuous
    parameters.

    Read more in the :ref:`User Guide <randomized_parameter_search>`.

    .. versionadded:: 0.14

    Parameters
    ----------
    estimator : estimator object.
        A object of that type is instantiated for each grid point.
        This is assumed to implement the scikit-learn estimator interface.
        Either estimator needs to provide a ``score`` function,
        or ``scoring`` must be passed.

    param_distributions : dict or list of dicts
        Dictionary with parameters names (`str`) as keys and distributions
        or lists of parameters to try. Distributions must provide a ``rvs``
        method for sampling (such as those from scipy.stats.distributions).
        If a list is given, it is sampled uniformly.
        If a list of dicts is given, first a dict is sampled uniformly, and
        then a parameter is sampled using that dict as above.

    n_iter : int, default=10
        Number of parameter settings that are sampled. n_iter trades
        off runtime vs quality of the solution.

    scoring : str, callable, list, tuple or dict, default=None
        Strategy to evaluate the performance of the cross-validated model on
        the test set.

        If `scoring` represents a single score, one can use:

        - a single string (see :ref:`scoring_parameter`);
        - a callable (see :ref:`scoring`) that returns a single value.

        If `scoring` represents multiple scores, one can use:

        - a list or tuple of unique strings;
        - a callable returning a dictionary where the keys are the metric
          names and the values are the metric scores;
        - a dictionary with metric names as keys and callables a values.

        See :ref:`multimetric_grid_search` for an example.

        If None, the estimator's score method is used.

    n_jobs : int, default=None
        Number of jobs to run in parallel.
        ``None`` means 1 unless in a :obj:`joblib.parallel_backend` context.
        ``-1`` means using all processors. See :term:`Glossary <n_jobs>`
        for more details.

        .. versionchanged:: v0.20
           `n_jobs` default changed from 1 to None

    refit : bool, str, or callable, default=True
        Refit an estimator using the best found parameters on the whole
        dataset.

        For multiple metric evaluation, this needs to be a `str` denoting the
        scorer that would be used to find the best parameters for refitting
        the estimator at the end.

        Where there are considerations other than maximum score in
        choosing a best estimator, ``refit`` can be set to a function which
        returns the selected ``best_index_`` given the ``cv_results``. In that
        case, the ``best_estimator_`` and ``best_params_`` will be set
        according to the returned ``best_index_`` while the ``best_score_``
        attribute will not be available.

        The refitted estimator is made available at the ``best_estimator_``
        attribute and permits using ``predict`` directly on this
        ``RandomizedSearchCV`` instance.

        Also for multiple metric evaluation, the attributes ``best_index_``,
        ``best_score_`` and ``best_params_`` will only be available if
        ``refit`` is set and all of them will be determined w.r.t this specific
        scorer.

        See ``scoring`` parameter to know more about multiple metric
        evaluation.

        .. versionchanged:: 0.20
            Support for callable added.

    cv : int, cross-validation generator or an iterable, default=None
        Determines the cross-validation splitting strategy.
        Possible inputs for cv are:

        - None, to use the default 5-fold cross validation,
        - integer, to specify the number of folds in a `(Stratified)KFold`,
        - :term:`CV splitter`,
        - An iterable yielding (train, test) splits as arrays of indices.

        For integer/None inputs, if the estimator is a classifier and ``y`` is
        either binary or multiclass, :class:`StratifiedKFold` is used. In all
        other cases, :class:`KFold` is used. These splitters are instantiated
        with `shuffle=False` so the splits will be the same across calls.

        Refer :ref:`User Guide <cross_validation>` for the various
        cross-validation strategies that can be used here.

        .. versionchanged:: 0.22
            ``cv`` default value if None changed from 3-fold to 5-fold.

    verbose : int
        Controls the verbosity: the higher, the more messages.

    pre_dispatch : int, or str, default=None
        Controls the number of jobs that get dispatched during parallel
        execution. Reducing this number can be useful to avoid an
        explosion of memory consumption when more jobs get dispatched
        than CPUs can process. This parameter can be:

            - None, in which case all the jobs are immediately
              created and spawned. Use this for lightweight and
              fast-running jobs, to avoid delays due to on-demand
              spawning of the jobs

            - An int, giving the exact number of total jobs that are
              spawned

            - A str, giving an expression as a function of n_jobs,
              as in '2*n_jobs'

    random_state : int, RandomState instance or None, default=None
        Pseudo random number generator state used for random uniform sampling
        from lists of possible values instead of scipy.stats distributions.
        Pass an int for reproducible output across multiple
        function calls.
        See :term:`Glossary <random_state>`.

    error_score : 'raise' or numeric, default=np.nan
        Value to assign to the score if an error occurs in estimator fitting.
        If set to 'raise', the error is raised. If a numeric value is given,
        FitFailedWarning is raised. This parameter does not affect the refit
        step, which will always raise the error.

    return_train_score : bool, default=False
        If ``False``, the ``cv_results_`` attribute will not include training
        scores.
        Computing training scores is used to get insights on how different
        parameter settings impact the overfitting/underfitting trade-off.
        However computing the scores on the training set can be computationally
        expensive and is not strictly required to select the parameters that
        yield the best generalization performance.

        .. versionadded:: 0.19

        .. versionchanged:: 0.21
            Default value was changed from ``True`` to ``False``

    Attributes
    ----------
    cv_results_ : dict of numpy (masked) ndarrays
        A dict with keys as column headers and values as columns, that can be
        imported into a pandas ``DataFrame``.

        For instance the below given table

        +--------------+-------------+-------------------+---+---------------+
        | param_kernel | param_gamma | split0_test_score |...|rank_test_score|
        +==============+=============+===================+===+===============+
        |    'rbf'     |     0.1     |       0.80        |...|       1       |
        +--------------+-------------+-------------------+---+---------------+
        |    'rbf'     |     0.2     |       0.84        |...|       3       |
        +--------------+-------------+-------------------+---+---------------+
        |    'rbf'     |     0.3     |       0.70        |...|       2       |
        +--------------+-------------+-------------------+---+---------------+

        will be represented by a ``cv_results_`` dict of::

            {
            'param_kernel' : masked_array(data = ['rbf', 'rbf', 'rbf'],
                                          mask = False),
            'param_gamma'  : masked_array(data = [0.1 0.2 0.3], mask = False),
            'split0_test_score'  : [0.80, 0.84, 0.70],
            'split1_test_score'  : [0.82, 0.50, 0.70],
            'mean_test_score'    : [0.81, 0.67, 0.70],
            'std_test_score'     : [0.01, 0.24, 0.00],
            'rank_test_score'    : [1, 3, 2],
            'split0_train_score' : [0.80, 0.92, 0.70],
            'split1_train_score' : [0.82, 0.55, 0.70],
            'mean_train_score'   : [0.81, 0.74, 0.70],
            'std_train_score'    : [0.01, 0.19, 0.00],
            'mean_fit_time'      : [0.73, 0.63, 0.43],
            'std_fit_time'       : [0.01, 0.02, 0.01],
            'mean_score_time'    : [0.01, 0.06, 0.04],
            'std_score_time'     : [0.00, 0.00, 0.00],
            'params'             : [{'kernel' : 'rbf', 'gamma' : 0.1}, ...],
            }

        NOTE

        The key ``'params'`` is used to store a list of parameter
        settings dicts for all the parameter candidates.

        The ``mean_fit_time``, ``std_fit_time``, ``mean_score_time`` and
        ``std_score_time`` are all in seconds.

        For multi-metric evaluation, the scores for all the scorers are
        available in the ``cv_results_`` dict at the keys ending with that
        scorer's name (``'_<scorer_name>'``) instead of ``'_score'`` shown
        above. ('split0_test_precision', 'mean_train_precision' etc.)

    best_estimator_ : estimator
        Estimator that was chosen by the search, i.e. estimator
        which gave highest score (or smallest loss if specified)
        on the left out data. Not available if ``refit=False``.

        For multi-metric evaluation, this attribute is present only if
        ``refit`` is specified.

        See ``refit`` parameter for more information on allowed values.

    best_score_ : float
        Mean cross-validated score of the best_estimator.

        For multi-metric evaluation, this is not available if ``refit`` is
        ``False``. See ``refit`` parameter for more information.

        This attribute is not available if ``refit`` is a function.

    best_params_ : dict
        Parameter setting that gave the best results on the hold out data.

        For multi-metric evaluation, this is not available if ``refit`` is
        ``False``. See ``refit`` parameter for more information.

    best_index_ : int
        The index (of the ``cv_results_`` arrays) which corresponds to the best
        candidate parameter setting.

        The dict at ``search.cv_results_['params'][search.best_index_]`` gives
        the parameter setting for the best model, that gives the highest
        mean score (``search.best_score_``).

        For multi-metric evaluation, this is not available if ``refit`` is
        ``False``. See ``refit`` parameter for more information.

    scorer_ : function or a dict
        Scorer function used on the held out data to choose the best
        parameters for the model.

        For multi-metric evaluation, this attribute holds the validated
        ``scoring`` dict which maps the scorer key to the scorer callable.

    n_splits_ : int
        The number of cross-validation splits (folds/iterations).

    refit_time_ : float
        Seconds used for refitting the best model on the whole dataset.

        This is present only if ``refit`` is not False.

        .. versionadded:: 0.20

    multimetric_ : bool
        Whether or not the scorers compute several metrics.

    classes_ : ndarray of shape (n_classes,)
        The classes labels. This is present only if ``refit`` is specified and
        the underlying estimator is a classifier.

    n_features_in_ : int
        Number of features seen during :term:`fit`. Only defined if the
        underlying estimator exposes such an attribute when fit.

        .. versionadded:: 0.24

    Notes
    -----
    The parameters selected are those that maximize the score of the held-out
    data, according to the scoring parameter.

    If `n_jobs` was set to a value higher than one, the data is copied for each
    parameter setting(and not `n_jobs` times). This is done for efficiency
    reasons if individual jobs take very little time, but may raise errors if
    the dataset is large and not enough memory is available.  A workaround in
    this case is to set `pre_dispatch`. Then, the memory is copied only
    `pre_dispatch` many times. A reasonable value for `pre_dispatch` is `2 *
    n_jobs`.

    See Also
    --------
    GridSearchCV : Does exhaustive search over a grid of parameters.
    ParameterSampler : A generator over parameter settings, constructed from
        param_distributions.

    Examples
    --------
    >>> from sklearn.datasets import load_iris
    >>> from sklearn.linear_model import LogisticRegression
    >>> from sklearn.model_selection import RandomizedSearchCV
    >>> from scipy.stats import uniform
    >>> iris = load_iris()
    >>> logistic = LogisticRegression(solver='saga', tol=1e-2, max_iter=200,
    ...                               random_state=0)
    >>> distributions = dict(C=uniform(loc=0, scale=4),
    ...                      penalty=['l2', 'l1'])
    >>> clf = RandomizedSearchCV(logistic, distributions, random_state=0)
    >>> search = clf.fit(iris.data, iris.target)
    >>> search.best_params_
    {'C': 2..., 'penalty': 'l1'}
    """
    _required_parameters = ["estimator", "param_distributions"]

    def __init__(self, estimator, param_distributions, *, n_iter=10,
                 scoring=None, n_jobs=None, refit=True,
                 cv=None, verbose=0, pre_dispatch='2*n_jobs',
                 random_state=None, error_score=np.nan,
                 return_train_score=False):
        self.param_distributions = param_distributions
        self.n_iter = n_iter
        self.random_state = random_state
        super().__init__(
            estimator=estimator, scoring=scoring,
            n_jobs=n_jobs, refit=refit, cv=cv, verbose=verbose,
            pre_dispatch=pre_dispatch, error_score=error_score,
            return_train_score=return_train_score)

    def _run_search(self, evaluate_candidates):
        """Search n_iter candidates from param_distributions"""
        evaluate_candidates(ParameterSampler(
            self.param_distributions, self.n_iter,
            random_state=self.random_state))<|MERGE_RESOLUTION|>--- conflicted
+++ resolved
@@ -314,83 +314,6 @@
         else:
             return self.n_iter
 
-
-<<<<<<< HEAD
-# FIXME Remove fit_grid_point in 1.0
-@deprecated(
-    "fit_grid_point is deprecated in version 0.23 "
-    "and will be removed in version 1.0 (renaming of 0.25)"
-)
-def fit_grid_point(X, y, estimator, parameters, train, test, scorer,
-                   verbose, error_score=np.nan, **fit_params):
-    """Run fit on one set of parameters.
-
-    Parameters
-    ----------
-    X : array-like, sparse matrix or list
-        Input data.
-
-    y : array-like or None
-        Targets for input data.
-
-    estimator : estimator object
-        A object of that type is instantiated for each grid point.
-        This is assumed to implement the scikit-learn estimator interface.
-        Either estimator needs to provide a ``score`` function,
-        or ``scoring`` must be passed.
-
-    parameters : dict
-        Parameters to be set on estimator for this grid point.
-
-    train : ndarray, dtype int or bool
-        Boolean mask or indices for training set.
-
-    test : ndarray, dtype int or bool
-        Boolean mask or indices for test set.
-
-    scorer : callable or None
-        The scorer callable object / function must have its signature as
-        ``scorer(estimator, X, y)``.
-
-        If ``None`` the estimator's score method is used.
-
-    verbose : int
-        Verbosity level.
-
-    **fit_params : kwargs
-        Additional parameter passed to the fit function of the estimator.
-
-    error_score : 'raise' or numeric, default=np.nan
-        Value to assign to the score if an error occurs in estimator fitting.
-        If set to 'raise', the error is raised. If a numeric value is given,
-        FitFailedWarning is raised. This parameter does not affect the refit
-        step, which will always raise the error.
-
-    Returns
-    -------
-    score : float
-         Score of this parameter setting on given test split.
-
-    parameters : dict
-        The parameters that have been evaluated.
-
-    n_samples_test : int
-        Number of test samples in this split.
-    """
-    # NOTE we are not using the return value as the scorer by itself should be
-    # validated before. We use check_scoring only to reject multimetric scorer
-    check_scoring(estimator, scorer)
-    results = _fit_and_score(estimator, X, y, scorer, train,
-                             test, verbose, parameters,
-                             fit_params=fit_params,
-                             score_params=None,
-                             return_n_test_samples=True,
-                             error_score=error_score)
-    return results["test_scores"], parameters, results["n_test_samples"]
-
-
-=======
->>>>>>> 0e7761cd
 def _check_param_grid(param_grid):
     if hasattr(param_grid, 'items'):
         param_grid = [param_grid]
