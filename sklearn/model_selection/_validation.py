--- conflicted
+++ resolved
@@ -20,13 +20,9 @@
 import scipy.sparse as sp
 
 from ..base import is_classifier, clone
-<<<<<<< HEAD
 from ..utils import (indexable, check_random_state, safe_indexing,
                      message_with_time)
-=======
-from ..utils import indexable, check_random_state, safe_indexing
 from ..utils.deprecation import DeprecationDict
->>>>>>> 2f18f83b
 from ..utils.validation import _is_arraylike, _num_samples
 from ..utils.metaestimators import _safe_split
 from ..externals.joblib import Parallel, delayed
