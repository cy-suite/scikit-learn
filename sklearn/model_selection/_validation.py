--- conflicted
+++ resolved
@@ -25,13 +25,7 @@
                      message_with_time)
 from ..utils.validation import _is_arraylike, _num_samples
 from ..utils.metaestimators import _safe_split
-<<<<<<< HEAD
-from ..utils import Parallel, delayed
-from ..externals.six.moves import zip
-=======
 from ..utils._joblib import Parallel, delayed
-from ..utils._joblib import logger
->>>>>>> 4223633b
 from ..metrics.scorer import check_scoring, _check_multimetric_scoring
 from ..exceptions import FitFailedWarning
 from ._split import check_cv
