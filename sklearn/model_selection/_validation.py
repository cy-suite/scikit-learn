"""
The :mod:`sklearn.model_selection._validation` module includes classes and
functions to validate the model.
"""

# Author: Alexandre Gramfort <alexandre.gramfort@inria.fr>
#         Gael Varoquaux <gael.varoquaux@normalesup.org>
#         Olivier Grisel <olivier.grisel@ensta.org>
#         Raghav RV <rvraghav93@gmail.com>
# License: BSD 3 clause

from __future__ import print_function
from __future__ import division

import warnings
import numbers
import time

import numpy as np
import scipy.sparse as sp

from ..base import is_classifier, clone
from ..utils import indexable, check_random_state, safe_indexing
from ..utils.deprecation import DeprecationDict
from ..utils.validation import _is_arraylike, _num_samples
from ..utils.metaestimators import _safe_split
from ..externals.joblib import Parallel, delayed, logger
from ..externals.six.moves import zip
from ..metrics.scorer import check_scoring, _check_multimetric_scoring
from ..exceptions import FitFailedWarning
from ._split import check_cv
from ..preprocessing import LabelEncoder


__all__ = ['cross_validate', 'cross_val_score', 'cross_val_predict',
           'permutation_test_score', 'learning_curve', 'validation_curve']


def cross_validate(estimator, X, y=None, groups=None, scoring=None, cv=None,
                   n_jobs=1, verbose=0, fit_params=None,
                   pre_dispatch='2*n_jobs', return_train_score="warn"):
    """Evaluate metric(s) by cross-validation and also record fit/score times.

    Read more in the :ref:`User Guide <multimetric_cross_validation>`.

    Parameters
    ----------
    estimator : estimator object implementing 'fit'
        The object to use to fit the data.

    X : array-like
        The data to fit. Can be for example a list, or an array.

    y : array-like, optional, default: None
        The target variable to try to predict in the case of
        supervised learning.

    groups : array-like, with shape (n_samples,), optional
        Group labels for the samples used while splitting the dataset into
        train/test set.

    scoring : string, callable, list/tuple, dict or None, default: None
        A single string (see :ref:`scoring_parameter`) or a callable
        (see :ref:`scoring`) to evaluate the predictions on the test set.

        For evaluating multiple metrics, either give a list of (unique) strings
        or a dict with names as keys and callables as values.

        NOTE that when using custom scorers, each scorer should return a single
        value. Metric functions returning a list/array of values can be wrapped
        into multiple scorers that return one value each.
<<<<<<< HEAD

        See :ref:`multimetric_grid_search` for an example.

        If None, the estimator's default scorer (if available) is used.

    cv : int, cross-validation generator or an iterable, optional
        Determines the cross-validation splitting strategy.
        Possible inputs for cv are:
          - None, to use the default 3-fold cross validation,
          - integer, to specify the number of folds in a `(Stratified)KFold`,
          - An object to be used as a cross-validation generator.
          - An iterable yielding train, test splits.

        For integer/None inputs, if the estimator is a classifier and ``y`` is
        either binary or multiclass, :class:`StratifiedKFold` is used. In all
        other cases, :class:`KFold` is used.

        Refer :ref:`User Guide <cross_validation>` for the various
        cross-validation strategies that can be used here.

    n_jobs : integer, optional
        The number of CPUs to use to do the computation. -1 means
        'all CPUs'.

    verbose : integer, optional
        The verbosity level.

    fit_params : dict, optional
        Parameters to pass to the fit method of the estimator.

    pre_dispatch : int, or string, optional
        Controls the number of jobs that get dispatched during parallel
        execution. Reducing this number can be useful to avoid an
        explosion of memory consumption when more jobs get dispatched
        than CPUs can process. This parameter can be:

            - None, in which case all the jobs are immediately
              created and spawned. Use this for lightweight and
              fast-running jobs, to avoid delays due to on-demand
              spawning of the jobs

            - An int, giving the exact number of total jobs that are
              spawned

            - A string, giving an expression as a function of n_jobs,
              as in '2*n_jobs'

    return_train_score : boolean, optional
        Whether to include train scores.

        Current default is ``'warn'``, which behaves as ``True`` in addition
        to raising a warning when a training score is looked up.
        That default will be changed to ``False`` in 0.21.
        Computing training scores is used to get insights on how different
        parameter settings impact the overfitting/underfitting trade-off.
        However computing the scores on the training set can be computationally
        expensive and is not strictly required to select the parameters that
        yield the best generalization performance.

    Returns
    -------
    scores : dict of float arrays of shape=(n_splits,)
        Array of scores of the estimator for each run of the cross validation.

        A dict of arrays containing the score/time arrays for each scorer is
        returned. The possible keys for this ``dict`` are:

            ``test_score``
                The score array for test scores on each cv split.
            ``train_score``
                The score array for train scores on each cv split.
                This is available only if ``return_train_score`` parameter
                is ``True``.
            ``fit_time``
                The time for fitting the estimator on the train
                set for each cv split.
            ``score_time``
                The time for scoring the estimator on the test set for each
                cv split. (Note time for scoring on the train set is not
                included even if ``return_train_score`` is set to ``True``

    Examples
    --------
    >>> from sklearn import datasets, linear_model
    >>> from sklearn.model_selection import cross_validate
    >>> from sklearn.metrics.scorer import make_scorer
    >>> from sklearn.metrics import confusion_matrix
    >>> from sklearn.svm import LinearSVC
    >>> diabetes = datasets.load_diabetes()
    >>> X = diabetes.data[:150]
    >>> y = diabetes.target[:150]
    >>> lasso = linear_model.Lasso()

=======

        See :ref:`multimetric_grid_search` for an example.

        If None, the estimator's default scorer (if available) is used.

    cv : int, cross-validation generator or an iterable, optional
        Determines the cross-validation splitting strategy.
        Possible inputs for cv are:
          - None, to use the default 3-fold cross validation,
          - integer, to specify the number of folds in a `(Stratified)KFold`,
          - An object to be used as a cross-validation generator.
          - An iterable yielding train, test splits.

        For integer/None inputs, if the estimator is a classifier and ``y`` is
        either binary or multiclass, :class:`StratifiedKFold` is used. In all
        other cases, :class:`KFold` is used.

        Refer :ref:`User Guide <cross_validation>` for the various
        cross-validation strategies that can be used here.

    n_jobs : integer, optional
        The number of CPUs to use to do the computation. -1 means
        'all CPUs'.

    verbose : integer, optional
        The verbosity level.

    fit_params : dict, optional
        Parameters to pass to the fit method of the estimator.

    pre_dispatch : int, or string, optional
        Controls the number of jobs that get dispatched during parallel
        execution. Reducing this number can be useful to avoid an
        explosion of memory consumption when more jobs get dispatched
        than CPUs can process. This parameter can be:

            - None, in which case all the jobs are immediately
              created and spawned. Use this for lightweight and
              fast-running jobs, to avoid delays due to on-demand
              spawning of the jobs

            - An int, giving the exact number of total jobs that are
              spawned

            - A string, giving an expression as a function of n_jobs,
              as in '2*n_jobs'

    return_train_score : boolean, optional
        Whether to include train scores.

        Current default is ``'warn'``, which behaves as ``True`` in addition
        to raising a warning when a training score is looked up.
        That default will be changed to ``False`` in 0.21.
        Computing training scores is used to get insights on how different
        parameter settings impact the overfitting/underfitting trade-off.
        However computing the scores on the training set can be computationally
        expensive and is not strictly required to select the parameters that
        yield the best generalization performance.

    Returns
    -------
    scores : dict of float arrays of shape=(n_splits,)
        Array of scores of the estimator for each run of the cross validation.

        A dict of arrays containing the score/time arrays for each scorer is
        returned. The possible keys for this ``dict`` are:

            ``test_score``
                The score array for test scores on each cv split.
            ``train_score``
                The score array for train scores on each cv split.
                This is available only if ``return_train_score`` parameter
                is ``True``.
            ``fit_time``
                The time for fitting the estimator on the train
                set for each cv split.
            ``score_time``
                The time for scoring the estimator on the test set for each
                cv split. (Note time for scoring on the train set is not
                included even if ``return_train_score`` is set to ``True``

    Examples
    --------
    >>> from sklearn import datasets, linear_model
    >>> from sklearn.model_selection import cross_validate
    >>> from sklearn.metrics.scorer import make_scorer
    >>> from sklearn.metrics import confusion_matrix
    >>> from sklearn.svm import LinearSVC
    >>> diabetes = datasets.load_diabetes()
    >>> X = diabetes.data[:150]
    >>> y = diabetes.target[:150]
    >>> lasso = linear_model.Lasso()

>>>>>>> 9b727bad
    Single metric evaluation using ``cross_validate``

    >>> cv_results = cross_validate(lasso, X, y, return_train_score=False)
    >>> sorted(cv_results.keys())                         # doctest: +ELLIPSIS
    ['fit_time', 'score_time', 'test_score']
    >>> cv_results['test_score']    # doctest: +ELLIPSIS +NORMALIZE_WHITESPACE
    array([ 0.33...,  0.08...,  0.03...])

    Multiple metric evaluation using ``cross_validate``
    (please refer the ``scoring`` parameter doc for more information)

    >>> scores = cross_validate(lasso, X, y,
    ...                         scoring=('r2', 'neg_mean_squared_error'))
    >>> print(scores['test_neg_mean_squared_error'])      # doctest: +ELLIPSIS
    [-3635.5... -3573.3... -6114.7...]
    >>> print(scores['train_r2'])                         # doctest: +ELLIPSIS
    [ 0.28...  0.39...  0.22...]

    See Also
    ---------
    :func:`sklearn.model_selection.cross_val_score`:
        Run cross-validation for single metric evaluation.

    :func:`sklearn.metrics.make_scorer`:
        Make a scorer from a performance metric or loss function.

    """
    X, y, groups = indexable(X, y, groups)

    cv = check_cv(cv, y, classifier=is_classifier(estimator))
    scorers, _ = _check_multimetric_scoring(estimator, scoring=scoring)

    # We clone the estimator to make sure that all the folds are
    # independent, and that it is pickle-able.
    parallel = Parallel(n_jobs=n_jobs, verbose=verbose,
                        pre_dispatch=pre_dispatch)
    scores = parallel(
        delayed(_fit_and_score)(
            clone(estimator), X, y, scorers, train, test, verbose, None,
            fit_params, return_train_score=return_train_score,
            return_times=True)
        for train, test in cv.split(X, y, groups))

    if return_train_score:
        train_scores, test_scores, fit_times, score_times = zip(*scores)
        train_scores = _aggregate_score_dicts(train_scores)
    else:
        test_scores, fit_times, score_times = zip(*scores)
    test_scores = _aggregate_score_dicts(test_scores)

    # TODO: replace by a dict in 0.21
    ret = DeprecationDict() if return_train_score == 'warn' else {}
    ret['fit_time'] = np.array(fit_times)
    ret['score_time'] = np.array(score_times)

    for name in scorers:
        ret['test_%s' % name] = np.array(test_scores[name])
        if return_train_score:
            key = 'train_%s' % name
            ret[key] = np.array(train_scores[name])
            if return_train_score == 'warn':
                message = (
                    'You are accessing a training score ({!r}), '
                    'which will not be available by default '
                    'any more in 0.21. If you need training scores, '
                    'please set return_train_score=True').format(key)
                # warn on key access
                ret.add_warning(key, message, FutureWarning)

    return ret


def cross_val_score(estimator, X, y=None, groups=None, scoring=None, cv=None,
                    n_jobs=1, verbose=0, fit_params=None,
                    pre_dispatch='2*n_jobs'):
    """Evaluate a score by cross-validation

    Read more in the :ref:`User Guide <cross_validation>`.

    Parameters
    ----------
    estimator : estimator object implementing 'fit'
        The object to use to fit the data.

    X : array-like
        The data to fit. Can be for example a list, or an array.

    y : array-like, optional, default: None
        The target variable to try to predict in the case of
        supervised learning.

    groups : array-like, with shape (n_samples,), optional
        Group labels for the samples used while splitting the dataset into
        train/test set.

    scoring : string, callable or None, optional, default: None
        A string (see model evaluation documentation) or
        a scorer callable object / function with signature
        ``scorer(estimator, X, y)``.

    cv : int, cross-validation generator or an iterable, optional
        Determines the cross-validation splitting strategy.
        Possible inputs for cv are:

        - None, to use the default 3-fold cross validation,
        - integer, to specify the number of folds in a `(Stratified)KFold`,
        - An object to be used as a cross-validation generator.
        - An iterable yielding train, test splits.

        For integer/None inputs, if the estimator is a classifier and ``y`` is
        either binary or multiclass, :class:`StratifiedKFold` is used. In all
        other cases, :class:`KFold` is used.

        Refer :ref:`User Guide <cross_validation>` for the various
        cross-validation strategies that can be used here.

    n_jobs : integer, optional
        The number of CPUs to use to do the computation. -1 means
        'all CPUs'.

    verbose : integer, optional
        The verbosity level.

    fit_params : dict, optional
        Parameters to pass to the fit method of the estimator.

    pre_dispatch : int, or string, optional
        Controls the number of jobs that get dispatched during parallel
        execution. Reducing this number can be useful to avoid an
        explosion of memory consumption when more jobs get dispatched
        than CPUs can process. This parameter can be:

            - None, in which case all the jobs are immediately
              created and spawned. Use this for lightweight and
              fast-running jobs, to avoid delays due to on-demand
              spawning of the jobs

            - An int, giving the exact number of total jobs that are
              spawned

            - A string, giving an expression as a function of n_jobs,
              as in '2*n_jobs'

    Returns
    -------
    scores : array of float, shape=(len(list(cv)),)
        Array of scores of the estimator for each run of the cross validation.

    Examples
    --------
    >>> from sklearn import datasets, linear_model
    >>> from sklearn.model_selection import cross_val_score
    >>> diabetes = datasets.load_diabetes()
    >>> X = diabetes.data[:150]
    >>> y = diabetes.target[:150]
    >>> lasso = linear_model.Lasso()
    >>> print(cross_val_score(lasso, X, y))  # doctest: +ELLIPSIS
    [ 0.33150734  0.08022311  0.03531764]

    See Also
    ---------
    :func:`sklearn.model_selection.cross_validate`:
        To run cross-validation on multiple metrics and also to return
        train scores, fit times and score times.

    :func:`sklearn.metrics.make_scorer`:
        Make a scorer from a performance metric or loss function.

    """
    # To ensure multimetric format is not supported
    scorer = check_scoring(estimator, scoring=scoring)

    cv_results = cross_validate(estimator=estimator, X=X, y=y, groups=groups,
                                scoring={'score': scorer}, cv=cv,
                                return_train_score=False,
                                n_jobs=n_jobs, verbose=verbose,
                                fit_params=fit_params,
                                pre_dispatch=pre_dispatch)
    return cv_results['test_score']


def _fit_and_score(estimator, X, y, scorer, train, test, verbose,
                   parameters, fit_params, return_train_score=False,
                   return_parameters=False, return_n_test_samples=False,
                   return_times=False, error_score='raise'):
    """Fit estimator and compute scores for a given dataset split.

    Parameters
    ----------
    estimator : estimator object implementing 'fit'
        The object to use to fit the data.

    X : array-like of shape at least 2D
        The data to fit.

    y : array-like, optional, default: None
        The target variable to try to predict in the case of
        supervised learning.

    scorer : A single callable or dict mapping scorer name to the callable
        If it is a single callable, the return value for ``train_scores`` and
        ``test_scores`` is a single float.

        For a dict, it should be one mapping the scorer name to the scorer
        callable object / function.

        The callable object / fn should have signature
        ``scorer(estimator, X, y)``.

    train : array-like, shape (n_train_samples,)
        Indices of training samples.

    test : array-like, shape (n_test_samples,)
        Indices of test samples.

    verbose : integer
        The verbosity level.

    error_score : 'raise' (default) or numeric
        Value to assign to the score if an error occurs in estimator fitting.
        If set to 'raise', the error is raised. If a numeric value is given,
        FitFailedWarning is raised. This parameter does not affect the refit
        step, which will always raise the error.

    parameters : dict or None
        Parameters to be set on the estimator.

    fit_params : dict or None
        Parameters that will be passed to ``estimator.fit``.

    return_train_score : boolean, optional, default: False
        Compute and return score on training set.

    return_parameters : boolean, optional, default: False
        Return parameters that has been used for the estimator.

    return_n_test_samples : boolean, optional, default: False
        Whether to return the ``n_test_samples``

    return_times : boolean, optional, default: False
        Whether to return the fit/score times.

    Returns
    -------
    train_scores : dict of scorer name -> float, optional
        Score on training set (for all the scorers),
        returned only if `return_train_score` is `True`.

    test_scores : dict of scorer name -> float, optional
        Score on testing set (for all the scorers).

    n_test_samples : int
        Number of test samples.

    fit_time : float
        Time spent for fitting in seconds.

    score_time : float
        Time spent for scoring in seconds.

    parameters : dict or None, optional
        The parameters that have been evaluated.
    """
    if verbose > 1:
        if parameters is None:
            msg = ''
        else:
            msg = '%s' % (', '.join('%s=%s' % (k, v)
                          for k, v in parameters.items()))
        print("[CV] %s %s" % (msg, (64 - len(msg)) * '.'))

    # Adjust length of sample weights
    fit_params = fit_params if fit_params is not None else {}
    fit_params = dict([(k, _index_param_value(X, v, train))
                      for k, v in fit_params.items()])

    test_scores = {}
    train_scores = {}
    if parameters is not None:
        estimator.set_params(**parameters)

    start_time = time.time()

    X_train, y_train = _safe_split(estimator, X, y, train)
    X_test, y_test = _safe_split(estimator, X, y, test, train)

    is_multimetric = not callable(scorer)
    n_scorers = len(scorer.keys()) if is_multimetric else 1

    try:
        if y_train is None:
            estimator.fit(X_train, **fit_params)
        else:
            estimator.fit(X_train, y_train, **fit_params)

    except Exception as e:
        # Note fit time as time until error
        fit_time = time.time() - start_time
        score_time = 0.0
        if error_score == 'raise':
            raise
        elif isinstance(error_score, numbers.Number):
            if is_multimetric:
                test_scores = dict(zip(scorer.keys(),
                                   [error_score, ] * n_scorers))
                if return_train_score:
                    train_scores = dict(zip(scorer.keys(),
                                        [error_score, ] * n_scorers))
            else:
                test_scores = error_score
                if return_train_score:
                    train_scores = error_score
            warnings.warn("Classifier fit failed. The score on this train-test"
                          " partition for these parameters will be set to %f. "
                          "Details: \n%r" % (error_score, e), FitFailedWarning)
        else:
            raise ValueError("error_score must be the string 'raise' or a"
                             " numeric value. (Hint: if using 'raise', please"
                             " make sure that it has been spelled correctly.)")

    else:
        fit_time = time.time() - start_time
        # _score will return dict if is_multimetric is True
        test_scores = _score(estimator, X_test, y_test, scorer, is_multimetric)
        score_time = time.time() - start_time - fit_time
        if return_train_score:
            train_scores = _score(estimator, X_train, y_train, scorer,
                                  is_multimetric)

    if verbose > 2:
        if is_multimetric:
            for scorer_name, score in test_scores.items():
                msg += ", %s=%s" % (scorer_name, score)
        else:
            msg += ", score=%s" % test_scores
    if verbose > 1:
        total_time = score_time + fit_time
        end_msg = "%s, total=%s" % (msg, logger.short_format_time(total_time))
        print("[CV] %s %s" % ((64 - len(end_msg)) * '.', end_msg))

    ret = [train_scores, test_scores] if return_train_score else [test_scores]

    if return_n_test_samples:
        ret.append(_num_samples(X_test))
    if return_times:
        ret.extend([fit_time, score_time])
    if return_parameters:
        ret.append(parameters)
    return ret


def _score(estimator, X_test, y_test, scorer, is_multimetric=False):
    """Compute the score(s) of an estimator on a given test set.

    Will return a single float if is_multimetric is False and a dict of floats,
    if is_multimetric is True
    """
    if is_multimetric:
        return _multimetric_score(estimator, X_test, y_test, scorer)
    else:
        if y_test is None:
            score = scorer(estimator, X_test)
        else:
            score = scorer(estimator, X_test, y_test)

        if hasattr(score, 'item'):
            try:
                # e.g. unwrap memmapped scalars
                score = score.item()
            except ValueError:
                # non-scalar?
                pass

        if not isinstance(score, numbers.Number):
            raise ValueError("scoring must return a number, got %s (%s) "
                             "instead. (scorer=%r)"
                             % (str(score), type(score), scorer))
    return score


def _multimetric_score(estimator, X_test, y_test, scorers):
    """Return a dict of score for multimetric scoring"""
    scores = {}

    for name, scorer in scorers.items():
        if y_test is None:
            score = scorer(estimator, X_test)
        else:
            score = scorer(estimator, X_test, y_test)

        if hasattr(score, 'item'):
            try:
                # e.g. unwrap memmapped scalars
                score = score.item()
            except ValueError:
                # non-scalar?
                pass
        scores[name] = score

        if not isinstance(score, numbers.Number):
            raise ValueError("scoring must return a number, got %s (%s) "
                             "instead. (scorer=%s)"
                             % (str(score), type(score), name))
    return scores


def cross_val_predict(estimator, X, y=None, groups=None, cv=None, n_jobs=1,
                      verbose=0, fit_params=None, pre_dispatch='2*n_jobs',
                      method='predict'):
    """Generate cross-validated estimates for each input data point

    Read more in the :ref:`User Guide <cross_validation>`.

    Parameters
    ----------
    estimator : estimator object implementing 'fit' and 'predict'
        The object to use to fit the data.

    X : array-like
        The data to fit. Can be, for example a list, or an array at least 2d.

    y : array-like, optional, default: None
        The target variable to try to predict in the case of
        supervised learning.

    groups : array-like, with shape (n_samples,), optional
        Group labels for the samples used while splitting the dataset into
        train/test set.

    cv : int, cross-validation generator or an iterable, optional
        Determines the cross-validation splitting strategy.
        Possible inputs for cv are:

        - None, to use the default 3-fold cross validation,
        - integer, to specify the number of folds in a `(Stratified)KFold`,
        - An object to be used as a cross-validation generator.
        - An iterable yielding train, test splits.

        For integer/None inputs, if the estimator is a classifier and ``y`` is
        either binary or multiclass, :class:`StratifiedKFold` is used. In all
        other cases, :class:`KFold` is used.

        Refer :ref:`User Guide <cross_validation>` for the various
        cross-validation strategies that can be used here.

    n_jobs : integer, optional
        The number of CPUs to use to do the computation. -1 means
        'all CPUs'.

    verbose : integer, optional
        The verbosity level.

    fit_params : dict, optional
        Parameters to pass to the fit method of the estimator.

    pre_dispatch : int, or string, optional
        Controls the number of jobs that get dispatched during parallel
        execution. Reducing this number can be useful to avoid an
        explosion of memory consumption when more jobs get dispatched
        than CPUs can process. This parameter can be:

            - None, in which case all the jobs are immediately
              created and spawned. Use this for lightweight and
              fast-running jobs, to avoid delays due to on-demand
              spawning of the jobs

            - An int, giving the exact number of total jobs that are
              spawned

            - A string, giving an expression as a function of n_jobs,
              as in '2*n_jobs'

    method : string, optional, default: 'predict'
        Invokes the passed method name of the passed estimator. For
        method='predict_proba', the columns correspond to the classes
        in sorted order.

    Returns
    -------
    predictions : ndarray
        This is the result of calling ``method``

    Notes
    -----
    In the case that one or more classes are absent in a training portion, a
    default score needs to be assigned to all instances for that class if
    ``method`` produces columns per class, as in {'decision_function',
    'predict_proba', 'predict_log_proba'}.  For ``predict_proba`` this value is
    0.  In order to ensure finite output, we approximate negative infinity by
    the minimum finite float value for the dtype in other cases.

    Examples
    --------
    >>> from sklearn import datasets, linear_model
    >>> from sklearn.model_selection import cross_val_predict
    >>> diabetes = datasets.load_diabetes()
    >>> X = diabetes.data[:150]
    >>> y = diabetes.target[:150]
    >>> lasso = linear_model.Lasso()
    >>> y_pred = cross_val_predict(lasso, X, y)
    """
    X, y, groups = indexable(X, y, groups)

    cv = check_cv(cv, y, classifier=is_classifier(estimator))

    if method in ['decision_function', 'predict_proba', 'predict_log_proba']:
        le = LabelEncoder()
        y = le.fit_transform(y)

    # We clone the estimator to make sure that all the folds are
    # independent, and that it is pickle-able.
    parallel = Parallel(n_jobs=n_jobs, verbose=verbose,
                        pre_dispatch=pre_dispatch)
    prediction_blocks = parallel(delayed(_fit_and_predict)(
        clone(estimator), X, y, train, test, verbose, fit_params, method)
        for train, test in cv.split(X, y, groups))

    # Concatenate the predictions
    predictions = [pred_block_i for pred_block_i, _ in prediction_blocks]
    test_indices = np.concatenate([indices_i
                                   for _, indices_i in prediction_blocks])

    if not _check_is_permutation(test_indices, _num_samples(X)):
        raise ValueError('cross_val_predict only works for partitions')

    inv_test_indices = np.empty(len(test_indices), dtype=int)
    inv_test_indices[test_indices] = np.arange(len(test_indices))

    # Check for sparse predictions
    if sp.issparse(predictions[0]):
        predictions = sp.vstack(predictions, format=predictions[0].format)
    else:
        predictions = np.concatenate(predictions)
    return predictions[inv_test_indices]


def _fit_and_predict(estimator, X, y, train, test, verbose, fit_params,
                     method):
    """Fit estimator and predict values for a given dataset split.

    Read more in the :ref:`User Guide <cross_validation>`.

    Parameters
    ----------
    estimator : estimator object implementing 'fit' and 'predict'
        The object to use to fit the data.

    X : array-like of shape at least 2D
        The data to fit.

    y : array-like, optional, default: None
        The target variable to try to predict in the case of
        supervised learning.

    train : array-like, shape (n_train_samples,)
        Indices of training samples.

    test : array-like, shape (n_test_samples,)
        Indices of test samples.

    verbose : integer
        The verbosity level.

    fit_params : dict or None
        Parameters that will be passed to ``estimator.fit``.

    method : string
        Invokes the passed method name of the passed estimator.

    Returns
    -------
    predictions : sequence
        Result of calling 'estimator.method'

    test : array-like
        This is the value of the test parameter
    """
    # Adjust length of sample weights
    fit_params = fit_params if fit_params is not None else {}
    fit_params = dict([(k, _index_param_value(X, v, train))
                      for k, v in fit_params.items()])

    X_train, y_train = _safe_split(estimator, X, y, train)
    X_test, _ = _safe_split(estimator, X, y, test, train)

    if y_train is None:
        estimator.fit(X_train, **fit_params)
    else:
        estimator.fit(X_train, y_train, **fit_params)
    func = getattr(estimator, method)
    predictions = func(X_test)
    if method in ['decision_function', 'predict_proba', 'predict_log_proba']:
        n_classes = len(set(y))
        if n_classes != len(estimator.classes_):
            recommendation = (
                'To fix this, use a cross-validation '
                'technique resulting in properly '
                'stratified folds')
            warnings.warn('Number of classes in training fold ({}) does '
                          'not match total number of classes ({}). '
                          'Results may not be appropriate for your use case. '
                          '{}'.format(len(estimator.classes_),
                                      n_classes, recommendation),
                          RuntimeWarning)
            if method == 'decision_function':
                if (predictions.ndim == 2 and
                        predictions.shape[1] != len(estimator.classes_)):
                    # This handles the case when the shape of predictions
                    # does not match the number of classes used to train
                    # it with. This case is found when sklearn.svm.SVC is
                    # set to `decision_function_shape='ovo'`.
                    raise ValueError('Output shape {} of {} does not match '
                                     'number of classes ({}) in fold. '
                                     'Irregular decision_function outputs '
                                     'are not currently supported by '
                                     'cross_val_predict'.format(
                                        predictions.shape, method,
                                        len(estimator.classes_),
                                        recommendation))
                if len(estimator.classes_) <= 2:
                    # In this special case, `predictions` contains a 1D array.
                    raise ValueError('Only {} class/es in training fold, this '
                                     'is not supported for decision_function '
                                     'with imbalanced folds. {}'.format(
                                        len(estimator.classes_),
                                        recommendation))

            float_min = np.finfo(predictions.dtype).min
            default_values = {'decision_function': float_min,
                              'predict_log_proba': float_min,
                              'predict_proba': 0}
            predictions_for_all_classes = np.full((_num_samples(predictions),
                                                   n_classes),
                                                  default_values[method])
            predictions_for_all_classes[:, estimator.classes_] = predictions
            predictions = predictions_for_all_classes
    return predictions, test


def _check_is_permutation(indices, n_samples):
    """Check whether indices is a reordering of the array np.arange(n_samples)

    Parameters
    ----------
    indices : ndarray
        integer array to test
    n_samples : int
        number of expected elements

    Returns
    -------
    is_partition : bool
        True iff sorted(indices) is np.arange(n)
    """
    if len(indices) != n_samples:
        return False
    hit = np.zeros(n_samples, dtype=bool)
    hit[indices] = True
    if not np.all(hit):
        return False
    return True


def _index_param_value(X, v, indices):
    """Private helper function for parameter value indexing."""
    if not _is_arraylike(v) or _num_samples(v) != _num_samples(X):
        # pass through: skip indexing
        return v
    if sp.issparse(v):
        v = v.tocsr()
    return safe_indexing(v, indices)


def permutation_test_score(estimator, X, y, groups=None, cv=None,
                           n_permutations=100, n_jobs=1, random_state=0,
                           verbose=0, scoring=None):
    """Evaluate the significance of a cross-validated score with permutations

    Read more in the :ref:`User Guide <cross_validation>`.

    Parameters
    ----------
    estimator : estimator object implementing 'fit'
        The object to use to fit the data.

    X : array-like of shape at least 2D
        The data to fit.

    y : array-like
        The target variable to try to predict in the case of
        supervised learning.

    groups : array-like, with shape (n_samples,), optional
        Labels to constrain permutation within groups, i.e. ``y`` values
        are permuted among samples with the same group identifier.
        When not specified, ``y`` values are permuted among all samples.

        When a grouped cross-validator is used, the group labels are
        also passed on to the ``split`` method of the cross-validator. The
        cross-validator uses them for grouping the samples  while splitting
        the dataset into train/test set.

    scoring : string, callable or None, optional, default: None
        A single string (see :ref:`scoring_parameter`) or a callable
        (see :ref:`scoring`) to evaluate the predictions on the test set.

        If None the estimator's default scorer, if available, is used.

    cv : int, cross-validation generator or an iterable, optional
        Determines the cross-validation splitting strategy.
        Possible inputs for cv are:

        - None, to use the default 3-fold cross validation,
        - integer, to specify the number of folds in a `(Stratified)KFold`,
        - An object to be used as a cross-validation generator.
        - An iterable yielding train, test splits.

        For integer/None inputs, if the estimator is a classifier and ``y`` is
        either binary or multiclass, :class:`StratifiedKFold` is used. In all
        other cases, :class:`KFold` is used.

        Refer :ref:`User Guide <cross_validation>` for the various
        cross-validation strategies that can be used here.

    n_permutations : integer, optional
        Number of times to permute ``y``.

    n_jobs : integer, optional
        The number of CPUs to use to do the computation. -1 means
        'all CPUs'.

    random_state : int, RandomState instance or None, optional (default=0)
        If int, random_state is the seed used by the random number generator;
        If RandomState instance, random_state is the random number generator;
        If None, the random number generator is the RandomState instance used
        by `np.random`.

    verbose : integer, optional
        The verbosity level.

    Returns
    -------
    score : float
        The true score without permuting targets.

    permutation_scores : array, shape (n_permutations,)
        The scores obtained for each permutations.

    pvalue : float
        The p-value, which approximates the probability that the score would
        be obtained by chance. This is calculated as:

        `(C + 1) / (n_permutations + 1)`

        Where C is the number of permutations whose score >= the true score.

        The best possible p-value is 1/(n_permutations + 1), the worst is 1.0.

    Notes
    -----
    This function implements Test 1 in:

        Ojala and Garriga. Permutation Tests for Studying Classifier
        Performance.  The Journal of Machine Learning Research (2010)
        vol. 11

    """
    X, y, groups = indexable(X, y, groups)

    cv = check_cv(cv, y, classifier=is_classifier(estimator))
    scorer = check_scoring(estimator, scoring=scoring)
    random_state = check_random_state(random_state)

    # We clone the estimator to make sure that all the folds are
    # independent, and that it is pickle-able.
    score = _permutation_test_score(clone(estimator), X, y, groups, cv, scorer)
    permutation_scores = Parallel(n_jobs=n_jobs, verbose=verbose)(
        delayed(_permutation_test_score)(
            clone(estimator), X, _shuffle(y, groups, random_state),
            groups, cv, scorer)
        for _ in range(n_permutations))
    permutation_scores = np.array(permutation_scores)
    pvalue = (np.sum(permutation_scores >= score) + 1.0) / (n_permutations + 1)
    return score, permutation_scores, pvalue


def _permutation_test_score(estimator, X, y, groups, cv, scorer):
    """Auxiliary function for permutation_test_score"""
    avg_score = []
    for train, test in cv.split(X, y, groups):
        X_train, y_train = _safe_split(estimator, X, y, train)
        X_test, y_test = _safe_split(estimator, X, y, test, train)
        estimator.fit(X_train, y_train)
        avg_score.append(scorer(estimator, X_test, y_test))
    return np.mean(avg_score)


def _shuffle(y, groups, random_state):
    """Return a shuffled copy of y eventually shuffle among same groups."""
    if groups is None:
        indices = random_state.permutation(len(y))
    else:
        indices = np.arange(len(groups))
        for group in np.unique(groups):
            this_mask = (groups == group)
            indices[this_mask] = random_state.permutation(indices[this_mask])
    return safe_indexing(y, indices)


def learning_curve(estimator, X, y, groups=None,
                   train_sizes=np.linspace(0.1, 1.0, 5), cv=None, scoring=None,
                   exploit_incremental_learning=False, n_jobs=1,
                   pre_dispatch="all", verbose=0, shuffle=False,
                   random_state=None):
    """Learning curve.

    Determines cross-validated training and test scores for different training
    set sizes.

    A cross-validation generator splits the whole dataset k times in training
    and test data. Subsets of the training set with varying sizes will be used
    to train the estimator and a score for each training subset size and the
    test set will be computed. Afterwards, the scores will be averaged over
    all k runs for each training subset size.

    Read more in the :ref:`User Guide <learning_curve>`.

    Parameters
    ----------
    estimator : object type that implements the "fit" and "predict" methods
        An object of that type which is cloned for each validation.

    X : array-like, shape (n_samples, n_features)
        Training vector, where n_samples is the number of samples and
        n_features is the number of features.

    y : array-like, shape (n_samples) or (n_samples, n_features), optional
        Target relative to X for classification or regression;
        None for unsupervised learning.

    groups : array-like, with shape (n_samples,), optional
        Group labels for the samples used while splitting the dataset into
        train/test set.

    train_sizes : array-like, shape (n_ticks,), dtype float or int
        Relative or absolute numbers of training examples that will be used to
        generate the learning curve. If the dtype is float, it is regarded as a
        fraction of the maximum size of the training set (that is determined
        by the selected validation method), i.e. it has to be within (0, 1].
        Otherwise it is interpreted as absolute sizes of the training sets.
        Note that for classification the number of samples usually have to
        be big enough to contain at least one sample from each class.
        (default: np.linspace(0.1, 1.0, 5))

    cv : int, cross-validation generator or an iterable, optional
        Determines the cross-validation splitting strategy.
        Possible inputs for cv are:

        - None, to use the default 3-fold cross validation,
        - integer, to specify the number of folds in a `(Stratified)KFold`,
        - An object to be used as a cross-validation generator.
        - An iterable yielding train, test splits.

        For integer/None inputs, if the estimator is a classifier and ``y`` is
        either binary or multiclass, :class:`StratifiedKFold` is used. In all
        other cases, :class:`KFold` is used.

        Refer :ref:`User Guide <cross_validation>` for the various
        cross-validation strategies that can be used here.

    scoring : string, callable or None, optional, default: None
        A string (see model evaluation documentation) or
        a scorer callable object / function with signature
        ``scorer(estimator, X, y)``.

    exploit_incremental_learning : boolean, optional, default: False
        If the estimator supports incremental learning, this will be
        used to speed up fitting for different training set sizes.

    n_jobs : integer, optional
        Number of jobs to run in parallel (default 1).

    pre_dispatch : integer or string, optional
        Number of predispatched jobs for parallel execution (default is
        all). The option can reduce the allocated memory. The string can
        be an expression like '2*n_jobs'.

    verbose : integer, optional
        Controls the verbosity: the higher, the more messages.

    shuffle : boolean, optional
        Whether to shuffle training data before taking prefixes of it
        based on``train_sizes``.

    random_state : int, RandomState instance or None, optional (default=None)
        If int, random_state is the seed used by the random number generator;
        If RandomState instance, random_state is the random number generator;
        If None, the random number generator is the RandomState instance used
        by `np.random`. Used when ``shuffle`` is True.

    Returns
    -------
    train_sizes_abs : array, shape = (n_unique_ticks,), dtype int
        Numbers of training examples that has been used to generate the
        learning curve. Note that the number of ticks might be less
        than n_ticks because duplicate entries will be removed.

    train_scores : array, shape (n_ticks, n_cv_folds)
        Scores on training sets.

    test_scores : array, shape (n_ticks, n_cv_folds)
        Scores on test set.

    Notes
    -----
    See :ref:`examples/model_selection/plot_learning_curve.py
    <sphx_glr_auto_examples_model_selection_plot_learning_curve.py>`
    """
    if exploit_incremental_learning and not hasattr(estimator, "partial_fit"):
        raise ValueError("An estimator must support the partial_fit interface "
                         "to exploit incremental learning")
    X, y, groups = indexable(X, y, groups)

    cv = check_cv(cv, y, classifier=is_classifier(estimator))
    # Store it as list as we will be iterating over the list multiple times
    cv_iter = list(cv.split(X, y, groups))

    scorer = check_scoring(estimator, scoring=scoring)

    n_max_training_samples = len(cv_iter[0][0])
    # Because the lengths of folds can be significantly different, it is
    # not guaranteed that we use all of the available training data when we
    # use the first 'n_max_training_samples' samples.
    train_sizes_abs = _translate_train_sizes(train_sizes,
                                             n_max_training_samples)
    n_unique_ticks = train_sizes_abs.shape[0]
    if verbose > 0:
        print("[learning_curve] Training set sizes: " + str(train_sizes_abs))

    parallel = Parallel(n_jobs=n_jobs, pre_dispatch=pre_dispatch,
                        verbose=verbose)

    if shuffle:
        rng = check_random_state(random_state)
        cv_iter = ((rng.permutation(train), test) for train, test in cv_iter)

    if exploit_incremental_learning:
        classes = np.unique(y) if is_classifier(estimator) else None
        out = parallel(delayed(_incremental_fit_estimator)(
            clone(estimator), X, y, classes, train, test, train_sizes_abs,
            scorer, verbose) for train, test in cv_iter)
    else:
        train_test_proportions = []
        for train, test in cv_iter:
            for n_train_samples in train_sizes_abs:
                train_test_proportions.append((train[:n_train_samples], test))

        out = parallel(delayed(_fit_and_score)(
            clone(estimator), X, y, scorer, train, test,
            verbose, parameters=None, fit_params=None, return_train_score=True)
            for train, test in train_test_proportions)
        out = np.array(out)
        n_cv_folds = out.shape[0] // n_unique_ticks
        out = out.reshape(n_cv_folds, n_unique_ticks, 2)

    out = np.asarray(out).transpose((2, 1, 0))

    return train_sizes_abs, out[0], out[1]


def _translate_train_sizes(train_sizes, n_max_training_samples):
    """Determine absolute sizes of training subsets and validate 'train_sizes'.

    Examples:
        _translate_train_sizes([0.5, 1.0], 10) -> [5, 10]
        _translate_train_sizes([5, 10], 10) -> [5, 10]

    Parameters
    ----------
    train_sizes : array-like, shape (n_ticks,), dtype float or int
        Numbers of training examples that will be used to generate the
        learning curve. If the dtype is float, it is regarded as a
        fraction of 'n_max_training_samples', i.e. it has to be within (0, 1].

    n_max_training_samples : int
        Maximum number of training samples (upper bound of 'train_sizes').

    Returns
    -------
    train_sizes_abs : array, shape (n_unique_ticks,), dtype int
        Numbers of training examples that will be used to generate the
        learning curve. Note that the number of ticks might be less
        than n_ticks because duplicate entries will be removed.
    """
    train_sizes_abs = np.asarray(train_sizes)
    n_ticks = train_sizes_abs.shape[0]
    n_min_required_samples = np.min(train_sizes_abs)
    n_max_required_samples = np.max(train_sizes_abs)
    if np.issubdtype(train_sizes_abs.dtype, np.floating):
        if n_min_required_samples <= 0.0 or n_max_required_samples > 1.0:
            raise ValueError("train_sizes has been interpreted as fractions "
                             "of the maximum number of training samples and "
                             "must be within (0, 1], but is within [%f, %f]."
                             % (n_min_required_samples,
                                n_max_required_samples))
        train_sizes_abs = (train_sizes_abs * n_max_training_samples).astype(
                             dtype=np.int, copy=False)
        train_sizes_abs = np.clip(train_sizes_abs, 1,
                                  n_max_training_samples)
    else:
        if (n_min_required_samples <= 0 or
                n_max_required_samples > n_max_training_samples):
            raise ValueError("train_sizes has been interpreted as absolute "
                             "numbers of training samples and must be within "
                             "(0, %d], but is within [%d, %d]."
                             % (n_max_training_samples,
                                n_min_required_samples,
                                n_max_required_samples))

    train_sizes_abs = np.unique(train_sizes_abs)
    if n_ticks > train_sizes_abs.shape[0]:
        warnings.warn("Removed duplicate entries from 'train_sizes'. Number "
                      "of ticks will be less than the size of "
                      "'train_sizes' %d instead of %d)."
                      % (train_sizes_abs.shape[0], n_ticks), RuntimeWarning)

    return train_sizes_abs


def _incremental_fit_estimator(estimator, X, y, classes, train, test,
                               train_sizes, scorer, verbose):
    """Train estimator on training subsets incrementally and compute scores."""
    train_scores, test_scores = [], []
    partitions = zip(train_sizes, np.split(train, train_sizes)[:-1])
    for n_train_samples, partial_train in partitions:
        train_subset = train[:n_train_samples]
        X_train, y_train = _safe_split(estimator, X, y, train_subset)
        X_partial_train, y_partial_train = _safe_split(estimator, X, y,
                                                       partial_train)
        X_test, y_test = _safe_split(estimator, X, y, test, train_subset)
        if y_partial_train is None:
            estimator.partial_fit(X_partial_train, classes=classes)
        else:
            estimator.partial_fit(X_partial_train, y_partial_train,
                                  classes=classes)
        train_scores.append(_score(estimator, X_train, y_train, scorer))
        test_scores.append(_score(estimator, X_test, y_test, scorer))
    return np.array((train_scores, test_scores)).T


def validation_curve(estimator, X, y, param_name, param_range, groups=None,
                     cv=None, scoring=None, n_jobs=1, pre_dispatch="all",
                     verbose=0):
    """Validation curve.

    Determine training and test scores for varying parameter values.

    Compute scores for an estimator with different values of a specified
    parameter. This is similar to grid search with one parameter. However, this
    will also compute training scores and is merely a utility for plotting the
    results.

    Read more in the :ref:`User Guide <learning_curve>`.

    Parameters
    ----------
    estimator : object type that implements the "fit" and "predict" methods
        An object of that type which is cloned for each validation.

    X : array-like, shape (n_samples, n_features)
        Training vector, where n_samples is the number of samples and
        n_features is the number of features.

    y : array-like, shape (n_samples) or (n_samples, n_features), optional
        Target relative to X for classification or regression;
        None for unsupervised learning.

    param_name : string
        Name of the parameter that will be varied.

    param_range : array-like, shape (n_values,)
        The values of the parameter that will be evaluated.

    groups : array-like, with shape (n_samples,), optional
        Group labels for the samples used while splitting the dataset into
        train/test set.

    cv : int, cross-validation generator or an iterable, optional
        Determines the cross-validation splitting strategy.
        Possible inputs for cv are:

        - None, to use the default 3-fold cross validation,
        - integer, to specify the number of folds in a `(Stratified)KFold`,
        - An object to be used as a cross-validation generator.
        - An iterable yielding train, test splits.

        For integer/None inputs, if the estimator is a classifier and ``y`` is
        either binary or multiclass, :class:`StratifiedKFold` is used. In all
        other cases, :class:`KFold` is used.

        Refer :ref:`User Guide <cross_validation>` for the various
        cross-validation strategies that can be used here.

    scoring : string, callable or None, optional, default: None
        A string (see model evaluation documentation) or
        a scorer callable object / function with signature
        ``scorer(estimator, X, y)``.

    n_jobs : integer, optional
        Number of jobs to run in parallel (default 1).

    pre_dispatch : integer or string, optional
        Number of predispatched jobs for parallel execution (default is
        all). The option can reduce the allocated memory. The string can
        be an expression like '2*n_jobs'.

    verbose : integer, optional
        Controls the verbosity: the higher, the more messages.

    Returns
    -------
    train_scores : array, shape (n_ticks, n_cv_folds)
        Scores on training sets.

    test_scores : array, shape (n_ticks, n_cv_folds)
        Scores on test set.

    Notes
    -----
    See :ref:`sphx_glr_auto_examples_model_selection_plot_validation_curve.py`

    """
    X, y, groups = indexable(X, y, groups)

    cv = check_cv(cv, y, classifier=is_classifier(estimator))
    scorer = check_scoring(estimator, scoring=scoring)

    parallel = Parallel(n_jobs=n_jobs, pre_dispatch=pre_dispatch,
                        verbose=verbose)
    out = parallel(delayed(_fit_and_score)(
        clone(estimator), X, y, scorer, train, test, verbose,
        parameters={param_name: v}, fit_params=None, return_train_score=True)
        # NOTE do not change order of iteration to allow one time cv splitters
        for train, test in cv.split(X, y, groups) for v in param_range)
    out = np.asarray(out)
    n_params = len(param_range)
    n_cv_folds = out.shape[0] // n_params
    out = out.reshape(n_cv_folds, n_params, 2).transpose((2, 1, 0))

    return out[0], out[1]


def _aggregate_score_dicts(scores):
    """Aggregate the list of dict to dict of np ndarray

    The aggregated output of _fit_and_score will be a list of dict
    of form [{'prec': 0.1, 'acc':1.0}, {'prec': 0.1, 'acc':1.0}, ...]
    Convert it to a dict of array {'prec': np.array([0.1 ...]), ...}

    Parameters
    ----------

    scores : list of dict
        List of dicts of the scores for all scorers. This is a flat list,
        assumed originally to be of row major order.

    Example
    -------

    >>> scores = [{'a': 1, 'b':10}, {'a': 2, 'b':2}, {'a': 3, 'b':3},
    ...           {'a': 10, 'b': 10}]                         # doctest: +SKIP
    >>> _aggregate_score_dicts(scores)                        # doctest: +SKIP
    {'a': array([1, 2, 3, 10]),
     'b': array([10, 2, 3, 10])}
    """
    out = {}
    for key in scores[0]:
        out[key] = np.asarray([score[key] for score in scores])
    return out<|MERGE_RESOLUTION|>--- conflicted
+++ resolved
@@ -69,7 +69,6 @@
         NOTE that when using custom scorers, each scorer should return a single
         value. Metric functions returning a list/array of values can be wrapped
         into multiple scorers that return one value each.
-<<<<<<< HEAD
 
         See :ref:`multimetric_grid_search` for an example.
 
@@ -163,101 +162,6 @@
     >>> y = diabetes.target[:150]
     >>> lasso = linear_model.Lasso()
 
-=======
-
-        See :ref:`multimetric_grid_search` for an example.
-
-        If None, the estimator's default scorer (if available) is used.
-
-    cv : int, cross-validation generator or an iterable, optional
-        Determines the cross-validation splitting strategy.
-        Possible inputs for cv are:
-          - None, to use the default 3-fold cross validation,
-          - integer, to specify the number of folds in a `(Stratified)KFold`,
-          - An object to be used as a cross-validation generator.
-          - An iterable yielding train, test splits.
-
-        For integer/None inputs, if the estimator is a classifier and ``y`` is
-        either binary or multiclass, :class:`StratifiedKFold` is used. In all
-        other cases, :class:`KFold` is used.
-
-        Refer :ref:`User Guide <cross_validation>` for the various
-        cross-validation strategies that can be used here.
-
-    n_jobs : integer, optional
-        The number of CPUs to use to do the computation. -1 means
-        'all CPUs'.
-
-    verbose : integer, optional
-        The verbosity level.
-
-    fit_params : dict, optional
-        Parameters to pass to the fit method of the estimator.
-
-    pre_dispatch : int, or string, optional
-        Controls the number of jobs that get dispatched during parallel
-        execution. Reducing this number can be useful to avoid an
-        explosion of memory consumption when more jobs get dispatched
-        than CPUs can process. This parameter can be:
-
-            - None, in which case all the jobs are immediately
-              created and spawned. Use this for lightweight and
-              fast-running jobs, to avoid delays due to on-demand
-              spawning of the jobs
-
-            - An int, giving the exact number of total jobs that are
-              spawned
-
-            - A string, giving an expression as a function of n_jobs,
-              as in '2*n_jobs'
-
-    return_train_score : boolean, optional
-        Whether to include train scores.
-
-        Current default is ``'warn'``, which behaves as ``True`` in addition
-        to raising a warning when a training score is looked up.
-        That default will be changed to ``False`` in 0.21.
-        Computing training scores is used to get insights on how different
-        parameter settings impact the overfitting/underfitting trade-off.
-        However computing the scores on the training set can be computationally
-        expensive and is not strictly required to select the parameters that
-        yield the best generalization performance.
-
-    Returns
-    -------
-    scores : dict of float arrays of shape=(n_splits,)
-        Array of scores of the estimator for each run of the cross validation.
-
-        A dict of arrays containing the score/time arrays for each scorer is
-        returned. The possible keys for this ``dict`` are:
-
-            ``test_score``
-                The score array for test scores on each cv split.
-            ``train_score``
-                The score array for train scores on each cv split.
-                This is available only if ``return_train_score`` parameter
-                is ``True``.
-            ``fit_time``
-                The time for fitting the estimator on the train
-                set for each cv split.
-            ``score_time``
-                The time for scoring the estimator on the test set for each
-                cv split. (Note time for scoring on the train set is not
-                included even if ``return_train_score`` is set to ``True``
-
-    Examples
-    --------
-    >>> from sklearn import datasets, linear_model
-    >>> from sklearn.model_selection import cross_validate
-    >>> from sklearn.metrics.scorer import make_scorer
-    >>> from sklearn.metrics import confusion_matrix
-    >>> from sklearn.svm import LinearSVC
-    >>> diabetes = datasets.load_diabetes()
-    >>> X = diabetes.data[:150]
-    >>> y = diabetes.target[:150]
-    >>> lasso = linear_model.Lasso()
-
->>>>>>> 9b727bad
     Single metric evaluation using ``cross_validate``
 
     >>> cv_results = cross_validate(lasso, X, y, return_train_score=False)
