"""
The :mod:`sklearn.model_selection._validation` module includes classes and
functions to validate the model.
"""

# Author: Alexandre Gramfort <alexandre.gramfort@inria.fr>
#         Gael Varoquaux <gael.varoquaux@normalesup.org>
#         Olivier Grisel <olivier.grisel@ensta.org>
#         Raghav RV <rvraghav93@gmail.com>
# License: BSD 3 clause


import warnings
import numbers
import time
from traceback import format_exc
from contextlib import suppress

import numpy as np
import scipy.sparse as sp
from joblib import Parallel, delayed

from ..base import is_classifier, clone
from ..utils import (indexable, check_random_state, _safe_indexing,
                     _message_with_time)
from ..utils.validation import _check_fit_params
from ..utils.validation import _num_samples
from ..utils.validation import _deprecate_positional_args
from ..utils.metaestimators import _safe_split
from ..metrics import check_scoring
from ..metrics._scorer import _check_multimetric_scoring, _MultimetricScorer
from ..exceptions import FitFailedWarning
from ._split import check_cv
from ..preprocessing import LabelEncoder


__all__ = ['cross_validate', 'cross_val_score', 'cross_val_predict',
           'permutation_test_score', 'learning_curve', 'validation_curve']


@_deprecate_positional_args
def cross_validate(estimator, X, y=None, *, groups=None, scoring=None, cv=None,
                   n_jobs=None, verbose=0, fit_params=None,
                   pre_dispatch='2*n_jobs', return_train_score=False,
                   return_estimator=False, error_score=np.nan):
    """Evaluate metric(s) by cross-validation and also record fit/score times.

    Read more in the :ref:`User Guide <multimetric_cross_validation>`.

    Parameters
    ----------
    estimator : estimator object implementing 'fit'
        The object to use to fit the data.

    X : array-like of shape (n_samples, n_features)
        The data to fit. Can be for example a list, or an array.

    y : array-like of shape (n_samples,) or (n_samples, n_outputs), \
            default=None
        The target variable to try to predict in the case of
        supervised learning.

    groups : array-like of shape (n_samples,), default=None
        Group labels for the samples used while splitting the dataset into
        train/test set. Only used in conjunction with a "Group" :term:`cv`
        instance (e.g., :class:`GroupKFold`).

    scoring : str, callable, list/tuple, or dict, default=None
        A single str (see :ref:`scoring_parameter`) or a callable
        (see :ref:`scoring`) to evaluate the predictions on the test set.

        For evaluating multiple metrics, either give a list of (unique) strings
        or a dict with names as keys and callables as values.

        NOTE that when using custom scorers, each scorer should return a single
        value. Metric functions returning a list/array of values can be wrapped
        into multiple scorers that return one value each.

        See :ref:`multimetric_grid_search` for an example.

        If None, the estimator's score method is used.

    cv : int, cross-validation generator or an iterable, default=None
        Determines the cross-validation splitting strategy.
        Possible inputs for cv are:

        - None, to use the default 5-fold cross validation,
        - int, to specify the number of folds in a `(Stratified)KFold`,
        - :term:`CV splitter`,
        - An iterable yielding (train, test) splits as arrays of indices.

        For int/None inputs, if the estimator is a classifier and ``y`` is
        either binary or multiclass, :class:`StratifiedKFold` is used. In all
        other cases, :class:`KFold` is used.

        Refer :ref:`User Guide <cross_validation>` for the various
        cross-validation strategies that can be used here.

        .. versionchanged:: 0.22
            ``cv`` default value if None changed from 3-fold to 5-fold.

    n_jobs : int, default=None
        The number of CPUs to use to do the computation.
        ``None`` means 1 unless in a :obj:`joblib.parallel_backend` context.
        ``-1`` means using all processors. See :term:`Glossary <n_jobs>`
        for more details.

    verbose : int, default=0
        The verbosity level.

    fit_params : dict, default=None
        Parameters to pass to the fit method of the estimator.

    pre_dispatch : int or str, default='2*n_jobs'
        Controls the number of jobs that get dispatched during parallel
        execution. Reducing this number can be useful to avoid an
        explosion of memory consumption when more jobs get dispatched
        than CPUs can process. This parameter can be:

            - None, in which case all the jobs are immediately
              created and spawned. Use this for lightweight and
              fast-running jobs, to avoid delays due to on-demand
              spawning of the jobs

            - An int, giving the exact number of total jobs that are
              spawned

            - A str, giving an expression as a function of n_jobs,
              as in '2*n_jobs'

    return_train_score : bool, default=False
        Whether to include train scores.
        Computing training scores is used to get insights on how different
        parameter settings impact the overfitting/underfitting trade-off.
        However computing the scores on the training set can be computationally
        expensive and is not strictly required to select the parameters that
        yield the best generalization performance.

        .. versionadded:: 0.19

        .. versionchanged:: 0.21
            Default value was changed from ``True`` to ``False``

    return_estimator : bool, default=False
        Whether to return the estimators fitted on each split.

        .. versionadded:: 0.20

    error_score : 'raise' or numeric
        Value to assign to the score if an error occurs in estimator fitting.
        If set to 'raise', the error is raised.
        If a numeric value is given, FitFailedWarning is raised. This parameter
        does not affect the refit step, which will always raise the error.

        .. versionadded:: 0.20

    Returns
    -------
    scores : dict of float arrays of shape (n_splits,)
        Array of scores of the estimator for each run of the cross validation.

        A dict of arrays containing the score/time arrays for each scorer is
        returned. The possible keys for this ``dict`` are:

            ``test_score``
                The score array for test scores on each cv split.
                Suffix ``_score`` in ``test_score`` changes to a specific
                metric like ``test_r2`` or ``test_auc`` if there are
                multiple scoring metrics in the scoring parameter.
            ``train_score``
                The score array for train scores on each cv split.
                Suffix ``_score`` in ``train_score`` changes to a specific
                metric like ``train_r2`` or ``train_auc`` if there are
                multiple scoring metrics in the scoring parameter.
                This is available only if ``return_train_score`` parameter
                is ``True``.
            ``fit_time``
                The time for fitting the estimator on the train
                set for each cv split.
            ``score_time``
                The time for scoring the estimator on the test set for each
                cv split. (Note time for scoring on the train set is not
                included even if ``return_train_score`` is set to ``True``
            ``estimator``
                The estimator objects for each cv split.
                This is available only if ``return_estimator`` parameter
                is set to ``True``.

    Examples
    --------
    >>> from sklearn import datasets, linear_model
    >>> from sklearn.model_selection import cross_validate
    >>> from sklearn.metrics import make_scorer
    >>> from sklearn.metrics import confusion_matrix
    >>> from sklearn.svm import LinearSVC
    >>> diabetes = datasets.load_diabetes()
    >>> X = diabetes.data[:150]
    >>> y = diabetes.target[:150]
    >>> lasso = linear_model.Lasso()

    Single metric evaluation using ``cross_validate``

    >>> cv_results = cross_validate(lasso, X, y, cv=3)
    >>> sorted(cv_results.keys())
    ['fit_time', 'score_time', 'test_score']
    >>> cv_results['test_score']
    array([0.33150734, 0.08022311, 0.03531764])

    Multiple metric evaluation using ``cross_validate``
    (please refer the ``scoring`` parameter doc for more information)

    >>> scores = cross_validate(lasso, X, y, cv=3,
    ...                         scoring=('r2', 'neg_mean_squared_error'),
    ...                         return_train_score=True)
    >>> print(scores['test_neg_mean_squared_error'])
    [-3635.5... -3573.3... -6114.7...]
    >>> print(scores['train_r2'])
    [0.28010158 0.39088426 0.22784852]

    See Also
    ---------
    :func:`sklearn.model_selection.cross_val_score`:
        Run cross-validation for single metric evaluation.

    :func:`sklearn.model_selection.cross_val_predict`:
        Get predictions from each split of cross-validation for diagnostic
        purposes.

    :func:`sklearn.metrics.make_scorer`:
        Make a scorer from a performance metric or loss function.

    """
    X, y, groups = indexable(X, y, groups)

    cv = check_cv(cv, y, classifier=is_classifier(estimator))
    scorers, _ = _check_multimetric_scoring(estimator, scoring=scoring)

    # We clone the estimator to make sure that all the folds are
    # independent, and that it is pickle-able.
    parallel = Parallel(n_jobs=n_jobs, verbose=verbose,
                        pre_dispatch=pre_dispatch)
    scores = parallel(
        delayed(_fit_and_score)(
            clone(estimator), X, y, scorers, train, test, verbose, None,
            fit_params, return_train_score=return_train_score,
            return_times=True, return_estimator=return_estimator,
            error_score=error_score)
        for train, test in cv.split(X, y, groups))

    zipped_scores = list(zip(*scores))
    if return_train_score:
        train_scores = zipped_scores.pop(0)
        train_scores = _aggregate_score_dicts(train_scores)
    if return_estimator:
        fitted_estimators = zipped_scores.pop()
    test_scores, fit_times, score_times = zipped_scores
    test_scores = _aggregate_score_dicts(test_scores)

    ret = {}
    ret['fit_time'] = np.array(fit_times)
    ret['score_time'] = np.array(score_times)

    if return_estimator:
        ret['estimator'] = fitted_estimators

    for name in scorers:
        ret['test_%s' % name] = np.array(test_scores[name])
        if return_train_score:
            key = 'train_%s' % name
            ret[key] = np.array(train_scores[name])

    return ret


@_deprecate_positional_args
def cross_val_score(estimator, X, y=None, *, groups=None, scoring=None,
                    cv=None, n_jobs=None, verbose=0, fit_params=None,
                    pre_dispatch='2*n_jobs', error_score=np.nan):
    """Evaluate a score by cross-validation

    Read more in the :ref:`User Guide <cross_validation>`.

    Parameters
    ----------
    estimator : estimator object implementing 'fit'
        The object to use to fit the data.

    X : array-like of shape (n_samples, n_features)
        The data to fit. Can be for example a list, or an array.

    y : array-like of shape (n_samples,) or (n_samples, n_outputs), \
            default=None
        The target variable to try to predict in the case of
        supervised learning.

    groups : array-like of shape (n_samples,), default=None
        Group labels for the samples used while splitting the dataset into
        train/test set. Only used in conjunction with a "Group" :term:`cv`
        instance (e.g., :class:`GroupKFold`).

    scoring : str or callable, default=None
        A str (see model evaluation documentation) or
        a scorer callable object / function with signature
        ``scorer(estimator, X, y)`` which should return only
        a single value.

        Similar to :func:`cross_validate`
        but only a single metric is permitted.

        If None, the estimator's default scorer (if available) is used.

    cv : int, cross-validation generator or an iterable, default=None
        Determines the cross-validation splitting strategy.
        Possible inputs for cv are:

        - None, to use the default 5-fold cross validation,
        - int, to specify the number of folds in a `(Stratified)KFold`,
        - :term:`CV splitter`,
        - An iterable yielding (train, test) splits as arrays of indices.

        For int/None inputs, if the estimator is a classifier and ``y`` is
        either binary or multiclass, :class:`StratifiedKFold` is used. In all
        other cases, :class:`KFold` is used.

        Refer :ref:`User Guide <cross_validation>` for the various
        cross-validation strategies that can be used here.

        .. versionchanged:: 0.22
            ``cv`` default value if None changed from 3-fold to 5-fold.

    n_jobs : int, default=None
        The number of CPUs to use to do the computation.
        ``None`` means 1 unless in a :obj:`joblib.parallel_backend` context.
        ``-1`` means using all processors. See :term:`Glossary <n_jobs>`
        for more details.

    verbose : int, default=0
        The verbosity level.

    fit_params : dict, default=None
        Parameters to pass to the fit method of the estimator.

    pre_dispatch : int or str, default='2*n_jobs'
        Controls the number of jobs that get dispatched during parallel
        execution. Reducing this number can be useful to avoid an
        explosion of memory consumption when more jobs get dispatched
        than CPUs can process. This parameter can be:

            - None, in which case all the jobs are immediately
              created and spawned. Use this for lightweight and
              fast-running jobs, to avoid delays due to on-demand
              spawning of the jobs

            - An int, giving the exact number of total jobs that are
              spawned

            - A str, giving an expression as a function of n_jobs,
              as in '2*n_jobs'

    error_score : 'raise' or numeric, default=np.nan
        Value to assign to the score if an error occurs in estimator fitting.
        If set to 'raise', the error is raised.
        If a numeric value is given, FitFailedWarning is raised. This parameter
        does not affect the refit step, which will always raise the error.

        .. versionadded:: 0.20

    Returns
    -------
    scores : array of float, shape=(len(list(cv)),)
        Array of scores of the estimator for each run of the cross validation.

    Examples
    --------
    >>> from sklearn import datasets, linear_model
    >>> from sklearn.model_selection import cross_val_score
    >>> diabetes = datasets.load_diabetes()
    >>> X = diabetes.data[:150]
    >>> y = diabetes.target[:150]
    >>> lasso = linear_model.Lasso()
    >>> print(cross_val_score(lasso, X, y, cv=3))
    [0.33150734 0.08022311 0.03531764]

    See Also
    ---------
    :func:`sklearn.model_selection.cross_validate`:
        To run cross-validation on multiple metrics and also to return
        train scores, fit times and score times.

    :func:`sklearn.model_selection.cross_val_predict`:
        Get predictions from each split of cross-validation for diagnostic
        purposes.

    :func:`sklearn.metrics.make_scorer`:
        Make a scorer from a performance metric or loss function.

    """
    # To ensure multimetric format is not supported
    scorer = check_scoring(estimator, scoring=scoring)

    cv_results = cross_validate(estimator=estimator, X=X, y=y, groups=groups,
                                scoring={'score': scorer}, cv=cv,
                                n_jobs=n_jobs, verbose=verbose,
                                fit_params=fit_params,
                                pre_dispatch=pre_dispatch,
                                error_score=error_score)
    return cv_results['test_score']


def _fit_and_score(estimator, X, y, scorer, train, test, verbose,
                   parameters, fit_params, return_train_score=False,
                   return_parameters=False, return_n_test_samples=False,
                   return_times=False, return_estimator=False,
                   error_score=np.nan):
    """Fit estimator and compute scores for a given dataset split.

    Parameters
    ----------
    estimator : estimator object implementing 'fit'
        The object to use to fit the data.

    X : array-like of shape (n_samples, n_features)
        The data to fit.

    y : array-like of shape (n_samples,) or (n_samples, n_outputs) or None
        The target variable to try to predict in the case of
        supervised learning.

    scorer : A single callable or dict mapping scorer name to the callable
        If it is a single callable, the return value for ``train_scores`` and
        ``test_scores`` is a single float.

        For a dict, it should be one mapping the scorer name to the scorer
        callable object / function.

        The callable object / fn should have signature
        ``scorer(estimator, X, y)``.

    train : array-like of shape (n_train_samples,)
        Indices of training samples.

    test : array-like of shape (n_test_samples,)
        Indices of test samples.

    verbose : int
        The verbosity level.

    error_score : 'raise' or numeric, default=np.nan
        Value to assign to the score if an error occurs in estimator fitting.
        If set to 'raise', the error is raised.
        If a numeric value is given, FitFailedWarning is raised. This parameter
        does not affect the refit step, which will always raise the error.

    parameters : dict or None
        Parameters to be set on the estimator.

    fit_params : dict or None
        Parameters that will be passed to ``estimator.fit``.

    return_train_score : bool, default=False
        Compute and return score on training set.

    return_parameters : bool, default=False
        Return parameters that has been used for the estimator.

    return_n_test_samples : bool, default=False
        Whether to return the ``n_test_samples``

    return_times : bool, default=False
        Whether to return the fit/score times.

    return_estimator : bool, default=False
        Whether to return the fitted estimator.

    Returns
    -------
    train_scores : dict of scorer name -> float
        Score on training set (for all the scorers),
        returned only if `return_train_score` is `True`.

    test_scores : dict of scorer name -> float
        Score on testing set (for all the scorers).

    n_test_samples : int
        Number of test samples.

    fit_time : float
        Time spent for fitting in seconds.

    score_time : float
        Time spent for scoring in seconds.

    parameters : dict or None
        The parameters that have been evaluated.

    estimator : estimator object
        The fitted estimator
    """
    if verbose > 1:
        if parameters is None:
            msg = ''
        else:
            msg = '%s' % (', '.join('%s=%s' % (k, v)
                                    for k, v in parameters.items()))
        print("[CV] %s %s" % (msg, (64 - len(msg)) * '.'))

    # Adjust length of sample weights
    fit_params = fit_params if fit_params is not None else {}
    fit_params = _check_fit_params(X, fit_params, train)

    train_scores = {}
    if parameters is not None:
        # clone after setting parameters in case any parameters
        # are estimators (like pipeline steps)
        # because pipeline doesn't clone steps in fit
        cloned_parameters = {}
        for k, v in parameters.items():
            cloned_parameters[k] = clone(v, safe=False)

        estimator = estimator.set_params(**cloned_parameters)

    start_time = time.time()

    X_train, y_train = _safe_split(estimator, X, y, train)
    X_test, y_test = _safe_split(estimator, X, y, test, train)

    try:
        if y_train is None:
            estimator.fit(X_train, **fit_params)
        else:
            estimator.fit(X_train, y_train, **fit_params)

    except Exception as e:
        # Note fit time as time until error
        fit_time = time.time() - start_time
        score_time = 0.0
        if error_score == 'raise':
            raise
        elif isinstance(error_score, numbers.Number):
            if isinstance(scorer, dict):
                test_scores = {name: error_score for name in scorer}
                if return_train_score:
                    train_scores = test_scores.copy()
            else:
                test_scores = error_score
                if return_train_score:
                    train_scores = error_score
            warnings.warn("Estimator fit failed. The score on this train-test"
                          " partition for these parameters will be set to %f. "
                          "Details: \n%s" %
                          (error_score, format_exc()),
                          FitFailedWarning)
        else:
            raise ValueError("error_score must be the string 'raise' or a"
                             " numeric value. (Hint: if using 'raise', please"
                             " make sure that it has been spelled correctly.)")

    else:
        fit_time = time.time() - start_time
        test_scores = _score(estimator, X_test, y_test, scorer)
        score_time = time.time() - start_time - fit_time
        if return_train_score:
            train_scores = _score(estimator, X_train, y_train, scorer)
    if verbose > 2:
        if isinstance(test_scores, dict):
            for scorer_name in sorted(test_scores):
                msg += ", %s=" % scorer_name
                if return_train_score:
                    msg += "(train=%.3f," % train_scores[scorer_name]
                    msg += " test=%.3f)" % test_scores[scorer_name]
                else:
                    msg += "%.3f" % test_scores[scorer_name]
        else:
            msg += ", score="
            msg += ("%.3f" % test_scores if not return_train_score else
                    "(train=%.3f, test=%.3f)" % (train_scores, test_scores))

    if verbose > 1:
        total_time = score_time + fit_time
        print(_message_with_time('CV', msg, total_time))

    ret = [train_scores, test_scores] if return_train_score else [test_scores]

    if return_n_test_samples:
        ret.append(_num_samples(X_test))
    if return_times:
        ret.extend([fit_time, score_time])
    if return_parameters:
        ret.append(parameters)
    if return_estimator:
        ret.append(estimator)
    return ret


def _score(estimator, X_test, y_test, scorer):
    """Compute the score(s) of an estimator on a given test set.

    Will return a dict of floats if `scorer` is a dict, otherwise a single
    float is returned.
    """
    if isinstance(scorer, dict):
        # will cache method calls if needed. scorer() returns a dict
        scorer = _MultimetricScorer(**scorer)
    if y_test is None:
        scores = scorer(estimator, X_test)
    else:
        scores = scorer(estimator, X_test, y_test)

    error_msg = ("scoring must return a number, got %s (%s) "
                 "instead. (scorer=%s)")
    if isinstance(scores, dict):
        for name, score in scores.items():
            if hasattr(score, 'item'):
                with suppress(ValueError):
                    # e.g. unwrap memmapped scalars
                    score = score.item()
            if not isinstance(score, numbers.Number):
                raise ValueError(error_msg % (score, type(score), name))
            scores[name] = score
    else:  # scalar
        if hasattr(scores, 'item'):
            with suppress(ValueError):
                # e.g. unwrap memmapped scalars
                scores = scores.item()
        if not isinstance(scores, numbers.Number):
            raise ValueError(error_msg % (scores, type(scores), scorer))
    return scores


@_deprecate_positional_args
def cross_val_predict(estimator, X, y=None, *, groups=None, cv=None,
                      n_jobs=None, verbose=0, fit_params=None,
                      pre_dispatch='2*n_jobs', method='predict'):
    """Generate cross-validated estimates for each input data point

    The data is split according to the cv parameter. Each sample belongs
    to exactly one test set, and its prediction is computed with an
    estimator fitted on the corresponding training set.

    Passing these predictions into an evaluation metric may not be a valid
    way to measure generalization performance. Results can differ from
    :func:`cross_validate` and :func:`cross_val_score` unless all tests sets
    have equal size and the metric decomposes over samples.

    Read more in the :ref:`User Guide <cross_validation>`.

    Parameters
    ----------
    estimator : estimator object implementing 'fit' and 'predict'
        The object to use to fit the data.

    X : array-like of shape (n_samples, n_features)
        The data to fit. Can be, for example a list, or an array at least 2d.

    y : array-like of shape (n_samples,) or (n_samples, n_outputs), \
            default=None
        The target variable to try to predict in the case of
        supervised learning.

    groups : array-like of shape (n_samples,), default=None
        Group labels for the samples used while splitting the dataset into
        train/test set. Only used in conjunction with a "Group" :term:`cv`
        instance (e.g., :class:`GroupKFold`).

    cv : int, cross-validation generator or an iterable, default=None
        Determines the cross-validation splitting strategy.
        Possible inputs for cv are:

        - None, to use the default 5-fold cross validation,
        - int, to specify the number of folds in a `(Stratified)KFold`,
        - :term:`CV splitter`,
        - An iterable yielding (train, test) splits as arrays of indices.

        For int/None inputs, if the estimator is a classifier and ``y`` is
        either binary or multiclass, :class:`StratifiedKFold` is used. In all
        other cases, :class:`KFold` is used.

        Refer :ref:`User Guide <cross_validation>` for the various
        cross-validation strategies that can be used here.

        .. versionchanged:: 0.22
            ``cv`` default value if None changed from 3-fold to 5-fold.

    n_jobs : int, default=None
        The number of CPUs to use to do the computation.
        ``None`` means 1 unless in a :obj:`joblib.parallel_backend` context.
        ``-1`` means using all processors. See :term:`Glossary <n_jobs>`
        for more details.

    verbose : int, default=0
        The verbosity level.

    fit_params : dict, defualt=None
        Parameters to pass to the fit method of the estimator.

    pre_dispatch : int or str, default='2*n_jobs'
        Controls the number of jobs that get dispatched during parallel
        execution. Reducing this number can be useful to avoid an
        explosion of memory consumption when more jobs get dispatched
        than CPUs can process. This parameter can be:

            - None, in which case all the jobs are immediately
              created and spawned. Use this for lightweight and
              fast-running jobs, to avoid delays due to on-demand
              spawning of the jobs

            - An int, giving the exact number of total jobs that are
              spawned

            - A str, giving an expression as a function of n_jobs,
              as in '2*n_jobs'

    method : str, default='predict'
        Invokes the passed method name of the passed estimator. For
        method='predict_proba', the columns correspond to the classes
        in sorted order.

    Returns
    -------
    predictions : ndarray
        This is the result of calling ``method``

    See also
    --------
    cross_val_score : calculate score for each CV split

    cross_validate : calculate one or more scores and timings for each CV split

    Notes
    -----
    In the case that one or more classes are absent in a training portion, a
    default score needs to be assigned to all instances for that class if
    ``method`` produces columns per class, as in {'decision_function',
    'predict_proba', 'predict_log_proba'}.  For ``predict_proba`` this value is
    0.  In order to ensure finite output, we approximate negative infinity by
    the minimum finite float value for the dtype in other cases.

    Examples
    --------
    >>> from sklearn import datasets, linear_model
    >>> from sklearn.model_selection import cross_val_predict
    >>> diabetes = datasets.load_diabetes()
    >>> X = diabetes.data[:150]
    >>> y = diabetes.target[:150]
    >>> lasso = linear_model.Lasso()
    >>> y_pred = cross_val_predict(lasso, X, y, cv=3)
    """
    X, y, groups = indexable(X, y, groups)

    cv = check_cv(cv, y, classifier=is_classifier(estimator))

    # If classification methods produce multiple columns of output,
    # we need to manually encode classes to ensure consistent column ordering.
    encode = method in ['decision_function', 'predict_proba',
                        'predict_log_proba'] and y is not None
    if encode:
        y = np.asarray(y)
        if y.ndim == 1:
            le = LabelEncoder()
            y = le.fit_transform(y)
        elif y.ndim == 2:
            y_enc = np.zeros_like(y, dtype=np.int)
            for i_label in range(y.shape[1]):
                y_enc[:, i_label] = LabelEncoder().fit_transform(y[:, i_label])
            y = y_enc

    # We clone the estimator to make sure that all the folds are
    # independent, and that it is pickle-able.
    parallel = Parallel(n_jobs=n_jobs, verbose=verbose,
                        pre_dispatch=pre_dispatch)
    prediction_blocks = parallel(delayed(_fit_and_predict)(
        clone(estimator), X, y, train, test, verbose, fit_params, method)
        for train, test in cv.split(X, y, groups))

    # Concatenate the predictions
    predictions = [pred_block_i for pred_block_i, _ in prediction_blocks]
    test_indices = np.concatenate([indices_i
                                   for _, indices_i in prediction_blocks])

    if not _check_is_permutation(test_indices, _num_samples(X)):
        raise ValueError('cross_val_predict only works for partitions')

    inv_test_indices = np.empty(len(test_indices), dtype=int)
    inv_test_indices[test_indices] = np.arange(len(test_indices))

    if sp.issparse(predictions[0]):
        predictions = sp.vstack(predictions, format=predictions[0].format)
    elif encode and isinstance(predictions[0], list):
        # `predictions` is a list of method outputs from each fold.
        # If each of those is also a list, then treat this as a
        # multioutput-multiclass task. We need to separately concatenate
        # the method outputs for each label into an `n_labels` long list.
        n_labels = y.shape[1]
        concat_pred = []
        for i_label in range(n_labels):
            label_preds = np.concatenate([p[i_label] for p in predictions])
            concat_pred.append(label_preds)
        predictions = concat_pred
    else:
        predictions = np.concatenate(predictions)

    if isinstance(predictions, list):
        return [p[inv_test_indices] for p in predictions]
    else:
        return predictions[inv_test_indices]


def _fit_and_predict(estimator, X, y, train, test, verbose, fit_params,
                     method):
    """Fit estimator and predict values for a given dataset split.

    Read more in the :ref:`User Guide <cross_validation>`.

    Parameters
    ----------
    estimator : estimator object implementing 'fit' and 'predict'
        The object to use to fit the data.

    X : array-like of shape (n_samples, n_features)
        The data to fit.

        .. versionchanged:: 0.20
            X is only required to be an object with finite length or shape now

    y : array-like of shape (n_samples,) or (n_samples, n_outputs) or None
        The target variable to try to predict in the case of
        supervised learning.

    train : array-like of shape (n_train_samples,)
        Indices of training samples.

    test : array-like of shape (n_test_samples,)
        Indices of test samples.

    verbose : int
        The verbosity level.

    fit_params : dict or None
        Parameters that will be passed to ``estimator.fit``.

    method : str
        Invokes the passed method name of the passed estimator.

    Returns
    -------
    predictions : sequence
        Result of calling 'estimator.method'

    test : array-like
        This is the value of the test parameter
    """
    # Adjust length of sample weights
    fit_params = fit_params if fit_params is not None else {}
    fit_params = _check_fit_params(X, fit_params, train)

    X_train, y_train = _safe_split(estimator, X, y, train)
    X_test, _ = _safe_split(estimator, X, y, test, train)

    if y_train is None:
        estimator.fit(X_train, **fit_params)
    else:
        estimator.fit(X_train, y_train, **fit_params)
    func = getattr(estimator, method)
    predictions = func(X_test)

    encode = method in ['decision_function', 'predict_proba',
                        'predict_log_proba'] and y is not None

    if encode:
        if isinstance(predictions, list):
            predictions = [_enforce_prediction_order(
                estimator.classes_[i_label], predictions[i_label],
                n_classes=len(set(y[:, i_label])), method=method)
                for i_label in range(len(predictions))]
        else:
            # A 2D y array should be a binary label indicator matrix
            n_classes = len(set(y)) if y.ndim == 1 else y.shape[1]
            predictions = _enforce_prediction_order(
                estimator.classes_, predictions, n_classes, method)
    return predictions, test


def _enforce_prediction_order(classes, predictions, n_classes, method):
    """Ensure that prediction arrays have correct column order

    When doing cross-validation, if one or more classes are
    not present in the subset of data used for training,
    then the output prediction array might not have the same
    columns as other folds. Use the list of class names
    (assumed to be ints) to enforce the correct column order.

    Note that `classes` is the list of classes in this fold
    (a subset of the classes in the full training set)
    and `n_classes` is the number of classes in the full training set.
    """
    if n_classes != len(classes):
        recommendation = (
            'To fix this, use a cross-validation '
            'technique resulting in properly '
            'stratified folds')
        warnings.warn('Number of classes in training fold ({}) does '
                      'not match total number of classes ({}). '
                      'Results may not be appropriate for your use case. '
                      '{}'.format(len(classes), n_classes, recommendation),
                      RuntimeWarning)
        if method == 'decision_function':
            if (predictions.ndim == 2 and
                    predictions.shape[1] != len(classes)):
                # This handles the case when the shape of predictions
                # does not match the number of classes used to train
                # it with. This case is found when sklearn.svm.SVC is
                # set to `decision_function_shape='ovo'`.
                raise ValueError('Output shape {} of {} does not match '
                                 'number of classes ({}) in fold. '
                                 'Irregular decision_function outputs '
                                 'are not currently supported by '
                                 'cross_val_predict'.format(
                                    predictions.shape, method, len(classes)))
            if len(classes) <= 2:
                # In this special case, `predictions` contains a 1D array.
                raise ValueError('Only {} class/es in training fold, but {} '
                                 'in overall dataset. This '
                                 'is not supported for decision_function '
                                 'with imbalanced folds. {}'.format(
                                    len(classes), n_classes, recommendation))

        float_min = np.finfo(predictions.dtype).min
        default_values = {'decision_function': float_min,
                          'predict_log_proba': float_min,
                          'predict_proba': 0}
        predictions_for_all_classes = np.full((_num_samples(predictions),
                                               n_classes),
                                              default_values[method],
                                              dtype=predictions.dtype)
        predictions_for_all_classes[:, classes] = predictions
        predictions = predictions_for_all_classes
    return predictions


def _check_is_permutation(indices, n_samples):
    """Check whether indices is a reordering of the array np.arange(n_samples)

    Parameters
    ----------
    indices : ndarray
        int array to test
    n_samples : int
        number of expected elements

    Returns
    -------
    is_partition : bool
        True iff sorted(indices) is np.arange(n)
    """
    if len(indices) != n_samples:
        return False
    hit = np.zeros(n_samples, dtype=bool)
    hit[indices] = True
    if not np.all(hit):
        return False
    return True


<<<<<<< HEAD
def _index_param_value(X, v, indices):
    """Private helper function for parameter value indexing."""
    if not _is_arraylike(v) or _num_samples(v) != _num_samples(X):
        # pass through: skip indexing
        return v
    if sp.issparse(v):
        v = v.tocsr()
    return safe_indexing(v, indices)


def permutation_test_score(estimator, X, y, groups=None, cv=None,
                           n_permutations=100, n_jobs=1, random_state=0,
                           verbose=0, scoring=None, fit_params=None):
=======
@_deprecate_positional_args
def permutation_test_score(estimator, X, y, *, groups=None, cv=None,
                           n_permutations=100, n_jobs=None, random_state=0,
                           verbose=0, scoring=None):
>>>>>>> c36c1047
    """Evaluate the significance of a cross-validated score with permutations

    Read more in the :ref:`User Guide <cross_validation>`.

    Parameters
    ----------
    estimator : estimator object implementing 'fit'
        The object to use to fit the data.

    X : array-like of shape at least 2D
        The data to fit.

    y : array-like of shape (n_samples,) or (n_samples, n_outputs) or None
        The target variable to try to predict in the case of
        supervised learning.

    groups : array-like of shape (n_samples,), default=None
        Labels to constrain permutation within groups, i.e. ``y`` values
        are permuted among samples with the same group identifier.
        When not specified, ``y`` values are permuted among all samples.

        When a grouped cross-validator is used, the group labels are
        also passed on to the ``split`` method of the cross-validator. The
        cross-validator uses them for grouping the samples  while splitting
        the dataset into train/test set.

    scoring : str or callable, default=None
        A single str (see :ref:`scoring_parameter`) or a callable
        (see :ref:`scoring`) to evaluate the predictions on the test set.

        If None the estimator's score method is used.

    cv : int, cross-validation generator or an iterable, default=None
        Determines the cross-validation splitting strategy.
        Possible inputs for cv are:

        - None, to use the default 5-fold cross validation,
        - int, to specify the number of folds in a `(Stratified)KFold`,
        - :term:`CV splitter`,
        - An iterable yielding (train, test) splits as arrays of indices.

        For int/None inputs, if the estimator is a classifier and ``y`` is
        either binary or multiclass, :class:`StratifiedKFold` is used. In all
        other cases, :class:`KFold` is used.

        Refer :ref:`User Guide <cross_validation>` for the various
        cross-validation strategies that can be used here.

        .. versionchanged:: 0.22
            ``cv`` default value if None changed from 3-fold to 5-fold.

    n_permutations : int, default=100
        Number of times to permute ``y``.

    n_jobs : int, default=None
        The number of CPUs to use to do the computation.
        ``None`` means 1 unless in a :obj:`joblib.parallel_backend` context.
        ``-1`` means using all processors. See :term:`Glossary <n_jobs>`
        for more details.

    random_state : int, RandomState instance or None, default=0
        Pass an int for reproducible output for permutation of
        ``y`` values among samples. See :term:`Glossary <random_state>`.

    verbose : int, default=0
        The verbosity level.

    fit_params : dict, optional
        Parameters to pass to the fit method of the estimator.

    Returns
    -------
    score : float
        The true score without permuting targets.

    permutation_scores : array of shape (n_permutations,)
        The scores obtained for each permutations.

    pvalue : float
        The p-value, which approximates the probability that the score would
        be obtained by chance. This is calculated as:

        `(C + 1) / (n_permutations + 1)`

        Where C is the number of permutations whose score >= the true score.

        The best possible p-value is 1/(n_permutations + 1), the worst is 1.0.

    Notes
    -----
    This function implements Test 1 in:

        Ojala and Garriga. Permutation Tests for Studying Classifier
        Performance.  The Journal of Machine Learning Research (2010)
        vol. 11
        `[pdf] <http://www.jmlr.org/papers/volume11/ojala10a/ojala10a.pdf>`_.

    """
    X, y, groups = indexable(X, y, groups)

    cv = check_cv(cv, y, classifier=is_classifier(estimator))
    scorer = check_scoring(estimator, scoring=scoring)
    random_state = check_random_state(random_state)

    # We clone the estimator to make sure that all the folds are
    # independent, and that it is pickle-able.
    score = _permutation_test_score(clone(estimator), X, y, groups, cv, scorer,
                                    fit_params=fit_params)
    permutation_scores = Parallel(n_jobs=n_jobs, verbose=verbose)(
        delayed(_permutation_test_score)(
            clone(estimator), X, _shuffle(y, groups, random_state),
            groups, cv, scorer, fit_params=fit_params)
        for _ in range(n_permutations))
    permutation_scores = np.array(permutation_scores)
    pvalue = (np.sum(permutation_scores >= score) + 1.0) / (n_permutations + 1)
    return score, permutation_scores, pvalue


def _permutation_test_score(estimator, X, y, groups, cv, scorer,
                            fit_params):
    """Auxiliary function for permutation_test_score"""
    # Adjust length of sample weights
    fit_params = fit_params if fit_params is not None else {}
    avg_score = []
    for train, test in cv.split(X, y, groups):
        X_train, y_train = _safe_split(estimator, X, y, train)
        X_test, y_test = _safe_split(estimator, X, y, test, train)
        train_fit_params = dict([(k, _index_param_value(X, v, train))
                                 for k, v in fit_params.items()])
        estimator.fit(X_train, y_train, **train_fit_params)
        avg_score.append(scorer(estimator, X_test, y_test))
    return np.mean(avg_score)


def _shuffle(y, groups, random_state):
    """Return a shuffled copy of y eventually shuffle among same groups."""
    if groups is None:
        indices = random_state.permutation(len(y))
    else:
        indices = np.arange(len(groups))
        for group in np.unique(groups):
            this_mask = (groups == group)
            indices[this_mask] = random_state.permutation(indices[this_mask])
    return _safe_indexing(y, indices)


<<<<<<< HEAD
def learning_curve(estimator, X, y, groups=None,
                   train_sizes=np.linspace(0.1, 1.0, 5), cv=None, scoring=None,
                   exploit_incremental_learning=False, n_jobs=1,
                   pre_dispatch="all", verbose=0, shuffle=False,
                   random_state=None, fit_params=None):
=======
@_deprecate_positional_args
def learning_curve(estimator, X, y, *, groups=None,
                   train_sizes=np.linspace(0.1, 1.0, 5), cv=None,
                   scoring=None, exploit_incremental_learning=False,
                   n_jobs=None, pre_dispatch="all", verbose=0, shuffle=False,
                   random_state=None, error_score=np.nan, return_times=False):
>>>>>>> c36c1047
    """Learning curve.

    Determines cross-validated training and test scores for different training
    set sizes.

    A cross-validation generator splits the whole dataset k times in training
    and test data. Subsets of the training set with varying sizes will be used
    to train the estimator and a score for each training subset size and the
    test set will be computed. Afterwards, the scores will be averaged over
    all k runs for each training subset size.

    Read more in the :ref:`User Guide <learning_curve>`.

    Parameters
    ----------
    estimator : object type that implements the "fit" and "predict" methods
        An object of that type which is cloned for each validation.

    X : array-like of shape (n_samples, n_features)
        Training vector, where n_samples is the number of samples and
        n_features is the number of features.

    y : array-like of shape (n_samples,) or (n_samples, n_outputs)
        Target relative to X for classification or regression;
        None for unsupervised learning.

    groups : array-like of  shape (n_samples,), default=None
        Group labels for the samples used while splitting the dataset into
        train/test set. Only used in conjunction with a "Group" :term:`cv`
        instance (e.g., :class:`GroupKFold`).

    train_sizes : array-like of shape (n_ticks,), \
            default=np.linspace(0.1, 1.0, 5)
        Relative or absolute numbers of training examples that will be used to
        generate the learning curve. If the dtype is float, it is regarded as a
        fraction of the maximum size of the training set (that is determined
        by the selected validation method), i.e. it has to be within (0, 1].
        Otherwise it is interpreted as absolute sizes of the training sets.
        Note that for classification the number of samples usually have to
        be big enough to contain at least one sample from each class.

    cv : int, cross-validation generator or an iterable, default=None
        Determines the cross-validation splitting strategy.
        Possible inputs for cv are:

        - None, to use the default 5-fold cross validation,
        - int, to specify the number of folds in a `(Stratified)KFold`,
        - :term:`CV splitter`,
        - An iterable yielding (train, test) splits as arrays of indices.

        For int/None inputs, if the estimator is a classifier and ``y`` is
        either binary or multiclass, :class:`StratifiedKFold` is used. In all
        other cases, :class:`KFold` is used.

        Refer :ref:`User Guide <cross_validation>` for the various
        cross-validation strategies that can be used here.

        .. versionchanged:: 0.22
            ``cv`` default value if None changed from 3-fold to 5-fold.

    scoring : str or callable, default=None
        A str (see model evaluation documentation) or
        a scorer callable object / function with signature
        ``scorer(estimator, X, y)``.

    exploit_incremental_learning : bool, default=False
        If the estimator supports incremental learning, this will be
        used to speed up fitting for different training set sizes.

    n_jobs : int, default=None
        Number of jobs to run in parallel.
        ``None`` means 1 unless in a :obj:`joblib.parallel_backend` context.
        ``-1`` means using all processors. See :term:`Glossary <n_jobs>`
        for more details.

    pre_dispatch : int or str, default='all'
        Number of predispatched jobs for parallel execution (default is
        all). The option can reduce the allocated memory. The str can
        be an expression like '2*n_jobs'.

    verbose : int, default=0
        Controls the verbosity: the higher, the more messages.

    shuffle : bool, default=False
        Whether to shuffle training data before taking prefixes of it
        based on``train_sizes``.

    random_state : int or RandomState instance, default=None
        Used when ``shuffle`` is True. Pass an int for reproducible
        output across multiple function calls.
        See :term:`Glossary <random_state>`.

    error_score : 'raise' or numeric, default=np.nan
        Value to assign to the score if an error occurs in estimator fitting.
        If set to 'raise', the error is raised.
        If a numeric value is given, FitFailedWarning is raised. This parameter
        does not affect the refit step, which will always raise the error.

        .. versionadded:: 0.20

    return_times : bool, default=False
        Whether to return the fit and score times.

    fit_params : dict, optional
        Parameters to pass to the fit method of the estimator.

    Returns
    -------
    train_sizes_abs : array of shape (n_unique_ticks,)
        Numbers of training examples that has been used to generate the
        learning curve. Note that the number of ticks might be less
        than n_ticks because duplicate entries will be removed.

    train_scores : array of shape (n_ticks, n_cv_folds)
        Scores on training sets.

    test_scores : array of shape (n_ticks, n_cv_folds)
        Scores on test set.

    fit_times : array of shape (n_ticks, n_cv_folds)
        Times spent for fitting in seconds. Only present if ``return_times``
        is True.

    score_times : array of shape (n_ticks, n_cv_folds)
        Times spent for scoring in seconds. Only present if ``return_times``
        is True.

    Notes
    -----
    See :ref:`examples/model_selection/plot_learning_curve.py
    <sphx_glr_auto_examples_model_selection_plot_learning_curve.py>`
    """
    if exploit_incremental_learning and not hasattr(estimator, "partial_fit"):
        raise ValueError("An estimator must support the partial_fit interface "
                         "to exploit incremental learning")
    X, y, groups = indexable(X, y, groups)

    cv = check_cv(cv, y, classifier=is_classifier(estimator))
    # Store it as list as we will be iterating over the list multiple times
    cv_iter = list(cv.split(X, y, groups))

    scorer = check_scoring(estimator, scoring=scoring)

    n_max_training_samples = len(cv_iter[0][0])
    # Because the lengths of folds can be significantly different, it is
    # not guaranteed that we use all of the available training data when we
    # use the first 'n_max_training_samples' samples.
    train_sizes_abs = _translate_train_sizes(train_sizes,
                                             n_max_training_samples)
    n_unique_ticks = train_sizes_abs.shape[0]
    if verbose > 0:
        print("[learning_curve] Training set sizes: " + str(train_sizes_abs))

    parallel = Parallel(n_jobs=n_jobs, pre_dispatch=pre_dispatch,
                        verbose=verbose)

    if shuffle:
        rng = check_random_state(random_state)
        cv_iter = ((rng.permutation(train), test) for train, test in cv_iter)

    if exploit_incremental_learning:
        classes = np.unique(y) if is_classifier(estimator) else None
        out = parallel(delayed(_incremental_fit_estimator)(
            clone(estimator), X, y, classes, train, test, train_sizes_abs,
<<<<<<< HEAD
            scorer, verbose, fit_params=fit_params) for train, test in cv_iter)
=======
            scorer, verbose, return_times) for train, test in cv_iter)
>>>>>>> c36c1047
    else:
        train_test_proportions = []
        for train, test in cv_iter:
            for n_train_samples in train_sizes_abs:
                train_test_proportions.append((train[:n_train_samples], test))

        out = parallel(delayed(_fit_and_score)(
<<<<<<< HEAD
            clone(estimator), X, y, scorer, train, test,
            verbose, parameters=None, fit_params=fit_params,
            return_train_score=True)
=======
            clone(estimator), X, y, scorer, train, test, verbose,
            parameters=None, fit_params=None, return_train_score=True,
            error_score=error_score, return_times=return_times)
>>>>>>> c36c1047
            for train, test in train_test_proportions)
        out = np.array(out)
        n_cv_folds = out.shape[0] // n_unique_ticks
        dim = 4 if return_times else 2
        out = out.reshape(n_cv_folds, n_unique_ticks, dim)

    out = np.asarray(out).transpose((2, 1, 0))

    ret = train_sizes_abs, out[0], out[1]

    if return_times:
        ret = ret + (out[2], out[3])

    return ret


def _translate_train_sizes(train_sizes, n_max_training_samples):
    """Determine absolute sizes of training subsets and validate 'train_sizes'.

    Examples:
        _translate_train_sizes([0.5, 1.0], 10) -> [5, 10]
        _translate_train_sizes([5, 10], 10) -> [5, 10]

    Parameters
    ----------
    train_sizes : array-like of shape (n_ticks,)
        Numbers of training examples that will be used to generate the
        learning curve. If the dtype is float, it is regarded as a
        fraction of 'n_max_training_samples', i.e. it has to be within (0, 1].

    n_max_training_samples : int
        Maximum number of training samples (upper bound of 'train_sizes').

    Returns
    -------
    train_sizes_abs : array of shape (n_unique_ticks,)
        Numbers of training examples that will be used to generate the
        learning curve. Note that the number of ticks might be less
        than n_ticks because duplicate entries will be removed.
    """
    train_sizes_abs = np.asarray(train_sizes)
    n_ticks = train_sizes_abs.shape[0]
    n_min_required_samples = np.min(train_sizes_abs)
    n_max_required_samples = np.max(train_sizes_abs)
    if np.issubdtype(train_sizes_abs.dtype, np.floating):
        if n_min_required_samples <= 0.0 or n_max_required_samples > 1.0:
            raise ValueError("train_sizes has been interpreted as fractions "
                             "of the maximum number of training samples and "
                             "must be within (0, 1], but is within [%f, %f]."
                             % (n_min_required_samples,
                                n_max_required_samples))
        train_sizes_abs = (train_sizes_abs * n_max_training_samples).astype(
                             dtype=np.int, copy=False)
        train_sizes_abs = np.clip(train_sizes_abs, 1,
                                  n_max_training_samples)
    else:
        if (n_min_required_samples <= 0 or
                n_max_required_samples > n_max_training_samples):
            raise ValueError("train_sizes has been interpreted as absolute "
                             "numbers of training samples and must be within "
                             "(0, %d], but is within [%d, %d]."
                             % (n_max_training_samples,
                                n_min_required_samples,
                                n_max_required_samples))

    train_sizes_abs = np.unique(train_sizes_abs)
    if n_ticks > train_sizes_abs.shape[0]:
        warnings.warn("Removed duplicate entries from 'train_sizes'. Number "
                      "of ticks will be less than the size of "
                      "'train_sizes' %d instead of %d)."
                      % (train_sizes_abs.shape[0], n_ticks), RuntimeWarning)

    return train_sizes_abs


def _incremental_fit_estimator(estimator, X, y, classes, train, test,
<<<<<<< HEAD
                               train_sizes, scorer, verbose, fit_params):
=======
                               train_sizes, scorer, verbose, return_times):
>>>>>>> c36c1047
    """Train estimator on training subsets incrementally and compute scores."""
    train_scores, test_scores, fit_times, score_times = [], [], [], []
    partitions = zip(train_sizes, np.split(train, train_sizes)[:-1])
    for n_train_samples, partial_train in partitions:
        train_subset = train[:n_train_samples]
        X_train, y_train = _safe_split(estimator, X, y, train_subset)
        X_partial_train, y_partial_train = _safe_split(estimator, X, y,
                                                       partial_train)
        X_test, y_test = _safe_split(estimator, X, y, test, train_subset)
        start_fit = time.time()
        if y_partial_train is None:
            estimator.partial_fit(X_partial_train, classes=classes)
        else:
            estimator.partial_fit(X_partial_train, y_partial_train,
                                  classes=classes)
        fit_time = time.time() - start_fit
        fit_times.append(fit_time)

        start_score = time.time()

        test_scores.append(_score(estimator, X_test, y_test, scorer))
        train_scores.append(_score(estimator, X_train, y_train, scorer))

        score_time = time.time() - start_score
        score_times.append(score_time)

    ret = ((train_scores, test_scores, fit_times, score_times)
           if return_times else (train_scores, test_scores))

    return np.array(ret).T

<<<<<<< HEAD
def validation_curve(estimator, X, y, param_name, param_range, groups=None,
                     cv=None, scoring=None, n_jobs=1, pre_dispatch="all",
                     verbose=0, fit_params=None):
=======

@_deprecate_positional_args
def validation_curve(estimator, X, y, *, param_name, param_range, groups=None,
                     cv=None, scoring=None, n_jobs=None, pre_dispatch="all",
                     verbose=0, error_score=np.nan):
>>>>>>> c36c1047
    """Validation curve.

    Determine training and test scores for varying parameter values.

    Compute scores for an estimator with different values of a specified
    parameter. This is similar to grid search with one parameter. However, this
    will also compute training scores and is merely a utility for plotting the
    results.

    Read more in the :ref:`User Guide <validation_curve>`.

    Parameters
    ----------
    estimator : object type that implements the "fit" and "predict" methods
        An object of that type which is cloned for each validation.

    X : array-like of shape (n_samples, n_features)
        Training vector, where n_samples is the number of samples and
        n_features is the number of features.

    y : array-like of shape (n_samples,) or (n_samples, n_outputs) or None
        Target relative to X for classification or regression;
        None for unsupervised learning.

    param_name : str
        Name of the parameter that will be varied.

    param_range : array-like of shape (n_values,)
        The values of the parameter that will be evaluated.

    groups : array-like of shape (n_samples,), default=None
        Group labels for the samples used while splitting the dataset into
        train/test set. Only used in conjunction with a "Group" :term:`cv`
        instance (e.g., :class:`GroupKFold`).

    cv : int, cross-validation generator or an iterable, default=None
        Determines the cross-validation splitting strategy.
        Possible inputs for cv are:

        - None, to use the default 5-fold cross validation,
        - int, to specify the number of folds in a `(Stratified)KFold`,
        - :term:`CV splitter`,
        - An iterable yielding (train, test) splits as arrays of indices.

        For int/None inputs, if the estimator is a classifier and ``y`` is
        either binary or multiclass, :class:`StratifiedKFold` is used. In all
        other cases, :class:`KFold` is used.

        Refer :ref:`User Guide <cross_validation>` for the various
        cross-validation strategies that can be used here.

        .. versionchanged:: 0.22
            ``cv`` default value if None changed from 3-fold to 5-fold.

    scoring : str or callable, default=None
        A str (see model evaluation documentation) or
        a scorer callable object / function with signature
        ``scorer(estimator, X, y)``.

    n_jobs : int, default=None
        Number of jobs to run in parallel.
        ``None`` means 1 unless in a :obj:`joblib.parallel_backend` context.
        ``-1`` means using all processors. See :term:`Glossary <n_jobs>`
        for more details.

    pre_dispatch : int or str, default='all'
        Number of predispatched jobs for parallel execution (default is
        all). The option can reduce the allocated memory. The str can
        be an expression like '2*n_jobs'.

    verbose : int, default=0
        Controls the verbosity: the higher, the more messages.

<<<<<<< HEAD
    fit_params : dict, optional
        Parameters to pass to the fit method of the estimator.
=======
    error_score : 'raise' or numeric, default=np.nan
        Value to assign to the score if an error occurs in estimator fitting.
        If set to 'raise', the error is raised.
        If a numeric value is given, FitFailedWarning is raised. This parameter
        does not affect the refit step, which will always raise the error.

        .. versionadded:: 0.20
>>>>>>> c36c1047

    Returns
    -------
    train_scores : array of shape (n_ticks, n_cv_folds)
        Scores on training sets.

    test_scores : array of shape (n_ticks, n_cv_folds)
        Scores on test set.

    Notes
    -----
    See :ref:`sphx_glr_auto_examples_model_selection_plot_validation_curve.py`

    """
    X, y, groups = indexable(X, y, groups)

    cv = check_cv(cv, y, classifier=is_classifier(estimator))
    scorer = check_scoring(estimator, scoring=scoring)

    parallel = Parallel(n_jobs=n_jobs, pre_dispatch=pre_dispatch,
                        verbose=verbose)
    out = parallel(delayed(_fit_and_score)(
        clone(estimator), X, y, scorer, train, test, verbose,
<<<<<<< HEAD
        parameters={param_name: v}, fit_params=fit_params,
        return_train_score=True)
=======
        parameters={param_name: v}, fit_params=None, return_train_score=True,
        error_score=error_score)
>>>>>>> c36c1047
        # NOTE do not change order of iteration to allow one time cv splitters
        for train, test in cv.split(X, y, groups) for v in param_range)
    out = np.asarray(out)
    n_params = len(param_range)
    n_cv_folds = out.shape[0] // n_params
    out = out.reshape(n_cv_folds, n_params, 2).transpose((2, 1, 0))

    return out[0], out[1]


def _aggregate_score_dicts(scores):
    """Aggregate the list of dict to dict of np ndarray

    The aggregated output of _fit_and_score will be a list of dict
    of form [{'prec': 0.1, 'acc':1.0}, {'prec': 0.1, 'acc':1.0}, ...]
    Convert it to a dict of array {'prec': np.array([0.1 ...]), ...}

    Parameters
    ----------

    scores : list of dict
        List of dicts of the scores for all scorers. This is a flat list,
        assumed originally to be of row major order.

    Example
    -------

    >>> scores = [{'a': 1, 'b':10}, {'a': 2, 'b':2}, {'a': 3, 'b':3},
    ...           {'a': 10, 'b': 10}]                         # doctest: +SKIP
    >>> _aggregate_score_dicts(scores)                        # doctest: +SKIP
    {'a': array([1, 2, 3, 10]),
     'b': array([10, 2, 3, 10])}
    """
    return {key: np.asarray([score[key] for score in scores])
            for key in scores[0]}<|MERGE_RESOLUTION|>--- conflicted
+++ resolved
@@ -22,8 +22,8 @@
 
 from ..base import is_classifier, clone
 from ..utils import (indexable, check_random_state, _safe_indexing,
-                     _message_with_time)
-from ..utils.validation import _check_fit_params
+                     _message_with_time, safe_indexing)
+from ..utils.validation import _check_fit_params, _is_arraylike
 from ..utils.validation import _num_samples
 from ..utils.validation import _deprecate_positional_args
 from ..utils.metaestimators import _safe_split
@@ -961,7 +961,6 @@
     return True
 
 
-<<<<<<< HEAD
 def _index_param_value(X, v, indices):
     """Private helper function for parameter value indexing."""
     if not _is_arraylike(v) or _num_samples(v) != _num_samples(X):
@@ -972,15 +971,10 @@
     return safe_indexing(v, indices)
 
 
-def permutation_test_score(estimator, X, y, groups=None, cv=None,
-                           n_permutations=100, n_jobs=1, random_state=0,
-                           verbose=0, scoring=None, fit_params=None):
-=======
 @_deprecate_positional_args
 def permutation_test_score(estimator, X, y, *, groups=None, cv=None,
                            n_permutations=100, n_jobs=None, random_state=0,
-                           verbose=0, scoring=None):
->>>>>>> c36c1047
+                           verbose=0, scoring=None, fit_params=None):
     """Evaluate the significance of a cross-validated score with permutations
 
     Read more in the :ref:`User Guide <cross_validation>`.
@@ -1127,20 +1121,13 @@
     return _safe_indexing(y, indices)
 
 
-<<<<<<< HEAD
-def learning_curve(estimator, X, y, groups=None,
-                   train_sizes=np.linspace(0.1, 1.0, 5), cv=None, scoring=None,
-                   exploit_incremental_learning=False, n_jobs=1,
-                   pre_dispatch="all", verbose=0, shuffle=False,
-                   random_state=None, fit_params=None):
-=======
 @_deprecate_positional_args
 def learning_curve(estimator, X, y, *, groups=None,
                    train_sizes=np.linspace(0.1, 1.0, 5), cv=None,
                    scoring=None, exploit_incremental_learning=False,
                    n_jobs=None, pre_dispatch="all", verbose=0, shuffle=False,
-                   random_state=None, error_score=np.nan, return_times=False):
->>>>>>> c36c1047
+                   random_state=None, fit_params=None, error_score=np.nan,
+                   return_times=False):
     """Learning curve.
 
     Determines cross-validated training and test scores for different training
@@ -1305,11 +1292,8 @@
         classes = np.unique(y) if is_classifier(estimator) else None
         out = parallel(delayed(_incremental_fit_estimator)(
             clone(estimator), X, y, classes, train, test, train_sizes_abs,
-<<<<<<< HEAD
-            scorer, verbose, fit_params=fit_params) for train, test in cv_iter)
-=======
-            scorer, verbose, return_times) for train, test in cv_iter)
->>>>>>> c36c1047
+            scorer, verbose, return_times, fit_params=fit_params)
+        for train, test in cv_iter)
     else:
         train_test_proportions = []
         for train, test in cv_iter:
@@ -1317,15 +1301,9 @@
                 train_test_proportions.append((train[:n_train_samples], test))
 
         out = parallel(delayed(_fit_and_score)(
-<<<<<<< HEAD
-            clone(estimator), X, y, scorer, train, test,
-            verbose, parameters=None, fit_params=fit_params,
-            return_train_score=True)
-=======
             clone(estimator), X, y, scorer, train, test, verbose,
-            parameters=None, fit_params=None, return_train_score=True,
+            parameters=None, fit_params=fit_params, return_train_score=True,
             error_score=error_score, return_times=return_times)
->>>>>>> c36c1047
             for train, test in train_test_proportions)
         out = np.array(out)
         n_cv_folds = out.shape[0] // n_unique_ticks
@@ -1402,11 +1380,7 @@
 
 
 def _incremental_fit_estimator(estimator, X, y, classes, train, test,
-<<<<<<< HEAD
-                               train_sizes, scorer, verbose, fit_params):
-=======
-                               train_sizes, scorer, verbose, return_times):
->>>>>>> c36c1047
+                               train_sizes, scorer, verbose, return_times, fit_params):
     """Train estimator on training subsets incrementally and compute scores."""
     train_scores, test_scores, fit_times, score_times = [], [], [], []
     partitions = zip(train_sizes, np.split(train, train_sizes)[:-1])
@@ -1438,17 +1412,11 @@
 
     return np.array(ret).T
 
-<<<<<<< HEAD
-def validation_curve(estimator, X, y, param_name, param_range, groups=None,
-                     cv=None, scoring=None, n_jobs=1, pre_dispatch="all",
-                     verbose=0, fit_params=None):
-=======
 
 @_deprecate_positional_args
 def validation_curve(estimator, X, y, *, param_name, param_range, groups=None,
                      cv=None, scoring=None, n_jobs=None, pre_dispatch="all",
-                     verbose=0, error_score=np.nan):
->>>>>>> c36c1047
+                     verbose=0, error_score=np.nan, fit_params=None):
     """Validation curve.
 
     Determine training and test scores for varying parameter values.
@@ -1522,10 +1490,9 @@
     verbose : int, default=0
         Controls the verbosity: the higher, the more messages.
 
-<<<<<<< HEAD
     fit_params : dict, optional
         Parameters to pass to the fit method of the estimator.
-=======
+
     error_score : 'raise' or numeric, default=np.nan
         Value to assign to the score if an error occurs in estimator fitting.
         If set to 'raise', the error is raised.
@@ -1533,7 +1500,6 @@
         does not affect the refit step, which will always raise the error.
 
         .. versionadded:: 0.20
->>>>>>> c36c1047
 
     Returns
     -------
@@ -1557,13 +1523,9 @@
                         verbose=verbose)
     out = parallel(delayed(_fit_and_score)(
         clone(estimator), X, y, scorer, train, test, verbose,
-<<<<<<< HEAD
         parameters={param_name: v}, fit_params=fit_params,
-        return_train_score=True)
-=======
-        parameters={param_name: v}, fit_params=None, return_train_score=True,
-        error_score=error_score)
->>>>>>> c36c1047
+        return_train_score=True, error_score=error_score)
+
         # NOTE do not change order of iteration to allow one time cv splitters
         for train, test in cv.split(X, y, groups) for v in param_range)
     out = np.asarray(out)
