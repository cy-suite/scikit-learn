--- conflicted
+++ resolved
@@ -2077,20 +2077,15 @@
     ``LeavePGroupsOut(p=10)`` would be
     ``GroupShuffleSplit(test_size=10, n_splits=100)``.
 
-<<<<<<< HEAD
     The parameters ``test_size`` and ``train_size`` can refer either to the groups or
     the samples. Use the ``group_by`` parameter to distribute the groups based on the
     number of groups (``number``) or by the groups' sizes (``size``), i.e. the number
     of samples in the groups. The default is ``number``.
-=======
+
     Contrary to other cross-validation strategies, the random splits
     do not guarantee that test sets across all folds will be mutually exclusive,
     and might include overlapping samples. However, this is still very likely for
     sizeable datasets.
-
-    Note: The parameters ``test_size`` and ``train_size`` refer to groups, and
-    not to samples as in :class:`ShuffleSplit`.
->>>>>>> 08eebc62
 
     Read more in the :ref:`User Guide <group_shuffle_split>`.
 
