"""
The :mod:`sklearn.model_selection._split` module includes classes and
functions to split the data based on a preset strategy.
"""

# Author: Alexandre Gramfort <alexandre.gramfort@inria.fr>,
#         Gael Varoquaux <gael.varoquaux@normalesup.org>,
#         Olivier Grisel <olivier.grisel@ensta.org>
#         Raghav RV <rvraghav93@gmail.com>
# License: BSD 3 clause

from collections.abc import Iterable
import warnings
from itertools import chain, combinations
from math import ceil, floor
import numbers
from abc import ABCMeta, abstractmethod
from inspect import signature

import numpy as np

from ..utils import indexable, check_random_state, _safe_indexing
from ..utils import _approximate_mode
from ..utils.validation import _num_samples, column_or_1d
from ..utils.validation import check_array
from ..utils.multiclass import type_of_target
from ..utils.fixes import comb
from ..base import _pprint

__all__ = ['BaseCrossValidator',
           'KFold',
           'GroupKFold',
           'LeaveOneGroupOut',
           'LeaveOneOut',
           'LeavePGroupsOut',
           'LeavePOut',
           'RepeatedStratifiedKFold',
           'RepeatedKFold',
           'ShuffleSplit',
           'GroupShuffleSplit',
           'StratifiedKFold',
           'StratifiedShuffleSplit',
           'PredefinedSplit',
           'train_test_split',
           'check_cv']


class BaseCrossValidator(metaclass=ABCMeta):
    """Base class for all cross-validators

    Implementations must define `_iter_test_masks` or `_iter_test_indices`.
    """

    def split(self, X, y=None, groups=None):
        """Generate indices to split data into training and test set.

        Parameters
        ----------
        X : array-like, shape (n_samples, n_features)
            Training data, where n_samples is the number of samples
            and n_features is the number of features.

        y : array-like, of length n_samples
            The target variable for supervised learning problems.

        groups : array-like, with shape (n_samples,), optional
            Group labels for the samples used while splitting the dataset into
            train/test set.

        Yields
        ------
        train : ndarray
            The training set indices for that split.

        test : ndarray
            The testing set indices for that split.
        """
        X, y, groups = indexable(X, y, groups)
        indices = np.arange(_num_samples(X))
        for test_index in self._iter_test_masks(X, y, groups):
            train_index = indices[np.logical_not(test_index)]
            test_index = indices[test_index]
            yield train_index, test_index

    # Since subclasses must implement either _iter_test_masks or
    # _iter_test_indices, neither can be abstract.
    def _iter_test_masks(self, X=None, y=None, groups=None):
        """Generates boolean masks corresponding to test sets.

        By default, delegates to _iter_test_indices(X, y, groups)
        """
        for test_index in self._iter_test_indices(X, y, groups):
            test_mask = np.zeros(_num_samples(X), dtype=np.bool)
            test_mask[test_index] = True
            yield test_mask

    def _iter_test_indices(self, X=None, y=None, groups=None):
        """Generates integer indices corresponding to test sets."""
        raise NotImplementedError

    @abstractmethod
    def get_n_splits(self, X=None, y=None, groups=None):
        """Returns the number of splitting iterations in the cross-validator"""

    def __repr__(self):
        return _build_repr(self)


class LeaveOneOut(BaseCrossValidator):
    """Leave-One-Out cross-validator

    Provides train/test indices to split data in train/test sets. Each
    sample is used once as a test set (singleton) while the remaining
    samples form the training set.

    Note: ``LeaveOneOut()`` is equivalent to ``KFold(n_splits=n)`` and
    ``LeavePOut(p=1)`` where ``n`` is the number of samples.

    Due to the high number of test sets (which is the same as the
    number of samples) this cross-validation method can be very costly.
    For large datasets one should favor :class:`KFold`, :class:`ShuffleSplit`
    or :class:`StratifiedKFold`.

    Read more in the :ref:`User Guide <cross_validation>`.

    Examples
    --------
    >>> import numpy as np
    >>> from sklearn.model_selection import LeaveOneOut
    >>> X = np.array([[1, 2], [3, 4]])
    >>> y = np.array([1, 2])
    >>> loo = LeaveOneOut()
    >>> loo.get_n_splits(X)
    2
    >>> print(loo)
    LeaveOneOut()
    >>> for train_index, test_index in loo.split(X):
    ...     print("TRAIN:", train_index, "TEST:", test_index)
    ...     X_train, X_test = X[train_index], X[test_index]
    ...     y_train, y_test = y[train_index], y[test_index]
    ...     print(X_train, X_test, y_train, y_test)
    TRAIN: [1] TEST: [0]
    [[3 4]] [[1 2]] [2] [1]
    TRAIN: [0] TEST: [1]
    [[1 2]] [[3 4]] [1] [2]

    See also
    --------
    LeaveOneGroupOut
        For splitting the data according to explicit, domain-specific
        stratification of the dataset.

    GroupKFold: K-fold iterator variant with non-overlapping groups.
    """

    def _iter_test_indices(self, X, y=None, groups=None):
        n_samples = _num_samples(X)
        if n_samples <= 1:
            raise ValueError(
                'Cannot perform LeaveOneOut with n_samples={}.'.format(
                    n_samples)
            )
        return range(n_samples)

    def get_n_splits(self, X, y=None, groups=None):
        """Returns the number of splitting iterations in the cross-validator

        Parameters
        ----------
        X : array-like, shape (n_samples, n_features)
            Training data, where n_samples is the number of samples
            and n_features is the number of features.

        y : object
            Always ignored, exists for compatibility.

        groups : object
            Always ignored, exists for compatibility.

        Returns
        -------
        n_splits : int
            Returns the number of splitting iterations in the cross-validator.
        """
        if X is None:
            raise ValueError("The 'X' parameter should not be None.")
        return _num_samples(X)


class LeavePOut(BaseCrossValidator):
    """Leave-P-Out cross-validator

    Provides train/test indices to split data in train/test sets. This results
    in testing on all distinct samples of size p, while the remaining n - p
    samples form the training set in each iteration.

    Note: ``LeavePOut(p)`` is NOT equivalent to
    ``KFold(n_splits=n_samples // p)`` which creates non-overlapping test sets.

    Due to the high number of iterations which grows combinatorically with the
    number of samples this cross-validation method can be very costly. For
    large datasets one should favor :class:`KFold`, :class:`StratifiedKFold`
    or :class:`ShuffleSplit`.

    Read more in the :ref:`User Guide <cross_validation>`.

    Parameters
    ----------
    p : int
        Size of the test sets. Must be strictly less than the number of
        samples.

    Examples
    --------
    >>> import numpy as np
    >>> from sklearn.model_selection import LeavePOut
    >>> X = np.array([[1, 2], [3, 4], [5, 6], [7, 8]])
    >>> y = np.array([1, 2, 3, 4])
    >>> lpo = LeavePOut(2)
    >>> lpo.get_n_splits(X)
    6
    >>> print(lpo)
    LeavePOut(p=2)
    >>> for train_index, test_index in lpo.split(X):
    ...     print("TRAIN:", train_index, "TEST:", test_index)
    ...     X_train, X_test = X[train_index], X[test_index]
    ...     y_train, y_test = y[train_index], y[test_index]
    TRAIN: [2 3] TEST: [0 1]
    TRAIN: [1 3] TEST: [0 2]
    TRAIN: [1 2] TEST: [0 3]
    TRAIN: [0 3] TEST: [1 2]
    TRAIN: [0 2] TEST: [1 3]
    TRAIN: [0 1] TEST: [2 3]
    """

    def __init__(self, p):
        self.p = p

    def _iter_test_indices(self, X, y=None, groups=None):
        n_samples = _num_samples(X)
        if n_samples <= self.p:
            raise ValueError(
                'p={} must be strictly less than the number of '
                'samples={}'.format(self.p, n_samples)
            )
        for combination in combinations(range(n_samples), self.p):
            yield np.array(combination)

    def get_n_splits(self, X, y=None, groups=None):
        """Returns the number of splitting iterations in the cross-validator

        Parameters
        ----------
        X : array-like, shape (n_samples, n_features)
            Training data, where n_samples is the number of samples
            and n_features is the number of features.

        y : object
            Always ignored, exists for compatibility.

        groups : object
            Always ignored, exists for compatibility.
        """
        if X is None:
            raise ValueError("The 'X' parameter should not be None.")
        return int(comb(_num_samples(X), self.p, exact=True))


class _BaseKFold(BaseCrossValidator, metaclass=ABCMeta):
    """Base class for KFold, GroupKFold, and StratifiedKFold"""

    @abstractmethod
    def __init__(self, n_splits, shuffle, random_state):
        if not isinstance(n_splits, numbers.Integral):
            raise ValueError('The number of folds must be of Integral type. '
                             '%s of type %s was passed.'
                             % (n_splits, type(n_splits)))
        n_splits = int(n_splits)

        if n_splits <= 1:
            raise ValueError(
                "k-fold cross-validation requires at least one"
                " train/test split by setting n_splits=2 or more,"
                " got n_splits={0}.".format(n_splits))

        if not isinstance(shuffle, bool):
            raise TypeError("shuffle must be True or False;"
                            " got {0}".format(shuffle))

        if not shuffle and random_state is not None:  # None is the default
            # TODO 0.24: raise a ValueError instead of a warning
            warnings.warn(
                'Setting a random_state has no effect since shuffle is '
                'False. This will raise an error in 0.24. You should leave '
                'random_state to its default (None), or set shuffle=True.',
                FutureWarning
            )

        self.n_splits = n_splits
        self.shuffle = shuffle
        self.random_state = random_state

    def split(self, X, y=None, groups=None):
        """Generate indices to split data into training and test set.

        Parameters
        ----------
        X : array-like, shape (n_samples, n_features)
            Training data, where n_samples is the number of samples
            and n_features is the number of features.

        y : array-like, shape (n_samples,)
            The target variable for supervised learning problems.

        groups : array-like, with shape (n_samples,), optional
            Group labels for the samples used while splitting the dataset into
            train/test set.

        Yields
        ------
        train : ndarray
            The training set indices for that split.

        test : ndarray
            The testing set indices for that split.
        """
        X, y, groups = indexable(X, y, groups)
        n_samples = _num_samples(X)
        if self.n_splits > n_samples:
            raise ValueError(
                ("Cannot have number of splits n_splits={0} greater"
                 " than the number of samples: n_samples={1}.")
                .format(self.n_splits, n_samples))

        for train, test in super().split(X, y, groups):
            yield train, test

    def get_n_splits(self, X=None, y=None, groups=None):
        """Returns the number of splitting iterations in the cross-validator

        Parameters
        ----------
        X : object
            Always ignored, exists for compatibility.

        y : object
            Always ignored, exists for compatibility.

        groups : object
            Always ignored, exists for compatibility.

        Returns
        -------
        n_splits : int
            Returns the number of splitting iterations in the cross-validator.
        """
        return self.n_splits


class KFold(_BaseKFold):
    """K-Folds cross-validator

    Provides train/test indices to split data in train/test sets. Split
    dataset into k consecutive folds (without shuffling by default).

    Each fold is then used once as a validation while the k - 1 remaining
    folds form the training set.

    Read more in the :ref:`User Guide <cross_validation>`.

    Parameters
    ----------
    n_splits : int, default=5
        Number of folds. Must be at least 2.

        .. versionchanged:: 0.22
            ``n_splits`` default value changed from 3 to 5.

    shuffle : boolean, optional
        Whether to shuffle the data before splitting into batches.
        Note that the samples within each split will not be shuffled.

<<<<<<< HEAD
    random_state : int, RandomState instance or None, default=None
        Only used when ``shuffle`` is True. This should be left
        to None if ``shuffle`` is False.
        Pass an int for reproducible output across multiple
        function calls.
        See :term:`Glossary <random_state>`.
=======
    random_state : int, RandomState instance or None, optional, default=None
        If int, random_state is the seed used by the random number generator;
        If RandomState instance, random_state is the random number generator;
        If None, the random number generator is the RandomState instance used
        by `np.random`. Only used when ``shuffle`` is True. This should be left
        to None if ``shuffle`` is False.
>>>>>>> ac227aeb

    Examples
    --------
    >>> import numpy as np
    >>> from sklearn.model_selection import KFold
    >>> X = np.array([[1, 2], [3, 4], [1, 2], [3, 4]])
    >>> y = np.array([1, 2, 3, 4])
    >>> kf = KFold(n_splits=2)
    >>> kf.get_n_splits(X)
    2
    >>> print(kf)
    KFold(n_splits=2, random_state=None, shuffle=False)
    >>> for train_index, test_index in kf.split(X):
    ...     print("TRAIN:", train_index, "TEST:", test_index)
    ...     X_train, X_test = X[train_index], X[test_index]
    ...     y_train, y_test = y[train_index], y[test_index]
    TRAIN: [2 3] TEST: [0 1]
    TRAIN: [0 1] TEST: [2 3]

    Notes
    -----
    The first ``n_samples % n_splits`` folds have size
    ``n_samples // n_splits + 1``, other folds have size
    ``n_samples // n_splits``, where ``n_samples`` is the number of samples.

    Randomized CV splitters may return different results for each call of
    split. You can make the results identical by setting ``random_state``
    to an integer.

    See also
    --------
    StratifiedKFold
        Takes group information into account to avoid building folds with
        imbalanced class distributions (for binary or multiclass
        classification tasks).

    GroupKFold: K-fold iterator variant with non-overlapping groups.

    RepeatedKFold: Repeats K-Fold n times.
    """

    def __init__(self, n_splits=5, shuffle=False,
                 random_state=None):
        super().__init__(n_splits, shuffle, random_state)

    def _iter_test_indices(self, X, y=None, groups=None):
        n_samples = _num_samples(X)
        indices = np.arange(n_samples)
        if self.shuffle:
            check_random_state(self.random_state).shuffle(indices)

        n_splits = self.n_splits
        fold_sizes = np.full(n_splits, n_samples // n_splits, dtype=np.int)
        fold_sizes[:n_samples % n_splits] += 1
        current = 0
        for fold_size in fold_sizes:
            start, stop = current, current + fold_size
            yield indices[start:stop]
            current = stop


class GroupKFold(_BaseKFold):
    """K-fold iterator variant with non-overlapping groups.

    The same group will not appear in two different folds (the number of
    distinct groups has to be at least equal to the number of folds).

    The folds are approximately balanced in the sense that the number of
    distinct groups is approximately the same in each fold.

    Parameters
    ----------
    n_splits : int, default=5
        Number of folds. Must be at least 2.

        .. versionchanged:: 0.22
            ``n_splits`` default value changed from 3 to 5.

    Examples
    --------
    >>> import numpy as np
    >>> from sklearn.model_selection import GroupKFold
    >>> X = np.array([[1, 2], [3, 4], [5, 6], [7, 8]])
    >>> y = np.array([1, 2, 3, 4])
    >>> groups = np.array([0, 0, 2, 2])
    >>> group_kfold = GroupKFold(n_splits=2)
    >>> group_kfold.get_n_splits(X, y, groups)
    2
    >>> print(group_kfold)
    GroupKFold(n_splits=2)
    >>> for train_index, test_index in group_kfold.split(X, y, groups):
    ...     print("TRAIN:", train_index, "TEST:", test_index)
    ...     X_train, X_test = X[train_index], X[test_index]
    ...     y_train, y_test = y[train_index], y[test_index]
    ...     print(X_train, X_test, y_train, y_test)
    ...
    TRAIN: [0 1] TEST: [2 3]
    [[1 2]
     [3 4]] [[5 6]
     [7 8]] [1 2] [3 4]
    TRAIN: [2 3] TEST: [0 1]
    [[5 6]
     [7 8]] [[1 2]
     [3 4]] [3 4] [1 2]

    See also
    --------
    LeaveOneGroupOut
        For splitting the data according to explicit domain-specific
        stratification of the dataset.
    """
    def __init__(self, n_splits=5):
        super().__init__(n_splits, shuffle=False, random_state=None)

    def _iter_test_indices(self, X, y, groups):
        if groups is None:
            raise ValueError("The 'groups' parameter should not be None.")
        groups = check_array(groups, ensure_2d=False, dtype=None)

        unique_groups, groups = np.unique(groups, return_inverse=True)
        n_groups = len(unique_groups)

        if self.n_splits > n_groups:
            raise ValueError("Cannot have number of splits n_splits=%d greater"
                             " than the number of groups: %d."
                             % (self.n_splits, n_groups))

        # Weight groups by their number of occurrences
        n_samples_per_group = np.bincount(groups)

        # Distribute the most frequent groups first
        indices = np.argsort(n_samples_per_group)[::-1]
        n_samples_per_group = n_samples_per_group[indices]

        # Total weight of each fold
        n_samples_per_fold = np.zeros(self.n_splits)

        # Mapping from group index to fold index
        group_to_fold = np.zeros(len(unique_groups))

        # Distribute samples by adding the largest weight to the lightest fold
        for group_index, weight in enumerate(n_samples_per_group):
            lightest_fold = np.argmin(n_samples_per_fold)
            n_samples_per_fold[lightest_fold] += weight
            group_to_fold[indices[group_index]] = lightest_fold

        indices = group_to_fold[groups]

        for f in range(self.n_splits):
            yield np.where(indices == f)[0]

    def split(self, X, y=None, groups=None):
        """Generate indices to split data into training and test set.

        Parameters
        ----------
        X : array-like, shape (n_samples, n_features)
            Training data, where n_samples is the number of samples
            and n_features is the number of features.

        y : array-like, shape (n_samples,), optional
            The target variable for supervised learning problems.

        groups : array-like, with shape (n_samples,)
            Group labels for the samples used while splitting the dataset into
            train/test set.

        Yields
        ------
        train : ndarray
            The training set indices for that split.

        test : ndarray
            The testing set indices for that split.
        """
        return super().split(X, y, groups)


class StratifiedKFold(_BaseKFold):
    """Stratified K-Folds cross-validator

    Provides train/test indices to split data in train/test sets.

    This cross-validation object is a variation of KFold that returns
    stratified folds. The folds are made by preserving the percentage of
    samples for each class.

    Read more in the :ref:`User Guide <cross_validation>`.

    Parameters
    ----------
    n_splits : int, default=5
        Number of folds. Must be at least 2.

        .. versionchanged:: 0.22
            ``n_splits`` default value changed from 3 to 5.

    shuffle : boolean, optional
        Whether to shuffle each class's samples before splitting into batches.
        Note that the samples within each split will not be shuffled.

<<<<<<< HEAD
    random_state : int, RandomState instance or None, default=None
        Only used when ``shuffle`` is True. This should be left
        to None if ``shuffle`` is False.
        Pass an int for reproducible output across multiple
        function calls.
        See :term:`Glossary <random_state>`.
=======
    random_state : int, RandomState instance or None, optional, default=None
        If int, random_state is the seed used by the random number generator;
        If RandomState instance, random_state is the random number generator;
        If None, the random number generator is the RandomState instance used
        by `np.random`. Only used when ``shuffle`` is True. This should be left
        to None if ``shuffle`` is False.
>>>>>>> ac227aeb

    Examples
    --------
    >>> import numpy as np
    >>> from sklearn.model_selection import StratifiedKFold
    >>> X = np.array([[1, 2], [3, 4], [1, 2], [3, 4]])
    >>> y = np.array([0, 0, 1, 1])
    >>> skf = StratifiedKFold(n_splits=2)
    >>> skf.get_n_splits(X, y)
    2
    >>> print(skf)
    StratifiedKFold(n_splits=2, random_state=None, shuffle=False)
    >>> for train_index, test_index in skf.split(X, y):
    ...     print("TRAIN:", train_index, "TEST:", test_index)
    ...     X_train, X_test = X[train_index], X[test_index]
    ...     y_train, y_test = y[train_index], y[test_index]
    TRAIN: [1 3] TEST: [0 2]
    TRAIN: [0 2] TEST: [1 3]

    Notes
    -----
    The implementation is designed to:

    * Generate test sets such that all contain the same distribution of
      classes, or as close as possible.
    * Be invariant to class label: relabelling ``y = ["Happy", "Sad"]`` to
      ``y = [1, 0]`` should not change the indices generated.
    * Preserve order dependencies in the dataset ordering, when
      ``shuffle=False``: all samples from class k in some test set were
      contiguous in y, or separated in y by samples from classes other than k.
    * Generate test sets where the smallest and largest differ by at most one
      sample.

    .. versionchanged:: 0.22
        The previous implementation did not follow the last constraint.

    See also
    --------
    RepeatedStratifiedKFold: Repeats Stratified K-Fold n times.
    """

    def __init__(self, n_splits=5, shuffle=False, random_state=None):
        super().__init__(n_splits, shuffle, random_state)

    def _make_test_folds(self, X, y=None):
        rng = check_random_state(self.random_state)
        y = np.asarray(y)
        type_of_target_y = type_of_target(y)
        allowed_target_types = ('binary', 'multiclass')
        if type_of_target_y not in allowed_target_types:
            raise ValueError(
                'Supported target types are: {}. Got {!r} instead.'.format(
                    allowed_target_types, type_of_target_y))

        y = column_or_1d(y)

        _, y_idx, y_inv = np.unique(y, return_index=True, return_inverse=True)
        # y_inv encodes y according to lexicographic order. We invert y_idx to
        # map the classes so that they are encoded by order of appearance:
        # 0 represents the first label appearing in y, 1 the second, etc.
        _, class_perm = np.unique(y_idx, return_inverse=True)
        y_encoded = class_perm[y_inv]

        n_classes = len(y_idx)
        y_counts = np.bincount(y_encoded)
        min_groups = np.min(y_counts)
        if np.all(self.n_splits > y_counts):
            raise ValueError("n_splits=%d cannot be greater than the"
                             " number of members in each class."
                             % (self.n_splits))
        if self.n_splits > min_groups:
            warnings.warn(("The least populated class in y has only %d"
                           " members, which is less than n_splits=%d."
                           % (min_groups, self.n_splits)), UserWarning)

        # Determine the optimal number of samples from each class in each fold,
        # using round robin over the sorted y. (This can be done direct from
        # counts, but that code is unreadable.)
        y_order = np.sort(y_encoded)
        allocation = np.asarray(
            [np.bincount(y_order[i::self.n_splits], minlength=n_classes)
             for i in range(self.n_splits)])

        # To maintain the data order dependencies as best as possible within
        # the stratification constraint, we assign samples from each class in
        # blocks (and then mess that up when shuffle=True).
        test_folds = np.empty(len(y), dtype='i')
        for k in range(n_classes):
            # since the kth column of allocation stores the number of samples
            # of class k in each test set, this generates blocks of fold
            # indices corresponding to the allocation for class k.
            folds_for_class = np.arange(self.n_splits).repeat(allocation[:, k])
            if self.shuffle:
                rng.shuffle(folds_for_class)
            test_folds[y_encoded == k] = folds_for_class
        return test_folds

    def _iter_test_masks(self, X, y=None, groups=None):
        test_folds = self._make_test_folds(X, y)
        for i in range(self.n_splits):
            yield test_folds == i

    def split(self, X, y, groups=None):
        """Generate indices to split data into training and test set.

        Parameters
        ----------
        X : array-like, shape (n_samples, n_features)
            Training data, where n_samples is the number of samples
            and n_features is the number of features.

            Note that providing ``y`` is sufficient to generate the splits and
            hence ``np.zeros(n_samples)`` may be used as a placeholder for
            ``X`` instead of actual training data.

        y : array-like, shape (n_samples,)
            The target variable for supervised learning problems.
            Stratification is done based on the y labels.

        groups : object
            Always ignored, exists for compatibility.

        Yields
        ------
        train : ndarray
            The training set indices for that split.

        test : ndarray
            The testing set indices for that split.

        Notes
        -----
        Randomized CV splitters may return different results for each call of
        split. You can make the results identical by setting ``random_state``
        to an integer.
        """
        y = check_array(y, ensure_2d=False, dtype=None)
        return super().split(X, y, groups)


class TimeSeriesSplit(_BaseKFold):
    """Time Series cross-validator

    Provides train/test indices to split time series data samples
    that are observed at fixed time intervals, in train/test sets.
    In each split, test indices must be higher than before, and thus shuffling
    in cross validator is inappropriate.

    This cross-validation object is a variation of :class:`KFold`.
    In the kth split, it returns first k folds as train set and the
    (k+1)th fold as test set.

    Note that unlike standard cross-validation methods, successive
    training sets are supersets of those that come before them.

    Read more in the :ref:`User Guide <cross_validation>`.

    Parameters
    ----------
    n_splits : int, default=5
        Number of splits. Must be at least 2.

        .. versionchanged:: 0.22
            ``n_splits`` default value changed from 3 to 5.

    max_train_size : int, optional
        Maximum size for a single training set.

    Examples
    --------
    >>> import numpy as np
    >>> from sklearn.model_selection import TimeSeriesSplit
    >>> X = np.array([[1, 2], [3, 4], [1, 2], [3, 4], [1, 2], [3, 4]])
    >>> y = np.array([1, 2, 3, 4, 5, 6])
    >>> tscv = TimeSeriesSplit()
    >>> print(tscv)
    TimeSeriesSplit(max_train_size=None, n_splits=5)
    >>> for train_index, test_index in tscv.split(X):
    ...     print("TRAIN:", train_index, "TEST:", test_index)
    ...     X_train, X_test = X[train_index], X[test_index]
    ...     y_train, y_test = y[train_index], y[test_index]
    TRAIN: [0] TEST: [1]
    TRAIN: [0 1] TEST: [2]
    TRAIN: [0 1 2] TEST: [3]
    TRAIN: [0 1 2 3] TEST: [4]
    TRAIN: [0 1 2 3 4] TEST: [5]

    Notes
    -----
    The training set has size ``i * n_samples // (n_splits + 1)
    + n_samples % (n_splits + 1)`` in the ``i``th split,
    with a test set of size ``n_samples//(n_splits + 1)``,
    where ``n_samples`` is the number of samples.
    """
    def __init__(self, n_splits=5, max_train_size=None):
        super().__init__(n_splits, shuffle=False, random_state=None)
        self.max_train_size = max_train_size

    def split(self, X, y=None, groups=None):
        """Generate indices to split data into training and test set.

        Parameters
        ----------
        X : array-like, shape (n_samples, n_features)
            Training data, where n_samples is the number of samples
            and n_features is the number of features.

        y : array-like, shape (n_samples,)
            Always ignored, exists for compatibility.

        groups : array-like, with shape (n_samples,)
            Always ignored, exists for compatibility.

        Yields
        ------
        train : ndarray
            The training set indices for that split.

        test : ndarray
            The testing set indices for that split.
        """
        X, y, groups = indexable(X, y, groups)
        n_samples = _num_samples(X)
        n_splits = self.n_splits
        n_folds = n_splits + 1
        if n_folds > n_samples:
            raise ValueError(
                ("Cannot have number of folds ={0} greater"
                 " than the number of samples: {1}.").format(n_folds,
                                                             n_samples))
        indices = np.arange(n_samples)
        test_size = (n_samples // n_folds)
        test_starts = range(test_size + n_samples % n_folds,
                            n_samples, test_size)
        for test_start in test_starts:
            if self.max_train_size and self.max_train_size < test_start:
                yield (indices[test_start - self.max_train_size:test_start],
                       indices[test_start:test_start + test_size])
            else:
                yield (indices[:test_start],
                       indices[test_start:test_start + test_size])


class LeaveOneGroupOut(BaseCrossValidator):
    """Leave One Group Out cross-validator

    Provides train/test indices to split data according to a third-party
    provided group. This group information can be used to encode arbitrary
    domain specific stratifications of the samples as integers.

    For instance the groups could be the year of collection of the samples
    and thus allow for cross-validation against time-based splits.

    Read more in the :ref:`User Guide <cross_validation>`.

    Examples
    --------
    >>> import numpy as np
    >>> from sklearn.model_selection import LeaveOneGroupOut
    >>> X = np.array([[1, 2], [3, 4], [5, 6], [7, 8]])
    >>> y = np.array([1, 2, 1, 2])
    >>> groups = np.array([1, 1, 2, 2])
    >>> logo = LeaveOneGroupOut()
    >>> logo.get_n_splits(X, y, groups)
    2
    >>> logo.get_n_splits(groups=groups)  # 'groups' is always required
    2
    >>> print(logo)
    LeaveOneGroupOut()
    >>> for train_index, test_index in logo.split(X, y, groups):
    ...     print("TRAIN:", train_index, "TEST:", test_index)
    ...     X_train, X_test = X[train_index], X[test_index]
    ...     y_train, y_test = y[train_index], y[test_index]
    ...     print(X_train, X_test, y_train, y_test)
    TRAIN: [2 3] TEST: [0 1]
    [[5 6]
     [7 8]] [[1 2]
     [3 4]] [1 2] [1 2]
    TRAIN: [0 1] TEST: [2 3]
    [[1 2]
     [3 4]] [[5 6]
     [7 8]] [1 2] [1 2]

    """

    def _iter_test_masks(self, X, y, groups):
        if groups is None:
            raise ValueError("The 'groups' parameter should not be None.")
        # We make a copy of groups to avoid side-effects during iteration
        groups = check_array(groups, copy=True, ensure_2d=False, dtype=None)
        unique_groups = np.unique(groups)
        if len(unique_groups) <= 1:
            raise ValueError(
                "The groups parameter contains fewer than 2 unique groups "
                "(%s). LeaveOneGroupOut expects at least 2." % unique_groups)
        for i in unique_groups:
            yield groups == i

    def get_n_splits(self, X=None, y=None, groups=None):
        """Returns the number of splitting iterations in the cross-validator

        Parameters
        ----------
        X : object
            Always ignored, exists for compatibility.

        y : object
            Always ignored, exists for compatibility.

        groups : array-like, with shape (n_samples,)
            Group labels for the samples used while splitting the dataset into
            train/test set. This 'groups' parameter must always be specified to
            calculate the number of splits, though the other parameters can be
            omitted.

        Returns
        -------
        n_splits : int
            Returns the number of splitting iterations in the cross-validator.
        """
        if groups is None:
            raise ValueError("The 'groups' parameter should not be None.")
        groups = check_array(groups, ensure_2d=False, dtype=None)
        return len(np.unique(groups))

    def split(self, X, y=None, groups=None):
        """Generate indices to split data into training and test set.

        Parameters
        ----------
        X : array-like, shape (n_samples, n_features)
            Training data, where n_samples is the number of samples
            and n_features is the number of features.

        y : array-like, of length n_samples, optional
            The target variable for supervised learning problems.

        groups : array-like, with shape (n_samples,)
            Group labels for the samples used while splitting the dataset into
            train/test set.

        Yields
        ------
        train : ndarray
            The training set indices for that split.

        test : ndarray
            The testing set indices for that split.
        """
        return super().split(X, y, groups)


class LeavePGroupsOut(BaseCrossValidator):
    """Leave P Group(s) Out cross-validator

    Provides train/test indices to split data according to a third-party
    provided group. This group information can be used to encode arbitrary
    domain specific stratifications of the samples as integers.

    For instance the groups could be the year of collection of the samples
    and thus allow for cross-validation against time-based splits.

    The difference between LeavePGroupsOut and LeaveOneGroupOut is that
    the former builds the test sets with all the samples assigned to
    ``p`` different values of the groups while the latter uses samples
    all assigned the same groups.

    Read more in the :ref:`User Guide <cross_validation>`.

    Parameters
    ----------
    n_groups : int
        Number of groups (``p``) to leave out in the test split.

    Examples
    --------
    >>> import numpy as np
    >>> from sklearn.model_selection import LeavePGroupsOut
    >>> X = np.array([[1, 2], [3, 4], [5, 6]])
    >>> y = np.array([1, 2, 1])
    >>> groups = np.array([1, 2, 3])
    >>> lpgo = LeavePGroupsOut(n_groups=2)
    >>> lpgo.get_n_splits(X, y, groups)
    3
    >>> lpgo.get_n_splits(groups=groups)  # 'groups' is always required
    3
    >>> print(lpgo)
    LeavePGroupsOut(n_groups=2)
    >>> for train_index, test_index in lpgo.split(X, y, groups):
    ...     print("TRAIN:", train_index, "TEST:", test_index)
    ...     X_train, X_test = X[train_index], X[test_index]
    ...     y_train, y_test = y[train_index], y[test_index]
    ...     print(X_train, X_test, y_train, y_test)
    TRAIN: [2] TEST: [0 1]
    [[5 6]] [[1 2]
     [3 4]] [1] [1 2]
    TRAIN: [1] TEST: [0 2]
    [[3 4]] [[1 2]
     [5 6]] [2] [1 1]
    TRAIN: [0] TEST: [1 2]
    [[1 2]] [[3 4]
     [5 6]] [1] [2 1]

    See also
    --------
    GroupKFold: K-fold iterator variant with non-overlapping groups.
    """

    def __init__(self, n_groups):
        self.n_groups = n_groups

    def _iter_test_masks(self, X, y, groups):
        if groups is None:
            raise ValueError("The 'groups' parameter should not be None.")
        groups = check_array(groups, copy=True, ensure_2d=False, dtype=None)
        unique_groups = np.unique(groups)
        if self.n_groups >= len(unique_groups):
            raise ValueError(
                "The groups parameter contains fewer than (or equal to) "
                "n_groups (%d) numbers of unique groups (%s). LeavePGroupsOut "
                "expects that at least n_groups + 1 (%d) unique groups be "
                "present" % (self.n_groups, unique_groups, self.n_groups + 1))
        combi = combinations(range(len(unique_groups)), self.n_groups)
        for indices in combi:
            test_index = np.zeros(_num_samples(X), dtype=np.bool)
            for l in unique_groups[np.array(indices)]:
                test_index[groups == l] = True
            yield test_index

    def get_n_splits(self, X=None, y=None, groups=None):
        """Returns the number of splitting iterations in the cross-validator

        Parameters
        ----------
        X : object
            Always ignored, exists for compatibility.

        y : object
            Always ignored, exists for compatibility.

        groups : array-like, with shape (n_samples,)
            Group labels for the samples used while splitting the dataset into
            train/test set. This 'groups' parameter must always be specified to
            calculate the number of splits, though the other parameters can be
            omitted.

        Returns
        -------
        n_splits : int
            Returns the number of splitting iterations in the cross-validator.
        """
        if groups is None:
            raise ValueError("The 'groups' parameter should not be None.")
        groups = check_array(groups, ensure_2d=False, dtype=None)
        return int(comb(len(np.unique(groups)), self.n_groups, exact=True))

    def split(self, X, y=None, groups=None):
        """Generate indices to split data into training and test set.

        Parameters
        ----------
        X : array-like, shape (n_samples, n_features)
            Training data, where n_samples is the number of samples
            and n_features is the number of features.

        y : array-like, of length n_samples, optional
            The target variable for supervised learning problems.

        groups : array-like, with shape (n_samples,)
            Group labels for the samples used while splitting the dataset into
            train/test set.

        Yields
        ------
        train : ndarray
            The training set indices for that split.

        test : ndarray
            The testing set indices for that split.
        """
        return super().split(X, y, groups)


class _RepeatedSplits(metaclass=ABCMeta):
    """Repeated splits for an arbitrary randomized CV splitter.

    Repeats splits for cross-validators n times with different randomization
    in each repetition.

    Parameters
    ----------
    cv : callable
        Cross-validator class.

    n_repeats : int, default=10
        Number of times cross-validator needs to be repeated.

    random_state : int, RandomState instance or None, default=None
        Pass an int for reproducible output across multiple
        function calls.
        See :term:`Glossary <random_state>`.

    **cvargs : additional params
        Constructor parameters for cv. Must not contain random_state
        and shuffle.
    """
    def __init__(self, cv, n_repeats=10, random_state=None, **cvargs):
        if not isinstance(n_repeats, numbers.Integral):
            raise ValueError("Number of repetitions must be of Integral type.")

        if n_repeats <= 0:
            raise ValueError("Number of repetitions must be greater than 0.")

        if any(key in cvargs for key in ('random_state', 'shuffle')):
            raise ValueError(
                "cvargs must not contain random_state or shuffle.")

        self.cv = cv
        self.n_repeats = n_repeats
        self.random_state = random_state
        self.cvargs = cvargs

    def split(self, X, y=None, groups=None):
        """Generates indices to split data into training and test set.

        Parameters
        ----------
        X : array-like, shape (n_samples, n_features)
            Training data, where n_samples is the number of samples
            and n_features is the number of features.

        y : array-like, of length n_samples
            The target variable for supervised learning problems.

        groups : array-like, with shape (n_samples,), optional
            Group labels for the samples used while splitting the dataset into
            train/test set.

        Yields
        ------
        train : ndarray
            The training set indices for that split.

        test : ndarray
            The testing set indices for that split.
        """
        n_repeats = self.n_repeats
        rng = check_random_state(self.random_state)

        for idx in range(n_repeats):
            cv = self.cv(random_state=rng, shuffle=True,
                         **self.cvargs)
            for train_index, test_index in cv.split(X, y, groups):
                yield train_index, test_index

    def get_n_splits(self, X=None, y=None, groups=None):
        """Returns the number of splitting iterations in the cross-validator

        Parameters
        ----------
        X : object
            Always ignored, exists for compatibility.
            ``np.zeros(n_samples)`` may be used as a placeholder.

        y : object
            Always ignored, exists for compatibility.
            ``np.zeros(n_samples)`` may be used as a placeholder.

        groups : array-like, with shape (n_samples,), optional
            Group labels for the samples used while splitting the dataset into
            train/test set.

        Returns
        -------
        n_splits : int
            Returns the number of splitting iterations in the cross-validator.
        """
        rng = check_random_state(self.random_state)
        cv = self.cv(random_state=rng, shuffle=True,
                     **self.cvargs)
        return cv.get_n_splits(X, y, groups) * self.n_repeats

    def __repr__(self):
        return _build_repr(self)


class RepeatedKFold(_RepeatedSplits):
    """Repeated K-Fold cross validator.

    Repeats K-Fold n times with different randomization in each repetition.

    Read more in the :ref:`User Guide <cross_validation>`.

    Parameters
    ----------
    n_splits : int, default=5
        Number of folds. Must be at least 2.

    n_repeats : int, default=10
        Number of times cross-validator needs to be repeated.

    random_state : int, RandomState instance or None, default=None
        Pass an int for reproducible output across multiple
        function calls.See :term:`Glossary <random_state>`.

    Examples
    --------
    >>> import numpy as np
    >>> from sklearn.model_selection import RepeatedKFold
    >>> X = np.array([[1, 2], [3, 4], [1, 2], [3, 4]])
    >>> y = np.array([0, 0, 1, 1])
    >>> rkf = RepeatedKFold(n_splits=2, n_repeats=2, random_state=2652124)
    >>> for train_index, test_index in rkf.split(X):
    ...     print("TRAIN:", train_index, "TEST:", test_index)
    ...     X_train, X_test = X[train_index], X[test_index]
    ...     y_train, y_test = y[train_index], y[test_index]
    ...
    TRAIN: [0 1] TEST: [2 3]
    TRAIN: [2 3] TEST: [0 1]
    TRAIN: [1 2] TEST: [0 3]
    TRAIN: [0 3] TEST: [1 2]

    Notes
    -----
    Randomized CV splitters may return different results for each call of
    split. You can make the results identical by setting ``random_state``
    to an integer.

    See also
    --------
    RepeatedStratifiedKFold: Repeats Stratified K-Fold n times.
    """
    def __init__(self, n_splits=5, n_repeats=10, random_state=None):
        super().__init__(
            KFold, n_repeats, random_state, n_splits=n_splits)


class RepeatedStratifiedKFold(_RepeatedSplits):
    """Repeated Stratified K-Fold cross validator.

    Repeats Stratified K-Fold n times with different randomization in each
    repetition.

    Read more in the :ref:`User Guide <cross_validation>`.

    Parameters
    ----------
    n_splits : int, default=5
        Number of folds. Must be at least 2.

    n_repeats : int, default=10
        Number of times cross-validator needs to be repeated.

    random_state : int, RandomState instance or None, default=None
        Pass an int for reproducible output across multiple
        function calls.
        See :term:`Glossary <random_state>`.

    Examples
    --------
    >>> import numpy as np
    >>> from sklearn.model_selection import RepeatedStratifiedKFold
    >>> X = np.array([[1, 2], [3, 4], [1, 2], [3, 4]])
    >>> y = np.array([0, 0, 1, 1])
    >>> rskf = RepeatedStratifiedKFold(n_splits=2, n_repeats=2,
    ...     random_state=36851234)
    >>> for train_index, test_index in rskf.split(X, y):
    ...     print("TRAIN:", train_index, "TEST:", test_index)
    ...     X_train, X_test = X[train_index], X[test_index]
    ...     y_train, y_test = y[train_index], y[test_index]
    ...
    TRAIN: [1 2] TEST: [0 3]
    TRAIN: [0 3] TEST: [1 2]
    TRAIN: [1 3] TEST: [0 2]
    TRAIN: [0 2] TEST: [1 3]

    Notes
    -----
    Randomized CV splitters may return different results for each call of
    split. You can make the results identical by setting ``random_state``
    to an integer.

    See also
    --------
    RepeatedKFold: Repeats K-Fold n times.
    """
    def __init__(self, n_splits=5, n_repeats=10, random_state=None):
        super().__init__(
            StratifiedKFold, n_repeats, random_state, n_splits=n_splits)


class BaseShuffleSplit(metaclass=ABCMeta):
    """Base class for ShuffleSplit and StratifiedShuffleSplit"""

    def __init__(self, n_splits=10, test_size=None, train_size=None,
                 random_state=None):
        self.n_splits = n_splits
        self.test_size = test_size
        self.train_size = train_size
        self.random_state = random_state
        self._default_test_size = 0.1

    def split(self, X, y=None, groups=None):
        """Generate indices to split data into training and test set.

        Parameters
        ----------
        X : array-like, shape (n_samples, n_features)
            Training data, where n_samples is the number of samples
            and n_features is the number of features.

        y : array-like, shape (n_samples,)
            The target variable for supervised learning problems.

        groups : array-like, with shape (n_samples,), optional
            Group labels for the samples used while splitting the dataset into
            train/test set.

        Yields
        ------
        train : ndarray
            The training set indices for that split.

        test : ndarray
            The testing set indices for that split.

        Notes
        -----
        Randomized CV splitters may return different results for each call of
        split. You can make the results identical by setting ``random_state``
        to an integer.
        """
        X, y, groups = indexable(X, y, groups)
        for train, test in self._iter_indices(X, y, groups):
            yield train, test

    @abstractmethod
    def _iter_indices(self, X, y=None, groups=None):
        """Generate (train, test) indices"""

    def get_n_splits(self, X=None, y=None, groups=None):
        """Returns the number of splitting iterations in the cross-validator

        Parameters
        ----------
        X : object
            Always ignored, exists for compatibility.

        y : object
            Always ignored, exists for compatibility.

        groups : object
            Always ignored, exists for compatibility.

        Returns
        -------
        n_splits : int
            Returns the number of splitting iterations in the cross-validator.
        """
        return self.n_splits

    def __repr__(self):
        return _build_repr(self)


class ShuffleSplit(BaseShuffleSplit):
    """Random permutation cross-validator

    Yields indices to split data into training and test sets.

    Note: contrary to other cross-validation strategies, random splits
    do not guarantee that all folds will be different, although this is
    still very likely for sizeable datasets.

    Read more in the :ref:`User Guide <cross_validation>`.

    Parameters
    ----------
    n_splits : int, default 10
        Number of re-shuffling & splitting iterations.

    test_size : float, int, None, default=None
        If float, should be between 0.0 and 1.0 and represent the proportion
        of the dataset to include in the test split. If int, represents the
        absolute number of test samples. If None, the value is set to the
        complement of the train size. If ``train_size`` is also None, it will
        be set to 0.1.

    train_size : float, int, or None, default=None
        If float, should be between 0.0 and 1.0 and represent the
        proportion of the dataset to include in the train split. If
        int, represents the absolute number of train samples. If None,
        the value is automatically set to the complement of the test size.

    random_state : int, RandomState instance or None, default=None
        Pass an int for reproducible output across multiple
        function calls.
        See :term:`Glossary <random_state>`.

    Examples
    --------
    >>> import numpy as np
    >>> from sklearn.model_selection import ShuffleSplit
    >>> X = np.array([[1, 2], [3, 4], [5, 6], [7, 8], [3, 4], [5, 6]])
    >>> y = np.array([1, 2, 1, 2, 1, 2])
    >>> rs = ShuffleSplit(n_splits=5, test_size=.25, random_state=0)
    >>> rs.get_n_splits(X)
    5
    >>> print(rs)
    ShuffleSplit(n_splits=5, random_state=0, test_size=0.25, train_size=None)
    >>> for train_index, test_index in rs.split(X):
    ...     print("TRAIN:", train_index, "TEST:", test_index)
    TRAIN: [1 3 0 4] TEST: [5 2]
    TRAIN: [4 0 2 5] TEST: [1 3]
    TRAIN: [1 2 4 0] TEST: [3 5]
    TRAIN: [3 4 1 0] TEST: [5 2]
    TRAIN: [3 5 1 0] TEST: [2 4]
    >>> rs = ShuffleSplit(n_splits=5, train_size=0.5, test_size=.25,
    ...                   random_state=0)
    >>> for train_index, test_index in rs.split(X):
    ...     print("TRAIN:", train_index, "TEST:", test_index)
    TRAIN: [1 3 0] TEST: [5 2]
    TRAIN: [4 0 2] TEST: [1 3]
    TRAIN: [1 2 4] TEST: [3 5]
    TRAIN: [3 4 1] TEST: [5 2]
    TRAIN: [3 5 1] TEST: [2 4]
    """
    def __init__(self, n_splits=10, test_size=None, train_size=None,
                 random_state=None):
        super().__init__(
            n_splits=n_splits,
            test_size=test_size,
            train_size=train_size,
            random_state=random_state)
        self._default_test_size = 0.1

    def _iter_indices(self, X, y=None, groups=None):
        n_samples = _num_samples(X)
        n_train, n_test = _validate_shuffle_split(
            n_samples, self.test_size, self.train_size,
            default_test_size=self._default_test_size)

        rng = check_random_state(self.random_state)
        for i in range(self.n_splits):
            # random partition
            permutation = rng.permutation(n_samples)
            ind_test = permutation[:n_test]
            ind_train = permutation[n_test:(n_test + n_train)]
            yield ind_train, ind_test


class GroupShuffleSplit(ShuffleSplit):
    '''Shuffle-Group(s)-Out cross-validation iterator

    Provides randomized train/test indices to split data according to a
    third-party provided group. This group information can be used to encode
    arbitrary domain specific stratifications of the samples as integers.

    For instance the groups could be the year of collection of the samples
    and thus allow for cross-validation against time-based splits.

    The difference between LeavePGroupsOut and GroupShuffleSplit is that
    the former generates splits using all subsets of size ``p`` unique groups,
    whereas GroupShuffleSplit generates a user-determined number of random
    test splits, each with a user-determined fraction of unique groups.

    For example, a less computationally intensive alternative to
    ``LeavePGroupsOut(p=10)`` would be
    ``GroupShuffleSplit(test_size=10, n_splits=100)``.

    Note: The parameters ``test_size`` and ``train_size`` refer to groups, and
    not to samples, as in ShuffleSplit.


    Parameters
    ----------
    n_splits : int (default 5)
        Number of re-shuffling & splitting iterations.

    test_size : float, int, None, optional (default=None)
        If float, should be between 0.0 and 1.0 and represent the proportion
        of groups to include in the test split (rounded up). If int,
        represents the absolute number of test groups. If None, the value is
        set to the complement of the train size. By default, the value is set
        to 0.2.
        The default will change in version 0.21. It will remain 0.2 only
        if ``train_size`` is unspecified, otherwise it will complement
        the specified ``train_size``.

    train_size : float, int, or None, default is None
        If float, should be between 0.0 and 1.0 and represent the
        proportion of the groups to include in the train split. If
        int, represents the absolute number of train groups. If None,
        the value is automatically set to the complement of the test size.

    random_state : int, RandomState instance or None, default=None
        Pass an int for reproducible output across multiple
        function calls.
        See :term:`Glossary <random_state>`.

    Examples
    --------
    >>> import numpy as np
    >>> from sklearn.model_selection import GroupShuffleSplit
    >>> X = np.ones(shape=(8, 2))
    >>> y = np.ones(shape=(8, 1))
    >>> groups = np.array([1, 1, 2, 2, 2, 3, 3, 3])
    >>> print(groups.shape)
    (8,)
    >>> gss = GroupShuffleSplit(n_splits=2, train_size=.7, random_state=42)
    >>> gss.get_n_splits()
    2
    >>> for train_idx, test_idx in gss.split(X, y, groups):
    ...     print("TRAIN:", train_idx, "TEST:", test_idx)
    TRAIN: [2 3 4 5 6 7] TEST: [0 1]
    TRAIN: [0 1 5 6 7] TEST: [2 3 4]
    '''

    def __init__(self, n_splits=5, test_size=None, train_size=None,
                 random_state=None):
        super().__init__(
            n_splits=n_splits,
            test_size=test_size,
            train_size=train_size,
            random_state=random_state)
        self._default_test_size = 0.2

    def _iter_indices(self, X, y, groups):
        if groups is None:
            raise ValueError("The 'groups' parameter should not be None.")
        groups = check_array(groups, ensure_2d=False, dtype=None)
        classes, group_indices = np.unique(groups, return_inverse=True)
        for group_train, group_test in super()._iter_indices(X=classes):
            # these are the indices of classes in the partition
            # invert them into data indices

            train = np.flatnonzero(np.in1d(group_indices, group_train))
            test = np.flatnonzero(np.in1d(group_indices, group_test))

            yield train, test

    def split(self, X, y=None, groups=None):
        """Generate indices to split data into training and test set.

        Parameters
        ----------
        X : array-like, shape (n_samples, n_features)
            Training data, where n_samples is the number of samples
            and n_features is the number of features.

        y : array-like, shape (n_samples,), optional
            The target variable for supervised learning problems.

        groups : array-like, with shape (n_samples,)
            Group labels for the samples used while splitting the dataset into
            train/test set.

        Yields
        ------
        train : ndarray
            The training set indices for that split.

        test : ndarray
            The testing set indices for that split.

        Notes
        -----
        Randomized CV splitters may return different results for each call of
        split. You can make the results identical by setting ``random_state``
        to an integer.
        """
        return super().split(X, y, groups)


class StratifiedShuffleSplit(BaseShuffleSplit):
    """Stratified ShuffleSplit cross-validator

    Provides train/test indices to split data in train/test sets.

    This cross-validation object is a merge of StratifiedKFold and
    ShuffleSplit, which returns stratified randomized folds. The folds
    are made by preserving the percentage of samples for each class.

    Note: like the ShuffleSplit strategy, stratified random splits
    do not guarantee that all folds will be different, although this is
    still very likely for sizeable datasets.

    Read more in the :ref:`User Guide <cross_validation>`.

    Parameters
    ----------
    n_splits : int, default 10
        Number of re-shuffling & splitting iterations.

    test_size : float, int, None, optional (default=None)
        If float, should be between 0.0 and 1.0 and represent the proportion
        of the dataset to include in the test split. If int, represents the
        absolute number of test samples. If None, the value is set to the
        complement of the train size. If ``train_size`` is also None, it will
        be set to 0.1.

    train_size : float, int, or None, default is None
        If float, should be between 0.0 and 1.0 and represent the
        proportion of the dataset to include in the train split. If
        int, represents the absolute number of train samples. If None,
        the value is automatically set to the complement of the test size.

    random_state : int, RandomState instance or None, default=None
        Pass an int for reproducible output across multiple
        function calls.
        See :term:`Glossary <random_state>`.

    Examples
    --------
    >>> import numpy as np
    >>> from sklearn.model_selection import StratifiedShuffleSplit
    >>> X = np.array([[1, 2], [3, 4], [1, 2], [3, 4], [1, 2], [3, 4]])
    >>> y = np.array([0, 0, 0, 1, 1, 1])
    >>> sss = StratifiedShuffleSplit(n_splits=5, test_size=0.5, random_state=0)
    >>> sss.get_n_splits(X, y)
    5
    >>> print(sss)
    StratifiedShuffleSplit(n_splits=5, random_state=0, ...)
    >>> for train_index, test_index in sss.split(X, y):
    ...     print("TRAIN:", train_index, "TEST:", test_index)
    ...     X_train, X_test = X[train_index], X[test_index]
    ...     y_train, y_test = y[train_index], y[test_index]
    TRAIN: [5 2 3] TEST: [4 1 0]
    TRAIN: [5 1 4] TEST: [0 2 3]
    TRAIN: [5 0 2] TEST: [4 3 1]
    TRAIN: [4 1 0] TEST: [2 3 5]
    TRAIN: [0 5 1] TEST: [3 4 2]
    """

    def __init__(self, n_splits=10, test_size=None, train_size=None,
                 random_state=None):
        super().__init__(
            n_splits=n_splits,
            test_size=test_size,
            train_size=train_size,
            random_state=random_state)
        self._default_test_size = 0.1

    def _iter_indices(self, X, y, groups=None):
        n_samples = _num_samples(X)
        y = check_array(y, ensure_2d=False, dtype=None)
        n_train, n_test = _validate_shuffle_split(
            n_samples, self.test_size, self.train_size,
            default_test_size=self._default_test_size)

        if y.ndim == 2:
            # for multi-label y, map each distinct row to a string repr
            # using join because str(row) uses an ellipsis if len(row) > 1000
            y = np.array([' '.join(row.astype('str')) for row in y])

        classes, y_indices = np.unique(y, return_inverse=True)
        n_classes = classes.shape[0]

        class_counts = np.bincount(y_indices)
        if np.min(class_counts) < 2:
            raise ValueError("The least populated class in y has only 1"
                             " member, which is too few. The minimum"
                             " number of groups for any class cannot"
                             " be less than 2.")

        if n_train < n_classes:
            raise ValueError('The train_size = %d should be greater or '
                             'equal to the number of classes = %d' %
                             (n_train, n_classes))
        if n_test < n_classes:
            raise ValueError('The test_size = %d should be greater or '
                             'equal to the number of classes = %d' %
                             (n_test, n_classes))

        # Find the sorted list of instances for each class:
        # (np.unique above performs a sort, so code is O(n logn) already)
        class_indices = np.split(np.argsort(y_indices, kind='mergesort'),
                                 np.cumsum(class_counts)[:-1])

        rng = check_random_state(self.random_state)

        for _ in range(self.n_splits):
            # if there are ties in the class-counts, we want
            # to make sure to break them anew in each iteration
            n_i = _approximate_mode(class_counts, n_train, rng)
            class_counts_remaining = class_counts - n_i
            t_i = _approximate_mode(class_counts_remaining, n_test, rng)

            train = []
            test = []

            for i in range(n_classes):
                permutation = rng.permutation(class_counts[i])
                perm_indices_class_i = class_indices[i].take(permutation,
                                                             mode='clip')

                train.extend(perm_indices_class_i[:n_i[i]])
                test.extend(perm_indices_class_i[n_i[i]:n_i[i] + t_i[i]])

            train = rng.permutation(train)
            test = rng.permutation(test)

            yield train, test

    def split(self, X, y, groups=None):
        """Generate indices to split data into training and test set.

        Parameters
        ----------
        X : array-like, shape (n_samples, n_features)
            Training data, where n_samples is the number of samples
            and n_features is the number of features.

            Note that providing ``y`` is sufficient to generate the splits and
            hence ``np.zeros(n_samples)`` may be used as a placeholder for
            ``X`` instead of actual training data.

        y : array-like, shape (n_samples,) or (n_samples, n_labels)
            The target variable for supervised learning problems.
            Stratification is done based on the y labels.

        groups : object
            Always ignored, exists for compatibility.

        Yields
        ------
        train : ndarray
            The training set indices for that split.

        test : ndarray
            The testing set indices for that split.

        Notes
        -----
        Randomized CV splitters may return different results for each call of
        split. You can make the results identical by setting ``random_state``
        to an integer.
        """
        y = check_array(y, ensure_2d=False, dtype=None)
        return super().split(X, y, groups)


def _validate_shuffle_split(n_samples, test_size, train_size,
                            default_test_size=None):
    """
    Validation helper to check if the test/test sizes are meaningful wrt to the
    size of the data (n_samples)
    """
    if test_size is None and train_size is None:
        test_size = default_test_size

    test_size_type = np.asarray(test_size).dtype.kind
    train_size_type = np.asarray(train_size).dtype.kind

    if (test_size_type == 'i' and (test_size >= n_samples or test_size <= 0)
       or test_size_type == 'f' and (test_size <= 0 or test_size >= 1)):
        raise ValueError('test_size={0} should be either positive and smaller'
                         ' than the number of samples {1} or a float in the '
                         '(0, 1) range'.format(test_size, n_samples))

    if (train_size_type == 'i' and (train_size >= n_samples or train_size <= 0)
       or train_size_type == 'f' and (train_size <= 0 or train_size >= 1)):
        raise ValueError('train_size={0} should be either positive and smaller'
                         ' than the number of samples {1} or a float in the '
                         '(0, 1) range'.format(train_size, n_samples))

    if train_size is not None and train_size_type not in ('i', 'f'):
        raise ValueError("Invalid value for train_size: {}".format(train_size))
    if test_size is not None and test_size_type not in ('i', 'f'):
        raise ValueError("Invalid value for test_size: {}".format(test_size))

    if (train_size_type == 'f' and test_size_type == 'f' and
            train_size + test_size > 1):
        raise ValueError(
            'The sum of test_size and train_size = {}, should be in the (0, 1)'
            ' range. Reduce test_size and/or train_size.'
            .format(train_size + test_size))

    if test_size_type == 'f':
        n_test = ceil(test_size * n_samples)
    elif test_size_type == 'i':
        n_test = float(test_size)

    if train_size_type == 'f':
        n_train = floor(train_size * n_samples)
    elif train_size_type == 'i':
        n_train = float(train_size)

    if train_size is None:
        n_train = n_samples - n_test
    elif test_size is None:
        n_test = n_samples - n_train

    if n_train + n_test > n_samples:
        raise ValueError('The sum of train_size and test_size = %d, '
                         'should be smaller than the number of '
                         'samples %d. Reduce test_size and/or '
                         'train_size.' % (n_train + n_test, n_samples))

    n_train, n_test = int(n_train), int(n_test)

    if n_train == 0:
        raise ValueError(
            'With n_samples={}, test_size={} and train_size={}, the '
            'resulting train set will be empty. Adjust any of the '
            'aforementioned parameters.'.format(n_samples, test_size,
                                                train_size)
        )

    return n_train, n_test


class PredefinedSplit(BaseCrossValidator):
    """Predefined split cross-validator

    Provides train/test indices to split data into train/test sets using a
    predefined scheme specified by the user with the ``test_fold`` parameter.

    Read more in the :ref:`User Guide <cross_validation>`.

    .. versionadded:: 0.16

    Parameters
    ----------
    test_fold : array-like, shape (n_samples,)
        The entry ``test_fold[i]`` represents the index of the test set that
        sample ``i`` belongs to. It is possible to exclude sample ``i`` from
        any test set (i.e. include sample ``i`` in every training set) by
        setting ``test_fold[i]`` equal to -1.

    Examples
    --------
    >>> import numpy as np
    >>> from sklearn.model_selection import PredefinedSplit
    >>> X = np.array([[1, 2], [3, 4], [1, 2], [3, 4]])
    >>> y = np.array([0, 0, 1, 1])
    >>> test_fold = [0, 1, -1, 1]
    >>> ps = PredefinedSplit(test_fold)
    >>> ps.get_n_splits()
    2
    >>> print(ps)
    PredefinedSplit(test_fold=array([ 0,  1, -1,  1]))
    >>> for train_index, test_index in ps.split():
    ...     print("TRAIN:", train_index, "TEST:", test_index)
    ...     X_train, X_test = X[train_index], X[test_index]
    ...     y_train, y_test = y[train_index], y[test_index]
    TRAIN: [1 2 3] TEST: [0]
    TRAIN: [0 2] TEST: [1 3]
    """

    def __init__(self, test_fold):
        self.test_fold = np.array(test_fold, dtype=np.int)
        self.test_fold = column_or_1d(self.test_fold)
        self.unique_folds = np.unique(self.test_fold)
        self.unique_folds = self.unique_folds[self.unique_folds != -1]

    def split(self, X=None, y=None, groups=None):
        """Generate indices to split data into training and test set.

        Parameters
        ----------
        X : object
            Always ignored, exists for compatibility.

        y : object
            Always ignored, exists for compatibility.

        groups : object
            Always ignored, exists for compatibility.

        Yields
        ------
        train : ndarray
            The training set indices for that split.

        test : ndarray
            The testing set indices for that split.
        """
        ind = np.arange(len(self.test_fold))
        for test_index in self._iter_test_masks():
            train_index = ind[np.logical_not(test_index)]
            test_index = ind[test_index]
            yield train_index, test_index

    def _iter_test_masks(self):
        """Generates boolean masks corresponding to test sets."""
        for f in self.unique_folds:
            test_index = np.where(self.test_fold == f)[0]
            test_mask = np.zeros(len(self.test_fold), dtype=np.bool)
            test_mask[test_index] = True
            yield test_mask

    def get_n_splits(self, X=None, y=None, groups=None):
        """Returns the number of splitting iterations in the cross-validator

        Parameters
        ----------
        X : object
            Always ignored, exists for compatibility.

        y : object
            Always ignored, exists for compatibility.

        groups : object
            Always ignored, exists for compatibility.

        Returns
        -------
        n_splits : int
            Returns the number of splitting iterations in the cross-validator.
        """
        return len(self.unique_folds)


class _CVIterableWrapper(BaseCrossValidator):
    """Wrapper class for old style cv objects and iterables."""
    def __init__(self, cv):
        self.cv = list(cv)

    def get_n_splits(self, X=None, y=None, groups=None):
        """Returns the number of splitting iterations in the cross-validator

        Parameters
        ----------
        X : object
            Always ignored, exists for compatibility.

        y : object
            Always ignored, exists for compatibility.

        groups : object
            Always ignored, exists for compatibility.

        Returns
        -------
        n_splits : int
            Returns the number of splitting iterations in the cross-validator.
        """
        return len(self.cv)

    def split(self, X=None, y=None, groups=None):
        """Generate indices to split data into training and test set.

        Parameters
        ----------
        X : object
            Always ignored, exists for compatibility.

        y : object
            Always ignored, exists for compatibility.

        groups : object
            Always ignored, exists for compatibility.

        Yields
        ------
        train : ndarray
            The training set indices for that split.

        test : ndarray
            The testing set indices for that split.
        """
        for train, test in self.cv:
            yield train, test


def check_cv(cv=5, y=None, classifier=False):
    """Input checker utility for building a cross-validator

    Parameters
    ----------
    cv : int, cross-validation generator or an iterable, optional
        Determines the cross-validation splitting strategy.
        Possible inputs for cv are:

        - None, to use the default 5-fold cross-validation,
        - integer, to specify the number of folds.
        - :term:`CV splitter`,
        - An iterable yielding (train, test) splits as arrays of indices.

        For integer/None inputs, if classifier is True and ``y`` is either
        binary or multiclass, :class:`StratifiedKFold` is used. In all other
        cases, :class:`KFold` is used.

        Refer :ref:`User Guide <cross_validation>` for the various
        cross-validation strategies that can be used here.

        .. versionchanged:: 0.22
            ``cv`` default value changed from 3-fold to 5-fold.

    y : array-like, optional
        The target variable for supervised learning problems.

    classifier : boolean, optional, default False
        Whether the task is a classification task, in which case
        stratified KFold will be used.

    Returns
    -------
    checked_cv : a cross-validator instance.
        The return value is a cross-validator which generates the train/test
        splits via the ``split`` method.
    """
    cv = 5 if cv is None else cv
    if isinstance(cv, numbers.Integral):
        if (classifier and (y is not None) and
                (type_of_target(y) in ('binary', 'multiclass'))):
            return StratifiedKFold(cv)
        else:
            return KFold(cv)

    if not hasattr(cv, 'split') or isinstance(cv, str):
        if not isinstance(cv, Iterable) or isinstance(cv, str):
            raise ValueError("Expected cv as an integer, cross-validation "
                             "object (from sklearn.model_selection) "
                             "or an iterable. Got %s." % cv)
        return _CVIterableWrapper(cv)

    return cv  # New style cv objects are passed without any modification


def train_test_split(*arrays, **options):
    """Split arrays or matrices into random train and test subsets

    Quick utility that wraps input validation and
    ``next(ShuffleSplit().split(X, y))`` and application to input data
    into a single call for splitting (and optionally subsampling) data in a
    oneliner.

    Read more in the :ref:`User Guide <cross_validation>`.

    Parameters
    ----------
    *arrays : sequence of indexables with same length / shape[0]
        Allowed inputs are lists, numpy arrays, scipy-sparse
        matrices or pandas dataframes.

    test_size : float, int or None, optional (default=None)
        If float, should be between 0.0 and 1.0 and represent the proportion
        of the dataset to include in the test split. If int, represents the
        absolute number of test samples. If None, the value is set to the
        complement of the train size. If ``train_size`` is also None, it will
        be set to 0.25.

    train_size : float, int, or None, (default=None)
        If float, should be between 0.0 and 1.0 and represent the
        proportion of the dataset to include in the train split. If
        int, represents the absolute number of train samples. If None,
        the value is automatically set to the complement of the test size.

    random_state : int, RandomState instance or None, default=None
        Pass an int for reproducible output across multiple
        function calls.
        See :term:`Glossary <random_state>`.

    shuffle : boolean, optional (default=True)
        Whether or not to shuffle the data before splitting. If shuffle=False
        then stratify must be None.

    stratify : array-like or None (default=None)
        If not None, data is split in a stratified fashion, using this as
        the class labels.

    Returns
    -------
    splitting : list, length=2 * len(arrays)
        List containing train-test split of inputs.

        .. versionadded:: 0.16
            If the input is sparse, the output will be a
            ``scipy.sparse.csr_matrix``. Else, output type is the same as the
            input type.

    Examples
    --------
    >>> import numpy as np
    >>> from sklearn.model_selection import train_test_split
    >>> X, y = np.arange(10).reshape((5, 2)), range(5)
    >>> X
    array([[0, 1],
           [2, 3],
           [4, 5],
           [6, 7],
           [8, 9]])
    >>> list(y)
    [0, 1, 2, 3, 4]

    >>> X_train, X_test, y_train, y_test = train_test_split(
    ...     X, y, test_size=0.33, random_state=42)
    ...
    >>> X_train
    array([[4, 5],
           [0, 1],
           [6, 7]])
    >>> y_train
    [2, 0, 3]
    >>> X_test
    array([[2, 3],
           [8, 9]])
    >>> y_test
    [1, 4]

    >>> train_test_split(y, shuffle=False)
    [[0, 1, 2], [3, 4]]

    """
    n_arrays = len(arrays)
    if n_arrays == 0:
        raise ValueError("At least one array required as input")
    test_size = options.pop('test_size', None)
    train_size = options.pop('train_size', None)
    random_state = options.pop('random_state', None)
    stratify = options.pop('stratify', None)
    shuffle = options.pop('shuffle', True)

    if options:
        raise TypeError("Invalid parameters passed: %s" % str(options))

    arrays = indexable(*arrays)

    n_samples = _num_samples(arrays[0])
    n_train, n_test = _validate_shuffle_split(n_samples, test_size, train_size,
                                              default_test_size=0.25)

    if shuffle is False:
        if stratify is not None:
            raise ValueError(
                "Stratified train/test split is not implemented for "
                "shuffle=False")

        train = np.arange(n_train)
        test = np.arange(n_train, n_train + n_test)

    else:
        if stratify is not None:
            CVClass = StratifiedShuffleSplit
        else:
            CVClass = ShuffleSplit

        cv = CVClass(test_size=n_test,
                     train_size=n_train,
                     random_state=random_state)

        train, test = next(cv.split(X=arrays[0], y=stratify))

    return list(chain.from_iterable((_safe_indexing(a, train),
                                     _safe_indexing(a, test)) for a in arrays))


# Tell nose that train_test_split is not a test.
# (Needed for external libraries that may use nose.)
train_test_split.__test__ = False


def _build_repr(self):
    # XXX This is copied from BaseEstimator's get_params
    cls = self.__class__
    init = getattr(cls.__init__, 'deprecated_original', cls.__init__)
    # Ignore varargs, kw and default values and pop self
    init_signature = signature(init)
    # Consider the constructor parameters excluding 'self'
    if init is object.__init__:
        args = []
    else:
        args = sorted([p.name for p in init_signature.parameters.values()
                       if p.name != 'self' and p.kind != p.VAR_KEYWORD])
    class_name = self.__class__.__name__
    params = dict()
    for key in args:
        # We need deprecation warnings to always be on in order to
        # catch deprecated param values.
        # This is set in utils/__init__.py but it gets overwritten
        # when running under python3 somehow.
        warnings.simplefilter("always", FutureWarning)
        try:
            with warnings.catch_warnings(record=True) as w:
                value = getattr(self, key, None)
                if value is None and hasattr(self, 'cvargs'):
                    value = self.cvargs.get(key, None)
            if len(w) and w[0].category == FutureWarning:
                # if the parameter is deprecated, don't show it
                continue
        finally:
            warnings.filters.pop(0)
        params[key] = value

    return '%s(%s)' % (class_name, _pprint(params, offset=len(class_name)))<|MERGE_RESOLUTION|>--- conflicted
+++ resolved
@@ -378,23 +378,13 @@
 
     shuffle : boolean, optional
         Whether to shuffle the data before splitting into batches.
-        Note that the samples within each split will not be shuffled.
-
-<<<<<<< HEAD
-    random_state : int, RandomState instance or None, default=None
-        Only used when ``shuffle`` is True. This should be left
-        to None if ``shuffle`` is False.
-        Pass an int for reproducible output across multiple
-        function calls.
-        See :term:`Glossary <random_state>`.
-=======
+
     random_state : int, RandomState instance or None, optional, default=None
         If int, random_state is the seed used by the random number generator;
         If RandomState instance, random_state is the random number generator;
         If None, the random number generator is the RandomState instance used
         by `np.random`. Only used when ``shuffle`` is True. This should be left
         to None if ``shuffle`` is False.
->>>>>>> ac227aeb
 
     Examples
     --------
@@ -594,23 +584,13 @@
 
     shuffle : boolean, optional
         Whether to shuffle each class's samples before splitting into batches.
-        Note that the samples within each split will not be shuffled.
-
-<<<<<<< HEAD
-    random_state : int, RandomState instance or None, default=None
-        Only used when ``shuffle`` is True. This should be left
-        to None if ``shuffle`` is False.
-        Pass an int for reproducible output across multiple
-        function calls.
-        See :term:`Glossary <random_state>`.
-=======
+
     random_state : int, RandomState instance or None, optional, default=None
         If int, random_state is the seed used by the random number generator;
         If RandomState instance, random_state is the random number generator;
         If None, the random number generator is the RandomState instance used
         by `np.random`. Only used when ``shuffle`` is True. This should be left
         to None if ``shuffle`` is False.
->>>>>>> ac227aeb
 
     Examples
     --------
@@ -1108,10 +1088,11 @@
     n_repeats : int, default=10
         Number of times cross-validator needs to be repeated.
 
-    random_state : int, RandomState instance or None, default=None
-        Pass an int for reproducible output across multiple
-        function calls.
-        See :term:`Glossary <random_state>`.
+    random_state : int, RandomState instance or None, optional, default=None
+        If int, random_state is the seed used by the random number generator;
+        If RandomState instance, random_state is the random number generator;
+        If None, the random number generator is the RandomState instance used
+        by `np.random`.
 
     **cvargs : additional params
         Constructor parameters for cv. Must not contain random_state
@@ -1212,9 +1193,11 @@
     n_repeats : int, default=10
         Number of times cross-validator needs to be repeated.
 
-    random_state : int, RandomState instance or None, default=None
-        Pass an int for reproducible output across multiple
-        function calls.See :term:`Glossary <random_state>`.
+    random_state : int, RandomState instance or None, optional, default=None
+        If int, random_state is the seed used by the random number generator;
+        If RandomState instance, random_state is the random number generator;
+        If None, the random number generator is the RandomState instance used
+        by `np.random`.
 
     Examples
     --------
@@ -1264,10 +1247,9 @@
     n_repeats : int, default=10
         Number of times cross-validator needs to be repeated.
 
-    random_state : int, RandomState instance or None, default=None
-        Pass an int for reproducible output across multiple
-        function calls.
-        See :term:`Glossary <random_state>`.
+    random_state : None, int or RandomState, default=None
+        Random state to be used to generate random state for each
+        repetition.
 
     Examples
     --------
@@ -1405,10 +1387,11 @@
         int, represents the absolute number of train samples. If None,
         the value is automatically set to the complement of the test size.
 
-    random_state : int, RandomState instance or None, default=None
-        Pass an int for reproducible output across multiple
-        function calls.
-        See :term:`Glossary <random_state>`.
+    random_state : int, RandomState instance or None, optional (default=None)
+        If int, random_state is the seed used by the random number generator;
+        If RandomState instance, random_state is the random number generator;
+        If None, the random number generator is the RandomState instance used
+        by `np.random`.
 
     Examples
     --------
@@ -1506,10 +1489,11 @@
         int, represents the absolute number of train groups. If None,
         the value is automatically set to the complement of the test size.
 
-    random_state : int, RandomState instance or None, default=None
-        Pass an int for reproducible output across multiple
-        function calls.
-        See :term:`Glossary <random_state>`.
+    random_state : int, RandomState instance or None, optional (default=None)
+        If int, random_state is the seed used by the random number generator;
+        If RandomState instance, random_state is the random number generator;
+        If None, the random number generator is the RandomState instance used
+        by `np.random`.
 
     Examples
     --------
@@ -1618,10 +1602,11 @@
         int, represents the absolute number of train samples. If None,
         the value is automatically set to the complement of the test size.
 
-    random_state : int, RandomState instance or None, default=None
-        Pass an int for reproducible output across multiple
-        function calls.
-        See :term:`Glossary <random_state>`.
+    random_state : int, RandomState instance or None, optional (default=None)
+        If int, random_state is the seed used by the random number generator;
+        If RandomState instance, random_state is the random number generator;
+        If None, the random number generator is the RandomState instance used
+        by `np.random`.
 
     Examples
     --------
@@ -2061,10 +2046,11 @@
         int, represents the absolute number of train samples. If None,
         the value is automatically set to the complement of the test size.
 
-    random_state : int, RandomState instance or None, default=None
-        Pass an int for reproducible output across multiple
-        function calls.
-        See :term:`Glossary <random_state>`.
+    random_state : int, RandomState instance or None, optional (default=None)
+        If int, random_state is the seed used by the random number generator;
+        If RandomState instance, random_state is the random number generator;
+        If None, the random number generator is the RandomState instance used
+        by `np.random`.
 
     shuffle : boolean, optional (default=True)
         Whether or not to shuffle the data before splitting. If shuffle=False
