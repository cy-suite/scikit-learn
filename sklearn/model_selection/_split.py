--- conflicted
+++ resolved
@@ -1448,7 +1448,7 @@
 
     test_size : float, int, None, optional (default=None)
         If float, should be between 0.0 and 1.0 and represent the proportion
-<<<<<<< HEAD
+
         of groups to include in the test split (rounded up). If int,
         represents the absolute number of test groups. If None, the value is
         set to the complement of the train size. By default, the value is set
@@ -1456,12 +1456,6 @@
         The default will change in version 0.21. It will remain 0.2 only
         if ``train_size`` is unspecified, otherwise it will complement
         the specified ``train_size``.
-=======
-        of the dataset to include in the test split. If int, represents the
-        absolute number of test groups. If None, the value is set to the
-        complement of the train size. If ``train_size`` is also None, it will
-        be set to 0.2.
->>>>>>> ea169b59
 
     train_size : float, int, or None, default is None
         If float, should be between 0.0 and 1.0 and represent the
