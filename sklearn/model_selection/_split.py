"""
The :mod:`sklearn.model_selection._split` module includes classes and
functions to split the data based on a preset strategy.
"""

# Author: Alexandre Gramfort <alexandre.gramfort@inria.fr>
#         Gael Varoquaux <gael.varoquaux@normalesup.org>
#         Olivier Grisel <olivier.grisel@ensta.org>
#         Raghav RV <rvraghav93@gmail.com>
#         Leandro Hermida <hermidal@cs.umd.edu>
#         Rodion Martynov <marrodion@gmail.com>
# License: BSD 3 clause

import numbers
import warnings
from abc import ABCMeta, abstractmethod
from collections import defaultdict
from collections.abc import Iterable
from inspect import signature
from itertools import chain, combinations
from math import ceil, floor

import numpy as np
from scipy.special import comb

from ..utils import (
    _approximate_mode,
    _safe_indexing,
    check_random_state,
    indexable,
    metadata_routing,
)
from ..utils._param_validation import Interval, RealNotInt, validate_params
from ..utils.metadata_routing import _MetadataRequester
from ..utils.multiclass import type_of_target
<<<<<<< HEAD
from ..utils._param_validation import validate_params, Interval
from ..utils._param_validation import RealNotInt
=======
from ..utils.validation import _num_samples, check_array, column_or_1d
>>>>>>> 2ab1d81e

__all__ = [
    "BaseCrossValidator",
    "KFold",
    "GroupKFold",
    "LeaveOneGroupOut",
    "LeaveOneOut",
    "LeavePGroupsOut",
    "LeavePOut",
    "RepeatedStratifiedKFold",
    "RepeatedKFold",
    "ShuffleSplit",
    "GroupShuffleSplit",
    "StratifiedKFold",
    "StratifiedGroupKFold",
    "StratifiedShuffleSplit",
    "PredefinedSplit",
    "train_test_split",
    "check_cv",
]


class GroupsConsumerMixin(_MetadataRequester):
    """A Mixin to ``groups`` by default.

    This Mixin makes the object to request ``groups`` by default as ``True``.

    .. versionadded:: 1.3
    """

    __metadata_request__split = {"groups": True}


class BaseCrossValidator(_MetadataRequester, metaclass=ABCMeta):
    """Base class for all cross-validators

    Implementations must define `_iter_test_masks` or `_iter_test_indices`.
    """

    # This indicates that by default CV splitters don't have a "groups" kwarg,
    # unless indicated by inheriting from ``GroupsConsumerMixin``.
    # This also prevents ``set_split_request`` to be generated for splitters
    # which don't support ``groups``.
    __metadata_request__split = {"groups": metadata_routing.UNUSED}

    def split(self, X, y=None, groups=None):
        """Generate indices to split data into training and test set.

        Parameters
        ----------
        X : array-like of shape (n_samples, n_features)
            Training data, where `n_samples` is the number of samples
            and `n_features` is the number of features.

        y : array-like of shape (n_samples,)
            The target variable for supervised learning problems.

        groups : array-like of shape (n_samples,), default=None
            Group labels for the samples used while splitting the dataset into
            train/test set.

        Yields
        ------
        train : ndarray
            The training set indices for that split.

        test : ndarray
            The testing set indices for that split.
        """
        X, y, groups = indexable(X, y, groups)
        indices = np.arange(_num_samples(X))
        for test_index in self._iter_test_masks(X, y, groups):
            train_index = indices[np.logical_not(test_index)]
            test_index = indices[test_index]
            yield train_index, test_index

    # Since subclasses must implement either _iter_test_masks or
    # _iter_test_indices, neither can be abstract.
    def _iter_test_masks(self, X=None, y=None, groups=None):
        """Generates boolean masks corresponding to test sets.

        By default, delegates to _iter_test_indices(X, y, groups)
        """
        for test_index in self._iter_test_indices(X, y, groups):
            test_mask = np.zeros(_num_samples(X), dtype=bool)
            test_mask[test_index] = True
            yield test_mask

    def _iter_test_indices(self, X=None, y=None, groups=None):
        """Generates integer indices corresponding to test sets."""
        raise NotImplementedError

    @abstractmethod
    def get_n_splits(self, X=None, y=None, groups=None):
        """Returns the number of splitting iterations in the cross-validator"""

    def __repr__(self):
        return _build_repr(self)


class LeaveOneOut(BaseCrossValidator):
    """Leave-One-Out cross-validator

    Provides train/test indices to split data in train/test sets. Each
    sample is used once as a test set (singleton) while the remaining
    samples form the training set.

    Note: ``LeaveOneOut()`` is equivalent to ``KFold(n_splits=n)`` and
    ``LeavePOut(p=1)`` where ``n`` is the number of samples.

    Due to the high number of test sets (which is the same as the
    number of samples) this cross-validation method can be very costly.
    For large datasets one should favor :class:`KFold`, :class:`ShuffleSplit`
    or :class:`StratifiedKFold`.

    Read more in the :ref:`User Guide <leave_one_out>`.

    Examples
    --------
    >>> import numpy as np
    >>> from sklearn.model_selection import LeaveOneOut
    >>> X = np.array([[1, 2], [3, 4]])
    >>> y = np.array([1, 2])
    >>> loo = LeaveOneOut()
    >>> loo.get_n_splits(X)
    2
    >>> print(loo)
    LeaveOneOut()
    >>> for i, (train_index, test_index) in enumerate(loo.split(X)):
    ...     print(f"Fold {i}:")
    ...     print(f"  Train: index={train_index}")
    ...     print(f"  Test:  index={test_index}")
    Fold 0:
      Train: index=[1]
      Test:  index=[0]
    Fold 1:
      Train: index=[0]
      Test:  index=[1]

    See Also
    --------
    LeaveOneGroupOut : For splitting the data according to explicit,
        domain-specific stratification of the dataset.
    GroupKFold : K-fold iterator variant with non-overlapping groups.
    """

    def _iter_test_indices(self, X, y=None, groups=None):
        n_samples = _num_samples(X)
        if n_samples <= 1:
            raise ValueError(
                "Cannot perform LeaveOneOut with n_samples={}.".format(n_samples)
            )
        return range(n_samples)

    def get_n_splits(self, X, y=None, groups=None):
        """Returns the number of splitting iterations in the cross-validator

        Parameters
        ----------
        X : array-like of shape (n_samples, n_features)
            Training data, where `n_samples` is the number of samples
            and `n_features` is the number of features.

        y : object
            Always ignored, exists for compatibility.

        groups : object
            Always ignored, exists for compatibility.

        Returns
        -------
        n_splits : int
            Returns the number of splitting iterations in the cross-validator.
        """
        if X is None:
            raise ValueError("The 'X' parameter should not be None.")
        return _num_samples(X)


class LeavePOut(BaseCrossValidator):
    """Leave-P-Out cross-validator

    Provides train/test indices to split data in train/test sets. This results
    in testing on all distinct samples of size p, while the remaining n - p
    samples form the training set in each iteration.

    Note: ``LeavePOut(p)`` is NOT equivalent to
    ``KFold(n_splits=n_samples // p)`` which creates non-overlapping test sets.

    Due to the high number of iterations which grows combinatorically with the
    number of samples this cross-validation method can be very costly. For
    large datasets one should favor :class:`KFold`, :class:`StratifiedKFold`
    or :class:`ShuffleSplit`.

    Read more in the :ref:`User Guide <leave_p_out>`.

    Parameters
    ----------
    p : int
        Size of the test sets. Must be strictly less than the number of
        samples.

    Examples
    --------
    >>> import numpy as np
    >>> from sklearn.model_selection import LeavePOut
    >>> X = np.array([[1, 2], [3, 4], [5, 6], [7, 8]])
    >>> y = np.array([1, 2, 3, 4])
    >>> lpo = LeavePOut(2)
    >>> lpo.get_n_splits(X)
    6
    >>> print(lpo)
    LeavePOut(p=2)
    >>> for i, (train_index, test_index) in enumerate(lpo.split(X)):
    ...     print(f"Fold {i}:")
    ...     print(f"  Train: index={train_index}")
    ...     print(f"  Test:  index={test_index}")
    Fold 0:
      Train: index=[2 3]
      Test:  index=[0 1]
    Fold 1:
      Train: index=[1 3]
      Test:  index=[0 2]
    Fold 2:
      Train: index=[1 2]
      Test:  index=[0 3]
    Fold 3:
      Train: index=[0 3]
      Test:  index=[1 2]
    Fold 4:
      Train: index=[0 2]
      Test:  index=[1 3]
    Fold 5:
      Train: index=[0 1]
      Test:  index=[2 3]
    """

    def __init__(self, p):
        self.p = p

    def _iter_test_indices(self, X, y=None, groups=None):
        n_samples = _num_samples(X)
        if n_samples <= self.p:
            raise ValueError(
                "p={} must be strictly less than the number of samples={}".format(
                    self.p, n_samples
                )
            )
        for combination in combinations(range(n_samples), self.p):
            yield np.array(combination)

    def get_n_splits(self, X, y=None, groups=None):
        """Returns the number of splitting iterations in the cross-validator

        Parameters
        ----------
        X : array-like of shape (n_samples, n_features)
            Training data, where `n_samples` is the number of samples
            and `n_features` is the number of features.

        y : object
            Always ignored, exists for compatibility.

        groups : object
            Always ignored, exists for compatibility.
        """
        if X is None:
            raise ValueError("The 'X' parameter should not be None.")
        return int(comb(_num_samples(X), self.p, exact=True))


class _BaseKFold(BaseCrossValidator, metaclass=ABCMeta):
    """Base class for KFold, GroupKFold, and StratifiedKFold"""

    @abstractmethod
    def __init__(self, n_splits, *, shuffle, random_state):
        if not isinstance(n_splits, numbers.Integral):
            raise ValueError(
                "The number of folds must be of Integral type. "
                "%s of type %s was passed." % (n_splits, type(n_splits))
            )
        n_splits = int(n_splits)

        if n_splits <= 1:
            raise ValueError(
                "k-fold cross-validation requires at least one"
                " train/test split by setting n_splits=2 or more,"
                " got n_splits={0}.".format(n_splits)
            )

        if not isinstance(shuffle, bool):
            raise TypeError("shuffle must be True or False; got {0}".format(shuffle))

        if not shuffle and random_state is not None:  # None is the default
            raise ValueError(
                (
                    "Setting a random_state has no effect since shuffle is "
                    "False. You should leave "
                    "random_state to its default (None), or set shuffle=True."
                ),
            )

        self.n_splits = n_splits
        self.shuffle = shuffle
        self.random_state = random_state

    def split(self, X, y=None, groups=None):
        """Generate indices to split data into training and test set.

        Parameters
        ----------
        X : array-like of shape (n_samples, n_features)
            Training data, where `n_samples` is the number of samples
            and `n_features` is the number of features.

        y : array-like of shape (n_samples,), default=None
            The target variable for supervised learning problems.

        groups : array-like of shape (n_samples,), default=None
            Group labels for the samples used while splitting the dataset into
            train/test set.

        Yields
        ------
        train : ndarray
            The training set indices for that split.

        test : ndarray
            The testing set indices for that split.
        """
        X, y, groups = indexable(X, y, groups)
        n_samples = _num_samples(X)
        if self.n_splits > n_samples:
            raise ValueError(
                (
                    "Cannot have number of splits n_splits={0} greater"
                    " than the number of samples: n_samples={1}."
                ).format(self.n_splits, n_samples)
            )

        for train, test in super().split(X, y, groups):
            yield train, test

    def get_n_splits(self, X=None, y=None, groups=None):
        """Returns the number of splitting iterations in the cross-validator

        Parameters
        ----------
        X : object
            Always ignored, exists for compatibility.

        y : object
            Always ignored, exists for compatibility.

        groups : object
            Always ignored, exists for compatibility.

        Returns
        -------
        n_splits : int
            Returns the number of splitting iterations in the cross-validator.
        """
        return self.n_splits


class KFold(_BaseKFold):
    """K-Folds cross-validator

    Provides train/test indices to split data in train/test sets. Split
    dataset into k consecutive folds (without shuffling by default).

    Each fold is then used once as a validation while the k - 1 remaining
    folds form the training set.

    Read more in the :ref:`User Guide <k_fold>`.

    Parameters
    ----------
    n_splits : int, default=5
        Number of folds. Must be at least 2.

        .. versionchanged:: 0.22
            ``n_splits`` default value changed from 3 to 5.

    shuffle : bool, default=False
        Whether to shuffle the data before splitting into batches.
        Note that the samples within each split will not be shuffled.

    random_state : int, RandomState instance or None, default=None
        When `shuffle` is True, `random_state` affects the ordering of the
        indices, which controls the randomness of each fold. Otherwise, this
        parameter has no effect.
        Pass an int for reproducible output across multiple function calls.
        See :term:`Glossary <random_state>`.

    Examples
    --------
    >>> import numpy as np
    >>> from sklearn.model_selection import KFold
    >>> X = np.array([[1, 2], [3, 4], [1, 2], [3, 4]])
    >>> y = np.array([1, 2, 3, 4])
    >>> kf = KFold(n_splits=2)
    >>> kf.get_n_splits(X)
    2
    >>> print(kf)
    KFold(n_splits=2, random_state=None, shuffle=False)
    >>> for i, (train_index, test_index) in enumerate(kf.split(X)):
    ...     print(f"Fold {i}:")
    ...     print(f"  Train: index={train_index}")
    ...     print(f"  Test:  index={test_index}")
    Fold 0:
      Train: index=[2 3]
      Test:  index=[0 1]
    Fold 1:
      Train: index=[0 1]
      Test:  index=[2 3]

    Notes
    -----
    The first ``n_samples % n_splits`` folds have size
    ``n_samples // n_splits + 1``, other folds have size
    ``n_samples // n_splits``, where ``n_samples`` is the number of samples.

    Randomized CV splitters may return different results for each call of
    split. You can make the results identical by setting `random_state`
    to an integer.

    See Also
    --------
    StratifiedKFold : Takes class information into account to avoid building
        folds with imbalanced class distributions (for binary or multiclass
        classification tasks).

    GroupKFold : K-fold iterator variant with non-overlapping groups.

    RepeatedKFold : Repeats K-Fold n times.
    """

    def __init__(self, n_splits=5, *, shuffle=False, random_state=None):
        super().__init__(n_splits=n_splits, shuffle=shuffle, random_state=random_state)

    def _iter_test_indices(self, X, y=None, groups=None):
        n_samples = _num_samples(X)
        indices = np.arange(n_samples)
        if self.shuffle:
            check_random_state(self.random_state).shuffle(indices)

        n_splits = self.n_splits
        fold_sizes = np.full(n_splits, n_samples // n_splits, dtype=int)
        fold_sizes[: n_samples % n_splits] += 1
        current = 0
        for fold_size in fold_sizes:
            start, stop = current, current + fold_size
            yield indices[start:stop]
            current = stop


class GroupKFold(GroupsConsumerMixin, _BaseKFold):
    """K-fold iterator variant with non-overlapping groups.

    Each group will appear exactly once in the test set across all folds (the
    number of distinct groups has to be at least equal to the number of folds).

    The folds are approximately balanced in the sense that the number of
    distinct groups is approximately the same in each fold.

    Read more in the :ref:`User Guide <group_k_fold>`.

    Parameters
    ----------
    n_splits : int, default=5
        Number of folds. Must be at least 2.

        .. versionchanged:: 0.22
            ``n_splits`` default value changed from 3 to 5.

    Notes
    -----
    Groups appear in an arbitrary order throughout the folds.

    Examples
    --------
    >>> import numpy as np
    >>> from sklearn.model_selection import GroupKFold
    >>> X = np.array([[1, 2], [3, 4], [5, 6], [7, 8], [9, 10], [11, 12]])
    >>> y = np.array([1, 2, 3, 4, 5, 6])
    >>> groups = np.array([0, 0, 2, 2, 3, 3])
    >>> group_kfold = GroupKFold(n_splits=2)
    >>> group_kfold.get_n_splits(X, y, groups)
    2
    >>> print(group_kfold)
    GroupKFold(n_splits=2)
    >>> for i, (train_index, test_index) in enumerate(group_kfold.split(X, y, groups)):
    ...     print(f"Fold {i}:")
    ...     print(f"  Train: index={train_index}, group={groups[train_index]}")
    ...     print(f"  Test:  index={test_index}, group={groups[test_index]}")
    Fold 0:
      Train: index=[2 3], group=[2 2]
      Test:  index=[0 1 4 5], group=[0 0 3 3]
    Fold 1:
      Train: index=[0 1 4 5], group=[0 0 3 3]
      Test:  index=[2 3], group=[2 2]

    See Also
    --------
    LeaveOneGroupOut : For splitting the data according to explicit
        domain-specific stratification of the dataset.

    StratifiedKFold : Takes class information into account to avoid building
        folds with imbalanced class proportions (for binary or multiclass
        classification tasks).
    """

    def __init__(self, n_splits=5):
        super().__init__(n_splits, shuffle=False, random_state=None)

    def _iter_test_indices(self, X, y, groups):
        if groups is None:
            raise ValueError("The 'groups' parameter should not be None.")
        groups = check_array(groups, input_name="groups", ensure_2d=False, dtype=None)

        unique_groups, groups = np.unique(groups, return_inverse=True)
        n_groups = len(unique_groups)

        if self.n_splits > n_groups:
            raise ValueError(
                "Cannot have number of splits n_splits=%d greater"
                " than the number of groups: %d." % (self.n_splits, n_groups)
            )

        # Weight groups by their number of occurrences
        n_samples_per_group = np.bincount(groups)

        # Distribute the most frequent groups first
        indices = np.argsort(n_samples_per_group)[::-1]
        n_samples_per_group = n_samples_per_group[indices]

        # Total weight of each fold
        n_samples_per_fold = np.zeros(self.n_splits)

        # Mapping from group index to fold index
        group_to_fold = np.zeros(len(unique_groups))

        # Distribute samples by adding the largest weight to the lightest fold
        for group_index, weight in enumerate(n_samples_per_group):
            lightest_fold = np.argmin(n_samples_per_fold)
            n_samples_per_fold[lightest_fold] += weight
            group_to_fold[indices[group_index]] = lightest_fold

        indices = group_to_fold[groups]

        for f in range(self.n_splits):
            yield np.where(indices == f)[0]

    def split(self, X, y=None, groups=None):
        """Generate indices to split data into training and test set.

        Parameters
        ----------
        X : array-like of shape (n_samples, n_features)
            Training data, where `n_samples` is the number of samples
            and `n_features` is the number of features.

        y : array-like of shape (n_samples,), default=None
            The target variable for supervised learning problems.

        groups : array-like of shape (n_samples,)
            Group labels for the samples used while splitting the dataset into
            train/test set.

        Yields
        ------
        train : ndarray
            The training set indices for that split.

        test : ndarray
            The testing set indices for that split.
        """
        return super().split(X, y, groups)


class StratifiedKFold(_BaseKFold):
    """Stratified K-Folds cross-validator.

    Provides train/test indices to split data in train/test sets.

    This cross-validation object is a variation of KFold that returns
    stratified folds. The folds are made by preserving the percentage of
    samples for each class.

    Read more in the :ref:`User Guide <stratified_k_fold>`.

    Parameters
    ----------
    n_splits : int, default=5
        Number of folds. Must be at least 2.

        .. versionchanged:: 0.22
            ``n_splits`` default value changed from 3 to 5.

    shuffle : bool, default=False
        Whether to shuffle each class's samples before splitting into batches.
        Note that the samples within each split will not be shuffled.

    random_state : int, RandomState instance or None, default=None
        When `shuffle` is True, `random_state` affects the ordering of the
        indices, which controls the randomness of each fold for each class.
        Otherwise, leave `random_state` as `None`.
        Pass an int for reproducible output across multiple function calls.
        See :term:`Glossary <random_state>`.

    Examples
    --------
    >>> import numpy as np
    >>> from sklearn.model_selection import StratifiedKFold
    >>> X = np.array([[1, 2], [3, 4], [1, 2], [3, 4]])
    >>> y = np.array([0, 0, 1, 1])
    >>> skf = StratifiedKFold(n_splits=2)
    >>> skf.get_n_splits(X, y)
    2
    >>> print(skf)
    StratifiedKFold(n_splits=2, random_state=None, shuffle=False)
    >>> for i, (train_index, test_index) in enumerate(skf.split(X, y)):
    ...     print(f"Fold {i}:")
    ...     print(f"  Train: index={train_index}")
    ...     print(f"  Test:  index={test_index}")
    Fold 0:
      Train: index=[1 3]
      Test:  index=[0 2]
    Fold 1:
      Train: index=[0 2]
      Test:  index=[1 3]

    Notes
    -----
    The implementation is designed to:

    * Generate test sets such that all contain the same distribution of
      classes, or as close as possible.
    * Be invariant to class label: relabelling ``y = ["Happy", "Sad"]`` to
      ``y = [1, 0]`` should not change the indices generated.
    * Preserve order dependencies in the dataset ordering, when
      ``shuffle=False``: all samples from class k in some test set were
      contiguous in y, or separated in y by samples from classes other than k.
    * Generate test sets where the smallest and largest differ by at most one
      sample.

    .. versionchanged:: 0.22
        The previous implementation did not follow the last constraint.

    See Also
    --------
    RepeatedStratifiedKFold : Repeats Stratified K-Fold n times.
    """

    def __init__(self, n_splits=5, *, shuffle=False, random_state=None):
        super().__init__(n_splits=n_splits, shuffle=shuffle, random_state=random_state)

    def _make_test_folds(self, X, y=None):
        rng = check_random_state(self.random_state)
        y = np.asarray(y)
        type_of_target_y = type_of_target(y)
        allowed_target_types = ("binary", "multiclass")
        if type_of_target_y not in allowed_target_types:
            raise ValueError(
                "Supported target types are: {}. Got {!r} instead.".format(
                    allowed_target_types, type_of_target_y
                )
            )

        y = column_or_1d(y)

        _, y_idx, y_inv = np.unique(y, return_index=True, return_inverse=True)
        # y_inv encodes y according to lexicographic order. We invert y_idx to
        # map the classes so that they are encoded by order of appearance:
        # 0 represents the first label appearing in y, 1 the second, etc.
        _, class_perm = np.unique(y_idx, return_inverse=True)
        y_encoded = class_perm[y_inv]

        n_classes = len(y_idx)
        y_counts = np.bincount(y_encoded)
        min_groups = np.min(y_counts)
        if np.all(self.n_splits > y_counts):
            raise ValueError(
                "n_splits=%d cannot be greater than the"
                " number of members in each class." % (self.n_splits)
            )
        if self.n_splits > min_groups:
            warnings.warn(
                "The least populated class in y has only %d"
                " members, which is less than n_splits=%d."
                % (min_groups, self.n_splits),
                UserWarning,
            )

        # Determine the optimal number of samples from each class in each fold,
        # using round robin over the sorted y. (This can be done direct from
        # counts, but that code is unreadable.)
        y_order = np.sort(y_encoded)
        allocation = np.asarray(
            [
                np.bincount(y_order[i :: self.n_splits], minlength=n_classes)
                for i in range(self.n_splits)
            ]
        )

        # To maintain the data order dependencies as best as possible within
        # the stratification constraint, we assign samples from each class in
        # blocks (and then mess that up when shuffle=True).
        test_folds = np.empty(len(y), dtype="i")
        for k in range(n_classes):
            # since the kth column of allocation stores the number of samples
            # of class k in each test set, this generates blocks of fold
            # indices corresponding to the allocation for class k.
            folds_for_class = np.arange(self.n_splits).repeat(allocation[:, k])
            if self.shuffle:
                rng.shuffle(folds_for_class)
            test_folds[y_encoded == k] = folds_for_class
        return test_folds

    def _iter_test_masks(self, X, y=None, groups=None):
        test_folds = self._make_test_folds(X, y)
        for i in range(self.n_splits):
            yield test_folds == i

    def split(self, X, y, groups=None):
        """Generate indices to split data into training and test set.

        Parameters
        ----------
        X : array-like of shape (n_samples, n_features)
            Training data, where `n_samples` is the number of samples
            and `n_features` is the number of features.

            Note that providing ``y`` is sufficient to generate the splits and
            hence ``np.zeros(n_samples)`` may be used as a placeholder for
            ``X`` instead of actual training data.

        y : array-like of shape (n_samples,)
            The target variable for supervised learning problems.
            Stratification is done based on the y labels.

        groups : object
            Always ignored, exists for compatibility.

        Yields
        ------
        train : ndarray
            The training set indices for that split.

        test : ndarray
            The testing set indices for that split.

        Notes
        -----
        Randomized CV splitters may return different results for each call of
        split. You can make the results identical by setting `random_state`
        to an integer.
        """
        y = check_array(y, input_name="y", ensure_2d=False, dtype=None)
        return super().split(X, y, groups)


class StratifiedGroupKFold(GroupsConsumerMixin, _BaseKFold):
    """Stratified K-Folds iterator variant with non-overlapping groups.

    This cross-validation object is a variation of StratifiedKFold attempts to
    return stratified folds with non-overlapping groups. The folds are made by
    preserving the percentage of samples for each class.

    Each group will appear exactly once in the test set across all folds (the
    number of distinct groups has to be at least equal to the number of folds).

    The difference between :class:`~sklearn.model_selection.GroupKFold`
    and :class:`~sklearn.model_selection.StratifiedGroupKFold` is that
    the former attempts to create balanced folds such that the number of
    distinct groups is approximately the same in each fold, whereas
    StratifiedGroupKFold attempts to create folds which preserve the
    percentage of samples for each class as much as possible given the
    constraint of non-overlapping groups between splits.

    Read more in the :ref:`User Guide <cross_validation>`.

    Parameters
    ----------
    n_splits : int, default=5
        Number of folds. Must be at least 2.

    shuffle : bool, default=False
        Whether to shuffle each class's samples before splitting into batches.
        Note that the samples within each split will not be shuffled.
        This implementation can only shuffle groups that have approximately the
        same y distribution, no global shuffle will be performed.

    random_state : int or RandomState instance, default=None
        When `shuffle` is True, `random_state` affects the ordering of the
        indices, which controls the randomness of each fold for each class.
        Otherwise, leave `random_state` as `None`.
        Pass an int for reproducible output across multiple function calls.
        See :term:`Glossary <random_state>`.

    Examples
    --------
    >>> import numpy as np
    >>> from sklearn.model_selection import StratifiedGroupKFold
    >>> X = np.ones((17, 2))
    >>> y = np.array([0, 0, 1, 1, 1, 1, 1, 1, 0, 0, 0, 0, 0, 0, 0, 0, 0])
    >>> groups = np.array([1, 1, 2, 2, 3, 3, 3, 4, 5, 5, 5, 5, 6, 6, 7, 8, 8])
    >>> sgkf = StratifiedGroupKFold(n_splits=3)
    >>> sgkf.get_n_splits(X, y)
    3
    >>> print(sgkf)
    StratifiedGroupKFold(n_splits=3, random_state=None, shuffle=False)
    >>> for i, (train_index, test_index) in enumerate(sgkf.split(X, y, groups)):
    ...     print(f"Fold {i}:")
    ...     print(f"  Train: index={train_index}")
    ...     print(f"         group={groups[train_index]}")
    ...     print(f"  Test:  index={test_index}")
    ...     print(f"         group={groups[test_index]}")
    Fold 0:
      Train: index=[ 0  1  2  3  7  8  9 10 11 15 16]
             group=[1 1 2 2 4 5 5 5 5 8 8]
      Test:  index=[ 4  5  6 12 13 14]
             group=[3 3 3 6 6 7]
    Fold 1:
      Train: index=[ 4  5  6  7  8  9 10 11 12 13 14]
             group=[3 3 3 4 5 5 5 5 6 6 7]
      Test:  index=[ 0  1  2  3 15 16]
             group=[1 1 2 2 8 8]
    Fold 2:
      Train: index=[ 0  1  2  3  4  5  6 12 13 14 15 16]
             group=[1 1 2 2 3 3 3 6 6 7 8 8]
      Test:  index=[ 7  8  9 10 11]
             group=[4 5 5 5 5]

    Notes
    -----
    The implementation is designed to:

    * Mimic the behavior of StratifiedKFold as much as possible for trivial
      groups (e.g. when each group contains only one sample).
    * Be invariant to class label: relabelling ``y = ["Happy", "Sad"]`` to
      ``y = [1, 0]`` should not change the indices generated.
    * Stratify based on samples as much as possible while keeping
      non-overlapping groups constraint. That means that in some cases when
      there is a small number of groups containing a large number of samples
      the stratification will not be possible and the behavior will be close
      to GroupKFold.

    See also
    --------
    StratifiedKFold: Takes class information into account to build folds which
        retain class distributions (for binary or multiclass classification
        tasks).

    GroupKFold: K-fold iterator variant with non-overlapping groups.
    """

    def __init__(self, n_splits=5, shuffle=False, random_state=None):
        super().__init__(n_splits=n_splits, shuffle=shuffle, random_state=random_state)

    def _iter_test_indices(self, X, y, groups):
        # Implementation is based on this kaggle kernel:
        # https://www.kaggle.com/jakubwasikowski/stratified-group-k-fold-cross-validation
        # and is a subject to Apache 2.0 License. You may obtain a copy of the
        # License at http://www.apache.org/licenses/LICENSE-2.0
        # Changelist:
        # - Refactored function to a class following scikit-learn KFold
        #   interface.
        # - Added heuristic for assigning group to the least populated fold in
        #   cases when all other criteria are equal
        # - Swtch from using python ``Counter`` to ``np.unique`` to get class
        #   distribution
        # - Added scikit-learn checks for input: checking that target is binary
        #   or multiclass, checking passed random state, checking that number
        #   of splits is less than number of members in each class, checking
        #   that least populated class has more members than there are splits.
        rng = check_random_state(self.random_state)
        y = np.asarray(y)
        type_of_target_y = type_of_target(y)
        allowed_target_types = ("binary", "multiclass")
        if type_of_target_y not in allowed_target_types:
            raise ValueError(
                "Supported target types are: {}. Got {!r} instead.".format(
                    allowed_target_types, type_of_target_y
                )
            )

        y = column_or_1d(y)
        _, y_inv, y_cnt = np.unique(y, return_inverse=True, return_counts=True)
        if np.all(self.n_splits > y_cnt):
            raise ValueError(
                "n_splits=%d cannot be greater than the"
                " number of members in each class." % (self.n_splits)
            )
        n_smallest_class = np.min(y_cnt)
        if self.n_splits > n_smallest_class:
            warnings.warn(
                "The least populated class in y has only %d"
                " members, which is less than n_splits=%d."
                % (n_smallest_class, self.n_splits),
                UserWarning,
            )
        n_classes = len(y_cnt)

        _, groups_inv, groups_cnt = np.unique(
            groups, return_inverse=True, return_counts=True
        )
        y_counts_per_group = np.zeros((len(groups_cnt), n_classes))
        for class_idx, group_idx in zip(y_inv, groups_inv):
            y_counts_per_group[group_idx, class_idx] += 1

        y_counts_per_fold = np.zeros((self.n_splits, n_classes))
        groups_per_fold = defaultdict(set)

        if self.shuffle:
            rng.shuffle(y_counts_per_group)

        # Stable sort to keep shuffled order for groups with the same
        # class distribution variance
        sorted_groups_idx = np.argsort(
            -np.std(y_counts_per_group, axis=1), kind="mergesort"
        )

        for group_idx in sorted_groups_idx:
            group_y_counts = y_counts_per_group[group_idx]
            best_fold = self._find_best_fold(
                y_counts_per_fold=y_counts_per_fold,
                y_cnt=y_cnt,
                group_y_counts=group_y_counts,
            )
            y_counts_per_fold[best_fold] += group_y_counts
            groups_per_fold[best_fold].add(group_idx)

        for i in range(self.n_splits):
            test_indices = [
                idx
                for idx, group_idx in enumerate(groups_inv)
                if group_idx in groups_per_fold[i]
            ]
            yield test_indices

    def _find_best_fold(self, y_counts_per_fold, y_cnt, group_y_counts):
        best_fold = None
        min_eval = np.inf
        min_samples_in_fold = np.inf
        for i in range(self.n_splits):
            y_counts_per_fold[i] += group_y_counts
            # Summarise the distribution over classes in each proposed fold
            std_per_class = np.std(y_counts_per_fold / y_cnt.reshape(1, -1), axis=0)
            y_counts_per_fold[i] -= group_y_counts
            fold_eval = np.mean(std_per_class)
            samples_in_fold = np.sum(y_counts_per_fold[i])
            is_current_fold_better = (
                fold_eval < min_eval
                or np.isclose(fold_eval, min_eval)
                and samples_in_fold < min_samples_in_fold
            )
            if is_current_fold_better:
                min_eval = fold_eval
                min_samples_in_fold = samples_in_fold
                best_fold = i
        return best_fold


class TimeSeriesSplit(_BaseKFold):
    """Time Series cross-validator

    Provides train/test indices to split time series data samples
    that are observed at fixed time intervals, in train/test sets.
    In each split, test indices must be higher than before, and thus shuffling
    in cross validator is inappropriate.

    This cross-validation object is a variation of :class:`KFold`.
    In the kth split, it returns first k folds as train set and the
    (k+1)th fold as test set.

    Note that unlike standard cross-validation methods, successive
    training sets are supersets of those that come before them.

    Read more in the :ref:`User Guide <time_series_split>`.

    .. versionadded:: 0.18

    Parameters
    ----------
    n_splits : int, default=5
        Number of splits. Must be at least 2.

        .. versionchanged:: 0.22
            ``n_splits`` default value changed from 3 to 5.

    max_train_size : int, default=None
        Maximum size for a single training set.

    test_size : int, default=None
        Used to limit the size of the test set. Defaults to
        ``n_samples // (n_splits + 1)``, which is the maximum allowed value
        with ``gap=0``.

        .. versionadded:: 0.24

    gap : int, default=0
        Number of samples to exclude from the end of each train set before
        the test set.

        .. versionadded:: 0.24

    Examples
    --------
    >>> import numpy as np
    >>> from sklearn.model_selection import TimeSeriesSplit
    >>> X = np.array([[1, 2], [3, 4], [1, 2], [3, 4], [1, 2], [3, 4]])
    >>> y = np.array([1, 2, 3, 4, 5, 6])
    >>> tscv = TimeSeriesSplit()
    >>> print(tscv)
    TimeSeriesSplit(gap=0, max_train_size=None, n_splits=5, test_size=None)
    >>> for i, (train_index, test_index) in enumerate(tscv.split(X)):
    ...     print(f"Fold {i}:")
    ...     print(f"  Train: index={train_index}")
    ...     print(f"  Test:  index={test_index}")
    Fold 0:
      Train: index=[0]
      Test:  index=[1]
    Fold 1:
      Train: index=[0 1]
      Test:  index=[2]
    Fold 2:
      Train: index=[0 1 2]
      Test:  index=[3]
    Fold 3:
      Train: index=[0 1 2 3]
      Test:  index=[4]
    Fold 4:
      Train: index=[0 1 2 3 4]
      Test:  index=[5]
    >>> # Fix test_size to 2 with 12 samples
    >>> X = np.random.randn(12, 2)
    >>> y = np.random.randint(0, 2, 12)
    >>> tscv = TimeSeriesSplit(n_splits=3, test_size=2)
    >>> for i, (train_index, test_index) in enumerate(tscv.split(X)):
    ...     print(f"Fold {i}:")
    ...     print(f"  Train: index={train_index}")
    ...     print(f"  Test:  index={test_index}")
    Fold 0:
      Train: index=[0 1 2 3 4 5]
      Test:  index=[6 7]
    Fold 1:
      Train: index=[0 1 2 3 4 5 6 7]
      Test:  index=[8 9]
    Fold 2:
      Train: index=[0 1 2 3 4 5 6 7 8 9]
      Test:  index=[10 11]
    >>> # Add in a 2 period gap
    >>> tscv = TimeSeriesSplit(n_splits=3, test_size=2, gap=2)
    >>> for i, (train_index, test_index) in enumerate(tscv.split(X)):
    ...     print(f"Fold {i}:")
    ...     print(f"  Train: index={train_index}")
    ...     print(f"  Test:  index={test_index}")
    Fold 0:
      Train: index=[0 1 2 3]
      Test:  index=[6 7]
    Fold 1:
      Train: index=[0 1 2 3 4 5]
      Test:  index=[8 9]
    Fold 2:
      Train: index=[0 1 2 3 4 5 6 7]
      Test:  index=[10 11]

    Notes
    -----
    The training set has size ``i * n_samples // (n_splits + 1)
    + n_samples % (n_splits + 1)`` in the ``i`` th split,
    with a test set of size ``n_samples//(n_splits + 1)`` by default,
    where ``n_samples`` is the number of samples.
    """

    def __init__(self, n_splits=5, *, max_train_size=None, test_size=None, gap=0):
        super().__init__(n_splits, shuffle=False, random_state=None)
        self.max_train_size = max_train_size
        self.test_size = test_size
        self.gap = gap

    def split(self, X, y=None, groups=None):
        """Generate indices to split data into training and test set.

        Parameters
        ----------
        X : array-like of shape (n_samples, n_features)
            Training data, where `n_samples` is the number of samples
            and `n_features` is the number of features.

        y : array-like of shape (n_samples,)
            Always ignored, exists for compatibility.

        groups : array-like of shape (n_samples,)
            Always ignored, exists for compatibility.

        Yields
        ------
        train : ndarray
            The training set indices for that split.

        test : ndarray
            The testing set indices for that split.
        """
        X, y, groups = indexable(X, y, groups)
        n_samples = _num_samples(X)
        n_splits = self.n_splits
        n_folds = n_splits + 1
        gap = self.gap
        test_size = (
            self.test_size if self.test_size is not None else n_samples // n_folds
        )

        # Make sure we have enough samples for the given split parameters
        if n_folds > n_samples:
            raise ValueError(
                f"Cannot have number of folds={n_folds} greater"
                f" than the number of samples={n_samples}."
            )
        if n_samples - gap - (test_size * n_splits) <= 0:
            raise ValueError(
                f"Too many splits={n_splits} for number of samples"
                f"={n_samples} with test_size={test_size} and gap={gap}."
            )

        indices = np.arange(n_samples)
        test_starts = range(n_samples - n_splits * test_size, n_samples, test_size)

        for test_start in test_starts:
            train_end = test_start - gap
            if self.max_train_size and self.max_train_size < train_end:
                yield (
                    indices[train_end - self.max_train_size : train_end],
                    indices[test_start : test_start + test_size],
                )
            else:
                yield (
                    indices[:train_end],
                    indices[test_start : test_start + test_size],
                )


class LeaveOneGroupOut(GroupsConsumerMixin, BaseCrossValidator):
    """Leave One Group Out cross-validator

    Provides train/test indices to split data such that each training set is
    comprised of all samples except ones belonging to one specific group.
    Arbitrary domain specific group information is provided an array integers
    that encodes the group of each sample.

    For instance the groups could be the year of collection of the samples
    and thus allow for cross-validation against time-based splits.

    Read more in the :ref:`User Guide <leave_one_group_out>`.

    Notes
    -----
    Splits are ordered according to the index of the group left out. The first
    split has testing set consisting of the group whose index in `groups` is
    lowest, and so on.

    Examples
    --------
    >>> import numpy as np
    >>> from sklearn.model_selection import LeaveOneGroupOut
    >>> X = np.array([[1, 2], [3, 4], [5, 6], [7, 8]])
    >>> y = np.array([1, 2, 1, 2])
    >>> groups = np.array([1, 1, 2, 2])
    >>> logo = LeaveOneGroupOut()
    >>> logo.get_n_splits(X, y, groups)
    2
    >>> logo.get_n_splits(groups=groups)  # 'groups' is always required
    2
    >>> print(logo)
    LeaveOneGroupOut()
    >>> for i, (train_index, test_index) in enumerate(logo.split(X, y, groups)):
    ...     print(f"Fold {i}:")
    ...     print(f"  Train: index={train_index}, group={groups[train_index]}")
    ...     print(f"  Test:  index={test_index}, group={groups[test_index]}")
    Fold 0:
      Train: index=[2 3], group=[2 2]
      Test:  index=[0 1], group=[1 1]
    Fold 1:
      Train: index=[0 1], group=[1 1]
      Test:  index=[2 3], group=[2 2]

    See also
    --------
    GroupKFold: K-fold iterator variant with non-overlapping groups.
    """

    def _iter_test_masks(self, X, y, groups):
        if groups is None:
            raise ValueError("The 'groups' parameter should not be None.")
        # We make a copy of groups to avoid side-effects during iteration
        groups = check_array(
            groups, input_name="groups", copy=True, ensure_2d=False, dtype=None
        )
        unique_groups = np.unique(groups)
        if len(unique_groups) <= 1:
            raise ValueError(
                "The groups parameter contains fewer than 2 unique groups "
                "(%s). LeaveOneGroupOut expects at least 2." % unique_groups
            )
        for i in unique_groups:
            yield groups == i

    def get_n_splits(self, X=None, y=None, groups=None):
        """Returns the number of splitting iterations in the cross-validator

        Parameters
        ----------
        X : object
            Always ignored, exists for compatibility.

        y : object
            Always ignored, exists for compatibility.

        groups : array-like of shape (n_samples,)
            Group labels for the samples used while splitting the dataset into
            train/test set. This 'groups' parameter must always be specified to
            calculate the number of splits, though the other parameters can be
            omitted.

        Returns
        -------
        n_splits : int
            Returns the number of splitting iterations in the cross-validator.
        """
        if groups is None:
            raise ValueError("The 'groups' parameter should not be None.")
        groups = check_array(groups, input_name="groups", ensure_2d=False, dtype=None)
        return len(np.unique(groups))

    def split(self, X, y=None, groups=None):
        """Generate indices to split data into training and test set.

        Parameters
        ----------
        X : array-like of shape (n_samples, n_features)
            Training data, where `n_samples` is the number of samples
            and `n_features` is the number of features.

        y : array-like of shape (n_samples,), default=None
            The target variable for supervised learning problems.

        groups : array-like of shape (n_samples,)
            Group labels for the samples used while splitting the dataset into
            train/test set.

        Yields
        ------
        train : ndarray
            The training set indices for that split.

        test : ndarray
            The testing set indices for that split.
        """
        return super().split(X, y, groups)


class LeavePGroupsOut(GroupsConsumerMixin, BaseCrossValidator):
    """Leave P Group(s) Out cross-validator

    Provides train/test indices to split data according to a third-party
    provided group. This group information can be used to encode arbitrary
    domain specific stratifications of the samples as integers.

    For instance the groups could be the year of collection of the samples
    and thus allow for cross-validation against time-based splits.

    The difference between LeavePGroupsOut and LeaveOneGroupOut is that
    the former builds the test sets with all the samples assigned to
    ``p`` different values of the groups while the latter uses samples
    all assigned the same groups.

    Read more in the :ref:`User Guide <leave_p_groups_out>`.

    Parameters
    ----------
    n_groups : int
        Number of groups (``p``) to leave out in the test split.

    Examples
    --------
    >>> import numpy as np
    >>> from sklearn.model_selection import LeavePGroupsOut
    >>> X = np.array([[1, 2], [3, 4], [5, 6]])
    >>> y = np.array([1, 2, 1])
    >>> groups = np.array([1, 2, 3])
    >>> lpgo = LeavePGroupsOut(n_groups=2)
    >>> lpgo.get_n_splits(X, y, groups)
    3
    >>> lpgo.get_n_splits(groups=groups)  # 'groups' is always required
    3
    >>> print(lpgo)
    LeavePGroupsOut(n_groups=2)
    >>> for i, (train_index, test_index) in enumerate(lpgo.split(X, y, groups)):
    ...     print(f"Fold {i}:")
    ...     print(f"  Train: index={train_index}, group={groups[train_index]}")
    ...     print(f"  Test:  index={test_index}, group={groups[test_index]}")
    Fold 0:
      Train: index=[2], group=[3]
      Test:  index=[0 1], group=[1 2]
    Fold 1:
      Train: index=[1], group=[2]
      Test:  index=[0 2], group=[1 3]
    Fold 2:
      Train: index=[0], group=[1]
      Test:  index=[1 2], group=[2 3]

    See Also
    --------
    GroupKFold : K-fold iterator variant with non-overlapping groups.
    """

    def __init__(self, n_groups):
        self.n_groups = n_groups

    def _iter_test_masks(self, X, y, groups):
        if groups is None:
            raise ValueError("The 'groups' parameter should not be None.")
        groups = check_array(
            groups, input_name="groups", copy=True, ensure_2d=False, dtype=None
        )
        unique_groups = np.unique(groups)
        if self.n_groups >= len(unique_groups):
            raise ValueError(
                "The groups parameter contains fewer than (or equal to) "
                "n_groups (%d) numbers of unique groups (%s). LeavePGroupsOut "
                "expects that at least n_groups + 1 (%d) unique groups be "
                "present" % (self.n_groups, unique_groups, self.n_groups + 1)
            )
        combi = combinations(range(len(unique_groups)), self.n_groups)
        for indices in combi:
            test_index = np.zeros(_num_samples(X), dtype=bool)
            for l in unique_groups[np.array(indices)]:
                test_index[groups == l] = True
            yield test_index

    def get_n_splits(self, X=None, y=None, groups=None):
        """Returns the number of splitting iterations in the cross-validator

        Parameters
        ----------
        X : object
            Always ignored, exists for compatibility.

        y : object
            Always ignored, exists for compatibility.

        groups : array-like of shape (n_samples,)
            Group labels for the samples used while splitting the dataset into
            train/test set. This 'groups' parameter must always be specified to
            calculate the number of splits, though the other parameters can be
            omitted.

        Returns
        -------
        n_splits : int
            Returns the number of splitting iterations in the cross-validator.
        """
        if groups is None:
            raise ValueError("The 'groups' parameter should not be None.")
        groups = check_array(groups, input_name="groups", ensure_2d=False, dtype=None)
        return int(comb(len(np.unique(groups)), self.n_groups, exact=True))

    def split(self, X, y=None, groups=None):
        """Generate indices to split data into training and test set.

        Parameters
        ----------
        X : array-like of shape (n_samples, n_features)
            Training data, where `n_samples` is the number of samples
            and `n_features` is the number of features.

        y : array-like of shape (n_samples,), default=None
            The target variable for supervised learning problems.

        groups : array-like of shape (n_samples,)
            Group labels for the samples used while splitting the dataset into
            train/test set.

        Yields
        ------
        train : ndarray
            The training set indices for that split.

        test : ndarray
            The testing set indices for that split.
        """
        return super().split(X, y, groups)


class _RepeatedSplits(_MetadataRequester, metaclass=ABCMeta):
    """Repeated splits for an arbitrary randomized CV splitter.

    Repeats splits for cross-validators n times with different randomization
    in each repetition.

    Parameters
    ----------
    cv : callable
        Cross-validator class.

    n_repeats : int, default=10
        Number of times cross-validator needs to be repeated.

    random_state : int, RandomState instance or None, default=None
        Passes `random_state` to the arbitrary repeating cross validator.
        Pass an int for reproducible output across multiple function calls.
        See :term:`Glossary <random_state>`.

    **cvargs : additional params
        Constructor parameters for cv. Must not contain random_state
        and shuffle.
    """

    # This indicates that by default CV splitters don't have a "groups" kwarg,
    # unless indicated by inheriting from ``GroupsConsumerMixin``.
    # This also prevents ``set_split_request`` to be generated for splitters
    # which don't support ``groups``.
    __metadata_request__split = {"groups": metadata_routing.UNUSED}

    def __init__(self, cv, *, n_repeats=10, random_state=None, **cvargs):
        if not isinstance(n_repeats, numbers.Integral):
            raise ValueError("Number of repetitions must be of Integral type.")

        if n_repeats <= 0:
            raise ValueError("Number of repetitions must be greater than 0.")

        if any(key in cvargs for key in ("random_state", "shuffle")):
            raise ValueError("cvargs must not contain random_state or shuffle.")

        self.cv = cv
        self.n_repeats = n_repeats
        self.random_state = random_state
        self.cvargs = cvargs

    def split(self, X, y=None, groups=None):
        """Generates indices to split data into training and test set.

        Parameters
        ----------
        X : array-like of shape (n_samples, n_features)
            Training data, where `n_samples` is the number of samples
            and `n_features` is the number of features.

        y : array-like of shape (n_samples,)
            The target variable for supervised learning problems.

        groups : array-like of shape (n_samples,), default=None
            Group labels for the samples used while splitting the dataset into
            train/test set.

        Yields
        ------
        train : ndarray
            The training set indices for that split.

        test : ndarray
            The testing set indices for that split.
        """
        n_repeats = self.n_repeats
        rng = check_random_state(self.random_state)

        for idx in range(n_repeats):
            cv = self.cv(random_state=rng, shuffle=True, **self.cvargs)
            for train_index, test_index in cv.split(X, y, groups):
                yield train_index, test_index

    def get_n_splits(self, X=None, y=None, groups=None):
        """Returns the number of splitting iterations in the cross-validator

        Parameters
        ----------
        X : object
            Always ignored, exists for compatibility.
            ``np.zeros(n_samples)`` may be used as a placeholder.

        y : object
            Always ignored, exists for compatibility.
            ``np.zeros(n_samples)`` may be used as a placeholder.

        groups : array-like of shape (n_samples,), default=None
            Group labels for the samples used while splitting the dataset into
            train/test set.

        Returns
        -------
        n_splits : int
            Returns the number of splitting iterations in the cross-validator.
        """
        rng = check_random_state(self.random_state)
        cv = self.cv(random_state=rng, shuffle=True, **self.cvargs)
        return cv.get_n_splits(X, y, groups) * self.n_repeats

    def __repr__(self):
        return _build_repr(self)


class RepeatedKFold(_RepeatedSplits):
    """Repeated K-Fold cross validator.

    Repeats K-Fold n times with different randomization in each repetition.

    Read more in the :ref:`User Guide <repeated_k_fold>`.

    Parameters
    ----------
    n_splits : int, default=5
        Number of folds. Must be at least 2.

    n_repeats : int, default=10
        Number of times cross-validator needs to be repeated.

    random_state : int, RandomState instance or None, default=None
        Controls the randomness of each repeated cross-validation instance.
        Pass an int for reproducible output across multiple function calls.
        See :term:`Glossary <random_state>`.

    Examples
    --------
    >>> import numpy as np
    >>> from sklearn.model_selection import RepeatedKFold
    >>> X = np.array([[1, 2], [3, 4], [1, 2], [3, 4]])
    >>> y = np.array([0, 0, 1, 1])
    >>> rkf = RepeatedKFold(n_splits=2, n_repeats=2, random_state=2652124)
    >>> rkf.get_n_splits(X, y)
    4
    >>> print(rkf)
    RepeatedKFold(n_repeats=2, n_splits=2, random_state=2652124)
    >>> for i, (train_index, test_index) in enumerate(rkf.split(X)):
    ...     print(f"Fold {i}:")
    ...     print(f"  Train: index={train_index}")
    ...     print(f"  Test:  index={test_index}")
    ...
    Fold 0:
      Train: index=[0 1]
      Test:  index=[2 3]
    Fold 1:
      Train: index=[2 3]
      Test:  index=[0 1]
    Fold 2:
      Train: index=[1 2]
      Test:  index=[0 3]
    Fold 3:
      Train: index=[0 3]
      Test:  index=[1 2]

    Notes
    -----
    Randomized CV splitters may return different results for each call of
    split. You can make the results identical by setting `random_state`
    to an integer.

    See Also
    --------
    RepeatedStratifiedKFold : Repeats Stratified K-Fold n times.
    """

    def __init__(self, *, n_splits=5, n_repeats=10, random_state=None):
        super().__init__(
            KFold, n_repeats=n_repeats, random_state=random_state, n_splits=n_splits
        )


class RepeatedStratifiedKFold(_RepeatedSplits):
    """Repeated Stratified K-Fold cross validator.

    Repeats Stratified K-Fold n times with different randomization in each
    repetition.

    Read more in the :ref:`User Guide <repeated_k_fold>`.

    Parameters
    ----------
    n_splits : int, default=5
        Number of folds. Must be at least 2.

    n_repeats : int, default=10
        Number of times cross-validator needs to be repeated.

    random_state : int, RandomState instance or None, default=None
        Controls the generation of the random states for each repetition.
        Pass an int for reproducible output across multiple function calls.
        See :term:`Glossary <random_state>`.

    Examples
    --------
    >>> import numpy as np
    >>> from sklearn.model_selection import RepeatedStratifiedKFold
    >>> X = np.array([[1, 2], [3, 4], [1, 2], [3, 4]])
    >>> y = np.array([0, 0, 1, 1])
    >>> rskf = RepeatedStratifiedKFold(n_splits=2, n_repeats=2,
    ...     random_state=36851234)
    >>> rskf.get_n_splits(X, y)
    4
    >>> print(rskf)
    RepeatedStratifiedKFold(n_repeats=2, n_splits=2, random_state=36851234)
    >>> for i, (train_index, test_index) in enumerate(rskf.split(X, y)):
    ...     print(f"Fold {i}:")
    ...     print(f"  Train: index={train_index}")
    ...     print(f"  Test:  index={test_index}")
    ...
    Fold 0:
      Train: index=[1 2]
      Test:  index=[0 3]
    Fold 1:
      Train: index=[0 3]
      Test:  index=[1 2]
    Fold 2:
      Train: index=[1 3]
      Test:  index=[0 2]
    Fold 3:
      Train: index=[0 2]
      Test:  index=[1 3]

    Notes
    -----
    Randomized CV splitters may return different results for each call of
    split. You can make the results identical by setting `random_state`
    to an integer.

    See Also
    --------
    RepeatedKFold : Repeats K-Fold n times.
    """

    def __init__(self, *, n_splits=5, n_repeats=10, random_state=None):
        super().__init__(
            StratifiedKFold,
            n_repeats=n_repeats,
            random_state=random_state,
            n_splits=n_splits,
        )


class BaseShuffleSplit(_MetadataRequester, metaclass=ABCMeta):
    """Base class for ShuffleSplit and StratifiedShuffleSplit"""

    # This indicates that by default CV splitters don't have a "groups" kwarg,
    # unless indicated by inheriting from ``GroupsConsumerMixin``.
    # This also prevents ``set_split_request`` to be generated for splitters
    # which don't support ``groups``.
    __metadata_request__split = {"groups": metadata_routing.UNUSED}

    def __init__(
        self, n_splits=10, *, test_size=None, train_size=None, random_state=None
    ):
        self.n_splits = n_splits
        self.test_size = test_size
        self.train_size = train_size
        self.random_state = random_state
        self._default_test_size = 0.1

    def split(self, X, y=None, groups=None):
        """Generate indices to split data into training and test set.

        Parameters
        ----------
        X : array-like of shape (n_samples, n_features)
            Training data, where `n_samples` is the number of samples
            and `n_features` is the number of features.

        y : array-like of shape (n_samples,)
            The target variable for supervised learning problems.

        groups : array-like of shape (n_samples,), default=None
            Group labels for the samples used while splitting the dataset into
            train/test set.

        Yields
        ------
        train : ndarray
            The training set indices for that split.

        test : ndarray
            The testing set indices for that split.

        Notes
        -----
        Randomized CV splitters may return different results for each call of
        split. You can make the results identical by setting `random_state`
        to an integer.
        """
        X, y, groups = indexable(X, y, groups)
        for train, test in self._iter_indices(X, y, groups):
            yield train, test

    @abstractmethod
    def _iter_indices(self, X, y=None, groups=None):
        """Generate (train, test) indices"""

    def get_n_splits(self, X=None, y=None, groups=None):
        """Returns the number of splitting iterations in the cross-validator

        Parameters
        ----------
        X : object
            Always ignored, exists for compatibility.

        y : object
            Always ignored, exists for compatibility.

        groups : object
            Always ignored, exists for compatibility.

        Returns
        -------
        n_splits : int
            Returns the number of splitting iterations in the cross-validator.
        """
        return self.n_splits

    def __repr__(self):
        return _build_repr(self)


class ShuffleSplit(BaseShuffleSplit):
    """Random permutation cross-validator

    Yields indices to split data into training and test sets.

    Note: contrary to other cross-validation strategies, random splits
    do not guarantee that all folds will be different, although this is
    still very likely for sizeable datasets.

    Read more in the :ref:`User Guide <ShuffleSplit>`.

    Parameters
    ----------
    n_splits : int, default=10
        Number of re-shuffling & splitting iterations.

    test_size : float or int, default=None
        If float, should be between 0.0 and 1.0 and represent the proportion
        of the dataset to include in the test split. If int, represents the
        absolute number of test samples. If None, the value is set to the
        complement of the train size. If ``train_size`` is also None, it will
        be set to 0.1.

    train_size : float or int, default=None
        If float, should be between 0.0 and 1.0 and represent the
        proportion of the dataset to include in the train split. If
        int, represents the absolute number of train samples. If None,
        the value is automatically set to the complement of the test size.

    random_state : int, RandomState instance or None, default=None
        Controls the randomness of the training and testing indices produced.
        Pass an int for reproducible output across multiple function calls.
        See :term:`Glossary <random_state>`.

    Examples
    --------
    >>> import numpy as np
    >>> from sklearn.model_selection import ShuffleSplit
    >>> X = np.array([[1, 2], [3, 4], [5, 6], [7, 8], [3, 4], [5, 6]])
    >>> y = np.array([1, 2, 1, 2, 1, 2])
    >>> rs = ShuffleSplit(n_splits=5, test_size=.25, random_state=0)
    >>> rs.get_n_splits(X)
    5
    >>> print(rs)
    ShuffleSplit(n_splits=5, random_state=0, test_size=0.25, train_size=None)
    >>> for i, (train_index, test_index) in enumerate(rs.split(X)):
    ...     print(f"Fold {i}:")
    ...     print(f"  Train: index={train_index}")
    ...     print(f"  Test:  index={test_index}")
    Fold 0:
      Train: index=[1 3 0 4]
      Test:  index=[5 2]
    Fold 1:
      Train: index=[4 0 2 5]
      Test:  index=[1 3]
    Fold 2:
      Train: index=[1 2 4 0]
      Test:  index=[3 5]
    Fold 3:
      Train: index=[3 4 1 0]
      Test:  index=[5 2]
    Fold 4:
      Train: index=[3 5 1 0]
      Test:  index=[2 4]
    >>> # Specify train and test size
    >>> rs = ShuffleSplit(n_splits=5, train_size=0.5, test_size=.25,
    ...                   random_state=0)
    >>> for i, (train_index, test_index) in enumerate(rs.split(X)):
    ...     print(f"Fold {i}:")
    ...     print(f"  Train: index={train_index}")
    ...     print(f"  Test:  index={test_index}")
    Fold 0:
      Train: index=[1 3 0]
      Test:  index=[5 2]
    Fold 1:
      Train: index=[4 0 2]
      Test:  index=[1 3]
    Fold 2:
      Train: index=[1 2 4]
      Test:  index=[3 5]
    Fold 3:
      Train: index=[3 4 1]
      Test:  index=[5 2]
    Fold 4:
      Train: index=[3 5 1]
      Test:  index=[2 4]
    """

    def __init__(
        self, n_splits=10, *, test_size=None, train_size=None, random_state=None
    ):
        super().__init__(
            n_splits=n_splits,
            test_size=test_size,
            train_size=train_size,
            random_state=random_state,
        )
        self._default_test_size = 0.1

    def _iter_indices(self, X, y=None, groups=None):
        n_samples = _num_samples(X)
        n_train, n_test = _validate_shuffle_split(
            n_samples,
            self.test_size,
            self.train_size,
            default_test_size=self._default_test_size,
        )

        rng = check_random_state(self.random_state)
        for i in range(self.n_splits):
            # random partition
            permutation = rng.permutation(n_samples)
            ind_test = permutation[:n_test]
            ind_train = permutation[n_test : (n_test + n_train)]
            yield ind_train, ind_test


class GroupShuffleSplit(GroupsConsumerMixin, ShuffleSplit):
    """Shuffle-Group(s)-Out cross-validation iterator

    Provides randomized train/test indices to split data according to a
    third-party provided group. This group information can be used to encode
    arbitrary domain specific stratifications of the samples as integers.

    For instance the groups could be the year of collection of the samples
    and thus allow for cross-validation against time-based splits.

    The difference between LeavePGroupsOut and GroupShuffleSplit is that
    the former generates splits using all subsets of size ``p`` unique groups,
    whereas GroupShuffleSplit generates a user-determined number of random
    test splits, each with a user-determined fraction of unique groups.

    For example, a less computationally intensive alternative to
    ``LeavePGroupsOut(p=10)`` would be
    ``GroupShuffleSplit(test_size=10, n_splits=100)``.

    Note: The parameters ``test_size`` and ``train_size`` refer to groups, and
    not to samples, as in ShuffleSplit.

    Read more in the :ref:`User Guide <group_shuffle_split>`.

    Parameters
    ----------
    n_splits : int, default=5
        Number of re-shuffling & splitting iterations.

    test_size : float, int, default=0.2
        If float, should be between 0.0 and 1.0 and represent the proportion
        of groups to include in the test split (rounded up). If int,
        represents the absolute number of test groups. If None, the value is
        set to the complement of the train size.
        The default will change in version 0.21. It will remain 0.2 only
        if ``train_size`` is unspecified, otherwise it will complement
        the specified ``train_size``.

    train_size : float or int, default=None
        If float, should be between 0.0 and 1.0 and represent the
        proportion of the groups to include in the train split. If
        int, represents the absolute number of train groups. If None,
        the value is automatically set to the complement of the test size.

    random_state : int, RandomState instance or None, default=None
        Controls the randomness of the training and testing indices produced.
        Pass an int for reproducible output across multiple function calls.
        See :term:`Glossary <random_state>`.

    Examples
    --------
    >>> import numpy as np
    >>> from sklearn.model_selection import GroupShuffleSplit
    >>> X = np.ones(shape=(8, 2))
    >>> y = np.ones(shape=(8, 1))
    >>> groups = np.array([1, 1, 2, 2, 2, 3, 3, 3])
    >>> print(groups.shape)
    (8,)
    >>> gss = GroupShuffleSplit(n_splits=2, train_size=.7, random_state=42)
    >>> gss.get_n_splits()
    2
    >>> print(gss)
    GroupShuffleSplit(n_splits=2, random_state=42, test_size=None, train_size=0.7)
    >>> for i, (train_index, test_index) in enumerate(gss.split(X, y, groups)):
    ...     print(f"Fold {i}:")
    ...     print(f"  Train: index={train_index}, group={groups[train_index]}")
    ...     print(f"  Test:  index={test_index}, group={groups[test_index]}")
    Fold 0:
      Train: index=[2 3 4 5 6 7], group=[2 2 2 3 3 3]
      Test:  index=[0 1], group=[1 1]
    Fold 1:
      Train: index=[0 1 5 6 7], group=[1 1 3 3 3]
      Test:  index=[2 3 4], group=[2 2 2]

    See Also
    --------
    ShuffleSplit : Shuffles samples to create independent test/train sets.

    LeavePGroupsOut : Train set leaves out all possible subsets of `p` groups.
    """

    def __init__(
        self, n_splits=5, *, test_size=None, train_size=None, random_state=None
    ):
        super().__init__(
            n_splits=n_splits,
            test_size=test_size,
            train_size=train_size,
            random_state=random_state,
        )
        self._default_test_size = 0.2

    def _iter_indices(self, X, y, groups):
        if groups is None:
            raise ValueError("The 'groups' parameter should not be None.")
        groups = check_array(groups, input_name="groups", ensure_2d=False, dtype=None)
        classes, group_indices = np.unique(groups, return_inverse=True)
        for group_train, group_test in super()._iter_indices(X=classes):
            # these are the indices of classes in the partition
            # invert them into data indices

            train = np.flatnonzero(np.in1d(group_indices, group_train))
            test = np.flatnonzero(np.in1d(group_indices, group_test))

            yield train, test

    def split(self, X, y=None, groups=None):
        """Generate indices to split data into training and test set.

        Parameters
        ----------
        X : array-like of shape (n_samples, n_features)
            Training data, where `n_samples` is the number of samples
            and `n_features` is the number of features.

        y : array-like of shape (n_samples,), default=None
            The target variable for supervised learning problems.

        groups : array-like of shape (n_samples,)
            Group labels for the samples used while splitting the dataset into
            train/test set.

        Yields
        ------
        train : ndarray
            The training set indices for that split.

        test : ndarray
            The testing set indices for that split.

        Notes
        -----
        Randomized CV splitters may return different results for each call of
        split. You can make the results identical by setting `random_state`
        to an integer.
        """
        return super().split(X, y, groups)


class StratifiedShuffleSplit(BaseShuffleSplit):
    """Stratified ShuffleSplit cross-validator

    Provides train/test indices to split data in train/test sets.

    This cross-validation object is a merge of StratifiedKFold and
    ShuffleSplit, which returns stratified randomized folds. The folds
    are made by preserving the percentage of samples for each class.

    Note: like the ShuffleSplit strategy, stratified random splits
    do not guarantee that all folds will be different, although this is
    still very likely for sizeable datasets.

    Read more in the :ref:`User Guide <stratified_shuffle_split>`.

    Parameters
    ----------
    n_splits : int, default=10
        Number of re-shuffling & splitting iterations.

    test_size : float or int, default=None
        If float, should be between 0.0 and 1.0 and represent the proportion
        of the dataset to include in the test split. If int, represents the
        absolute number of test samples. If None, the value is set to the
        complement of the train size. If ``train_size`` is also None, it will
        be set to 0.1.

    train_size : float or int, default=None
        If float, should be between 0.0 and 1.0 and represent the
        proportion of the dataset to include in the train split. If
        int, represents the absolute number of train samples. If None,
        the value is automatically set to the complement of the test size.

    random_state : int, RandomState instance or None, default=None
        Controls the randomness of the training and testing indices produced.
        Pass an int for reproducible output across multiple function calls.
        See :term:`Glossary <random_state>`.

    Examples
    --------
    >>> import numpy as np
    >>> from sklearn.model_selection import StratifiedShuffleSplit
    >>> X = np.array([[1, 2], [3, 4], [1, 2], [3, 4], [1, 2], [3, 4]])
    >>> y = np.array([0, 0, 0, 1, 1, 1])
    >>> sss = StratifiedShuffleSplit(n_splits=5, test_size=0.5, random_state=0)
    >>> sss.get_n_splits(X, y)
    5
    >>> print(sss)
    StratifiedShuffleSplit(n_splits=5, random_state=0, ...)
    >>> for i, (train_index, test_index) in enumerate(sss.split(X, y)):
    ...     print(f"Fold {i}:")
    ...     print(f"  Train: index={train_index}")
    ...     print(f"  Test:  index={test_index}")
    Fold 0:
      Train: index=[5 2 3]
      Test:  index=[4 1 0]
    Fold 1:
      Train: index=[5 1 4]
      Test:  index=[0 2 3]
    Fold 2:
      Train: index=[5 0 2]
      Test:  index=[4 3 1]
    Fold 3:
      Train: index=[4 1 0]
      Test:  index=[2 3 5]
    Fold 4:
      Train: index=[0 5 1]
      Test:  index=[3 4 2]
    """

    def __init__(
        self, n_splits=10, *, test_size=None, train_size=None, random_state=None
    ):
        super().__init__(
            n_splits=n_splits,
            test_size=test_size,
            train_size=train_size,
            random_state=random_state,
        )
        self._default_test_size = 0.1

    def _iter_indices(self, X, y, groups=None):
        n_samples = _num_samples(X)
        y = check_array(y, input_name="y", ensure_2d=False, dtype=None)
        n_train, n_test = _validate_shuffle_split(
            n_samples,
            self.test_size,
            self.train_size,
            default_test_size=self._default_test_size,
        )

        if y.ndim == 2:
            # for multi-label y, map each distinct row to a string repr
            # using join because str(row) uses an ellipsis if len(row) > 1000
            y = np.array([" ".join(row.astype("str")) for row in y])

        classes, y_indices = np.unique(y, return_inverse=True)
        n_classes = classes.shape[0]

        class_counts = np.bincount(y_indices)
        if np.min(class_counts) < 2:
            raise ValueError(
                "The least populated class in y has only 1"
                " member, which is too few. The minimum"
                " number of groups for any class cannot"
                " be less than 2."
            )

        if n_train < n_classes:
            raise ValueError(
                "The train_size = %d should be greater or "
                "equal to the number of classes = %d" % (n_train, n_classes)
            )
        if n_test < n_classes:
            raise ValueError(
                "The test_size = %d should be greater or "
                "equal to the number of classes = %d" % (n_test, n_classes)
            )

        # Find the sorted list of instances for each class:
        # (np.unique above performs a sort, so code is O(n logn) already)
        class_indices = np.split(
            np.argsort(y_indices, kind="mergesort"), np.cumsum(class_counts)[:-1]
        )

        rng = check_random_state(self.random_state)

        for _ in range(self.n_splits):
            # if there are ties in the class-counts, we want
            # to make sure to break them anew in each iteration
            n_i = _approximate_mode(class_counts, n_train, rng)
            class_counts_remaining = class_counts - n_i
            t_i = _approximate_mode(class_counts_remaining, n_test, rng)

            train = []
            test = []

            for i in range(n_classes):
                permutation = rng.permutation(class_counts[i])
                perm_indices_class_i = class_indices[i].take(permutation, mode="clip")

                train.extend(perm_indices_class_i[: n_i[i]])
                test.extend(perm_indices_class_i[n_i[i] : n_i[i] + t_i[i]])

            train = rng.permutation(train)
            test = rng.permutation(test)

            yield train, test

    def split(self, X, y, groups=None):
        """Generate indices to split data into training and test set.

        Parameters
        ----------
        X : array-like of shape (n_samples, n_features)
            Training data, where `n_samples` is the number of samples
            and `n_features` is the number of features.

            Note that providing ``y`` is sufficient to generate the splits and
            hence ``np.zeros(n_samples)`` may be used as a placeholder for
            ``X`` instead of actual training data.

        y : array-like of shape (n_samples,) or (n_samples, n_labels)
            The target variable for supervised learning problems.
            Stratification is done based on the y labels.

        groups : object
            Always ignored, exists for compatibility.

        Yields
        ------
        train : ndarray
            The training set indices for that split.

        test : ndarray
            The testing set indices for that split.

        Notes
        -----
        Randomized CV splitters may return different results for each call of
        split. You can make the results identical by setting `random_state`
        to an integer.
        """
        y = check_array(y, input_name="y", ensure_2d=False, dtype=None)
        return super().split(X, y, groups)


def _validate_shuffle_split(n_samples, test_size, train_size, default_test_size=None):
    """
    Validation helper to check if the test/test sizes are meaningful w.r.t. the
    size of the data (n_samples).
    """
    if test_size is None and train_size is None:
        test_size = default_test_size

    test_size_type = np.asarray(test_size).dtype.kind
    train_size_type = np.asarray(train_size).dtype.kind

    if (
        test_size_type == "i"
        and (test_size >= n_samples or test_size <= 0)
        or test_size_type == "f"
        and (test_size <= 0 or test_size >= 1)
    ):
        raise ValueError(
            "test_size={0} should be either positive and smaller"
            " than the number of samples {1} or a float in the "
            "(0, 1) range".format(test_size, n_samples)
        )

    if (
        train_size_type == "i"
        and (train_size >= n_samples or train_size <= 0)
        or train_size_type == "f"
        and (train_size <= 0 or train_size >= 1)
    ):
        raise ValueError(
            "train_size={0} should be either positive and smaller"
            " than the number of samples {1} or a float in the "
            "(0, 1) range".format(train_size, n_samples)
        )

    if train_size is not None and train_size_type not in ("i", "f"):
        raise ValueError("Invalid value for train_size: {}".format(train_size))
    if test_size is not None and test_size_type not in ("i", "f"):
        raise ValueError("Invalid value for test_size: {}".format(test_size))

    if train_size_type == "f" and test_size_type == "f" and train_size + test_size > 1:
        raise ValueError(
            "The sum of test_size and train_size = {}, should be in the (0, 1)"
            " range. Reduce test_size and/or train_size.".format(train_size + test_size)
        )

    if test_size_type == "f":
        n_test = ceil(test_size * n_samples)
    elif test_size_type == "i":
        n_test = float(test_size)

    if train_size_type == "f":
        n_train = floor(train_size * n_samples)
    elif train_size_type == "i":
        n_train = float(train_size)

    if train_size is None:
        n_train = n_samples - n_test
    elif test_size is None:
        n_test = n_samples - n_train

    if n_train + n_test > n_samples:
        raise ValueError(
            "The sum of train_size and test_size = %d, "
            "should be smaller than the number of "
            "samples %d. Reduce test_size and/or "
            "train_size." % (n_train + n_test, n_samples)
        )

    n_train, n_test = int(n_train), int(n_test)

    if n_train == 0:
        raise ValueError(
            "With n_samples={}, test_size={} and train_size={}, the "
            "resulting train set will be empty. Adjust any of the "
            "aforementioned parameters.".format(n_samples, test_size, train_size)
        )

    return n_train, n_test


class PredefinedSplit(BaseCrossValidator):
    """Predefined split cross-validator

    Provides train/test indices to split data into train/test sets using a
    predefined scheme specified by the user with the ``test_fold`` parameter.

    Read more in the :ref:`User Guide <predefined_split>`.

    .. versionadded:: 0.16

    Parameters
    ----------
    test_fold : array-like of shape (n_samples,)
        The entry ``test_fold[i]`` represents the index of the test set that
        sample ``i`` belongs to. It is possible to exclude sample ``i`` from
        any test set (i.e. include sample ``i`` in every training set) by
        setting ``test_fold[i]`` equal to -1.

    Examples
    --------
    >>> import numpy as np
    >>> from sklearn.model_selection import PredefinedSplit
    >>> X = np.array([[1, 2], [3, 4], [1, 2], [3, 4]])
    >>> y = np.array([0, 0, 1, 1])
    >>> test_fold = [0, 1, -1, 1]
    >>> ps = PredefinedSplit(test_fold)
    >>> ps.get_n_splits()
    2
    >>> print(ps)
    PredefinedSplit(test_fold=array([ 0,  1, -1,  1]))
    >>> for i, (train_index, test_index) in enumerate(ps.split()):
    ...     print(f"Fold {i}:")
    ...     print(f"  Train: index={train_index}")
    ...     print(f"  Test:  index={test_index}")
    Fold 0:
      Train: index=[1 2 3]
      Test:  index=[0]
    Fold 1:
      Train: index=[0 2]
      Test:  index=[1 3]
    """

    def __init__(self, test_fold):
        self.test_fold = np.array(test_fold, dtype=int)
        self.test_fold = column_or_1d(self.test_fold)
        self.unique_folds = np.unique(self.test_fold)
        self.unique_folds = self.unique_folds[self.unique_folds != -1]

    def split(self, X=None, y=None, groups=None):
        """Generate indices to split data into training and test set.

        Parameters
        ----------
        X : object
            Always ignored, exists for compatibility.

        y : object
            Always ignored, exists for compatibility.

        groups : object
            Always ignored, exists for compatibility.

        Yields
        ------
        train : ndarray
            The training set indices for that split.

        test : ndarray
            The testing set indices for that split.
        """
        ind = np.arange(len(self.test_fold))
        for test_index in self._iter_test_masks():
            train_index = ind[np.logical_not(test_index)]
            test_index = ind[test_index]
            yield train_index, test_index

    def _iter_test_masks(self):
        """Generates boolean masks corresponding to test sets."""
        for f in self.unique_folds:
            test_index = np.where(self.test_fold == f)[0]
            test_mask = np.zeros(len(self.test_fold), dtype=bool)
            test_mask[test_index] = True
            yield test_mask

    def get_n_splits(self, X=None, y=None, groups=None):
        """Returns the number of splitting iterations in the cross-validator

        Parameters
        ----------
        X : object
            Always ignored, exists for compatibility.

        y : object
            Always ignored, exists for compatibility.

        groups : object
            Always ignored, exists for compatibility.

        Returns
        -------
        n_splits : int
            Returns the number of splitting iterations in the cross-validator.
        """
        return len(self.unique_folds)


class _CVIterableWrapper(BaseCrossValidator):
    """Wrapper class for old style cv objects and iterables."""

    def __init__(self, cv):
        self.cv = list(cv)

    def get_n_splits(self, X=None, y=None, groups=None):
        """Returns the number of splitting iterations in the cross-validator

        Parameters
        ----------
        X : object
            Always ignored, exists for compatibility.

        y : object
            Always ignored, exists for compatibility.

        groups : object
            Always ignored, exists for compatibility.

        Returns
        -------
        n_splits : int
            Returns the number of splitting iterations in the cross-validator.
        """
        return len(self.cv)

    def split(self, X=None, y=None, groups=None):
        """Generate indices to split data into training and test set.

        Parameters
        ----------
        X : object
            Always ignored, exists for compatibility.

        y : object
            Always ignored, exists for compatibility.

        groups : object
            Always ignored, exists for compatibility.

        Yields
        ------
        train : ndarray
            The training set indices for that split.

        test : ndarray
            The testing set indices for that split.
        """
        for train, test in self.cv:
            yield train, test


def check_cv(cv=5, y=None, *, classifier=False):
    """Input checker utility for building a cross-validator.

    Parameters
    ----------
    cv : int, cross-validation generator or an iterable, default=None
        Determines the cross-validation splitting strategy.
        Possible inputs for cv are:
        - None, to use the default 5-fold cross validation,
        - integer, to specify the number of folds.
        - :term:`CV splitter`,
        - An iterable that generates (train, test) splits as arrays of indices.

        For integer/None inputs, if classifier is True and ``y`` is either
        binary or multiclass, :class:`StratifiedKFold` is used. In all other
        cases, :class:`KFold` is used.

        Refer :ref:`User Guide <cross_validation>` for the various
        cross-validation strategies that can be used here.

        .. versionchanged:: 0.22
            ``cv`` default value changed from 3-fold to 5-fold.

    y : array-like, default=None
        The target variable for supervised learning problems.

    classifier : bool, default=False
        Whether the task is a classification task, in which case
        stratified KFold will be used.

    Returns
    -------
    checked_cv : a cross-validator instance.
        The return value is a cross-validator which generates the train/test
        splits via the ``split`` method.
    """
    cv = 5 if cv is None else cv
    if isinstance(cv, numbers.Integral):
        if (
            classifier
            and (y is not None)
            and (type_of_target(y, input_name="y") in ("binary", "multiclass"))
        ):
            return StratifiedKFold(cv)
        else:
            return KFold(cv)

    if not hasattr(cv, "split") or isinstance(cv, str):
        if not isinstance(cv, Iterable) or isinstance(cv, str):
            raise ValueError(
                "Expected cv as an integer, cross-validation "
                "object (from sklearn.model_selection) "
                "or an iterable. Got %s." % cv
            )
        return _CVIterableWrapper(cv)

    return cv  # New style cv objects are passed without any modification


@validate_params(
    {
        "test_size": [
            Interval(RealNotInt, 0, 1, closed="neither"),
            Interval(numbers.Integral, 1, None, closed="left"),
            None,
        ],
        "train_size": [
            Interval(RealNotInt, 0, 1, closed="neither"),
            Interval(numbers.Integral, 1, None, closed="left"),
            None,
        ],
        "random_state": ["random_state"],
        "shuffle": ["boolean"],
        "stratify": ["array-like", None],
<<<<<<< HEAD
    }
=======
    },
    prefer_skip_nested_validation=True,
>>>>>>> 2ab1d81e
)
def train_test_split(
    *arrays,
    test_size=None,
    train_size=None,
    random_state=None,
    shuffle=True,
    stratify=None,
):
    """Split arrays or matrices into random train and test subsets.

    Quick utility that wraps input validation,
    ``next(ShuffleSplit().split(X, y))``, and application to input data
    into a single call for splitting (and optionally subsampling) data into a
    one-liner.

    Read more in the :ref:`User Guide <cross_validation>`.

    Parameters
    ----------
    *arrays : sequence of indexables with same length / shape[0]
        Allowed inputs are lists, numpy arrays, scipy-sparse
        matrices or pandas dataframes.

    test_size : float or int, default=None
        If float, should be between 0.0 and 1.0 and represent the proportion
        of the dataset to include in the test split. If int, represents the
        absolute number of test samples. If None, the value is set to the
        complement of the train size. If ``train_size`` is also None, it will
        be set to 0.25.

    train_size : float or int, default=None
        If float, should be between 0.0 and 1.0 and represent the
        proportion of the dataset to include in the train split. If
        int, represents the absolute number of train samples. If None,
        the value is automatically set to the complement of the test size.

    random_state : int, RandomState instance or None, default=None
        Controls the shuffling applied to the data before applying the split.
        Pass an int for reproducible output across multiple function calls.
        See :term:`Glossary <random_state>`.

    shuffle : bool, default=True
        Whether or not to shuffle the data before splitting. If shuffle=False
        then stratify must be None.

    stratify : array-like, default=None
        If not None, data is split in a stratified fashion, using this as
        the class labels.
        Read more in the :ref:`User Guide <stratification>`.

    Returns
    -------
    splitting : list, length=2 * len(arrays)
        List containing train-test split of inputs.

        .. versionadded:: 0.16
            If the input is sparse, the output will be a
            ``scipy.sparse.csr_matrix``. Else, output type is the same as the
            input type.

    Examples
    --------
    >>> import numpy as np
    >>> from sklearn.model_selection import train_test_split
    >>> X, y = np.arange(10).reshape((5, 2)), range(5)
    >>> X
    array([[0, 1],
           [2, 3],
           [4, 5],
           [6, 7],
           [8, 9]])
    >>> list(y)
    [0, 1, 2, 3, 4]

    >>> X_train, X_test, y_train, y_test = train_test_split(
    ...     X, y, test_size=0.33, random_state=42)
    ...
    >>> X_train
    array([[4, 5],
           [0, 1],
           [6, 7]])
    >>> y_train
    [2, 0, 3]
    >>> X_test
    array([[2, 3],
           [8, 9]])
    >>> y_test
    [1, 4]

    >>> train_test_split(y, shuffle=False)
    [[0, 1, 2], [3, 4]]
    """
    n_arrays = len(arrays)
    if n_arrays == 0:
        raise ValueError("At least one array required as input")

    arrays = indexable(*arrays)

    n_samples = _num_samples(arrays[0])
    n_train, n_test = _validate_shuffle_split(
        n_samples, test_size, train_size, default_test_size=0.25
    )

    if shuffle is False:
        if stratify is not None:
            raise ValueError(
                "Stratified train/test split is not implemented for shuffle=False"
            )

        train = np.arange(n_train)
        test = np.arange(n_train, n_train + n_test)

    else:
        if stratify is not None:
            CVClass = StratifiedShuffleSplit
        else:
            CVClass = ShuffleSplit

        cv = CVClass(test_size=n_test, train_size=n_train, random_state=random_state)

        train, test = next(cv.split(X=arrays[0], y=stratify))

    return list(
        chain.from_iterable(
            (_safe_indexing(a, train), _safe_indexing(a, test)) for a in arrays
        )
    )


# Tell nose that train_test_split is not a test.
# (Needed for external libraries that may use nose.)
# Use setattr to avoid mypy errors when monkeypatching.
setattr(train_test_split, "__test__", False)


def _pprint(params, offset=0, printer=repr):
    """Pretty print the dictionary 'params'

    Parameters
    ----------
    params : dict
        The dictionary to pretty print

    offset : int, default=0
        The offset in characters to add at the begin of each line.

    printer : callable, default=repr
        The function to convert entries to strings, typically
        the builtin str or repr

    """
    # Do a multi-line justified repr:
    options = np.get_printoptions()
    np.set_printoptions(precision=5, threshold=64, edgeitems=2)
    params_list = list()
    this_line_length = offset
    line_sep = ",\n" + (1 + offset // 2) * " "
    for i, (k, v) in enumerate(sorted(params.items())):
        if type(v) is float:
            # use str for representing floating point numbers
            # this way we get consistent representation across
            # architectures and versions.
            this_repr = "%s=%s" % (k, str(v))
        else:
            # use repr of the rest
            this_repr = "%s=%s" % (k, printer(v))
        if len(this_repr) > 500:
            this_repr = this_repr[:300] + "..." + this_repr[-100:]
        if i > 0:
            if this_line_length + len(this_repr) >= 75 or "\n" in this_repr:
                params_list.append(line_sep)
                this_line_length = len(line_sep)
            else:
                params_list.append(", ")
                this_line_length += 2
        params_list.append(this_repr)
        this_line_length += len(this_repr)

    np.set_printoptions(**options)
    lines = "".join(params_list)
    # Strip trailing space to avoid nightmare in doctests
    lines = "\n".join(l.rstrip(" ") for l in lines.split("\n"))
    return lines


def _build_repr(self):
    # XXX This is copied from BaseEstimator's get_params
    cls = self.__class__
    init = getattr(cls.__init__, "deprecated_original", cls.__init__)
    # Ignore varargs, kw and default values and pop self
    init_signature = signature(init)
    # Consider the constructor parameters excluding 'self'
    if init is object.__init__:
        args = []
    else:
        args = sorted(
            [
                p.name
                for p in init_signature.parameters.values()
                if p.name != "self" and p.kind != p.VAR_KEYWORD
            ]
        )
    class_name = self.__class__.__name__
    params = dict()
    for key in args:
        # We need deprecation warnings to always be on in order to
        # catch deprecated param values.
        # This is set in utils/__init__.py but it gets overwritten
        # when running under python3 somehow.
        warnings.simplefilter("always", FutureWarning)
        try:
            with warnings.catch_warnings(record=True) as w:
                value = getattr(self, key, None)
                if value is None and hasattr(self, "cvargs"):
                    value = self.cvargs.get(key, None)
            if len(w) and w[0].category == FutureWarning:
                # if the parameter is deprecated, don't show it
                continue
        finally:
            warnings.filters.pop(0)
        params[key] = value

    return "%s(%s)" % (class_name, _pprint(params, offset=len(class_name)))


def _yields_constant_splits(cv):
    # Return True if calling cv.split() always returns the same splits
    # We assume that if a cv doesn't have a shuffle parameter, it shuffles by
    # default (e.g. ShuffleSplit). If it actually doesn't shuffle (e.g.
    # LeaveOneOut), then it won't have a random_state parameter anyway, in
    # which case it will default to 0, leading to output=True
    shuffle = getattr(cv, "shuffle", True)
    random_state = getattr(cv, "random_state", 0)
    return isinstance(random_state, numbers.Integral) or not shuffle<|MERGE_RESOLUTION|>--- conflicted
+++ resolved
@@ -33,12 +33,7 @@
 from ..utils._param_validation import Interval, RealNotInt, validate_params
 from ..utils.metadata_routing import _MetadataRequester
 from ..utils.multiclass import type_of_target
-<<<<<<< HEAD
-from ..utils._param_validation import validate_params, Interval
-from ..utils._param_validation import RealNotInt
-=======
 from ..utils.validation import _num_samples, check_array, column_or_1d
->>>>>>> 2ab1d81e
 
 __all__ = [
     "BaseCrossValidator",
@@ -2517,12 +2512,8 @@
         "random_state": ["random_state"],
         "shuffle": ["boolean"],
         "stratify": ["array-like", None],
-<<<<<<< HEAD
-    }
-=======
     },
     prefer_skip_nested_validation=True,
->>>>>>> 2ab1d81e
 )
 def train_test_split(
     *arrays,
