--- conflicted
+++ resolved
@@ -1253,11 +1253,7 @@
         If float, should be between 0.0 and 1.0 and represent the proportion
         of the dataset to include in the test split. If int, represents the
         absolute number of test samples. If None, the value is set to the
-<<<<<<< HEAD
-        complement of the train size. By default (the is parameter
-=======
         complement of the train size. By default (the parameter is
->>>>>>> 9b727bad
         unspecified), the value is set to 0.1.
         The default will change in version 0.21. It will remain 0.1 only
         if ``train_size`` is unspecified, otherwise it will complement
