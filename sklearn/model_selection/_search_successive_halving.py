--- conflicted
+++ resolved
@@ -563,13 +563,10 @@
     multimetric_ : bool
         Whether or not the scorers compute several metrics.
 
-<<<<<<< HEAD
-=======
     classes_ : ndarray of shape (n_classes,)
         The classes labels. This is present only if ``refit`` is specified and
         the underlying estimator is a classifier.
 
->>>>>>> 5f32f8b8
     See Also
     --------
     :class:`HalvingRandomSearchCV`:
@@ -863,13 +860,10 @@
     multimetric_ : bool
         Whether or not the scorers compute several metrics.
 
-<<<<<<< HEAD
-=======
     classes_ : ndarray of shape (n_classes,)
         The classes labels. This is present only if ``refit`` is specified and
         the underlying estimator is a classifier.
 
->>>>>>> 5f32f8b8
     See Also
     --------
     :class:`HalvingGridSearchCV`:
