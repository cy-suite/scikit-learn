# Authors: The scikit-learn developers
# SPDX-License-Identifier: BSD-3-Clause

from collections.abc import MutableMapping
from numbers import Integral, Real

import numpy as np

from ..base import (
    BaseEstimator,
    ClassifierMixin,
    MetaEstimatorMixin,
    _fit_context,
    clone,
)
from ..exceptions import NotFittedError
from ..metrics import (
    check_scoring,
    get_scorer_names,
)
from ..metrics._scorer import (
    _CurveScorer,
    _threshold_scores_to_class_labels,
)
from ..utils import _safe_indexing
from ..utils._param_validation import HasMethods, Interval, RealNotInt, StrOptions
from ..utils._response import _get_response_values_binary
from ..utils.metadata_routing import (
    MetadataRouter,
    MethodMapping,
    _raise_for_params,
    process_routing,
)
from ..utils.metaestimators import available_if
from ..utils.multiclass import type_of_target
from ..utils.parallel import Parallel, delayed
from ..utils.validation import (
    _check_method_params,
    _estimator_has,
    _num_samples,
    check_is_fitted,
    indexable,
)
from ._split import StratifiedShuffleSplit, check_cv


<<<<<<< HEAD
=======
def _check_is_fitted(estimator):
    try:
        check_is_fitted(estimator.estimator)
    except NotFittedError:
        check_is_fitted(estimator, "estimator_")


def _estimator_has(attr):
    """Check if we can delegate a method to the underlying estimator.

    First, we check the fitted estimator if available, otherwise we
    check the unfitted estimator.
    """

    def check(self):
        if hasattr(self, "estimator_"):
            getattr(self.estimator_, attr)
        else:
            getattr(self.estimator, attr)
        return True

    return check


>>>>>>> 102663d6
class BaseThresholdClassifier(ClassifierMixin, MetaEstimatorMixin, BaseEstimator):
    """Base class for binary classifiers that set a non-default decision threshold.

    In this base class, we define the following interface:

    - the validation of common parameters in `fit`;
    - the different prediction methods that can be used with the classifier.

    .. versionadded:: 1.5

    Parameters
    ----------
    estimator : estimator instance
        The binary classifier, fitted or not, for which we want to optimize
        the decision threshold used during `predict`.

    response_method : {"auto", "decision_function", "predict_proba"}, default="auto"
        Methods by the classifier `estimator` corresponding to the
        decision function for which we want to find a threshold. It can be:

        * if `"auto"`, it will try to invoke, for each classifier,
          `"predict_proba"` or `"decision_function"` in that order.
        * otherwise, one of `"predict_proba"` or `"decision_function"`.
          If the method is not implemented by the classifier, it will raise an
          error.
    """

    _parameter_constraints: dict = {
        "estimator": [
            HasMethods(["fit", "predict_proba"]),
            HasMethods(["fit", "decision_function"]),
        ],
        "response_method": [StrOptions({"auto", "predict_proba", "decision_function"})],
    }

    def __init__(self, estimator, *, response_method="auto"):
        self.estimator = estimator
        self.response_method = response_method

    def _get_response_method(self):
        """Define the response method."""
        if self.response_method == "auto":
            response_method = ["predict_proba", "decision_function"]
        else:
            response_method = self.response_method
        return response_method

    @_fit_context(
        # *ThresholdClassifier*.estimator is not validated yet
        prefer_skip_nested_validation=False
    )
    def fit(self, X, y, **params):
        """Fit the classifier.

        Parameters
        ----------
        X : {array-like, sparse matrix} of shape (n_samples, n_features)
            Training data.

        y : array-like of shape (n_samples,)
            Target values.

        **params : dict
            Parameters to pass to the `fit` method of the underlying
            classifier.

        Returns
        -------
        self : object
            Returns an instance of self.
        """
        _raise_for_params(params, self, None)

        X, y = indexable(X, y)

        y_type = type_of_target(y, input_name="y")
        if y_type != "binary":
            raise ValueError(
                f"Only binary classification is supported. Unknown label type: {y_type}"
            )

        self._fit(X, y, **params)

        if hasattr(self.estimator_, "n_features_in_"):
            self.n_features_in_ = self.estimator_.n_features_in_
        if hasattr(self.estimator_, "feature_names_in_"):
            self.feature_names_in_ = self.estimator_.feature_names_in_

        return self

    @property
    def classes_(self):
        """Classes labels."""
        return self.estimator_.classes_

    @available_if(_estimator_has("predict_proba"))
    def predict_proba(self, X):
        """Predict class probabilities for `X` using the fitted estimator.

        Parameters
        ----------
        X : {array-like, sparse matrix} of shape (n_samples, n_features)
            Training vectors, where `n_samples` is the number of samples and
            `n_features` is the number of features.

        Returns
        -------
        probabilities : ndarray of shape (n_samples, n_classes)
            The class probabilities of the input samples.
        """
        _check_is_fitted(self)
        estimator = getattr(self, "estimator_", self.estimator)
        return estimator.predict_proba(X)

    @available_if(_estimator_has("predict_log_proba"))
    def predict_log_proba(self, X):
        """Predict logarithm class probabilities for `X` using the fitted estimator.

        Parameters
        ----------
        X : {array-like, sparse matrix} of shape (n_samples, n_features)
            Training vectors, where `n_samples` is the number of samples and
            `n_features` is the number of features.

        Returns
        -------
        log_probabilities : ndarray of shape (n_samples, n_classes)
            The logarithm class probabilities of the input samples.
        """
        _check_is_fitted(self)
        estimator = getattr(self, "estimator_", self.estimator)
        return estimator.predict_log_proba(X)

    @available_if(_estimator_has("decision_function"))
    def decision_function(self, X):
        """Decision function for samples in `X` using the fitted estimator.

        Parameters
        ----------
        X : {array-like, sparse matrix} of shape (n_samples, n_features)
            Training vectors, where `n_samples` is the number of samples and
            `n_features` is the number of features.

        Returns
        -------
        decisions : ndarray of shape (n_samples,)
            The decision function computed the fitted estimator.
        """
        _check_is_fitted(self)
        estimator = getattr(self, "estimator_", self.estimator)
        return estimator.decision_function(X)

    def __sklearn_tags__(self):
        tags = super().__sklearn_tags__()
        tags.classifier_tags.multi_class = False
        tags._xfail_checks = {
            "check_classifiers_train": "Threshold at probability 0.5 does not hold",
            "check_sample_weight_equivalence": (
                "Due to the cross-validation and sample ordering, removing a sample"
                " is not strictly equal to putting is weight to zero. Specific unit"
                " tests are added for TunedThresholdClassifierCV specifically."
            ),
        }
        return tags


class FixedThresholdClassifier(BaseThresholdClassifier):
    """Binary classifier that manually sets the decision threshold.

    This classifier allows to change the default decision threshold used for
    converting posterior probability estimates (i.e. output of `predict_proba`) or
    decision scores (i.e. output of `decision_function`) into a class label.

    Here, the threshold is not optimized and is set to a constant value.

    Read more in the :ref:`User Guide <FixedThresholdClassifier>`.

    .. versionadded:: 1.5

    Parameters
    ----------
    estimator : estimator instance
        The binary classifier, fitted or not, for which we want to optimize
        the decision threshold used during `predict`.

    threshold : {"auto"} or float, default="auto"
        The decision threshold to use when converting posterior probability estimates
        (i.e. output of `predict_proba`) or decision scores (i.e. output of
        `decision_function`) into a class label. When `"auto"`, the threshold is set
        to 0.5 if `predict_proba` is used as `response_method`, otherwise it is set to
        0 (i.e. the default threshold for `decision_function`).

    pos_label : int, float, bool or str, default=None
        The label of the positive class. Used to process the output of the
        `response_method` method. When `pos_label=None`, if `y_true` is in `{-1, 1}` or
        `{0, 1}`, `pos_label` is set to 1, otherwise an error will be raised.

    response_method : {"auto", "decision_function", "predict_proba"}, default="auto"
        Methods by the classifier `estimator` corresponding to the
        decision function for which we want to find a threshold. It can be:

        * if `"auto"`, it will try to invoke `"predict_proba"` or `"decision_function"`
          in that order.
        * otherwise, one of `"predict_proba"` or `"decision_function"`.
          If the method is not implemented by the classifier, it will raise an
          error.

    Attributes
    ----------
    estimator_ : estimator instance
        The fitted classifier used when predicting.

    classes_ : ndarray of shape (n_classes,)
        The class labels.

    n_features_in_ : int
        Number of features seen during :term:`fit`. Only defined if the
        underlying estimator exposes such an attribute when fit.

    feature_names_in_ : ndarray of shape (`n_features_in_`,)
        Names of features seen during :term:`fit`. Only defined if the
        underlying estimator exposes such an attribute when fit.

    See Also
    --------
    sklearn.model_selection.TunedThresholdClassifierCV : Classifier that post-tunes
        the decision threshold based on some metrics and using cross-validation.
    sklearn.calibration.CalibratedClassifierCV : Estimator that calibrates
        probabilities.

    Examples
    --------
    >>> from sklearn.datasets import make_classification
    >>> from sklearn.linear_model import LogisticRegression
    >>> from sklearn.metrics import confusion_matrix
    >>> from sklearn.model_selection import FixedThresholdClassifier, train_test_split
    >>> X, y = make_classification(
    ...     n_samples=1_000, weights=[0.9, 0.1], class_sep=0.8, random_state=42
    ... )
    >>> X_train, X_test, y_train, y_test = train_test_split(
    ...     X, y, stratify=y, random_state=42
    ... )
    >>> classifier = LogisticRegression(random_state=0).fit(X_train, y_train)
    >>> print(confusion_matrix(y_test, classifier.predict(X_test)))
    [[217   7]
     [ 19   7]]
    >>> classifier_other_threshold = FixedThresholdClassifier(
    ...     classifier, threshold=0.1, response_method="predict_proba"
    ... ).fit(X_train, y_train)
    >>> print(confusion_matrix(y_test, classifier_other_threshold.predict(X_test)))
    [[184  40]
     [  6  20]]
    """

    _parameter_constraints: dict = {
        **BaseThresholdClassifier._parameter_constraints,
        "threshold": [StrOptions({"auto"}), Real],
        "pos_label": [Real, str, "boolean", None],
    }

    def __init__(
        self,
        estimator,
        *,
        threshold="auto",
        pos_label=None,
        response_method="auto",
    ):
        super().__init__(estimator=estimator, response_method=response_method)
        self.pos_label = pos_label
        self.threshold = threshold

    @property
    def classes_(self):
        if estimator := getattr(self, "estimator_", None):
            return estimator.classes_
        try:
            check_is_fitted(self.estimator)
            return self.estimator.classes_
        except NotFittedError:
            raise AttributeError(
                "The underlying estimator is not fitted yet."
            ) from NotFittedError

    def _fit(self, X, y, **params):
        """Fit the classifier.

        Parameters
        ----------
        X : {array-like, sparse matrix} of shape (n_samples, n_features)
            Training data.

        y : array-like of shape (n_samples,)
            Target values.

        **params : dict
            Parameters to pass to the `fit` method of the underlying
            classifier.

        Returns
        -------
        self : object
            Returns an instance of self.
        """
        routed_params = process_routing(self, "fit", **params)
        self.estimator_ = clone(self.estimator).fit(X, y, **routed_params.estimator.fit)
        return self

    def predict(self, X):
        """Predict the target of new samples.

        Parameters
        ----------
        X : {array-like, sparse matrix} of shape (n_samples, n_features)
            The samples, as accepted by `estimator.predict`.

        Returns
        -------
        class_labels : ndarray of shape (n_samples,)
            The predicted class.
        """
        _check_is_fitted(self)

        estimator = getattr(self, "estimator_", self.estimator)

        y_score, _, response_method_used = _get_response_values_binary(
            estimator,
            X,
            self._get_response_method(),
            pos_label=self.pos_label,
            return_response_method_used=True,
        )

        if self.threshold == "auto":
            decision_threshold = 0.5 if response_method_used == "predict_proba" else 0.0
        else:
            decision_threshold = self.threshold

        return _threshold_scores_to_class_labels(
            y_score, decision_threshold, self.classes_, self.pos_label
        )

    def get_metadata_routing(self):
        """Get metadata routing of this object.

        Please check :ref:`User Guide <metadata_routing>` on how the routing
        mechanism works.

        Returns
        -------
        routing : MetadataRouter
            A :class:`~sklearn.utils.metadata_routing.MetadataRouter` encapsulating
            routing information.
        """
        router = MetadataRouter(owner=self.__class__.__name__).add(
            estimator=self.estimator,
            method_mapping=MethodMapping().add(callee="fit", caller="fit"),
        )
        return router


def _fit_and_score_over_thresholds(
    classifier,
    X,
    y,
    *,
    fit_params,
    train_idx,
    val_idx,
    curve_scorer,
    score_params,
):
    """Fit a classifier and compute the scores for different decision thresholds.

    Parameters
    ----------
    classifier : estimator instance
        The classifier to fit and use for scoring. If `classifier` is already fitted,
        it will be used as is.

    X : {array-like, sparse matrix} of shape (n_samples, n_features)
        The entire dataset.

    y : array-like of shape (n_samples,)
        The entire target vector.

    fit_params : dict
        Parameters to pass to the `fit` method of the underlying classifier.

    train_idx : ndarray of shape (n_train_samples,) or None
        The indices of the training set. If `None`, `classifier` is expected to be
        already fitted.

    val_idx : ndarray of shape (n_val_samples,)
        The indices of the validation set used to score `classifier`. If `train_idx`,
        the entire set will be used.

    curve_scorer : scorer instance
        The scorer taking `classifier` and the validation set as input and outputting
        decision thresholds and scores as a curve. Note that this is different from
        the usual scorer that output a single score value:

        * when `score_method` is one of the four constraint metrics, the curve scorer
          will output a curve of two scores parametrized by the decision threshold, e.g.
          TPR/TNR or precision/recall curves for each threshold;
        * otherwise, the curve scorer will output a single score value for each
          threshold.

    score_params : dict
        Parameters to pass to the `score` method of the underlying scorer.

    Returns
    -------
    scores : ndarray of shape (thresholds,) or tuple of such arrays
        The scores computed for each decision threshold. When TPR/TNR or precision/
        recall are computed, `scores` is a tuple of two arrays.

    potential_thresholds : ndarray of shape (thresholds,)
        The decision thresholds used to compute the scores. They are returned in
        ascending order.
    """

    if train_idx is not None:
        X_train, X_val = _safe_indexing(X, train_idx), _safe_indexing(X, val_idx)
        y_train, y_val = _safe_indexing(y, train_idx), _safe_indexing(y, val_idx)
        fit_params_train = _check_method_params(X, fit_params, indices=train_idx)
        score_params_val = _check_method_params(X, score_params, indices=val_idx)
        classifier.fit(X_train, y_train, **fit_params_train)
    else:  # prefit estimator, only a validation set is provided
        X_val, y_val, score_params_val = X, y, score_params

    return curve_scorer(classifier, X_val, y_val, **score_params_val)


def _mean_interpolated_score(target_thresholds, cv_thresholds, cv_scores):
    """Compute the mean interpolated score across folds by defining common thresholds.

    Parameters
    ----------
    target_thresholds : ndarray of shape (thresholds,)
        The thresholds to use to compute the mean score.

    cv_thresholds : ndarray of shape (n_folds, thresholds_fold)
        The thresholds used to compute the scores for each fold.

    cv_scores : ndarray of shape (n_folds, thresholds_fold)
        The scores computed for each threshold for each fold.

    Returns
    -------
    mean_score : ndarray of shape (thresholds,)
        The mean score across all folds for each target threshold.
    """
    return np.mean(
        [
            np.interp(target_thresholds, split_thresholds, split_score)
            for split_thresholds, split_score in zip(cv_thresholds, cv_scores)
        ],
        axis=0,
    )


class TunedThresholdClassifierCV(BaseThresholdClassifier):
    """Classifier that post-tunes the decision threshold using cross-validation.

    This estimator post-tunes the decision threshold (cut-off point) that is
    used for converting posterior probability estimates (i.e. output of
    `predict_proba`) or decision scores (i.e. output of `decision_function`)
    into a class label. The tuning is done by optimizing a binary metric,
    potentially constrained by a another metric.

    Read more in the :ref:`User Guide <TunedThresholdClassifierCV>`.

    .. versionadded:: 1.5

    Parameters
    ----------
    estimator : estimator instance
        The classifier, fitted or not, for which we want to optimize
        the decision threshold used during `predict`.

    scoring : str or callable, default="balanced_accuracy"
        The objective metric to be optimized. Can be one of:

        * a string associated to a scoring function for binary classification
          (see :ref:`scoring_parameter`);
        * a scorer callable object created with :func:`~sklearn.metrics.make_scorer`;

    response_method : {"auto", "decision_function", "predict_proba"}, default="auto"
        Methods by the classifier `estimator` corresponding to the
        decision function for which we want to find a threshold. It can be:

        * if `"auto"`, it will try to invoke, for each classifier,
          `"predict_proba"` or `"decision_function"` in that order.
        * otherwise, one of `"predict_proba"` or `"decision_function"`.
          If the method is not implemented by the classifier, it will raise an
          error.

    thresholds : int or array-like, default=100
        The number of decision threshold to use when discretizing the output of the
        classifier `method`. Pass an array-like to manually specify the thresholds
        to use.

    cv : int, float, cross-validation generator, iterable or "prefit", default=None
        Determines the cross-validation splitting strategy to train classifier.
        Possible inputs for cv are:

        * `None`, to use the default 5-fold stratified K-fold cross validation;
        * An integer number, to specify the number of folds in a stratified k-fold;
        * A float number, to specify a single shuffle split. The floating number should
          be in (0, 1) and represent the size of the validation set;
        * An object to be used as a cross-validation generator;
        * An iterable yielding train, test splits;
        * `"prefit"`, to bypass the cross-validation.

        Refer :ref:`User Guide <cross_validation>` for the various
        cross-validation strategies that can be used here.

        .. warning::
            Using `cv="prefit"` and passing the same dataset for fitting `estimator`
            and tuning the cut-off point is subject to undesired overfitting. You can
            refer to :ref:`TunedThresholdClassifierCV_no_cv` for an example.

            This option should only be used when the set used to fit `estimator` is
            different from the one used to tune the cut-off point (by calling
            :meth:`TunedThresholdClassifierCV.fit`).

    refit : bool, default=True
        Whether or not to refit the classifier on the entire training set once
        the decision threshold has been found.
        Note that forcing `refit=False` on cross-validation having more
        than a single split will raise an error. Similarly, `refit=True` in
        conjunction with `cv="prefit"` will raise an error.

    n_jobs : int, default=None
        The number of jobs to run in parallel. When `cv` represents a
        cross-validation strategy, the fitting and scoring on each data split
        is done in parallel. ``None`` means 1 unless in a
        :obj:`joblib.parallel_backend` context. ``-1`` means using all
        processors. See :term:`Glossary <n_jobs>` for more details.

    random_state : int, RandomState instance or None, default=None
        Controls the randomness of cross-validation when `cv` is a float.
        See :term:`Glossary <random_state>`.

    store_cv_results : bool, default=False
        Whether to store all scores and thresholds computed during the cross-validation
        process.

    Attributes
    ----------
    estimator_ : estimator instance
        The fitted classifier used when predicting.

    best_threshold_ : float
        The new decision threshold.

    best_score_ : float or None
        The optimal score of the objective metric, evaluated at `best_threshold_`.

    cv_results_ : dict or None
        A dictionary containing the scores and thresholds computed during the
        cross-validation process. Only exist if `store_cv_results=True`. The
        keys are `"thresholds"` and `"scores"`.

    classes_ : ndarray of shape (n_classes,)
        The class labels.

    n_features_in_ : int
        Number of features seen during :term:`fit`. Only defined if the
        underlying estimator exposes such an attribute when fit.

    feature_names_in_ : ndarray of shape (`n_features_in_`,)
        Names of features seen during :term:`fit`. Only defined if the
        underlying estimator exposes such an attribute when fit.

    See Also
    --------
    sklearn.model_selection.FixedThresholdClassifier : Classifier that uses a
        constant threshold.
    sklearn.calibration.CalibratedClassifierCV : Estimator that calibrates
        probabilities.

    Examples
    --------
    >>> from sklearn.datasets import make_classification
    >>> from sklearn.ensemble import RandomForestClassifier
    >>> from sklearn.metrics import classification_report
    >>> from sklearn.model_selection import TunedThresholdClassifierCV, train_test_split
    >>> X, y = make_classification(
    ...     n_samples=1_000, weights=[0.9, 0.1], class_sep=0.8, random_state=42
    ... )
    >>> X_train, X_test, y_train, y_test = train_test_split(
    ...     X, y, stratify=y, random_state=42
    ... )
    >>> classifier = RandomForestClassifier(random_state=0).fit(X_train, y_train)
    >>> print(classification_report(y_test, classifier.predict(X_test)))
                  precision    recall  f1-score   support
    <BLANKLINE>
               0       0.94      0.99      0.96       224
               1       0.80      0.46      0.59        26
    <BLANKLINE>
        accuracy                           0.93       250
       macro avg       0.87      0.72      0.77       250
    weighted avg       0.93      0.93      0.92       250
    <BLANKLINE>
    >>> classifier_tuned = TunedThresholdClassifierCV(
    ...     classifier, scoring="balanced_accuracy"
    ... ).fit(X_train, y_train)
    >>> print(
    ...     f"Cut-off point found at {classifier_tuned.best_threshold_:.3f}"
    ... )
    Cut-off point found at 0.342
    >>> print(classification_report(y_test, classifier_tuned.predict(X_test)))
                  precision    recall  f1-score   support
    <BLANKLINE>
               0       0.96      0.95      0.96       224
               1       0.61      0.65      0.63        26
    <BLANKLINE>
        accuracy                           0.92       250
       macro avg       0.78      0.80      0.79       250
    weighted avg       0.92      0.92      0.92       250
    <BLANKLINE>
    """

    _parameter_constraints: dict = {
        **BaseThresholdClassifier._parameter_constraints,
        "scoring": [
            StrOptions(set(get_scorer_names())),
            callable,
            MutableMapping,
        ],
        "thresholds": [Interval(Integral, 1, None, closed="left"), "array-like"],
        "cv": [
            "cv_object",
            StrOptions({"prefit"}),
            Interval(RealNotInt, 0.0, 1.0, closed="neither"),
        ],
        "refit": ["boolean"],
        "n_jobs": [Integral, None],
        "random_state": ["random_state"],
        "store_cv_results": ["boolean"],
    }

    def __init__(
        self,
        estimator,
        *,
        scoring="balanced_accuracy",
        response_method="auto",
        thresholds=100,
        cv=None,
        refit=True,
        n_jobs=None,
        random_state=None,
        store_cv_results=False,
    ):
        super().__init__(estimator=estimator, response_method=response_method)
        self.scoring = scoring
        self.thresholds = thresholds
        self.cv = cv
        self.refit = refit
        self.n_jobs = n_jobs
        self.random_state = random_state
        self.store_cv_results = store_cv_results

    def _fit(self, X, y, **params):
        """Fit the classifier and post-tune the decision threshold.

        Parameters
        ----------
        X : {array-like, sparse matrix} of shape (n_samples, n_features)
            Training data.

        y : array-like of shape (n_samples,)
            Target values.

        **params : dict
            Parameters to pass to the `fit` method of the underlying
            classifier and to the `scoring` scorer.

        Returns
        -------
        self : object
            Returns an instance of self.
        """
        if isinstance(self.cv, Real) and 0 < self.cv < 1:
            cv = StratifiedShuffleSplit(
                n_splits=1, test_size=self.cv, random_state=self.random_state
            )
        elif self.cv == "prefit":
            if self.refit is True:
                raise ValueError("When cv='prefit', refit cannot be True.")
            try:
                check_is_fitted(self.estimator, "classes_")
            except NotFittedError as exc:
                raise NotFittedError(
                    """When cv='prefit', `estimator` must be fitted."""
                ) from exc
            cv = self.cv
        else:
            cv = check_cv(self.cv, y=y, classifier=True)
            if self.refit is False and cv.get_n_splits() > 1:
                raise ValueError("When cv has several folds, refit cannot be False.")

        routed_params = process_routing(self, "fit", **params)
        self._curve_scorer = self._get_curve_scorer()

        # in the following block, we:
        # - define the final classifier `self.estimator_` and train it if necessary
        # - define `classifier` to be used to post-tune the decision threshold
        # - define `split` to be used to fit/score `classifier`
        if cv == "prefit":
            self.estimator_ = self.estimator
            classifier = self.estimator_
            splits = [(None, range(_num_samples(X)))]
        else:
            self.estimator_ = clone(self.estimator)
            classifier = clone(self.estimator)
            splits = cv.split(X, y, **routed_params.splitter.split)

            if self.refit:
                # train on the whole dataset
                X_train, y_train, fit_params_train = X, y, routed_params.estimator.fit
            else:
                # single split cross-validation
                train_idx, _ = next(cv.split(X, y, **routed_params.splitter.split))
                X_train = _safe_indexing(X, train_idx)
                y_train = _safe_indexing(y, train_idx)
                fit_params_train = _check_method_params(
                    X, routed_params.estimator.fit, indices=train_idx
                )

            self.estimator_.fit(X_train, y_train, **fit_params_train)

        cv_scores, cv_thresholds = zip(
            *Parallel(n_jobs=self.n_jobs)(
                delayed(_fit_and_score_over_thresholds)(
                    clone(classifier) if cv != "prefit" else classifier,
                    X,
                    y,
                    fit_params=routed_params.estimator.fit,
                    train_idx=train_idx,
                    val_idx=val_idx,
                    curve_scorer=self._curve_scorer,
                    score_params=routed_params.scorer.score,
                )
                for train_idx, val_idx in splits
            )
        )

        if any(np.isclose(th[0], th[-1]) for th in cv_thresholds):
            raise ValueError(
                "The provided estimator makes constant predictions. Therefore, it is "
                "impossible to optimize the decision threshold."
            )

        # find the global min and max thresholds across all folds
        min_threshold = min(
            split_thresholds.min() for split_thresholds in cv_thresholds
        )
        max_threshold = max(
            split_thresholds.max() for split_thresholds in cv_thresholds
        )
        if isinstance(self.thresholds, Integral):
            decision_thresholds = np.linspace(
                min_threshold, max_threshold, num=self.thresholds
            )
        else:
            decision_thresholds = np.asarray(self.thresholds)

        objective_scores = _mean_interpolated_score(
            decision_thresholds, cv_thresholds, cv_scores
        )
        best_idx = objective_scores.argmax()
        self.best_score_ = objective_scores[best_idx]
        self.best_threshold_ = decision_thresholds[best_idx]
        if self.store_cv_results:
            self.cv_results_ = {
                "thresholds": decision_thresholds,
                "scores": objective_scores,
            }

        return self

    def predict(self, X):
        """Predict the target of new samples.

        Parameters
        ----------
        X : {array-like, sparse matrix} of shape (n_samples, n_features)
            The samples, as accepted by `estimator.predict`.

        Returns
        -------
        class_labels : ndarray of shape (n_samples,)
            The predicted class.
        """
        check_is_fitted(self, "estimator_")
        pos_label = self._curve_scorer._get_pos_label()
        y_score, _ = _get_response_values_binary(
            self.estimator_,
            X,
            self._get_response_method(),
            pos_label=pos_label,
        )

        return _threshold_scores_to_class_labels(
            y_score, self.best_threshold_, self.classes_, pos_label
        )

    def get_metadata_routing(self):
        """Get metadata routing of this object.

        Please check :ref:`User Guide <metadata_routing>` on how the routing
        mechanism works.

        Returns
        -------
        routing : MetadataRouter
            A :class:`~sklearn.utils.metadata_routing.MetadataRouter` encapsulating
            routing information.
        """
        router = (
            MetadataRouter(owner=self.__class__.__name__)
            .add(
                estimator=self.estimator,
                method_mapping=MethodMapping().add(callee="fit", caller="fit"),
            )
            .add(
                splitter=self.cv,
                method_mapping=MethodMapping().add(callee="split", caller="fit"),
            )
            .add(
                scorer=self._get_curve_scorer(),
                method_mapping=MethodMapping().add(callee="score", caller="fit"),
            )
        )
        return router

    def _get_curve_scorer(self):
        """Get the curve scorer based on the objective metric used."""
        scoring = check_scoring(self.estimator, scoring=self.scoring)
        curve_scorer = _CurveScorer.from_scorer(
            scoring, self._get_response_method(), self.thresholds
        )
        return curve_scorer<|MERGE_RESOLUTION|>--- conflicted
+++ resolved
@@ -44,8 +44,6 @@
 from ._split import StratifiedShuffleSplit, check_cv
 
 
-<<<<<<< HEAD
-=======
 def _check_is_fitted(estimator):
     try:
         check_is_fitted(estimator.estimator)
@@ -53,24 +51,6 @@
         check_is_fitted(estimator, "estimator_")
 
 
-def _estimator_has(attr):
-    """Check if we can delegate a method to the underlying estimator.
-
-    First, we check the fitted estimator if available, otherwise we
-    check the unfitted estimator.
-    """
-
-    def check(self):
-        if hasattr(self, "estimator_"):
-            getattr(self.estimator_, attr)
-        else:
-            getattr(self.estimator, attr)
-        return True
-
-    return check
-
-
->>>>>>> 102663d6
 class BaseThresholdClassifier(ClassifierMixin, MetaEstimatorMixin, BaseEstimator):
     """Base class for binary classifiers that set a non-default decision threshold.
 
