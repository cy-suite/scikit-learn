"""Test the split module"""
import warnings
import pytest
import numpy as np
from scipy.sparse import coo_matrix, csc_matrix, csr_matrix
from scipy import stats
from itertools import combinations
from itertools import combinations_with_replacement

from sklearn.utils.testing import assert_equal
from sklearn.utils.testing import assert_almost_equal
from sklearn.utils.testing import assert_raises
from sklearn.utils.testing import assert_raises_regexp
from sklearn.utils.testing import assert_greater
from sklearn.utils.testing import assert_greater_equal
from sklearn.utils.testing import assert_not_equal
from sklearn.utils.testing import assert_array_almost_equal
from sklearn.utils.testing import assert_array_equal
from sklearn.utils.testing import assert_warns_message
from sklearn.utils.testing import assert_warns
from sklearn.utils.testing import assert_raise_message
from sklearn.utils.testing import ignore_warnings
from sklearn.utils.testing import assert_no_warnings
from sklearn.utils.validation import _num_samples
from sklearn.utils.mocking import MockDataFrame

from sklearn.model_selection import cross_val_score
from sklearn.model_selection import KFold
from sklearn.model_selection import StratifiedKFold
from sklearn.model_selection import GroupKFold
from sklearn.model_selection import TimeSeriesSplit
from sklearn.model_selection import LeaveOneOut
from sklearn.model_selection import LeaveOneGroupOut
from sklearn.model_selection import LeavePOut
from sklearn.model_selection import LeavePGroupsOut
from sklearn.model_selection import ShuffleSplit
from sklearn.model_selection import GroupShuffleSplit
from sklearn.model_selection import StratifiedShuffleSplit
from sklearn.model_selection import PredefinedSplit
from sklearn.model_selection import check_cv
from sklearn.model_selection import train_test_split
from sklearn.model_selection import GridSearchCV
from sklearn.model_selection import RepeatedKFold
from sklearn.model_selection import RepeatedStratifiedKFold

from sklearn.linear_model import Ridge

from sklearn.model_selection._split import _validate_shuffle_split
from sklearn.model_selection._split import _build_repr
from sklearn.model_selection._split import CV_WARNING
from sklearn.model_selection._split import NSPLIT_WARNING

from sklearn.datasets import load_digits
from sklearn.datasets import make_classification

from sklearn.utils.fixes import comb

from sklearn.svm import SVC

X = np.ones(10)
y = np.arange(10) // 2
P_sparse = coo_matrix(np.eye(5))
test_groups = (
    np.array([1, 1, 1, 1, 2, 2, 2, 3, 3, 3, 3, 3]),
    np.array([0, 0, 0, 1, 1, 1, 2, 2, 2, 3, 3, 3]),
    np.array([0, 1, 2, 3, 0, 1, 2, 3, 0, 1, 2, 3, 0, 1, 2]),
    np.array([1, 1, 2, 2, 2, 3, 3, 3, 4, 4, 4, 4, 4, 4, 4, 4]),
    [1, 1, 1, 1, 2, 2, 2, 3, 3, 3, 3, 3],
    ['1', '1', '1', '1', '2', '2', '2', '3', '3', '3', '3', '3'])
digits = load_digits()


class MockClassifier:
    """Dummy classifier to test the cross-validation"""

    def __init__(self, a=0, allow_nd=False):
        self.a = a
        self.allow_nd = allow_nd

    def fit(self, X, Y=None, sample_weight=None, class_prior=None,
            sparse_sample_weight=None, sparse_param=None, dummy_int=None,
            dummy_str=None, dummy_obj=None, callback=None):
        """The dummy arguments are to test that this fit function can
        accept non-array arguments through cross-validation, such as:
            - int
            - str (this is actually array-like)
            - object
            - function
        """
        self.dummy_int = dummy_int
        self.dummy_str = dummy_str
        self.dummy_obj = dummy_obj
        if callback is not None:
            callback(self)

        if self.allow_nd:
            X = X.reshape(len(X), -1)
        if X.ndim >= 3 and not self.allow_nd:
            raise ValueError('X cannot be d')
        if sample_weight is not None:
            assert sample_weight.shape[0] == X.shape[0], (
                'MockClassifier extra fit_param sample_weight.shape[0]'
                ' is {0}, should be {1}'.format(sample_weight.shape[0],
                                                X.shape[0]))
        if class_prior is not None:
            assert class_prior.shape[0] == len(np.unique(y)), (
                        'MockClassifier extra fit_param class_prior.shape[0]'
                        ' is {0}, should be {1}'.format(class_prior.shape[0],
                                                        len(np.unique(y))))
        if sparse_sample_weight is not None:
            fmt = ('MockClassifier extra fit_param sparse_sample_weight'
                   '.shape[0] is {0}, should be {1}')
            assert sparse_sample_weight.shape[0] == X.shape[0], \
                fmt.format(sparse_sample_weight.shape[0], X.shape[0])
        if sparse_param is not None:
            fmt = ('MockClassifier extra fit_param sparse_param.shape '
                   'is ({0}, {1}), should be ({2}, {3})')
            assert sparse_param.shape == P_sparse.shape, (
                fmt.format(sparse_param.shape[0],
                           sparse_param.shape[1],
                           P_sparse.shape[0], P_sparse.shape[1]))
        return self

    def predict(self, T):
        if self.allow_nd:
            T = T.reshape(len(T), -1)
        return T[:, 0]

    def score(self, X=None, Y=None):
        return 1. / (1 + np.abs(self.a))

    def get_params(self, deep=False):
        return {'a': self.a, 'allow_nd': self.allow_nd}


@ignore_warnings
def test_cross_validator_with_default_params():
    n_samples = 4
    n_unique_groups = 4
    n_splits = 2
    p = 2
    n_shuffle_splits = 10  # (the default value)

    X = np.array([[1, 2], [3, 4], [5, 6], [7, 8]])
    X_1d = np.array([1, 2, 3, 4])
    y = np.array([1, 1, 2, 2])
    groups = np.array([1, 2, 3, 4])
    loo = LeaveOneOut()
    lpo = LeavePOut(p)
    kf = KFold(n_splits)
    skf = StratifiedKFold(n_splits)
    lolo = LeaveOneGroupOut()
    lopo = LeavePGroupsOut(p)
    ss = ShuffleSplit(random_state=0)
    ps = PredefinedSplit([1, 1, 2, 2])  # n_splits = np of unique folds = 2

    loo_repr = "LeaveOneOut()"
    lpo_repr = "LeavePOut(p=2)"
    kf_repr = "KFold(n_splits=2, random_state=None, shuffle=False)"
    skf_repr = "StratifiedKFold(n_splits=2, random_state=None, shuffle=False)"
    lolo_repr = "LeaveOneGroupOut()"
    lopo_repr = "LeavePGroupsOut(n_groups=2)"
    ss_repr = ("ShuffleSplit(n_splits=10, random_state=0, "
               "test_size='default',\n       train_size=None)")
    ps_repr = "PredefinedSplit(test_fold=array([1, 1, 2, 2]))"

    n_splits_expected = [n_samples, comb(n_samples, p), n_splits, n_splits,
                         n_unique_groups, comb(n_unique_groups, p),
                         n_shuffle_splits, 2]

    for i, (cv, cv_repr) in enumerate(zip(
            [loo, lpo, kf, skf, lolo, lopo, ss, ps],
            [loo_repr, lpo_repr, kf_repr, skf_repr, lolo_repr, lopo_repr,
             ss_repr, ps_repr])):
        # Test if get_n_splits works correctly
        assert_equal(n_splits_expected[i], cv.get_n_splits(X, y, groups))

        # Test if the cross-validator works as expected even if
        # the data is 1d
        np.testing.assert_equal(list(cv.split(X, y, groups)),
                                list(cv.split(X_1d, y, groups)))
        # Test that train, test indices returned are integers
        for train, test in cv.split(X, y, groups):
            assert_equal(np.asarray(train).dtype.kind, 'i')
            assert_equal(np.asarray(train).dtype.kind, 'i')

        # Test if the repr works without any errors
        assert_equal(cv_repr, repr(cv))

    # ValueError for get_n_splits methods
    msg = "The 'X' parameter should not be None."
    assert_raise_message(ValueError, msg,
                         loo.get_n_splits, None, y, groups)
    assert_raise_message(ValueError, msg,
                         lpo.get_n_splits, None, y, groups)


@pytest.mark.filterwarnings('ignore: The default value of n_split')  # 0.22
def test_2d_y():
    # smoke test for 2d y and multi-label
    n_samples = 30
    rng = np.random.RandomState(1)
    X = rng.randint(0, 3, size=(n_samples, 2))
    y = rng.randint(0, 3, size=(n_samples,))
    y_2d = y.reshape(-1, 1)
    y_multilabel = rng.randint(0, 2, size=(n_samples, 3))
    groups = rng.randint(0, 3, size=(n_samples,))
    splitters = [LeaveOneOut(), LeavePOut(p=2), KFold(), StratifiedKFold(),
                 RepeatedKFold(), RepeatedStratifiedKFold(),
                 ShuffleSplit(), StratifiedShuffleSplit(test_size=.5),
                 GroupShuffleSplit(), LeaveOneGroupOut(),
                 LeavePGroupsOut(n_groups=2), GroupKFold(), TimeSeriesSplit(),
                 PredefinedSplit(test_fold=groups)]
    for splitter in splitters:
        list(splitter.split(X, y, groups))
        list(splitter.split(X, y_2d, groups))
        try:
            list(splitter.split(X, y_multilabel, groups))
        except ValueError as e:
            allowed_target_types = ('binary', 'multiclass')
            msg = "Supported target types are: {}. Got 'multilabel".format(
                allowed_target_types)
            assert msg in str(e)


def check_valid_split(train, test, n_samples=None):
    # Use python sets to get more informative assertion failure messages
    train, test = set(train), set(test)

    # Train and test split should not overlap
    assert_equal(train.intersection(test), set())

    if n_samples is not None:
        # Check that the union of train an test split cover all the indices
        assert_equal(train.union(test), set(range(n_samples)))


def check_cv_coverage(cv, X, y, groups, expected_n_splits=None):
    n_samples = _num_samples(X)
    # Check that a all the samples appear at least once in a test fold
    if expected_n_splits is not None:
        assert_equal(cv.get_n_splits(X, y, groups), expected_n_splits)
    else:
        expected_n_splits = cv.get_n_splits(X, y, groups)

    collected_test_samples = set()
    iterations = 0
    for train, test in cv.split(X, y, groups):
        check_valid_split(train, test, n_samples=n_samples)
        iterations += 1
        collected_test_samples.update(test)

    # Check that the accumulated test samples cover the whole dataset
    assert_equal(iterations, expected_n_splits)
    if n_samples is not None:
        assert_equal(collected_test_samples, set(range(n_samples)))


def test_kfold_valueerrors():
    X1 = np.array([[1, 2], [3, 4], [5, 6]])
    X2 = np.array([[1, 2], [3, 4], [5, 6], [7, 8], [9, 10]])
    # Check that errors are raised if there is not enough samples
    (ValueError, next, KFold(4).split(X1))

    # Check that a warning is raised if the least populated class has too few
    # members.
    y = np.array([3, 3, -1, -1, 3])

    skf_3 = StratifiedKFold(3)
    assert_warns_message(Warning, "The least populated class",
                         next, skf_3.split(X2, y))

    # Check that despite the warning the folds are still computed even
    # though all the classes are not necessarily represented at on each
    # side of the split at each split
    with warnings.catch_warnings():
        warnings.simplefilter("ignore")
        check_cv_coverage(skf_3, X2, y, groups=None, expected_n_splits=3)

    # Check that errors are raised if all n_groups for individual
    # classes are less than n_splits.
    y = np.array([3, 3, -1, -1, 2])

    assert_raises(ValueError, next, skf_3.split(X2, y))

    # Error when number of folds is <= 1
    assert_raises(ValueError, KFold, 0)
    assert_raises(ValueError, KFold, 1)
    error_string = ("k-fold cross-validation requires at least one"
                    " train/test split")
    assert_raise_message(ValueError, error_string,
                         StratifiedKFold, 0)
    assert_raise_message(ValueError, error_string,
                         StratifiedKFold, 1)

    # When n_splits is not integer:
    assert_raises(ValueError, KFold, 1.5)
    assert_raises(ValueError, KFold, 2.0)
    assert_raises(ValueError, StratifiedKFold, 1.5)
    assert_raises(ValueError, StratifiedKFold, 2.0)

    # When shuffle is not  a bool:
    assert_raises(TypeError, KFold, n_splits=4, shuffle=None)


def test_kfold_indices():
    # Check all indices are returned in the test folds
    X1 = np.ones(18)
    kf = KFold(3)
    check_cv_coverage(kf, X1, y=None, groups=None, expected_n_splits=3)

    # Check all indices are returned in the test folds even when equal-sized
    # folds are not possible
    X2 = np.ones(17)
    kf = KFold(3)
    check_cv_coverage(kf, X2, y=None, groups=None, expected_n_splits=3)

    # Check if get_n_splits returns the number of folds
    assert_equal(5, KFold(5).get_n_splits(X2))


def test_kfold_no_shuffle():
    # Manually check that KFold preserves the data ordering on toy datasets
    X2 = [[1, 2], [3, 4], [5, 6], [7, 8], [9, 10]]

    splits = KFold(2).split(X2[:-1])
    train, test = next(splits)
    assert_array_equal(test, [0, 1])
    assert_array_equal(train, [2, 3])

    train, test = next(splits)
    assert_array_equal(test, [2, 3])
    assert_array_equal(train, [0, 1])

    splits = KFold(2).split(X2)
    train, test = next(splits)
    assert_array_equal(test, [0, 1, 2])
    assert_array_equal(train, [3, 4])

    train, test = next(splits)
    assert_array_equal(test, [3, 4])
    assert_array_equal(train, [0, 1, 2])


def test_stratified_kfold_no_shuffle():
    # Manually check that StratifiedKFold preserves the data ordering as much
    # as possible on toy datasets in order to avoid hiding sample dependencies
    # when possible
    X, y = np.ones(4), [1, 1, 0, 0]
    splits = StratifiedKFold(2).split(X, y)
    train, test = next(splits)
    assert_array_equal(test, [0, 2])
    assert_array_equal(train, [1, 3])

    train, test = next(splits)
    assert_array_equal(test, [1, 3])
    assert_array_equal(train, [0, 2])

    X, y = np.ones(7), [1, 1, 1, 0, 0, 0, 0]
    splits = StratifiedKFold(2).split(X, y)
    train, test = next(splits)
    assert_array_equal(test, [0, 1, 3, 4])
    assert_array_equal(train, [2, 5, 6])

    train, test = next(splits)
    assert_array_equal(test, [2, 5, 6])
    assert_array_equal(train, [0, 1, 3, 4])

    # Check if get_n_splits returns the number of folds
    assert_equal(5, StratifiedKFold(5).get_n_splits(X, y))

    # Make sure string labels are also supported
    X = np.ones(7)
    y1 = ['1', '1', '1', '0', '0', '0', '0']
    y2 = [1, 1, 1, 0, 0, 0, 0]
    np.testing.assert_equal(
        list(StratifiedKFold(2).split(X, y1)),
        list(StratifiedKFold(2).split(X, y2)))


def test_stratified_kfold_ratios():
    # Check that stratified kfold preserves class ratios in individual splits
    # Repeat with shuffling turned off and on
    n_samples = 1000
    X = np.ones(n_samples)
    y = np.array([4] * int(0.10 * n_samples) +
                 [0] * int(0.89 * n_samples) +
                 [1] * int(0.01 * n_samples))

    for shuffle in (False, True):
        for train, test in StratifiedKFold(5, shuffle=shuffle).split(X, y):
            assert_almost_equal(np.sum(y[train] == 4) / len(train), 0.10, 2)
            assert_almost_equal(np.sum(y[train] == 0) / len(train), 0.89, 2)
            assert_almost_equal(np.sum(y[train] == 1) / len(train), 0.01, 2)
            assert_almost_equal(np.sum(y[test] == 4) / len(test), 0.10, 2)
            assert_almost_equal(np.sum(y[test] == 0) / len(test), 0.89, 2)
            assert_almost_equal(np.sum(y[test] == 1) / len(test), 0.01, 2)


def test_kfold_balance():
    # Check that KFold returns folds with balanced sizes
    for i in range(11, 17):
        kf = KFold(5).split(X=np.ones(i))
        sizes = [len(test) for _, test in kf]

        assert (np.max(sizes) - np.min(sizes)) <= 1
        assert_equal(np.sum(sizes), i)


def test_stratifiedkfold_balance():
    # Check that KFold returns folds with balanced sizes (only when
    # stratification is possible)
    # Repeat with shuffling turned off and on
    X = np.ones(17)
    y = [0] * 3 + [1] * 14

    for shuffle in (True, False):
        cv = StratifiedKFold(3, shuffle=shuffle)
        for i in range(11, 17):
            skf = cv.split(X[:i], y[:i])
            sizes = [len(test) for _, test in skf]

            assert (np.max(sizes) - np.min(sizes)) <= 1
            assert_equal(np.sum(sizes), i)


def test_shuffle_kfold():
    # Check the indices are shuffled properly
    kf = KFold(3)
    kf2 = KFold(3, shuffle=True, random_state=0)
    kf3 = KFold(3, shuffle=True, random_state=1)

    X = np.ones(300)

    all_folds = np.zeros(300)
    for (tr1, te1), (tr2, te2), (tr3, te3) in zip(
            kf.split(X), kf2.split(X), kf3.split(X)):
        for tr_a, tr_b in combinations((tr1, tr2, tr3), 2):
            # Assert that there is no complete overlap
            assert_not_equal(len(np.intersect1d(tr_a, tr_b)), len(tr1))

        # Set all test indices in successive iterations of kf2 to 1
        all_folds[te2] = 1

    # Check that all indices are returned in the different test folds
    assert_equal(sum(all_folds), 300)


def test_shuffle_kfold_stratifiedkfold_reproducibility():
    X = np.ones(15)  # Divisible by 3
    y = [0] * 7 + [1] * 8
    X2 = np.ones(16)  # Not divisible by 3
    y2 = [0] * 8 + [1] * 8

    # Check that when the shuffle is True, multiple split calls produce the
    # same split when random_state is int
    kf = KFold(3, shuffle=True, random_state=0)
    skf = StratifiedKFold(3, shuffle=True, random_state=0)

    for cv in (kf, skf):
        np.testing.assert_equal(list(cv.split(X, y)), list(cv.split(X, y)))
        np.testing.assert_equal(list(cv.split(X2, y2)), list(cv.split(X2, y2)))

    # Check that when the shuffle is True, multiple split calls often
    # (not always) produce different splits when random_state is
    # RandomState instance or None
    kf = KFold(3, shuffle=True, random_state=np.random.RandomState(0))
    skf = StratifiedKFold(3, shuffle=True,
                          random_state=np.random.RandomState(0))

    for cv in (kf, skf):
        for data in zip((X, X2), (y, y2)):
            # Test if the two splits are different cv
            for (_, test_a), (_, test_b) in zip(cv.split(*data),
                                                cv.split(*data)):
                # cv.split(...) returns an array of tuples, each tuple
                # consisting of an array with train indices and test indices
                # Ensure that the splits for data are not same
                # when random state is not set
                with pytest.raises(AssertionError):
                    np.testing.assert_array_equal(test_a, test_b)


def test_shuffle_stratifiedkfold():
    # Check that shuffling is happening when requested, and for proper
    # sample coverage
    X_40 = np.ones(40)
    y = [0] * 20 + [1] * 20
    kf0 = StratifiedKFold(5, shuffle=True, random_state=0)
    kf1 = StratifiedKFold(5, shuffle=True, random_state=1)
    for (_, test0), (_, test1) in zip(kf0.split(X_40, y),
                                      kf1.split(X_40, y)):
        assert_not_equal(set(test0), set(test1))
    check_cv_coverage(kf0, X_40, y, groups=None, expected_n_splits=5)

    # Ensure that we shuffle each class's samples with different
    # random_state in StratifiedKFold
    # See https://github.com/scikit-learn/scikit-learn/pull/13124
    X = np.arange(10)
    y = [0] * 5 + [1] * 5
    kf1 = StratifiedKFold(5, shuffle=True, random_state=0)
    kf2 = StratifiedKFold(5, shuffle=True, random_state=1)
    test_set1 = sorted([tuple(s[1]) for s in kf1.split(X, y)])
    test_set2 = sorted([tuple(s[1]) for s in kf2.split(X, y)])
    assert test_set1 != test_set2


def test_kfold_can_detect_dependent_samples_on_digits():  # see #2372
    # The digits samples are dependent: they are apparently grouped by authors
    # although we don't have any information on the groups segment locations
    # for this data. We can highlight this fact by computing k-fold cross-
    # validation with and without shuffling: we observe that the shuffling case
    # wrongly makes the IID assumption and is therefore too optimistic: it
    # estimates a much higher accuracy (around 0.93) than that the non
    # shuffling variant (around 0.81).

    X, y = digits.data[:600], digits.target[:600]
    model = SVC(C=10, gamma=0.005)

    n_splits = 3

    cv = KFold(n_splits=n_splits, shuffle=False)
    mean_score = cross_val_score(model, X, y, cv=cv).mean()
    assert_greater(0.92, mean_score)
    assert_greater(mean_score, 0.80)

    # Shuffling the data artificially breaks the dependency and hides the
    # overfitting of the model with regards to the writing style of the authors
    # by yielding a seriously overestimated score:

    cv = KFold(n_splits, shuffle=True, random_state=0)
    mean_score = cross_val_score(model, X, y, cv=cv).mean()
    assert_greater(mean_score, 0.92)

    cv = KFold(n_splits, shuffle=True, random_state=1)
    mean_score = cross_val_score(model, X, y, cv=cv).mean()
    assert_greater(mean_score, 0.92)

    # Similarly, StratifiedKFold should try to shuffle the data as little
    # as possible (while respecting the balanced class constraints)
    # and thus be able to detect the dependency by not overestimating
    # the CV score either. As the digits dataset is approximately balanced
    # the estimated mean score is close to the score measured with
    # non-shuffled KFold

    cv = StratifiedKFold(n_splits)
    mean_score = cross_val_score(model, X, y, cv=cv).mean()
    assert_greater(0.93, mean_score)
    assert_greater(mean_score, 0.80)


def test_shuffle_split():
    ss1 = ShuffleSplit(test_size=0.2, random_state=0).split(X)
    ss2 = ShuffleSplit(test_size=2, random_state=0).split(X)
    ss3 = ShuffleSplit(test_size=np.int32(2), random_state=0).split(X)
    ss4 = ShuffleSplit(test_size=int(2), random_state=0).split(X)
    for t1, t2, t3, t4 in zip(ss1, ss2, ss3, ss4):
        assert_array_equal(t1[0], t2[0])
        assert_array_equal(t2[0], t3[0])
        assert_array_equal(t3[0], t4[0])
        assert_array_equal(t1[1], t2[1])
        assert_array_equal(t2[1], t3[1])
        assert_array_equal(t3[1], t4[1])


@ignore_warnings
def test_stratified_shuffle_split_init():
    X = np.arange(7)
    y = np.asarray([0, 1, 1, 1, 2, 2, 2])
    # Check that error is raised if there is a class with only one sample
    assert_raises(ValueError, next,
                  StratifiedShuffleSplit(3, 0.2).split(X, y))

    # Check that error is raised if the test set size is smaller than n_classes
    assert_raises(ValueError, next, StratifiedShuffleSplit(3, 2).split(X, y))
    # Check that error is raised if the train set size is smaller than
    # n_classes
    assert_raises(ValueError, next,
                  StratifiedShuffleSplit(3, 3, 2).split(X, y))

    X = np.arange(9)
    y = np.asarray([0, 0, 0, 1, 1, 1, 2, 2, 2])
    # Check that errors are raised if there is not enough samples
    assert_raises(ValueError, StratifiedShuffleSplit, 3, 0.5, 0.6)
    assert_raises(ValueError, next,
                  StratifiedShuffleSplit(3, 8, 0.6).split(X, y))
    assert_raises(ValueError, next,
                  StratifiedShuffleSplit(3, 0.6, 8).split(X, y))

    # Train size or test size too small
    assert_raises(ValueError, next,
                  StratifiedShuffleSplit(train_size=2).split(X, y))
    assert_raises(ValueError, next,
                  StratifiedShuffleSplit(test_size=2).split(X, y))


def test_stratified_shuffle_split_respects_test_size():
    y = np.array([0, 1, 2, 3, 0, 1, 2, 3, 0, 1, 2, 3, 0, 1, 2])
    test_size = 5
    train_size = 10
    sss = StratifiedShuffleSplit(6, test_size=test_size, train_size=train_size,
                                 random_state=0).split(np.ones(len(y)), y)
    for train, test in sss:
        assert_equal(len(train), train_size)
        assert_equal(len(test), test_size)


def test_stratified_shuffle_split_iter():
    ys = [np.array([1, 1, 1, 1, 2, 2, 2, 3, 3, 3, 3, 3]),
          np.array([0, 0, 0, 1, 1, 1, 2, 2, 2, 3, 3, 3]),
          np.array([0, 1, 2, 3, 0, 1, 2, 3, 0, 1, 2, 3, 0, 1, 2] * 2),
          np.array([1, 1, 2, 2, 2, 3, 3, 3, 4, 4, 4, 4, 4, 4, 4, 4]),
          np.array([-1] * 800 + [1] * 50),
          np.concatenate([[i] * (100 + i) for i in range(11)]),
          [1, 1, 1, 1, 2, 2, 2, 3, 3, 3, 3, 3],
          ['1', '1', '1', '1', '2', '2', '2', '3', '3', '3', '3', '3'],
          ]

    for y in ys:
        sss = StratifiedShuffleSplit(6, test_size=0.33,
                                     random_state=0).split(np.ones(len(y)), y)
        y = np.asanyarray(y)  # To make it indexable for y[train]
        # this is how test-size is computed internally
        # in _validate_shuffle_split
        test_size = np.ceil(0.33 * len(y))
        train_size = len(y) - test_size
        for train, test in sss:
            assert_array_equal(np.unique(y[train]), np.unique(y[test]))
            # Checks if folds keep classes proportions
            p_train = (np.bincount(np.unique(y[train],
                                   return_inverse=True)[1]) /
                       float(len(y[train])))
            p_test = (np.bincount(np.unique(y[test],
                                  return_inverse=True)[1]) /
                      float(len(y[test])))
            assert_array_almost_equal(p_train, p_test, 1)
            assert_equal(len(train) + len(test), y.size)
            assert_equal(len(train), train_size)
            assert_equal(len(test), test_size)
            assert_array_equal(np.lib.arraysetops.intersect1d(train, test), [])


def test_stratified_shuffle_split_even():
    # Test the StratifiedShuffleSplit, indices are drawn with a
    # equal chance
    n_folds = 5
    n_splits = 1000

    def assert_counts_are_ok(idx_counts, p):
        # Here we test that the distribution of the counts
        # per index is close enough to a binomial
        threshold = 0.05 / n_splits
        bf = stats.binom(n_splits, p)
        for count in idx_counts:
            prob = bf.pmf(count)
            assert prob > threshold, \
                "An index is not drawn with chance corresponding to even draws"

    for n_samples in (6, 22):
        groups = np.array((n_samples // 2) * [0, 1])
        splits = StratifiedShuffleSplit(n_splits=n_splits,
                                        test_size=1. / n_folds,
                                        random_state=0)

        train_counts = [0] * n_samples
        test_counts = [0] * n_samples
        n_splits_actual = 0
        for train, test in splits.split(X=np.ones(n_samples), y=groups):
            n_splits_actual += 1
            for counter, ids in [(train_counts, train), (test_counts, test)]:
                for id in ids:
                    counter[id] += 1
        assert_equal(n_splits_actual, n_splits)

        n_train, n_test = _validate_shuffle_split(
            n_samples, test_size=1. / n_folds, train_size=1. - (1. / n_folds))

        assert_equal(len(train), n_train)
        assert_equal(len(test), n_test)
        assert_equal(len(set(train).intersection(test)), 0)

        group_counts = np.unique(groups)
        assert_equal(splits.test_size, 1.0 / n_folds)
        assert_equal(n_train + n_test, len(groups))
        assert_equal(len(group_counts), 2)
        ex_test_p = float(n_test) / n_samples
        ex_train_p = float(n_train) / n_samples

        assert_counts_are_ok(train_counts, ex_train_p)
        assert_counts_are_ok(test_counts, ex_test_p)


def test_stratified_shuffle_split_overlap_train_test_bug():
    # See https://github.com/scikit-learn/scikit-learn/issues/6121 for
    # the original bug report
    y = [0, 1, 2, 3] * 3 + [4, 5] * 5
    X = np.ones_like(y)

    sss = StratifiedShuffleSplit(n_splits=1,
                                 test_size=0.5, random_state=0)

    train, test = next(sss.split(X=X, y=y))

    # no overlap
    assert_array_equal(np.intersect1d(train, test), [])

    # complete partition
    assert_array_equal(np.union1d(train, test), np.arange(len(y)))


def test_stratified_shuffle_split_multilabel():
    # fix for issue 9037
    for y in [np.array([[0, 1], [1, 0], [1, 0], [0, 1]]),
              np.array([[0, 1], [1, 1], [1, 1], [0, 1]])]:
        X = np.ones_like(y)
        sss = StratifiedShuffleSplit(n_splits=1, test_size=0.5, random_state=0)
        train, test = next(sss.split(X=X, y=y))
        y_train = y[train]
        y_test = y[test]

        # no overlap
        assert_array_equal(np.intersect1d(train, test), [])

        # complete partition
        assert_array_equal(np.union1d(train, test), np.arange(len(y)))

        # correct stratification of entire rows
        # (by design, here y[:, 0] uniquely determines the entire row of y)
        expected_ratio = np.mean(y[:, 0])
        assert_equal(expected_ratio, np.mean(y_train[:, 0]))
        assert_equal(expected_ratio, np.mean(y_test[:, 0]))


def test_stratified_shuffle_split_multilabel_many_labels():
    # fix in PR #9922: for multilabel data with > 1000 labels, str(row)
    # truncates with an ellipsis for elements in positions 4 through
    # len(row) - 4, so labels were not being correctly split using the powerset
    # method for transforming a multilabel problem to a multiclass one; this
    # test checks that this problem is fixed.
    row_with_many_zeros = [1, 0, 1] + [0] * 1000 + [1, 0, 1]
    row_with_many_ones = [1, 0, 1] + [1] * 1000 + [1, 0, 1]
    y = np.array([row_with_many_zeros] * 10 + [row_with_many_ones] * 100)
    X = np.ones_like(y)

    sss = StratifiedShuffleSplit(n_splits=1, test_size=0.5, random_state=0)
    train, test = next(sss.split(X=X, y=y))
    y_train = y[train]
    y_test = y[test]

    # correct stratification of entire rows
    # (by design, here y[:, 4] uniquely determines the entire row of y)
    expected_ratio = np.mean(y[:, 4])
    assert_equal(expected_ratio, np.mean(y_train[:, 4]))
    assert_equal(expected_ratio, np.mean(y_test[:, 4]))


def test_predefinedsplit_with_kfold_split():
    # Check that PredefinedSplit can reproduce a split generated by Kfold.
    folds = np.full(10, -1.)
    kf_train = []
    kf_test = []
    for i, (train_ind, test_ind) in enumerate(KFold(5, shuffle=True).split(X)):
        kf_train.append(train_ind)
        kf_test.append(test_ind)
        folds[test_ind] = i
    ps = PredefinedSplit(folds)
    # n_splits is simply the no of unique folds
    assert_equal(len(np.unique(folds)), ps.get_n_splits())
    ps_train, ps_test = zip(*ps.split())
    assert_array_equal(ps_train, kf_train)
    assert_array_equal(ps_test, kf_test)


def test_group_shuffle_split():
    for groups_i in test_groups:
        X = y = np.ones(len(groups_i))
        n_splits = 6
        test_size = 1. / 3
        slo = GroupShuffleSplit(n_splits, test_size=test_size, random_state=0)

        # Make sure the repr works
        repr(slo)

        # Test that the length is correct
        assert_equal(slo.get_n_splits(X, y, groups=groups_i), n_splits)

        l_unique = np.unique(groups_i)
        l = np.asarray(groups_i)

        for train, test in slo.split(X, y, groups=groups_i):
            # First test: no train group is in the test set and vice versa
            l_train_unique = np.unique(l[train])
            l_test_unique = np.unique(l[test])
            assert not np.any(np.in1d(l[train], l_test_unique))
            assert not np.any(np.in1d(l[test], l_train_unique))

            # Second test: train and test add up to all the data
            assert_equal(l[train].size + l[test].size, l.size)

            # Third test: train and test are disjoint
            assert_array_equal(np.intersect1d(train, test), [])

            # Fourth test:
            # unique train and test groups are correct, +- 1 for rounding error
            assert abs(len(l_test_unique) -
                       round(test_size * len(l_unique))) <= 1
            assert abs(len(l_train_unique) -
                       round((1.0 - test_size) * len(l_unique))) <= 1


def test_leave_one_p_group_out():
    logo = LeaveOneGroupOut()
    lpgo_1 = LeavePGroupsOut(n_groups=1)
    lpgo_2 = LeavePGroupsOut(n_groups=2)

    # Make sure the repr works
    assert_equal(repr(logo), 'LeaveOneGroupOut()')
    assert_equal(repr(lpgo_1), 'LeavePGroupsOut(n_groups=1)')
    assert_equal(repr(lpgo_2), 'LeavePGroupsOut(n_groups=2)')
    assert_equal(repr(LeavePGroupsOut(n_groups=3)),
                 'LeavePGroupsOut(n_groups=3)')

    for j, (cv, p_groups_out) in enumerate(((logo, 1), (lpgo_1, 1),
                                            (lpgo_2, 2))):
        for i, groups_i in enumerate(test_groups):
            n_groups = len(np.unique(groups_i))
            n_splits = (n_groups if p_groups_out == 1
                        else n_groups * (n_groups - 1) / 2)
            X = y = np.ones(len(groups_i))

            # Test that the length is correct
            assert_equal(cv.get_n_splits(X, y, groups=groups_i), n_splits)

            groups_arr = np.asarray(groups_i)

            # Split using the original list / array / list of string groups_i
            for train, test in cv.split(X, y, groups=groups_i):
                # First test: no train group is in the test set and vice versa
                assert_array_equal(np.intersect1d(groups_arr[train],
                                                  groups_arr[test]).tolist(),
                                   [])

                # Second test: train and test add up to all the data
                assert_equal(len(train) + len(test), len(groups_i))

                # Third test:
                # The number of groups in test must be equal to p_groups_out
                assert np.unique(groups_arr[test]).shape[0], p_groups_out

    # check get_n_splits() with dummy parameters
    assert_equal(logo.get_n_splits(None, None, ['a', 'b', 'c', 'b', 'c']), 3)
    assert_equal(logo.get_n_splits(groups=[1.0, 1.1, 1.0, 1.2]), 3)
    assert_equal(lpgo_2.get_n_splits(None, None, np.arange(4)), 6)
    assert_equal(lpgo_1.get_n_splits(groups=np.arange(4)), 4)

    # raise ValueError if a `groups` parameter is illegal
    with assert_raises(ValueError):
        logo.get_n_splits(None, None, [0.0, np.nan, 0.0])
    with assert_raises(ValueError):
        lpgo_2.get_n_splits(None, None, [0.0, np.inf, 0.0])

    msg = "The 'groups' parameter should not be None."
    assert_raise_message(ValueError, msg,
                         logo.get_n_splits, None, None, None)
    assert_raise_message(ValueError, msg,
                         lpgo_1.get_n_splits, None, None, None)


def test_leave_group_out_changing_groups():
    # Check that LeaveOneGroupOut and LeavePGroupsOut work normally if
    # the groups variable is changed before calling split
    groups = np.array([0, 1, 2, 1, 1, 2, 0, 0])
    X = np.ones(len(groups))
    groups_changing = np.array(groups, copy=True)
    lolo = LeaveOneGroupOut().split(X, groups=groups)
    lolo_changing = LeaveOneGroupOut().split(X, groups=groups)
    lplo = LeavePGroupsOut(n_groups=2).split(X, groups=groups)
    lplo_changing = LeavePGroupsOut(n_groups=2).split(X, groups=groups)
    groups_changing[:] = 0
    for llo, llo_changing in [(lolo, lolo_changing), (lplo, lplo_changing)]:
        for (train, test), (train_chan, test_chan) in zip(llo, llo_changing):
            assert_array_equal(train, train_chan)
            assert_array_equal(test, test_chan)

    # n_splits = no of 2 (p) group combinations of the unique groups = 3C2 = 3
    assert_equal(
        3, LeavePGroupsOut(n_groups=2).get_n_splits(X, y=X,
                                                    groups=groups))
    # n_splits = no of unique groups (C(uniq_lbls, 1) = n_unique_groups)
    assert_equal(3, LeaveOneGroupOut().get_n_splits(X, y=X,
                                                    groups=groups))


def test_leave_one_p_group_out_error_on_fewer_number_of_groups():
    X = y = groups = np.ones(0)
    assert_raise_message(ValueError, "Found array with 0 sample(s)", next,
                         LeaveOneGroupOut().split(X, y, groups))
    X = y = groups = np.ones(1)
    msg = ("The groups parameter contains fewer than 2 unique groups ({}). "
           "LeaveOneGroupOut expects at least 2.").format(groups)
    assert_raise_message(ValueError, msg, next,
                         LeaveOneGroupOut().split(X, y, groups))
    X = y = groups = np.ones(1)
    msg = ("The groups parameter contains fewer than (or equal to) n_groups "
           "(3) numbers of unique groups ({}). LeavePGroupsOut expects "
           "that at least n_groups + 1 (4) unique groups "
           "be present").format(groups)
    assert_raise_message(ValueError, msg, next,
                         LeavePGroupsOut(n_groups=3).split(X, y, groups))
    X = y = groups = np.arange(3)
    msg = ("The groups parameter contains fewer than (or equal to) n_groups "
           "(3) numbers of unique groups ({}). LeavePGroupsOut expects "
           "that at least n_groups + 1 (4) unique groups "
           "be present").format(groups)
    assert_raise_message(ValueError, msg, next,
                         LeavePGroupsOut(n_groups=3).split(X, y, groups))


@ignore_warnings
def test_repeated_cv_value_errors():
    # n_repeats is not integer or <= 0
    for cv in (RepeatedKFold, RepeatedStratifiedKFold):
        assert_raises(ValueError, cv, n_repeats=0)
        assert_raises(ValueError, cv, n_repeats=1.5)


def test_repeated_kfold_determinstic_split():
    X = [[1, 2], [3, 4], [5, 6], [7, 8], [9, 10]]
    random_state = 258173307
    rkf = RepeatedKFold(
        n_splits=2,
        n_repeats=2,
        random_state=random_state)

    # split should produce same and deterministic splits on
    # each call
    for _ in range(3):
        splits = rkf.split(X)
        train, test = next(splits)
        assert_array_equal(train, [2, 4])
        assert_array_equal(test, [0, 1, 3])

        train, test = next(splits)
        assert_array_equal(train, [0, 1, 3])
        assert_array_equal(test, [2, 4])

        train, test = next(splits)
        assert_array_equal(train, [0, 1])
        assert_array_equal(test, [2, 3, 4])

        train, test = next(splits)
        assert_array_equal(train, [2, 3, 4])
        assert_array_equal(test, [0, 1])

        assert_raises(StopIteration, next, splits)


def test_get_n_splits_for_repeated_kfold():
    n_splits = 3
    n_repeats = 4
    rkf = RepeatedKFold(n_splits, n_repeats)
    expected_n_splits = n_splits * n_repeats
    assert_equal(expected_n_splits, rkf.get_n_splits())


def test_get_n_splits_for_repeated_stratified_kfold():
    n_splits = 3
    n_repeats = 4
    rskf = RepeatedStratifiedKFold(n_splits, n_repeats)
    expected_n_splits = n_splits * n_repeats
    assert_equal(expected_n_splits, rskf.get_n_splits())


def test_repeated_stratified_kfold_determinstic_split():
    X = [[1, 2], [3, 4], [5, 6], [7, 8], [9, 10]]
    y = [1, 1, 1, 0, 0]
    random_state = 1944695409
    rskf = RepeatedStratifiedKFold(
        n_splits=2,
        n_repeats=2,
        random_state=random_state)

    # split should produce same and deterministic splits on
    # each call
    for _ in range(3):
        splits = rskf.split(X, y)
        train, test = next(splits)
        assert_array_equal(train, [1, 4])
        assert_array_equal(test, [0, 2, 3])

        train, test = next(splits)
        assert_array_equal(train, [0, 2, 3])
        assert_array_equal(test, [1, 4])

        train, test = next(splits)
        assert_array_equal(train, [2, 3])
        assert_array_equal(test, [0, 1, 4])

        train, test = next(splits)
        assert_array_equal(train, [0, 1, 4])
        assert_array_equal(test, [2, 3])

        assert_raises(StopIteration, next, splits)


def test_train_test_split_errors():
    pytest.raises(ValueError, train_test_split)
    with warnings.catch_warnings():
        # JvR: Currently, a future warning is raised if test_size is not
        # given. As that is the point of this test, ignore the future warning
        warnings.filterwarnings("ignore", category=FutureWarning)
        pytest.raises(ValueError, train_test_split, range(3), train_size=1.1)

    pytest.raises(ValueError, train_test_split, range(3), test_size=0.6,
                  train_size=0.6)
    pytest.raises(ValueError, train_test_split, range(3),
                  test_size=np.float32(0.6), train_size=np.float32(0.6))
    pytest.raises(ValueError, train_test_split, range(3),
                  test_size="wrong_type")
    pytest.raises(ValueError, train_test_split, range(3), test_size=2,
                  train_size=4)
    pytest.raises(TypeError, train_test_split, range(3),
                  some_argument=1.1)
    pytest.raises(ValueError, train_test_split, range(3), range(42))
    pytest.raises(ValueError, train_test_split, range(10),
                  shuffle=False, stratify=True)

    with pytest.raises(ValueError,
                       match=r'train_size=11 should be either positive and '
                             r'smaller than the number of samples 10 or a '
                             r'float in the \(0,1\) range'):
        train_test_split(range(10), train_size=11, test_size=1)


@pytest.mark.parametrize("train_size,test_size", [
    (1.2, 0.8),
    (1., 0.8),
    (0.0, 0.8),
    (-.2, 0.8),
    (0.8, 1.2),
    (0.8, 1.),
    (0.8, 0.),
    (0.8, -.2)])
def test_train_test_split_invalid_sizes1(train_size, test_size):
    with pytest.raises(ValueError, match=r'should be in the \(0, 1\) range'):
        train_test_split(range(10), train_size=train_size, test_size=test_size)


@pytest.mark.parametrize("train_size,test_size", [
    (-10, 0.8),
    (0, 0.8),
    (11, 0.8),
    (0.8, -10),
    (0.8, 0),
    (0.8, 11)])
def test_train_test_split_invalid_sizes2(train_size, test_size):
    with pytest.raises(ValueError,
                       match=r'should be either positive and smaller'):
        train_test_split(range(10), train_size=train_size, test_size=test_size)


def test_train_test_split():
    X = np.arange(100).reshape((10, 10))
    X_s = coo_matrix(X)
    y = np.arange(10)

    # simple test
    split = train_test_split(X, y, test_size=None, train_size=.5)
    X_train, X_test, y_train, y_test = split
    assert_equal(len(y_test), len(y_train))
    # test correspondence of X and y
    assert_array_equal(X_train[:, 0], y_train * 10)
    assert_array_equal(X_test[:, 0], y_test * 10)

    # don't convert lists to anything else by default
    split = train_test_split(X, X_s, y.tolist())
    X_train, X_test, X_s_train, X_s_test, y_train, y_test = split
    assert isinstance(y_train, list)
    assert isinstance(y_test, list)

    # allow nd-arrays
    X_4d = np.arange(10 * 5 * 3 * 2).reshape(10, 5, 3, 2)
    y_3d = np.arange(10 * 7 * 11).reshape(10, 7, 11)
    split = train_test_split(X_4d, y_3d)
    assert_equal(split[0].shape, (7, 5, 3, 2))
    assert_equal(split[1].shape, (3, 5, 3, 2))
    assert_equal(split[2].shape, (7, 7, 11))
    assert_equal(split[3].shape, (3, 7, 11))

    # test stratification option
    y = np.array([1, 1, 1, 1, 2, 2, 2, 2])
    for test_size, exp_test_size in zip([2, 4, 0.25, 0.5, 0.75],
                                        [2, 4, 2, 4, 6]):
        train, test = train_test_split(y, test_size=test_size,
                                       stratify=y,
                                       random_state=0)
        assert_equal(len(test), exp_test_size)
        assert_equal(len(test) + len(train), len(y))
        # check the 1:1 ratio of ones and twos in the data is preserved
        assert_equal(np.sum(train == 1), np.sum(train == 2))

    # test unshuffled split
    y = np.arange(10)
    for test_size in [2, 0.2]:
        train, test = train_test_split(y, shuffle=False, test_size=test_size)
        assert_array_equal(test, [8, 9])
        assert_array_equal(train, [0, 1, 2, 3, 4, 5, 6, 7])


@ignore_warnings
def test_train_test_split_pandas():
    # check train_test_split doesn't destroy pandas dataframe
    types = [MockDataFrame]
    try:
        from pandas import DataFrame
        types.append(DataFrame)
    except ImportError:
        pass
    for InputFeatureType in types:
        # X dataframe
        X_df = InputFeatureType(X)
        X_train, X_test = train_test_split(X_df)
        assert isinstance(X_train, InputFeatureType)
        assert isinstance(X_test, InputFeatureType)


def test_train_test_split_sparse():
    # check that train_test_split converts scipy sparse matrices
    # to csr, as stated in the documentation
    X = np.arange(100).reshape((10, 10))
    sparse_types = [csr_matrix, csc_matrix, coo_matrix]
    for InputFeatureType in sparse_types:
        X_s = InputFeatureType(X)
        X_train, X_test = train_test_split(X_s)
        assert isinstance(X_train, csr_matrix)
        assert isinstance(X_test, csr_matrix)


def test_train_test_split_mock_pandas():
    # X mock dataframe
    X_df = MockDataFrame(X)
    X_train, X_test = train_test_split(X_df)
    assert isinstance(X_train, MockDataFrame)
    assert isinstance(X_test, MockDataFrame)
    X_train_arr, X_test_arr = train_test_split(X_df)


def test_train_test_split_list_input():
    # Check that when y is a list / list of string labels, it works.
    X = np.ones(7)
    y1 = ['1'] * 4 + ['0'] * 3
    y2 = np.hstack((np.ones(4), np.zeros(3)))
    y3 = y2.tolist()

    for stratify in (True, False):
        X_train1, X_test1, y_train1, y_test1 = train_test_split(
            X, y1, stratify=y1 if stratify else None, random_state=0)
        X_train2, X_test2, y_train2, y_test2 = train_test_split(
            X, y2, stratify=y2 if stratify else None, random_state=0)
        X_train3, X_test3, y_train3, y_test3 = train_test_split(
            X, y3, stratify=y3 if stratify else None, random_state=0)

        np.testing.assert_equal(X_train1, X_train2)
        np.testing.assert_equal(y_train2, y_train3)
        np.testing.assert_equal(X_test1, X_test3)
        np.testing.assert_equal(y_test3, y_test2)


@ignore_warnings
def test_shufflesplit_errors():
    # When the {test|train}_size is a float/invalid, error is raised at init
    assert_raises(ValueError, ShuffleSplit, test_size=None, train_size=None)
    assert_raises(ValueError, ShuffleSplit, test_size=2.0)
    assert_raises(ValueError, ShuffleSplit, test_size=1.0)
    assert_raises(ValueError, ShuffleSplit, test_size=0.1, train_size=0.95)
    assert_raises(ValueError, ShuffleSplit, train_size=1j)

    # When the {test|train}_size is an int, validation is based on the input X
    # and happens at split(...)
    assert_raises(ValueError, next, ShuffleSplit(test_size=11).split(X))
    assert_raises(ValueError, next, ShuffleSplit(test_size=10).split(X))
    assert_raises(ValueError, next, ShuffleSplit(test_size=8,
                                                 train_size=3).split(X))


def test_shufflesplit_reproducible():
    # Check that iterating twice on the ShuffleSplit gives the same
    # sequence of train-test when the random_state is given
    ss = ShuffleSplit(random_state=21)
    assert_array_equal(list(a for a, b in ss.split(X)),
                       list(a for a, b in ss.split(X)))


def test_stratifiedshufflesplit_list_input():
    # Check that when y is a list / list of string labels, it works.
    sss = StratifiedShuffleSplit(test_size=2, random_state=42)
    X = np.ones(7)
    y1 = ['1'] * 4 + ['0'] * 3
    y2 = np.hstack((np.ones(4), np.zeros(3)))
    y3 = y2.tolist()

    np.testing.assert_equal(list(sss.split(X, y1)),
                            list(sss.split(X, y2)))
    np.testing.assert_equal(list(sss.split(X, y3)),
                            list(sss.split(X, y2)))


def test_train_test_split_allow_nans():
    # Check that train_test_split allows input data with NaNs
    X = np.arange(200, dtype=np.float64).reshape(10, -1)
    X[2, :] = np.nan
    y = np.repeat([0, 1], X.shape[0] / 2)
    train_test_split(X, y, test_size=0.2, random_state=42)


def test_check_cv():
    X = np.ones(9)
    cv = check_cv(3, classifier=False)
    # Use numpy.testing.assert_equal which recursively compares
    # lists of lists
    np.testing.assert_equal(list(KFold(3).split(X)), list(cv.split(X)))

    y_binary = np.array([0, 1, 0, 1, 0, 0, 1, 1, 1])
    cv = check_cv(3, y_binary, classifier=True)
    np.testing.assert_equal(list(StratifiedKFold(3).split(X, y_binary)),
                            list(cv.split(X, y_binary)))

    y_multiclass = np.array([0, 1, 0, 1, 2, 1, 2, 0, 2])
    cv = check_cv(3, y_multiclass, classifier=True)
    np.testing.assert_equal(list(StratifiedKFold(3).split(X, y_multiclass)),
                            list(cv.split(X, y_multiclass)))
    # also works with 2d multiclass
    y_multiclass_2d = y_multiclass.reshape(-1, 1)
    cv = check_cv(3, y_multiclass_2d, classifier=True)
    np.testing.assert_equal(list(StratifiedKFold(3).split(X, y_multiclass_2d)),
                            list(cv.split(X, y_multiclass_2d)))

    assert not np.all(
        next(StratifiedKFold(3).split(X, y_multiclass_2d))[0] ==
        next(KFold(3).split(X, y_multiclass_2d))[0])

    X = np.ones(5)
    y_multilabel = np.array([[0, 0, 0, 0], [0, 1, 1, 0], [0, 0, 0, 1],
                             [1, 1, 0, 1], [0, 0, 1, 0]])
    cv = check_cv(3, y_multilabel, classifier=True)
    np.testing.assert_equal(list(KFold(3).split(X)), list(cv.split(X)))

    y_multioutput = np.array([[1, 2], [0, 3], [0, 0], [3, 1], [2, 0]])
    cv = check_cv(3, y_multioutput, classifier=True)
    np.testing.assert_equal(list(KFold(3).split(X)), list(cv.split(X)))

    assert_raises(ValueError, check_cv, cv="lolo")


def test_cv_iterable_wrapper():
    kf_iter = KFold(n_splits=5).split(X, y)
    kf_iter_wrapped = check_cv(kf_iter)
    # Since the wrapped iterable is enlisted and stored,
    # split can be called any number of times to produce
    # consistent results.
    np.testing.assert_equal(list(kf_iter_wrapped.split(X, y)),
                            list(kf_iter_wrapped.split(X, y)))
    # If the splits are randomized, successive calls to split yields different
    # results
    kf_randomized_iter = KFold(n_splits=5, shuffle=True).split(X, y)
    kf_randomized_iter_wrapped = check_cv(kf_randomized_iter)
    # numpy's assert_array_equal properly compares nested lists
    np.testing.assert_equal(list(kf_randomized_iter_wrapped.split(X, y)),
                            list(kf_randomized_iter_wrapped.split(X, y)))

    try:
        np.testing.assert_equal(list(kf_iter_wrapped.split(X, y)),
                                list(kf_randomized_iter_wrapped.split(X, y)))
        splits_are_equal = True
    except AssertionError:
        splits_are_equal = False
    assert not splits_are_equal, (
        "If the splits are randomized, "
        "successive calls to split should yield different results")


def test_group_kfold():
    rng = np.random.RandomState(0)

    # Parameters of the test
    n_groups = 15
    n_samples = 1000
    n_splits = 5

    X = y = np.ones(n_samples)

    # Construct the test data
    tolerance = 0.05 * n_samples  # 5 percent error allowed
    groups = rng.randint(0, n_groups, n_samples)

    ideal_n_groups_per_fold = n_samples // n_splits

    len(np.unique(groups))
    # Get the test fold indices from the test set indices of each fold
    folds = np.zeros(n_samples)
    lkf = GroupKFold(n_splits=n_splits)
    for i, (_, test) in enumerate(lkf.split(X, y, groups)):
        folds[test] = i

    # Check that folds have approximately the same size
    assert_equal(len(folds), len(groups))
    for i in np.unique(folds):
        assert_greater_equal(tolerance,
                             abs(sum(folds == i) - ideal_n_groups_per_fold))

    # Check that each group appears only in 1 fold
    for group in np.unique(groups):
        assert_equal(len(np.unique(folds[groups == group])), 1)

    # Check that no group is on both sides of the split
    groups = np.asarray(groups, dtype=object)
    for train, test in lkf.split(X, y, groups):
        assert_equal(len(np.intersect1d(groups[train], groups[test])), 0)

    # Construct the test data
    groups = np.array(['Albert', 'Jean', 'Bertrand', 'Michel', 'Jean',
                       'Francis', 'Robert', 'Michel', 'Rachel', 'Lois',
                       'Michelle', 'Bernard', 'Marion', 'Laura', 'Jean',
                       'Rachel', 'Franck', 'John', 'Gael', 'Anna', 'Alix',
                       'Robert', 'Marion', 'David', 'Tony', 'Abel', 'Becky',
                       'Madmood', 'Cary', 'Mary', 'Alexandre', 'David',
                       'Francis', 'Barack', 'Abdoul', 'Rasha', 'Xi', 'Silvia'])

    n_groups = len(np.unique(groups))
    n_samples = len(groups)
    n_splits = 5
    tolerance = 0.05 * n_samples  # 5 percent error allowed
    ideal_n_groups_per_fold = n_samples // n_splits

    X = y = np.ones(n_samples)

    # Get the test fold indices from the test set indices of each fold
    folds = np.zeros(n_samples)
    for i, (_, test) in enumerate(lkf.split(X, y, groups)):
        folds[test] = i

    # Check that folds have approximately the same size
    assert_equal(len(folds), len(groups))
    for i in np.unique(folds):
        assert_greater_equal(tolerance,
                             abs(sum(folds == i) - ideal_n_groups_per_fold))

    # Check that each group appears only in 1 fold
    with warnings.catch_warnings():
        warnings.simplefilter("ignore", DeprecationWarning)
        for group in np.unique(groups):
            assert_equal(len(np.unique(folds[groups == group])), 1)

    # Check that no group is on both sides of the split
    groups = np.asarray(groups, dtype=object)
    for train, test in lkf.split(X, y, groups):
        assert_equal(len(np.intersect1d(groups[train], groups[test])), 0)

    # groups can also be a list
    cv_iter = list(lkf.split(X, y, groups.tolist()))
    for (train1, test1), (train2, test2) in zip(lkf.split(X, y, groups),
                                                cv_iter):
        assert_array_equal(train1, train2)
        assert_array_equal(test1, test2)

    # Should fail if there are more folds than groups
    groups = np.array([1, 1, 1, 2, 2])
    X = y = np.ones(len(groups))
    assert_raises_regexp(ValueError, "Cannot have number of splits.*greater",
                         next, GroupKFold(n_splits=3).split(X, y, groups))


def test_time_series_cv():
    X = [[1, 2], [3, 4], [5, 6], [7, 8], [9, 10], [11, 12], [13, 14]]

    # Should fail if there are more folds than samples
    assert_raises_regexp(ValueError, "Cannot have number of folds.*greater",
                         next,
                         TimeSeriesSplit(n_splits=7).split(X))

    tscv = TimeSeriesSplit(2)

    # Manually check that Time Series CV preserves the data
    # ordering on toy datasets
    splits = tscv.split(X[:-1])
    train, test = next(splits)
    assert_array_equal(train, [0, 1])
    assert_array_equal(test, [2, 3])

    train, test = next(splits)
    assert_array_equal(train, [0, 1, 2, 3])
    assert_array_equal(test, [4, 5])

    splits = TimeSeriesSplit(2).split(X)

    train, test = next(splits)
    assert_array_equal(train, [0, 1, 2])
    assert_array_equal(test, [3, 4])

    train, test = next(splits)
    assert_array_equal(train, [0, 1, 2, 3, 4])
    assert_array_equal(test, [5, 6])

    # Check get_n_splits returns the correct number of splits
    splits = TimeSeriesSplit(2).split(X)
    n_splits_actual = len(list(splits))
    assert_equal(n_splits_actual, tscv.get_n_splits())
    assert_equal(n_splits_actual, 2)


def _check_time_series_max_train_size(splits, check_splits, max_train_size):
    for (train, test), (check_train, check_test) in zip(splits, check_splits):
        assert_array_equal(test, check_test)
        assert len(check_train) <= max_train_size
        suffix_start = max(len(train) - max_train_size, 0)
        assert_array_equal(check_train, train[suffix_start:])


def test_time_series_max_train_size():
    X = np.zeros((6, 1))
    splits = TimeSeriesSplit(n_splits=3).split(X)
    check_splits = TimeSeriesSplit(n_splits=3, max_train_size=3).split(X)
    _check_time_series_max_train_size(splits, check_splits, max_train_size=3)

    # Test for the case where the size of a fold is greater than max_train_size
    check_splits = TimeSeriesSplit(n_splits=3, max_train_size=2).split(X)
    _check_time_series_max_train_size(splits, check_splits, max_train_size=2)

    # Test for the case where the size of each fold is less than max_train_size
    check_splits = TimeSeriesSplit(n_splits=3, max_train_size=5).split(X)
    _check_time_series_max_train_size(splits, check_splits, max_train_size=2)


<<<<<<< HEAD
def test_time_series_test_size():
    X = np.zeros((10, 1))

    # Test alone
    splits = TimeSeriesSplit(n_splits=3, test_size=3).split(X)

    train, test = next(splits)
    assert_array_equal(train, [0])
    assert_array_equal(test, [1, 2, 3])

    train, test = next(splits)
    assert_array_equal(train, [0, 1, 2, 3])
    assert_array_equal(test, [4, 5, 6])

    train, test = next(splits)
    assert_array_equal(train, [0, 1, 2, 3, 4, 5, 6])
    assert_array_equal(test, [7, 8, 9])

    # Test with max_train_size
    splits = TimeSeriesSplit(n_splits=2, test_size=2,
                             max_train_size=4).split(X)

    train, test = next(splits)
    assert_array_equal(train, [2, 3, 4, 5])
    assert_array_equal(test, [6, 7])

    train, test = next(splits)
    assert_array_equal(train, [4, 5, 6, 7])
    assert_array_equal(test, [8, 9])

    # Should fail with not enough data points for configuration
    assert_raises_regexp(ValueError,
                         "Too many splits.*with test_size",
                         next,
                         TimeSeriesSplit(n_splits=5, test_size=2).split(X))


def test_time_series_gap_size():
    X = np.zeros((10, 1))

    # Test alone
    splits = TimeSeriesSplit(n_splits=2, gap_size=2).split(X)

    train, test = next(splits)
    assert_array_equal(train, [0, 1])
    assert_array_equal(test, [4, 5, 6])

    train, test = next(splits)
    assert_array_equal(train, [0, 1, 2, 3, 4])
    assert_array_equal(test, [7, 8, 9])

    # Test with max_train_size
    splits = TimeSeriesSplit(n_splits=3, gap_size=2, max_train_size=2).split(X)

    train, test = next(splits)
    assert_array_equal(train, [0, 1])
    assert_array_equal(test, [4, 5])

    train, test = next(splits)
    assert_array_equal(train, [2, 3])
    assert_array_equal(test, [6, 7])

    train, test = next(splits)
    assert_array_equal(train, [4, 5])
    assert_array_equal(test, [8, 9])

    # Test with test_size
    splits = TimeSeriesSplit(n_splits=2, gap_size=2,
                             max_train_size=4, test_size=2).split(X)

    train, test = next(splits)
    assert_array_equal(train, [0, 1, 2, 3])
    assert_array_equal(test, [6, 7])

    train, test = next(splits)
    assert_array_equal(train, [2, 3, 4, 5])
    assert_array_equal(test, [8, 9])

    # Verify proper error is thrown
    assert_raises_regexp(ValueError,
                         "Too many splits.*and gap_size",
                         next,
                         TimeSeriesSplit(n_splits=4, gap_size=2).split(X))


@pytest.mark.filterwarnings('ignore: You should specify a value')  # 0.22
=======
@pytest.mark.filterwarnings('ignore: The default value of n_split')  # 0.22
>>>>>>> 41406577
def test_nested_cv():
    # Test if nested cross validation works with different combinations of cv
    rng = np.random.RandomState(0)

    X, y = make_classification(n_samples=15, n_classes=2, random_state=0)
    groups = rng.randint(0, 5, 15)

    cvs = [LeaveOneGroupOut(), LeaveOneOut(), GroupKFold(), StratifiedKFold(),
           StratifiedShuffleSplit(n_splits=3, random_state=0)]

    for inner_cv, outer_cv in combinations_with_replacement(cvs, 2):
        gs = GridSearchCV(Ridge(), param_grid={'alpha': [1, .1]},
                          cv=inner_cv, error_score='raise', iid=False)
        cross_val_score(gs, X=X, y=y, groups=groups, cv=outer_cv,
                        fit_params={'groups': groups})


def test_train_test_default_warning():
    assert_warns(FutureWarning, ShuffleSplit, train_size=0.75)
    assert_warns(FutureWarning, GroupShuffleSplit, train_size=0.75)
    assert_warns(FutureWarning, StratifiedShuffleSplit, train_size=0.75)
    assert_warns(FutureWarning, train_test_split, range(3),
                 train_size=0.75)


def test_nsplit_default_warn():
    # Test that warnings are raised. Will be removed in 0.22
    assert_warns_message(FutureWarning, NSPLIT_WARNING, KFold)
    assert_warns_message(FutureWarning, NSPLIT_WARNING, GroupKFold)
    assert_warns_message(FutureWarning, NSPLIT_WARNING, StratifiedKFold)
    assert_warns_message(FutureWarning, NSPLIT_WARNING, TimeSeriesSplit)

    assert_no_warnings(KFold, n_splits=5)
    assert_no_warnings(GroupKFold, n_splits=5)
    assert_no_warnings(StratifiedKFold, n_splits=5)
    assert_no_warnings(TimeSeriesSplit, n_splits=5)


def test_check_cv_default_warn():
    # Test that warnings are raised. Will be removed in 0.22
    assert_warns_message(FutureWarning, CV_WARNING, check_cv)
    assert_warns_message(FutureWarning, CV_WARNING, check_cv, None)
    assert_no_warnings(check_cv, cv=5)


def test_build_repr():
    class MockSplitter:
        def __init__(self, a, b=0, c=None):
            self.a = a
            self.b = b
            self.c = c

        def __repr__(self):
            return _build_repr(self)

    assert_equal(repr(MockSplitter(5, 6)), "MockSplitter(a=5, b=6, c=None)")<|MERGE_RESOLUTION|>--- conflicted
+++ resolved
@@ -1431,7 +1431,6 @@
     _check_time_series_max_train_size(splits, check_splits, max_train_size=2)
 
 
-<<<<<<< HEAD
 def test_time_series_test_size():
     X = np.zeros((10, 1))
 
@@ -1517,10 +1516,7 @@
                          TimeSeriesSplit(n_splits=4, gap_size=2).split(X))
 
 
-@pytest.mark.filterwarnings('ignore: You should specify a value')  # 0.22
-=======
 @pytest.mark.filterwarnings('ignore: The default value of n_split')  # 0.22
->>>>>>> 41406577
 def test_nested_cv():
     # Test if nested cross validation works with different combinations of cv
     rng = np.random.RandomState(0)
