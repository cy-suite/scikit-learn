"""Test the split module"""
import warnings
import pytest
import numpy as np
from scipy.sparse import coo_matrix, csc_matrix, csr_matrix
from scipy import stats
from itertools import combinations
from itertools import combinations_with_replacement
from itertools import permutations

from sklearn.utils._testing import assert_allclose
from sklearn.utils._testing import assert_raises
from sklearn.utils._testing import assert_raises_regexp
from sklearn.utils._testing import assert_array_almost_equal
from sklearn.utils._testing import assert_array_equal
from sklearn.utils._testing import assert_warns_message
from sklearn.utils._testing import assert_raise_message
from sklearn.utils._testing import ignore_warnings
from sklearn.utils.validation import _num_samples
from sklearn.utils._mocking import MockDataFrame

from sklearn.model_selection import cross_val_score
from sklearn.model_selection import KFold
from sklearn.model_selection import StratifiedKFold
from sklearn.model_selection import GroupKFold
from sklearn.model_selection import TimeSeriesSplit
from sklearn.model_selection import LeaveOneOut
from sklearn.model_selection import LeaveOneGroupOut
from sklearn.model_selection import LeavePOut
from sklearn.model_selection import LeavePGroupsOut
from sklearn.model_selection import ShuffleSplit
from sklearn.model_selection import GroupShuffleSplit
from sklearn.model_selection import StratifiedShuffleSplit
from sklearn.model_selection import PredefinedSplit
from sklearn.model_selection import check_cv
from sklearn.model_selection import train_test_split
from sklearn.model_selection import GridSearchCV
from sklearn.model_selection import RepeatedKFold
from sklearn.model_selection import RepeatedStratifiedKFold

from sklearn.linear_model import Ridge

from sklearn.model_selection._split import _validate_shuffle_split
from sklearn.model_selection._split import _build_repr

from sklearn.datasets import load_digits
from sklearn.datasets import make_classification

from sklearn.utils.fixes import comb

from sklearn.svm import SVC

X = np.ones(10)
y = np.arange(10) // 2
P_sparse = coo_matrix(np.eye(5))
test_groups = (
    np.array([1, 1, 1, 1, 2, 2, 2, 3, 3, 3, 3, 3]),
    np.array([0, 0, 0, 1, 1, 1, 2, 2, 2, 3, 3, 3]),
    np.array([0, 1, 2, 3, 0, 1, 2, 3, 0, 1, 2, 3, 0, 1, 2]),
    np.array([1, 1, 2, 2, 2, 3, 3, 3, 4, 4, 4, 4, 4, 4, 4, 4]),
    [1, 1, 1, 1, 2, 2, 2, 3, 3, 3, 3, 3],
    ['1', '1', '1', '1', '2', '2', '2', '3', '3', '3', '3', '3'])
digits = load_digits()


class MockClassifier:
    """Dummy classifier to test the cross-validation"""

    def __init__(self, a=0, allow_nd=False):
        self.a = a
        self.allow_nd = allow_nd

    def fit(self, X, Y=None, sample_weight=None, class_prior=None,
            sparse_sample_weight=None, sparse_param=None, dummy_int=None,
            dummy_str=None, dummy_obj=None, callback=None):
        """The dummy arguments are to test that this fit function can
        accept non-array arguments through cross-validation, such as:
            - int
            - str (this is actually array-like)
            - object
            - function
        """
        self.dummy_int = dummy_int
        self.dummy_str = dummy_str
        self.dummy_obj = dummy_obj
        if callback is not None:
            callback(self)

        if self.allow_nd:
            X = X.reshape(len(X), -1)
        if X.ndim >= 3 and not self.allow_nd:
            raise ValueError('X cannot be d')
        if sample_weight is not None:
            assert sample_weight.shape[0] == X.shape[0], (
                'MockClassifier extra fit_param sample_weight.shape[0]'
                ' is {0}, should be {1}'.format(sample_weight.shape[0],
                                                X.shape[0]))
        if class_prior is not None:
            assert class_prior.shape[0] == len(np.unique(y)), (
                        'MockClassifier extra fit_param class_prior.shape[0]'
                        ' is {0}, should be {1}'.format(class_prior.shape[0],
                                                        len(np.unique(y))))
        if sparse_sample_weight is not None:
            fmt = ('MockClassifier extra fit_param sparse_sample_weight'
                   '.shape[0] is {0}, should be {1}')
            assert sparse_sample_weight.shape[0] == X.shape[0], \
                fmt.format(sparse_sample_weight.shape[0], X.shape[0])
        if sparse_param is not None:
            fmt = ('MockClassifier extra fit_param sparse_param.shape '
                   'is ({0}, {1}), should be ({2}, {3})')
            assert sparse_param.shape == P_sparse.shape, (
                fmt.format(sparse_param.shape[0],
                           sparse_param.shape[1],
                           P_sparse.shape[0], P_sparse.shape[1]))
        return self

    def predict(self, T):
        if self.allow_nd:
            T = T.reshape(len(T), -1)
        return T[:, 0]

    def score(self, X=None, Y=None):
        return 1. / (1 + np.abs(self.a))

    def get_params(self, deep=False):
        return {'a': self.a, 'allow_nd': self.allow_nd}


@ignore_warnings
def test_cross_validator_with_default_params():
    n_samples = 4
    n_unique_groups = 4
    n_splits = 2
    p = 2
    n_shuffle_splits = 10  # (the default value)

    X = np.array([[1, 2], [3, 4], [5, 6], [7, 8]])
    X_1d = np.array([1, 2, 3, 4])
    y = np.array([1, 1, 2, 2])
    groups = np.array([1, 2, 3, 4])
    loo = LeaveOneOut()
    lpo = LeavePOut(p)
    kf = KFold(n_splits)
    skf = StratifiedKFold(n_splits)
    lolo = LeaveOneGroupOut()
    lopo = LeavePGroupsOut(p)
    ss = ShuffleSplit(random_state=0)
    ps = PredefinedSplit([1, 1, 2, 2])  # n_splits = np of unique folds = 2

    loo_repr = "LeaveOneOut()"
    lpo_repr = "LeavePOut(p=2)"
    kf_repr = "KFold(n_splits=2, random_state=None, shuffle=False)"
    skf_repr = "StratifiedKFold(n_splits=2, random_state=None, shuffle=False)"
    lolo_repr = "LeaveOneGroupOut()"
    lopo_repr = "LeavePGroupsOut(n_groups=2)"
    ss_repr = ("ShuffleSplit(n_splits=10, random_state=0, "
               "test_size=None, train_size=None)")
    ps_repr = "PredefinedSplit(test_fold=array([1, 1, 2, 2]))"

    n_splits_expected = [n_samples, comb(n_samples, p), n_splits, n_splits,
                         n_unique_groups, comb(n_unique_groups, p),
                         n_shuffle_splits, 2]

    for i, (cv, cv_repr) in enumerate(zip(
            [loo, lpo, kf, skf, lolo, lopo, ss, ps],
            [loo_repr, lpo_repr, kf_repr, skf_repr, lolo_repr, lopo_repr,
             ss_repr, ps_repr])):
        # Test if get_n_splits works correctly
        assert n_splits_expected[i] == cv.get_n_splits(X, y, groups)

        # Test if the cross-validator works as expected even if
        # the data is 1d
        np.testing.assert_equal(list(cv.split(X, y, groups)),
                                list(cv.split(X_1d, y, groups)))
        # Test that train, test indices returned are integers
        for train, test in cv.split(X, y, groups):
            assert np.asarray(train).dtype.kind == 'i'
            assert np.asarray(test).dtype.kind == 'i'

        # Test if the repr works without any errors
        assert cv_repr == repr(cv)

    # ValueError for get_n_splits methods
    msg = "The 'X' parameter should not be None."
    assert_raise_message(ValueError, msg,
                         loo.get_n_splits, None, y, groups)
    assert_raise_message(ValueError, msg,
                         lpo.get_n_splits, None, y, groups)


def test_2d_y():
    # smoke test for 2d y and multi-label
    n_samples = 30
    rng = np.random.RandomState(1)
    X = rng.randint(0, 3, size=(n_samples, 2))
    y = rng.randint(0, 3, size=(n_samples,))
    y_2d = y.reshape(-1, 1)
    y_multilabel = rng.randint(0, 2, size=(n_samples, 3))
    groups = rng.randint(0, 3, size=(n_samples,))
    splitters = [LeaveOneOut(), LeavePOut(p=2), KFold(), StratifiedKFold(),
                 RepeatedKFold(), RepeatedStratifiedKFold(),
                 ShuffleSplit(), StratifiedShuffleSplit(test_size=.5),
                 GroupShuffleSplit(), LeaveOneGroupOut(),
                 LeavePGroupsOut(n_groups=2), GroupKFold(n_splits=3),
                 TimeSeriesSplit(), PredefinedSplit(test_fold=groups)]
    for splitter in splitters:
        list(splitter.split(X, y, groups))
        list(splitter.split(X, y_2d, groups))
        try:
            list(splitter.split(X, y_multilabel, groups))
        except ValueError as e:
            allowed_target_types = ('binary', 'multiclass')
            msg = "Supported target types are: {}. Got 'multilabel".format(
                allowed_target_types)
            assert msg in str(e)


def check_valid_split(train, test, n_samples=None):
    # Use python sets to get more informative assertion failure messages
    train, test = set(train), set(test)

    # Train and test split should not overlap
    assert train.intersection(test) == set()

    if n_samples is not None:
        # Check that the union of train an test split cover all the indices
        assert train.union(test) == set(range(n_samples))


def check_cv_coverage(cv, X, y, groups, expected_n_splits=None):
    n_samples = _num_samples(X)
    # Check that a all the samples appear at least once in a test fold
    if expected_n_splits is not None:
        assert cv.get_n_splits(X, y, groups) == expected_n_splits
    else:
        expected_n_splits = cv.get_n_splits(X, y, groups)

    collected_test_samples = set()
    iterations = 0
    for train, test in cv.split(X, y, groups):
        check_valid_split(train, test, n_samples=n_samples)
        iterations += 1
        collected_test_samples.update(test)

    # Check that the accumulated test samples cover the whole dataset
    assert iterations == expected_n_splits
    if n_samples is not None:
        assert collected_test_samples == set(range(n_samples))


def test_kfold_valueerrors():
    X1 = np.array([[1, 2], [3, 4], [5, 6]])
    X2 = np.array([[1, 2], [3, 4], [5, 6], [7, 8], [9, 10]])
    # Check that errors are raised if there is not enough samples
    (ValueError, next, KFold(4).split(X1))

    # Check that a warning is raised if the least populated class has too few
    # members.
    y = np.array([3, 3, -1, -1, 3])

    skf_3 = StratifiedKFold(3)
    assert_warns_message(Warning, "The least populated class",
                         next, skf_3.split(X2, y))

    # Check that despite the warning the folds are still computed even
    # though all the classes are not necessarily represented at on each
    # side of the split at each split
    with warnings.catch_warnings():
        warnings.simplefilter("ignore")
        check_cv_coverage(skf_3, X2, y, groups=None, expected_n_splits=3)

    # Check that errors are raised if all n_groups for individual
    # classes are less than n_splits.
    y = np.array([3, 3, -1, -1, 2])

    assert_raises(ValueError, next, skf_3.split(X2, y))

    # Error when number of folds is <= 1
    assert_raises(ValueError, KFold, 0)
    assert_raises(ValueError, KFold, 1)
    error_string = ("k-fold cross-validation requires at least one"
                    " train/test split")
    assert_raise_message(ValueError, error_string,
                         StratifiedKFold, 0)
    assert_raise_message(ValueError, error_string,
                         StratifiedKFold, 1)

    # When n_splits is not integer:
    assert_raises(ValueError, KFold, 1.5)
    assert_raises(ValueError, KFold, 2.0)
    assert_raises(ValueError, StratifiedKFold, 1.5)
    assert_raises(ValueError, StratifiedKFold, 2.0)

    # When shuffle is not  a bool:
    assert_raises(TypeError, KFold, n_splits=4, shuffle=None)


def test_kfold_indices():
    # Check all indices are returned in the test folds
    X1 = np.ones(18)
    kf = KFold(3)
    check_cv_coverage(kf, X1, y=None, groups=None, expected_n_splits=3)

    # Check all indices are returned in the test folds even when equal-sized
    # folds are not possible
    X2 = np.ones(17)
    kf = KFold(3)
    check_cv_coverage(kf, X2, y=None, groups=None, expected_n_splits=3)

    # Check if get_n_splits returns the number of folds
    assert 5 == KFold(5).get_n_splits(X2)


def test_kfold_no_shuffle():
    # Manually check that KFold preserves the data ordering on toy datasets
    X2 = [[1, 2], [3, 4], [5, 6], [7, 8], [9, 10]]

    splits = KFold(2).split(X2[:-1])
    train, test = next(splits)
    assert_array_equal(test, [0, 1])
    assert_array_equal(train, [2, 3])

    train, test = next(splits)
    assert_array_equal(test, [2, 3])
    assert_array_equal(train, [0, 1])

    splits = KFold(2).split(X2)
    train, test = next(splits)
    assert_array_equal(test, [0, 1, 2])
    assert_array_equal(train, [3, 4])

    train, test = next(splits)
    assert_array_equal(test, [3, 4])
    assert_array_equal(train, [0, 1, 2])


def test_stratified_kfold_no_shuffle():
    # Manually check that StratifiedKFold preserves the data ordering as much
    # as possible on toy datasets in order to avoid hiding sample dependencies
    # when possible
    X, y = np.ones(4), [1, 1, 0, 0]
    splits = StratifiedKFold(2).split(X, y)
    train, test = next(splits)
    assert_array_equal(test, [0, 2])
    assert_array_equal(train, [1, 3])

    train, test = next(splits)
    assert_array_equal(test, [1, 3])
    assert_array_equal(train, [0, 2])

    X, y = np.ones(7), [1, 1, 1, 0, 0, 0, 0]
    splits = StratifiedKFold(2).split(X, y)
    train, test = next(splits)
    assert_array_equal(test, [0, 1, 3, 4])
    assert_array_equal(train, [2, 5, 6])

    train, test = next(splits)
    assert_array_equal(test, [2, 5, 6])
    assert_array_equal(train, [0, 1, 3, 4])

    # Check if get_n_splits returns the number of folds
    assert 5 == StratifiedKFold(5).get_n_splits(X, y)

    # Make sure string labels are also supported
    X = np.ones(7)
    y1 = ['1', '1', '1', '0', '0', '0', '0']
    y2 = [1, 1, 1, 0, 0, 0, 0]
    np.testing.assert_equal(
        list(StratifiedKFold(2).split(X, y1)),
        list(StratifiedKFold(2).split(X, y2)))

    # Check equivalence to KFold
    y = [0, 1, 0, 1, 0, 1, 0, 1]
    X = np.ones_like(y)
    np.testing.assert_equal(
        list(StratifiedKFold(3).split(X, y)),
        list(KFold(3).split(X, y)))


@pytest.mark.parametrize('shuffle', [False, True])
@pytest.mark.parametrize('k', [4, 5, 6, 7, 8, 9, 10])
def test_stratified_kfold_ratios(k, shuffle):
    # Check that stratified kfold preserves class ratios in individual splits
    # Repeat with shuffling turned off and on
    n_samples = 1000
    X = np.ones(n_samples)
    y = np.array([4] * int(0.10 * n_samples) +
                 [0] * int(0.89 * n_samples) +
                 [1] * int(0.01 * n_samples))
    distr = np.bincount(y) / len(y)

    test_sizes = []
    random_state = None if not shuffle else 0
    skf = StratifiedKFold(k, random_state=random_state, shuffle=shuffle)
    for train, test in skf.split(X, y):
        assert_allclose(np.bincount(y[train]) / len(train), distr, atol=0.02)
        assert_allclose(np.bincount(y[test]) / len(test), distr, atol=0.02)
        test_sizes.append(len(test))
    assert np.ptp(test_sizes) <= 1


@pytest.mark.parametrize('shuffle', [False, True])
@pytest.mark.parametrize('k', [4, 6, 7])
def test_stratified_kfold_label_invariance(k, shuffle):
    # Check that stratified kfold gives the same indices regardless of labels
    n_samples = 100
    y = np.array([2] * int(0.10 * n_samples) +
                 [0] * int(0.89 * n_samples) +
                 [1] * int(0.01 * n_samples))
    X = np.ones(len(y))

    def get_splits(y):
        random_state = None if not shuffle else 0
        return [(list(train), list(test))
                for train, test
                in StratifiedKFold(k, random_state=random_state,
                                   shuffle=shuffle).split(X, y)]

    splits_base = get_splits(y)
    for perm in permutations([0, 1, 2]):
        y_perm = np.take(perm, y)
        splits_perm = get_splits(y_perm)
        assert splits_perm == splits_base


def test_kfold_balance():
    # Check that KFold returns folds with balanced sizes
    for i in range(11, 17):
        kf = KFold(5).split(X=np.ones(i))
        sizes = [len(test) for _, test in kf]

        assert (np.max(sizes) - np.min(sizes)) <= 1
        assert np.sum(sizes) == i


def test_stratifiedkfold_balance():
    # Check that KFold returns folds with balanced sizes (only when
    # stratification is possible)
    # Repeat with shuffling turned off and on
    X = np.ones(17)
    y = [0] * 3 + [1] * 14

    for shuffle in (True, False):
        cv = StratifiedKFold(3, shuffle=shuffle)
        for i in range(11, 17):
            skf = cv.split(X[:i], y[:i])
            sizes = [len(test) for _, test in skf]

            assert (np.max(sizes) - np.min(sizes)) <= 1
            assert np.sum(sizes) == i


def test_shuffle_kfold():
    # Check the indices are shuffled properly
    kf = KFold(3)
    kf2 = KFold(3, shuffle=True, random_state=0)
    kf3 = KFold(3, shuffle=True, random_state=1)

    X = np.ones(300)

    all_folds = np.zeros(300)
    for (tr1, te1), (tr2, te2), (tr3, te3) in zip(
            kf.split(X), kf2.split(X), kf3.split(X)):
        for tr_a, tr_b in combinations((tr1, tr2, tr3), 2):
            # Assert that there is no complete overlap
            assert len(np.intersect1d(tr_a, tr_b)) != len(tr1)

        # Set all test indices in successive iterations of kf2 to 1
        all_folds[te2] = 1

    # Check that all indices are returned in the different test folds
    assert sum(all_folds) == 300


def test_shuffle_kfold_stratifiedkfold_reproducibility():
    X = np.ones(15)  # Divisible by 3
    y = [0] * 7 + [1] * 8
    X2 = np.ones(16)  # Not divisible by 3
    y2 = [0] * 8 + [1] * 8

    # Check that when the shuffle is True, multiple split calls produce the
    # same split when random_state is int
    kf = KFold(3, shuffle=True, random_state=0)
    skf = StratifiedKFold(3, shuffle=True, random_state=0)

    for cv in (kf, skf):
        np.testing.assert_equal(list(cv.split(X, y)), list(cv.split(X, y)))
        np.testing.assert_equal(list(cv.split(X2, y2)), list(cv.split(X2, y2)))

    # Check that when the shuffle is True, multiple split calls often
    # (not always) produce different splits when random_state is
    # RandomState instance or None
    kf = KFold(3, shuffle=True, random_state=np.random.RandomState(0))
    skf = StratifiedKFold(3, shuffle=True,
                          random_state=np.random.RandomState(0))

    for cv in (kf, skf):
        for data in zip((X, X2), (y, y2)):
            # Test if the two splits are different cv
            for (_, test_a), (_, test_b) in zip(cv.split(*data),
                                                cv.split(*data)):
                # cv.split(...) returns an array of tuples, each tuple
                # consisting of an array with train indices and test indices
                # Ensure that the splits for data are not same
                # when random state is not set
                with pytest.raises(AssertionError):
                    np.testing.assert_array_equal(test_a, test_b)


def test_shuffle_stratifiedkfold():
    # Check that shuffling is happening when requested, and for proper
    # sample coverage
    X_40 = np.ones(40)
    y = [0] * 20 + [1] * 20
    kf0 = StratifiedKFold(5, shuffle=True, random_state=0)
    kf1 = StratifiedKFold(5, shuffle=True, random_state=1)
    for (_, test0), (_, test1) in zip(kf0.split(X_40, y),
                                      kf1.split(X_40, y)):
        assert set(test0) != set(test1)
    check_cv_coverage(kf0, X_40, y, groups=None, expected_n_splits=5)

    # Ensure that we shuffle each class's samples with different
    # random_state in StratifiedKFold
    # See https://github.com/scikit-learn/scikit-learn/pull/13124
    X = np.arange(10)
    y = [0] * 5 + [1] * 5
    kf1 = StratifiedKFold(5, shuffle=True, random_state=0)
    kf2 = StratifiedKFold(5, shuffle=True, random_state=1)
    test_set1 = sorted([tuple(s[1]) for s in kf1.split(X, y)])
    test_set2 = sorted([tuple(s[1]) for s in kf2.split(X, y)])
    assert test_set1 != test_set2


def test_kfold_can_detect_dependent_samples_on_digits():  # see #2372
    # The digits samples are dependent: they are apparently grouped by authors
    # although we don't have any information on the groups segment locations
    # for this data. We can highlight this fact by computing k-fold cross-
    # validation with and without shuffling: we observe that the shuffling case
    # wrongly makes the IID assumption and is therefore too optimistic: it
    # estimates a much higher accuracy (around 0.93) than that the non
    # shuffling variant (around 0.81).

    X, y = digits.data[:600], digits.target[:600]
    model = SVC(C=10, gamma=0.005)

    n_splits = 3

    cv = KFold(n_splits=n_splits, shuffle=False)
    mean_score = cross_val_score(model, X, y, cv=cv).mean()
    assert 0.92 > mean_score
    assert mean_score > 0.80

    # Shuffling the data artificially breaks the dependency and hides the
    # overfitting of the model with regards to the writing style of the authors
    # by yielding a seriously overestimated score:

    cv = KFold(n_splits, shuffle=True, random_state=0)
    mean_score = cross_val_score(model, X, y, cv=cv).mean()
    assert mean_score > 0.92

    cv = KFold(n_splits, shuffle=True, random_state=1)
    mean_score = cross_val_score(model, X, y, cv=cv).mean()
    assert mean_score > 0.92

    # Similarly, StratifiedKFold should try to shuffle the data as little
    # as possible (while respecting the balanced class constraints)
    # and thus be able to detect the dependency by not overestimating
    # the CV score either. As the digits dataset is approximately balanced
    # the estimated mean score is close to the score measured with
    # non-shuffled KFold

    cv = StratifiedKFold(n_splits)
    mean_score = cross_val_score(model, X, y, cv=cv).mean()
    assert 0.94 > mean_score
    assert mean_score > 0.80


def test_shuffle_split():
    ss1 = ShuffleSplit(test_size=0.2, random_state=0).split(X)
    ss2 = ShuffleSplit(test_size=2, random_state=0).split(X)
    ss3 = ShuffleSplit(test_size=np.int32(2), random_state=0).split(X)
    ss4 = ShuffleSplit(test_size=int(2), random_state=0).split(X)
    for t1, t2, t3, t4 in zip(ss1, ss2, ss3, ss4):
        assert_array_equal(t1[0], t2[0])
        assert_array_equal(t2[0], t3[0])
        assert_array_equal(t3[0], t4[0])
        assert_array_equal(t1[1], t2[1])
        assert_array_equal(t2[1], t3[1])
        assert_array_equal(t3[1], t4[1])


@pytest.mark.parametrize("split_class", [ShuffleSplit,
                                         StratifiedShuffleSplit])
@pytest.mark.parametrize("train_size, exp_train, exp_test",
                         [(None, 9, 1),
                          (8, 8, 2),
                          (0.8, 8, 2)])
def test_shuffle_split_default_test_size(split_class, train_size, exp_train,
                                         exp_test):
    # Check that the default value has the expected behavior, i.e. 0.1 if both
    # unspecified or complement train_size unless both are specified.
    X = np.ones(10)
    y = np.ones(10)

    X_train, X_test = next(split_class(train_size=train_size).split(X, y))

    assert len(X_train) == exp_train
    assert len(X_test) == exp_test


@pytest.mark.parametrize("train_size, exp_train, exp_test",
                         [(None, 8, 2),
                          (7, 7, 3),
                          (0.7, 7, 3)])
def test_group_shuffle_split_default_test_size(train_size, exp_train,
                                               exp_test):
    # Check that the default value has the expected behavior, i.e. 0.2 if both
    # unspecified or complement train_size unless both are specified.
    X = np.ones(10)
    y = np.ones(10)
    groups = range(10)

    X_train, X_test = next(GroupShuffleSplit(train_size=train_size)
                           .split(X, y, groups))

    assert len(X_train) == exp_train
    assert len(X_test) == exp_test


@ignore_warnings
def test_stratified_shuffle_split_init():
    X = np.arange(7)
    y = np.asarray([0, 1, 1, 1, 2, 2, 2])
    # Check that error is raised if there is a class with only one sample
    assert_raises(ValueError, next,
                  StratifiedShuffleSplit(3, 0.2).split(X, y))

    # Check that error is raised if the test set size is smaller than n_classes
    assert_raises(ValueError, next, StratifiedShuffleSplit(3, 2).split(X, y))
    # Check that error is raised if the train set size is smaller than
    # n_classes
    assert_raises(ValueError, next,
                  StratifiedShuffleSplit(3, 3, 2).split(X, y))

    X = np.arange(9)
    y = np.asarray([0, 0, 0, 1, 1, 1, 2, 2, 2])

    # Train size or test size too small
    assert_raises(ValueError, next,
                  StratifiedShuffleSplit(train_size=2).split(X, y))
    assert_raises(ValueError, next,
                  StratifiedShuffleSplit(test_size=2).split(X, y))


def test_stratified_shuffle_split_respects_test_size():
    y = np.array([0, 1, 2, 3, 0, 1, 2, 3, 0, 1, 2, 3, 0, 1, 2])
    test_size = 5
    train_size = 10
    sss = StratifiedShuffleSplit(6, test_size=test_size, train_size=train_size,
                                 random_state=0).split(np.ones(len(y)), y)
    for train, test in sss:
        assert len(train) == train_size
        assert len(test) == test_size


def test_stratified_shuffle_split_iter():
    ys = [np.array([1, 1, 1, 1, 2, 2, 2, 3, 3, 3, 3, 3]),
          np.array([0, 0, 0, 1, 1, 1, 2, 2, 2, 3, 3, 3]),
          np.array([0, 1, 2, 3, 0, 1, 2, 3, 0, 1, 2, 3, 0, 1, 2] * 2),
          np.array([1, 1, 2, 2, 2, 3, 3, 3, 4, 4, 4, 4, 4, 4, 4, 4]),
          np.array([-1] * 800 + [1] * 50),
          np.concatenate([[i] * (100 + i) for i in range(11)]),
          [1, 1, 1, 1, 2, 2, 2, 3, 3, 3, 3, 3],
          ['1', '1', '1', '1', '2', '2', '2', '3', '3', '3', '3', '3'],
          ]

    for y in ys:
        sss = StratifiedShuffleSplit(6, test_size=0.33,
                                     random_state=0).split(np.ones(len(y)), y)
        y = np.asanyarray(y)  # To make it indexable for y[train]
        # this is how test-size is computed internally
        # in _validate_shuffle_split
        test_size = np.ceil(0.33 * len(y))
        train_size = len(y) - test_size
        for train, test in sss:
            assert_array_equal(np.unique(y[train]), np.unique(y[test]))
            # Checks if folds keep classes proportions
            p_train = (np.bincount(np.unique(y[train],
                                   return_inverse=True)[1]) /
                       float(len(y[train])))
            p_test = (np.bincount(np.unique(y[test],
                                  return_inverse=True)[1]) /
                      float(len(y[test])))
            assert_array_almost_equal(p_train, p_test, 1)
            assert len(train) + len(test) == y.size
            assert len(train) == train_size
            assert len(test) == test_size
            assert_array_equal(np.lib.arraysetops.intersect1d(train, test), [])


def test_stratified_shuffle_split_even():
    # Test the StratifiedShuffleSplit, indices are drawn with a
    # equal chance
    n_folds = 5
    n_splits = 1000

    def assert_counts_are_ok(idx_counts, p):
        # Here we test that the distribution of the counts
        # per index is close enough to a binomial
        threshold = 0.05 / n_splits
        bf = stats.binom(n_splits, p)
        for count in idx_counts:
            prob = bf.pmf(count)
            assert prob > threshold, \
                "An index is not drawn with chance corresponding to even draws"

    for n_samples in (6, 22):
        groups = np.array((n_samples // 2) * [0, 1])
        splits = StratifiedShuffleSplit(n_splits=n_splits,
                                        test_size=1. / n_folds,
                                        random_state=0)

        train_counts = [0] * n_samples
        test_counts = [0] * n_samples
        n_splits_actual = 0
        for train, test in splits.split(X=np.ones(n_samples), y=groups):
            n_splits_actual += 1
            for counter, ids in [(train_counts, train), (test_counts, test)]:
                for id in ids:
                    counter[id] += 1
        assert n_splits_actual == n_splits

        n_train, n_test = _validate_shuffle_split(
            n_samples, test_size=1. / n_folds, train_size=1. - (1. / n_folds))

        assert len(train) == n_train
        assert len(test) == n_test
        assert len(set(train).intersection(test)) == 0

        group_counts = np.unique(groups)
        assert splits.test_size == 1.0 / n_folds
        assert n_train + n_test == len(groups)
        assert len(group_counts) == 2
        ex_test_p = float(n_test) / n_samples
        ex_train_p = float(n_train) / n_samples

        assert_counts_are_ok(train_counts, ex_train_p)
        assert_counts_are_ok(test_counts, ex_test_p)


def test_stratified_shuffle_split_overlap_train_test_bug():
    # See https://github.com/scikit-learn/scikit-learn/issues/6121 for
    # the original bug report
    y = [0, 1, 2, 3] * 3 + [4, 5] * 5
    X = np.ones_like(y)

    sss = StratifiedShuffleSplit(n_splits=1,
                                 test_size=0.5, random_state=0)

    train, test = next(sss.split(X=X, y=y))

    # no overlap
    assert_array_equal(np.intersect1d(train, test), [])

    # complete partition
    assert_array_equal(np.union1d(train, test), np.arange(len(y)))


def test_stratified_shuffle_split_multilabel():
    # fix for issue 9037
    for y in [np.array([[0, 1], [1, 0], [1, 0], [0, 1]]),
              np.array([[0, 1], [1, 1], [1, 1], [0, 1]])]:
        X = np.ones_like(y)
        sss = StratifiedShuffleSplit(n_splits=1, test_size=0.5, random_state=0)
        train, test = next(sss.split(X=X, y=y))
        y_train = y[train]
        y_test = y[test]

        # no overlap
        assert_array_equal(np.intersect1d(train, test), [])

        # complete partition
        assert_array_equal(np.union1d(train, test), np.arange(len(y)))

        # correct stratification of entire rows
        # (by design, here y[:, 0] uniquely determines the entire row of y)
        expected_ratio = np.mean(y[:, 0])
        assert expected_ratio == np.mean(y_train[:, 0])
        assert expected_ratio == np.mean(y_test[:, 0])


def test_stratified_shuffle_split_multilabel_many_labels():
    # fix in PR #9922: for multilabel data with > 1000 labels, str(row)
    # truncates with an ellipsis for elements in positions 4 through
    # len(row) - 4, so labels were not being correctly split using the powerset
    # method for transforming a multilabel problem to a multiclass one; this
    # test checks that this problem is fixed.
    row_with_many_zeros = [1, 0, 1] + [0] * 1000 + [1, 0, 1]
    row_with_many_ones = [1, 0, 1] + [1] * 1000 + [1, 0, 1]
    y = np.array([row_with_many_zeros] * 10 + [row_with_many_ones] * 100)
    X = np.ones_like(y)

    sss = StratifiedShuffleSplit(n_splits=1, test_size=0.5, random_state=0)
    train, test = next(sss.split(X=X, y=y))
    y_train = y[train]
    y_test = y[test]

    # correct stratification of entire rows
    # (by design, here y[:, 4] uniquely determines the entire row of y)
    expected_ratio = np.mean(y[:, 4])
    assert expected_ratio == np.mean(y_train[:, 4])
    assert expected_ratio == np.mean(y_test[:, 4])


def test_predefinedsplit_with_kfold_split():
    # Check that PredefinedSplit can reproduce a split generated by Kfold.
    folds = np.full(10, -1.)
    kf_train = []
    kf_test = []
    for i, (train_ind, test_ind) in enumerate(KFold(5, shuffle=True).split(X)):
        kf_train.append(train_ind)
        kf_test.append(test_ind)
        folds[test_ind] = i
    ps = PredefinedSplit(folds)
    # n_splits is simply the no of unique folds
    assert len(np.unique(folds)) == ps.get_n_splits()
    ps_train, ps_test = zip(*ps.split())
    assert_array_equal(ps_train, kf_train)
    assert_array_equal(ps_test, kf_test)


def test_group_shuffle_split():
    for groups_i in test_groups:
        X = y = np.ones(len(groups_i))
        n_splits = 6
        test_size = 1. / 3
        slo = GroupShuffleSplit(n_splits, test_size=test_size, random_state=0)

        # Make sure the repr works
        repr(slo)

        # Test that the length is correct
        assert slo.get_n_splits(X, y, groups=groups_i) == n_splits

        l_unique = np.unique(groups_i)
        l = np.asarray(groups_i)

        for train, test in slo.split(X, y, groups=groups_i):
            # First test: no train group is in the test set and vice versa
            l_train_unique = np.unique(l[train])
            l_test_unique = np.unique(l[test])
            assert not np.any(np.in1d(l[train], l_test_unique))
            assert not np.any(np.in1d(l[test], l_train_unique))

            # Second test: train and test add up to all the data
            assert l[train].size + l[test].size == l.size

            # Third test: train and test are disjoint
            assert_array_equal(np.intersect1d(train, test), [])

            # Fourth test:
            # unique train and test groups are correct, +- 1 for rounding error
            assert abs(len(l_test_unique) -
                       round(test_size * len(l_unique))) <= 1
            assert abs(len(l_train_unique) -
                       round((1.0 - test_size) * len(l_unique))) <= 1


def test_leave_one_p_group_out():
    logo = LeaveOneGroupOut()
    lpgo_1 = LeavePGroupsOut(n_groups=1)
    lpgo_2 = LeavePGroupsOut(n_groups=2)

    # Make sure the repr works
    assert repr(logo) == 'LeaveOneGroupOut()'
    assert repr(lpgo_1) == 'LeavePGroupsOut(n_groups=1)'
    assert repr(lpgo_2) == 'LeavePGroupsOut(n_groups=2)'
    assert (repr(LeavePGroupsOut(n_groups=3)) ==
                 'LeavePGroupsOut(n_groups=3)')

    for j, (cv, p_groups_out) in enumerate(((logo, 1), (lpgo_1, 1),
                                            (lpgo_2, 2))):
        for i, groups_i in enumerate(test_groups):
            n_groups = len(np.unique(groups_i))
            n_splits = (n_groups if p_groups_out == 1
                        else n_groups * (n_groups - 1) / 2)
            X = y = np.ones(len(groups_i))

            # Test that the length is correct
            assert cv.get_n_splits(X, y, groups=groups_i) == n_splits

            groups_arr = np.asarray(groups_i)

            # Split using the original list / array / list of string groups_i
            for train, test in cv.split(X, y, groups=groups_i):
                # First test: no train group is in the test set and vice versa
                assert_array_equal(np.intersect1d(groups_arr[train],
                                                  groups_arr[test]).tolist(),
                                   [])

                # Second test: train and test add up to all the data
                assert len(train) + len(test) == len(groups_i)

                # Third test:
                # The number of groups in test must be equal to p_groups_out
                assert np.unique(groups_arr[test]).shape[0], p_groups_out

    # check get_n_splits() with dummy parameters
    assert logo.get_n_splits(None, None, ['a', 'b', 'c', 'b', 'c']) == 3
    assert logo.get_n_splits(groups=[1.0, 1.1, 1.0, 1.2]) == 3
    assert lpgo_2.get_n_splits(None, None, np.arange(4)) == 6
    assert lpgo_1.get_n_splits(groups=np.arange(4)) == 4

    # raise ValueError if a `groups` parameter is illegal
    with assert_raises(ValueError):
        logo.get_n_splits(None, None, [0.0, np.nan, 0.0])
    with assert_raises(ValueError):
        lpgo_2.get_n_splits(None, None, [0.0, np.inf, 0.0])

    msg = "The 'groups' parameter should not be None."
    assert_raise_message(ValueError, msg,
                         logo.get_n_splits, None, None, None)
    assert_raise_message(ValueError, msg,
                         lpgo_1.get_n_splits, None, None, None)


def test_leave_group_out_changing_groups():
    # Check that LeaveOneGroupOut and LeavePGroupsOut work normally if
    # the groups variable is changed before calling split
    groups = np.array([0, 1, 2, 1, 1, 2, 0, 0])
    X = np.ones(len(groups))
    groups_changing = np.array(groups, copy=True)
    lolo = LeaveOneGroupOut().split(X, groups=groups)
    lolo_changing = LeaveOneGroupOut().split(X, groups=groups)
    lplo = LeavePGroupsOut(n_groups=2).split(X, groups=groups)
    lplo_changing = LeavePGroupsOut(n_groups=2).split(X, groups=groups)
    groups_changing[:] = 0
    for llo, llo_changing in [(lolo, lolo_changing), (lplo, lplo_changing)]:
        for (train, test), (train_chan, test_chan) in zip(llo, llo_changing):
            assert_array_equal(train, train_chan)
            assert_array_equal(test, test_chan)

    # n_splits = no of 2 (p) group combinations of the unique groups = 3C2 = 3
    assert (
        3 == LeavePGroupsOut(n_groups=2).get_n_splits(X, y=X,
                                                    groups=groups))
    # n_splits = no of unique groups (C(uniq_lbls, 1) = n_unique_groups)
    assert 3 == LeaveOneGroupOut().get_n_splits(X, y=X,
                                                groups=groups)


def test_leave_one_p_group_out_error_on_fewer_number_of_groups():
    X = y = groups = np.ones(0)
    assert_raise_message(ValueError, "Found array with 0 sample(s)", next,
                         LeaveOneGroupOut().split(X, y, groups))
    X = y = groups = np.ones(1)
    msg = ("The groups parameter contains fewer than 2 unique groups ({}). "
           "LeaveOneGroupOut expects at least 2.").format(groups)
    assert_raise_message(ValueError, msg, next,
                         LeaveOneGroupOut().split(X, y, groups))
    X = y = groups = np.ones(1)
    msg = ("The groups parameter contains fewer than (or equal to) n_groups "
           "(3) numbers of unique groups ({}). LeavePGroupsOut expects "
           "that at least n_groups + 1 (4) unique groups "
           "be present").format(groups)
    assert_raise_message(ValueError, msg, next,
                         LeavePGroupsOut(n_groups=3).split(X, y, groups))
    X = y = groups = np.arange(3)
    msg = ("The groups parameter contains fewer than (or equal to) n_groups "
           "(3) numbers of unique groups ({}). LeavePGroupsOut expects "
           "that at least n_groups + 1 (4) unique groups "
           "be present").format(groups)
    assert_raise_message(ValueError, msg, next,
                         LeavePGroupsOut(n_groups=3).split(X, y, groups))


@ignore_warnings
def test_repeated_cv_value_errors():
    # n_repeats is not integer or <= 0
    for cv in (RepeatedKFold, RepeatedStratifiedKFold):
        assert_raises(ValueError, cv, n_repeats=0)
        assert_raises(ValueError, cv, n_repeats=1.5)


@pytest.mark.parametrize(
    "RepeatedCV", [RepeatedKFold, RepeatedStratifiedKFold]
)
def test_repeated_cv_repr(RepeatedCV):
    n_splits, n_repeats = 2, 6
    repeated_cv = RepeatedCV(n_splits=n_splits, n_repeats=n_repeats)
    repeated_cv_repr = ('{}(n_repeats=6, n_splits=2, random_state=None)'
                        .format(repeated_cv.__class__.__name__))
    assert repeated_cv_repr == repr(repeated_cv)


def test_repeated_kfold_determinstic_split():
    X = [[1, 2], [3, 4], [5, 6], [7, 8], [9, 10]]
    random_state = 258173307
    rkf = RepeatedKFold(
        n_splits=2,
        n_repeats=2,
        random_state=random_state)

    # split should produce same and deterministic splits on
    # each call
    for _ in range(3):
        splits = rkf.split(X)
        train, test = next(splits)
        assert_array_equal(train, [2, 4])
        assert_array_equal(test, [0, 1, 3])

        train, test = next(splits)
        assert_array_equal(train, [0, 1, 3])
        assert_array_equal(test, [2, 4])

        train, test = next(splits)
        assert_array_equal(train, [0, 1])
        assert_array_equal(test, [2, 3, 4])

        train, test = next(splits)
        assert_array_equal(train, [2, 3, 4])
        assert_array_equal(test, [0, 1])

        assert_raises(StopIteration, next, splits)


def test_get_n_splits_for_repeated_kfold():
    n_splits = 3
    n_repeats = 4
    rkf = RepeatedKFold(n_splits, n_repeats)
    expected_n_splits = n_splits * n_repeats
    assert expected_n_splits == rkf.get_n_splits()


def test_get_n_splits_for_repeated_stratified_kfold():
    n_splits = 3
    n_repeats = 4
    rskf = RepeatedStratifiedKFold(n_splits, n_repeats)
    expected_n_splits = n_splits * n_repeats
    assert expected_n_splits == rskf.get_n_splits()


def test_repeated_stratified_kfold_determinstic_split():
    X = [[1, 2], [3, 4], [5, 6], [7, 8], [9, 10]]
    y = [1, 1, 1, 0, 0]
    random_state = 1944695409
    rskf = RepeatedStratifiedKFold(
        n_splits=2,
        n_repeats=2,
        random_state=random_state)

    # split should produce same and deterministic splits on
    # each call
    for _ in range(3):
        splits = rskf.split(X, y)
        train, test = next(splits)
        assert_array_equal(train, [1, 4])
        assert_array_equal(test, [0, 2, 3])

        train, test = next(splits)
        assert_array_equal(train, [0, 2, 3])
        assert_array_equal(test, [1, 4])

        train, test = next(splits)
        assert_array_equal(train, [2, 3])
        assert_array_equal(test, [0, 1, 4])

        train, test = next(splits)
        assert_array_equal(train, [0, 1, 4])
        assert_array_equal(test, [2, 3])

        assert_raises(StopIteration, next, splits)


def test_train_test_split_errors():
    pytest.raises(ValueError, train_test_split)

    pytest.raises(ValueError, train_test_split, range(3), train_size=1.1)

    pytest.raises(ValueError, train_test_split, range(3), test_size=0.6,
                  train_size=0.6)
    pytest.raises(ValueError, train_test_split, range(3),
                  test_size=np.float32(0.6), train_size=np.float32(0.6))
    pytest.raises(ValueError, train_test_split, range(3),
                  test_size="wrong_type")
    pytest.raises(ValueError, train_test_split, range(3), test_size=2,
                  train_size=4)
    pytest.raises(TypeError, train_test_split, range(3),
                  some_argument=1.1)
    pytest.raises(ValueError, train_test_split, range(3), range(42))
    pytest.raises(ValueError, train_test_split, range(10),
                  shuffle=False, stratify=True)

    with pytest.raises(ValueError,
                       match=r'train_size=11 should be either positive and '
                             r'smaller than the number of samples 10 or a '
                             r'float in the \(0, 1\) range'):
        train_test_split(range(10), train_size=11, test_size=1)


@pytest.mark.parametrize("train_size,test_size", [
    (1.2, 0.8),
    (1., 0.8),
    (0.0, 0.8),
    (-.2, 0.8),
    (0.8, 1.2),
    (0.8, 1.),
    (0.8, 0.),
    (0.8, -.2)])
def test_train_test_split_invalid_sizes1(train_size, test_size):
    with pytest.raises(ValueError,
                       match=r'should be .* in the \(0, 1\) range'):
        train_test_split(range(10), train_size=train_size, test_size=test_size)


@pytest.mark.parametrize("train_size,test_size", [
    (-10, 0.8),
    (0, 0.8),
    (11, 0.8),
    (0.8, -10),
    (0.8, 0),
    (0.8, 11)])
def test_train_test_split_invalid_sizes2(train_size, test_size):
    with pytest.raises(ValueError,
                       match=r'should be either positive and smaller'):
        train_test_split(range(10), train_size=train_size, test_size=test_size)


@pytest.mark.parametrize("train_size, exp_train, exp_test",
                         [(None, 7, 3),
                          (8, 8, 2),
                          (0.8, 8, 2)])
def test_train_test_split_default_test_size(train_size, exp_train, exp_test):
    # Check that the default value has the expected behavior, i.e. complement
    # train_size unless both are specified.
    X_train, X_test = train_test_split(X, train_size=train_size)

    assert len(X_train) == exp_train
    assert len(X_test) == exp_test


def test_train_test_split():
    X = np.arange(100).reshape((10, 10))
    X_s = coo_matrix(X)
    y = np.arange(10)

    # simple test
    split = train_test_split(X, y, test_size=None, train_size=.5)
    X_train, X_test, y_train, y_test = split
    assert len(y_test) == len(y_train)
    # test correspondence of X and y
    assert_array_equal(X_train[:, 0], y_train * 10)
    assert_array_equal(X_test[:, 0], y_test * 10)

    # don't convert lists to anything else by default
    split = train_test_split(X, X_s, y.tolist())
    X_train, X_test, X_s_train, X_s_test, y_train, y_test = split
    assert isinstance(y_train, list)
    assert isinstance(y_test, list)

    # allow nd-arrays
    X_4d = np.arange(10 * 5 * 3 * 2).reshape(10, 5, 3, 2)
    y_3d = np.arange(10 * 7 * 11).reshape(10, 7, 11)
    split = train_test_split(X_4d, y_3d)
    assert split[0].shape == (7, 5, 3, 2)
    assert split[1].shape == (3, 5, 3, 2)
    assert split[2].shape == (7, 7, 11)
    assert split[3].shape == (3, 7, 11)

    # test stratification option
    y = np.array([1, 1, 1, 1, 2, 2, 2, 2])
    for test_size, exp_test_size in zip([2, 4, 0.25, 0.5, 0.75],
                                        [2, 4, 2, 4, 6]):
        train, test = train_test_split(y, test_size=test_size,
                                       stratify=y,
                                       random_state=0)
        assert len(test) == exp_test_size
        assert len(test) + len(train) == len(y)
        # check the 1:1 ratio of ones and twos in the data is preserved
        assert np.sum(train == 1) == np.sum(train == 2)

    # test unshuffled split
    y = np.arange(10)
    for test_size in [2, 0.2]:
        train, test = train_test_split(y, shuffle=False, test_size=test_size)
        assert_array_equal(test, [8, 9])
        assert_array_equal(train, [0, 1, 2, 3, 4, 5, 6, 7])


@ignore_warnings
def test_train_test_split_pandas():
    # check train_test_split doesn't destroy pandas dataframe
    types = [MockDataFrame]
    try:
        from pandas import DataFrame
        types.append(DataFrame)
    except ImportError:
        pass
    for InputFeatureType in types:
        # X dataframe
        X_df = InputFeatureType(X)
        X_train, X_test = train_test_split(X_df)
        assert isinstance(X_train, InputFeatureType)
        assert isinstance(X_test, InputFeatureType)


def test_train_test_split_sparse():
    # check that train_test_split converts scipy sparse matrices
    # to csr, as stated in the documentation
    X = np.arange(100).reshape((10, 10))
    sparse_types = [csr_matrix, csc_matrix, coo_matrix]
    for InputFeatureType in sparse_types:
        X_s = InputFeatureType(X)
        X_train, X_test = train_test_split(X_s)
        assert isinstance(X_train, csr_matrix)
        assert isinstance(X_test, csr_matrix)


def test_train_test_split_mock_pandas():
    # X mock dataframe
    X_df = MockDataFrame(X)
    X_train, X_test = train_test_split(X_df)
    assert isinstance(X_train, MockDataFrame)
    assert isinstance(X_test, MockDataFrame)
    X_train_arr, X_test_arr = train_test_split(X_df)


def test_train_test_split_list_input():
    # Check that when y is a list / list of string labels, it works.
    X = np.ones(7)
    y1 = ['1'] * 4 + ['0'] * 3
    y2 = np.hstack((np.ones(4), np.zeros(3)))
    y3 = y2.tolist()

    for stratify in (True, False):
        X_train1, X_test1, y_train1, y_test1 = train_test_split(
            X, y1, stratify=y1 if stratify else None, random_state=0)
        X_train2, X_test2, y_train2, y_test2 = train_test_split(
            X, y2, stratify=y2 if stratify else None, random_state=0)
        X_train3, X_test3, y_train3, y_test3 = train_test_split(
            X, y3, stratify=y3 if stratify else None, random_state=0)

        np.testing.assert_equal(X_train1, X_train2)
        np.testing.assert_equal(y_train2, y_train3)
        np.testing.assert_equal(X_test1, X_test3)
        np.testing.assert_equal(y_test3, y_test2)


@pytest.mark.parametrize("test_size, train_size",
                         [(2.0, None),
                          (1.0, None),
                          (0.1, 0.95),
                          (None, 1j),
                          (11, None),
                          (10, None),
                          (8, 3)])
def test_shufflesplit_errors(test_size, train_size):
    with pytest.raises(ValueError):
        next(ShuffleSplit(test_size=test_size, train_size=train_size).split(X))


def test_shufflesplit_reproducible():
    # Check that iterating twice on the ShuffleSplit gives the same
    # sequence of train-test when the random_state is given
    ss = ShuffleSplit(random_state=21)
    assert_array_equal(list(a for a, b in ss.split(X)),
                       list(a for a, b in ss.split(X)))


def test_stratifiedshufflesplit_list_input():
    # Check that when y is a list / list of string labels, it works.
    sss = StratifiedShuffleSplit(test_size=2, random_state=42)
    X = np.ones(7)
    y1 = ['1'] * 4 + ['0'] * 3
    y2 = np.hstack((np.ones(4), np.zeros(3)))
    y3 = y2.tolist()

    np.testing.assert_equal(list(sss.split(X, y1)),
                            list(sss.split(X, y2)))
    np.testing.assert_equal(list(sss.split(X, y3)),
                            list(sss.split(X, y2)))


def test_train_test_split_allow_nans():
    # Check that train_test_split allows input data with NaNs
    X = np.arange(200, dtype=np.float64).reshape(10, -1)
    X[2, :] = np.nan
    y = np.repeat([0, 1], X.shape[0] / 2)
    train_test_split(X, y, test_size=0.2, random_state=42)


def test_check_cv():
    X = np.ones(9)
    cv = check_cv(3, classifier=False)
    # Use numpy.testing.assert_equal which recursively compares
    # lists of lists
    np.testing.assert_equal(list(KFold(3).split(X)), list(cv.split(X)))

    y_binary = np.array([0, 1, 0, 1, 0, 0, 1, 1, 1])
    cv = check_cv(3, y_binary, classifier=True)
    np.testing.assert_equal(list(StratifiedKFold(3).split(X, y_binary)),
                            list(cv.split(X, y_binary)))

    y_multiclass = np.array([0, 1, 0, 1, 2, 1, 2, 0, 2])
    cv = check_cv(3, y_multiclass, classifier=True)
    np.testing.assert_equal(list(StratifiedKFold(3).split(X, y_multiclass)),
                            list(cv.split(X, y_multiclass)))
    # also works with 2d multiclass
    y_multiclass_2d = y_multiclass.reshape(-1, 1)
    cv = check_cv(3, y_multiclass_2d, classifier=True)
    np.testing.assert_equal(list(StratifiedKFold(3).split(X, y_multiclass_2d)),
                            list(cv.split(X, y_multiclass_2d)))

    assert not np.all(
        next(StratifiedKFold(3).split(X, y_multiclass_2d))[0] ==
        next(KFold(3).split(X, y_multiclass_2d))[0])

    X = np.ones(5)
    y_multilabel = np.array([[0, 0, 0, 0], [0, 1, 1, 0], [0, 0, 0, 1],
                             [1, 1, 0, 1], [0, 0, 1, 0]])
    cv = check_cv(3, y_multilabel, classifier=True)
    np.testing.assert_equal(list(KFold(3).split(X)), list(cv.split(X)))

    y_multioutput = np.array([[1, 2], [0, 3], [0, 0], [3, 1], [2, 0]])
    cv = check_cv(3, y_multioutput, classifier=True)
    np.testing.assert_equal(list(KFold(3).split(X)), list(cv.split(X)))

    assert_raises(ValueError, check_cv, cv="lolo")


def test_cv_iterable_wrapper():
    kf_iter = KFold().split(X, y)
    kf_iter_wrapped = check_cv(kf_iter)
    # Since the wrapped iterable is enlisted and stored,
    # split can be called any number of times to produce
    # consistent results.
    np.testing.assert_equal(list(kf_iter_wrapped.split(X, y)),
                            list(kf_iter_wrapped.split(X, y)))
    # If the splits are randomized, successive calls to split yields different
    # results
    kf_randomized_iter = KFold(shuffle=True, random_state=0).split(X, y)
    kf_randomized_iter_wrapped = check_cv(kf_randomized_iter)
    # numpy's assert_array_equal properly compares nested lists
    np.testing.assert_equal(list(kf_randomized_iter_wrapped.split(X, y)),
                            list(kf_randomized_iter_wrapped.split(X, y)))

    try:
        np.testing.assert_equal(list(kf_iter_wrapped.split(X, y)),
                                list(kf_randomized_iter_wrapped.split(X, y)))
        splits_are_equal = True
    except AssertionError:
        splits_are_equal = False
    assert not splits_are_equal, (
        "If the splits are randomized, "
        "successive calls to split should yield different results")


def test_group_kfold():
    rng = np.random.RandomState(0)

    # Parameters of the test
    n_groups = 15
    n_samples = 1000
    n_splits = 5

    X = y = np.ones(n_samples)

    # Construct the test data
    tolerance = 0.05 * n_samples  # 5 percent error allowed
    groups = rng.randint(0, n_groups, n_samples)

    ideal_n_groups_per_fold = n_samples // n_splits

    len(np.unique(groups))
    # Get the test fold indices from the test set indices of each fold
    folds = np.zeros(n_samples)
    lkf = GroupKFold(n_splits=n_splits)
    for i, (_, test) in enumerate(lkf.split(X, y, groups)):
        folds[test] = i

    # Check that folds have approximately the same size
    assert len(folds) == len(groups)
    for i in np.unique(folds):
        assert (tolerance >=
                             abs(sum(folds == i) - ideal_n_groups_per_fold))

    # Check that each group appears only in 1 fold
    for group in np.unique(groups):
        assert len(np.unique(folds[groups == group])) == 1

    # Check that no group is on both sides of the split
    groups = np.asarray(groups, dtype=object)
    for train, test in lkf.split(X, y, groups):
        assert len(np.intersect1d(groups[train], groups[test])) == 0

    # Construct the test data
    groups = np.array(['Albert', 'Jean', 'Bertrand', 'Michel', 'Jean',
                       'Francis', 'Robert', 'Michel', 'Rachel', 'Lois',
                       'Michelle', 'Bernard', 'Marion', 'Laura', 'Jean',
                       'Rachel', 'Franck', 'John', 'Gael', 'Anna', 'Alix',
                       'Robert', 'Marion', 'David', 'Tony', 'Abel', 'Becky',
                       'Madmood', 'Cary', 'Mary', 'Alexandre', 'David',
                       'Francis', 'Barack', 'Abdoul', 'Rasha', 'Xi', 'Silvia'])

    n_groups = len(np.unique(groups))
    n_samples = len(groups)
    n_splits = 5
    tolerance = 0.05 * n_samples  # 5 percent error allowed
    ideal_n_groups_per_fold = n_samples // n_splits

    X = y = np.ones(n_samples)

    # Get the test fold indices from the test set indices of each fold
    folds = np.zeros(n_samples)
    for i, (_, test) in enumerate(lkf.split(X, y, groups)):
        folds[test] = i

    # Check that folds have approximately the same size
    assert len(folds) == len(groups)
    for i in np.unique(folds):
        assert (tolerance >=
                             abs(sum(folds == i) - ideal_n_groups_per_fold))

    # Check that each group appears only in 1 fold
    with warnings.catch_warnings():
        warnings.simplefilter("ignore", FutureWarning)
        for group in np.unique(groups):
            assert len(np.unique(folds[groups == group])) == 1

    # Check that no group is on both sides of the split
    groups = np.asarray(groups, dtype=object)
    for train, test in lkf.split(X, y, groups):
        assert len(np.intersect1d(groups[train], groups[test])) == 0

    # groups can also be a list
    cv_iter = list(lkf.split(X, y, groups.tolist()))
    for (train1, test1), (train2, test2) in zip(lkf.split(X, y, groups),
                                                cv_iter):
        assert_array_equal(train1, train2)
        assert_array_equal(test1, test2)

    # Should fail if there are more folds than groups
    groups = np.array([1, 1, 1, 2, 2])
    X = y = np.ones(len(groups))
    assert_raises_regexp(ValueError, "Cannot have number of splits.*greater",
                         next, GroupKFold(n_splits=3).split(X, y, groups))


def test_time_series_cv():
    X = [[1, 2], [3, 4], [5, 6], [7, 8], [9, 10], [11, 12], [13, 14]]

    # Should fail if there are more folds than samples
    assert_raises_regexp(ValueError, "Cannot have number of folds.*greater",
                         next,
                         TimeSeriesSplit(n_splits=7).split(X))

    tscv = TimeSeriesSplit(2)

    # Manually check that Time Series CV preserves the data
    # ordering on toy datasets
    splits = tscv.split(X[:-1])
    train, test = next(splits)
    assert_array_equal(train, [0, 1])
    assert_array_equal(test, [2, 3])

    train, test = next(splits)
    assert_array_equal(train, [0, 1, 2, 3])
    assert_array_equal(test, [4, 5])

    splits = TimeSeriesSplit(2).split(X)

    train, test = next(splits)
    assert_array_equal(train, [0, 1, 2])
    assert_array_equal(test, [3, 4])

    train, test = next(splits)
    assert_array_equal(train, [0, 1, 2, 3, 4])
    assert_array_equal(test, [5, 6])

    # Check get_n_splits returns the correct number of splits
    splits = TimeSeriesSplit(2).split(X)
    n_splits_actual = len(list(splits))
    assert n_splits_actual == tscv.get_n_splits()
    assert n_splits_actual == 2


def _check_time_series_max_train_size(splits, check_splits, max_train_size):
    for (train, test), (check_train, check_test) in zip(splits, check_splits):
        assert_array_equal(test, check_test)
        assert len(check_train) <= max_train_size
        suffix_start = max(len(train) - max_train_size, 0)
        assert_array_equal(check_train, train[suffix_start:])


def test_time_series_max_train_size():
    X = np.zeros((6, 1))
    splits = TimeSeriesSplit(n_splits=3).split(X)
    check_splits = TimeSeriesSplit(n_splits=3, max_train_size=3).split(X)
    _check_time_series_max_train_size(splits, check_splits, max_train_size=3)

    # Test for the case where the size of a fold is greater than max_train_size
    check_splits = TimeSeriesSplit(n_splits=3, max_train_size=2).split(X)
    _check_time_series_max_train_size(splits, check_splits, max_train_size=2)

    # Test for the case where the size of each fold is less than max_train_size
    check_splits = TimeSeriesSplit(n_splits=3, max_train_size=5).split(X)
    _check_time_series_max_train_size(splits, check_splits, max_train_size=2)


<<<<<<< HEAD
def test_time_series_test_size():
    X = np.zeros((10, 1))

    # Test alone
    splits = TimeSeriesSplit(n_splits=3, test_size=3).split(X)

    train, test = next(splits)
    assert_array_equal(train, [0])
    assert_array_equal(test, [1, 2, 3])

    train, test = next(splits)
    assert_array_equal(train, [0, 1, 2, 3])
    assert_array_equal(test, [4, 5, 6])

    train, test = next(splits)
    assert_array_equal(train, [0, 1, 2, 3, 4, 5, 6])
    assert_array_equal(test, [7, 8, 9])

    # Test with max_train_size
    splits = TimeSeriesSplit(n_splits=2, test_size=2,
                             max_train_size=4).split(X)

    train, test = next(splits)
    assert_array_equal(train, [2, 3, 4, 5])
    assert_array_equal(test, [6, 7])

    train, test = next(splits)
    assert_array_equal(train, [4, 5, 6, 7])
    assert_array_equal(test, [8, 9])

    # Should fail with not enough data points for configuration
    assert_raises_regexp(ValueError,
                         "Too many splits.*with test_size",
                         next,
                         TimeSeriesSplit(n_splits=5, test_size=2).split(X))


def test_time_series_gap_size():
    X = np.zeros((10, 1))

    # Test alone
    splits = TimeSeriesSplit(n_splits=2, gap_size=2).split(X)

    train, test = next(splits)
    assert_array_equal(train, [0, 1])
    assert_array_equal(test, [4, 5, 6])

    train, test = next(splits)
    assert_array_equal(train, [0, 1, 2, 3, 4])
    assert_array_equal(test, [7, 8, 9])

    # Test with max_train_size
    splits = TimeSeriesSplit(n_splits=3, gap_size=2, max_train_size=2).split(X)

    train, test = next(splits)
    assert_array_equal(train, [0, 1])
    assert_array_equal(test, [4, 5])

    train, test = next(splits)
    assert_array_equal(train, [2, 3])
    assert_array_equal(test, [6, 7])

    train, test = next(splits)
    assert_array_equal(train, [4, 5])
    assert_array_equal(test, [8, 9])

    # Test with test_size
    splits = TimeSeriesSplit(n_splits=2, gap_size=2,
                             max_train_size=4, test_size=2).split(X)

    train, test = next(splits)
    assert_array_equal(train, [0, 1, 2, 3])
    assert_array_equal(test, [6, 7])

    train, test = next(splits)
    assert_array_equal(train, [2, 3, 4, 5])
    assert_array_equal(test, [8, 9])

    # Verify proper error is thrown
    assert_raises_regexp(ValueError,
                         "Too many splits.*and gap_size",
                         next,
                         TimeSeriesSplit(n_splits=4, gap_size=2).split(X))


@pytest.mark.filterwarnings('ignore: The default value of n_split')  # 0.22
=======
>>>>>>> 9408203a
def test_nested_cv():
    # Test if nested cross validation works with different combinations of cv
    rng = np.random.RandomState(0)

    X, y = make_classification(n_samples=15, n_classes=2, random_state=0)
    groups = rng.randint(0, 5, 15)

    cvs = [LeaveOneGroupOut(), LeaveOneOut(), GroupKFold(n_splits=3),
           StratifiedKFold(),
           StratifiedShuffleSplit(n_splits=3, random_state=0)]

    for inner_cv, outer_cv in combinations_with_replacement(cvs, 2):
        gs = GridSearchCV(Ridge(solver="eigen"), param_grid={'alpha': [1, .1]},
                          cv=inner_cv, error_score='raise')
        cross_val_score(gs, X=X, y=y, groups=groups, cv=outer_cv,
                        fit_params={'groups': groups})


def test_build_repr():
    class MockSplitter:
        def __init__(self, a, b=0, c=None):
            self.a = a
            self.b = b
            self.c = c

        def __repr__(self):
            return _build_repr(self)

    assert repr(MockSplitter(5, 6)) == "MockSplitter(a=5, b=6, c=None)"


@pytest.mark.parametrize('CVSplitter', (ShuffleSplit, GroupShuffleSplit,
                                        StratifiedShuffleSplit))
def test_shuffle_split_empty_trainset(CVSplitter):
    cv = CVSplitter(test_size=.99)
    X, y = [[1]], [0]  # 1 sample
    with pytest.raises(
            ValueError,
            match='With n_samples=1, test_size=0.99 and train_size=None, '
            'the resulting train set will be empty'):
        next(cv.split(X, y, groups=[1]))


def test_train_test_split_empty_trainset():
    X, = [[1]]  # 1 sample
    with pytest.raises(
            ValueError,
            match='With n_samples=1, test_size=0.99 and train_size=None, '
            'the resulting train set will be empty'):
        train_test_split(X, test_size=.99)

    X = [[1], [1], [1]]  # 3 samples, ask for more than 2 thirds
    with pytest.raises(
            ValueError,
            match='With n_samples=3, test_size=0.67 and train_size=None, '
            'the resulting train set will be empty'):
        train_test_split(X, test_size=.67)


def test_leave_one_out_empty_trainset():
    # LeaveOneGroup out expect at least 2 groups so no need to check
    cv = LeaveOneOut()
    X, y = [[1]], [0]  # 1 sample
    with pytest.raises(
            ValueError,
            match='Cannot perform LeaveOneOut with n_samples=1'):
        next(cv.split(X, y))


def test_leave_p_out_empty_trainset():
    # No need to check LeavePGroupsOut
    cv = LeavePOut(p=2)
    X, y = [[1], [2]], [0, 3]  # 2 samples
    with pytest.raises(
            ValueError,
            match='p=2 must be strictly less than the number of samples=2'):
        next(cv.split(X, y, groups=[1, 2]))


@pytest.mark.parametrize('Klass', (KFold, StratifiedKFold))
def test_random_state_shuffle_false(Klass):
    # passing a non-default random_state when shuffle=False makes no sense
    # TODO 0.24: raise a ValueError instead of a warning
    with pytest.warns(FutureWarning,
                      match='has no effect since shuffle is False'):
        Klass(3, shuffle=False, random_state=0)<|MERGE_RESOLUTION|>--- conflicted
+++ resolved
@@ -1507,7 +1507,6 @@
     _check_time_series_max_train_size(splits, check_splits, max_train_size=2)
 
 
-<<<<<<< HEAD
 def test_time_series_test_size():
     X = np.zeros((10, 1))
 
@@ -1593,9 +1592,6 @@
                          TimeSeriesSplit(n_splits=4, gap_size=2).split(X))
 
 
-@pytest.mark.filterwarnings('ignore: The default value of n_split')  # 0.22
-=======
->>>>>>> 9408203a
 def test_nested_cv():
     # Test if nested cross validation works with different combinations of cv
     rng = np.random.RandomState(0)
