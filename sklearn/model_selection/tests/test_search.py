--- conflicted
+++ resolved
@@ -7,11 +7,8 @@
 from itertools import chain, product
 import pickle
 import sys
-<<<<<<< HEAD
 from types import GeneratorType
-=======
 import re
->>>>>>> 90f0bbf3
 
 import numpy as np
 import scipy.sparse as sp
@@ -1429,7 +1426,6 @@
                        cv=KFold(n_splits=n_splits))
     gs2.fit(X, y)
 
-<<<<<<< HEAD
     assert_true(isinstance(KFold(n_splits=n_splits,
                                  shuffle=True, random_state=0).split(X, y),
                            GeneratorType))
@@ -1447,7 +1443,6 @@
                                 random_state=0))
     gs4.fit(X, y)
 
-
     def _pop_time_keys(cv_results):
         for key in ('mean_fit_time', 'std_fit_time',
                     'mean_score_time', 'std_score_time'):
@@ -1459,8 +1454,6 @@
     np.testing.assert_equal(_pop_time_keys(gs3.cv_results_),
                             _pop_time_keys(gs4.cv_results_))
 
-=======
->>>>>>> 90f0bbf3
     # OneTimeSplitter is a non-re-entrant cv where split can be called only
     # once if ``cv.split`` is called once per param setting in GridSearchCV.fit
     # the 2nd and 3rd parameter will not be evaluated as no train/test indices
