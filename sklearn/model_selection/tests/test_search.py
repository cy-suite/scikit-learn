"""Test the search module"""

from collections.abc import Iterable, Sized
from io import StringIO
from itertools import chain, product
from functools import partial
import pickle
import sys
from types import GeneratorType
import re

import numpy as np
import scipy.sparse as sp
import pytest

<<<<<<< HEAD
from sklearn.utils.fixes import sp_version, parse_version
=======
>>>>>>> e02e1bf7
from sklearn.utils._testing import assert_raises
from sklearn.utils._testing import assert_warns
from sklearn.utils._testing import assert_warns_message
from sklearn.utils._testing import assert_raise_message
from sklearn.utils._testing import assert_array_equal
from sklearn.utils._testing import assert_array_almost_equal
from sklearn.utils._testing import assert_allclose
from sklearn.utils._testing import assert_almost_equal
from sklearn.utils._testing import ignore_warnings
from sklearn.utils._mocking import CheckingClassifier, MockDataFrame

from scipy.stats import bernoulli, expon, uniform

from sklearn.base import BaseEstimator, ClassifierMixin
from sklearn.base import clone
from sklearn.exceptions import NotFittedError
from sklearn.datasets import make_classification
from sklearn.datasets import make_blobs
from sklearn.datasets import make_multilabel_classification

from sklearn.model_selection import fit_grid_point
from sklearn.model_selection import train_test_split
from sklearn.model_selection import KFold
from sklearn.model_selection import StratifiedKFold
from sklearn.model_selection import StratifiedShuffleSplit
from sklearn.model_selection import LeaveOneGroupOut
from sklearn.model_selection import LeavePGroupsOut
from sklearn.model_selection import GroupKFold
from sklearn.model_selection import GroupShuffleSplit
from sklearn.model_selection import GridSearchCV
from sklearn.model_selection import RandomizedSearchCV
from sklearn.model_selection import ParameterGrid
from sklearn.model_selection import ParameterSampler
from sklearn.model_selection._search import BaseSearchCV

from sklearn.model_selection._validation import FitFailedWarning

from sklearn.svm import LinearSVC, SVC
from sklearn.tree import DecisionTreeRegressor
from sklearn.tree import DecisionTreeClassifier
from sklearn.cluster import KMeans
from sklearn.neighbors import KernelDensity
from sklearn.neighbors import LocalOutlierFactor
from sklearn.neighbors import KNeighborsClassifier
from sklearn.metrics import f1_score
from sklearn.metrics import recall_score
from sklearn.metrics import accuracy_score
from sklearn.metrics import make_scorer
from sklearn.metrics import roc_auc_score
from sklearn.metrics.pairwise import euclidean_distances
from sklearn.impute import SimpleImputer
from sklearn.pipeline import Pipeline
from sklearn.linear_model import Ridge, SGDClassifier, LinearRegression
from sklearn.experimental import enable_hist_gradient_boosting  # noqa
from sklearn.ensemble import HistGradientBoostingClassifier

from sklearn.model_selection.tests.common import OneTimeSplitter


# Neither of the following two estimators inherit from BaseEstimator,
# to test hyperparameter search on user-defined classifiers.
class MockClassifier:
    """Dummy classifier to test the parameter search algorithms"""

    def __init__(self, foo_param=0):
        self.foo_param = foo_param

    def fit(self, X, Y):
        assert len(X) == len(Y)
        self.classes_ = np.unique(Y)
        return self

    def predict(self, T):
        return T.shape[0]

    def transform(self, X):
        return X + self.foo_param

    def inverse_transform(self, X):
        return X - self.foo_param

    predict_proba = predict
    predict_log_proba = predict
    decision_function = predict

    def score(self, X=None, Y=None):
        if self.foo_param > 1:
            score = 1.
        else:
            score = 0.
        return score

    def get_params(self, deep=False):
        return {'foo_param': self.foo_param}

    def set_params(self, **params):
        self.foo_param = params['foo_param']
        return self


class LinearSVCNoScore(LinearSVC):
    """An LinearSVC classifier that has no score method."""
    @property
    def score(self):
        raise AttributeError


X = np.array([[-1, -1], [-2, -1], [1, 1], [2, 1]])
y = np.array([1, 1, 2, 2])


def assert_grid_iter_equals_getitem(grid):
    assert list(grid) == [grid[i] for i in range(len(grid))]

@pytest.mark.parametrize("klass", [ParameterGrid,
                                   partial(ParameterSampler, n_iter=10)])
@pytest.mark.parametrize(
    "input, error_type, error_message",
    [(0, TypeError, r'Parameter .* is not a dict or a list \(0\)'),
     ([{'foo': [0]}, 0], TypeError, r'Parameter .* is not a dict \(0\)'),
     ({'foo': 0}, TypeError, "Parameter.* value is not iterable .*"
      r"\(key='foo', value=0\)")]
)
def test_validate_parameter_input(klass, input, error_type, error_message):
    with pytest.raises(error_type, match=error_message):
        klass(input)


def test_parameter_grid():

    # Test basic properties of ParameterGrid.
    params1 = {"foo": [1, 2, 3]}
    grid1 = ParameterGrid(params1)
    assert isinstance(grid1, Iterable)
    assert isinstance(grid1, Sized)
    assert len(grid1) == 3
    assert_grid_iter_equals_getitem(grid1)

    params2 = {"foo": [4, 2],
               "bar": ["ham", "spam", "eggs"]}
    grid2 = ParameterGrid(params2)
    assert len(grid2) == 6

    # loop to assert we can iterate over the grid multiple times
    for i in range(2):
        # tuple + chain transforms {"a": 1, "b": 2} to ("a", 1, "b", 2)
        points = set(tuple(chain(*(sorted(p.items())))) for p in grid2)
        assert (points ==
                set(("bar", x, "foo", y)
                    for x, y in product(params2["bar"], params2["foo"])))
    assert_grid_iter_equals_getitem(grid2)

    # Special case: empty grid (useful to get default estimator settings)
    empty = ParameterGrid({})
    assert len(empty) == 1
    assert list(empty) == [{}]
    assert_grid_iter_equals_getitem(empty)
    assert_raises(IndexError, lambda: empty[1])

    has_empty = ParameterGrid([{'C': [1, 10]}, {}, {'C': [.5]}])
    assert len(has_empty) == 4
    assert list(has_empty) == [{'C': 1}, {'C': 10}, {}, {'C': .5}]
    assert_grid_iter_equals_getitem(has_empty)


def test_grid_search():
    # Test that the best estimator contains the right value for foo_param
    clf = MockClassifier()
    grid_search = GridSearchCV(clf, {'foo_param': [1, 2, 3]}, cv=3, verbose=3)
    # make sure it selects the smallest parameter in case of ties
    old_stdout = sys.stdout
    sys.stdout = StringIO()
    grid_search.fit(X, y)
    sys.stdout = old_stdout
    assert grid_search.best_estimator_.foo_param == 2

    assert_array_equal(grid_search.cv_results_["param_foo_param"].data,
                       [1, 2, 3])

    # Smoke test the score etc:
    grid_search.score(X, y)
    grid_search.predict_proba(X)
    grid_search.decision_function(X)
    grid_search.transform(X)

    # Test exception handling on scoring
    grid_search.scoring = 'sklearn'
    assert_raises(ValueError, grid_search.fit, X, y)


def test_grid_search_pipeline_steps():
    # check that parameters that are estimators are cloned before fitting
    pipe = Pipeline([('regressor', LinearRegression())])
    param_grid = {'regressor': [LinearRegression(), Ridge()]}
    grid_search = GridSearchCV(pipe, param_grid, cv=2)
    grid_search.fit(X, y)
    regressor_results = grid_search.cv_results_['param_regressor']
    assert isinstance(regressor_results[0], LinearRegression)
    assert isinstance(regressor_results[1], Ridge)
    assert not hasattr(regressor_results[0], 'coef_')
    assert not hasattr(regressor_results[1], 'coef_')
    assert regressor_results[0] is not grid_search.best_estimator_
    assert regressor_results[1] is not grid_search.best_estimator_
    # check that we didn't modify the parameter grid that was passed
    assert not hasattr(param_grid['regressor'][0], 'coef_')
    assert not hasattr(param_grid['regressor'][1], 'coef_')


@pytest.mark.parametrize("SearchCV", [GridSearchCV, RandomizedSearchCV])
def test_SearchCV_with_fit_params(SearchCV):
    X = np.arange(100).reshape(10, 10)
    y = np.array([0] * 5 + [1] * 5)
    clf = CheckingClassifier(expected_fit_params=['spam', 'eggs'])
    searcher = SearchCV(
        clf, {'foo_param': [1, 2, 3]}, cv=2, error_score="raise"
    )

    # The CheckingClassifier generates an assertion error if
    # a parameter is missing or has length != len(X).
    err_msg = r"Expected fit parameter\(s\) \['eggs'\] not seen."
    with pytest.raises(AssertionError, match=err_msg):
        searcher.fit(X, y, spam=np.ones(10))

    err_msg = "Fit parameter spam has length 1; expected"
    with pytest.raises(AssertionError, match=err_msg):
        searcher.fit(X, y, spam=np.ones(1), eggs=np.zeros(10))
    searcher.fit(X, y, spam=np.ones(10), eggs=np.zeros(10))


@ignore_warnings
def test_grid_search_no_score():
    # Test grid-search on classifier that has no score function.
    clf = LinearSVC(random_state=0)
    X, y = make_blobs(random_state=0, centers=2)
    Cs = [.1, 1, 10]
    clf_no_score = LinearSVCNoScore(random_state=0)
    grid_search = GridSearchCV(clf, {'C': Cs}, scoring='accuracy')
    grid_search.fit(X, y)

    grid_search_no_score = GridSearchCV(clf_no_score, {'C': Cs},
                                        scoring='accuracy')
    # smoketest grid search
    grid_search_no_score.fit(X, y)

    # check that best params are equal
    assert grid_search_no_score.best_params_ == grid_search.best_params_
    # check that we can call score and that it gives the correct result
    assert grid_search.score(X, y) == grid_search_no_score.score(X, y)

    # giving no scoring function raises an error
    grid_search_no_score = GridSearchCV(clf_no_score, {'C': Cs})
    assert_raise_message(TypeError, "no scoring", grid_search_no_score.fit,
                         [[1]])


def test_grid_search_score_method():
    X, y = make_classification(n_samples=100, n_classes=2, flip_y=.2,
                               random_state=0)
    clf = LinearSVC(random_state=0)
    grid = {'C': [.1]}

    search_no_scoring = GridSearchCV(clf, grid, scoring=None).fit(X, y)
    search_accuracy = GridSearchCV(clf, grid, scoring='accuracy').fit(X, y)
    search_no_score_method_auc = GridSearchCV(LinearSVCNoScore(), grid,
                                              scoring='roc_auc'
                                              ).fit(X, y)
    search_auc = GridSearchCV(clf, grid, scoring='roc_auc').fit(X, y)

    # Check warning only occurs in situation where behavior changed:
    # estimator requires score method to compete with scoring parameter
    score_no_scoring = search_no_scoring.score(X, y)
    score_accuracy = search_accuracy.score(X, y)
    score_no_score_auc = search_no_score_method_auc.score(X, y)
    score_auc = search_auc.score(X, y)

    # ensure the test is sane
    assert score_auc < 1.0
    assert score_accuracy < 1.0
    assert score_auc != score_accuracy

    assert_almost_equal(score_accuracy, score_no_scoring)
    assert_almost_equal(score_auc, score_no_score_auc)


def test_grid_search_groups():
    # Check if ValueError (when groups is None) propagates to GridSearchCV
    # And also check if groups is correctly passed to the cv object
    rng = np.random.RandomState(0)

    X, y = make_classification(n_samples=15, n_classes=2, random_state=0)
    groups = rng.randint(0, 3, 15)

    clf = LinearSVC(random_state=0)
    grid = {'C': [1]}

    group_cvs = [LeaveOneGroupOut(), LeavePGroupsOut(2),
                 GroupKFold(n_splits=3), GroupShuffleSplit()]
    for cv in group_cvs:
        gs = GridSearchCV(clf, grid, cv=cv)
        assert_raise_message(ValueError,
                             "The 'groups' parameter should not be None.",
                             gs.fit, X, y)
        gs.fit(X, y, groups=groups)

    non_group_cvs = [StratifiedKFold(), StratifiedShuffleSplit()]
    for cv in non_group_cvs:
        gs = GridSearchCV(clf, grid, cv=cv)
        # Should not raise an error
        gs.fit(X, y)


def test_classes__property():
    # Test that classes_ property matches best_estimator_.classes_
    X = np.arange(100).reshape(10, 10)
    y = np.array([0] * 5 + [1] * 5)
    Cs = [.1, 1, 10]

    grid_search = GridSearchCV(LinearSVC(random_state=0), {'C': Cs})
    grid_search.fit(X, y)
    assert_array_equal(grid_search.best_estimator_.classes_,
                       grid_search.classes_)

    # Test that regressors do not have a classes_ attribute
    grid_search = GridSearchCV(Ridge(), {'alpha': [1.0, 2.0]})
    grid_search.fit(X, y)
    assert not hasattr(grid_search, 'classes_')

    # Test that the grid searcher has no classes_ attribute before it's fit
    grid_search = GridSearchCV(LinearSVC(random_state=0), {'C': Cs})
    assert not hasattr(grid_search, 'classes_')

    # Test that the grid searcher has no classes_ attribute without a refit
    grid_search = GridSearchCV(LinearSVC(random_state=0),
                               {'C': Cs}, refit=False)
    grid_search.fit(X, y)
    assert not hasattr(grid_search, 'classes_')


def test_trivial_cv_results_attr():
    # Test search over a "grid" with only one point.
    clf = MockClassifier()
    grid_search = GridSearchCV(clf, {'foo_param': [1]}, cv=3)
    grid_search.fit(X, y)
    assert hasattr(grid_search, "cv_results_")

    random_search = RandomizedSearchCV(clf, {'foo_param': [0]}, n_iter=1, cv=3)
    random_search.fit(X, y)
    assert hasattr(grid_search, "cv_results_")


def test_no_refit():
    # Test that GSCV can be used for model selection alone without refitting
    clf = MockClassifier()
    for scoring in [None, ['accuracy', 'precision']]:
        grid_search = GridSearchCV(
            clf, {'foo_param': [1, 2, 3]}, refit=False, cv=3
        )
        grid_search.fit(X, y)
        assert not hasattr(grid_search, "best_estimator_") and \
            hasattr(grid_search, "best_index_") and \
            hasattr(grid_search, "best_params_")

        # Make sure the functions predict/transform etc raise meaningful
        # error messages
        for fn_name in ('predict', 'predict_proba', 'predict_log_proba',
                        'transform', 'inverse_transform'):
            assert_raise_message(NotFittedError,
                                 ('refit=False. %s is available only after '
                                  'refitting on the best parameters'
                                  % fn_name), getattr(grid_search, fn_name), X)

    # Test that an invalid refit param raises appropriate error messages
    for refit in ["", 5, True, 'recall', 'accuracy']:
        assert_raise_message(ValueError, "For multi-metric scoring, the "
                             "parameter refit must be set to a scorer key",
                             GridSearchCV(clf, {}, refit=refit,
                                          scoring={'acc': 'accuracy',
                                                   'prec': 'precision'}
                                          ).fit,
                             X, y)


def test_grid_search_error():
    # Test that grid search will capture errors on data with different length
    X_, y_ = make_classification(n_samples=200, n_features=100, random_state=0)

    clf = LinearSVC()
    cv = GridSearchCV(clf, {'C': [0.1, 1.0]})
    assert_raises(ValueError, cv.fit, X_[:180], y_)


def test_grid_search_one_grid_point():
    X_, y_ = make_classification(n_samples=200, n_features=100, random_state=0)
    param_dict = {"C": [1.0], "kernel": ["rbf"], "gamma": [0.1]}

    clf = SVC(gamma='auto')
    cv = GridSearchCV(clf, param_dict)
    cv.fit(X_, y_)

    clf = SVC(C=1.0, kernel="rbf", gamma=0.1)
    clf.fit(X_, y_)

    assert_array_equal(clf.dual_coef_, cv.best_estimator_.dual_coef_)


def test_grid_search_when_param_grid_includes_range():
    # Test that the best estimator contains the right value for foo_param
    clf = MockClassifier()
    grid_search = None
    grid_search = GridSearchCV(clf, {'foo_param': range(1, 4)}, cv=3)
    grid_search.fit(X, y)
    assert grid_search.best_estimator_.foo_param == 2


def test_grid_search_bad_param_grid():
    param_dict = {"C": 1}
    clf = SVC(gamma='auto')
    assert_raise_message(
        ValueError,
        "Parameter grid for parameter (C) needs to"
        " be a list or numpy array, but got (<class 'int'>)."
        " Single values need to be wrapped in a list"
        " with one element.",
        GridSearchCV, clf, param_dict)

    param_dict = {"C": []}
    clf = SVC()
    assert_raise_message(
        ValueError,
        "Parameter values for parameter (C) need to be a non-empty sequence.",
        GridSearchCV, clf, param_dict)

    param_dict = {"C": "1,2,3"}
    clf = SVC(gamma='auto')
    assert_raise_message(
        ValueError,
        "Parameter grid for parameter (C) needs to"
        " be a list or numpy array, but got (<class 'str'>)."
        " Single values need to be wrapped in a list"
        " with one element.",
        GridSearchCV, clf, param_dict)

    param_dict = {"C": np.ones((3, 2))}
    clf = SVC()
    assert_raises(ValueError, GridSearchCV, clf, param_dict)


def test_grid_search_sparse():
    # Test that grid search works with both dense and sparse matrices
    X_, y_ = make_classification(n_samples=200, n_features=100, random_state=0)

    clf = LinearSVC()
    cv = GridSearchCV(clf, {'C': [0.1, 1.0]})
    cv.fit(X_[:180], y_[:180])
    y_pred = cv.predict(X_[180:])
    C = cv.best_estimator_.C

    X_ = sp.csr_matrix(X_)
    clf = LinearSVC()
    cv = GridSearchCV(clf, {'C': [0.1, 1.0]})
    cv.fit(X_[:180].tocoo(), y_[:180])
    y_pred2 = cv.predict(X_[180:])
    C2 = cv.best_estimator_.C

    assert np.mean(y_pred == y_pred2) >= .9
    assert C == C2


def test_grid_search_sparse_scoring():
    X_, y_ = make_classification(n_samples=200, n_features=100, random_state=0)

    clf = LinearSVC()
    cv = GridSearchCV(clf, {'C': [0.1, 1.0]}, scoring="f1")
    cv.fit(X_[:180], y_[:180])
    y_pred = cv.predict(X_[180:])
    C = cv.best_estimator_.C

    X_ = sp.csr_matrix(X_)
    clf = LinearSVC()
    cv = GridSearchCV(clf, {'C': [0.1, 1.0]}, scoring="f1")
    cv.fit(X_[:180], y_[:180])
    y_pred2 = cv.predict(X_[180:])
    C2 = cv.best_estimator_.C

    assert_array_equal(y_pred, y_pred2)
    assert C == C2
    # Smoke test the score
    # np.testing.assert_allclose(f1_score(cv.predict(X_[:180]), y[:180]),
    #                            cv.score(X_[:180], y[:180]))

    # test loss where greater is worse
    def f1_loss(y_true_, y_pred_):
        return -f1_score(y_true_, y_pred_)
    F1Loss = make_scorer(f1_loss, greater_is_better=False)
    cv = GridSearchCV(clf, {'C': [0.1, 1.0]}, scoring=F1Loss)
    cv.fit(X_[:180], y_[:180])
    y_pred3 = cv.predict(X_[180:])
    C3 = cv.best_estimator_.C

    assert C == C3
    assert_array_equal(y_pred, y_pred3)


def test_grid_search_precomputed_kernel():
    # Test that grid search works when the input features are given in the
    # form of a precomputed kernel matrix
    X_, y_ = make_classification(n_samples=200, n_features=100, random_state=0)

    # compute the training kernel matrix corresponding to the linear kernel
    K_train = np.dot(X_[:180], X_[:180].T)
    y_train = y_[:180]

    clf = SVC(kernel='precomputed')
    cv = GridSearchCV(clf, {'C': [0.1, 1.0]})
    cv.fit(K_train, y_train)

    assert cv.best_score_ >= 0

    # compute the test kernel matrix
    K_test = np.dot(X_[180:], X_[:180].T)
    y_test = y_[180:]

    y_pred = cv.predict(K_test)

    assert np.mean(y_pred == y_test) >= 0

    # test error is raised when the precomputed kernel is not array-like
    # or sparse
    assert_raises(ValueError, cv.fit, K_train.tolist(), y_train)


def test_grid_search_precomputed_kernel_error_nonsquare():
    # Test that grid search returns an error with a non-square precomputed
    # training kernel matrix
    K_train = np.zeros((10, 20))
    y_train = np.ones((10, ))
    clf = SVC(kernel='precomputed')
    cv = GridSearchCV(clf, {'C': [0.1, 1.0]})
    assert_raises(ValueError, cv.fit, K_train, y_train)


class BrokenClassifier(BaseEstimator):
    """Broken classifier that cannot be fit twice"""

    def __init__(self, parameter=None):
        self.parameter = parameter

    def fit(self, X, y):
        assert not hasattr(self, 'has_been_fit_')
        self.has_been_fit_ = True

    def predict(self, X):
        return np.zeros(X.shape[0])


@ignore_warnings
def test_refit():
    # Regression test for bug in refitting
    # Simulates re-fitting a broken estimator; this used to break with
    # sparse SVMs.
    X = np.arange(100).reshape(10, 10)
    y = np.array([0] * 5 + [1] * 5)

    clf = GridSearchCV(BrokenClassifier(), [{'parameter': [0, 1]}],
                       scoring="precision", refit=True)
    clf.fit(X, y)


def test_refit_callable():
    """
    Test refit=callable, which adds flexibility in identifying the
    "best" estimator.
    """
    def refit_callable(cv_results):
        """
        A dummy function tests `refit=callable` interface.
        Return the index of a model that has the least
        `mean_test_score`.
        """
        # Fit a dummy clf with `refit=True` to get a list of keys in
        # clf.cv_results_.
        X, y = make_classification(n_samples=100, n_features=4,
                                   random_state=42)
        clf = GridSearchCV(LinearSVC(random_state=42), {'C': [0.01, 0.1, 1]},
                           scoring='precision', refit=True)
        clf.fit(X, y)
        # Ensure that `best_index_ != 0` for this dummy clf
        assert clf.best_index_ != 0

        # Assert every key matches those in `cv_results`
        for key in clf.cv_results_.keys():
            assert key in cv_results

        return cv_results['mean_test_score'].argmin()

    X, y = make_classification(n_samples=100, n_features=4,
                               random_state=42)
    clf = GridSearchCV(LinearSVC(random_state=42), {'C': [0.01, 0.1, 1]},
                       scoring='precision', refit=refit_callable)
    clf.fit(X, y)

    assert clf.best_index_ == 0
    # Ensure `best_score_` is disabled when using `refit=callable`
    assert not hasattr(clf, 'best_score_')


def test_refit_callable_invalid_type():
    """
    Test implementation catches the errors when 'best_index_' returns an
    invalid result.
    """
    def refit_callable_invalid_type(cv_results):
        """
        A dummy function tests when returned 'best_index_' is not integer.
        """
        return None

    X, y = make_classification(n_samples=100, n_features=4,
                               random_state=42)

    clf = GridSearchCV(LinearSVC(random_state=42), {'C': [0.1, 1]},
                       scoring='precision', refit=refit_callable_invalid_type)
    with pytest.raises(TypeError,
                       match='best_index_ returned is not an integer'):
        clf.fit(X, y)


@pytest.mark.parametrize('out_bound_value', [-1, 2])
@pytest.mark.parametrize('search_cv', [RandomizedSearchCV, GridSearchCV])
def test_refit_callable_out_bound(out_bound_value, search_cv):
    """
    Test implementation catches the errors when 'best_index_' returns an
    out of bound result.
    """
    def refit_callable_out_bound(cv_results):
        """
        A dummy function tests when returned 'best_index_' is out of bounds.
        """
        return out_bound_value

    X, y = make_classification(n_samples=100, n_features=4,
                               random_state=42)

    clf = search_cv(LinearSVC(random_state=42), {'C': [0.1, 1]},
                    scoring='precision', refit=refit_callable_out_bound)
    with pytest.raises(IndexError, match='best_index_ index out of range'):
        clf.fit(X, y)


def test_refit_callable_multi_metric():
    """
    Test refit=callable in multiple metric evaluation setting
    """
    def refit_callable(cv_results):
        """
        A dummy function tests `refit=callable` interface.
        Return the index of a model that has the least
        `mean_test_prec`.
        """
        assert 'mean_test_prec' in cv_results
        return cv_results['mean_test_prec'].argmin()

    X, y = make_classification(n_samples=100, n_features=4,
                               random_state=42)
    scoring = {'Accuracy': make_scorer(accuracy_score), 'prec': 'precision'}
    clf = GridSearchCV(LinearSVC(random_state=42), {'C': [0.01, 0.1, 1]},
                       scoring=scoring, refit=refit_callable)
    clf.fit(X, y)

    assert clf.best_index_ == 0
    # Ensure `best_score_` is disabled when using `refit=callable`
    assert not hasattr(clf, 'best_score_')


def test_gridsearch_nd():
    # Pass X as list in GridSearchCV
    X_4d = np.arange(10 * 5 * 3 * 2).reshape(10, 5, 3, 2)
    y_3d = np.arange(10 * 7 * 11).reshape(10, 7, 11)
    def check_X(x): return x.shape[1:] == (5, 3, 2)
    def check_y(x): return x.shape[1:] == (7, 11)
    clf = CheckingClassifier(
        check_X=check_X, check_y=check_y, methods_to_check=["fit"],
    )
    grid_search = GridSearchCV(clf, {'foo_param': [1, 2, 3]})
    grid_search.fit(X_4d, y_3d).score(X, y)
    assert hasattr(grid_search, "cv_results_")


def test_X_as_list():
    # Pass X as list in GridSearchCV
    X = np.arange(100).reshape(10, 10)
    y = np.array([0] * 5 + [1] * 5)

    clf = CheckingClassifier(
        check_X=lambda x: isinstance(x, list), methods_to_check=["fit"],
    )
    cv = KFold(n_splits=3)
    grid_search = GridSearchCV(clf, {'foo_param': [1, 2, 3]}, cv=cv)
    grid_search.fit(X.tolist(), y).score(X, y)
    assert hasattr(grid_search, "cv_results_")


def test_y_as_list():
    # Pass y as list in GridSearchCV
    X = np.arange(100).reshape(10, 10)
    y = np.array([0] * 5 + [1] * 5)

    clf = CheckingClassifier(
        check_y=lambda x: isinstance(x, list), methods_to_check=["fit"],
    )
    cv = KFold(n_splits=3)
    grid_search = GridSearchCV(clf, {'foo_param': [1, 2, 3]}, cv=cv)
    grid_search.fit(X, y.tolist()).score(X, y)
    assert hasattr(grid_search, "cv_results_")


@ignore_warnings
def test_pandas_input():
    # check cross_val_score doesn't destroy pandas dataframe
    types = [(MockDataFrame, MockDataFrame)]
    try:
        from pandas import Series, DataFrame
        types.append((DataFrame, Series))
    except ImportError:
        pass

    X = np.arange(100).reshape(10, 10)
    y = np.array([0] * 5 + [1] * 5)

    for InputFeatureType, TargetType in types:
        # X dataframe, y series
        X_df, y_ser = InputFeatureType(X), TargetType(y)

        def check_df(x):
            return isinstance(x, InputFeatureType)

        def check_series(x):
            return isinstance(x, TargetType)

        clf = CheckingClassifier(check_X=check_df, check_y=check_series)

        grid_search = GridSearchCV(clf, {'foo_param': [1, 2, 3]})
        grid_search.fit(X_df, y_ser).score(X_df, y_ser)
        grid_search.predict(X_df)
        assert hasattr(grid_search, "cv_results_")


def test_unsupervised_grid_search():
    # test grid-search with unsupervised estimator
    X, y = make_blobs(n_samples=50, random_state=0)
    km = KMeans(random_state=0, init="random", n_init=1)

    # Multi-metric evaluation unsupervised
    scoring = ['adjusted_rand_score', 'fowlkes_mallows_score']
    for refit in ['adjusted_rand_score', 'fowlkes_mallows_score']:
        grid_search = GridSearchCV(km, param_grid=dict(n_clusters=[2, 3, 4]),
                                   scoring=scoring, refit=refit)
        grid_search.fit(X, y)
        # Both ARI and FMS can find the right number :)
        assert grid_search.best_params_["n_clusters"] == 3

    # Single metric evaluation unsupervised
    grid_search = GridSearchCV(km, param_grid=dict(n_clusters=[2, 3, 4]),
                               scoring='fowlkes_mallows_score')
    grid_search.fit(X, y)
    assert grid_search.best_params_["n_clusters"] == 3

    # Now without a score, and without y
    grid_search = GridSearchCV(km, param_grid=dict(n_clusters=[2, 3, 4]))
    grid_search.fit(X)
    assert grid_search.best_params_["n_clusters"] == 4


def test_gridsearch_no_predict():
    # test grid-search with an estimator without predict.
    # slight duplication of a test from KDE
    def custom_scoring(estimator, X):
        return 42 if estimator.bandwidth == .1 else 0
    X, _ = make_blobs(cluster_std=.1, random_state=1,
                      centers=[[0, 1], [1, 0], [0, 0]])
    search = GridSearchCV(KernelDensity(),
                          param_grid=dict(bandwidth=[.01, .1, 1]),
                          scoring=custom_scoring)
    search.fit(X)
    assert search.best_params_['bandwidth'] == .1
    assert search.best_score_ == 42


def test_param_sampler():
    # test basic properties of param sampler
    param_distributions = {"kernel": ["rbf", "linear"],
                           "C": uniform(0, 1)}
    sampler = ParameterSampler(param_distributions=param_distributions,
                               n_iter=10, random_state=0)
    samples = [x for x in sampler]
    assert len(samples) == 10
    for sample in samples:
        assert sample["kernel"] in ["rbf", "linear"]
        assert 0 <= sample["C"] <= 1

    # test that repeated calls yield identical parameters
    param_distributions = {"C": [0, 1, 2, 3, 4, 5, 6, 7, 8, 9, 10]}
    sampler = ParameterSampler(param_distributions=param_distributions,
                               n_iter=3, random_state=0)
    assert [x for x in sampler] == [x for x in sampler]

<<<<<<< HEAD
    if sp_version >= parse_version('0.16'):
        param_distributions = {"C": uniform(0, 1)}
        sampler = ParameterSampler(param_distributions=param_distributions,
                                   n_iter=10, random_state=0)
        assert [x for x in sampler] == [x for x in sampler]
=======
    param_distributions = {"C": uniform(0, 1)}
    sampler = ParameterSampler(param_distributions=param_distributions,
                               n_iter=10, random_state=0)
    assert [x for x in sampler] == [x for x in sampler]
>>>>>>> e02e1bf7


def check_cv_results_array_types(search, param_keys, score_keys):
    # Check if the search `cv_results`'s array are of correct types
    cv_results = search.cv_results_
    assert all(isinstance(cv_results[param], np.ma.MaskedArray)
               for param in param_keys)
    assert all(cv_results[key].dtype == object for key in param_keys)
    assert not any(isinstance(cv_results[key], np.ma.MaskedArray)
                   for key in score_keys)
    assert all(cv_results[key].dtype == np.float64
               for key in score_keys if not key.startswith('rank'))

    scorer_keys = search.scorer_.keys() if search.multimetric_ else ['score']

    for key in scorer_keys:
        assert cv_results['rank_test_%s' % key].dtype == np.int32


def check_cv_results_keys(cv_results, param_keys, score_keys, n_cand):
    # Test the search.cv_results_ contains all the required results
    assert_array_equal(sorted(cv_results.keys()),
                       sorted(param_keys + score_keys + ('params',)))
    assert all(cv_results[key].shape == (n_cand,)
               for key in param_keys + score_keys)


def test_grid_search_cv_results():
    X, y = make_classification(n_samples=50, n_features=4,
                               random_state=42)

    n_splits = 3
    n_grid_points = 6
    params = [dict(kernel=['rbf', ], C=[1, 10], gamma=[0.1, 1]),
              dict(kernel=['poly', ], degree=[1, 2])]

    param_keys = ('param_C', 'param_degree', 'param_gamma', 'param_kernel')
    score_keys = ('mean_test_score', 'mean_train_score',
                  'rank_test_score',
                  'split0_test_score', 'split1_test_score',
                  'split2_test_score',
                  'split0_train_score', 'split1_train_score',
                  'split2_train_score',
                  'std_test_score', 'std_train_score',
                  'mean_fit_time', 'std_fit_time',
                  'mean_score_time', 'std_score_time')
    n_candidates = n_grid_points

    search = GridSearchCV(SVC(), cv=n_splits, param_grid=params,
                          return_train_score=True)
    search.fit(X, y)
    cv_results = search.cv_results_
    # Check if score and timing are reasonable
    assert all(cv_results['rank_test_score'] >= 1)
    assert (all(cv_results[k] >= 0) for k in score_keys
            if k != 'rank_test_score')
    assert (all(cv_results[k] <= 1) for k in score_keys
            if 'time' not in k and
            k != 'rank_test_score')
    # Check cv_results structure
    check_cv_results_array_types(search, param_keys, score_keys)
    check_cv_results_keys(cv_results, param_keys, score_keys, n_candidates)
    # Check masking
    cv_results = search.cv_results_
    n_candidates = len(search.cv_results_['params'])
    assert all((cv_results['param_C'].mask[i] and
                cv_results['param_gamma'].mask[i] and
                not cv_results['param_degree'].mask[i])
               for i in range(n_candidates)
               if cv_results['param_kernel'][i] == 'linear')
    assert all((not cv_results['param_C'].mask[i] and
                not cv_results['param_gamma'].mask[i] and
                cv_results['param_degree'].mask[i])
               for i in range(n_candidates)
               if cv_results['param_kernel'][i] == 'rbf')


def test_random_search_cv_results():
    X, y = make_classification(n_samples=50, n_features=4, random_state=42)

    n_splits = 3
    n_search_iter = 30

    params = [{'kernel': ['rbf'], 'C': expon(scale=10),
               'gamma': expon(scale=0.1)},
              {'kernel': ['poly'], 'degree': [2, 3]}]
    param_keys = ('param_C', 'param_degree', 'param_gamma', 'param_kernel')
    score_keys = ('mean_test_score', 'mean_train_score',
                  'rank_test_score',
                  'split0_test_score', 'split1_test_score',
                  'split2_test_score',
                  'split0_train_score', 'split1_train_score',
                  'split2_train_score',
                  'std_test_score', 'std_train_score',
                  'mean_fit_time', 'std_fit_time',
                  'mean_score_time', 'std_score_time')
    n_cand = n_search_iter

    search = RandomizedSearchCV(SVC(), n_iter=n_search_iter,
                                cv=n_splits,
                                param_distributions=params,
                                return_train_score=True)
    search.fit(X, y)
    cv_results = search.cv_results_
    # Check results structure
    check_cv_results_array_types(search, param_keys, score_keys)
    check_cv_results_keys(cv_results, param_keys, score_keys, n_cand)
    n_candidates = len(search.cv_results_['params'])
    assert all((cv_results['param_C'].mask[i] and
                cv_results['param_gamma'].mask[i] and
                not cv_results['param_degree'].mask[i])
               for i in range(n_candidates)
               if cv_results['param_kernel'][i] == 'linear')
    assert all((not cv_results['param_C'].mask[i] and
                not cv_results['param_gamma'].mask[i] and
                cv_results['param_degree'].mask[i])
               for i in range(n_candidates)
               if cv_results['param_kernel'][i] == 'rbf')


@pytest.mark.parametrize(
    "SearchCV, specialized_params",
    [(GridSearchCV, {'param_grid': {'C': [1, 10]}}),
     (RandomizedSearchCV,
      {'param_distributions': {'C': [1, 10]}, 'n_iter': 2})]
)
def test_search_default_iid(SearchCV, specialized_params):
    # Test the IID parameter  TODO: Clearly this test does something else???
    # noise-free simple 2d-data
    X, y = make_blobs(centers=[[0, 0], [1, 0], [0, 1], [1, 1]], random_state=0,
                      cluster_std=0.1, shuffle=False, n_samples=80)
    # split dataset into two folds that are not iid
    # first one contains data of all 4 blobs, second only from two.
    mask = np.ones(X.shape[0], dtype=np.bool)
    mask[np.where(y == 1)[0][::2]] = 0
    mask[np.where(y == 2)[0][::2]] = 0
    # this leads to perfect classification on one fold and a score of 1/3 on
    # the other
    # create "cv" for splits
    cv = [[mask, ~mask], [~mask, mask]]

    common_params = {'estimator': SVC(), 'cv': cv,
                     'return_train_score': True}
    search = SearchCV(**common_params, **specialized_params)
    search.fit(X, y)

    test_cv_scores = np.array(
        [search.cv_results_['split%d_test_score' % s][0]
         for s in range(search.n_splits_)]
    )
    test_mean = search.cv_results_['mean_test_score'][0]
    test_std = search.cv_results_['std_test_score'][0]

    train_cv_scores = np.array(
        [search.cv_results_['split%d_train_score' % s][0]
         for s in range(search.n_splits_)]
    )
    train_mean = search.cv_results_['mean_train_score'][0]
    train_std = search.cv_results_['std_train_score'][0]

    assert search.cv_results_['param_C'][0] == 1
    # scores are the same as above
    assert_allclose(test_cv_scores, [1, 1. / 3.])
    assert_allclose(train_cv_scores, [1, 1])
    # Unweighted mean/std is used
    assert test_mean == pytest.approx(np.mean(test_cv_scores))
    assert test_std == pytest.approx(np.std(test_cv_scores))

    # For the train scores, we do not take a weighted mean irrespective of
    # i.i.d. or not
    assert train_mean == pytest.approx(1)
    assert train_std == pytest.approx(0)


def test_grid_search_cv_results_multimetric():
    X, y = make_classification(n_samples=50, n_features=4, random_state=42)

    n_splits = 3
    params = [dict(kernel=['rbf', ], C=[1, 10], gamma=[0.1, 1]),
              dict(kernel=['poly', ], degree=[1, 2])]

    grid_searches = []
    for scoring in ({'accuracy': make_scorer(accuracy_score),
                     'recall': make_scorer(recall_score)},
                    'accuracy', 'recall'):
        grid_search = GridSearchCV(SVC(), cv=n_splits,
                                   param_grid=params,
                                   scoring=scoring, refit=False)
        grid_search.fit(X, y)
        grid_searches.append(grid_search)

    compare_cv_results_multimetric_with_single(*grid_searches)


def test_random_search_cv_results_multimetric():
    X, y = make_classification(n_samples=50, n_features=4, random_state=42)

    n_splits = 3
    n_search_iter = 30

    # Scipy 0.12's stats dists do not accept seed, hence we use param grid
    params = dict(C=np.logspace(-4, 1, 3),
                  gamma=np.logspace(-5, 0, 3, base=0.1))
    for refit in (True, False):
        random_searches = []
        for scoring in (('accuracy', 'recall'), 'accuracy', 'recall'):
            # If True, for multi-metric pass refit='accuracy'
            if refit:
                probability = True
                refit = 'accuracy' if isinstance(scoring, tuple) else refit
            else:
                probability = False
            clf = SVC(probability=probability, random_state=42)
            random_search = RandomizedSearchCV(clf, n_iter=n_search_iter,
                                               cv=n_splits,
                                               param_distributions=params,
                                               scoring=scoring,
                                               refit=refit, random_state=0)
            random_search.fit(X, y)
            random_searches.append(random_search)

        compare_cv_results_multimetric_with_single(*random_searches)
        compare_refit_methods_when_refit_with_acc(
            random_searches[0], random_searches[1], refit)


def compare_cv_results_multimetric_with_single(
        search_multi, search_acc, search_rec):
    """Compare multi-metric cv_results with the ensemble of multiple
    single metric cv_results from single metric grid/random search"""

    assert search_multi.multimetric_
    assert_array_equal(sorted(search_multi.scorer_),
                       ('accuracy', 'recall'))

    cv_results_multi = search_multi.cv_results_
    cv_results_acc_rec = {re.sub('_score$', '_accuracy', k): v
                          for k, v in search_acc.cv_results_.items()}
    cv_results_acc_rec.update({re.sub('_score$', '_recall', k): v
                               for k, v in search_rec.cv_results_.items()})

    # Check if score and timing are reasonable, also checks if the keys
    # are present
    assert all((np.all(cv_results_multi[k] <= 1) for k in (
                    'mean_score_time', 'std_score_time', 'mean_fit_time',
                    'std_fit_time')))

    # Compare the keys, other than time keys, among multi-metric and
    # single metric grid search results. np.testing.assert_equal performs a
    # deep nested comparison of the two cv_results dicts
    np.testing.assert_equal({k: v for k, v in cv_results_multi.items()
                             if not k.endswith('_time')},
                            {k: v for k, v in cv_results_acc_rec.items()
                             if not k.endswith('_time')})


def compare_refit_methods_when_refit_with_acc(search_multi, search_acc, refit):
    """Compare refit multi-metric search methods with single metric methods"""
    assert search_acc.refit == refit
    if refit:
        assert search_multi.refit == 'accuracy'
    else:
        assert not search_multi.refit
        return  # search cannot predict/score without refit

    X, y = make_blobs(n_samples=100, n_features=4, random_state=42)
    for method in ('predict', 'predict_proba', 'predict_log_proba'):
        assert_almost_equal(getattr(search_multi, method)(X),
                            getattr(search_acc, method)(X))
    assert_almost_equal(search_multi.score(X, y), search_acc.score(X, y))
    for key in ('best_index_', 'best_score_', 'best_params_'):
        assert getattr(search_multi, key) == getattr(search_acc, key)


@pytest.mark.parametrize('search_cv', [
    RandomizedSearchCV(estimator=DecisionTreeClassifier(),
                       param_distributions={'max_depth': [5, 10]}),
    GridSearchCV(estimator=DecisionTreeClassifier(),
                 param_grid={'max_depth': [5, 10]})
])
def test_search_cv_score_samples_error(search_cv):
    X, y = make_blobs(n_samples=100, n_features=4, random_state=42)
    search_cv.fit(X, y)

    # Make sure to error out when underlying estimator does not implement
    # the method `score_samples`
    err_msg = ("'DecisionTreeClassifier' object has no attribute "
               "'score_samples'")

    with pytest.raises(AttributeError, match=err_msg):
        search_cv.score_samples(X)


@pytest.mark.parametrize('search_cv', [
    RandomizedSearchCV(estimator=LocalOutlierFactor(novelty=True),
                       param_distributions={'n_neighbors': [5, 10]},
                       scoring="precision"),
    GridSearchCV(estimator=LocalOutlierFactor(novelty=True),
                 param_grid={'n_neighbors': [5, 10]},
                 scoring="precision")
])
def test_search_cv_score_samples_method(search_cv):
    # Set parameters
    rng = np.random.RandomState(42)
    n_samples = 300
    outliers_fraction = 0.15
    n_outliers = int(outliers_fraction * n_samples)
    n_inliers = n_samples - n_outliers

    # Create dataset
    X = make_blobs(n_samples=n_inliers, n_features=2, centers=[[0, 0], [0, 0]],
                   cluster_std=0.5, random_state=0)[0]
    # Add some noisy points
    X = np.concatenate([X, rng.uniform(low=-6, high=6,
                                       size=(n_outliers, 2))], axis=0)

    # Define labels to be able to score the estimator with `search_cv`
    y_true = np.array([1] * n_samples)
    y_true[-n_outliers:] = -1

    # Fit on data
    search_cv.fit(X, y_true)

    # Verify that the stand alone estimator yields the same results
    # as the ones obtained with *SearchCV
    assert_allclose(search_cv.score_samples(X),
                    search_cv.best_estimator_.score_samples(X))


def test_search_cv_results_rank_tie_breaking():
    X, y = make_blobs(n_samples=50, random_state=42)

    # The two C values are close enough to give similar models
    # which would result in a tie of their mean cv-scores
    param_grid = {'C': [1, 1.001, 0.001]}

    grid_search = GridSearchCV(SVC(), param_grid=param_grid,
                               return_train_score=True)
    random_search = RandomizedSearchCV(SVC(), n_iter=3,
                                       param_distributions=param_grid,
                                       return_train_score=True)

    for search in (grid_search, random_search):
        search.fit(X, y)
        cv_results = search.cv_results_
        # Check tie breaking strategy -
        # Check that there is a tie in the mean scores between
        # candidates 1 and 2 alone
        assert_almost_equal(cv_results['mean_test_score'][0],
                            cv_results['mean_test_score'][1])
        assert_almost_equal(cv_results['mean_train_score'][0],
                            cv_results['mean_train_score'][1])
        assert not np.allclose(cv_results['mean_test_score'][1],
                               cv_results['mean_test_score'][2])
        assert not np.allclose(cv_results['mean_train_score'][1],
                               cv_results['mean_train_score'][2])
        # 'min' rank should be assigned to the tied candidates
        assert_almost_equal(search.cv_results_['rank_test_score'], [1, 1, 3])


def test_search_cv_results_none_param():
    X, y = [[1], [2], [3], [4], [5]], [0, 0, 0, 0, 1]
    estimators = (DecisionTreeRegressor(), DecisionTreeClassifier())
    est_parameters = {"random_state": [0, None]}
    cv = KFold()

    for est in estimators:
        grid_search = GridSearchCV(est, est_parameters, cv=cv,
                                   ).fit(X, y)
        assert_array_equal(grid_search.cv_results_['param_random_state'],
                           [0, None])


@ignore_warnings()
def test_search_cv_timing():
    svc = LinearSVC(random_state=0)

    X = [[1, ], [2, ], [3, ], [4, ]]
    y = [0, 1, 1, 0]

    gs = GridSearchCV(svc, {'C': [0, 1]}, cv=2, error_score=0)
    rs = RandomizedSearchCV(svc, {'C': [0, 1]}, cv=2, error_score=0, n_iter=2)

    for search in (gs, rs):
        search.fit(X, y)
        for key in ['mean_fit_time', 'std_fit_time']:
            # NOTE The precision of time.time in windows is not high
            # enough for the fit/score times to be non-zero for trivial X and y
            assert np.all(search.cv_results_[key] >= 0)
            assert np.all(search.cv_results_[key] < 1)

        for key in ['mean_score_time', 'std_score_time']:
            assert search.cv_results_[key][1] >= 0
            assert search.cv_results_[key][0] == 0.0
            assert np.all(search.cv_results_[key] < 1)

        assert hasattr(search, "refit_time_")
        assert isinstance(search.refit_time_, float)
        assert search.refit_time_ >= 0


def test_grid_search_correct_score_results():
    # test that correct scores are used
    n_splits = 3
    clf = LinearSVC(random_state=0)
    X, y = make_blobs(random_state=0, centers=2)
    Cs = [.1, 1, 10]
    for score in ['f1', 'roc_auc']:
        grid_search = GridSearchCV(clf, {'C': Cs}, scoring=score, cv=n_splits)
        cv_results = grid_search.fit(X, y).cv_results_

        # Test scorer names
        result_keys = list(cv_results.keys())
        expected_keys = (("mean_test_score", "rank_test_score") +
                         tuple("split%d_test_score" % cv_i
                               for cv_i in range(n_splits)))
        assert all(np.in1d(expected_keys, result_keys))

        cv = StratifiedKFold(n_splits=n_splits)
        n_splits = grid_search.n_splits_
        for candidate_i, C in enumerate(Cs):
            clf.set_params(C=C)
            cv_scores = np.array(
                list(grid_search.cv_results_['split%d_test_score'
                                             % s][candidate_i]
                     for s in range(n_splits)))
            for i, (train, test) in enumerate(cv.split(X, y)):
                clf.fit(X[train], y[train])
                if score == "f1":
                    correct_score = f1_score(y[test], clf.predict(X[test]))
                elif score == "roc_auc":
                    dec = clf.decision_function(X[test])
                    correct_score = roc_auc_score(y[test], dec)
                assert_almost_equal(correct_score, cv_scores[i])


# FIXME remove test_fit_grid_point as the function will be removed on 0.25
@ignore_warnings(category=FutureWarning)
def test_fit_grid_point():
    X, y = make_classification(random_state=0)
    cv = StratifiedKFold()
    svc = LinearSVC(random_state=0)
    scorer = make_scorer(accuracy_score)

    for params in ({'C': 0.1}, {'C': 0.01}, {'C': 0.001}):
        for train, test in cv.split(X, y):
            this_scores, this_params, n_test_samples = fit_grid_point(
                X, y, clone(svc), params, train, test,
                scorer, verbose=False)

            est = clone(svc).set_params(**params)
            est.fit(X[train], y[train])
            expected_score = scorer(est, X[test], y[test])

            # Test the return values of fit_grid_point
            assert_almost_equal(this_scores, expected_score)
            assert params == this_params
            assert n_test_samples == test.size

    # Should raise an error upon multimetric scorer
    assert_raise_message(ValueError, "For evaluating multiple scores, use "
                         "sklearn.model_selection.cross_validate instead.",
                         fit_grid_point, X, y, svc, params, train, test,
                         {'score': scorer}, verbose=True)


# FIXME remove test_fit_grid_point_deprecated as
# fit_grid_point will be removed on 0.25
def test_fit_grid_point_deprecated():
    X, y = make_classification(random_state=0)
    svc = LinearSVC(random_state=0)
    scorer = make_scorer(accuracy_score)
    msg = ("fit_grid_point is deprecated in version 0.23 "
           "and will be removed in version 0.25")
    params = {'C': 0.1}
    train, test = next(StratifiedKFold().split(X, y))

    with pytest.warns(FutureWarning, match=msg):
        fit_grid_point(X, y, svc, params, train, test, scorer, verbose=False)


def test_pickle():
    # Test that a fit search can be pickled
    clf = MockClassifier()
    grid_search = GridSearchCV(clf, {'foo_param': [1, 2, 3]}, refit=True, cv=3)
    grid_search.fit(X, y)
    grid_search_pickled = pickle.loads(pickle.dumps(grid_search))
    assert_array_almost_equal(grid_search.predict(X),
                              grid_search_pickled.predict(X))

    random_search = RandomizedSearchCV(clf, {'foo_param': [1, 2, 3]},
                                       refit=True, n_iter=3, cv=3)
    random_search.fit(X, y)
    random_search_pickled = pickle.loads(pickle.dumps(random_search))
    assert_array_almost_equal(random_search.predict(X),
                              random_search_pickled.predict(X))


def test_grid_search_with_multioutput_data():
    # Test search with multi-output estimator

    X, y = make_multilabel_classification(return_indicator=True,
                                          random_state=0)

    est_parameters = {"max_depth": [1, 2, 3, 4]}
    cv = KFold()

    estimators = [DecisionTreeRegressor(random_state=0),
                  DecisionTreeClassifier(random_state=0)]

    # Test with grid search cv
    for est in estimators:
        grid_search = GridSearchCV(est, est_parameters, cv=cv)
        grid_search.fit(X, y)
        res_params = grid_search.cv_results_['params']
        for cand_i in range(len(res_params)):
            est.set_params(**res_params[cand_i])

            for i, (train, test) in enumerate(cv.split(X, y)):
                est.fit(X[train], y[train])
                correct_score = est.score(X[test], y[test])
                assert_almost_equal(
                    correct_score,
                    grid_search.cv_results_['split%d_test_score' % i][cand_i])

    # Test with a randomized search
    for est in estimators:
        random_search = RandomizedSearchCV(est, est_parameters,
                                           cv=cv, n_iter=3)
        random_search.fit(X, y)
        res_params = random_search.cv_results_['params']
        for cand_i in range(len(res_params)):
            est.set_params(**res_params[cand_i])

            for i, (train, test) in enumerate(cv.split(X, y)):
                est.fit(X[train], y[train])
                correct_score = est.score(X[test], y[test])
                assert_almost_equal(
                    correct_score,
                    random_search.cv_results_['split%d_test_score'
                                              % i][cand_i])


def test_predict_proba_disabled():
    # Test predict_proba when disabled on estimator.
    X = np.arange(20).reshape(5, -1)
    y = [0, 0, 1, 1, 1]
    clf = SVC(probability=False)
    gs = GridSearchCV(clf, {}, cv=2).fit(X, y)
    assert not hasattr(gs, "predict_proba")


def test_grid_search_allows_nans():
    # Test GridSearchCV with SimpleImputer
    X = np.arange(20, dtype=np.float64).reshape(5, -1)
    X[2, :] = np.nan
    y = [0, 0, 1, 1, 1]
    p = Pipeline([
        ('imputer', SimpleImputer(strategy='mean', missing_values=np.nan)),
        ('classifier', MockClassifier()),
    ])
    GridSearchCV(p, {'classifier__foo_param': [1, 2, 3]}, cv=2).fit(X, y)


class FailingClassifier(BaseEstimator):
    """Classifier that raises a ValueError on fit()"""

    FAILING_PARAMETER = 2

    def __init__(self, parameter=None):
        self.parameter = parameter

    def fit(self, X, y=None):
        if self.parameter == FailingClassifier.FAILING_PARAMETER:
            raise ValueError("Failing classifier failed as required")

    def predict(self, X):
        return np.zeros(X.shape[0])

    def score(self, X=None, Y=None):
        return 0.


def test_grid_search_failing_classifier():
    # GridSearchCV with on_error != 'raise'
    # Ensures that a warning is raised and score reset where appropriate.

    X, y = make_classification(n_samples=20, n_features=10, random_state=0)

    clf = FailingClassifier()

    # refit=False because we only want to check that errors caused by fits
    # to individual folds will be caught and warnings raised instead. If
    # refit was done, then an exception would be raised on refit and not
    # caught by grid_search (expected behavior), and this would cause an
    # error in this test.
    gs = GridSearchCV(clf, [{'parameter': [0, 1, 2]}], scoring='accuracy',
                      refit=False, error_score=0.0)
    assert_warns(FitFailedWarning, gs.fit, X, y)
    n_candidates = len(gs.cv_results_['params'])

    # Ensure that grid scores were set to zero as required for those fits
    # that are expected to fail.
    def get_cand_scores(i):
        return np.array(list(gs.cv_results_['split%d_test_score' % s][i]
                             for s in range(gs.n_splits_)))

    assert all((np.all(get_cand_scores(cand_i) == 0.0)
                for cand_i in range(n_candidates)
                if gs.cv_results_['param_parameter'][cand_i] ==
                FailingClassifier.FAILING_PARAMETER))

    gs = GridSearchCV(clf, [{'parameter': [0, 1, 2]}], scoring='accuracy',
                      refit=False, error_score=float('nan'))
    assert_warns(FitFailedWarning, gs.fit, X, y)
    n_candidates = len(gs.cv_results_['params'])
    assert all(np.all(np.isnan(get_cand_scores(cand_i)))
               for cand_i in range(n_candidates)
               if gs.cv_results_['param_parameter'][cand_i] ==
               FailingClassifier.FAILING_PARAMETER)

    ranks = gs.cv_results_['rank_test_score']

    # Check that succeeded estimators have lower ranks
    assert ranks[0] <= 2 and ranks[1] <= 2
    # Check that failed estimator has the highest rank
    assert ranks[clf.FAILING_PARAMETER] == 3
    assert gs.best_index_ != clf.FAILING_PARAMETER


def test_grid_search_failing_classifier_raise():
    # GridSearchCV with on_error == 'raise' raises the error

    X, y = make_classification(n_samples=20, n_features=10, random_state=0)

    clf = FailingClassifier()

    # refit=False because we want to test the behaviour of the grid search part
    gs = GridSearchCV(clf, [{'parameter': [0, 1, 2]}], scoring='accuracy',
                      refit=False, error_score='raise')

    # FailingClassifier issues a ValueError so this is what we look for.
    assert_raises(ValueError, gs.fit, X, y)


def test_parameters_sampler_replacement():
    # raise warning if n_iter is bigger than total parameter space
    params = [{'first': [0, 1], 'second': ['a', 'b', 'c']},
              {'third': ['two', 'values']}]
    sampler = ParameterSampler(params, n_iter=9)
    n_iter = 9
    grid_size = 8
    expected_warning = ('The total space of parameters %d is smaller '
                        'than n_iter=%d. Running %d iterations. For '
                        'exhaustive searches, use GridSearchCV.'
                        % (grid_size, n_iter, grid_size))
    assert_warns_message(UserWarning, expected_warning,
                         list, sampler)

    # degenerates to GridSearchCV if n_iter the same as grid_size
    sampler = ParameterSampler(params, n_iter=8)
    samples = list(sampler)
    assert len(samples) == 8
    for values in ParameterGrid(params):
        assert values in samples

    # test sampling without replacement in a large grid
    params = {'a': range(10), 'b': range(10), 'c': range(10)}
    sampler = ParameterSampler(params, n_iter=99, random_state=42)
    samples = list(sampler)
    assert len(samples) == 99
    hashable_samples = ["a%db%dc%d" % (p['a'], p['b'], p['c'])
                        for p in samples]
    assert len(set(hashable_samples)) == 99

    # doesn't go into infinite loops
    params_distribution = {'first': bernoulli(.5), 'second': ['a', 'b', 'c']}
    sampler = ParameterSampler(params_distribution, n_iter=7)
    samples = list(sampler)
    assert len(samples) == 7


def test_stochastic_gradient_loss_param():
    # Make sure the predict_proba works when loss is specified
    # as one of the parameters in the param_grid.
    param_grid = {
        'loss': ['log'],
    }
    X = np.arange(24).reshape(6, -1)
    y = [0, 0, 0, 1, 1, 1]
    clf = GridSearchCV(estimator=SGDClassifier(loss='hinge'),
                       param_grid=param_grid, cv=3)

    # When the estimator is not fitted, `predict_proba` is not available as the
    # loss is 'hinge'.
    assert not hasattr(clf, "predict_proba")
    clf.fit(X, y)
    clf.predict_proba(X)
    clf.predict_log_proba(X)

    # Make sure `predict_proba` is not available when setting loss=['hinge']
    # in param_grid
    param_grid = {
        'loss': ['hinge'],
    }
    clf = GridSearchCV(estimator=SGDClassifier(loss='hinge'),
                       param_grid=param_grid, cv=3)
    assert not hasattr(clf, "predict_proba")
    clf.fit(X, y)
    assert not hasattr(clf, "predict_proba")


def test_search_train_scores_set_to_false():
    X = np.arange(6).reshape(6, -1)
    y = [0, 0, 0, 1, 1, 1]
    clf = LinearSVC(random_state=0)

    gs = GridSearchCV(clf, param_grid={'C': [0.1, 0.2]}, cv=3)
    gs.fit(X, y)


def test_grid_search_cv_splits_consistency():
    # Check if a one time iterable is accepted as a cv parameter.
    n_samples = 100
    n_splits = 5
    X, y = make_classification(n_samples=n_samples, random_state=0)

    gs = GridSearchCV(LinearSVC(random_state=0),
                      param_grid={'C': [0.1, 0.2, 0.3]},
                      cv=OneTimeSplitter(n_splits=n_splits,
                                         n_samples=n_samples),
                      return_train_score=True)
    gs.fit(X, y)

    gs2 = GridSearchCV(LinearSVC(random_state=0),
                       param_grid={'C': [0.1, 0.2, 0.3]},
                       cv=KFold(n_splits=n_splits), return_train_score=True)
    gs2.fit(X, y)

    # Give generator as a cv parameter
    assert isinstance(KFold(n_splits=n_splits,
                            shuffle=True, random_state=0).split(X, y),
                      GeneratorType)
    gs3 = GridSearchCV(LinearSVC(random_state=0),
                       param_grid={'C': [0.1, 0.2, 0.3]},
                       cv=KFold(n_splits=n_splits, shuffle=True,
                                random_state=0).split(X, y),
                       return_train_score=True)
    gs3.fit(X, y)

    gs4 = GridSearchCV(LinearSVC(random_state=0),
                       param_grid={'C': [0.1, 0.2, 0.3]},
                       cv=KFold(n_splits=n_splits, shuffle=True,
                                random_state=0), return_train_score=True)
    gs4.fit(X, y)

    def _pop_time_keys(cv_results):
        for key in ('mean_fit_time', 'std_fit_time',
                    'mean_score_time', 'std_score_time'):
            cv_results.pop(key)
        return cv_results

    # Check if generators are supported as cv and
    # that the splits are consistent
    np.testing.assert_equal(_pop_time_keys(gs3.cv_results_),
                            _pop_time_keys(gs4.cv_results_))

    # OneTimeSplitter is a non-re-entrant cv where split can be called only
    # once if ``cv.split`` is called once per param setting in GridSearchCV.fit
    # the 2nd and 3rd parameter will not be evaluated as no train/test indices
    # will be generated for the 2nd and subsequent cv.split calls.
    # This is a check to make sure cv.split is not called once per param
    # setting.
    np.testing.assert_equal({k: v for k, v in gs.cv_results_.items()
                             if not k.endswith('_time')},
                            {k: v for k, v in gs2.cv_results_.items()
                             if not k.endswith('_time')})

    # Check consistency of folds across the parameters
    gs = GridSearchCV(LinearSVC(random_state=0),
                      param_grid={'C': [0.1, 0.1, 0.2, 0.2]},
                      cv=KFold(n_splits=n_splits, shuffle=True),
                      return_train_score=True)
    gs.fit(X, y)

    # As the first two param settings (C=0.1) and the next two param
    # settings (C=0.2) are same, the test and train scores must also be
    # same as long as the same train/test indices are generated for all
    # the cv splits, for both param setting
    for score_type in ('train', 'test'):
        per_param_scores = {}
        for param_i in range(4):
            per_param_scores[param_i] = list(
                gs.cv_results_['split%d_%s_score' % (s, score_type)][param_i]
                for s in range(5))

        assert_array_almost_equal(per_param_scores[0],
                                  per_param_scores[1])
        assert_array_almost_equal(per_param_scores[2],
                                  per_param_scores[3])


def test_transform_inverse_transform_round_trip():
    clf = MockClassifier()
    grid_search = GridSearchCV(clf, {'foo_param': [1, 2, 3]}, cv=3, verbose=3)

    grid_search.fit(X, y)
    X_round_trip = grid_search.inverse_transform(grid_search.transform(X))
    assert_array_equal(X, X_round_trip)


def test_custom_run_search():
    def check_results(results, gscv):
        exp_results = gscv.cv_results_
        assert sorted(results.keys()) == sorted(exp_results)
        for k in results:
            if not k.endswith('_time'):
                # XXX: results['params'] is a list :|
                results[k] = np.asanyarray(results[k])
                if results[k].dtype.kind == 'O':
                    assert_array_equal(exp_results[k], results[k],
                                       err_msg='Checking ' + k)
                else:
                    assert_allclose(exp_results[k], results[k],
                                    err_msg='Checking ' + k)

    def fit_grid(param_grid):
        return GridSearchCV(clf, param_grid,
                            return_train_score=True).fit(X, y)

    class CustomSearchCV(BaseSearchCV):
        def __init__(self, estimator, **kwargs):
            super().__init__(estimator, **kwargs)

        def _run_search(self, evaluate):
            results = evaluate([{'max_depth': 1}, {'max_depth': 2}])
            check_results(results, fit_grid({'max_depth': [1, 2]}))
            results = evaluate([{'min_samples_split': 5},
                                {'min_samples_split': 10}])
            check_results(results, fit_grid([{'max_depth': [1, 2]},
                                             {'min_samples_split': [5, 10]}]))

    # Using regressor to make sure each score differs
    clf = DecisionTreeRegressor(random_state=0)
    X, y = make_classification(n_samples=100, n_informative=4,
                               random_state=0)
    mycv = CustomSearchCV(clf, return_train_score=True).fit(X, y)
    gscv = fit_grid([{'max_depth': [1, 2]},
                     {'min_samples_split': [5, 10]}])

    results = mycv.cv_results_
    check_results(results, gscv)
    for attr in dir(gscv):
        if (attr[0].islower() and attr[-1:] == '_' and
                attr not in {'cv_results_', 'best_estimator_',
                             'refit_time_', 'classes_'}):
            assert getattr(gscv, attr) == getattr(mycv, attr), \
                "Attribute %s not equal" % attr


def test__custom_fit_no_run_search():
    class NoRunSearchSearchCV(BaseSearchCV):
        def __init__(self, estimator, **kwargs):
            super().__init__(estimator, **kwargs)

        def fit(self, X, y=None, groups=None, **fit_params):
            return self

    # this should not raise any exceptions
    NoRunSearchSearchCV(SVC()).fit(X, y)

    class BadSearchCV(BaseSearchCV):
        def __init__(self, estimator, **kwargs):
            super().__init__(estimator, **kwargs)

    with pytest.raises(NotImplementedError,
                       match="_run_search not implemented."):
        # this should raise a NotImplementedError
        BadSearchCV(SVC()).fit(X, y)


def test_empty_cv_iterator_error():
    # Use global X, y

    # create cv
    cv = KFold(n_splits=3).split(X)

    # pop all of it, this should cause the expected ValueError
    [u for u in cv]
    # cv is empty now

    train_size = 100
    ridge = RandomizedSearchCV(Ridge(), {'alpha': [1e-3, 1e-2, 1e-1]},
                               cv=cv, n_jobs=4)

    # assert that this raises an error
    with pytest.raises(ValueError,
                       match='No fits were performed. '
                             'Was the CV iterator empty\\? '
                             'Were there no candidates\\?'):
        ridge.fit(X[:train_size], y[:train_size])


def test_random_search_bad_cv():
    # Use global X, y

    class BrokenKFold(KFold):
        def get_n_splits(self, *args, **kw):
            return 1

    # create bad cv
    cv = BrokenKFold(n_splits=3)

    train_size = 100
    ridge = RandomizedSearchCV(Ridge(), {'alpha': [1e-3, 1e-2, 1e-1]},
                               cv=cv, n_jobs=4)

    # assert that this raises an error
    with pytest.raises(ValueError,
                       match='cv.split and cv.get_n_splits returned '
                             'inconsistent results. Expected \\d+ '
                             'splits, got \\d+'):
        ridge.fit(X[:train_size], y[:train_size])


def test_n_features_in():
    # make sure grid search and random search delegate n_features_in to the
    # best estimator
    n_features = 4
    X, y = make_classification(n_features=n_features)
    gbdt = HistGradientBoostingClassifier()
    param_grid = {'max_iter': [3, 4]}
    gs = GridSearchCV(gbdt, param_grid)
    rs = RandomizedSearchCV(gbdt, param_grid, n_iter=1)
    assert not hasattr(gs, 'n_features_in_')
    assert not hasattr(rs, 'n_features_in_')
    gs.fit(X, y)
    rs.fit(X, y)
    assert gs.n_features_in_ == n_features
    assert rs.n_features_in_ == n_features


def test_search_cv__pairwise_property_delegated_to_base_estimator():
    """
    Test implementation of BaseSearchCV has the _pairwise property
    which matches the _pairwise property of its estimator.
    This test make sure _pairwise is delegated to the base estimator.

    Non-regression test for issue #13920.
    """
    est = BaseEstimator()
    attr_message = "BaseSearchCV _pairwise property must match estimator"

    for _pairwise_setting in [True, False]:
        setattr(est, '_pairwise', _pairwise_setting)
        cv = GridSearchCV(est, {'n_neighbors': [10]})
        assert _pairwise_setting == cv._pairwise, attr_message


def test_search_cv__pairwise_property_equivalence_of_precomputed():
    """
    Test implementation of BaseSearchCV has the _pairwise property
    which matches the _pairwise property of its estimator.
    This test ensures the equivalence of 'precomputed'.

    Non-regression test for issue #13920.
    """
    n_samples = 50
    n_splits = 2
    X, y = make_classification(n_samples=n_samples, random_state=0)
    grid_params = {'n_neighbors': [10]}

    # defaults to euclidean metric (minkowski p = 2)
    clf = KNeighborsClassifier()
    cv = GridSearchCV(clf, grid_params, cv=n_splits)
    cv.fit(X, y)
    preds_original = cv.predict(X)

    # precompute euclidean metric to validate _pairwise is working
    X_precomputed = euclidean_distances(X)
    clf = KNeighborsClassifier(metric='precomputed')
    cv = GridSearchCV(clf, grid_params, cv=n_splits)
    cv.fit(X_precomputed, y)
    preds_precomputed = cv.predict(X_precomputed)

    attr_message = "GridSearchCV not identical with precomputed metric"
    assert (preds_original == preds_precomputed).all(), attr_message


@pytest.mark.parametrize(
    "SearchCV, param_search",
    [(GridSearchCV, {'a': [0.1, 0.01]}),
     (RandomizedSearchCV, {'a': uniform(1, 3)})]
)
def test_scalar_fit_param(SearchCV, param_search):
    # unofficially sanctioned tolerance for scalar values in fit_params
    # non-regression test for:
    # https://github.com/scikit-learn/scikit-learn/issues/15805
    class TestEstimator(BaseEstimator, ClassifierMixin):
        def __init__(self, a=None):
            self.a = a

        def fit(self, X, y, r=None):
            self.r_ = r

        def predict(self, X):
            return np.zeros(shape=(len(X)))

    model = SearchCV(TestEstimator(), param_search)
    X, y = make_classification(random_state=42)
    model.fit(X, y, r=42)
    assert model.best_estimator_.r_ == 42


@pytest.mark.parametrize(
    "SearchCV, param_search",
    [(GridSearchCV, {'alpha': [0.1, 0.01]}),
     (RandomizedSearchCV, {'alpha': uniform(0.01, 0.1)})]
)
def test_scalar_fit_param_compat(SearchCV, param_search):
    # check support for scalar values in fit_params, for instance in LightGBM
    # that do not exactly respect the scikit-learn API contract but that we do
    # not want to break without an explicit deprecation cycle and API
    # recommendations for implementing early stopping with a user provided
    # validation set. non-regression test for:
    # https://github.com/scikit-learn/scikit-learn/issues/15805
    X_train, X_valid, y_train, y_valid = train_test_split(
        *make_classification(random_state=42), random_state=42
    )

    class _FitParamClassifier(SGDClassifier):

        def fit(self, X, y, sample_weight=None, tuple_of_arrays=None,
                scalar_param=None, callable_param=None):
            super().fit(X, y, sample_weight=sample_weight)
            assert scalar_param > 0
            assert callable(callable_param)

            # The tuple of arrays should be preserved as tuple.
            assert isinstance(tuple_of_arrays, tuple)
            assert tuple_of_arrays[0].ndim == 2
            assert tuple_of_arrays[1].ndim == 1
            return self

    def _fit_param_callable():
        pass

    model = SearchCV(
        _FitParamClassifier(), param_search
    )

    # NOTE: `fit_params` should be data dependent (e.g. `sample_weight`) which
    # is not the case for the following parameters. But this abuse is common in
    # popular third-party libraries and we should tolerate this behavior for
    # now and be careful not to break support for those without following
    # proper deprecation cycle.
    fit_params = {
        'tuple_of_arrays': (X_valid, y_valid),
        'callable_param': _fit_param_callable,
        'scalar_param': 42,
    }
    model.fit(X_train, y_train, **fit_params)<|MERGE_RESOLUTION|>--- conflicted
+++ resolved
@@ -13,10 +13,6 @@
 import scipy.sparse as sp
 import pytest
 
-<<<<<<< HEAD
-from sklearn.utils.fixes import sp_version, parse_version
-=======
->>>>>>> e02e1bf7
 from sklearn.utils._testing import assert_raises
 from sklearn.utils._testing import assert_warns
 from sklearn.utils._testing import assert_warns_message
@@ -823,18 +819,10 @@
                                n_iter=3, random_state=0)
     assert [x for x in sampler] == [x for x in sampler]
 
-<<<<<<< HEAD
-    if sp_version >= parse_version('0.16'):
-        param_distributions = {"C": uniform(0, 1)}
-        sampler = ParameterSampler(param_distributions=param_distributions,
-                                   n_iter=10, random_state=0)
-        assert [x for x in sampler] == [x for x in sampler]
-=======
     param_distributions = {"C": uniform(0, 1)}
     sampler = ParameterSampler(param_distributions=param_distributions,
                                n_iter=10, random_state=0)
     assert [x for x in sampler] == [x for x in sampler]
->>>>>>> e02e1bf7
 
 
 def check_cv_results_array_types(search, param_keys, score_keys):
