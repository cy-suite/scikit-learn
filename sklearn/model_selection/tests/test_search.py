--- conflicted
+++ resolved
@@ -2690,31 +2690,6 @@
         assert grid_search.cv_results_[f"param_{param}"].dtype == object
 
 
-<<<<<<< HEAD
-@pytest.mark.parametrize(
-    "array_namespace, device, dtype", yield_namespace_device_dtype_combinations()
-)
-@pytest.mark.parametrize("SearchCV", [GridSearchCV, RandomizedSearchCV])
-def test_array_api_search_cv_classifier(SearchCV, array_namespace, device, dtype):
-    xp = _array_api_for_tests(array_namespace, device)
-
-    X = np.arange(100).reshape((10, 10))
-    X_np = X.astype(dtype)
-    X_xp = xp.asarray(X_np, device=device)
-
-    # y should always be an integer, no matter what `dtype` is
-    y_np = np.array([0] * 5 + [1] * 5)
-    y_xp = xp.asarray(y_np, device=device)
-
-    with config_context(array_api_dispatch=True):
-        searcher = SearchCV(
-            LinearDiscriminantAnalysis(),
-            {"tol": [1e-2, 1e-3, 1e-4, 1e-5, 1e-6, 1e-7]},
-            cv=2,
-        )
-        searcher.fit(X_xp, y_xp)
-        searcher.score(X_xp, y_xp)
-=======
 def test_search_with_estimators_issue_29157():
     """Check cv_results_ for estimators with a `dtype` parameter, e.g. OneHotEncoder."""
     pd = pytest.importorskip("pandas")
@@ -2746,4 +2721,28 @@
     grid_search = GridSearchCV(pipe, grid_params, cv=2)
     grid_search.fit(X, y)
     assert grid_search.cv_results_["param_enc__enc"].dtype == object
->>>>>>> b375b7be
+
+
+@pytest.mark.parametrize(
+    "array_namespace, device, dtype", yield_namespace_device_dtype_combinations()
+)
+@pytest.mark.parametrize("SearchCV", [GridSearchCV, RandomizedSearchCV])
+def test_array_api_search_cv_classifier(SearchCV, array_namespace, device, dtype):
+    xp = _array_api_for_tests(array_namespace, device)
+
+    X = np.arange(100).reshape((10, 10))
+    X_np = X.astype(dtype)
+    X_xp = xp.asarray(X_np, device=device)
+
+    # y should always be an integer, no matter what `dtype` is
+    y_np = np.array([0] * 5 + [1] * 5)
+    y_xp = xp.asarray(y_np, device=device)
+
+    with config_context(array_api_dispatch=True):
+        searcher = SearchCV(
+            LinearDiscriminantAnalysis(),
+            {"tol": [1e-2, 1e-3, 1e-4, 1e-5, 1e-6, 1e-7]},
+            cv=2,
+        )
+        searcher.fit(X_xp, y_xp)
+        searcher.score(X_xp, y_xp)