--- conflicted
+++ resolved
@@ -39,10 +39,7 @@
 from sklearn.model_selection import validation_curve
 from sklearn.model_selection._validation import _check_is_permutation
 from sklearn.model_selection._validation import _fit_and_score
-<<<<<<< HEAD
-=======
 from sklearn.model_selection._validation import _score
->>>>>>> 2d25ea74
 
 from sklearn.datasets import make_regression
 from sklearn.datasets import load_boston
@@ -1631,7 +1628,6 @@
         permutation_test_score(clf, X_df, y_ser)
 
 
-<<<<<<< HEAD
 def test_fit_and_score_verbose():
     # Test the _fit_and_score helper
     estimator = SVC(kernel="rbf", random_state=42)
@@ -1723,7 +1719,8 @@
         raise
     finally:
         sys.stdout = old_stdout
-=======
+
+
 def test_fit_and_score_failing():
     # Create a failing classifier to deliberately fail
     failing_clf = FailingClassifier(FailingClassifier.FAILING_PARAMETER)
@@ -1829,5 +1826,4 @@
         return None
     fit_and_score_args = [None, None, None, two_params_scorer]
     assert_raise_message(ValueError, error_message,
-                         _score, *fit_and_score_args)
->>>>>>> 2d25ea74
+                         _score, *fit_and_score_args)