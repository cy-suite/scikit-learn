--- conflicted
+++ resolved
@@ -9,24 +9,8 @@
 from time import sleep
 
 import numpy as np
-<<<<<<< HEAD
-from scipy.sparse import coo_matrix, csr_matrix
-from scipy.sparse import issparse
-from sklearn.exceptions import FitFailedWarning
-
-from sklearn.model_selection.tests.test_search import FailingClassifier
-
-from sklearn.utils._testing import assert_almost_equal
-from sklearn.utils._testing import assert_array_almost_equal
-from sklearn.utils._testing import assert_array_equal
-from sklearn.utils._testing import assert_allclose
-from sklearn.utils._mocking import CheckingClassifier, MockDataFrame
-
-from sklearn.utils.validation import _num_samples
-=======
 import pytest
 from scipy.sparse import coo_matrix, csr_matrix, issparse
->>>>>>> 2ab1d81e
 
 from sklearn.base import BaseEstimator, clone
 from sklearn.cluster import KMeans
@@ -86,13 +70,6 @@
 from sklearn.multiclass import OneVsRestClassifier
 from sklearn.neighbors import KNeighborsClassifier
 from sklearn.neural_network import MLPRegressor
-<<<<<<< HEAD
-
-from sklearn.impute import SimpleImputer
-
-from sklearn.preprocessing import LabelEncoder, scale
-=======
->>>>>>> 2ab1d81e
 from sklearn.pipeline import Pipeline
 from sklearn.preprocessing import LabelEncoder, scale
 from sklearn.svm import SVC, LinearSVC
@@ -2112,17 +2089,6 @@
     with pytest.raises(ValueError, match="Failing classifier failed as required"):
         _fit_and_score(*fit_and_score_args, **fit_and_score_kwargs)
 
-<<<<<<< HEAD
-    # check that functions upstream pass error_score param to _fit_and_score
-    error_message_cross_validate = (
-        "The 'error_score' parameter of cross_validate must be .*. Got .* instead."
-    )
-
-    with pytest.raises(ValueError, match=error_message_cross_validate):
-        cross_val_score(failing_clf, X, cv=3, error_score="unvalid-string")
-
-=======
->>>>>>> 2ab1d81e
     assert failing_clf.score() == 0.0  # FailingClassifier coverage
 
 
