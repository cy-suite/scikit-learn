"""Test the validation module"""

import os
import re
import sys
import tempfile
import warnings
from functools import partial
from io import StringIO
from time import sleep

import numpy as np
import pytest
from scipy.sparse import issparse

from sklearn.base import BaseEstimator, clone
from sklearn.cluster import KMeans
from sklearn.datasets import (
    load_diabetes,
    load_digits,
    load_iris,
    make_classification,
    make_multilabel_classification,
    make_regression,
)
from sklearn.ensemble import RandomForestClassifier
from sklearn.exceptions import FitFailedWarning
from sklearn.impute import SimpleImputer
from sklearn.linear_model import (
    LogisticRegression,
    PassiveAggressiveClassifier,
    Ridge,
    RidgeClassifier,
    SGDClassifier,
)
from sklearn.metrics import (
    accuracy_score,
    check_scoring,
    confusion_matrix,
    explained_variance_score,
    make_scorer,
    mean_squared_error,
    precision_recall_fscore_support,
    precision_score,
    r2_score,
)
from sklearn.metrics._scorer import _MultimetricScorer
from sklearn.model_selection import (
    GridSearchCV,
    GroupKFold,
    GroupShuffleSplit,
    KFold,
    LeaveOneGroupOut,
    LeaveOneOut,
    LeavePGroupsOut,
    ShuffleSplit,
    StratifiedKFold,
    cross_val_predict,
    cross_val_score,
    cross_validate,
    learning_curve,
    permutation_test_score,
    validation_curve,
)
from sklearn.model_selection._validation import (
    _check_is_permutation,
    _fit_and_score,
    _score,
)
from sklearn.model_selection.tests.common import OneTimeSplitter
from sklearn.model_selection.tests.test_search import FailingClassifier
from sklearn.multiclass import OneVsRestClassifier
from sklearn.neighbors import KNeighborsClassifier
from sklearn.neural_network import MLPRegressor
from sklearn.pipeline import Pipeline
from sklearn.preprocessing import LabelEncoder, scale
from sklearn.svm import SVC, LinearSVC
from sklearn.tests.metadata_routing_common import (
    ConsumingClassifier,
    ConsumingScorer,
    ConsumingSplitter,
    _Registry,
    check_recorded_metadata,
)
from sklearn.utils import shuffle
from sklearn.utils._mocking import CheckingClassifier, MockDataFrame
from sklearn.utils._testing import (
    assert_allclose,
    assert_almost_equal,
    assert_array_almost_equal,
    assert_array_equal,
)
from sklearn.utils.fixes import COO_CONTAINERS, CSR_CONTAINERS
from sklearn.utils.validation import _num_samples


class MockImprovingEstimator(BaseEstimator):
    """Dummy classifier to test the learning curve"""

    def __init__(self, n_max_train_sizes):
        self.n_max_train_sizes = n_max_train_sizes
        self.train_sizes = 0
        self.X_subset = None

    def fit(self, X_subset, y_subset=None):
        self.X_subset = X_subset
        self.train_sizes = X_subset.shape[0]
        return self

    def predict(self, X):
        raise NotImplementedError

    def score(self, X=None, Y=None):
        # training score becomes worse (2 -> 1), test error better (0 -> 1)
        if self._is_training_data(X):
            return 2.0 - float(self.train_sizes) / self.n_max_train_sizes
        else:
            return float(self.train_sizes) / self.n_max_train_sizes

    def _is_training_data(self, X):
        return X is self.X_subset


class MockIncrementalImprovingEstimator(MockImprovingEstimator):
    """Dummy classifier that provides partial_fit"""

    def __init__(self, n_max_train_sizes, expected_fit_params=None):
        super().__init__(n_max_train_sizes)
        self.x = None
        self.expected_fit_params = expected_fit_params

    def _is_training_data(self, X):
        return self.x in X

    def partial_fit(self, X, y=None, **params):
        self.train_sizes += X.shape[0]
        self.x = X[0]
        if self.expected_fit_params:
            missing = set(self.expected_fit_params) - set(params)
            if missing:
                raise AssertionError(
                    f"Expected fit parameter(s) {list(missing)} not seen."
                )
            for key, value in params.items():
                if key in self.expected_fit_params and _num_samples(
                    value
                ) != _num_samples(X):
                    raise AssertionError(
                        f"Fit parameter {key} has length {_num_samples(value)}"
                        f"; expected {_num_samples(X)}."
                    )


class MockEstimatorWithParameter(BaseEstimator):
    """Dummy classifier to test the validation curve"""

    def __init__(self, param=0.5):
        self.X_subset = None
        self.param = param

    def fit(self, X_subset, y_subset):
        self.X_subset = X_subset
        self.train_sizes = X_subset.shape[0]
        return self

    def predict(self, X):
        raise NotImplementedError

    def score(self, X=None, y=None):
        return self.param if self._is_training_data(X) else 1 - self.param

    def _is_training_data(self, X):
        return X is self.X_subset


class MockEstimatorWithSingleFitCallAllowed(MockEstimatorWithParameter):
    """Dummy classifier that disallows repeated calls of fit method"""

    def fit(self, X_subset, y_subset):
        assert not hasattr(self, "fit_called_"), "fit is called the second time"
        self.fit_called_ = True
        return super().fit(X_subset, y_subset)

    def predict(self, X):
        raise NotImplementedError


class MockClassifier:
    """Dummy classifier to test the cross-validation"""

    def __init__(self, a=0, allow_nd=False):
        self.a = a
        self.allow_nd = allow_nd

    def fit(
        self,
        X,
        Y=None,
        sample_weight=None,
        class_prior=None,
        sparse_sample_weight=None,
        sparse_param=None,
        dummy_int=None,
        dummy_str=None,
        dummy_obj=None,
        callback=None,
    ):
        """The dummy arguments are to test that this fit function can
        accept non-array arguments through cross-validation, such as:
            - int
            - str (this is actually array-like)
            - object
            - function
        """
        self.dummy_int = dummy_int
        self.dummy_str = dummy_str
        self.dummy_obj = dummy_obj
        if callback is not None:
            callback(self)

        if self.allow_nd:
            X = X.reshape(len(X), -1)
        if X.ndim >= 3 and not self.allow_nd:
            raise ValueError("X cannot be d")
        if sample_weight is not None:
            assert sample_weight.shape[0] == X.shape[0], (
                "MockClassifier extra fit_param "
                "sample_weight.shape[0] is {0}, should be {1}".format(
                    sample_weight.shape[0], X.shape[0]
                )
            )
        if class_prior is not None:
            assert class_prior.shape[0] == len(np.unique(y)), (
                "MockClassifier extra fit_param class_prior.shape[0]"
                " is {0}, should be {1}".format(class_prior.shape[0], len(np.unique(y)))
            )
        if sparse_sample_weight is not None:
            fmt = (
                "MockClassifier extra fit_param sparse_sample_weight"
                ".shape[0] is {0}, should be {1}"
            )
            assert sparse_sample_weight.shape[0] == X.shape[0], fmt.format(
                sparse_sample_weight.shape[0], X.shape[0]
            )
        if sparse_param is not None:
            fmt = (
                "MockClassifier extra fit_param sparse_param.shape "
                "is ({0}, {1}), should be ({2}, {3})"
            )
            assert sparse_param.shape == P.shape, fmt.format(
                sparse_param.shape[0],
                sparse_param.shape[1],
                P.shape[0],
                P.shape[1],
            )
        return self

    def predict(self, T):
        if self.allow_nd:
            T = T.reshape(len(T), -1)
        return T[:, 0]

    def predict_proba(self, T):
        return T

    def score(self, X=None, Y=None):
        return 1.0 / (1 + np.abs(self.a))

    def get_params(self, deep=False):
        return {"a": self.a, "allow_nd": self.allow_nd}


# XXX: use 2D array, since 1D X is being detected as a single sample in
# check_consistent_length
X = np.ones((10, 2))
y = np.array([0, 0, 1, 1, 2, 2, 3, 3, 4, 4])
# The number of samples per class needs to be > n_splits,
# for StratifiedKFold(n_splits=3)
y2 = np.array([1, 1, 1, 2, 2, 2, 3, 3, 3, 3])
P = np.eye(5)


@pytest.mark.parametrize("coo_container", COO_CONTAINERS)
def test_cross_val_score(coo_container):
    clf = MockClassifier()
    X_sparse = coo_container(X)

    for a in range(-10, 10):
        clf.a = a
        # Smoke test
        scores = cross_val_score(clf, X, y2)
        assert_array_equal(scores, clf.score(X, y2))

        # test with multioutput y
        multioutput_y = np.column_stack([y2, y2[::-1]])
        scores = cross_val_score(clf, X_sparse, multioutput_y)
        assert_array_equal(scores, clf.score(X_sparse, multioutput_y))

        scores = cross_val_score(clf, X_sparse, y2)
        assert_array_equal(scores, clf.score(X_sparse, y2))

        # test with multioutput y
        scores = cross_val_score(clf, X_sparse, multioutput_y)
        assert_array_equal(scores, clf.score(X_sparse, multioutput_y))

    # test with X and y as list
    list_check = lambda x: isinstance(x, list)
    clf = CheckingClassifier(check_X=list_check)
    scores = cross_val_score(clf, X.tolist(), y2.tolist(), cv=3)

    clf = CheckingClassifier(check_y=list_check)
    scores = cross_val_score(clf, X, y2.tolist(), cv=3)

    # test with 3d X and
    X_3d = X[:, :, np.newaxis]
    clf = MockClassifier(allow_nd=True)
    scores = cross_val_score(clf, X_3d, y2)

    clf = MockClassifier(allow_nd=False)
    with pytest.raises(ValueError):
        cross_val_score(clf, X_3d, y2, error_score="raise")


def test_cross_validate_many_jobs():
    # regression test for #12154: cv='warn' with n_jobs>1 trigger a copy of
    # the parameters leading to a failure in check_cv due to cv is 'warn'
    # instead of cv == 'warn'.
    X, y = load_iris(return_X_y=True)
    clf = SVC(gamma="auto")
    grid = GridSearchCV(clf, param_grid={"C": [1, 10]})
    cross_validate(grid, X, y, n_jobs=2)


def test_cross_validate_invalid_scoring_param():
    X, y = make_classification(random_state=0)
    estimator = MockClassifier()

    # Test the errors
    error_message_regexp = ".*must be unique strings.*"

    # List/tuple of callables should raise a message advising users to use
    # dict of names to callables mapping
    with pytest.raises(ValueError, match=error_message_regexp):
        cross_validate(
            estimator,
            X,
            y,
            scoring=(make_scorer(precision_score), make_scorer(accuracy_score)),
        )
    with pytest.raises(ValueError, match=error_message_regexp):
        cross_validate(estimator, X, y, scoring=(make_scorer(precision_score),))

    # So should empty lists/tuples
    with pytest.raises(ValueError, match=error_message_regexp + "Empty list.*"):
        cross_validate(estimator, X, y, scoring=())

    # So should duplicated entries
    with pytest.raises(ValueError, match=error_message_regexp + "Duplicate.*"):
        cross_validate(estimator, X, y, scoring=("f1_micro", "f1_micro"))

    # Nested Lists should raise a generic error message
    with pytest.raises(ValueError, match=error_message_regexp):
        cross_validate(estimator, X, y, scoring=[[make_scorer(precision_score)]])

    # Empty dict should raise invalid scoring error
    with pytest.raises(ValueError, match="An empty dict"):
        cross_validate(estimator, X, y, scoring=(dict()))

    multiclass_scorer = make_scorer(precision_recall_fscore_support)

    # Multiclass Scorers that return multiple values are not supported yet
    # the warning message we're expecting to see
    warning_message = (
        "Scoring failed. The score on this train-test "
        f"partition for these parameters will be set to {np.nan}. "
        "Details: \n"
    )

    with pytest.warns(UserWarning, match=warning_message):
        cross_validate(estimator, X, y, scoring=multiclass_scorer)

    with pytest.warns(UserWarning, match=warning_message):
        cross_validate(estimator, X, y, scoring={"foo": multiclass_scorer})


def test_cross_validate_nested_estimator():
    # Non-regression test to ensure that nested
    # estimators are properly returned in a list
    # https://github.com/scikit-learn/scikit-learn/pull/17745
    (X, y) = load_iris(return_X_y=True)
    pipeline = Pipeline(
        [
            ("imputer", SimpleImputer()),
            ("classifier", MockClassifier()),
        ]
    )

    results = cross_validate(pipeline, X, y, return_estimator=True)
    estimators = results["estimator"]

    assert isinstance(estimators, list)
    assert all(isinstance(estimator, Pipeline) for estimator in estimators)


@pytest.mark.parametrize("use_sparse", [False, True])
@pytest.mark.parametrize("csr_container", CSR_CONTAINERS)
def test_cross_validate(use_sparse: bool, csr_container):
    # Compute train and test mse/r2 scores
    cv = KFold()

    # Regression
    X_reg, y_reg = make_regression(n_samples=30, random_state=0)
    reg = Ridge(random_state=0)

    # Classification
    X_clf, y_clf = make_classification(n_samples=30, random_state=0)
    clf = SVC(kernel="linear", random_state=0)

    if use_sparse:
        X_reg = csr_container(X_reg)
        X_clf = csr_container(X_clf)

    for X, y, est in ((X_reg, y_reg, reg), (X_clf, y_clf, clf)):
        # It's okay to evaluate regression metrics on classification too
        mse_scorer = check_scoring(est, scoring="neg_mean_squared_error")
        r2_scorer = check_scoring(est, scoring="r2")
        train_mse_scores = []
        test_mse_scores = []
        train_r2_scores = []
        test_r2_scores = []
        fitted_estimators = []

        for train, test in cv.split(X, y):
            est = clone(est).fit(X[train], y[train])
            train_mse_scores.append(mse_scorer(est, X[train], y[train]))
            train_r2_scores.append(r2_scorer(est, X[train], y[train]))
            test_mse_scores.append(mse_scorer(est, X[test], y[test]))
            test_r2_scores.append(r2_scorer(est, X[test], y[test]))
            fitted_estimators.append(est)

        train_mse_scores = np.array(train_mse_scores)
        test_mse_scores = np.array(test_mse_scores)
        train_r2_scores = np.array(train_r2_scores)
        test_r2_scores = np.array(test_r2_scores)
        fitted_estimators = np.array(fitted_estimators)

        scores = (
            train_mse_scores,
            test_mse_scores,
            train_r2_scores,
            test_r2_scores,
            fitted_estimators,
        )

        # To ensure that the test does not suffer from
        # large statistical fluctuations due to slicing small datasets,
        # we pass the cross-validation instance
        check_cross_validate_single_metric(est, X, y, scores, cv)
        check_cross_validate_multi_metric(est, X, y, scores, cv)


def check_cross_validate_single_metric(clf, X, y, scores, cv):
    (
        train_mse_scores,
        test_mse_scores,
        train_r2_scores,
        test_r2_scores,
        fitted_estimators,
    ) = scores
    # Test single metric evaluation when scoring is string or singleton list
    for return_train_score, dict_len in ((True, 4), (False, 3)):
        # Single metric passed as a string
        if return_train_score:
            mse_scores_dict = cross_validate(
                clf,
                X,
                y,
                scoring="neg_mean_squared_error",
                return_train_score=True,
                cv=cv,
            )
            assert_array_almost_equal(mse_scores_dict["train_score"], train_mse_scores)
        else:
            mse_scores_dict = cross_validate(
                clf,
                X,
                y,
                scoring="neg_mean_squared_error",
                return_train_score=False,
                cv=cv,
            )
        assert isinstance(mse_scores_dict, dict)
        assert len(mse_scores_dict) == dict_len
        assert_array_almost_equal(mse_scores_dict["test_score"], test_mse_scores)

        # Single metric passed as a list
        if return_train_score:
            # It must be True by default - deprecated
            r2_scores_dict = cross_validate(
                clf, X, y, scoring=["r2"], return_train_score=True, cv=cv
            )
            assert_array_almost_equal(r2_scores_dict["train_r2"], train_r2_scores, True)
        else:
            r2_scores_dict = cross_validate(
                clf, X, y, scoring=["r2"], return_train_score=False, cv=cv
            )
        assert isinstance(r2_scores_dict, dict)
        assert len(r2_scores_dict) == dict_len
        assert_array_almost_equal(r2_scores_dict["test_r2"], test_r2_scores)

    # Test return_estimator option
    mse_scores_dict = cross_validate(
        clf, X, y, scoring="neg_mean_squared_error", return_estimator=True, cv=cv
    )
    for k, est in enumerate(mse_scores_dict["estimator"]):
        est_coef = est.coef_.copy()
        if issparse(est_coef):
            est_coef = est_coef.toarray()

        fitted_est_coef = fitted_estimators[k].coef_.copy()
        if issparse(fitted_est_coef):
            fitted_est_coef = fitted_est_coef.toarray()

        assert_almost_equal(est_coef, fitted_est_coef)
        assert_almost_equal(est.intercept_, fitted_estimators[k].intercept_)


def check_cross_validate_multi_metric(clf, X, y, scores, cv):
    # Test multimetric evaluation when scoring is a list / dict
    (
        train_mse_scores,
        test_mse_scores,
        train_r2_scores,
        test_r2_scores,
        fitted_estimators,
    ) = scores

    def custom_scorer(clf, X, y):
        y_pred = clf.predict(X)
        return {
            "r2": r2_score(y, y_pred),
            "neg_mean_squared_error": -mean_squared_error(y, y_pred),
        }

    all_scoring = (
        ("r2", "neg_mean_squared_error"),
        {
            "r2": make_scorer(r2_score),
            "neg_mean_squared_error": "neg_mean_squared_error",
        },
        custom_scorer,
    )

    keys_sans_train = {
        "test_r2",
        "test_neg_mean_squared_error",
        "fit_time",
        "score_time",
    }
    keys_with_train = keys_sans_train.union(
        {"train_r2", "train_neg_mean_squared_error"}
    )

    for return_train_score in (True, False):
        for scoring in all_scoring:
            if return_train_score:
                # return_train_score must be True by default - deprecated
                cv_results = cross_validate(
                    clf, X, y, scoring=scoring, return_train_score=True, cv=cv
                )
                assert_array_almost_equal(cv_results["train_r2"], train_r2_scores)
                assert_array_almost_equal(
                    cv_results["train_neg_mean_squared_error"], train_mse_scores
                )
            else:
                cv_results = cross_validate(
                    clf, X, y, scoring=scoring, return_train_score=False, cv=cv
                )
            assert isinstance(cv_results, dict)
            assert set(cv_results.keys()) == (
                keys_with_train if return_train_score else keys_sans_train
            )
            assert_array_almost_equal(cv_results["test_r2"], test_r2_scores)
            assert_array_almost_equal(
                cv_results["test_neg_mean_squared_error"], test_mse_scores
            )

            # Make sure all the arrays are of np.ndarray type
            assert type(cv_results["test_r2"]) == np.ndarray
            assert type(cv_results["test_neg_mean_squared_error"]) == np.ndarray
            assert type(cv_results["fit_time"]) == np.ndarray
            assert type(cv_results["score_time"]) == np.ndarray

            # Ensure all the times are within sane limits
            assert np.all(cv_results["fit_time"] >= 0)
            assert np.all(cv_results["fit_time"] < 10)
            assert np.all(cv_results["score_time"] >= 0)
            assert np.all(cv_results["score_time"] < 10)


def test_cross_val_score_predict_groups():
    # Check if ValueError (when groups is None) propagates to cross_val_score
    # and cross_val_predict
    # And also check if groups is correctly passed to the cv object
    X, y = make_classification(n_samples=20, n_classes=2, random_state=0)

    clf = SVC(kernel="linear")

    group_cvs = [
        LeaveOneGroupOut(),
        LeavePGroupsOut(2),
        GroupKFold(),
        GroupShuffleSplit(),
    ]
    error_message = "The 'groups' parameter should not be None."
    for cv in group_cvs:
        with pytest.raises(ValueError, match=error_message):
            cross_val_score(estimator=clf, X=X, y=y, cv=cv)
        with pytest.raises(ValueError, match=error_message):
            cross_val_predict(estimator=clf, X=X, y=y, cv=cv)


@pytest.mark.filterwarnings("ignore: Using or importing the ABCs from")
def test_cross_val_score_pandas():
    # check cross_val_score doesn't destroy pandas dataframe
    types = [(MockDataFrame, MockDataFrame)]
    try:
        from pandas import DataFrame, Series

        types.append((Series, DataFrame))
    except ImportError:
        pass
    for TargetType, InputFeatureType in types:
        # X dataframe, y series
        # 3 fold cross val is used so we need at least 3 samples per class
        X_df, y_ser = InputFeatureType(X), TargetType(y2)
        check_df = lambda x: isinstance(x, InputFeatureType)
        check_series = lambda x: isinstance(x, TargetType)
        clf = CheckingClassifier(check_X=check_df, check_y=check_series)
        cross_val_score(clf, X_df, y_ser, cv=3)


def test_cross_val_score_mask():
    # test that cross_val_score works with boolean masks
    svm = SVC(kernel="linear")
    iris = load_iris()
    X, y = iris.data, iris.target
    kfold = KFold(5)
    scores_indices = cross_val_score(svm, X, y, cv=kfold)
    kfold = KFold(5)
    cv_masks = []
    for train, test in kfold.split(X, y):
        mask_train = np.zeros(len(y), dtype=bool)
        mask_test = np.zeros(len(y), dtype=bool)
        mask_train[train] = 1
        mask_test[test] = 1
        cv_masks.append((train, test))
    scores_masks = cross_val_score(svm, X, y, cv=cv_masks)
    assert_array_equal(scores_indices, scores_masks)


def test_cross_val_score_precomputed():
    # test for svm with precomputed kernel
    svm = SVC(kernel="precomputed")
    iris = load_iris()
    X, y = iris.data, iris.target
    linear_kernel = np.dot(X, X.T)
    score_precomputed = cross_val_score(svm, linear_kernel, y)
    svm = SVC(kernel="linear")
    score_linear = cross_val_score(svm, X, y)
    assert_array_almost_equal(score_precomputed, score_linear)

    # test with callable
    svm = SVC(kernel=lambda x, y: np.dot(x, y.T))
    score_callable = cross_val_score(svm, X, y)
    assert_array_almost_equal(score_precomputed, score_callable)

    # Error raised for non-square X
    svm = SVC(kernel="precomputed")
    with pytest.raises(ValueError):
        cross_val_score(svm, X, y)

    # test error is raised when the precomputed kernel is not array-like
    # or sparse
    with pytest.raises(ValueError):
        cross_val_score(svm, linear_kernel.tolist(), y)


@pytest.mark.parametrize("coo_container", COO_CONTAINERS)
def test_cross_val_score_fit_params(coo_container):
    clf = MockClassifier()
    n_samples = X.shape[0]
    n_classes = len(np.unique(y))

    W_sparse = coo_container(
        (np.array([1]), (np.array([1]), np.array([0]))), shape=(10, 1)
    )
    P_sparse = coo_container(np.eye(5))

    DUMMY_INT = 42
    DUMMY_STR = "42"
    DUMMY_OBJ = object()

    def assert_fit_params(clf):
        # Function to test that the values are passed correctly to the
        # classifier arguments for non-array type

        assert clf.dummy_int == DUMMY_INT
        assert clf.dummy_str == DUMMY_STR
        assert clf.dummy_obj == DUMMY_OBJ

    fit_params = {
        "sample_weight": np.ones(n_samples),
        "class_prior": np.full(n_classes, 1.0 / n_classes),
        "sparse_sample_weight": W_sparse,
        "sparse_param": P_sparse,
        "dummy_int": DUMMY_INT,
        "dummy_str": DUMMY_STR,
        "dummy_obj": DUMMY_OBJ,
        "callback": assert_fit_params,
    }
    cross_val_score(clf, X, y, params=fit_params)


def test_cross_val_score_score_func():
    clf = MockClassifier()
    _score_func_args = []

    def score_func(y_test, y_predict):
        _score_func_args.append((y_test, y_predict))
        return 1.0

    with warnings.catch_warnings(record=True):
        scoring = make_scorer(score_func)
        score = cross_val_score(clf, X, y, scoring=scoring, cv=3)
    assert_array_equal(score, [1.0, 1.0, 1.0])
    # Test that score function is called only 3 times (for cv=3)
    assert len(_score_func_args) == 3


def test_cross_val_score_with_score_func_classification():
    iris = load_iris()
    clf = SVC(kernel="linear")

    # Default score (should be the accuracy score)
    scores = cross_val_score(clf, iris.data, iris.target)
    assert_array_almost_equal(scores, [0.97, 1.0, 0.97, 0.97, 1.0], 2)

    # Correct classification score (aka. zero / one score) - should be the
    # same as the default estimator score
    zo_scores = cross_val_score(clf, iris.data, iris.target, scoring="accuracy")
    assert_array_almost_equal(zo_scores, [0.97, 1.0, 0.97, 0.97, 1.0], 2)

    # F1 score (class are balanced so f1_score should be equal to zero/one
    # score
    f1_scores = cross_val_score(clf, iris.data, iris.target, scoring="f1_weighted")
    assert_array_almost_equal(f1_scores, [0.97, 1.0, 0.97, 0.97, 1.0], 2)


def test_cross_val_score_with_score_func_regression():
    X, y = make_regression(n_samples=30, n_features=20, n_informative=5, random_state=0)
    reg = Ridge()

    # Default score of the Ridge regression estimator
    scores = cross_val_score(reg, X, y)
    assert_array_almost_equal(scores, [0.94, 0.97, 0.97, 0.99, 0.92], 2)

    # R2 score (aka. determination coefficient) - should be the
    # same as the default estimator score
    r2_scores = cross_val_score(reg, X, y, scoring="r2")
    assert_array_almost_equal(r2_scores, [0.94, 0.97, 0.97, 0.99, 0.92], 2)

    # Mean squared error; this is a loss function, so "scores" are negative
    neg_mse_scores = cross_val_score(reg, X, y, scoring="neg_mean_squared_error")
    expected_neg_mse = np.array([-763.07, -553.16, -274.38, -273.26, -1681.99])
    assert_array_almost_equal(neg_mse_scores, expected_neg_mse, 2)

    # Explained variance
    scoring = make_scorer(explained_variance_score)
    ev_scores = cross_val_score(reg, X, y, scoring=scoring)
    assert_array_almost_equal(ev_scores, [0.94, 0.97, 0.97, 0.99, 0.92], 2)


@pytest.mark.parametrize("coo_container", COO_CONTAINERS)
def test_permutation_score(coo_container):
    iris = load_iris()
    X = iris.data
    X_sparse = coo_container(X)
    y = iris.target
    svm = SVC(kernel="linear")
    cv = StratifiedKFold(2)

    score, scores, pvalue = permutation_test_score(
        svm, X, y, n_permutations=30, cv=cv, scoring="accuracy"
    )
    assert score > 0.9
    assert_almost_equal(pvalue, 0.0, 1)

    score_group, _, pvalue_group = permutation_test_score(
        svm,
        X,
        y,
        n_permutations=30,
        cv=cv,
        scoring="accuracy",
        groups=np.ones(y.size),
        random_state=0,
    )
    assert score_group == score
    assert pvalue_group == pvalue

    # check that we obtain the same results with a sparse representation
    svm_sparse = SVC(kernel="linear")
    cv_sparse = StratifiedKFold(2)
    score_group, _, pvalue_group = permutation_test_score(
        svm_sparse,
        X_sparse,
        y,
        n_permutations=30,
        cv=cv_sparse,
        scoring="accuracy",
        groups=np.ones(y.size),
        random_state=0,
    )

    assert score_group == score
    assert pvalue_group == pvalue

    # test with custom scoring object
    def custom_score(y_true, y_pred):
        return ((y_true == y_pred).sum() - (y_true != y_pred).sum()) / y_true.shape[0]

    scorer = make_scorer(custom_score)
    score, _, pvalue = permutation_test_score(
        svm, X, y, n_permutations=100, scoring=scorer, cv=cv, random_state=0
    )
    assert_almost_equal(score, 0.93, 2)
    assert_almost_equal(pvalue, 0.01, 3)

    # set random y
    y = np.mod(np.arange(len(y)), 3)

    score, scores, pvalue = permutation_test_score(
        svm, X, y, n_permutations=30, cv=cv, scoring="accuracy"
    )

    assert score < 0.5
    assert pvalue > 0.2


def test_permutation_test_score_allow_nans():
    # Check that permutation_test_score allows input data with NaNs
    X = np.arange(200, dtype=np.float64).reshape(10, -1)
    X[2, :] = np.nan
    y = np.repeat([0, 1], X.shape[0] / 2)
    p = Pipeline(
        [
            ("imputer", SimpleImputer(strategy="mean", missing_values=np.nan)),
            ("classifier", MockClassifier()),
        ]
    )
    permutation_test_score(p, X, y)


def test_permutation_test_score_params():
    X = np.arange(100).reshape(10, 10)
    y = np.array([0] * 5 + [1] * 5)
    clf = CheckingClassifier(expected_sample_weight=True)

    err_msg = r"Expected sample_weight to be passed"
    with pytest.raises(AssertionError, match=err_msg):
        permutation_test_score(clf, X, y)

    err_msg = r"sample_weight.shape == \(1,\), expected \(8,\)!"
    with pytest.raises(ValueError, match=err_msg):
        permutation_test_score(clf, X, y, params={"sample_weight": np.ones(1)})
    permutation_test_score(clf, X, y, params={"sample_weight": np.ones(10)})


def test_cross_val_score_allow_nans():
    # Check that cross_val_score allows input data with NaNs
    X = np.arange(200, dtype=np.float64).reshape(10, -1)
    X[2, :] = np.nan
    y = np.repeat([0, 1], X.shape[0] / 2)
    p = Pipeline(
        [
            ("imputer", SimpleImputer(strategy="mean", missing_values=np.nan)),
            ("classifier", MockClassifier()),
        ]
    )
    cross_val_score(p, X, y)


def test_cross_val_score_multilabel():
    X = np.array(
        [
            [-3, 4],
            [2, 4],
            [3, 3],
            [0, 2],
            [-3, 1],
            [-2, 1],
            [0, 0],
            [-2, -1],
            [-1, -2],
            [1, -2],
        ]
    )
    y = np.array(
        [[1, 1], [0, 1], [0, 1], [0, 1], [1, 1], [0, 1], [1, 0], [1, 1], [1, 0], [0, 0]]
    )
    clf = KNeighborsClassifier(n_neighbors=1)
    scoring_micro = make_scorer(precision_score, average="micro")
    scoring_macro = make_scorer(precision_score, average="macro")
    scoring_samples = make_scorer(precision_score, average="samples")
    score_micro = cross_val_score(clf, X, y, scoring=scoring_micro)
    score_macro = cross_val_score(clf, X, y, scoring=scoring_macro)
    score_samples = cross_val_score(clf, X, y, scoring=scoring_samples)
    assert_almost_equal(score_micro, [1, 1 / 2, 3 / 4, 1 / 2, 1 / 3])
    assert_almost_equal(score_macro, [1, 1 / 2, 3 / 4, 1 / 2, 1 / 4])
    assert_almost_equal(score_samples, [1, 1 / 2, 3 / 4, 1 / 2, 1 / 4])


@pytest.mark.parametrize("coo_container", COO_CONTAINERS)
def test_cross_val_predict(coo_container):
    X, y = load_diabetes(return_X_y=True)
    cv = KFold()

    est = Ridge()

    # Naive loop (should be same as cross_val_predict):
    preds2 = np.zeros_like(y)
    for train, test in cv.split(X, y):
        est.fit(X[train], y[train])
        preds2[test] = est.predict(X[test])

    preds = cross_val_predict(est, X, y, cv=cv)
    assert_array_almost_equal(preds, preds2)

    preds = cross_val_predict(est, X, y)
    assert len(preds) == len(y)

    cv = LeaveOneOut()
    preds = cross_val_predict(est, X, y, cv=cv)
    assert len(preds) == len(y)

    Xsp = X.copy()
    Xsp *= Xsp > np.median(Xsp)
    Xsp = coo_container(Xsp)
    preds = cross_val_predict(est, Xsp, y)
    assert_array_almost_equal(len(preds), len(y))

    preds = cross_val_predict(KMeans(n_init="auto"), X)
    assert len(preds) == len(y)

    class BadCV:
        def split(self, X, y=None, groups=None):
            for i in range(4):
                yield np.array([0, 1, 2, 3]), np.array([4, 5, 6, 7, 8])

    with pytest.raises(ValueError):
        cross_val_predict(est, X, y, cv=BadCV())

    X, y = load_iris(return_X_y=True)

    warning_message = (
        r"Number of classes in training fold \(2\) does "
        r"not match total number of classes \(3\). "
        "Results may not be appropriate for your use case."
    )
    with pytest.warns(RuntimeWarning, match=warning_message):
        cross_val_predict(
            LogisticRegression(solver="liblinear"),
            X,
            y,
            method="predict_proba",
            cv=KFold(2),
        )


def test_cross_val_predict_decision_function_shape():
    X, y = make_classification(n_classes=2, n_samples=50, random_state=0)

    preds = cross_val_predict(
        LogisticRegression(solver="liblinear"), X, y, method="decision_function"
    )
    assert preds.shape == (50,)

    X, y = load_iris(return_X_y=True)

    preds = cross_val_predict(
        LogisticRegression(solver="liblinear"), X, y, method="decision_function"
    )
    assert preds.shape == (150, 3)

    # This specifically tests imbalanced splits for binary
    # classification with decision_function. This is only
    # applicable to classifiers that can be fit on a single
    # class.
    X = X[:100]
    y = y[:100]
    error_message = (
        "Only 1 class/es in training fold,"
        " but 2 in overall dataset. This"
        " is not supported for decision_function"
        " with imbalanced folds. To fix "
        "this, use a cross-validation technique "
        "resulting in properly stratified folds"
    )
    with pytest.raises(ValueError, match=error_message):
        cross_val_predict(
            RidgeClassifier(), X, y, method="decision_function", cv=KFold(2)
        )

    X, y = load_digits(return_X_y=True)
    est = SVC(kernel="linear", decision_function_shape="ovo")

    preds = cross_val_predict(est, X, y, method="decision_function")
    assert preds.shape == (1797, 45)

    ind = np.argsort(y)
    X, y = X[ind], y[ind]
    error_message_regexp = (
        r"Output shape \(599L?, 21L?\) of "
        "decision_function does not match number of "
        r"classes \(7\) in fold. Irregular "
        "decision_function .*"
    )
    with pytest.raises(ValueError, match=error_message_regexp):
        cross_val_predict(est, X, y, cv=KFold(n_splits=3), method="decision_function")


def test_cross_val_predict_predict_proba_shape():
    X, y = make_classification(n_classes=2, n_samples=50, random_state=0)

    preds = cross_val_predict(
        LogisticRegression(solver="liblinear"), X, y, method="predict_proba"
    )
    assert preds.shape == (50, 2)

    X, y = load_iris(return_X_y=True)

    preds = cross_val_predict(
        LogisticRegression(solver="liblinear"), X, y, method="predict_proba"
    )
    assert preds.shape == (150, 3)


def test_cross_val_predict_predict_log_proba_shape():
    X, y = make_classification(n_classes=2, n_samples=50, random_state=0)

    preds = cross_val_predict(
        LogisticRegression(solver="liblinear"), X, y, method="predict_log_proba"
    )
    assert preds.shape == (50, 2)

    X, y = load_iris(return_X_y=True)

    preds = cross_val_predict(
        LogisticRegression(solver="liblinear"), X, y, method="predict_log_proba"
    )
    assert preds.shape == (150, 3)


@pytest.mark.parametrize("coo_container", COO_CONTAINERS)
def test_cross_val_predict_input_types(coo_container):
    iris = load_iris()
    X, y = iris.data, iris.target
    X_sparse = coo_container(X)
    multioutput_y = np.column_stack([y, y[::-1]])

    clf = Ridge(fit_intercept=False, random_state=0)
    # 3 fold cv is used --> at least 3 samples per class
    # Smoke test
    predictions = cross_val_predict(clf, X, y)
    assert predictions.shape == (150,)

    # test with multioutput y
    predictions = cross_val_predict(clf, X_sparse, multioutput_y)
    assert predictions.shape == (150, 2)

    predictions = cross_val_predict(clf, X_sparse, y)
    assert_array_equal(predictions.shape, (150,))

    # test with multioutput y
    predictions = cross_val_predict(clf, X_sparse, multioutput_y)
    assert_array_equal(predictions.shape, (150, 2))

    # test with X and y as list
    list_check = lambda x: isinstance(x, list)
    clf = CheckingClassifier(check_X=list_check)
    predictions = cross_val_predict(clf, X.tolist(), y.tolist())

    clf = CheckingClassifier(check_y=list_check)
    predictions = cross_val_predict(clf, X, y.tolist())

    # test with X and y as list and non empty method
    predictions = cross_val_predict(
        LogisticRegression(solver="liblinear"),
        X.tolist(),
        y.tolist(),
        method="decision_function",
    )
    predictions = cross_val_predict(
        LogisticRegression(solver="liblinear"),
        X,
        y.tolist(),
        method="decision_function",
    )

    # test with 3d X and
    X_3d = X[:, :, np.newaxis]
    check_3d = lambda x: x.ndim == 3
    clf = CheckingClassifier(check_X=check_3d)
    predictions = cross_val_predict(clf, X_3d, y)
    assert_array_equal(predictions.shape, (150,))


@pytest.mark.filterwarnings("ignore: Using or importing the ABCs from")
# python3.7 deprecation warnings in pandas via matplotlib :-/
def test_cross_val_predict_pandas():
    # check cross_val_score doesn't destroy pandas dataframe
    types = [(MockDataFrame, MockDataFrame)]
    try:
        from pandas import DataFrame, Series

        types.append((Series, DataFrame))
    except ImportError:
        pass
    for TargetType, InputFeatureType in types:
        # X dataframe, y series
        X_df, y_ser = InputFeatureType(X), TargetType(y2)
        check_df = lambda x: isinstance(x, InputFeatureType)
        check_series = lambda x: isinstance(x, TargetType)
        clf = CheckingClassifier(check_X=check_df, check_y=check_series)
        cross_val_predict(clf, X_df, y_ser, cv=3)


def test_cross_val_predict_unbalanced():
    X, y = make_classification(
        n_samples=100,
        n_features=2,
        n_redundant=0,
        n_informative=2,
        n_clusters_per_class=1,
        random_state=1,
    )
    # Change the first sample to a new class
    y[0] = 2
    clf = LogisticRegression(random_state=1, solver="liblinear")
    cv = StratifiedKFold(n_splits=2)
    train, test = list(cv.split(X, y))
    yhat_proba = cross_val_predict(clf, X, y, cv=cv, method="predict_proba")
    assert y[test[0]][0] == 2  # sanity check for further assertions
    assert np.all(yhat_proba[test[0]][:, 2] == 0)
    assert np.all(yhat_proba[test[0]][:, 0:1] > 0)
    assert np.all(yhat_proba[test[1]] > 0)
    assert_array_almost_equal(yhat_proba.sum(axis=1), np.ones(y.shape), decimal=12)


def test_cross_val_predict_y_none():
    # ensure that cross_val_predict works when y is None
    mock_classifier = MockClassifier()
    rng = np.random.RandomState(42)
    X = rng.rand(100, 10)
    y_hat = cross_val_predict(mock_classifier, X, y=None, cv=5, method="predict")
    assert_allclose(X[:, 0], y_hat)
    y_hat_proba = cross_val_predict(
        mock_classifier, X, y=None, cv=5, method="predict_proba"
    )
    assert_allclose(X, y_hat_proba)


@pytest.mark.parametrize("coo_container", COO_CONTAINERS)
def test_cross_val_score_sparse_fit_params(coo_container):
    iris = load_iris()
    X, y = iris.data, iris.target
    clf = MockClassifier()
    fit_params = {"sparse_sample_weight": coo_container(np.eye(X.shape[0]))}
    a = cross_val_score(clf, X, y, params=fit_params, cv=3)
    assert_array_equal(a, np.ones(3))


def test_learning_curve():
    n_samples = 30
    n_splits = 3
    X, y = make_classification(
        n_samples=n_samples,
        n_features=1,
        n_informative=1,
        n_redundant=0,
        n_classes=2,
        n_clusters_per_class=1,
        random_state=0,
    )
    estimator = MockImprovingEstimator(n_samples * ((n_splits - 1) / n_splits))
    for shuffle_train in [False, True]:
        with warnings.catch_warnings(record=True) as w:
            (
                train_sizes,
                train_scores,
                test_scores,
                fit_times,
                score_times,
            ) = learning_curve(
                estimator,
                X,
                y,
                cv=KFold(n_splits=n_splits),
                train_sizes=np.linspace(0.1, 1.0, 10),
                shuffle=shuffle_train,
                return_times=True,
            )
        if len(w) > 0:
            raise RuntimeError("Unexpected warning: %r" % w[0].message)
        assert train_scores.shape == (10, 3)
        assert test_scores.shape == (10, 3)
        assert fit_times.shape == (10, 3)
        assert score_times.shape == (10, 3)
        assert_array_equal(train_sizes, np.linspace(2, 20, 10))
        assert_array_almost_equal(train_scores.mean(axis=1), np.linspace(1.9, 1.0, 10))
        assert_array_almost_equal(test_scores.mean(axis=1), np.linspace(0.1, 1.0, 10))

        # Cannot use assert_array_almost_equal for fit and score times because
        # the values are hardware-dependant
        assert fit_times.dtype == "float64"
        assert score_times.dtype == "float64"

        # Test a custom cv splitter that can iterate only once
        with warnings.catch_warnings(record=True) as w:
            train_sizes2, train_scores2, test_scores2 = learning_curve(
                estimator,
                X,
                y,
                cv=OneTimeSplitter(n_splits=n_splits, n_samples=n_samples),
                train_sizes=np.linspace(0.1, 1.0, 10),
                shuffle=shuffle_train,
            )
        if len(w) > 0:
            raise RuntimeError("Unexpected warning: %r" % w[0].message)
        assert_array_almost_equal(train_scores2, train_scores)
        assert_array_almost_equal(test_scores2, test_scores)


def test_learning_curve_unsupervised():
    X, _ = make_classification(
        n_samples=30,
        n_features=1,
        n_informative=1,
        n_redundant=0,
        n_classes=2,
        n_clusters_per_class=1,
        random_state=0,
    )
    estimator = MockImprovingEstimator(20)
    train_sizes, train_scores, test_scores = learning_curve(
        estimator, X, y=None, cv=3, train_sizes=np.linspace(0.1, 1.0, 10)
    )
    assert_array_equal(train_sizes, np.linspace(2, 20, 10))
    assert_array_almost_equal(train_scores.mean(axis=1), np.linspace(1.9, 1.0, 10))
    assert_array_almost_equal(test_scores.mean(axis=1), np.linspace(0.1, 1.0, 10))


def test_learning_curve_verbose():
    X, y = make_classification(
        n_samples=30,
        n_features=1,
        n_informative=1,
        n_redundant=0,
        n_classes=2,
        n_clusters_per_class=1,
        random_state=0,
    )
    estimator = MockImprovingEstimator(20)

    old_stdout = sys.stdout
    sys.stdout = StringIO()
    try:
        train_sizes, train_scores, test_scores = learning_curve(
            estimator, X, y, cv=3, verbose=1
        )
    finally:
        out = sys.stdout.getvalue()
        sys.stdout.close()
        sys.stdout = old_stdout

    assert "[learning_curve]" in out


def test_learning_curve_incremental_learning_not_possible():
    X, y = make_classification(
        n_samples=2,
        n_features=1,
        n_informative=1,
        n_redundant=0,
        n_classes=2,
        n_clusters_per_class=1,
        random_state=0,
    )
    # The mockup does not have partial_fit()
    estimator = MockImprovingEstimator(1)
    with pytest.raises(ValueError):
        learning_curve(estimator, X, y, exploit_incremental_learning=True)


def test_learning_curve_incremental_learning():
    X, y = make_classification(
        n_samples=30,
        n_features=1,
        n_informative=1,
        n_redundant=0,
        n_classes=2,
        n_clusters_per_class=1,
        random_state=0,
    )
    estimator = MockIncrementalImprovingEstimator(20)
    for shuffle_train in [False, True]:
        train_sizes, train_scores, test_scores = learning_curve(
            estimator,
            X,
            y,
            cv=3,
            exploit_incremental_learning=True,
            train_sizes=np.linspace(0.1, 1.0, 10),
            shuffle=shuffle_train,
        )
        assert_array_equal(train_sizes, np.linspace(2, 20, 10))
        assert_array_almost_equal(train_scores.mean(axis=1), np.linspace(1.9, 1.0, 10))
        assert_array_almost_equal(test_scores.mean(axis=1), np.linspace(0.1, 1.0, 10))


def test_learning_curve_incremental_learning_unsupervised():
    X, _ = make_classification(
        n_samples=30,
        n_features=1,
        n_informative=1,
        n_redundant=0,
        n_classes=2,
        n_clusters_per_class=1,
        random_state=0,
    )
    estimator = MockIncrementalImprovingEstimator(20)
    train_sizes, train_scores, test_scores = learning_curve(
        estimator,
        X,
        y=None,
        cv=3,
        exploit_incremental_learning=True,
        train_sizes=np.linspace(0.1, 1.0, 10),
    )
    assert_array_equal(train_sizes, np.linspace(2, 20, 10))
    assert_array_almost_equal(train_scores.mean(axis=1), np.linspace(1.9, 1.0, 10))
    assert_array_almost_equal(test_scores.mean(axis=1), np.linspace(0.1, 1.0, 10))


def test_learning_curve_batch_and_incremental_learning_are_equal():
    X, y = make_classification(
        n_samples=30,
        n_features=1,
        n_informative=1,
        n_redundant=0,
        n_classes=2,
        n_clusters_per_class=1,
        random_state=0,
    )
    train_sizes = np.linspace(0.2, 1.0, 5)
    estimator = PassiveAggressiveClassifier(max_iter=1, tol=None, shuffle=False)

    train_sizes_inc, train_scores_inc, test_scores_inc = learning_curve(
        estimator,
        X,
        y,
        train_sizes=train_sizes,
        cv=3,
        exploit_incremental_learning=True,
    )
    train_sizes_batch, train_scores_batch, test_scores_batch = learning_curve(
        estimator,
        X,
        y,
        cv=3,
        train_sizes=train_sizes,
        exploit_incremental_learning=False,
    )

    assert_array_equal(train_sizes_inc, train_sizes_batch)
    assert_array_almost_equal(
        train_scores_inc.mean(axis=1), train_scores_batch.mean(axis=1)
    )
    assert_array_almost_equal(
        test_scores_inc.mean(axis=1), test_scores_batch.mean(axis=1)
    )


def test_learning_curve_n_sample_range_out_of_bounds():
    X, y = make_classification(
        n_samples=30,
        n_features=1,
        n_informative=1,
        n_redundant=0,
        n_classes=2,
        n_clusters_per_class=1,
        random_state=0,
    )
    estimator = MockImprovingEstimator(20)
    with pytest.raises(ValueError):
        learning_curve(estimator, X, y, cv=3, train_sizes=[0, 1])
    with pytest.raises(ValueError):
        learning_curve(estimator, X, y, cv=3, train_sizes=[0.0, 1.0])
    with pytest.raises(ValueError):
        learning_curve(estimator, X, y, cv=3, train_sizes=[0.1, 1.1])
    with pytest.raises(ValueError):
        learning_curve(estimator, X, y, cv=3, train_sizes=[0, 20])
    with pytest.raises(ValueError):
        learning_curve(estimator, X, y, cv=3, train_sizes=[1, 21])


def test_learning_curve_remove_duplicate_sample_sizes():
    X, y = make_classification(
        n_samples=3,
        n_features=1,
        n_informative=1,
        n_redundant=0,
        n_classes=2,
        n_clusters_per_class=1,
        random_state=0,
    )
    estimator = MockImprovingEstimator(2)
    warning_message = (
        "Removed duplicate entries from 'train_sizes'. Number of ticks "
        "will be less than the size of 'train_sizes': 2 instead of 3."
    )
    with pytest.warns(RuntimeWarning, match=warning_message):
        train_sizes, _, _ = learning_curve(
            estimator, X, y, cv=3, train_sizes=np.linspace(0.33, 1.0, 3)
        )
    assert_array_equal(train_sizes, [1, 2])


def test_learning_curve_with_boolean_indices():
    X, y = make_classification(
        n_samples=30,
        n_features=1,
        n_informative=1,
        n_redundant=0,
        n_classes=2,
        n_clusters_per_class=1,
        random_state=0,
    )
    estimator = MockImprovingEstimator(20)
    cv = KFold(n_splits=3)
    train_sizes, train_scores, test_scores = learning_curve(
        estimator, X, y, cv=cv, train_sizes=np.linspace(0.1, 1.0, 10)
    )
    assert_array_equal(train_sizes, np.linspace(2, 20, 10))
    assert_array_almost_equal(train_scores.mean(axis=1), np.linspace(1.9, 1.0, 10))
    assert_array_almost_equal(test_scores.mean(axis=1), np.linspace(0.1, 1.0, 10))


def test_learning_curve_with_shuffle():
    # Following test case was designed this way to verify the code
    # changes made in pull request: #7506.
    X = np.array(
        [
            [1, 2],
            [3, 4],
            [5, 6],
            [7, 8],
            [11, 12],
            [13, 14],
            [15, 16],
            [17, 18],
            [19, 20],
            [7, 8],
            [9, 10],
            [11, 12],
            [13, 14],
            [15, 16],
            [17, 18],
        ]
    )
    y = np.array([1, 1, 1, 2, 3, 4, 1, 1, 2, 3, 4, 1, 2, 3, 4])
    groups = np.array([1, 1, 1, 1, 1, 1, 3, 3, 3, 3, 3, 4, 4, 4, 4])
    # Splits on these groups fail without shuffle as the first iteration
    # of the learning curve doesn't contain label 4 in the training set.
    estimator = PassiveAggressiveClassifier(max_iter=5, tol=None, shuffle=False)

    cv = GroupKFold(n_splits=2)
    train_sizes_batch, train_scores_batch, test_scores_batch = learning_curve(
        estimator,
        X,
        y,
        cv=cv,
        n_jobs=1,
        train_sizes=np.linspace(0.3, 1.0, 3),
        groups=groups,
        shuffle=True,
        random_state=2,
    )
    assert_array_almost_equal(
        train_scores_batch.mean(axis=1), np.array([0.75, 0.3, 0.36111111])
    )
    assert_array_almost_equal(
        test_scores_batch.mean(axis=1), np.array([0.36111111, 0.25, 0.25])
    )
    with pytest.raises(ValueError):
        learning_curve(
            estimator,
            X,
            y,
            cv=cv,
            n_jobs=1,
            train_sizes=np.linspace(0.3, 1.0, 3),
            groups=groups,
            error_score="raise",
        )

    train_sizes_inc, train_scores_inc, test_scores_inc = learning_curve(
        estimator,
        X,
        y,
        cv=cv,
        n_jobs=1,
        train_sizes=np.linspace(0.3, 1.0, 3),
        groups=groups,
        shuffle=True,
        random_state=2,
        exploit_incremental_learning=True,
    )
    assert_array_almost_equal(
        train_scores_inc.mean(axis=1), train_scores_batch.mean(axis=1)
    )
    assert_array_almost_equal(
        test_scores_inc.mean(axis=1), test_scores_batch.mean(axis=1)
    )


def test_learning_curve_params():
    X = np.arange(100).reshape(10, 10)
    y = np.array([0] * 5 + [1] * 5)
    clf = CheckingClassifier(expected_sample_weight=True)

    err_msg = r"Expected sample_weight to be passed"
    with pytest.raises(AssertionError, match=err_msg):
        learning_curve(clf, X, y, error_score="raise")

    err_msg = r"sample_weight.shape == \(1,\), expected \(2,\)!"
    with pytest.raises(ValueError, match=err_msg):
        learning_curve(
            clf, X, y, error_score="raise", params={"sample_weight": np.ones(1)}
        )
    learning_curve(
        clf, X, y, error_score="raise", params={"sample_weight": np.ones(10)}
    )


def test_learning_curve_incremental_learning_params():
    X, y = make_classification(
        n_samples=30,
        n_features=1,
        n_informative=1,
        n_redundant=0,
        n_classes=2,
        n_clusters_per_class=1,
        random_state=0,
    )
    estimator = MockIncrementalImprovingEstimator(20, ["sample_weight"])
    err_msg = r"Expected fit parameter\(s\) \['sample_weight'\] not seen."
    with pytest.raises(AssertionError, match=err_msg):
        learning_curve(
            estimator,
            X,
            y,
            cv=3,
            exploit_incremental_learning=True,
            train_sizes=np.linspace(0.1, 1.0, 10),
            error_score="raise",
        )

    err_msg = "Fit parameter sample_weight has length 3; expected"
    with pytest.raises(AssertionError, match=err_msg):
        learning_curve(
            estimator,
            X,
            y,
            cv=3,
            exploit_incremental_learning=True,
            train_sizes=np.linspace(0.1, 1.0, 10),
            error_score="raise",
            params={"sample_weight": np.ones(3)},
        )

    learning_curve(
        estimator,
        X,
        y,
        cv=3,
        exploit_incremental_learning=True,
        train_sizes=np.linspace(0.1, 1.0, 10),
        error_score="raise",
        params={"sample_weight": np.ones(2)},
    )


def test_validation_curve():
    X, y = make_classification(
        n_samples=2,
        n_features=1,
        n_informative=1,
        n_redundant=0,
        n_classes=2,
        n_clusters_per_class=1,
        random_state=0,
    )
    param_range = np.linspace(0, 1, 10)
    with warnings.catch_warnings(record=True) as w:
        train_scores, test_scores = validation_curve(
            MockEstimatorWithParameter(),
            X,
            y,
            param_name="param",
            param_range=param_range,
            cv=2,
        )
    if len(w) > 0:
        raise RuntimeError("Unexpected warning: %r" % w[0].message)

    assert_array_almost_equal(train_scores.mean(axis=1), param_range)
    assert_array_almost_equal(test_scores.mean(axis=1), 1 - param_range)


def test_validation_curve_clone_estimator():
    X, y = make_classification(
        n_samples=2,
        n_features=1,
        n_informative=1,
        n_redundant=0,
        n_classes=2,
        n_clusters_per_class=1,
        random_state=0,
    )

    param_range = np.linspace(1, 0, 10)
    _, _ = validation_curve(
        MockEstimatorWithSingleFitCallAllowed(),
        X,
        y,
        param_name="param",
        param_range=param_range,
        cv=2,
    )


def test_validation_curve_cv_splits_consistency():
    n_samples = 100
    n_splits = 5
    X, y = make_classification(n_samples=100, random_state=0)

    scores1 = validation_curve(
        SVC(kernel="linear", random_state=0),
        X,
        y,
        param_name="C",
        param_range=[0.1, 0.1, 0.2, 0.2],
        cv=OneTimeSplitter(n_splits=n_splits, n_samples=n_samples),
    )
    # The OneTimeSplitter is a non-re-entrant cv splitter. Unless, the
    # `split` is called for each parameter, the following should produce
    # identical results for param setting 1 and param setting 2 as both have
    # the same C value.
    assert_array_almost_equal(*np.vsplit(np.hstack(scores1)[(0, 2, 1, 3), :], 2))

    scores2 = validation_curve(
        SVC(kernel="linear", random_state=0),
        X,
        y,
        param_name="C",
        param_range=[0.1, 0.1, 0.2, 0.2],
        cv=KFold(n_splits=n_splits, shuffle=True),
    )

    # For scores2, compare the 1st and 2nd parameter's scores
    # (Since the C value for 1st two param setting is 0.1, they must be
    # consistent unless the train test folds differ between the param settings)
    assert_array_almost_equal(*np.vsplit(np.hstack(scores2)[(0, 2, 1, 3), :], 2))

    scores3 = validation_curve(
        SVC(kernel="linear", random_state=0),
        X,
        y,
        param_name="C",
        param_range=[0.1, 0.1, 0.2, 0.2],
        cv=KFold(n_splits=n_splits),
    )

    # OneTimeSplitter is basically unshuffled KFold(n_splits=5). Sanity check.
    assert_array_almost_equal(np.array(scores3), np.array(scores1))


def test_validation_curve_params():
    X = np.arange(100).reshape(10, 10)
    y = np.array([0] * 5 + [1] * 5)
    clf = CheckingClassifier(expected_sample_weight=True)

    err_msg = r"Expected sample_weight to be passed"
    with pytest.raises(AssertionError, match=err_msg):
        validation_curve(
            clf,
            X,
            y,
            param_name="foo_param",
            param_range=[1, 2, 3],
            error_score="raise",
        )

    err_msg = r"sample_weight.shape == \(1,\), expected \(8,\)!"
    with pytest.raises(ValueError, match=err_msg):
        validation_curve(
            clf,
            X,
            y,
            param_name="foo_param",
            param_range=[1, 2, 3],
            error_score="raise",
            params={"sample_weight": np.ones(1)},
        )
    validation_curve(
        clf,
        X,
        y,
        param_name="foo_param",
        param_range=[1, 2, 3],
        error_score="raise",
        params={"sample_weight": np.ones(10)},
    )


def test_check_is_permutation():
    rng = np.random.RandomState(0)
    p = np.arange(100)
    rng.shuffle(p)
    assert _check_is_permutation(p, 100)
    assert not _check_is_permutation(np.delete(p, 23), 100)

    p[0] = 23
    assert not _check_is_permutation(p, 100)

    # Check if the additional duplicate indices are caught
    assert not _check_is_permutation(np.hstack((p, 0)), 100)


@pytest.mark.parametrize("csr_container", CSR_CONTAINERS)
def test_cross_val_predict_sparse_prediction(csr_container):
    # check that cross_val_predict gives same result for sparse and dense input
    X, y = make_multilabel_classification(
        n_classes=2,
        n_labels=1,
        allow_unlabeled=False,
        return_indicator=True,
        random_state=1,
    )
    X_sparse = csr_container(X)
    y_sparse = csr_container(y)
    classif = OneVsRestClassifier(SVC(kernel="linear"))
    preds = cross_val_predict(classif, X, y, cv=10)
    preds_sparse = cross_val_predict(classif, X_sparse, y_sparse, cv=10)
    preds_sparse = preds_sparse.toarray()
    assert_array_almost_equal(preds_sparse, preds)


def check_cross_val_predict_binary(est, X, y, method):
    """Helper for tests of cross_val_predict with binary classification"""
    cv = KFold(n_splits=3, shuffle=False)

    # Generate expected outputs
    if y.ndim == 1:
        exp_shape = (len(X),) if method == "decision_function" else (len(X), 2)
    else:
        exp_shape = y.shape
    expected_predictions = np.zeros(exp_shape)
    for train, test in cv.split(X, y):
        est = clone(est).fit(X[train], y[train])
        expected_predictions[test] = getattr(est, method)(X[test])

    # Check actual outputs for several representations of y
    for tg in [y, y + 1, y - 2, y.astype("str")]:
        assert_allclose(
            cross_val_predict(est, X, tg, method=method, cv=cv), expected_predictions
        )


def check_cross_val_predict_multiclass(est, X, y, method):
    """Helper for tests of cross_val_predict with multiclass classification"""
    cv = KFold(n_splits=3, shuffle=False)

    # Generate expected outputs
    float_min = np.finfo(np.float64).min
    default_values = {
        "decision_function": float_min,
        "predict_log_proba": float_min,
        "predict_proba": 0,
    }
    expected_predictions = np.full(
        (len(X), len(set(y))), default_values[method], dtype=np.float64
    )
    _, y_enc = np.unique(y, return_inverse=True)
    for train, test in cv.split(X, y_enc):
        est = clone(est).fit(X[train], y_enc[train])
        fold_preds = getattr(est, method)(X[test])
        i_cols_fit = np.unique(y_enc[train])
        expected_predictions[np.ix_(test, i_cols_fit)] = fold_preds

    # Check actual outputs for several representations of y
    for tg in [y, y + 1, y - 2, y.astype("str")]:
        assert_allclose(
            cross_val_predict(est, X, tg, method=method, cv=cv), expected_predictions
        )


def check_cross_val_predict_multilabel(est, X, y, method):
    """Check the output of cross_val_predict for 2D targets using
    Estimators which provide a predictions as a list with one
    element per class.
    """
    cv = KFold(n_splits=3, shuffle=False)

    # Create empty arrays of the correct size to hold outputs
    float_min = np.finfo(np.float64).min
    default_values = {
        "decision_function": float_min,
        "predict_log_proba": float_min,
        "predict_proba": 0,
    }
    n_targets = y.shape[1]
    expected_preds = []
    for i_col in range(n_targets):
        n_classes_in_label = len(set(y[:, i_col]))
        if n_classes_in_label == 2 and method == "decision_function":
            exp_shape = (len(X),)
        else:
            exp_shape = (len(X), n_classes_in_label)
        expected_preds.append(
            np.full(exp_shape, default_values[method], dtype=np.float64)
        )

    # Generate expected outputs
    y_enc_cols = [
        np.unique(y[:, i], return_inverse=True)[1][:, np.newaxis]
        for i in range(y.shape[1])
    ]
    y_enc = np.concatenate(y_enc_cols, axis=1)
    for train, test in cv.split(X, y_enc):
        est = clone(est).fit(X[train], y_enc[train])
        fold_preds = getattr(est, method)(X[test])
        for i_col in range(n_targets):
            fold_cols = np.unique(y_enc[train][:, i_col])
            if expected_preds[i_col].ndim == 1:
                # Decision function with <=2 classes
                expected_preds[i_col][test] = fold_preds[i_col]
            else:
                idx = np.ix_(test, fold_cols)
                expected_preds[i_col][idx] = fold_preds[i_col]

    # Check actual outputs for several representations of y
    for tg in [y, y + 1, y - 2, y.astype("str")]:
        cv_predict_output = cross_val_predict(est, X, tg, method=method, cv=cv)
        assert len(cv_predict_output) == len(expected_preds)
        for i in range(len(cv_predict_output)):
            assert_allclose(cv_predict_output[i], expected_preds[i])


def check_cross_val_predict_with_method_binary(est):
    # This test includes the decision_function with two classes.
    # This is a special case: it has only one column of output.
    X, y = make_classification(n_classes=2, random_state=0)
    for method in ["decision_function", "predict_proba", "predict_log_proba"]:
        check_cross_val_predict_binary(est, X, y, method)


def check_cross_val_predict_with_method_multiclass(est):
    iris = load_iris()
    X, y = iris.data, iris.target
    X, y = shuffle(X, y, random_state=0)
    for method in ["decision_function", "predict_proba", "predict_log_proba"]:
        check_cross_val_predict_multiclass(est, X, y, method)


def test_cross_val_predict_with_method():
    check_cross_val_predict_with_method_binary(LogisticRegression(solver="liblinear"))
    check_cross_val_predict_with_method_multiclass(
        LogisticRegression(solver="liblinear")
    )


def test_cross_val_predict_method_checking():
    # Regression test for issue #9639. Tests that cross_val_predict does not
    # check estimator methods (e.g. predict_proba) before fitting
    iris = load_iris()
    X, y = iris.data, iris.target
    X, y = shuffle(X, y, random_state=0)
    for method in ["decision_function", "predict_proba", "predict_log_proba"]:
        est = SGDClassifier(loss="log_loss", random_state=2)
        check_cross_val_predict_multiclass(est, X, y, method)


def test_gridsearchcv_cross_val_predict_with_method():
    iris = load_iris()
    X, y = iris.data, iris.target
    X, y = shuffle(X, y, random_state=0)
    est = GridSearchCV(
        LogisticRegression(random_state=42, solver="liblinear"), {"C": [0.1, 1]}, cv=2
    )
    for method in ["decision_function", "predict_proba", "predict_log_proba"]:
        check_cross_val_predict_multiclass(est, X, y, method)


def test_cross_val_predict_with_method_multilabel_ovr():
    # OVR does multilabel predictions, but only arrays of
    # binary indicator columns. The output of predict_proba
    # is a 2D array with shape (n_samples, n_classes).
    n_samp = 100
    n_classes = 4
    X, y = make_multilabel_classification(
        n_samples=n_samp, n_labels=3, n_classes=n_classes, n_features=5, random_state=42
    )
    est = OneVsRestClassifier(LogisticRegression(solver="liblinear", random_state=0))
    for method in ["predict_proba", "decision_function"]:
        check_cross_val_predict_binary(est, X, y, method=method)


class RFWithDecisionFunction(RandomForestClassifier):
    # None of the current multioutput-multiclass estimators have
    # decision function methods. Create a mock decision function
    # to test the cross_val_predict function's handling of this case.
    def decision_function(self, X):
        probs = self.predict_proba(X)
        msg = "This helper should only be used on multioutput-multiclass tasks"
        assert isinstance(probs, list), msg
        probs = [p[:, -1] if p.shape[1] == 2 else p for p in probs]
        return probs


def test_cross_val_predict_with_method_multilabel_rf():
    # The RandomForest allows multiple classes in each label.
    # Output of predict_proba is a list of outputs of predict_proba
    # for each individual label.
    n_classes = 4
    X, y = make_multilabel_classification(
        n_samples=100, n_labels=3, n_classes=n_classes, n_features=5, random_state=42
    )
    y[:, 0] += y[:, 1]  # Put three classes in the first column
    for method in ["predict_proba", "predict_log_proba", "decision_function"]:
        est = RFWithDecisionFunction(n_estimators=5, random_state=0)
        with warnings.catch_warnings():
            # Suppress "RuntimeWarning: divide by zero encountered in log"
            warnings.simplefilter("ignore")
            check_cross_val_predict_multilabel(est, X, y, method=method)


def test_cross_val_predict_with_method_rare_class():
    # Test a multiclass problem where one class will be missing from
    # one of the CV training sets.
    rng = np.random.RandomState(0)
    X = rng.normal(0, 1, size=(14, 10))
    y = np.array([0, 1, 2, 0, 1, 2, 0, 1, 2, 0, 1, 2, 0, 3])
    est = LogisticRegression(solver="liblinear")
    for method in ["predict_proba", "predict_log_proba", "decision_function"]:
        with warnings.catch_warnings():
            # Suppress warning about too few examples of a class
            warnings.simplefilter("ignore")
            check_cross_val_predict_multiclass(est, X, y, method)


def test_cross_val_predict_with_method_multilabel_rf_rare_class():
    # The RandomForest allows anything for the contents of the labels.
    # Output of predict_proba is a list of outputs of predict_proba
    # for each individual label.
    # In this test, the first label has a class with a single example.
    # We'll have one CV fold where the training data don't include it.
    rng = np.random.RandomState(0)
    X = rng.normal(0, 1, size=(5, 10))
    y = np.array([[0, 0], [1, 1], [2, 1], [0, 1], [1, 0]])
    for method in ["predict_proba", "predict_log_proba"]:
        est = RFWithDecisionFunction(n_estimators=5, random_state=0)
        with warnings.catch_warnings():
            # Suppress "RuntimeWarning: divide by zero encountered in log"
            warnings.simplefilter("ignore")
            check_cross_val_predict_multilabel(est, X, y, method=method)


def get_expected_predictions(X, y, cv, classes, est, method):
    expected_predictions = np.zeros([len(y), classes])
    func = getattr(est, method)

    for train, test in cv.split(X, y):
        est.fit(X[train], y[train])
        expected_predictions_ = func(X[test])
        # To avoid 2 dimensional indexing
        if method == "predict_proba":
            exp_pred_test = np.zeros((len(test), classes))
        else:
            exp_pred_test = np.full(
                (len(test), classes), np.finfo(expected_predictions.dtype).min
            )
        exp_pred_test[:, est.classes_] = expected_predictions_
        expected_predictions[test] = exp_pred_test

    return expected_predictions


def test_cross_val_predict_class_subset():
    X = np.arange(200).reshape(100, 2)
    y = np.array([x // 10 for x in range(100)])
    classes = 10

    kfold3 = KFold(n_splits=3)
    kfold4 = KFold(n_splits=4)

    le = LabelEncoder()

    methods = ["decision_function", "predict_proba", "predict_log_proba"]
    for method in methods:
        est = LogisticRegression(solver="liblinear")

        # Test with n_splits=3
        predictions = cross_val_predict(est, X, y, method=method, cv=kfold3)

        # Runs a naive loop (should be same as cross_val_predict):
        expected_predictions = get_expected_predictions(
            X, y, kfold3, classes, est, method
        )
        assert_array_almost_equal(expected_predictions, predictions)

        # Test with n_splits=4
        predictions = cross_val_predict(est, X, y, method=method, cv=kfold4)
        expected_predictions = get_expected_predictions(
            X, y, kfold4, classes, est, method
        )
        assert_array_almost_equal(expected_predictions, predictions)

        # Testing unordered labels
        y = shuffle(np.repeat(range(10), 10), random_state=0)
        predictions = cross_val_predict(est, X, y, method=method, cv=kfold3)
        y = le.fit_transform(y)
        expected_predictions = get_expected_predictions(
            X, y, kfold3, classes, est, method
        )
        assert_array_almost_equal(expected_predictions, predictions)


def test_score_memmap():
    # Ensure a scalar score of memmap type is accepted
    iris = load_iris()
    X, y = iris.data, iris.target
    clf = MockClassifier()
    tf = tempfile.NamedTemporaryFile(mode="wb", delete=False)
    tf.write(b"Hello world!!!!!")
    tf.close()
    scores = np.memmap(tf.name, dtype=np.float64)
    score = np.memmap(tf.name, shape=(), mode="r", dtype=np.float64)
    try:
        cross_val_score(clf, X, y, scoring=lambda est, X, y: score)
        with pytest.raises(ValueError):
            cross_val_score(clf, X, y, scoring=lambda est, X, y: scores)
    finally:
        # Best effort to release the mmap file handles before deleting the
        # backing file under Windows
        scores, score = None, None
        for _ in range(3):
            try:
                os.unlink(tf.name)
                break
            except OSError:
                sleep(1.0)


@pytest.mark.filterwarnings("ignore: Using or importing the ABCs from")
def test_permutation_test_score_pandas():
    # check permutation_test_score doesn't destroy pandas dataframe
    types = [(MockDataFrame, MockDataFrame)]
    try:
        from pandas import DataFrame, Series

        types.append((Series, DataFrame))
    except ImportError:
        pass
    for TargetType, InputFeatureType in types:
        # X dataframe, y series
        iris = load_iris()
        X, y = iris.data, iris.target
        X_df, y_ser = InputFeatureType(X), TargetType(y)
        check_df = lambda x: isinstance(x, InputFeatureType)
        check_series = lambda x: isinstance(x, TargetType)
        clf = CheckingClassifier(check_X=check_df, check_y=check_series)
        permutation_test_score(clf, X_df, y_ser)


def test_fit_and_score_failing():
    # Create a failing classifier to deliberately fail
    failing_clf = FailingClassifier(FailingClassifier.FAILING_PARAMETER)
    # dummy X data
    X = np.arange(1, 10)
    train, test = np.arange(0, 5), np.arange(5, 9)
    fit_and_score_args = dict(
        estimator=failing_clf,
        X=X,
        y=None,
        scorer=dict(),
        train=train,
        test=test,
        verbose=0,
        parameters=None,
        fit_params=None,
        score_params=None,
    )
    # passing error score to trigger the warning message
    fit_and_score_args["error_score"] = "raise"
    # check if exception was raised, with default error_score='raise'
    with pytest.raises(ValueError, match="Failing classifier failed as required"):
        _fit_and_score(**fit_and_score_args)

    assert failing_clf.score() == 0.0  # FailingClassifier coverage


def test_fit_and_score_working():
    X, y = make_classification(n_samples=30, random_state=0)
    clf = SVC(kernel="linear", random_state=0)
    train, test = next(ShuffleSplit().split(X))
    # Test return_parameters option
    fit_and_score_args = dict(
        estimator=clf,
        X=X,
        y=y,
        scorer=dict(),
        train=train,
        test=test,
        verbose=0,
        parameters={"max_iter": 100, "tol": 0.1},
        fit_params=None,
        score_params=None,
        return_parameters=True,
    )
    result = _fit_and_score(**fit_and_score_args)
    assert result["parameters"] == fit_and_score_args["parameters"]


class DataDependentFailingClassifier(BaseEstimator):
    def __init__(self, max_x_value=None):
        self.max_x_value = max_x_value

    def fit(self, X, y=None):
        num_values_too_high = (X > self.max_x_value).sum()
        if num_values_too_high:
            raise ValueError(
                f"Classifier fit failed with {num_values_too_high} values too high"
            )

    def score(self, X=None, Y=None):
        return 0.0


@pytest.mark.parametrize("error_score", [np.nan, 0])
def test_cross_validate_some_failing_fits_warning(error_score):
    # Create a failing classifier to deliberately fail
    failing_clf = DataDependentFailingClassifier(max_x_value=8)
    # dummy X data
    X = np.arange(1, 10)
    y = np.ones(9)
    # passing error score to trigger the warning message
    cross_validate_args = [failing_clf, X, y]
    cross_validate_kwargs = {"cv": 3, "error_score": error_score}
    # check if the warning message type is as expected

    individual_fit_error_message = (
        "ValueError: Classifier fit failed with 1 values too high"
    )
    warning_message = re.compile(
        (
            "2 fits failed.+total of 3.+The score on these"
            " train-test partitions for these parameters will be set to"
            f" {cross_validate_kwargs['error_score']}.+{individual_fit_error_message}"
        ),
        flags=re.DOTALL,
    )

    with pytest.warns(FitFailedWarning, match=warning_message):
        cross_validate(*cross_validate_args, **cross_validate_kwargs)


@pytest.mark.parametrize("error_score", [np.nan, 0])
def test_cross_validate_all_failing_fits_error(error_score):
    # Create a failing classifier to deliberately fail
    failing_clf = FailingClassifier(FailingClassifier.FAILING_PARAMETER)
    # dummy X data
    X = np.arange(1, 10)
    y = np.ones(9)

    cross_validate_args = [failing_clf, X, y]
    cross_validate_kwargs = {"cv": 7, "error_score": error_score}

    individual_fit_error_message = "ValueError: Failing classifier failed as required"
    error_message = re.compile(
        (
            "All the 7 fits failed.+your model is misconfigured.+"
            f"{individual_fit_error_message}"
        ),
        flags=re.DOTALL,
    )

    with pytest.raises(ValueError, match=error_message):
        cross_validate(*cross_validate_args, **cross_validate_kwargs)


def _failing_scorer(estimator, X, y, error_msg):
    raise ValueError(error_msg)


@pytest.mark.filterwarnings("ignore:lbfgs failed to converge")
@pytest.mark.parametrize("error_score", [np.nan, 0, "raise"])
def test_cross_val_score_failing_scorer(error_score):
    # check that an estimator can fail during scoring in `cross_val_score` and
    # that we can optionally replaced it with `error_score`
    X, y = load_iris(return_X_y=True)
    clf = LogisticRegression(max_iter=5).fit(X, y)

    error_msg = "This scorer is supposed to fail!!!"
    failing_scorer = partial(_failing_scorer, error_msg=error_msg)

    if error_score == "raise":
        with pytest.raises(ValueError, match=error_msg):
            cross_val_score(
                clf, X, y, cv=3, scoring=failing_scorer, error_score=error_score
            )
    else:
        warning_msg = (
            "Scoring failed. The score on this train-test partition for "
            f"these parameters will be set to {error_score}"
        )
        with pytest.warns(UserWarning, match=warning_msg):
            scores = cross_val_score(
                clf, X, y, cv=3, scoring=failing_scorer, error_score=error_score
            )
            assert_allclose(scores, error_score)


@pytest.mark.filterwarnings("ignore:lbfgs failed to converge")
@pytest.mark.parametrize("error_score", [np.nan, 0, "raise"])
@pytest.mark.parametrize("return_train_score", [True, False])
@pytest.mark.parametrize("with_multimetric", [False, True])
def test_cross_validate_failing_scorer(
    error_score, return_train_score, with_multimetric
):
    # Check that an estimator can fail during scoring in `cross_validate` and
    # that we can optionally replace it with `error_score`. In the multimetric
    # case also check the result of a non-failing scorer where the other scorers
    # are failing.
    X, y = load_iris(return_X_y=True)
    clf = LogisticRegression(max_iter=5).fit(X, y)

    error_msg = "This scorer is supposed to fail!!!"
    failing_scorer = partial(_failing_scorer, error_msg=error_msg)
    if with_multimetric:
        non_failing_scorer = make_scorer(mean_squared_error)
        scoring = {
            "score_1": failing_scorer,
            "score_2": non_failing_scorer,
            "score_3": failing_scorer,
        }
    else:
        scoring = failing_scorer

    if error_score == "raise":
        with pytest.raises(ValueError, match=error_msg):
            cross_validate(
                clf,
                X,
                y,
                cv=3,
                scoring=scoring,
                return_train_score=return_train_score,
                error_score=error_score,
            )
    else:
        warning_msg = (
            "Scoring failed. The score on this train-test partition for "
            f"these parameters will be set to {error_score}"
        )
        with pytest.warns(UserWarning, match=warning_msg):
            results = cross_validate(
                clf,
                X,
                y,
                cv=3,
                scoring=scoring,
                return_train_score=return_train_score,
                error_score=error_score,
            )
            for key in results:
                if "_score" in key:
                    if "_score_2" in key:
                        # check the test (and optionally train) score for the
                        # scorer that should be non-failing
                        for i in results[key]:
                            assert isinstance(i, float)
                    else:
                        # check the test (and optionally train) score for all
                        # scorers that should be assigned to `error_score`.
                        assert_allclose(results[key], error_score)


def three_params_scorer(i, j, k):
    return 3.4213


@pytest.mark.parametrize(
    "train_score, scorer, verbose, split_prg, cdt_prg, expected",
    [
        (
            False,
            three_params_scorer,
            2,
            (1, 3),
            (0, 1),
            r"\[CV\] END ...................................................."
            r" total time=   0.\ds",
        ),
        (
            True,
            _MultimetricScorer(
                scorers={"sc1": three_params_scorer, "sc2": three_params_scorer}
            ),
            3,
            (1, 3),
            (0, 1),
            r"\[CV 2/3\] END  sc1: \(train=3.421, test=3.421\) sc2: "
            r"\(train=3.421, test=3.421\) total time=   0.\ds",
        ),
        (
            False,
            _MultimetricScorer(
                scorers={"sc1": three_params_scorer, "sc2": three_params_scorer}
            ),
            10,
            (1, 3),
            (0, 1),
            r"\[CV 2/3; 1/1\] END ....... sc1: \(test=3.421\) sc2: \(test=3.421\)"
            r" total time=   0.\ds",
        ),
    ],
)
def test_fit_and_score_verbosity(
    capsys, train_score, scorer, verbose, split_prg, cdt_prg, expected
):
    X, y = make_classification(n_samples=30, random_state=0)
    clf = SVC(kernel="linear", random_state=0)
    train, test = next(ShuffleSplit().split(X))

    # test print without train score
    fit_and_score_args = dict(
        estimator=clf,
        X=X,
        y=y,
        scorer=scorer,
        train=train,
        test=test,
        verbose=verbose,
        parameters=None,
        fit_params=None,
        score_params=None,
        return_train_score=train_score,
        split_progress=split_prg,
        candidate_progress=cdt_prg,
    )
    _fit_and_score(**fit_and_score_args)
    out, _ = capsys.readouterr()
    outlines = out.split("\n")
    if len(outlines) > 2:
        assert re.match(expected, outlines[1])
    else:
        assert re.match(expected, outlines[0])


def test_score():
    error_message = "scoring must return a number, got None"

    def two_params_scorer(estimator, X_test):
        return None

    with pytest.raises(ValueError, match=error_message):
        _score(
            estimator=None,
            X_test=None,
            y_test=None,
            scorer=two_params_scorer,
            score_params=None,
            error_score=np.nan,
        )


def test_callable_multimetric_confusion_matrix_cross_validate():
    def custom_scorer(clf, X, y):
        y_pred = clf.predict(X)
        cm = confusion_matrix(y, y_pred)
        return {"tn": cm[0, 0], "fp": cm[0, 1], "fn": cm[1, 0], "tp": cm[1, 1]}

    X, y = make_classification(n_samples=40, n_features=4, random_state=42)
    est = LinearSVC(random_state=42)
    est.fit(X, y)
    cv_results = cross_validate(est, X, y, cv=5, scoring=custom_scorer)

    score_names = ["tn", "fp", "fn", "tp"]
    for name in score_names:
        assert "test_{}".format(name) in cv_results


def test_learning_curve_partial_fit_regressors():
    """Check that regressors with partial_fit is supported.

    Non-regression test for #22981.
    """
    X, y = make_regression(random_state=42)

    # Does not error
    learning_curve(MLPRegressor(), X, y, exploit_incremental_learning=True, cv=2)


def test_learning_curve_some_failing_fits_warning(global_random_seed):
    """Checks for fit failures in `learning_curve` and raises the required warning"""

    X, y = make_classification(
        n_samples=30,
        n_classes=3,
        n_informative=6,
        shuffle=False,
        random_state=global_random_seed,
    )
    # sorting the target to trigger SVC error on the 2 first splits because a single
    # class is present
    sorted_idx = np.argsort(y)
    X, y = X[sorted_idx], y[sorted_idx]

    svc = SVC()
    warning_message = "10 fits failed out of a total of 25"

    with pytest.warns(FitFailedWarning, match=warning_message):
        _, train_score, test_score, *_ = learning_curve(
            svc, X, y, cv=5, error_score=np.nan
        )

    # the first 2 splits should lead to warnings and thus np.nan scores
    for idx in range(2):
        assert np.isnan(train_score[idx]).all()
        assert np.isnan(test_score[idx]).all()

    for idx in range(2, train_score.shape[0]):
        assert not np.isnan(train_score[idx]).any()
        assert not np.isnan(test_score[idx]).any()


def test_cross_validate_return_indices(global_random_seed):
    """Check the behaviour of `return_indices` in `cross_validate`."""
    X, y = load_iris(return_X_y=True)
    X = scale(X)  # scale features for better convergence
    estimator = LogisticRegression()

    cv = KFold(n_splits=3, shuffle=True, random_state=global_random_seed)
    cv_results = cross_validate(estimator, X, y, cv=cv, n_jobs=2, return_indices=False)
    assert "indices" not in cv_results

    cv_results = cross_validate(estimator, X, y, cv=cv, n_jobs=2, return_indices=True)
    assert "indices" in cv_results
    train_indices = cv_results["indices"]["train"]
    test_indices = cv_results["indices"]["test"]
    assert len(train_indices) == cv.n_splits
    assert len(test_indices) == cv.n_splits

    assert_array_equal([indices.size for indices in train_indices], 100)
    assert_array_equal([indices.size for indices in test_indices], 50)

    for split_idx, (expected_train_idx, expected_test_idx) in enumerate(cv.split(X, y)):
        assert_array_equal(train_indices[split_idx], expected_train_idx)
        assert_array_equal(test_indices[split_idx], expected_test_idx)


# Tests for metadata routing in cross_val* and in *curve
# ======================================================


# TODO(1.6): remove `cross_validate` and `cross_val_predict` from this test in 1.6 and
<<<<<<< HEAD
# `learning_curve` and `permutation_test_score` in 1.8
@pytest.mark.parametrize(
    "func", [cross_validate, cross_val_predict, learning_curve, permutation_test_score]
)
def test_fit_param_deprecation(func):
=======
# `learning_curve` and `validation_curve` in 1.8
@pytest.mark.parametrize(
    "func, extra_args",
    [
        (cross_validate, {}),
        (cross_val_score, {}),
        (cross_val_predict, {}),
        (learning_curve, {}),
        (validation_curve, {"param_name": "alpha", "param_range": np.array([1])}),
    ],
)
def test_fit_param_deprecation(func, extra_args):
>>>>>>> 1fd6ca90
    """Check that we warn about deprecating `fit_params`."""
    with pytest.warns(FutureWarning, match="`fit_params` is deprecated"):
        func(
            estimator=ConsumingClassifier(), X=X, y=y, cv=2, fit_params={}, **extra_args
        )

    with pytest.raises(
        ValueError, match="`params` and `fit_params` cannot both be provided"
    ):
        func(
            estimator=ConsumingClassifier(),
            X=X,
            y=y,
            fit_params={},
            params={},
            **extra_args,
        )


@pytest.mark.usefixtures("enable_slep006")
@pytest.mark.parametrize(
<<<<<<< HEAD
    "func",
    [
        cross_validate,
        cross_val_score,
        cross_val_predict,
        learning_curve,
        permutation_test_score,
=======
    "func, extra_args",
    [
        (cross_validate, {}),
        (cross_val_score, {}),
        (cross_val_predict, {}),
        (learning_curve, {}),
        (validation_curve, {"param_name": "alpha", "param_range": np.array([1])}),
>>>>>>> 1fd6ca90
    ],
)
def test_groups_with_routing_validation(func, extra_args):
    """Check that we raise an error if `groups` are passed to the cv method instead
    of `params` when metadata routing is enabled.
    """
    with pytest.raises(ValueError, match="`groups` can only be passed if"):
        func(
            estimator=ConsumingClassifier(),
            X=X,
            y=y,
            groups=[],
            **extra_args,
        )


@pytest.mark.usefixtures("enable_slep006")
@pytest.mark.parametrize(
<<<<<<< HEAD
    "func",
    [
        cross_validate,
        cross_val_score,
        cross_val_predict,
        learning_curve,
        permutation_test_score,
=======
    "func, extra_args",
    [
        (cross_validate, {}),
        (cross_val_score, {}),
        (cross_val_predict, {}),
        (learning_curve, {}),
        (validation_curve, {"param_name": "alpha", "param_range": np.array([1])}),
>>>>>>> 1fd6ca90
    ],
)
def test_passed_unrequested_metadata(func, extra_args):
    """Check that we raise an error when passing metadata that is not
    requested."""
    err_msg = re.escape("but are not explicitly set as requested or not requested")
    with pytest.raises(ValueError, match=err_msg):
        func(
            estimator=ConsumingClassifier(),
            X=X,
            y=y,
            params=dict(metadata=[]),
            **extra_args,
        )


@pytest.mark.usefixtures("enable_slep006")
@pytest.mark.parametrize(
<<<<<<< HEAD
    "func",
    [
        cross_validate,
        cross_val_score,
        cross_val_predict,
        learning_curve,
        permutation_test_score,
=======
    "func, extra_args",
    [
        (cross_validate, {}),
        (cross_val_score, {}),
        (cross_val_predict, {}),
        (learning_curve, {}),
        (validation_curve, {"param_name": "alpha", "param_range": np.array([1])}),
>>>>>>> 1fd6ca90
    ],
)
def test_validation_functions_routing(func, extra_args):
    """Check that the respective cv method is properly dispatching the metadata
    to the consumer."""
    scorer_registry = _Registry()
    scorer = ConsumingScorer(registry=scorer_registry).set_score_request(
        sample_weight="score_weights", metadata="score_metadata"
    )
    splitter_registry = _Registry()
    splitter = ConsumingSplitter(registry=splitter_registry).set_split_request(
        groups="split_groups", metadata="split_metadata"
    )
    estimator_registry = _Registry()
    estimator = ConsumingClassifier(registry=estimator_registry).set_fit_request(
        sample_weight="fit_sample_weight", metadata="fit_metadata"
    )

    n_samples = _num_samples(X)
    rng = np.random.RandomState(0)
    score_weights = rng.rand(n_samples)
    score_metadata = rng.rand(n_samples)
    split_groups = rng.randint(0, 3, n_samples)
    split_metadata = rng.rand(n_samples)
    fit_sample_weight = rng.rand(n_samples)
    fit_metadata = rng.rand(n_samples)

    scoring_args = {
        cross_validate: dict(scoring=dict(my_scorer=scorer, accuracy="accuracy")),
<<<<<<< HEAD
        # cross_val_score, learning_curve, and permutation_test_score don't support
        # multiple scorers:
        cross_val_score: dict(scoring=scorer),
        learning_curve: dict(scoring=scorer),
        permutation_test_score: dict(scoring=scorer),
        # cross_val_predict doesn't need a scorer
=======
        cross_val_score: dict(scoring=scorer),
        learning_curve: dict(scoring=scorer),
        validation_curve: dict(scoring=scorer),
>>>>>>> 1fd6ca90
        cross_val_predict: dict(),
    }

    params = dict(
        split_groups=split_groups,
        split_metadata=split_metadata,
        fit_sample_weight=fit_sample_weight,
        fit_metadata=fit_metadata,
    )

    if func is not cross_val_predict:
        params.update(
            score_weights=score_weights,
            score_metadata=score_metadata,
        )

    func(
        estimator,
        X=X,
        y=y,
        cv=splitter,
        **scoring_args[func],
        **extra_args,
        params=params,
    )

    if func is not cross_val_predict:
        # cross_val_predict doesn't need a scorer
        assert len(scorer_registry)
    for _scorer in scorer_registry:
        check_recorded_metadata(
            obj=_scorer,
            method="score",
            parent=func.__name__,
            split_params=("sample_weight", "metadata"),
            sample_weight=score_weights,
            metadata=score_metadata,
        )

    assert len(splitter_registry)
    for _splitter in splitter_registry:
        check_recorded_metadata(
            obj=_splitter,
            method="split",
            parent=func.__name__,
            groups=split_groups,
            metadata=split_metadata,
        )

    assert len(estimator_registry)
    for _estimator in estimator_registry:
        check_recorded_metadata(
            obj=_estimator,
            method="fit",
            parent=func.__name__,
            split_params=("sample_weight", "metadata"),
            sample_weight=fit_sample_weight,
            metadata=fit_metadata,
        )


@pytest.mark.usefixtures("enable_slep006")
def test_learning_curve_exploit_incremental_learning_routing():
    """Test that learning_curve routes metadata to the estimator correctly while
    partial_fitting it with `exploit_incremental_learning=True`."""

    n_samples = _num_samples(X)
    rng = np.random.RandomState(0)
    fit_sample_weight = rng.rand(n_samples)
    fit_metadata = rng.rand(n_samples)

    estimator_registry = _Registry()
    estimator = ConsumingClassifier(
        registry=estimator_registry
    ).set_partial_fit_request(
        sample_weight="fit_sample_weight", metadata="fit_metadata"
    )

    learning_curve(
        estimator,
        X=X,
        y=y,
        cv=ConsumingSplitter(),
        exploit_incremental_learning=True,
        params=dict(fit_sample_weight=fit_sample_weight, fit_metadata=fit_metadata),
    )

    assert len(estimator_registry)
    for _estimator in estimator_registry:
        check_recorded_metadata(
            obj=_estimator,
            method="partial_fit",
            parent="learning_curve",
            split_params=("sample_weight", "metadata"),
            sample_weight=fit_sample_weight,
            metadata=fit_metadata,
        )


# End of metadata routing tests
# =============================<|MERGE_RESOLUTION|>--- conflicted
+++ resolved
@@ -2487,13 +2487,6 @@
 
 
 # TODO(1.6): remove `cross_validate` and `cross_val_predict` from this test in 1.6 and
-<<<<<<< HEAD
-# `learning_curve` and `permutation_test_score` in 1.8
-@pytest.mark.parametrize(
-    "func", [cross_validate, cross_val_predict, learning_curve, permutation_test_score]
-)
-def test_fit_param_deprecation(func):
-=======
 # `learning_curve` and `validation_curve` in 1.8
 @pytest.mark.parametrize(
     "func, extra_args",
@@ -2502,11 +2495,11 @@
         (cross_val_score, {}),
         (cross_val_predict, {}),
         (learning_curve, {}),
+        (permutation_test_score, {}),
         (validation_curve, {"param_name": "alpha", "param_range": np.array([1])}),
     ],
 )
 def test_fit_param_deprecation(func, extra_args):
->>>>>>> 1fd6ca90
     """Check that we warn about deprecating `fit_params`."""
     with pytest.warns(FutureWarning, match="`fit_params` is deprecated"):
         func(
@@ -2528,23 +2521,14 @@
 
 @pytest.mark.usefixtures("enable_slep006")
 @pytest.mark.parametrize(
-<<<<<<< HEAD
-    "func",
-    [
-        cross_validate,
-        cross_val_score,
-        cross_val_predict,
-        learning_curve,
-        permutation_test_score,
-=======
     "func, extra_args",
     [
         (cross_validate, {}),
         (cross_val_score, {}),
         (cross_val_predict, {}),
         (learning_curve, {}),
+        (permutation_test_score, {}),
         (validation_curve, {"param_name": "alpha", "param_range": np.array([1])}),
->>>>>>> 1fd6ca90
     ],
 )
 def test_groups_with_routing_validation(func, extra_args):
@@ -2563,23 +2547,14 @@
 
 @pytest.mark.usefixtures("enable_slep006")
 @pytest.mark.parametrize(
-<<<<<<< HEAD
-    "func",
-    [
-        cross_validate,
-        cross_val_score,
-        cross_val_predict,
-        learning_curve,
-        permutation_test_score,
-=======
     "func, extra_args",
     [
         (cross_validate, {}),
         (cross_val_score, {}),
         (cross_val_predict, {}),
         (learning_curve, {}),
+        (permutation_test_score, {}),
         (validation_curve, {"param_name": "alpha", "param_range": np.array([1])}),
->>>>>>> 1fd6ca90
     ],
 )
 def test_passed_unrequested_metadata(func, extra_args):
@@ -2598,23 +2573,14 @@
 
 @pytest.mark.usefixtures("enable_slep006")
 @pytest.mark.parametrize(
-<<<<<<< HEAD
-    "func",
-    [
-        cross_validate,
-        cross_val_score,
-        cross_val_predict,
-        learning_curve,
-        permutation_test_score,
-=======
     "func, extra_args",
     [
         (cross_validate, {}),
         (cross_val_score, {}),
         (cross_val_predict, {}),
         (learning_curve, {}),
+        (permutation_test_score, {}),
         (validation_curve, {"param_name": "alpha", "param_range": np.array([1])}),
->>>>>>> 1fd6ca90
     ],
 )
 def test_validation_functions_routing(func, extra_args):
@@ -2644,18 +2610,10 @@
 
     scoring_args = {
         cross_validate: dict(scoring=dict(my_scorer=scorer, accuracy="accuracy")),
-<<<<<<< HEAD
-        # cross_val_score, learning_curve, and permutation_test_score don't support
-        # multiple scorers:
-        cross_val_score: dict(scoring=scorer),
-        learning_curve: dict(scoring=scorer),
-        permutation_test_score: dict(scoring=scorer),
-        # cross_val_predict doesn't need a scorer
-=======
         cross_val_score: dict(scoring=scorer),
         learning_curve: dict(scoring=scorer),
         validation_curve: dict(scoring=scorer),
->>>>>>> 1fd6ca90
+        permutation_test_score: dict(scoring=scorer),
         cross_val_predict: dict(),
     }
 
