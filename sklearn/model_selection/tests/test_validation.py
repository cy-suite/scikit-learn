--- conflicted
+++ resolved
@@ -12,52 +12,6 @@
 import pytest
 from scipy.sparse import coo_matrix, csr_matrix, issparse
 
-<<<<<<< HEAD
-from sklearn.model_selection import cross_val_score, ShuffleSplit
-from sklearn.model_selection import cross_val_predict
-from sklearn.model_selection import cross_validate
-from sklearn.model_selection import permutation_test_score
-from sklearn.model_selection import KFold
-from sklearn.model_selection import StratifiedKFold
-from sklearn.model_selection import LeaveOneOut
-from sklearn.model_selection import LeaveOneGroupOut
-from sklearn.model_selection import LeavePGroupsOut
-from sklearn.model_selection import GroupKFold
-from sklearn.model_selection import GroupShuffleSplit
-from sklearn.model_selection import learning_curve
-from sklearn.model_selection import validation_curve
-from sklearn.model_selection._validation import _check_is_permutation
-from sklearn.model_selection._validation import _fit_and_score
-from sklearn.model_selection._validation import _score
-
-from sklearn.datasets import make_regression
-from sklearn.datasets import load_diabetes
-from sklearn.datasets import load_iris
-from sklearn.datasets import load_digits
-from sklearn.metrics import explained_variance_score
-from sklearn.metrics import make_scorer
-from sklearn.metrics import accuracy_score
-from sklearn.metrics import confusion_matrix
-from sklearn.metrics import precision_recall_fscore_support_pred
-from sklearn.metrics import precision_score
-from sklearn.metrics import r2_score
-from sklearn.metrics import mean_squared_error
-from sklearn.metrics import check_scoring
-
-from sklearn.linear_model import Ridge, LogisticRegression, SGDClassifier
-from sklearn.linear_model import PassiveAggressiveClassifier, RidgeClassifier
-=======
-from sklearn.base import BaseEstimator, clone
-from sklearn.cluster import KMeans
-from sklearn.datasets import (
-    load_diabetes,
-    load_digits,
-    load_iris,
-    make_classification,
-    make_multilabel_classification,
-    make_regression,
-)
->>>>>>> 5a8a5746
 from sklearn.ensemble import RandomForestClassifier
 from sklearn.exceptions import FitFailedWarning
 from sklearn.impute import SimpleImputer
@@ -75,7 +29,7 @@
     explained_variance_score,
     make_scorer,
     mean_squared_error,
-    precision_recall_fscore_support,
+    precision_recall_fscore_support_pred,
     precision_score,
     r2_score,
 )
