--- conflicted
+++ resolved
@@ -56,10 +56,7 @@
 
 from sklearn.linear_model import Ridge, LogisticRegression, SGDClassifier
 from sklearn.linear_model import PassiveAggressiveClassifier, RidgeClassifier
-<<<<<<< HEAD
 from sklearn.ensemble import RandomForestClassifier
-=======
->>>>>>> 80f7efe2
 from sklearn.neighbors import KNeighborsClassifier
 from sklearn.svm import SVC
 from sklearn.cluster import KMeans
@@ -889,52 +886,6 @@
     assert_equal(preds.shape, (150, 3))
 
 
-def test_cross_val_predict_decision_function_shape():
-    X, y = make_classification(n_classes=2, n_samples=50)
-
-    preds = cross_val_predict(LogisticRegression(), X, y,
-                              method='decision_function')
-    assert_equal(preds.shape, (50,))
-
-    X, y = load_iris(return_X_y=True)
-
-    preds = cross_val_predict(LogisticRegression(), X, y,
-                              method='decision_function')
-    assert_equal(preds.shape, (150, 3))
-
-    # This specifically tests imbalanced splits for binary
-    # classification with decision_function. This is only
-    # applicable to classifiers that can be fit on a single
-    # class.
-    X = X[:100]
-    y = y[:100]
-    preds = cross_val_predict(RidgeClassifier(), X, y,
-                              method='decision_function', cv=KFold(2))
-    assert_equal(preds.shape, (100,))
-
-    X, y = load_digits(return_X_y=True)
-    est = SVC(kernel='linear', decision_function_shape='ovo')
-
-    preds = cross_val_predict(est,
-                              X, y,
-                              method='decision_function')
-    assert_equal(preds.shape, (1797, 45))
-
-
-def test_cross_val_predict_predict_proba_shape():
-    X, y = make_classification(n_classes=2, n_samples=50)
-
-    preds = cross_val_predict(LogisticRegression(), X, y,
-                              method='predict_proba')
-    assert_equal(preds.shape, (50, 2))
-
-    X, y = load_iris(return_X_y=True)
-
-    preds = cross_val_predict(LogisticRegression(), X, y,
-                              method='predict_proba')
-    assert_equal(preds.shape, (150, 3))
-
-
 def test_cross_val_predict_input_types():
     iris = load_iris()
     X, y = iris.data, iris.target
@@ -1334,7 +1285,13 @@
     cv = KFold(n_splits=3, shuffle=False)
 
     # Generate expected outputs
-    expected_predictions = np.zeros((len(X), len(set(y))))
+    float_min = np.finfo(np.float64).min
+    default_values = {'decision_function': float_min,
+                      'predict_log_proba': float_min,
+                      'predict_proba': 0}
+    expected_predictions = np.full((len(X), len(set(y))),
+                                   default_values[method],
+                                   dtype=np.float64)
     _, y_enc = np.unique(y, return_inverse=True)
     for train, test in cv.split(X, y_enc):
         est = clone(est).fit(X[train], y_enc[train])
@@ -1356,6 +1313,10 @@
     cv = KFold(n_splits=3, shuffle=False)
 
     # Create empty arrays of the correct size to hold outputs
+    float_min = np.finfo(np.float64).min
+    default_values = {'decision_function': float_min,
+                      'predict_log_proba': float_min,
+                      'predict_proba': 0}
     n_targets = y.shape[1]
     expected_preds = []
     for i_col in range(n_targets):
@@ -1364,7 +1325,8 @@
             exp_shape = (len(X),)
         else:
             exp_shape = (len(X), n_classes_in_label)
-        expected_preds.append(np.zeros(exp_shape))
+        expected_preds.append(np.full(exp_shape, default_values[method],
+                                      dtype=np.float64))
 
     # Generate expected outputs
     y_enc_cols = [np.unique(y[:, i], return_inverse=True)[1][:, np.newaxis]
@@ -1378,10 +1340,6 @@
             if expected_preds[i_col].ndim == 1:
                 # Decision function with <=2 classes
                 expected_preds[i_col][test] = fold_preds[i_col]
-            elif method == 'decision_function' and len(fold_cols) == 2:
-                # Decision function, > 2 classes in full data, but <=2 classes
-                # in this CV fold's test set
-                expected_preds[i_col][test, fold_cols[-1]] = fold_preds[i_col]
             else:
                 idx = np.ix_(test, fold_cols)
                 expected_preds[i_col][idx] = fold_preds[i_col]
@@ -1509,7 +1467,7 @@
     rng = np.random.RandomState(0)
     X = rng.normal(0, 1, size=(5, 10))
     y = np.array([[0, 0], [1, 1], [2, 1], [0, 1], [1, 0]])
-    for method in ['predict_proba', 'predict_log_proba', 'decision_function']:
+    for method in ['predict_proba', 'predict_log_proba']:
         est = RFWithDecisionFunction(n_estimators=5, random_state=0)
         with warnings.catch_warnings():
             # Suppress "RuntimeWarning: divide by zero encountered in log"
