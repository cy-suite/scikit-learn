--- conflicted
+++ resolved
@@ -386,18 +386,11 @@
         X : {array-like, sparse matrix, dataframe} of shape \
                 (n_samples, n_features), default='no validation'
             The input samples.
-<<<<<<< HEAD
-
-            - If `'no_validation'`, no validation is performed on X. This is
-              useful for meta-estimator which can delegate input validation to
-              their underlying estimator(s).
-=======
             If `'no_validation'`, no validation is performed on `X`. This is
             useful for meta-estimator which can delegate input validation to
             their underlying estimator(s). In that case `y` must be passed and
             the only accepted `check_params` are `multi_output` and
             `y_numeric`.
->>>>>>> 536f3ccd
 
         y : array-like of shape (n_samples,), default='no_validation'
             The targets.
@@ -445,22 +438,12 @@
         no_val_y = y is None or isinstance(y, str) and y == 'no_validation'
 
         if no_val_X and no_val_y:
-<<<<<<< HEAD
-            out = None
-=======
             raise ValueError("Validation should be done on X, y or both.")
->>>>>>> 536f3ccd
         elif not no_val_X and no_val_y:
             X = check_array(X, **check_params)
             out = X
         elif no_val_X and not no_val_y:
-<<<<<<< HEAD
-            multi_output = check_params.get('multi_output', False)
-            y_numeric = check_params.get('y_numeric', False)
-            y = _check_y(y, multi_output=multi_output, y_numeric=y_numeric)
-=======
             y = _check_y(y, **check_params)
->>>>>>> 536f3ccd
             out = y
         else:
             if validate_separately:
