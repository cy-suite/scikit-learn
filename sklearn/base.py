--- conflicted
+++ resolved
@@ -382,265 +382,6 @@
     def __sklearn_tags__(self):
         return default_tags(self)
 
-<<<<<<< HEAD
-=======
-    def _check_n_features(self, X, reset):
-        """Set the `n_features_in_` attribute, or check against it.
-
-        Parameters
-        ----------
-        X : {ndarray, sparse matrix} of shape (n_samples, n_features)
-            The input samples.
-        reset : bool
-            If True, the `n_features_in_` attribute is set to `X.shape[1]`.
-            If False and the attribute exists, then check that it is equal to
-            `X.shape[1]`. If False and the attribute does *not* exist, then
-            the check is skipped.
-            .. note::
-               It is recommended to call reset=True in `fit` and in the first
-               call to `partial_fit`. All other methods that validate `X`
-               should set `reset=False`.
-        """
-        try:
-            n_features = _num_features(X)
-        except TypeError as e:
-            if not reset and hasattr(self, "n_features_in_"):
-                raise ValueError(
-                    "X does not contain any features, but "
-                    f"{self.__class__.__name__} is expecting "
-                    f"{self.n_features_in_} features"
-                ) from e
-            # If the number of features is not defined and reset=True,
-            # then we skip this check
-            return
-
-        if reset:
-            self.n_features_in_ = n_features
-            return
-
-        if not hasattr(self, "n_features_in_"):
-            # Skip this check if the expected number of expected input features
-            # was not recorded by calling fit first. This is typically the case
-            # for stateless transformers.
-            return
-
-        if n_features != self.n_features_in_:
-            raise ValueError(
-                f"X has {n_features} features, but {self.__class__.__name__} "
-                f"is expecting {self.n_features_in_} features as input."
-            )
-
-    def _check_feature_names(self, X, *, reset):
-        """Set or check the `feature_names_in_` attribute.
-
-        .. versionadded:: 1.0
-
-        Parameters
-        ----------
-        X : {ndarray, dataframe} of shape (n_samples, n_features)
-            The input samples.
-
-        reset : bool
-            Whether to reset the `feature_names_in_` attribute.
-            If False, the input will be checked for consistency with
-            feature names of data provided when reset was last True.
-            .. note::
-               It is recommended to call `reset=True` in `fit` and in the first
-               call to `partial_fit`. All other methods that validate `X`
-               should set `reset=False`.
-        """
-
-        if reset:
-            feature_names_in = _get_feature_names(X)
-            if feature_names_in is not None:
-                self.feature_names_in_ = feature_names_in
-            elif hasattr(self, "feature_names_in_"):
-                # Delete the attribute when the estimator is fitted on a new dataset
-                # that has no feature names.
-                delattr(self, "feature_names_in_")
-            return
-
-        fitted_feature_names = getattr(self, "feature_names_in_", None)
-        X_feature_names = _get_feature_names(X)
-
-        if fitted_feature_names is None and X_feature_names is None:
-            # no feature names seen in fit and in X
-            return
-
-        if X_feature_names is not None and fitted_feature_names is None:
-            warnings.warn(
-                f"X has feature names, but {self.__class__.__name__} was fitted without"
-                " feature names"
-            )
-            return
-
-        if X_feature_names is None and fitted_feature_names is not None:
-            warnings.warn(
-                "X does not have valid feature names, but"
-                f" {self.__class__.__name__} was fitted with feature names"
-            )
-            return
-
-        # validate the feature names against the `feature_names_in_` attribute
-        if len(fitted_feature_names) != len(X_feature_names) or np.any(
-            fitted_feature_names != X_feature_names
-        ):
-            message = (
-                "The feature names should match those that were passed during fit.\n"
-            )
-            fitted_feature_names_set = set(fitted_feature_names)
-            X_feature_names_set = set(X_feature_names)
-
-            unexpected_names = sorted(X_feature_names_set - fitted_feature_names_set)
-            missing_names = sorted(fitted_feature_names_set - X_feature_names_set)
-
-            def add_names(names):
-                output = ""
-                max_n_names = 5
-                for i, name in enumerate(names):
-                    if i >= max_n_names:
-                        output += "- ...\n"
-                        break
-                    output += f"- {name}\n"
-                return output
-
-            if unexpected_names:
-                message += "Feature names unseen at fit time:\n"
-                message += add_names(unexpected_names)
-
-            if missing_names:
-                message += "Feature names seen at fit time, yet now missing:\n"
-                message += add_names(missing_names)
-
-            if not missing_names and not unexpected_names:
-                message += (
-                    "Feature names must be in the same order as they were in fit.\n"
-                )
-
-            raise ValueError(message)
-
-    def _validate_data(
-        self,
-        X="no_validation",
-        y="no_validation",
-        reset=True,
-        validate_separately=False,
-        cast_to_ndarray=True,
-        **check_params,
-    ):
-        """Validate input data and set or check the `n_features_in_` attribute.
-
-        Parameters
-        ----------
-        X : {array-like, sparse matrix, dataframe} of shape \
-                (n_samples, n_features), default='no validation'
-            The input samples.
-            If `'no_validation'`, no validation is performed on `X`. This is
-            useful for meta-estimator which can delegate input validation to
-            their underlying estimator(s). In that case `y` must be passed and
-            the only accepted `check_params` are `multi_output` and
-            `y_numeric`.
-
-        y : array-like of shape (n_samples,), default='no_validation'
-            The targets.
-
-            - If `None`, `check_array` is called on `X`. If the estimator's
-              requires_y tag is True, then an error will be raised.
-            - If `'no_validation'`, `check_array` is called on `X` and the
-              estimator's requires_y tag is ignored. This is a default
-              placeholder and is never meant to be explicitly set. In that case
-              `X` must be passed.
-            - Otherwise, only `y` with `_check_y` or both `X` and `y` are
-              checked with either `check_array` or `check_X_y` depending on
-              `validate_separately`.
-
-        reset : bool, default=True
-            Whether to reset the `n_features_in_` attribute.
-            If False, the input will be checked for consistency with data
-            provided when reset was last True.
-            .. note::
-               It is recommended to call reset=True in `fit` and in the first
-               call to `partial_fit`. All other methods that validate `X`
-               should set `reset=False`.
-
-        validate_separately : False or tuple of dicts, default=False
-            Only used if y is not None.
-            If False, call validate_X_y(). Else, it must be a tuple of kwargs
-            to be used for calling check_array() on X and y respectively.
-
-            `estimator=self` is automatically added to these dicts to generate
-            more informative error message in case of invalid input data.
-
-        cast_to_ndarray : bool, default=True
-            Cast `X` and `y` to ndarray with checks in `check_params`. If
-            `False`, `X` and `y` are unchanged and only `feature_names_in_` and
-            `n_features_in_` are checked.
-
-        **check_params : kwargs
-            Parameters passed to :func:`sklearn.utils.check_array` or
-            :func:`sklearn.utils.check_X_y`. Ignored if validate_separately
-            is not False.
-
-            `estimator=self` is automatically added to these params to generate
-            more informative error message in case of invalid input data.
-
-        Returns
-        -------
-        out : {ndarray, sparse matrix} or tuple of these
-            The validated input. A tuple is returned if both `X` and `y` are
-            validated.
-        """
-        self._check_feature_names(X, reset=reset)
-
-        if y is None and self.__sklearn_tags__().target_tags.required:
-            raise ValueError(
-                f"This {self.__class__.__name__} estimator "
-                "requires y to be passed, but the target y is None."
-            )
-
-        no_val_X = isinstance(X, str) and X == "no_validation"
-        no_val_y = y is None or isinstance(y, str) and y == "no_validation"
-
-        if no_val_X and no_val_y:
-            raise ValueError("Validation should be done on X, y or both.")
-
-        default_check_params = {"estimator": self}
-        check_params = {**default_check_params, **check_params}
-
-        if not cast_to_ndarray:
-            if not no_val_X and no_val_y:
-                out = X
-            elif no_val_X and not no_val_y:
-                out = y
-            else:
-                out = X, y
-        elif not no_val_X and no_val_y:
-            out = check_array(X, input_name="X", **check_params)
-        elif no_val_X and not no_val_y:
-            out = _check_y(y, **check_params)
-        else:
-            if validate_separately:
-                # We need this because some estimators validate X and y
-                # separately, and in general, separately calling check_array()
-                # on X and y isn't equivalent to just calling check_X_y()
-                # :(
-                check_X_params, check_y_params = validate_separately
-                if "estimator" not in check_X_params:
-                    check_X_params = {**default_check_params, **check_X_params}
-                X = check_array(X, input_name="X", **check_X_params)
-                if "estimator" not in check_y_params:
-                    check_y_params = {**default_check_params, **check_y_params}
-                y = check_array(y, input_name="y", **check_y_params)
-            else:
-                X, y = check_X_y(X, y, **check_params)
-            out = X, y
-
-        if not no_val_X and check_params.get("ensure_2d", True):
-            self._check_n_features(X, reset=reset)
-
-        return out
-
->>>>>>> 9870b528
     def _validate_params(self):
         """Validate types and values of constructor parameters
 
