"""Base classes for all estimators."""

# Author: Gael Varoquaux <gael.varoquaux@normalesup.org>
# License: BSD 3 clause

import copy
import warnings
from collections import defaultdict
import platform
import inspect
import re

import numpy as np

from . import __version__
from ._config import get_config
from .utils import _IS_32BIT
from .utils._tags import (
    _DEFAULT_TAGS,
    _safe_tags,
)
from .utils.validation import check_X_y
from .utils.validation import check_array
from .utils.validation import _check_y
from .utils.validation import _num_features
from .utils._estimator_html_repr import estimator_html_repr


def clone(estimator, *, safe=True):
    """Constructs a new unfitted estimator with the same parameters.

    Clone does a deep copy of the model in an estimator
    without actually copying attached data. It yields a new estimator
    with the same parameters that has not been fitted on any data.

    If the estimator's `random_state` parameter is an integer (or if the
    estimator doesn't have a `random_state` parameter), an *exact clone* is
    returned: the clone and the original estimator will give the exact same
    results. Otherwise, *statistical clone* is returned: the clone might
    yield different results from the original estimator. More details can be
    found in :ref:`randomness`.

    Parameters
    ----------
    estimator : {list, tuple, set} of estimator instance or a single \
            estimator instance
        The estimator or group of estimators to be cloned.

    safe : bool, default=True
        If safe is False, clone will fall back to a deep copy on objects
        that are not estimators.

    """
    estimator_type = type(estimator)
    # XXX: not handling dictionaries
    if estimator_type in (list, tuple, set, frozenset):
        return estimator_type([clone(e, safe=safe) for e in estimator])
    elif not hasattr(estimator, "get_params") or isinstance(estimator, type):
        if not safe:
            return copy.deepcopy(estimator)
        else:
            if isinstance(estimator, type):
                raise TypeError(
                    "Cannot clone object. "
                    + "You should provide an instance of "
                    + "scikit-learn estimator instead of a class."
                )
            else:
                raise TypeError(
                    "Cannot clone object '%s' (type %s): "
                    "it does not seem to be a scikit-learn "
                    "estimator as it does not implement a "
                    "'get_params' method." % (repr(estimator), type(estimator))
                )

    klass = estimator.__class__
    new_object_params = estimator.get_params(deep=False)
    for name, param in new_object_params.items():
        new_object_params[name] = clone(param, safe=False)
    new_object = klass(**new_object_params)
    params_set = new_object.get_params(deep=False)

    # quick sanity check of the parameters of the clone
    for name in new_object_params:
        param1 = new_object_params[name]
        param2 = params_set[name]
        if param1 is not param2:
            raise RuntimeError(
                "Cannot clone object %s, as the constructor "
                "either does not set or modifies parameter %s" % (estimator, name)
            )
    return new_object


def _pprint(params, offset=0, printer=repr):
    """Pretty print the dictionary 'params'

    Parameters
    ----------
    params : dict
        The dictionary to pretty print

    offset : int, default=0
        The offset in characters to add at the begin of each line.

    printer : callable, default=repr
        The function to convert entries to strings, typically
        the builtin str or repr

    """
    # Do a multi-line justified repr:
    options = np.get_printoptions()
    np.set_printoptions(precision=5, threshold=64, edgeitems=2)
    params_list = list()
    this_line_length = offset
    line_sep = ",\n" + (1 + offset // 2) * " "
    for i, (k, v) in enumerate(sorted(params.items())):
        if type(v) is float:
            # use str for representing floating point numbers
            # this way we get consistent representation across
            # architectures and versions.
            this_repr = "%s=%s" % (k, str(v))
        else:
            # use repr of the rest
            this_repr = "%s=%s" % (k, printer(v))
        if len(this_repr) > 500:
            this_repr = this_repr[:300] + "..." + this_repr[-100:]
        if i > 0:
            if this_line_length + len(this_repr) >= 75 or "\n" in this_repr:
                params_list.append(line_sep)
                this_line_length = len(line_sep)
            else:
                params_list.append(", ")
                this_line_length += 2
        params_list.append(this_repr)
        this_line_length += len(this_repr)

    np.set_printoptions(**options)
    lines = "".join(params_list)
    # Strip trailing space to avoid nightmare in doctests
    lines = "\n".join(l.rstrip(" ") for l in lines.split("\n"))
    return lines


class BaseEstimator:
    """Base class for all estimators in scikit-learn.

    Notes
    -----
    All estimators should specify all the parameters that can be set
    at the class level in their ``__init__`` as explicit keyword
    arguments (no ``*args`` or ``**kwargs``).
    """

    @classmethod
    def _get_param_names(cls):
        """Get parameter names for the estimator"""
        # fetch the constructor or the original constructor before
        # deprecation wrapping if any
        init = getattr(cls.__init__, "deprecated_original", cls.__init__)
        if init is object.__init__:
            # No explicit constructor to introspect
            return []

        # introspect the constructor arguments to find the model parameters
        # to represent
        init_signature = inspect.signature(init)
        # Consider the constructor parameters excluding 'self'
        parameters = [
            p
            for p in init_signature.parameters.values()
            if p.name != "self" and p.kind != p.VAR_KEYWORD
        ]
        for p in parameters:
            if p.kind == p.VAR_POSITIONAL:
                raise RuntimeError(
                    "scikit-learn estimators should always "
                    "specify their parameters in the signature"
                    " of their __init__ (no varargs)."
                    " %s with constructor %s doesn't "
                    " follow this convention." % (cls, init_signature)
                )
        # Extract and sort argument names excluding 'self'
        return sorted([p.name for p in parameters])

    def get_params(self, deep=True):
        """
        Get parameters for this estimator.

        Parameters
        ----------
        deep : bool, default=True
            If True, will return the parameters for this estimator and
            contained subobjects that are estimators.

        Returns
        -------
        params : dict
            Parameter names mapped to their values.
        """
        out = dict()
        for key in self._get_param_names():
            value = getattr(self, key)
            if deep and hasattr(value, "get_params"):
                deep_items = value.get_params().items()
                out.update((key + "__" + k, val) for k, val in deep_items)
            out[key] = value
        return out

    def set_params(self, **params):
        """
        Set the parameters of this estimator.

        The method works on simple estimators as well as on nested objects
        (such as :class:`~sklearn.pipeline.Pipeline`). The latter have
        parameters of the form ``<component>__<parameter>`` so that it's
        possible to update each component of a nested object.

        Parameters
        ----------
        **params : dict
            Estimator parameters.

        Returns
        -------
        self : estimator instance
            Estimator instance.
        """
        if not params:
            # Simple optimization to gain speed (inspect is slow)
            return self
        valid_params = self.get_params(deep=True)

        nested_params = defaultdict(dict)  # grouped by prefix
        for key, value in params.items():
            key, delim, sub_key = key.partition("__")
            if key not in valid_params:
                raise ValueError(
                    "Invalid parameter %s for estimator %s. "
                    "Check the list of available parameters "
                    "with `estimator.get_params().keys()`." % (key, self)
                )

            if delim:
                nested_params[key][sub_key] = value
            else:
                setattr(self, key, value)
                valid_params[key] = value

        for key, sub_params in nested_params.items():
            valid_params[key].set_params(**sub_params)

        return self

    def __repr__(self, N_CHAR_MAX=700):
        # N_CHAR_MAX is the (approximate) maximum number of non-blank
        # characters to render. We pass it as an optional parameter to ease
        # the tests.

        from .utils._pprint import _EstimatorPrettyPrinter

        N_MAX_ELEMENTS_TO_SHOW = 30  # number of elements to show in sequences

        # use ellipsis for sequences with a lot of elements
        pp = _EstimatorPrettyPrinter(
            compact=True,
            indent=1,
            indent_at_name=True,
            n_max_elements_to_show=N_MAX_ELEMENTS_TO_SHOW,
        )

        repr_ = pp.pformat(self)

        # Use bruteforce ellipsis when there are a lot of non-blank characters
        n_nonblank = len("".join(repr_.split()))
        if n_nonblank > N_CHAR_MAX:
            lim = N_CHAR_MAX // 2  # apprx number of chars to keep on both ends
            regex = r"^(\s*\S){%d}" % lim
            # The regex '^(\s*\S){%d}' % n
            # matches from the start of the string until the nth non-blank
            # character:
            # - ^ matches the start of string
            # - (pattern){n} matches n repetitions of pattern
            # - \s*\S matches a non-blank char following zero or more blanks
            left_lim = re.match(regex, repr_).end()
            right_lim = re.match(regex, repr_[::-1]).end()

            if "\n" in repr_[left_lim:-right_lim]:
                # The left side and right side aren't on the same line.
                # To avoid weird cuts, e.g.:
                # categoric...ore',
                # we need to start the right side with an appropriate newline
                # character so that it renders properly as:
                # categoric...
                # handle_unknown='ignore',
                # so we add [^\n]*\n which matches until the next \n
                regex += r"[^\n]*\n"
                right_lim = re.match(regex, repr_[::-1]).end()

            ellipsis = "..."
            if left_lim + len(ellipsis) < len(repr_) - right_lim:
                # Only add ellipsis if it results in a shorter repr
                repr_ = repr_[:left_lim] + "..." + repr_[-right_lim:]

        return repr_

    def __getstate__(self):
        try:
            state = super().__getstate__()
        except AttributeError:
            state = self.__dict__.copy()

        if type(self).__module__.startswith("sklearn."):
            return dict(state.items(), _sklearn_version=__version__)
        else:
            return state

    def __setstate__(self, state):
        if type(self).__module__.startswith("sklearn."):
            pickle_version = state.pop("_sklearn_version", "pre-0.18")
            if pickle_version != __version__:
                warnings.warn(
                    "Trying to unpickle estimator {0} from version {1} when "
                    "using version {2}. This might lead to breaking code or "
                    "invalid results. Use at your own risk.".format(
                        self.__class__.__name__, pickle_version, __version__
                    ),
                    UserWarning,
                )
        try:
            super().__setstate__(state)
        except AttributeError:
            self.__dict__.update(state)

    def _more_tags(self):
        return _DEFAULT_TAGS

    def _get_tags(self):
        collected_tags = {}
        for base_class in reversed(inspect.getmro(self.__class__)):
            if hasattr(base_class, "_more_tags"):
                # need the if because mixins might not have _more_tags
                # but might do redundant work in estimators
                # (i.e. calling more tags on BaseEstimator multiple times)
                more_tags = base_class._more_tags(self)
                collected_tags.update(more_tags)
        return collected_tags

    def _check_n_features(self, X, reset):
        """Set the `n_features_in_` attribute, or check against it.

        Parameters
        ----------
        X : {ndarray, sparse matrix} of shape (n_samples, n_features)
            The input samples.
        reset : bool
            If True, the `n_features_in_` attribute is set to `X.shape[1]`.
            If False and the attribute exists, then check that it is equal to
            `X.shape[1]`. If False and the attribute does *not* exist, then
            the check is skipped.
            .. note::
               It is recommended to call reset=True in `fit` and in the first
               call to `partial_fit`. All other methods that validate `X`
               should set `reset=False`.
        """
        try:
            n_features = _num_features(X)
        except TypeError as e:
            if not reset and hasattr(self, "n_features_in_"):
                raise ValueError(
                    "X does not contain any features, but "
                    f"{self.__class__.__name__} is expecting "
                    f"{self.n_features_in_} features"
                ) from e
            # If the number of features is not defined and reset=True,
            # then we skip this check
            return

        if reset:
            self.n_features_in_ = n_features
            return

        if not hasattr(self, "n_features_in_"):
            # Skip this check if the expected number of expected input features
            # was not recorded by calling fit first. This is typically the case
            # for stateless transformers.
            return

        if n_features != self.n_features_in_:
            raise ValueError(
                f"X has {n_features} features, but {self.__class__.__name__} "
                f"is expecting {self.n_features_in_} features as input."
            )

    def _validate_data(
        self,
        X="no_validation",
        y="no_validation",
        reset=True,
        validate_separately=False,
        **check_params,
    ):
        """Validate input data and set or check the `n_features_in_` attribute.

        Parameters
        ----------
        X : {array-like, sparse matrix, dataframe} of shape \
                (n_samples, n_features), default='no validation'
            The input samples.
            If `'no_validation'`, no validation is performed on `X`. This is
            useful for meta-estimator which can delegate input validation to
            their underlying estimator(s). In that case `y` must be passed and
            the only accepted `check_params` are `multi_output` and
            `y_numeric`.

        y : array-like of shape (n_samples,), default='no_validation'
            The targets.

            - If `None`, `check_array` is called on `X`. If the estimator's
              requires_y tag is True, then an error will be raised.
            - If `'no_validation'`, `check_array` is called on `X` and the
              estimator's requires_y tag is ignored. This is a default
              placeholder and is never meant to be explicitly set. In that case
              `X` must be passed.
            - Otherwise, only `y` with `_check_y` or both `X` and `y` are
              checked with either `check_array` or `check_X_y` depending on
              `validate_separately`.

        reset : bool, default=True
            Whether to reset the `n_features_in_` attribute.
            If False, the input will be checked for consistency with data
            provided when reset was last True.
            .. note::
               It is recommended to call reset=True in `fit` and in the first
               call to `partial_fit`. All other methods that validate `X`
               should set `reset=False`.
        validate_separately : False or tuple of dicts, default=False
            Only used if y is not None.
            If False, call validate_X_y(). Else, it must be a tuple of kwargs
            to be used for calling check_array() on X and y respectively.
        **check_params : kwargs
            Parameters passed to :func:`sklearn.utils.check_array` or
            :func:`sklearn.utils.check_X_y`. Ignored if validate_separately
            is not False.

        Returns
        -------
        out : {ndarray, sparse matrix} or tuple of these
            The validated input. A tuple is returned if both `X` and `y` are
            validated.
        """
        if y is None and self._get_tags()["requires_y"]:
            raise ValueError(
                f"This {self.__class__.__name__} estimator "
                f"requires y to be passed, but the target y is None."
            )

        no_val_X = isinstance(X, str) and X == "no_validation"
        no_val_y = y is None or isinstance(y, str) and y == "no_validation"

        if no_val_X and no_val_y:
            raise ValueError("Validation should be done on X, y or both.")
        elif not no_val_X and no_val_y:
            X = check_array(X, **check_params)
            out = X
        elif no_val_X and not no_val_y:
            y = _check_y(y, **check_params)
            out = y
        else:
            if validate_separately:
                # We need this because some estimators validate X and y
                # separately, and in general, separately calling check_array()
                # on X and y isn't equivalent to just calling check_X_y()
                # :(
                check_X_params, check_y_params = validate_separately
                X = check_array(X, **check_X_params)
                y = check_array(y, **check_y_params)
            else:
                X, y = check_X_y(X, y, **check_params)
            out = X, y

        if not no_val_X and check_params.get("ensure_2d", True):
            self._check_n_features(X, reset=reset)

        return out

    @property
    def _repr_html_(self):
        """HTML representation of estimator.

        This is redundant with the logic of `_repr_mimebundle_`. The latter
        should be favorted in the long term, `_repr_html_` is only
        implemented for consumers who do not interpret `_repr_mimbundle_`.
        """
        if get_config()["display"] != "diagram":
            raise AttributeError(
                "_repr_html_ is only defined when the "
                "'display' configuration option is set to "
                "'diagram'"
            )
        return self._repr_html_inner

    def _repr_html_inner(self):
        """This function is returned by the @property `_repr_html_` to make
        `hasattr(estimator, "_repr_html_") return `True` or `False` depending
        on `get_config()["display"]`.
        """
        return estimator_html_repr(self)

    def _repr_mimebundle_(self, **kwargs):
        """Mime bundle used by jupyter kernels to display estimator"""
        output = {"text/plain": repr(self)}
        if get_config()["display"] == "diagram":
            output["text/html"] = estimator_html_repr(self)
        return output


class ClassifierMixin:
    """Mixin class for all classifiers in scikit-learn."""

    _estimator_type = "classifier"

    def score(self, X, y, sample_weight=None):
        """
        Return the mean accuracy on the given test data and labels.

        In multi-label classification, this is the subset accuracy
        which is a harsh metric since you require for each sample that
        each label set be correctly predicted.

        Parameters
        ----------
        X : array-like of shape (n_samples, n_features)
            Test samples.

        y : array-like of shape (n_samples,) or (n_samples, n_outputs)
            True labels for `X`.

        sample_weight : array-like of shape (n_samples,), default=None
            Sample weights.

        Returns
        -------
        score : float
            Mean accuracy of ``self.predict(X)`` wrt. `y`.
        """
        from .metrics import accuracy_score

        return accuracy_score(y, self.predict(X), sample_weight=sample_weight)

    def _more_tags(self):
        return {"requires_y": True}


class RegressorMixin:
    """Mixin class for all regression estimators in scikit-learn."""

    _estimator_type = "regressor"

    def score(self, X, y, sample_weight=None):
<<<<<<< HEAD
        """Coefficient of determination :math:`R^2` of the prediction.
=======
        """Return the coefficient of determination :math:`R^2` of the prediction.
>>>>>>> 3a57efe4

        The coefficient :math:`R^2` is defined as :math:`(1 - \\frac{u}{v})`,
        where :math:`u` is the residual sum of squares ``((y_true - y_pred)
        ** 2).sum()`` and :math:`v` is the total sum of squares ``((y_true -
        y_true.mean()) ** 2).sum()``. The best possible score is 1.0 and it
        can be negative (because the model can be arbitrarily worse). A
        constant model that always predicts the expected value of `y`,
        disregarding the input features, would get a :math:`R^2` score of
        0.0.

        Parameters
        ----------
        X : array-like of shape (n_samples, n_features)
            Test samples. For some estimators this may be a precomputed
            kernel matrix or a list of generic objects instead with shape
            ``(n_samples, n_samples_fitted)``, where ``n_samples_fitted``
            is the number of samples used in the fitting for the estimator.

        y : array-like of shape (n_samples,) or (n_samples, n_outputs)
            True values for `X`.

        sample_weight : array-like of shape (n_samples,), default=None
            Sample weights.

        Returns
        -------
        score : float
            :math:`R^2` of ``self.predict(X)`` wrt. `y`.

        Notes
        -----
        The :math:`R^2` score used when calling ``score`` on a regressor uses
        ``multioutput='uniform_average'`` from version 0.23 to keep consistent
        with default value of :func:`~sklearn.metrics.r2_score`.
        This influences the ``score`` method of all the multioutput
        regressors (except for
        :class:`~sklearn.multioutput.MultiOutputRegressor`).
        """

        from .metrics import r2_score

        y_pred = self.predict(X)
        return r2_score(y, y_pred, sample_weight=sample_weight)

    def _more_tags(self):
        return {"requires_y": True}


class ClusterMixin:
    """Mixin class for all cluster estimators in scikit-learn."""

    _estimator_type = "clusterer"

    def fit_predict(self, X, y=None):
        """
        Perform clustering on `X` and returns cluster labels.

        Parameters
        ----------
        X : array-like of shape (n_samples, n_features)
            Input data.

        y : Ignored
            Not used, present for API consistency by convention.

        Returns
        -------
        labels : ndarray of shape (n_samples,), dtype=np.int64
            Cluster labels.
        """
        # non-optimized default implementation; override when a better
        # method is possible for a given clustering algorithm
        self.fit(X)
        return self.labels_

    def _more_tags(self):
        return {"preserves_dtype": []}


class BiclusterMixin:
    """Mixin class for all bicluster estimators in scikit-learn."""

    @property
    def biclusters_(self):
        """Convenient way to get row and column indicators together.

        Returns the ``rows_`` and ``columns_`` members.
        """
        return self.rows_, self.columns_

    def get_indices(self, i):
        """Row and column indices of the `i`'th bicluster.

        Only works if ``rows_`` and ``columns_`` attributes exist.

        Parameters
        ----------
        i : int
            The index of the cluster.

        Returns
        -------
        row_ind : ndarray, dtype=np.intp
            Indices of rows in the dataset that belong to the bicluster.
        col_ind : ndarray, dtype=np.intp
            Indices of columns in the dataset that belong to the bicluster.

        """
        rows = self.rows_[i]
        columns = self.columns_[i]
        return np.nonzero(rows)[0], np.nonzero(columns)[0]

    def get_shape(self, i):
        """Shape of the `i`'th bicluster.

        Parameters
        ----------
        i : int
            The index of the cluster.

        Returns
        -------
        n_rows : int
            Number of rows in the bicluster.

        n_cols : int
            Number of columns in the bicluster.
        """
        indices = self.get_indices(i)
        return tuple(len(i) for i in indices)

    def get_submatrix(self, i, data):
        """Return the submatrix corresponding to bicluster `i`.

        Parameters
        ----------
        i : int
            The index of the cluster.
        data : array-like of shape (n_samples, n_features)
            The data.

        Returns
        -------
        submatrix : ndarray of shape (n_rows, n_cols)
            The submatrix corresponding to bicluster `i`.

        Notes
        -----
        Works with sparse matrices. Only works if ``rows_`` and
        ``columns_`` attributes exist.
        """
        from .utils.validation import check_array

        data = check_array(data, accept_sparse="csr")
        row_ind, col_ind = self.get_indices(i)
        return data[row_ind[:, np.newaxis], col_ind]


class TransformerMixin:
    """Mixin class for all transformers in scikit-learn."""

    def fit_transform(self, X, y=None, **fit_params):
        """
        Fit to data, then transform it.

        Fits transformer to `X` and `y` with optional parameters `fit_params`
        and returns a transformed version of `X`.

        Parameters
        ----------
        X : array-like of shape (n_samples, n_features)
            Input samples.

        y :  array-like of shape (n_samples,) or (n_samples, n_outputs), \
                default=None
            Target values (None for unsupervised transformations).

        **fit_params : dict
            Additional fit parameters.

        Returns
        -------
        X_new : ndarray array of shape (n_samples, n_features_new)
            Transformed array.
        """
        # non-optimized default implementation; override when a better
        # method is possible for a given clustering algorithm
        if y is None:
            # fit method of arity 1 (unsupervised transformation)
            return self.fit(X, **fit_params).transform(X)
        else:
            # fit method of arity 2 (supervised transformation)
            return self.fit(X, y, **fit_params).transform(X)


class DensityMixin:
    """Mixin class for all density estimators in scikit-learn."""

    _estimator_type = "DensityEstimator"

    def score(self, X, y=None):
        """Return the score of the model on the data `X`.

        Parameters
        ----------
        X : array-like of shape (n_samples, n_features)
            Test samples.

        y : Ignored
            Not used, present for API consistency by convention.

        Returns
        -------
        score : float
        """
        pass


class OutlierMixin:
    """Mixin class for all outlier detection estimators in scikit-learn."""

    _estimator_type = "outlier_detector"

    def fit_predict(self, X, y=None):
        """Perform fit on X and returns labels for X.

        Returns -1 for outliers and 1 for inliers.

        Parameters
        ----------
        X : {array-like, sparse matrix, dataframe} of shape \
            (n_samples, n_features)

        y : Ignored
            Not used, present for API consistency by convention.

        Returns
        -------
        y : ndarray of shape (n_samples,)
            1 for inliers, -1 for outliers.
        """
        # override for transductive outlier detectors like LocalOulierFactor
        return self.fit(X).predict(X)


class MetaEstimatorMixin:
    _required_parameters = ["estimator"]
    """Mixin class for all meta estimators in scikit-learn."""


class MultiOutputMixin:
    """Mixin to mark estimators that support multioutput."""

    def _more_tags(self):
        return {"multioutput": True}


class _UnstableArchMixin:
    """Mark estimators that are non-determinstic on 32bit or PowerPC"""

    def _more_tags(self):
        return {
            "non_deterministic": (
                _IS_32BIT or platform.machine().startswith(("ppc", "powerpc"))
            )
        }


def is_classifier(estimator):
    """Return True if the given estimator is (probably) a classifier.

    Parameters
    ----------
    estimator : object
        Estimator object to test.

    Returns
    -------
    out : bool
        True if estimator is a classifier and False otherwise.
    """
    return getattr(estimator, "_estimator_type", None) == "classifier"


def is_regressor(estimator):
    """Return True if the given estimator is (probably) a regressor.

    Parameters
    ----------
    estimator : estimator instance
        Estimator object to test.

    Returns
    -------
    out : bool
        True if estimator is a regressor and False otherwise.
    """
    return getattr(estimator, "_estimator_type", None) == "regressor"


def is_outlier_detector(estimator):
    """Return True if the given estimator is (probably) an outlier detector.

    Parameters
    ----------
    estimator : estimator instance
        Estimator object to test.

    Returns
    -------
    out : bool
        True if estimator is an outlier detector and False otherwise.
    """
    return getattr(estimator, "_estimator_type", None) == "outlier_detector"


def _is_pairwise(estimator):
    """Returns True if estimator is pairwise.

    - If the `_pairwise` attribute and the tag are present and consistent,
      then use the value and not issue a warning.
    - If the `_pairwise` attribute and the tag are present and not
      consistent, use the `_pairwise` value and issue a deprecation
      warning.
    - If only the `_pairwise` attribute is present and it is not False,
      issue a deprecation warning and use the `_pairwise` value.

    Parameters
    ----------
    estimator : object
        Estimator object to test.

    Returns
    -------
    out : bool
        True if the estimator is pairwise and False otherwise.
    """
    with warnings.catch_warnings():
        warnings.filterwarnings("ignore", category=FutureWarning)
        has_pairwise_attribute = hasattr(estimator, "_pairwise")
        pairwise_attribute = getattr(estimator, "_pairwise", False)
    pairwise_tag = _safe_tags(estimator, key="pairwise")

    if has_pairwise_attribute:
        if pairwise_attribute != pairwise_tag:
            warnings.warn(
                "_pairwise was deprecated in 0.24 and will be removed in 1.1 "
                "(renaming of 0.26). Set the estimator tags of your estimator "
                "instead",
                FutureWarning,
            )
        return pairwise_attribute

    # use pairwise tag when the attribute is not present
    return pairwise_tag<|MERGE_RESOLUTION|>--- conflicted
+++ resolved
@@ -558,11 +558,7 @@
     _estimator_type = "regressor"
 
     def score(self, X, y, sample_weight=None):
-<<<<<<< HEAD
-        """Coefficient of determination :math:`R^2` of the prediction.
-=======
         """Return the coefficient of determination :math:`R^2` of the prediction.
->>>>>>> 3a57efe4
 
         The coefficient :math:`R^2` is defined as :math:`(1 - \\frac{u}{v})`,
         where :math:`u` is the residual sum of squares ``((y_true - y_pred)
