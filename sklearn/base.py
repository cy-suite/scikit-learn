"""Base classes for all estimators."""

# Author: Gael Varoquaux <gael.varoquaux@normalesup.org>
# License: BSD 3 clause

import copy
import warnings
from collections import defaultdict
import platform
import inspect
import re

import numpy as np

from . import __version__
from .utils import _IS_32BIT

_DEFAULT_TAGS = {
    'non_deterministic': False,
    'requires_positive_X': False,
    'requires_positive_y': False,
    'X_types': ['2darray'],
    'poor_score': False,
    'no_validation': False,
    'multioutput': False,
    "allow_nan": False,
    'stateless': False,
    'multilabel': False,
    '_skip_test': False,
    'multioutput_only': False,
    'binary_only': False,
    'requires_fit': True}


def clone(estimator, safe=True):
    """Constructs a new estimator with the same parameters.

    Clone does a deep copy of the model in an estimator
    without actually copying attached data. It yields a new estimator
    with the same parameters that has not been fit on any data.

    Parameters
    ----------
    estimator : estimator object, or list, tuple or set of objects
        The estimator or group of estimators to be cloned

    safe : boolean, optional
        If safe is false, clone will fall back to a deep copy on objects
        that are not estimators.

    """
    estimator_type = type(estimator)
    # XXX: not handling dictionaries
    if estimator_type in (list, tuple, set, frozenset):
        return estimator_type([clone(e, safe=safe) for e in estimator])
    elif not hasattr(estimator, 'get_params') or isinstance(estimator, type):
        if not safe:
            return copy.deepcopy(estimator)
        else:
            raise TypeError("Cannot clone object '%s' (type %s): "
                            "it does not seem to be a scikit-learn estimator "
                            "as it does not implement a 'get_params' methods."
                            % (repr(estimator), type(estimator)))
    klass = estimator.__class__
    new_object_params = estimator.get_params(deep=False)
    for name, param in new_object_params.items():
        new_object_params[name] = clone(param, safe=False)
    new_object = klass(**new_object_params)
    params_set = new_object.get_params(deep=False)

    # quick sanity check of the parameters of the clone
    for name in new_object_params:
        param1 = new_object_params[name]
        param2 = params_set[name]
        if param1 is not param2:
            raise RuntimeError('Cannot clone object %s, as the constructor '
                               'either does not set or modifies parameter %s' %
                               (estimator, name))
    return new_object


def _pprint(params, offset=0, printer=repr):
    """Pretty print the dictionary 'params'

    Parameters
    ----------
    params : dict
        The dictionary to pretty print

    offset : int
        The offset in characters to add at the begin of each line.

    printer : callable
        The function to convert entries to strings, typically
        the builtin str or repr

    """
    # Do a multi-line justified repr:
    options = np.get_printoptions()
    np.set_printoptions(precision=5, threshold=64, edgeitems=2)
    params_list = list()
    this_line_length = offset
    line_sep = ',\n' + (1 + offset // 2) * ' '
    for i, (k, v) in enumerate(sorted(params.items())):
        if type(v) is float:
            # use str for representing floating point numbers
            # this way we get consistent representation across
            # architectures and versions.
            this_repr = '%s=%s' % (k, str(v))
        else:
            # use repr of the rest
            this_repr = '%s=%s' % (k, printer(v))
        if len(this_repr) > 500:
            this_repr = this_repr[:300] + '...' + this_repr[-100:]
        if i > 0:
            if (this_line_length + len(this_repr) >= 75 or '\n' in this_repr):
                params_list.append(line_sep)
                this_line_length = len(line_sep)
            else:
                params_list.append(', ')
                this_line_length += 2
        params_list.append(this_repr)
        this_line_length += len(this_repr)

    np.set_printoptions(**options)
    lines = ''.join(params_list)
    # Strip trailing space to avoid nightmare in doctests
    lines = '\n'.join(l.rstrip(' ') for l in lines.split('\n'))
    return lines


class BaseEstimator:
    """Base class for all estimators in scikit-learn

    Notes
    -----
    All estimators should specify all the parameters that can be set
    at the class level in their ``__init__`` as explicit keyword
    arguments (no ``*args`` or ``**kwargs``).
    """

    @classmethod
    def _get_param_names(cls):
        """Get parameter names for the estimator"""
        # fetch the constructor or the original constructor before
        # deprecation wrapping if any
        init = getattr(cls.__init__, 'deprecated_original', cls.__init__)
        if init is object.__init__:
            # No explicit constructor to introspect
            return []

        # introspect the constructor arguments to find the model parameters
        # to represent
        init_signature = inspect.signature(init)
        # Consider the constructor parameters excluding 'self'
        parameters = [p for p in init_signature.parameters.values()
                      if p.name != 'self' and p.kind != p.VAR_KEYWORD]
        for p in parameters:
            if p.kind == p.VAR_POSITIONAL:
                raise RuntimeError("scikit-learn estimators should always "
                                   "specify their parameters in the signature"
                                   " of their __init__ (no varargs)."
                                   " %s with constructor %s doesn't "
                                   " follow this convention."
                                   % (cls, init_signature))
        # Extract and sort argument names excluding 'self'
        return sorted([p.name for p in parameters])

    def get_params(self, deep=True):
        """
        Get parameters for this estimator.

        Parameters
        ----------
        deep : bool, default=True
            If True, will return the parameters for this estimator and
            contained subobjects that are estimators.

        Returns
        -------
        params : mapping of string to any
            Parameter names mapped to their values.
        """
        out = dict()
        for key in self._get_param_names():
            try:
                value = getattr(self, key)
            except AttributeError:
                warnings.warn('From version 0.24, get_params will raise an '
                              'AttributeError if a parameter cannot be '
                              'retrieved as an instance attribute. Previously '
                              'it would return None.',
                              FutureWarning)
                value = None
            if deep and hasattr(value, 'get_params'):
                deep_items = value.get_params().items()
                out.update((key + '__' + k, val) for k, val in deep_items)
            out[key] = value
        return out

    def set_params(self, **params):
        """
        Set the parameters of this estimator.

        The method works on simple estimators as well as on nested objects
        (such as pipelines). The latter have parameters of the form
        ``<component>__<parameter>`` so that it's possible to update each
        component of a nested object.

        Parameters
        ----------
        **params : dict
            Estimator parameters.

        Returns
        -------
        self : object
            Estimator instance.
        """
        if not params:
            # Simple optimization to gain speed (inspect is slow)
            return self
        valid_params = self.get_params(deep=True)

        nested_params = defaultdict(dict)  # grouped by prefix
        for key, value in params.items():
            key, delim, sub_key = key.partition('__')
            if key not in valid_params:
                raise ValueError('Invalid parameter %s for estimator %s. '
                                 'Check the list of available parameters '
                                 'with `estimator.get_params().keys()`.' %
                                 (key, self))

            if delim:
                nested_params[key][sub_key] = value
            else:
                setattr(self, key, value)
                valid_params[key] = value

        for key, sub_params in nested_params.items():
            valid_params[key].set_params(**sub_params)

        return self

    def __repr__(self, N_CHAR_MAX=700):
        # N_CHAR_MAX is the (approximate) maximum number of non-blank
        # characters to render. We pass it as an optional parameter to ease
        # the tests.

        from .utils._pprint import _EstimatorPrettyPrinter

        N_MAX_ELEMENTS_TO_SHOW = 30  # number of elements to show in sequences

        # use ellipsis for sequences with a lot of elements
        pp = _EstimatorPrettyPrinter(
            compact=True, indent=1, indent_at_name=True,
            n_max_elements_to_show=N_MAX_ELEMENTS_TO_SHOW)

        repr_ = pp.pformat(self)

        # Use bruteforce ellipsis when there are a lot of non-blank characters
        n_nonblank = len(''.join(repr_.split()))
        if n_nonblank > N_CHAR_MAX:
            lim = N_CHAR_MAX // 2  # apprx number of chars to keep on both ends
            regex = r'^(\s*\S){%d}' % lim
            # The regex '^(\s*\S){%d}' % n
            # matches from the start of the string until the nth non-blank
            # character:
            # - ^ matches the start of string
            # - (pattern){n} matches n repetitions of pattern
            # - \s*\S matches a non-blank char following zero or more blanks
            left_lim = re.match(regex, repr_).end()
            right_lim = re.match(regex, repr_[::-1]).end()

            if '\n' in repr_[left_lim:-right_lim]:
                # The left side and right side aren't on the same line.
                # To avoid weird cuts, e.g.:
                # categoric...ore',
                # we need to start the right side with an appropriate newline
                # character so that it renders properly as:
                # categoric...
                # handle_unknown='ignore',
                # so we add [^\n]*\n which matches until the next \n
                regex += r'[^\n]*\n'
                right_lim = re.match(regex, repr_[::-1]).end()

            ellipsis = '...'
            if left_lim + len(ellipsis) < len(repr_) - right_lim:
                # Only add ellipsis if it results in a shorter repr
                repr_ = repr_[:left_lim] + '...' + repr_[-right_lim:]

        return repr_

    def __getstate__(self):
        try:
            state = super().__getstate__()
        except AttributeError:
            state = self.__dict__.copy()

        if type(self).__module__.startswith('sklearn.'):
            return dict(state.items(), _sklearn_version=__version__)
        else:
            return state

    def __setstate__(self, state):
        if type(self).__module__.startswith('sklearn.'):
            pickle_version = state.pop("_sklearn_version", "pre-0.18")
            if pickle_version != __version__:
                warnings.warn(
                    "Trying to unpickle estimator {0} from version {1} when "
                    "using version {2}. This might lead to breaking code or "
                    "invalid results. Use at your own risk.".format(
                        self.__class__.__name__, pickle_version, __version__),
                    UserWarning)
        try:
            super().__setstate__(state)
        except AttributeError:
            self.__dict__.update(state)

    def _more_tags(self):
        return _DEFAULT_TAGS

    def _get_tags(self):
        collected_tags = {}
        for base_class in reversed(inspect.getmro(self.__class__)):
            if hasattr(base_class, '_more_tags'):
                # need the if because mixins might not have _more_tags
                # but might do redundant work in estimators
                # (i.e. calling more tags on BaseEstimator multiple times)
                more_tags = base_class._more_tags(self)
                collected_tags.update(more_tags)
        return collected_tags


class ClassifierMixin:
    """Mixin class for all classifiers in scikit-learn."""
    _estimator_type = "classifier"

    def score(self, X, y, sample_weight=None):
        """
        Return the mean accuracy on the given test data and labels.

        In multi-label classification, this is the subset accuracy
        which is a harsh metric since you require for each sample that
        each label set be correctly predicted.

        Parameters
        ----------
        X : array-like of shape (n_samples, n_features)
            Test samples.

        y : array-like of shape (n_samples,) or (n_samples, n_outputs)
            True labels for X.

        sample_weight : array-like of shape (n_samples,), default=None
            Sample weights.

        Returns
        -------
        score : float
            Mean accuracy of self.predict(X) wrt. y.
        """
        from .metrics import accuracy_score
        return accuracy_score(y, self.predict(X), sample_weight=sample_weight)


class RegressorMixin:
    """Mixin class for all regression estimators in scikit-learn."""
    _estimator_type = "regressor"

    def score(self, X, y, sample_weight=None):
        """Return the coefficient of determination R^2 of the prediction.

        The coefficient R^2 is defined as (1 - u/v), where u is the residual
        sum of squares ((y_true - y_pred) ** 2).sum() and v is the total
        sum of squares ((y_true - y_true.mean()) ** 2).sum().
        The best possible score is 1.0 and it can be negative (because the
        model can be arbitrarily worse). A constant model that always
        predicts the expected value of y, disregarding the input features,
        would get a R^2 score of 0.0.

        Parameters
        ----------
        X : array-like of shape (n_samples, n_features)
            Test samples. For some estimators this may be a
            precomputed kernel matrix instead, shape = (n_samples,
            n_samples_fitted], where n_samples_fitted is the number of
            samples used in the fitting for the estimator.

        y : array-like of shape (n_samples,) or (n_samples, n_outputs)
            True values for X.

        sample_weight : array-like of shape (n_samples,), default=None
            Sample weights.

        Returns
        -------
        score : float
            R^2 of self.predict(X) wrt. y.

        Notes
        -----
        The R2 score used when calling ``score`` on a regressor will use
        ``multioutput='uniform_average'`` from version 0.23 to keep consistent
        with :func:`~sklearn.metrics.r2_score`. This will influence the
        ``score`` method of all the multioutput regressors (except for
        :class:`~sklearn.multioutput.MultiOutputRegressor`). To specify the
        default value manually and avoid the warning, please either call
        :func:`~sklearn.metrics.r2_score` directly or make a custom scorer with
        :func:`~sklearn.metrics.make_scorer` (the built-in scorer ``'r2'`` uses
        ``multioutput='uniform_average'``).
        """

        from .metrics import r2_score
        from .metrics._regression import _check_reg_targets
        y_pred = self.predict(X)
        # XXX: Remove the check in 0.23
        y_type, _, _, _ = _check_reg_targets(y, y_pred, None)
        if y_type == 'continuous-multioutput':
            warnings.warn("The default value of multioutput (not exposed in "
                          "score method) will change from 'variance_weighted' "
                          "to 'uniform_average' in 0.23 to keep consistent "
                          "with 'metrics.r2_score'. To specify the default "
                          "value manually and avoid the warning, please "
                          "either call 'metrics.r2_score' directly or make a "
                          "custom scorer with 'metrics.make_scorer' (the "
                          "built-in scorer 'r2' uses "
                          "multioutput='uniform_average').", FutureWarning)
        return r2_score(y, y_pred, sample_weight=sample_weight,
                        multioutput='variance_weighted')


class ClusterMixin:
    """Mixin class for all cluster estimators in scikit-learn."""
    _estimator_type = "clusterer"

    def fit_predict(self, X, y=None):
        """
        Perform clustering on X and returns cluster labels.

        Parameters
        ----------
        X : ndarray, shape (n_samples, n_features)
            Input data.

        y : Ignored
            Not used, present for API consistency by convention.

        Returns
        -------
        labels : ndarray, shape (n_samples,)
            Cluster labels.
        """
        # non-optimized default implementation; override when a better
        # method is possible for a given clustering algorithm
        self.fit(X)
        return self.labels_


class BiclusterMixin:
    """Mixin class for all bicluster estimators in scikit-learn"""

    @property
    def biclusters_(self):
        """Convenient way to get row and column indicators together.

        Returns the ``rows_`` and ``columns_`` members.
        """
        return self.rows_, self.columns_

    def get_indices(self, i):
        """Row and column indices of the i'th bicluster.

        Only works if ``rows_`` and ``columns_`` attributes exist.

        Parameters
        ----------
        i : int
            The index of the cluster.

        Returns
        -------
        row_ind : np.array, dtype=np.intp
            Indices of rows in the dataset that belong to the bicluster.
        col_ind : np.array, dtype=np.intp
            Indices of columns in the dataset that belong to the bicluster.

        """
        rows = self.rows_[i]
        columns = self.columns_[i]
        return np.nonzero(rows)[0], np.nonzero(columns)[0]

    def get_shape(self, i):
        """Shape of the i'th bicluster.

        Parameters
        ----------
        i : int
            The index of the cluster.

        Returns
        -------
        shape : (int, int)
            Number of rows and columns (resp.) in the bicluster.
        """
        indices = self.get_indices(i)
        return tuple(len(i) for i in indices)

    def get_submatrix(self, i, data):
        """Return the submatrix corresponding to bicluster `i`.

        Parameters
        ----------
        i : int
            The index of the cluster.
        data : array
            The data.

        Returns
        -------
        submatrix : array
            The submatrix corresponding to bicluster i.

        Notes
        -----
        Works with sparse matrices. Only works if ``rows_`` and
        ``columns_`` attributes exist.
        """
        from .utils.validation import check_array
        data = check_array(data, accept_sparse='csr')
        row_ind, col_ind = self.get_indices(i)
        return data[row_ind[:, np.newaxis], col_ind]


class TransformerMixin:
    """Mixin class for all transformers in scikit-learn."""

    def fit_transform(self, X, y=None, **fit_params):
        """
        Fit to data, then transform it.

        Fits transformer to X and y with optional parameters fit_params
        and returns a transformed version of X.

        Parameters
        ----------
        X : numpy array of shape [n_samples, n_features]
            Training set.

        y : numpy array of shape [n_samples]
            Target values.

<<<<<<< HEAD
        **fit_params : dict of string -> object
            Parameters passed to the fit method of the estimator.
=======
        **fit_params : dict
            Additional fit parameters.
>>>>>>> 3ef8357c

        Returns
        -------
        X_new : numpy array of shape [n_samples, n_features_new]
            Transformed array.
        """
        # non-optimized default implementation; override when a better
        # method is possible for a given clustering algorithm
        if y is None:
            # fit method of arity 1 (unsupervised transformation)
            return self.fit(X, **fit_params).transform(X)
        else:
            # fit method of arity 2 (supervised transformation)
            return self.fit(X, y, **fit_params).transform(X)


class DensityMixin:
    """Mixin class for all density estimators in scikit-learn."""
    _estimator_type = "DensityEstimator"

    def score(self, X, y=None):
        """Return the score of the model on the data X

        Parameters
        ----------
        X : array-like of shape (n_samples, n_features)

        Returns
        -------
        score : float
        """
        pass


class OutlierMixin:
    """Mixin class for all outlier detection estimators in scikit-learn."""
    _estimator_type = "outlier_detector"

    def fit_predict(self, X, y=None):
        """Perform fit on X and returns labels for X.

        Returns -1 for outliers and 1 for inliers.

        Parameters
        ----------
        X : ndarray, shape (n_samples, n_features)
            Input data.

        y : Ignored
            Not used, present for API consistency by convention.

        Returns
        -------
        y : ndarray, shape (n_samples,)
            1 for inliers, -1 for outliers.
        """
        # override for transductive outlier detectors like LocalOulierFactor
        return self.fit(X).predict(X)


class MetaEstimatorMixin:
    _required_parameters = ["estimator"]
    """Mixin class for all meta estimators in scikit-learn."""


class MultiOutputMixin:
    """Mixin to mark estimators that support multioutput."""
    def _more_tags(self):
        return {'multioutput': True}


class _UnstableArchMixin:
    """Mark estimators that are non-determinstic on 32bit or PowerPC"""
    def _more_tags(self):
        return {'non_deterministic': (
            _IS_32BIT or platform.machine().startswith(('ppc', 'powerpc')))}


def is_classifier(estimator):
    """Return True if the given estimator is (probably) a classifier.

    Parameters
    ----------
    estimator : object
        Estimator object to test.

    Returns
    -------
    out : bool
        True if estimator is a classifier and False otherwise.
    """
    return getattr(estimator, "_estimator_type", None) == "classifier"


def is_regressor(estimator):
    """Return True if the given estimator is (probably) a regressor.

    Parameters
    ----------
    estimator : object
        Estimator object to test.

    Returns
    -------
    out : bool
        True if estimator is a regressor and False otherwise.
    """
    return getattr(estimator, "_estimator_type", None) == "regressor"


def is_outlier_detector(estimator):
    """Return True if the given estimator is (probably) an outlier detector.

    Parameters
    ----------
    estimator : object
        Estimator object to test.

    Returns
    -------
    out : bool
        True if estimator is an outlier detector and False otherwise.
    """
    return getattr(estimator, "_estimator_type", None) == "outlier_detector"<|MERGE_RESOLUTION|>--- conflicted
+++ resolved
@@ -550,13 +550,8 @@
         y : numpy array of shape [n_samples]
             Target values.
 
-<<<<<<< HEAD
-        **fit_params : dict of string -> object
-            Parameters passed to the fit method of the estimator.
-=======
         **fit_params : dict
             Additional fit parameters.
->>>>>>> 3ef8357c
 
         Returns
         -------
