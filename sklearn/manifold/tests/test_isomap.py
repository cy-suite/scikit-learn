--- conflicted
+++ resolved
@@ -23,14 +23,6 @@
 N_PER_SIDE = 5
 NPTS = N_PER_SIDE ** 2
 
-<<<<<<< HEAD
-=======
-def test_isomap_simple_grid():
-    # Isomap should preserve distances when all neighbors are used
-    N_per_side = 5
-    Npts = N_per_side**2
-    n_neighbors = Npts - 1
->>>>>>> bbd64c16
 
 def create_sample_data(add_noise=False):
     # grid of equidistant points in 2D, n_components = n_dim
@@ -80,21 +72,7 @@
 @pytest.mark.parametrize("n_neighbors, radius", [(NPTS - 1, None), (None, np.inf)])
 def test_isomap_reconstruction_error(n_neighbors, radius):
     # Same setup as in test_isomap_simple_grid, with an added dimension
-<<<<<<< HEAD
     X = create_sample_data(add_noise=True)
-=======
-    N_per_side = 5
-    Npts = N_per_side**2
-    n_neighbors = Npts - 1
-
-    # grid of equidistant points in 2D, n_components = n_dim
-    X = np.array(list(product(range(N_per_side), repeat=2)))
-
-    # add noise in a third dimension
-    rng = np.random.RandomState(0)
-    noise = 0.1 * rng.randn(Npts, 1)
-    X = np.concatenate((X, noise), 1)
->>>>>>> bbd64c16
 
     # compute input kernel
     if n_neighbors is not None:
@@ -116,7 +94,6 @@
             clf.fit(X)
 
             # compute output kernel
-<<<<<<< HEAD
             if n_neighbors is not None:
                 G_iso = neighbors.kneighbors_graph(
                     clf.embedding_, n_neighbors, mode="distance"
@@ -127,13 +104,6 @@
                 )
             G_iso = G_iso.toarray()
             K_iso = centerer.fit_transform(-0.5 * G_iso ** 2)
-=======
-            G_iso = neighbors.kneighbors_graph(
-                clf.embedding_, n_neighbors, mode="distance"
-            ).toarray()
-
-            K_iso = centerer.fit_transform(-0.5 * G_iso**2)
->>>>>>> bbd64c16
 
             # make sure error agrees
             reconstruction_error = np.linalg.norm(K - K_iso) / NPTS
