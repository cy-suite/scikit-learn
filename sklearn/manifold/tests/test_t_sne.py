import sys
from io import StringIO
import numpy as np
from numpy.testing import assert_allclose
import scipy.sparse as sp
import pytest

from sklearn.neighbors import NearestNeighbors
from sklearn.neighbors import kneighbors_graph
from sklearn.exceptions import EfficiencyWarning
from sklearn.utils._testing import ignore_warnings
from sklearn.utils._testing import assert_almost_equal
from sklearn.utils._testing import assert_array_equal
from sklearn.utils._testing import assert_array_almost_equal
from sklearn.utils._testing import skip_if_32bit
from sklearn.utils import check_random_state
from sklearn.manifold._t_sne import _joint_probabilities
from sklearn.manifold._t_sne import _joint_probabilities_nn
from sklearn.manifold._t_sne import _kl_divergence
from sklearn.manifold._t_sne import _kl_divergence_bh
from sklearn.manifold._t_sne import _gradient_descent
from sklearn.manifold._t_sne import trustworthiness
from sklearn.manifold import TSNE
# mypy error: Module 'sklearn.manifold' has no attribute '_barnes_hut_tsne'
from sklearn.manifold import _barnes_hut_tsne  # type: ignore
from sklearn.manifold._utils import _binary_search_perplexity
from sklearn.datasets import make_blobs
from scipy.optimize import check_grad
from scipy.spatial.distance import pdist
from scipy.spatial.distance import squareform
from sklearn.metrics.pairwise import pairwise_distances
from sklearn.metrics.pairwise import manhattan_distances
from sklearn.metrics.pairwise import cosine_distances


x = np.linspace(0, 1, 10)
xx, yy = np.meshgrid(x, x)
X_2d_grid = np.hstack([
    xx.ravel().reshape(-1, 1),
    yy.ravel().reshape(-1, 1),
])


def test_gradient_descent_stops():
    # Test stopping conditions of gradient descent.
    class ObjectiveSmallGradient:
        def __init__(self):
            self.it = -1

        def __call__(self, _, compute_error=True):
            self.it += 1
            return (10 - self.it) / 10.0, np.array([1e-5])

    def flat_function(_, compute_error=True):
        return 0.0, np.ones(1)

    # Gradient norm
    old_stdout = sys.stdout
    sys.stdout = StringIO()
    try:
        _, error, it = _gradient_descent(
            ObjectiveSmallGradient(), np.zeros(1), 0, n_iter=100,
            n_iter_without_progress=100, momentum=0.0, learning_rate=0.0,
            min_gain=0.0, min_grad_norm=1e-5, verbose=2)
    finally:
        out = sys.stdout.getvalue()
        sys.stdout.close()
        sys.stdout = old_stdout
    assert error == 1.0
    assert it == 0
    assert("gradient norm" in out)

    # Maximum number of iterations without improvement
    old_stdout = sys.stdout
    sys.stdout = StringIO()
    try:
        _, error, it = _gradient_descent(
            flat_function, np.zeros(1), 0, n_iter=100,
            n_iter_without_progress=10, momentum=0.0, learning_rate=0.0,
            min_gain=0.0, min_grad_norm=0.0, verbose=2)
    finally:
        out = sys.stdout.getvalue()
        sys.stdout.close()
        sys.stdout = old_stdout
    assert error == 0.0
    assert it == 11
    assert("did not make any progress" in out)

    # Maximum number of iterations
    old_stdout = sys.stdout
    sys.stdout = StringIO()
    try:
        _, error, it = _gradient_descent(
            ObjectiveSmallGradient(), np.zeros(1), 0, n_iter=11,
            n_iter_without_progress=100, momentum=0.0, learning_rate=0.0,
            min_gain=0.0, min_grad_norm=0.0, verbose=2)
    finally:
        out = sys.stdout.getvalue()
        sys.stdout.close()
        sys.stdout = old_stdout
    assert error == 0.0
    assert it == 10
    assert("Iteration 10" in out)


def test_binary_search():
    # Test if the binary search finds Gaussians with desired perplexity.
    random_state = check_random_state(0)
    data = random_state.randn(50, 5)
    distances = pairwise_distances(data).astype(np.float32)
    desired_perplexity = 25.0
    P = _binary_search_perplexity(distances, desired_perplexity, verbose=0)
    P = np.maximum(P, np.finfo(np.double).eps)
    mean_perplexity = np.mean([np.exp(-np.sum(P[i] * np.log(P[i])))
                               for i in range(P.shape[0])])
    assert_almost_equal(mean_perplexity, desired_perplexity, decimal=3)


def test_binary_search_underflow():
    # Test if the binary search finds Gaussians with desired perplexity.
    # A more challenging case than the one above, producing numeric
    # underflow in float precision (see issue #19471 and PR #19472).
    random_state = check_random_state(42)
    data = random_state.randn(1, 90).astype(np.float32) + 100
    desired_perplexity = 30.0
    P = _binary_search_perplexity(data, desired_perplexity, verbose=0)
    perplexity = 2 ** -np.nansum(P[0, 1:] * np.log2(P[0, 1:]))
    assert_almost_equal(perplexity, desired_perplexity, decimal=3)


def test_binary_search_neighbors():
    # Binary perplexity search approximation.
    # Should be approximately equal to the slow method when we use
    # all points as neighbors.
    n_samples = 200
    desired_perplexity = 25.0
    random_state = check_random_state(0)
    data = random_state.randn(n_samples, 2).astype(np.float32, copy=False)
    distances = pairwise_distances(data)
    P1 = _binary_search_perplexity(distances, desired_perplexity, verbose=0)

    # Test that when we use all the neighbors the results are identical
    n_neighbors = n_samples - 1
    nn = NearestNeighbors().fit(data)
    distance_graph = nn.kneighbors_graph(n_neighbors=n_neighbors,
                                         mode='distance')
    distances_nn = distance_graph.data.astype(np.float32, copy=False)
    distances_nn = distances_nn.reshape(n_samples, n_neighbors)
    P2 = _binary_search_perplexity(distances_nn, desired_perplexity, verbose=0)

    indptr = distance_graph.indptr
    P1_nn = np.array([P1[k, distance_graph.indices[indptr[k]:indptr[k + 1]]]
                     for k in range(n_samples)])
    assert_array_almost_equal(P1_nn, P2, decimal=4)

    # Test that the highest P_ij are the same when fewer neighbors are used
    for k in np.linspace(150, n_samples - 1, 5):
        k = int(k)
        topn = k * 10  # check the top 10 * k entries out of k * k entries
        distance_graph = nn.kneighbors_graph(n_neighbors=k, mode='distance')
        distances_nn = distance_graph.data.astype(np.float32, copy=False)
        distances_nn = distances_nn.reshape(n_samples, k)
        P2k = _binary_search_perplexity(distances_nn, desired_perplexity,
                                        verbose=0)
        assert_array_almost_equal(P1_nn, P2, decimal=2)
        idx = np.argsort(P1.ravel())[::-1]
        P1top = P1.ravel()[idx][:topn]
        idx = np.argsort(P2k.ravel())[::-1]
        P2top = P2k.ravel()[idx][:topn]
        assert_array_almost_equal(P1top, P2top, decimal=2)


def test_binary_perplexity_stability():
    # Binary perplexity search should be stable.
    # The binary_search_perplexity had a bug wherein the P array
    # was uninitialized, leading to sporadically failing tests.
    n_neighbors = 10
    n_samples = 100
    random_state = check_random_state(0)
    data = random_state.randn(n_samples, 5)
    nn = NearestNeighbors().fit(data)
    distance_graph = nn.kneighbors_graph(n_neighbors=n_neighbors,
                                         mode='distance')
    distances = distance_graph.data.astype(np.float32, copy=False)
    distances = distances.reshape(n_samples, n_neighbors)
    last_P = None
    desired_perplexity = 3
    for _ in range(100):
        P = _binary_search_perplexity(distances.copy(), desired_perplexity,
                                      verbose=0)
        P1 = _joint_probabilities_nn(distance_graph, desired_perplexity,
                                     verbose=0)
        # Convert the sparse matrix to a dense one for testing
        P1 = P1.toarray()
        if last_P is None:
            last_P = P
            last_P1 = P1
        else:
            assert_array_almost_equal(P, last_P, decimal=4)
            assert_array_almost_equal(P1, last_P1, decimal=4)


def test_gradient():
    # Test gradient of Kullback-Leibler divergence.
    random_state = check_random_state(0)

    n_samples = 50
    n_features = 2
    n_components = 2
    alpha = 1.0

    distances = random_state.randn(n_samples, n_features).astype(np.float32)
    distances = np.abs(distances.dot(distances.T))
    np.fill_diagonal(distances, 0.0)
    X_embedded = random_state.randn(n_samples, n_components).astype(np.float32)

    P = _joint_probabilities(distances, desired_perplexity=25.0,
                             verbose=0)

    def fun(params):
        return _kl_divergence(params, P, alpha, n_samples, n_components)[0]

    def grad(params):
        return _kl_divergence(params, P, alpha, n_samples, n_components)[1]

    assert_almost_equal(check_grad(fun, grad, X_embedded.ravel()), 0.0,
                        decimal=5)


def test_trustworthiness():
    # Test trustworthiness score.
    random_state = check_random_state(0)

    # Affine transformation
    X = random_state.randn(100, 2)
    assert trustworthiness(X, 5.0 + X / 10.0) == 1.0

    # Randomly shuffled
    X = np.arange(100).reshape(-1, 1)
    X_embedded = X.copy()
    random_state.shuffle(X_embedded)
    assert trustworthiness(X, X_embedded) < 0.6

    # Completely different
    X = np.arange(5).reshape(-1, 1)
    X_embedded = np.array([[0], [2], [4], [1], [3]])
    assert_almost_equal(trustworthiness(X, X_embedded, n_neighbors=1), 0.2)


<<<<<<< HEAD
def test_trustworthiness_warning():
    regex = "n_neighbors .+ should be less than .+"
    with pytest.warns(UserWarning, match=regex):
        X = np.random.rand(7, 4)
        X_embedded = np.random.rand(7, 2)

        trustworthiness(X, X_embedded, n_neighbors=5)


=======
# TODO: Remove filterwarning in 1.2
@pytest.mark.filterwarnings("ignore:.*TSNE will change.*:FutureWarning")
>>>>>>> c9d223cc
@pytest.mark.parametrize("method", ['exact', 'barnes_hut'])
@pytest.mark.parametrize("init", ('random', 'pca'))
def test_preserve_trustworthiness_approximately(method, init):
    # Nearest neighbors should be preserved approximately.
    random_state = check_random_state(0)
    n_components = 2
    X = random_state.randn(50, n_components).astype(np.float32)
    tsne = TSNE(n_components=n_components, init=init, random_state=0,
                method=method, n_iter=700)
    X_embedded = tsne.fit_transform(X)
    t = trustworthiness(X, X_embedded, n_neighbors=1)
    assert t > 0.85


# TODO: Remove filterwarnings in 1.2
@pytest.mark.filterwarnings("ignore:.*TSNE will change.*:FutureWarning")
def test_optimization_minimizes_kl_divergence():
    """t-SNE should give a lower KL divergence with more iterations."""
    random_state = check_random_state(0)
    X, _ = make_blobs(n_features=3, random_state=random_state)
    kl_divergences = []
    for n_iter in [250, 300, 350]:
        tsne = TSNE(n_components=2, perplexity=10, learning_rate=100.0,
                    n_iter=n_iter, random_state=0)
        tsne.fit_transform(X)
        kl_divergences.append(tsne.kl_divergence_)
    assert kl_divergences[1] <= kl_divergences[0]
    assert kl_divergences[2] <= kl_divergences[1]


# TODO: Remove filterwarnings in 1.2
@pytest.mark.filterwarnings("ignore:.*TSNE will change.*:FutureWarning")
@pytest.mark.parametrize('method', ['exact', 'barnes_hut'])
def test_fit_csr_matrix(method):
    # X can be a sparse matrix.
    rng = check_random_state(0)
    X = rng.randn(50, 2)
    X[(rng.randint(0, 50, 25), rng.randint(0, 2, 25))] = 0.0
    X_csr = sp.csr_matrix(X)
    tsne = TSNE(n_components=2, perplexity=10, learning_rate=100.0,
                random_state=0, method=method, n_iter=750)
    X_embedded = tsne.fit_transform(X_csr)
    assert_allclose(trustworthiness(X_csr, X_embedded, n_neighbors=1),
                    1.0, rtol=1.1e-1)


# TODO: Remove filterwarnings in 1.2
@pytest.mark.filterwarnings("ignore:.*TSNE will change.*:FutureWarning")
def test_preserve_trustworthiness_approximately_with_precomputed_distances():
    # Nearest neighbors should be preserved approximately.
    random_state = check_random_state(0)
    for i in range(3):
        X = random_state.randn(80, 2)
        D = squareform(pdist(X), "sqeuclidean")
        tsne = TSNE(n_components=2, perplexity=2, learning_rate=100.0,
                    early_exaggeration=2.0, metric="precomputed",
                    random_state=i, verbose=0, n_iter=500,
                    square_distances=True, init='random')
        X_embedded = tsne.fit_transform(D)
        t = trustworthiness(D, X_embedded, n_neighbors=1, metric="precomputed")
        assert t > .95


def test_trustworthiness_not_euclidean_metric():
    # Test trustworthiness with a metric different from 'euclidean' and
    # 'precomputed'
    random_state = check_random_state(0)
    X = random_state.randn(100, 2)
    assert (trustworthiness(X, X, metric='cosine') ==
            trustworthiness(pairwise_distances(X, metric='cosine'), X,
                            metric='precomputed'))


# TODO: Remove filterwarnings in 1.2
@pytest.mark.filterwarnings("ignore:.*TSNE will change.*:FutureWarning")
def test_early_exaggeration_too_small():
    # Early exaggeration factor must be >= 1.
    tsne = TSNE(early_exaggeration=0.99)
    with pytest.raises(ValueError, match="early_exaggeration .*"):
        tsne.fit_transform(np.array([[0.0], [0.0]]))


# TODO: Remove filterwarnings in 1.2
@pytest.mark.filterwarnings("ignore:.*TSNE will change.*:FutureWarning")
def test_too_few_iterations():
    # Number of gradient descent iterations must be at least 200.
    tsne = TSNE(n_iter=199)
    with pytest.raises(ValueError, match="n_iter .*"):
        tsne.fit_transform(np.array([[0.0], [0.0]]))


# TODO: Remove filterwarnings in 1.2
@pytest.mark.filterwarnings("ignore:.*TSNE will change.*:FutureWarning")
@pytest.mark.parametrize('method, retype', [
    ('exact', np.asarray),
    ('barnes_hut', np.asarray),
    ('barnes_hut', sp.csr_matrix),
])
@pytest.mark.parametrize('D, message_regex', [
    ([[0.0], [1.0]], ".* square distance matrix"),
    ([[0., -1.], [1., 0.]], ".* positive.*"),
])
def test_bad_precomputed_distances(method, D, retype, message_regex):
    tsne = TSNE(metric="precomputed", method=method,
                square_distances=True, init='random', random_state=42)
    with pytest.raises(ValueError, match=message_regex):
        tsne.fit_transform(retype(D))


# TODO: Remove filterwarnings in 1.2
@pytest.mark.filterwarnings("ignore:.*TSNE will change.*:FutureWarning")
def test_exact_no_precomputed_sparse():
    tsne = TSNE(metric='precomputed', method='exact', square_distances=True,
                init='random', random_state=42)
    with pytest.raises(TypeError, match='sparse'):
        tsne.fit_transform(sp.csr_matrix([[0, 5], [5, 0]]))


# TODO: Remove filterwarnings in 1.2
@pytest.mark.filterwarnings("ignore:.*TSNE will change.*:FutureWarning")
def test_high_perplexity_precomputed_sparse_distances():
    # Perplexity should be less than 50
    dist = np.array([[1., 0., 0.], [0., 1., 0.], [1., 0., 0.]])
    bad_dist = sp.csr_matrix(dist)
    tsne = TSNE(metric="precomputed", square_distances=True,
                init='random', random_state=42)
    msg = "3 neighbors per samples are required, but some samples have only 1"
    with pytest.raises(ValueError, match=msg):
        tsne.fit_transform(bad_dist)


# TODO: Remove filterwarnings in 1.2
@pytest.mark.filterwarnings("ignore:.*TSNE will change.*:FutureWarning")
@ignore_warnings(category=EfficiencyWarning)
def test_sparse_precomputed_distance():
    """Make sure that TSNE works identically for sparse and dense matrix"""
    random_state = check_random_state(0)
    X = random_state.randn(100, 2)

    D_sparse = kneighbors_graph(X, n_neighbors=100, mode='distance',
                                include_self=True)
    D = pairwise_distances(X)
    assert sp.issparse(D_sparse)
    assert_almost_equal(D_sparse.A, D)

    tsne = TSNE(metric="precomputed", random_state=0, square_distances=True,
                init='random')
    Xt_dense = tsne.fit_transform(D)

    for fmt in ['csr', 'lil']:
        Xt_sparse = tsne.fit_transform(D_sparse.asformat(fmt))
        assert_almost_equal(Xt_dense, Xt_sparse)


# TODO: Remove filterwarnings in 1.2
@pytest.mark.filterwarnings("ignore:.*TSNE will change.*:FutureWarning")
def test_non_positive_computed_distances():
    # Computed distance matrices must be positive.
    def metric(x, y):
        return -1

    # Negative computed distances should be caught even if result is squared
    tsne = TSNE(metric=metric, method='exact', square_distances=True)
    X = np.array([[0.0, 0.0], [1.0, 1.0]])
    with pytest.raises(ValueError, match="All distances .*metric given.*"):
        tsne.fit_transform(X)


# TODO: Remove filterwarnings in 1.2
@pytest.mark.filterwarnings("ignore:.*TSNE will change.*:FutureWarning")
def test_init_not_available():
    # 'init' must be 'pca', 'random', or numpy array.
    tsne = TSNE(init="not available")
    m = "'init' must be 'pca', 'random', or a numpy array"
    with pytest.raises(ValueError, match=m):
        tsne.fit_transform(np.array([[0.0], [1.0]]))


# TODO: Remove filterwarnings in 1.2
@pytest.mark.filterwarnings("ignore:.*TSNE will change.*:FutureWarning")
def test_init_ndarray():
    # Initialize TSNE with ndarray and test fit
    tsne = TSNE(init=np.zeros((100, 2)))
    X_embedded = tsne.fit_transform(np.ones((100, 5)))
    assert_array_equal(np.zeros((100, 2)), X_embedded)


def test_init_ndarray_precomputed():
    # Initialize TSNE with ndarray and metric 'precomputed'
    # Make sure no FutureWarning is thrown from _fit
    tsne = TSNE(init=np.zeros((100, 2)), metric="precomputed",
                square_distances=True, learning_rate=50.0)
    tsne.fit(np.zeros((100, 100)))


# TODO: Remove filterwarnings in 1.2
@pytest.mark.filterwarnings("ignore:.*TSNE will change.*:FutureWarning")
def test_distance_not_available():
    # 'metric' must be valid.
    tsne = TSNE(metric="not available", method='exact', square_distances=True)
    with pytest.raises(ValueError, match="Unknown metric not available.*"):
        tsne.fit_transform(np.array([[0.0], [1.0]]))

    tsne = TSNE(metric="not available", method='barnes_hut',
                square_distances=True)
    with pytest.raises(ValueError, match="Metric 'not available' not valid.*"):
        tsne.fit_transform(np.array([[0.0], [1.0]]))


# TODO: Remove filterwarnings in 1.2
@pytest.mark.filterwarnings("ignore:.*TSNE will change.*:FutureWarning")
def test_method_not_available():
    # 'nethod' must be 'barnes_hut' or 'exact'
    tsne = TSNE(method='not available')
    with pytest.raises(ValueError, match="'method' must be 'barnes_hut' or "):
        tsne.fit_transform(np.array([[0.0], [1.0]]))


# TODO: Remove filterwarnings in 1.2
@pytest.mark.filterwarnings("ignore:.*TSNE will change.*:FutureWarning")
def test_square_distances_not_available():
    # square_distances must be True or 'legacy'.
    tsne = TSNE(square_distances="not_available")
    with pytest.raises(ValueError, match="'square_distances' must be True or"):
        tsne.fit_transform(np.array([[0.0], [1.0]]))


# TODO: Remove filterwarnings in 1.2
@pytest.mark.filterwarnings("ignore:.*TSNE will change.*:FutureWarning")
def test_angle_out_of_range_checks():
    # check the angle parameter range
    for angle in [-1, -1e-6, 1 + 1e-6, 2]:
        tsne = TSNE(angle=angle)
        with pytest.raises(ValueError, match="'angle' must be between "
                                             "0.0 - 1.0"):
            tsne.fit_transform(np.array([[0.0], [1.0]]))


# TODO: Remove filterwarnings in 1.2
@pytest.mark.filterwarnings("ignore:.*TSNE will change.*:FutureWarning")
def test_pca_initialization_not_compatible_with_precomputed_kernel():
    # Precomputed distance matrices cannot use PCA initialization.
    tsne = TSNE(metric="precomputed", init="pca", square_distances=True)
    with pytest.raises(ValueError, match="The parameter init=\"pca\" cannot"
                                         " be used with"
                                         " metric=\"precomputed\"."):
        tsne.fit_transform(np.array([[0.0], [1.0]]))


def test_pca_initialization_not_compatible_with_sparse_input():
    # Sparse input matrices cannot use PCA initialization.
    tsne = TSNE(init="pca", learning_rate=100.0)
    with pytest.raises(TypeError, match="PCA initialization.*"):
        tsne.fit_transform(sp.csr_matrix([[0, 5], [5, 0]]))


# TODO: Remove filterwarnings in 1.2
@pytest.mark.filterwarnings("ignore:.*TSNE will change.*:FutureWarning")
def test_n_components_range():
    # barnes_hut method should only be used with n_components <= 3
    tsne = TSNE(n_components=4, method="barnes_hut")
    with pytest.raises(ValueError, match="'n_components' should be .*"):
        tsne.fit_transform(np.array([[0.0], [1.0]]))


# TODO: Remove filterwarnings in 1.2
@pytest.mark.filterwarnings("ignore:.*TSNE will change.*:FutureWarning")
def test_early_exaggeration_used():
    # check that the ``early_exaggeration`` parameter has an effect
    random_state = check_random_state(0)
    n_components = 2
    methods = ['exact', 'barnes_hut']
    X = random_state.randn(25, n_components).astype(np.float32)
    for method in methods:
        tsne = TSNE(n_components=n_components, perplexity=1,
                    learning_rate=100.0, init="pca", random_state=0,
                    method=method, early_exaggeration=1.0, n_iter=250)
        X_embedded1 = tsne.fit_transform(X)
        tsne = TSNE(n_components=n_components, perplexity=1,
                    learning_rate=100.0, init="pca", random_state=0,
                    method=method, early_exaggeration=10.0, n_iter=250)
        X_embedded2 = tsne.fit_transform(X)

        assert not np.allclose(X_embedded1, X_embedded2)


def test_n_iter_used():
    # check that the ``n_iter`` parameter has an effect
    random_state = check_random_state(0)
    n_components = 2
    methods = ['exact', 'barnes_hut']
    X = random_state.randn(25, n_components).astype(np.float32)
    for method in methods:
        for n_iter in [251, 500]:
            tsne = TSNE(n_components=n_components, perplexity=1,
                        learning_rate=0.5, init="random", random_state=0,
                        method=method, early_exaggeration=1.0, n_iter=n_iter)
            tsne.fit_transform(X)

            assert tsne.n_iter_ == n_iter - 1


def test_answer_gradient_two_points():
    # Test the tree with only a single set of children.
    #
    # These tests & answers have been checked against the reference
    # implementation by LvdM.
    pos_input = np.array([[1.0, 0.0], [0.0, 1.0]])
    pos_output = np.array([[-4.961291e-05, -1.072243e-04],
                           [9.259460e-05, 2.702024e-04]])
    neighbors = np.array([[1],
                          [0]])
    grad_output = np.array([[-2.37012478e-05, -6.29044398e-05],
                            [2.37012478e-05, 6.29044398e-05]])
    _run_answer_test(pos_input, pos_output, neighbors, grad_output)


def test_answer_gradient_four_points():
    # Four points tests the tree with multiple levels of children.
    #
    # These tests & answers have been checked against the reference
    # implementation by LvdM.
    pos_input = np.array([[1.0, 0.0], [0.0, 1.0],
                          [5.0, 2.0], [7.3, 2.2]])
    pos_output = np.array([[6.080564e-05, -7.120823e-05],
                           [-1.718945e-04, -4.000536e-05],
                           [-2.271720e-04, 8.663310e-05],
                           [-1.032577e-04, -3.582033e-05]])
    neighbors = np.array([[1, 2, 3],
                          [0, 2, 3],
                          [1, 0, 3],
                          [1, 2, 0]])
    grad_output = np.array([[5.81128448e-05, -7.78033454e-06],
                            [-5.81526851e-05, 7.80976444e-06],
                            [4.24275173e-08, -3.69569698e-08],
                            [-2.58720939e-09, 7.52706374e-09]])
    _run_answer_test(pos_input, pos_output, neighbors, grad_output)


def test_skip_num_points_gradient():
    # Test the kwargs option skip_num_points.
    #
    # Skip num points should make it such that the Barnes_hut gradient
    # is not calculated for indices below skip_num_point.
    # Aside from skip_num_points=2 and the first two gradient rows
    # being set to zero, these data points are the same as in
    # test_answer_gradient_four_points()
    pos_input = np.array([[1.0, 0.0], [0.0, 1.0],
                          [5.0, 2.0], [7.3, 2.2]])
    pos_output = np.array([[6.080564e-05, -7.120823e-05],
                           [-1.718945e-04, -4.000536e-05],
                           [-2.271720e-04, 8.663310e-05],
                           [-1.032577e-04, -3.582033e-05]])
    neighbors = np.array([[1, 2, 3],
                          [0, 2, 3],
                          [1, 0, 3],
                          [1, 2, 0]])
    grad_output = np.array([[0.0, 0.0],
                            [0.0, 0.0],
                            [4.24275173e-08, -3.69569698e-08],
                            [-2.58720939e-09, 7.52706374e-09]])
    _run_answer_test(pos_input, pos_output, neighbors, grad_output,
                     False, 0.1, 2)


def _run_answer_test(pos_input, pos_output, neighbors, grad_output,
                     verbose=False, perplexity=0.1, skip_num_points=0):
    distances = pairwise_distances(pos_input).astype(np.float32)
    args = distances, perplexity, verbose
    pos_output = pos_output.astype(np.float32)
    neighbors = neighbors.astype(np.int64, copy=False)
    pij_input = _joint_probabilities(*args)
    pij_input = squareform(pij_input).astype(np.float32)
    grad_bh = np.zeros(pos_output.shape, dtype=np.float32)

    from scipy.sparse import csr_matrix
    P = csr_matrix(pij_input)

    neighbors = P.indices.astype(np.int64)
    indptr = P.indptr.astype(np.int64)

    _barnes_hut_tsne.gradient(P.data, pos_output, neighbors, indptr,
                              grad_bh, 0.5, 2, 1, skip_num_points=0)
    assert_array_almost_equal(grad_bh, grad_output, decimal=4)


# TODO: Remove filterwarnings in 1.2
@pytest.mark.filterwarnings("ignore:.*TSNE will change.*:FutureWarning")
def test_verbose():
    # Verbose options write to stdout.
    random_state = check_random_state(0)
    tsne = TSNE(verbose=2)
    X = random_state.randn(5, 2)

    old_stdout = sys.stdout
    sys.stdout = StringIO()
    try:
        tsne.fit_transform(X)
    finally:
        out = sys.stdout.getvalue()
        sys.stdout.close()
        sys.stdout = old_stdout

    assert("[t-SNE]" in out)
    assert("nearest neighbors..." in out)
    assert("Computed conditional probabilities" in out)
    assert("Mean sigma" in out)
    assert("early exaggeration" in out)


# TODO: Remove filterwarnings in 1.2
@pytest.mark.filterwarnings("ignore:.*TSNE will change.*:FutureWarning")
def test_chebyshev_metric():
    # t-SNE should allow metrics that cannot be squared (issue #3526).
    random_state = check_random_state(0)
    tsne = TSNE(metric="chebyshev", square_distances=True)
    X = random_state.randn(5, 2)
    tsne.fit_transform(X)


# TODO: Remove filterwarnings in 1.2
@pytest.mark.filterwarnings("ignore:.*TSNE will change.*:FutureWarning")
def test_reduction_to_one_component():
    # t-SNE should allow reduction to one component (issue #4154).
    random_state = check_random_state(0)
    tsne = TSNE(n_components=1)
    X = random_state.randn(5, 2)
    X_embedded = tsne.fit(X).embedding_
    assert(np.all(np.isfinite(X_embedded)))


# TODO: Remove filterwarnings in 1.2
@pytest.mark.filterwarnings("ignore:.*TSNE will change.*:FutureWarning")
@pytest.mark.parametrize('method', ['barnes_hut', 'exact'])
@pytest.mark.parametrize('dt', [np.float32, np.float64])
def test_64bit(method, dt):
    # Ensure 64bit arrays are handled correctly.
    random_state = check_random_state(0)

    X = random_state.randn(10, 2).astype(dt, copy=False)
    tsne = TSNE(n_components=2, perplexity=2, learning_rate=100.0,
                random_state=0, method=method, verbose=0,
                n_iter=300)
    X_embedded = tsne.fit_transform(X)
    effective_type = X_embedded.dtype

    # tsne cython code is only single precision, so the output will
    # always be single precision, irrespectively of the input dtype
    assert effective_type == np.float32


# TODO: Remove filterwarnings in 1.2
@pytest.mark.filterwarnings("ignore:.*TSNE will change.*:FutureWarning")
@pytest.mark.parametrize('method', ['barnes_hut', 'exact'])
def test_kl_divergence_not_nan(method):
    # Ensure kl_divergence_ is computed at last iteration
    # even though n_iter % n_iter_check != 0, i.e. 1003 % 50 != 0
    random_state = check_random_state(0)

    X = random_state.randn(50, 2)
    tsne = TSNE(n_components=2, perplexity=2, learning_rate=100.0,
                random_state=0, method=method, verbose=0, n_iter=503)
    tsne.fit_transform(X)

    assert not np.isnan(tsne.kl_divergence_)


def test_barnes_hut_angle():
    # When Barnes-Hut's angle=0 this corresponds to the exact method.
    angle = 0.0
    perplexity = 10
    n_samples = 100
    for n_components in [2, 3]:
        n_features = 5
        degrees_of_freedom = float(n_components - 1.0)

        random_state = check_random_state(0)
        data = random_state.randn(n_samples, n_features)
        distances = pairwise_distances(data)
        params = random_state.randn(n_samples, n_components)
        P = _joint_probabilities(distances, perplexity, verbose=0)
        kl_exact, grad_exact = _kl_divergence(params, P, degrees_of_freedom,
                                              n_samples, n_components)

        n_neighbors = n_samples - 1
        distances_csr = NearestNeighbors().fit(data).kneighbors_graph(
            n_neighbors=n_neighbors, mode='distance')
        P_bh = _joint_probabilities_nn(distances_csr, perplexity, verbose=0)
        kl_bh, grad_bh = _kl_divergence_bh(params, P_bh, degrees_of_freedom,
                                           n_samples, n_components,
                                           angle=angle, skip_num_points=0,
                                           verbose=0)

        P = squareform(P)
        P_bh = P_bh.toarray()
        assert_array_almost_equal(P_bh, P, decimal=5)
        assert_almost_equal(kl_exact, kl_bh, decimal=3)


@skip_if_32bit
def test_n_iter_without_progress():
    # Use a dummy negative n_iter_without_progress and check output on stdout
    random_state = check_random_state(0)
    X = random_state.randn(100, 10)
    for method in ["barnes_hut", "exact"]:
        tsne = TSNE(n_iter_without_progress=-1, verbose=2, learning_rate=1e8,
                    random_state=0, method=method, n_iter=351, init="random")
        tsne._N_ITER_CHECK = 1
        tsne._EXPLORATION_N_ITER = 0

        old_stdout = sys.stdout
        sys.stdout = StringIO()
        try:
            tsne.fit_transform(X)
        finally:
            out = sys.stdout.getvalue()
            sys.stdout.close()
            sys.stdout = old_stdout

        # The output needs to contain the value of n_iter_without_progress
        assert ("did not make any progress during the "
                "last -1 episodes. Finished." in out)


# TODO: Remove filterwarnings in 1.2
@pytest.mark.filterwarnings("ignore:.*TSNE will change.*:FutureWarning")
def test_min_grad_norm():
    # Make sure that the parameter min_grad_norm is used correctly
    random_state = check_random_state(0)
    X = random_state.randn(100, 2)
    min_grad_norm = 0.002
    tsne = TSNE(min_grad_norm=min_grad_norm, verbose=2,
                random_state=0, method='exact')

    old_stdout = sys.stdout
    sys.stdout = StringIO()
    try:
        tsne.fit_transform(X)
    finally:
        out = sys.stdout.getvalue()
        sys.stdout.close()
        sys.stdout = old_stdout

    lines_out = out.split('\n')

    # extract the gradient norm from the verbose output
    gradient_norm_values = []
    for line in lines_out:
        # When the computation is Finished just an old gradient norm value
        # is repeated that we do not need to store
        if 'Finished' in line:
            break

        start_grad_norm = line.find('gradient norm')
        if start_grad_norm >= 0:
            line = line[start_grad_norm:]
            line = line.replace('gradient norm = ', '').split(' ')[0]
            gradient_norm_values.append(float(line))

    # Compute how often the gradient norm is smaller than min_grad_norm
    gradient_norm_values = np.array(gradient_norm_values)
    n_smaller_gradient_norms = \
        len(gradient_norm_values[gradient_norm_values <= min_grad_norm])

    # The gradient norm can be smaller than min_grad_norm at most once,
    # because in the moment it becomes smaller the optimization stops
    assert n_smaller_gradient_norms <= 1


# TODO: Remove filterwarnings in 1.2
@pytest.mark.filterwarnings("ignore:.*TSNE will change.*:FutureWarning")
def test_accessible_kl_divergence():
    # Ensures that the accessible kl_divergence matches the computed value
    random_state = check_random_state(0)
    X = random_state.randn(50, 2)
    tsne = TSNE(n_iter_without_progress=2, verbose=2,
                random_state=0, method='exact',
                n_iter=500)

    old_stdout = sys.stdout
    sys.stdout = StringIO()
    try:
        tsne.fit_transform(X)
    finally:
        out = sys.stdout.getvalue()
        sys.stdout.close()
        sys.stdout = old_stdout

    # The output needs to contain the accessible kl_divergence as the error at
    # the last iteration
    for line in out.split('\n')[::-1]:
        if 'Iteration' in line:
            _, _, error = line.partition('error = ')
            if error:
                error, _, _ = error.partition(',')
                break
    assert_almost_equal(tsne.kl_divergence_, float(error), decimal=5)


# TODO: Remove filterwarnings in 1.2
@pytest.mark.filterwarnings("ignore:.*TSNE will change.*:FutureWarning")
@pytest.mark.parametrize('method', ['barnes_hut', 'exact'])
def test_uniform_grid(method):
    """Make sure that TSNE can approximately recover a uniform 2D grid

    Due to ties in distances between point in X_2d_grid, this test is platform
    dependent for ``method='barnes_hut'`` due to numerical imprecision.

    Also, t-SNE is not assured to converge to the right solution because bad
    initialization can lead to convergence to bad local minimum (the
    optimization problem is non-convex). To avoid breaking the test too often,
    we re-run t-SNE from the final point when the convergence is not good
    enough.
    """
    seeds = range(3)
    n_iter = 500
    for seed in seeds:
        tsne = TSNE(n_components=2, init='random', random_state=seed,
                    perplexity=50, n_iter=n_iter, method=method)
        Y = tsne.fit_transform(X_2d_grid)

        try_name = "{}_{}".format(method, seed)
        try:
            assert_uniform_grid(Y, try_name)
        except AssertionError:
            # If the test fails a first time, re-run with init=Y to see if
            # this was caused by a bad initialization. Note that this will
            # also run an early_exaggeration step.
            try_name += ":rerun"
            tsne.init = Y
            Y = tsne.fit_transform(X_2d_grid)
            assert_uniform_grid(Y, try_name)


def assert_uniform_grid(Y, try_name=None):
    # Ensure that the resulting embedding leads to approximately
    # uniformly spaced points: the distance to the closest neighbors
    # should be non-zero and approximately constant.
    nn = NearestNeighbors(n_neighbors=1).fit(Y)
    dist_to_nn = nn.kneighbors(return_distance=True)[0].ravel()
    assert dist_to_nn.min() > 0.1

    smallest_to_mean = dist_to_nn.min() / np.mean(dist_to_nn)
    largest_to_mean = dist_to_nn.max() / np.mean(dist_to_nn)

    assert smallest_to_mean > .5, try_name
    assert largest_to_mean < 2, try_name


def test_bh_match_exact():
    # check that the ``barnes_hut`` method match the exact one when
    # ``angle = 0`` and ``perplexity > n_samples / 3``
    random_state = check_random_state(0)
    n_features = 10
    X = random_state.randn(30, n_features).astype(np.float32)
    X_embeddeds = {}
    n_iter = {}
    for method in ['exact', 'barnes_hut']:
        tsne = TSNE(n_components=2, method=method, learning_rate=1.0,
                    init="random", random_state=0, n_iter=251,
                    perplexity=30.0, angle=0)
        # Kill the early_exaggeration
        tsne._EXPLORATION_N_ITER = 0
        X_embeddeds[method] = tsne.fit_transform(X)
        n_iter[method] = tsne.n_iter_

    assert n_iter['exact'] == n_iter['barnes_hut']
    assert_allclose(X_embeddeds['exact'], X_embeddeds['barnes_hut'], rtol=1e-4)


def test_gradient_bh_multithread_match_sequential():
    # check that the bh gradient with different num_threads gives the same
    # results

    n_features = 10
    n_samples = 30
    n_components = 2
    degrees_of_freedom = 1

    angle = 3
    perplexity = 5

    random_state = check_random_state(0)
    data = random_state.randn(n_samples, n_features).astype(np.float32)
    params = random_state.randn(n_samples, n_components)

    n_neighbors = n_samples - 1
    distances_csr = NearestNeighbors().fit(data).kneighbors_graph(
        n_neighbors=n_neighbors, mode='distance')
    P_bh = _joint_probabilities_nn(distances_csr, perplexity, verbose=0)
    kl_sequential, grad_sequential = _kl_divergence_bh(
        params, P_bh, degrees_of_freedom, n_samples, n_components,
        angle=angle, skip_num_points=0, verbose=0, num_threads=1)
    for num_threads in [2, 4]:
        kl_multithread, grad_multithread = _kl_divergence_bh(
            params, P_bh, degrees_of_freedom, n_samples, n_components,
            angle=angle, skip_num_points=0, verbose=0, num_threads=num_threads)

        assert_allclose(kl_multithread, kl_sequential, rtol=1e-6)
        assert_allclose(grad_multithread, grad_multithread)


# TODO: Remove filterwarnings in 1.2
@pytest.mark.filterwarnings("ignore:.*TSNE will change.*:FutureWarning")
def test_tsne_with_different_distance_metrics():
    """Make sure that TSNE works for different distance metrics"""
    random_state = check_random_state(0)
    n_components_original = 3
    n_components_embedding = 2
    X = random_state.randn(50, n_components_original).astype(np.float32)
    metrics = ['manhattan', 'cosine']
    dist_funcs = [manhattan_distances, cosine_distances]
    for metric, dist_func in zip(metrics, dist_funcs):
        X_transformed_tsne = TSNE(
            metric=metric, n_components=n_components_embedding,
            random_state=0, n_iter=300, square_distances=True,
            init='random').fit_transform(X)
        X_transformed_tsne_precomputed = TSNE(
            metric='precomputed', n_components=n_components_embedding,
            random_state=0, n_iter=300, init='random',
            square_distances=True).fit_transform(dist_func(X))
        assert_array_equal(X_transformed_tsne, X_transformed_tsne_precomputed)


@pytest.mark.parametrize('method', ['exact', 'barnes_hut'])
@pytest.mark.parametrize('metric', ['euclidean', 'manhattan'])
@pytest.mark.parametrize('square_distances', [True, 'legacy'])
@ignore_warnings(category=FutureWarning)
def test_tsne_different_square_distances(method, metric, square_distances):
    # Make sure that TSNE works for different square_distances settings
    # FIXME remove test when square_distances=True becomes the default in 1.1
    random_state = check_random_state(0)
    n_components_original = 3
    n_components_embedding = 2

    # Used to create data with structure; this avoids unstable behavior in TSNE
    X, _ = make_blobs(n_features=n_components_original,
                      random_state=random_state)
    X_precomputed = pairwise_distances(X, metric=metric)

    if metric == 'euclidean' and square_distances == 'legacy':
        X_precomputed **= 2

    X_transformed_tsne = TSNE(
        metric=metric, n_components=n_components_embedding,
        square_distances=square_distances, method=method,
        random_state=0, init='random').fit_transform(X)
    X_transformed_tsne_precomputed = TSNE(
        metric='precomputed', n_components=n_components_embedding,
        square_distances=square_distances, method=method,
        random_state=0, init='random').fit_transform(X_precomputed)

    assert_allclose(X_transformed_tsne, X_transformed_tsne_precomputed)


@pytest.mark.parametrize('metric', ['euclidean', 'manhattan'])
@pytest.mark.parametrize('square_distances', [True, 'legacy'])
def test_tsne_square_distances_futurewarning(metric, square_distances):
    # Make sure that a FutureWarning is only raised when a non-Euclidean
    # metric is specified and square_distances is not set to True.
    random_state = check_random_state(0)

    X = random_state.randn(5, 2)
    tsne = TSNE(metric=metric, square_distances=square_distances,
                learning_rate=200.0, init="random")

    if metric != 'euclidean' and square_distances is not True:
        with pytest.warns(FutureWarning, match="'square_distances'.*"):
            tsne.fit_transform(X)
    else:
        with pytest.warns(None) as record:
            tsne.fit_transform(X)
        assert not record


# TODO: Remove in 1.2
@pytest.mark.parametrize('init', [None, 'random', 'pca'])
def test_tsne_init_futurewarning(init):
    """Make sure that a FutureWarning is only raised when the
    init is not specified or is 'pca'."""
    random_state = check_random_state(0)

    X = random_state.randn(5, 2)
    kwargs = dict(learning_rate=200.0, init=init)
    tsne = TSNE(**{k: v for k, v in kwargs.items() if v is not None})

    if init is None:
        with pytest.warns(FutureWarning, match="The default initialization.*"):
            tsne.fit_transform(X)
    elif init == 'pca':
        with pytest.warns(FutureWarning, match="The PCA initialization.*"):
            tsne.fit_transform(X)
    else:
        with pytest.warns(None) as record:
            tsne.fit_transform(X)
        assert not record


# TODO: Remove in 1.2
@pytest.mark.parametrize('learning_rate', [None, 200.0])
def test_tsne_learning_rate_futurewarning(learning_rate):
    """Make sure that a FutureWarning is only raised when the learning rate
    is not specified"""
    random_state = check_random_state(0)

    X = random_state.randn(5, 2)
    kwargs = dict(learning_rate=learning_rate, init='random')
    tsne = TSNE(**{k: v for k, v in kwargs.items() if v is not None})

    if learning_rate is None:
        with pytest.warns(FutureWarning, match="The default learning rate.*"):
            tsne.fit_transform(X)
    else:
        with pytest.warns(None) as record:
            tsne.fit_transform(X)
        assert not record


# TODO: Remove filterwarnings in 1.2
@pytest.mark.filterwarnings("ignore:.*TSNE will change.*:FutureWarning")
def test_tsne_negative_learning_rate():
    """Make sure that negative learning rate results in a ValueError"""
    random_state = check_random_state(0)
    X = random_state.randn(5, 2)
    with pytest.raises(ValueError, match="'learning_rate' must be.*"):
        TSNE(learning_rate=-50.0).fit_transform(X)


# TODO: Remove filterwarnings in 1.2
@pytest.mark.filterwarnings("ignore:.*TSNE will change.*:FutureWarning")
@pytest.mark.parametrize('method', ['exact', 'barnes_hut'])
def test_tsne_n_jobs(method):
    """Make sure that the n_jobs parameter doesn't impact the output"""
    random_state = check_random_state(0)
    n_features = 10
    X = random_state.randn(30, n_features)
    X_tr_ref = TSNE(n_components=2, method=method, perplexity=30.0,
                    angle=0, n_jobs=1, random_state=0).fit_transform(X)
    X_tr = TSNE(n_components=2, method=method, perplexity=30.0,
                angle=0, n_jobs=2, random_state=0).fit_transform(X)

    assert_allclose(X_tr_ref, X_tr)<|MERGE_RESOLUTION|>--- conflicted
+++ resolved
@@ -247,7 +247,6 @@
     assert_almost_equal(trustworthiness(X, X_embedded, n_neighbors=1), 0.2)
 
 
-<<<<<<< HEAD
 def test_trustworthiness_warning():
     regex = "n_neighbors .+ should be less than .+"
     with pytest.warns(UserWarning, match=regex):
@@ -257,10 +256,8 @@
         trustworthiness(X, X_embedded, n_neighbors=5)
 
 
-=======
 # TODO: Remove filterwarning in 1.2
 @pytest.mark.filterwarnings("ignore:.*TSNE will change.*:FutureWarning")
->>>>>>> c9d223cc
 @pytest.mark.parametrize("method", ['exact', 'barnes_hut'])
 @pytest.mark.parametrize("init", ('random', 'pca'))
 def test_preserve_trustworthiness_approximately(method, init):
