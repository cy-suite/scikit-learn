--- conflicted
+++ resolved
@@ -296,8 +296,8 @@
     random_state = check_random_state(0)
     X = random_state.randn(100, 2)
     assert (trustworthiness(X, X, metric='cosine') ==
-                 trustworthiness(pairwise_distances(X, metric='cosine'), X,
-                                 metric='precomputed'))
+            trustworthiness(pairwise_distances(X, metric='cosine'), X,
+                            metric='precomputed'))
 
 
 def test_early_exaggeration_too_small():
@@ -325,15 +325,14 @@
 ])
 def test_bad_precomputed_distances(method, D, retype, message_regex):
     tsne = TSNE(metric="precomputed", method=method)
-    assert_raises_regexp(ValueError, message_regex,
-                         tsne.fit_transform, retype(D))
+    with pytest.raises(ValueError, match=message_regex):
+        tsne.fit_transform(retype(D))
 
 
 def test_exact_no_precomputed_sparse():
     tsne = TSNE(metric='precomputed', method='exact')
-    assert_raises_regexp(TypeError, 'sparse',
-                         tsne.fit_transform,
-                         sp.csr_matrix([[0, 5], [5, 0]]))
+    with pytest.raises(TypeError, match='sparse'):
+        tsne.fit_transform(sp.csr_matrix([[0, 5], [5, 0]]))
 
 
 def test_high_perplexity_precomputed_sparse_distances():
@@ -341,9 +340,9 @@
     dist = np.array([[1., 0., 0.], [0., 1., 0.], [1., 0., 0.]])
     bad_dist = sp.csr_matrix(dist)
     tsne = TSNE(metric="precomputed")
-<<<<<<< HEAD
     msg = "3 neighbors per samples are required, but some samples have only 1"
-    assert_raises_regexp(ValueError, msg, tsne.fit_transform, bad_dist)
+    with pytest.raises(ValueError, match=msg):
+        tsne.fit_transform(bad_dist)
 
 
 @ignore_warnings(category=EfficiencyWarning)
@@ -351,10 +350,6 @@
     """Make sure that TSNE works identically for sparse and dense matrix"""
     random_state = check_random_state(0)
     X = random_state.randn(100, 2)
-=======
-    with pytest.raises(ValueError, match=".* square distance matrix"):
-        tsne.fit_transform(np.array([[0.0], [1.0]]))
->>>>>>> 82e06af8
 
     D_sparse = kneighbors_graph(X, n_neighbors=100, mode='distance',
                                 include_self=True)
@@ -362,22 +357,12 @@
     assert sp.issparse(D_sparse)
     assert_almost_equal(D_sparse.A, D)
 
-<<<<<<< HEAD
     tsne = TSNE(metric="precomputed", random_state=0)
     Xt_dense = tsne.fit_transform(D)
 
     for fmt in ['csr', 'lil']:
         Xt_sparse = tsne.fit_transform(D_sparse.asformat(fmt))
         assert_almost_equal(Xt_dense, Xt_sparse)
-=======
-def test_non_positive_precomputed_distances():
-    # Precomputed distance matrices must be positive.
-    bad_dist = np.array([[0., -1.], [1., 0.]])
-    for method in ['barnes_hut', 'exact']:
-        tsne = TSNE(metric="precomputed", method=method)
-        with pytest.raises(ValueError, match="All distances .*precomputed.*"):
-            tsne.fit_transform(bad_dist)
->>>>>>> 82e06af8
 
 
 def test_non_positive_computed_distances():
@@ -614,20 +599,6 @@
     assert(np.all(np.isfinite(X_embedded)))
 
 
-<<<<<<< HEAD
-=======
-def test_no_sparse_on_barnes_hut():
-    # No sparse matrices allowed on Barnes-Hut.
-    random_state = check_random_state(0)
-    X = random_state.randn(100, 2)
-    X[(np.random.randint(0, 100, 50), np.random.randint(0, 2, 50))] = 0.0
-    X_csr = sp.csr_matrix(X)
-    tsne = TSNE(n_iter=199, method='barnes_hut')
-    with pytest.raises(TypeError, match="A sparse matrix was.*"):
-        tsne.fit_transform(X_csr)
-
-
->>>>>>> 82e06af8
 @pytest.mark.parametrize('method', ['barnes_hut', 'exact'])
 @pytest.mark.parametrize('dt', [np.float32, np.float64])
 def test_64bit(method, dt):
