import sys
from io import StringIO
import numpy as np
from numpy.testing import assert_allclose
import scipy.sparse as sp
import pytest
import warnings

from sklearn.neighbors import NearestNeighbors
from sklearn.neighbors import kneighbors_graph
from sklearn.exceptions import EfficiencyWarning
from sklearn.utils._testing import ignore_warnings
from sklearn.utils._testing import assert_almost_equal
from sklearn.utils._testing import assert_array_equal
from sklearn.utils._testing import assert_array_almost_equal
from sklearn.utils._testing import skip_if_32bit
from sklearn.utils import check_random_state
from sklearn.manifold._t_sne import _joint_probabilities
from sklearn.manifold._t_sne import _joint_probabilities_nn
from sklearn.manifold._t_sne import _kl_divergence
from sklearn.manifold._t_sne import _kl_divergence_bh
from sklearn.manifold._t_sne import _gradient_descent
from sklearn.manifold._t_sne import trustworthiness
from sklearn.manifold import TSNE

# mypy error: Module 'sklearn.manifold' has no attribute '_barnes_hut_tsne'
from sklearn.manifold import _barnes_hut_tsne  # type: ignore
from sklearn.manifold._utils import _binary_search_perplexity
from sklearn.datasets import make_blobs
from scipy.optimize import check_grad
from scipy.spatial.distance import pdist
from scipy.spatial.distance import squareform
from sklearn.metrics.pairwise import pairwise_distances
from sklearn.metrics.pairwise import manhattan_distances
from sklearn.metrics.pairwise import cosine_distances


x = np.linspace(0, 1, 10)
xx, yy = np.meshgrid(x, x)
X_2d_grid = np.hstack(
    [
        xx.ravel().reshape(-1, 1),
        yy.ravel().reshape(-1, 1),
    ]
)

pytestmark = pytest.mark.filterwarnings(
    "ignore:The PCA initialization in TSNE will change to have the standard deviation",
)


def test_gradient_descent_stops():
    # Test stopping conditions of gradient descent.
    class ObjectiveSmallGradient:
        def __init__(self):
            self.it = -1

        def __call__(self, _, compute_error=True):
            self.it += 1
            return (10 - self.it) / 10.0, np.array([1e-5])

    def flat_function(_, compute_error=True):
        return 0.0, np.ones(1)

    # Gradient norm
    old_stdout = sys.stdout
    sys.stdout = StringIO()
    try:
        _, error, it = _gradient_descent(
            ObjectiveSmallGradient(),
            np.zeros(1),
            0,
            n_iter=100,
            n_iter_without_progress=100,
            momentum=0.0,
            learning_rate=0.0,
            min_gain=0.0,
            min_grad_norm=1e-5,
            verbose=2,
        )
    finally:
        out = sys.stdout.getvalue()
        sys.stdout.close()
        sys.stdout = old_stdout
    assert error == 1.0
    assert it == 0
    assert "gradient norm" in out

    # Maximum number of iterations without improvement
    old_stdout = sys.stdout
    sys.stdout = StringIO()
    try:
        _, error, it = _gradient_descent(
            flat_function,
            np.zeros(1),
            0,
            n_iter=100,
            n_iter_without_progress=10,
            momentum=0.0,
            learning_rate=0.0,
            min_gain=0.0,
            min_grad_norm=0.0,
            verbose=2,
        )
    finally:
        out = sys.stdout.getvalue()
        sys.stdout.close()
        sys.stdout = old_stdout
    assert error == 0.0
    assert it == 11
    assert "did not make any progress" in out

    # Maximum number of iterations
    old_stdout = sys.stdout
    sys.stdout = StringIO()
    try:
        _, error, it = _gradient_descent(
            ObjectiveSmallGradient(),
            np.zeros(1),
            0,
            n_iter=11,
            n_iter_without_progress=100,
            momentum=0.0,
            learning_rate=0.0,
            min_gain=0.0,
            min_grad_norm=0.0,
            verbose=2,
        )
    finally:
        out = sys.stdout.getvalue()
        sys.stdout.close()
        sys.stdout = old_stdout
    assert error == 0.0
    assert it == 10
    assert "Iteration 10" in out


def test_binary_search():
    # Test if the binary search finds Gaussians with desired perplexity.
    random_state = check_random_state(0)
    data = random_state.randn(50, 5)
    distances = pairwise_distances(data).astype(np.float32)
    desired_perplexity = 25.0
    P = _binary_search_perplexity(distances, desired_perplexity, verbose=0)
    P = np.maximum(P, np.finfo(np.double).eps)
    mean_perplexity = np.mean(
        [np.exp(-np.sum(P[i] * np.log(P[i]))) for i in range(P.shape[0])]
    )
    assert_almost_equal(mean_perplexity, desired_perplexity, decimal=3)


def test_binary_search_underflow():
    # Test if the binary search finds Gaussians with desired perplexity.
    # A more challenging case than the one above, producing numeric
    # underflow in float precision (see issue #19471 and PR #19472).
    random_state = check_random_state(42)
    data = random_state.randn(1, 90).astype(np.float32) + 100
    desired_perplexity = 30.0
    P = _binary_search_perplexity(data, desired_perplexity, verbose=0)
    perplexity = 2 ** -np.nansum(P[0, 1:] * np.log2(P[0, 1:]))
    assert_almost_equal(perplexity, desired_perplexity, decimal=3)


def test_binary_search_neighbors():
    # Binary perplexity search approximation.
    # Should be approximately equal to the slow method when we use
    # all points as neighbors.
    n_samples = 200
    desired_perplexity = 25.0
    random_state = check_random_state(0)
    data = random_state.randn(n_samples, 2).astype(np.float32, copy=False)
    distances = pairwise_distances(data)
    P1 = _binary_search_perplexity(distances, desired_perplexity, verbose=0)

    # Test that when we use all the neighbors the results are identical
    n_neighbors = n_samples - 1
    nn = NearestNeighbors().fit(data)
    distance_graph = nn.kneighbors_graph(n_neighbors=n_neighbors, mode="distance")
    distances_nn = distance_graph.data.astype(np.float32, copy=False)
    distances_nn = distances_nn.reshape(n_samples, n_neighbors)
    P2 = _binary_search_perplexity(distances_nn, desired_perplexity, verbose=0)

    indptr = distance_graph.indptr
    P1_nn = np.array(
        [
            P1[k, distance_graph.indices[indptr[k] : indptr[k + 1]]]
            for k in range(n_samples)
        ]
    )
    assert_array_almost_equal(P1_nn, P2, decimal=4)

    # Test that the highest P_ij are the same when fewer neighbors are used
    for k in np.linspace(150, n_samples - 1, 5):
        k = int(k)
        topn = k * 10  # check the top 10 * k entries out of k * k entries
        distance_graph = nn.kneighbors_graph(n_neighbors=k, mode="distance")
        distances_nn = distance_graph.data.astype(np.float32, copy=False)
        distances_nn = distances_nn.reshape(n_samples, k)
        P2k = _binary_search_perplexity(distances_nn, desired_perplexity, verbose=0)
        assert_array_almost_equal(P1_nn, P2, decimal=2)
        idx = np.argsort(P1.ravel())[::-1]
        P1top = P1.ravel()[idx][:topn]
        idx = np.argsort(P2k.ravel())[::-1]
        P2top = P2k.ravel()[idx][:topn]
        assert_array_almost_equal(P1top, P2top, decimal=2)


def test_binary_perplexity_stability():
    # Binary perplexity search should be stable.
    # The binary_search_perplexity had a bug wherein the P array
    # was uninitialized, leading to sporadically failing tests.
    n_neighbors = 10
    n_samples = 100
    random_state = check_random_state(0)
    data = random_state.randn(n_samples, 5)
    nn = NearestNeighbors().fit(data)
    distance_graph = nn.kneighbors_graph(n_neighbors=n_neighbors, mode="distance")
    distances = distance_graph.data.astype(np.float32, copy=False)
    distances = distances.reshape(n_samples, n_neighbors)
    last_P = None
    desired_perplexity = 3
    for _ in range(100):
        P = _binary_search_perplexity(distances.copy(), desired_perplexity, verbose=0)
        P1 = _joint_probabilities_nn(distance_graph, desired_perplexity, verbose=0)
        # Convert the sparse matrix to a dense one for testing
        P1 = P1.toarray()
        if last_P is None:
            last_P = P
            last_P1 = P1
        else:
            assert_array_almost_equal(P, last_P, decimal=4)
            assert_array_almost_equal(P1, last_P1, decimal=4)


def test_gradient():
    # Test gradient of Kullback-Leibler divergence.
    random_state = check_random_state(0)

    n_samples = 50
    n_features = 2
    n_components = 2
    alpha = 1.0

    distances = random_state.randn(n_samples, n_features).astype(np.float32)
    distances = np.abs(distances.dot(distances.T))
    np.fill_diagonal(distances, 0.0)
    X_embedded = random_state.randn(n_samples, n_components).astype(np.float32)

    P = _joint_probabilities(distances, desired_perplexity=25.0, verbose=0)

    def fun(params):
        return _kl_divergence(params, P, alpha, n_samples, n_components)[0]

    def grad(params):
        return _kl_divergence(params, P, alpha, n_samples, n_components)[1]

    assert_almost_equal(check_grad(fun, grad, X_embedded.ravel()), 0.0, decimal=5)


def test_trustworthiness():
    # Test trustworthiness score.
    random_state = check_random_state(0)

    # Affine transformation
    X = random_state.randn(100, 2)
    assert trustworthiness(X, 5.0 + X / 10.0) == 1.0

    # Randomly shuffled
    X = np.arange(100).reshape(-1, 1)
    X_embedded = X.copy()
    random_state.shuffle(X_embedded)
    assert trustworthiness(X, X_embedded) < 0.6

    # Completely different
    X = np.arange(5).reshape(-1, 1)
    X_embedded = np.array([[0], [2], [4], [1], [3]])
    assert_almost_equal(trustworthiness(X, X_embedded, n_neighbors=1), 0.2)


def test_trustworthiness_n_neighbors_error():
    """Raise an error when n_neighbors >= n_samples / 2.

    Non-regression test for #18567.
    """
    regex = "n_neighbors .+ should be less than .+"
    rng = np.random.RandomState(42)
    X = rng.rand(7, 4)
    X_embedded = rng.rand(7, 2)
    with pytest.raises(ValueError, match=regex):
        trustworthiness(X, X_embedded, n_neighbors=5)

    trust = trustworthiness(X, X_embedded, n_neighbors=3)
    assert 0 <= trust <= 1


@pytest.mark.parametrize("method", ["exact", "barnes_hut"])
@pytest.mark.parametrize("init", ("random", "pca"))
def test_preserve_trustworthiness_approximately(method, init):
    # Nearest neighbors should be preserved approximately.
    random_state = check_random_state(0)
    n_components = 2
    X = random_state.randn(50, n_components).astype(np.float32)
    tsne = TSNE(
        n_components=n_components,
        init=init,
        random_state=0,
        method=method,
        n_iter=700,
        learning_rate="auto",
    )
    X_embedded = tsne.fit_transform(X)
    t = trustworthiness(X, X_embedded, n_neighbors=1)
    assert t > 0.85


def test_optimization_minimizes_kl_divergence():
    """t-SNE should give a lower KL divergence with more iterations."""
    random_state = check_random_state(0)
    X, _ = make_blobs(n_features=3, random_state=random_state)
    kl_divergences = []
    for n_iter in [250, 300, 350]:
        tsne = TSNE(
            n_components=2,
            init="random",
            perplexity=10,
            learning_rate=100.0,
            n_iter=n_iter,
            random_state=0,
        )
        tsne.fit_transform(X)
        kl_divergences.append(tsne.kl_divergence_)
    assert kl_divergences[1] <= kl_divergences[0]
    assert kl_divergences[2] <= kl_divergences[1]


@pytest.mark.parametrize("method", ["exact", "barnes_hut"])
def test_fit_csr_matrix(method):
    # X can be a sparse matrix.
    rng = check_random_state(0)
    X = rng.randn(50, 2)
    X[(rng.randint(0, 50, 25), rng.randint(0, 2, 25))] = 0.0
    X_csr = sp.csr_matrix(X)
    tsne = TSNE(
        n_components=2,
        init="random",
        perplexity=10,
        learning_rate=100.0,
        random_state=0,
        method=method,
        n_iter=750,
    )
    X_embedded = tsne.fit_transform(X_csr)
    assert_allclose(trustworthiness(X_csr, X_embedded, n_neighbors=1), 1.0, rtol=1.1e-1)


def test_preserve_trustworthiness_approximately_with_precomputed_distances():
    # Nearest neighbors should be preserved approximately.
    random_state = check_random_state(0)
    for i in range(3):
        X = random_state.randn(80, 2)
        D = squareform(pdist(X), "sqeuclidean")
        tsne = TSNE(
            n_components=2,
            perplexity=2,
            learning_rate=100.0,
            early_exaggeration=2.0,
            metric="precomputed",
            random_state=i,
            verbose=0,
            n_iter=500,
            init="random",
        )
        X_embedded = tsne.fit_transform(D)
        t = trustworthiness(D, X_embedded, n_neighbors=1, metric="precomputed")
        assert t > 0.95


def test_trustworthiness_not_euclidean_metric():
    # Test trustworthiness with a metric different from 'euclidean' and
    # 'precomputed'
    random_state = check_random_state(0)
    X = random_state.randn(100, 2)
    assert trustworthiness(X, X, metric="cosine") == trustworthiness(
        pairwise_distances(X, metric="cosine"), X, metric="precomputed"
    )


@pytest.mark.filterwarnings("ignore:The default learning rate in TSNE")
@pytest.mark.filterwarnings("ignore:The default initialization in TSNE")
def test_early_exaggeration_too_small():
    # Early exaggeration factor must be >= 1.
    tsne = TSNE(early_exaggeration=0.99)
    with pytest.raises(ValueError, match="early_exaggeration .*"):
        tsne.fit_transform(np.array([[0.0], [0.0]]))


@pytest.mark.filterwarnings("ignore:The default learning rate in TSNE")
@pytest.mark.filterwarnings("ignore:The default initialization in TSNE")
def test_too_few_iterations():
    # Number of gradient descent iterations must be at least 200.
    tsne = TSNE(n_iter=199)
    with pytest.raises(ValueError, match="n_iter .*"):
        tsne.fit_transform(np.array([[0.0], [0.0]]))


@pytest.mark.filterwarnings("ignore:The default learning rate in TSNE")
@pytest.mark.parametrize(
    "method, retype",
    [
        ("exact", np.asarray),
        ("barnes_hut", np.asarray),
        ("barnes_hut", sp.csr_matrix),
    ],
)
@pytest.mark.parametrize(
    "D, message_regex",
    [
        ([[0.0], [1.0]], ".* square distance matrix"),
        ([[0.0, -1.0], [1.0, 0.0]], ".* positive.*"),
    ],
)
def test_bad_precomputed_distances(method, D, retype, message_regex):
    tsne = TSNE(
        metric="precomputed",
        method=method,
        init="random",
        random_state=42,
    )
    with pytest.raises(ValueError, match=message_regex):
        tsne.fit_transform(retype(D))


@pytest.mark.filterwarnings("ignore:The default learning rate in TSNE")
def test_exact_no_precomputed_sparse():
    tsne = TSNE(
        metric="precomputed",
        method="exact",
        init="random",
        random_state=42,
    )
    with pytest.raises(TypeError, match="sparse"):
        tsne.fit_transform(sp.csr_matrix([[0, 5], [5, 0]]))


@pytest.mark.filterwarnings("ignore:The default learning rate in TSNE")
def test_high_perplexity_precomputed_sparse_distances():
    # Perplexity should be less than 50
    dist = np.array([[1.0, 0.0, 0.0], [0.0, 1.0, 0.0], [1.0, 0.0, 0.0]])
    bad_dist = sp.csr_matrix(dist)
    tsne = TSNE(metric="precomputed", init="random", random_state=42)
    msg = "3 neighbors per samples are required, but some samples have only 1"
    with pytest.raises(ValueError, match=msg):
        tsne.fit_transform(bad_dist)


@ignore_warnings(category=EfficiencyWarning)
def test_sparse_precomputed_distance():
    """Make sure that TSNE works identically for sparse and dense matrix"""
    random_state = check_random_state(0)
    X = random_state.randn(100, 2)

    D_sparse = kneighbors_graph(X, n_neighbors=100, mode="distance", include_self=True)
    D = pairwise_distances(X)
    assert sp.issparse(D_sparse)
    assert_almost_equal(D_sparse.A, D)

    tsne = TSNE(
        metric="precomputed", random_state=0, init="random", learning_rate="auto"
    )
    Xt_dense = tsne.fit_transform(D)

    for fmt in ["csr", "lil"]:
        Xt_sparse = tsne.fit_transform(D_sparse.asformat(fmt))
        assert_almost_equal(Xt_dense, Xt_sparse)


@pytest.mark.filterwarnings("ignore:The default learning rate in TSNE")
@pytest.mark.filterwarnings("ignore:The default initialization in TSNE")
def test_non_positive_computed_distances():
    # Computed distance matrices must be positive.
    def metric(x, y):
        return -1

<<<<<<< HEAD
    tsne = TSNE(metric=metric, method='exact', perplexity=1)
=======
    # Negative computed distances should be caught even if result is squared
    tsne = TSNE(metric=metric, method="exact")
>>>>>>> f9f2abb8
    X = np.array([[0.0, 0.0], [1.0, 1.0]])
    with pytest.raises(ValueError, match="All distances .*metric given.*"):
        tsne.fit_transform(X)


@pytest.mark.filterwarnings("ignore:The default learning rate in TSNE")
def test_init_not_available():
    # 'init' must be 'pca', 'random', or numpy array.
    tsne = TSNE(init="not available")
    m = "'init' must be 'pca', 'random', or a numpy array"
    with pytest.raises(ValueError, match=m):
        tsne.fit_transform(np.array([[0.0], [1.0]]))


def test_init_ndarray():
    # Initialize TSNE with ndarray and test fit
    tsne = TSNE(init=np.zeros((100, 2)), learning_rate="auto")
    X_embedded = tsne.fit_transform(np.ones((100, 5)))
    assert_array_equal(np.zeros((100, 2)), X_embedded)


def test_init_ndarray_precomputed():
    # Initialize TSNE with ndarray and metric 'precomputed'
    # Make sure no FutureWarning is thrown from _fit
    tsne = TSNE(
        init=np.zeros((100, 2)),
        metric="precomputed",
        learning_rate=50.0,
    )
    tsne.fit(np.zeros((100, 100)))


@pytest.mark.filterwarnings("ignore:The default learning rate in TSNE")
@pytest.mark.filterwarnings("ignore:The default initialization in TSNE")
def test_distance_not_available():
    # 'metric' must be valid.
    tsne = TSNE(metric="not available", method="exact")
    with pytest.raises(ValueError, match="Unknown metric not available.*"):
        tsne.fit_transform(np.array([[0.0], [1.0]]))

    tsne = TSNE(metric="not available", method="barnes_hut")
    with pytest.raises(ValueError, match="Metric 'not available' not valid.*"):
        tsne.fit_transform(np.array([[0.0], [1.0]]))


@pytest.mark.filterwarnings("ignore:The default learning rate in TSNE")
@pytest.mark.filterwarnings("ignore:The default initialization in TSNE")
def test_method_not_available():
    # 'nethod' must be 'barnes_hut' or 'exact'
    tsne = TSNE(method="not available")
    with pytest.raises(ValueError, match="'method' must be 'barnes_hut' or "):
        tsne.fit_transform(np.array([[0.0], [1.0]]))


@pytest.mark.filterwarnings("ignore:The default learning rate in TSNE")
@pytest.mark.filterwarnings("ignore:The default initialization in TSNE")
def test_angle_out_of_range_checks():
    # check the angle parameter range
    for angle in [-1, -1e-6, 1 + 1e-6, 2]:
        tsne = TSNE(angle=angle)
        with pytest.raises(ValueError, match="'angle' must be between 0.0 - 1.0"):
            tsne.fit_transform(np.array([[0.0], [1.0]]))


@pytest.mark.filterwarnings("ignore:The default learning rate in TSNE")
def test_pca_initialization_not_compatible_with_precomputed_kernel():
    # Precomputed distance matrices cannot use PCA initialization.
    tsne = TSNE(metric="precomputed", init="pca")
    with pytest.raises(
        ValueError,
        match='The parameter init="pca" cannot be used with metric="precomputed".',
    ):
        tsne.fit_transform(np.array([[0.0], [1.0]]))


def test_pca_initialization_not_compatible_with_sparse_input():
    # Sparse input matrices cannot use PCA initialization.
    tsne = TSNE(init="pca", learning_rate=100.0)
    with pytest.raises(TypeError, match="PCA initialization.*"):
        tsne.fit_transform(sp.csr_matrix([[0, 5], [5, 0]]))


@pytest.mark.filterwarnings("ignore:The default learning rate in TSNE")
@pytest.mark.filterwarnings("ignore:The default initialization in TSNE")
def test_n_components_range():
    # barnes_hut method should only be used with n_components <= 3
    tsne = TSNE(n_components=4, method="barnes_hut")
    with pytest.raises(ValueError, match="'n_components' should be .*"):
        tsne.fit_transform(np.array([[0.0], [1.0]]))


def test_early_exaggeration_used():
    # check that the ``early_exaggeration`` parameter has an effect
    random_state = check_random_state(0)
    n_components = 2
    methods = ["exact", "barnes_hut"]
    X = random_state.randn(25, n_components).astype(np.float32)
    for method in methods:
        tsne = TSNE(
            n_components=n_components,
            perplexity=1,
            learning_rate=100.0,
            init="pca",
            random_state=0,
            method=method,
            early_exaggeration=1.0,
            n_iter=250,
        )
        X_embedded1 = tsne.fit_transform(X)
        tsne = TSNE(
            n_components=n_components,
            perplexity=1,
            learning_rate=100.0,
            init="pca",
            random_state=0,
            method=method,
            early_exaggeration=10.0,
            n_iter=250,
        )
        X_embedded2 = tsne.fit_transform(X)

        assert not np.allclose(X_embedded1, X_embedded2)


def test_n_iter_used():
    # check that the ``n_iter`` parameter has an effect
    random_state = check_random_state(0)
    n_components = 2
    methods = ["exact", "barnes_hut"]
    X = random_state.randn(25, n_components).astype(np.float32)
    for method in methods:
        for n_iter in [251, 500]:
            tsne = TSNE(
                n_components=n_components,
                perplexity=1,
                learning_rate=0.5,
                init="random",
                random_state=0,
                method=method,
                early_exaggeration=1.0,
                n_iter=n_iter,
            )
            tsne.fit_transform(X)

            assert tsne.n_iter_ == n_iter - 1


def test_answer_gradient_two_points():
    # Test the tree with only a single set of children.
    #
    # These tests & answers have been checked against the reference
    # implementation by LvdM.
    pos_input = np.array([[1.0, 0.0], [0.0, 1.0]])
    pos_output = np.array(
        [[-4.961291e-05, -1.072243e-04], [9.259460e-05, 2.702024e-04]]
    )
    neighbors = np.array([[1], [0]])
    grad_output = np.array(
        [[-2.37012478e-05, -6.29044398e-05], [2.37012478e-05, 6.29044398e-05]]
    )
    _run_answer_test(pos_input, pos_output, neighbors, grad_output)


def test_answer_gradient_four_points():
    # Four points tests the tree with multiple levels of children.
    #
    # These tests & answers have been checked against the reference
    # implementation by LvdM.
    pos_input = np.array([[1.0, 0.0], [0.0, 1.0], [5.0, 2.0], [7.3, 2.2]])
    pos_output = np.array(
        [
            [6.080564e-05, -7.120823e-05],
            [-1.718945e-04, -4.000536e-05],
            [-2.271720e-04, 8.663310e-05],
            [-1.032577e-04, -3.582033e-05],
        ]
    )
    neighbors = np.array([[1, 2, 3], [0, 2, 3], [1, 0, 3], [1, 2, 0]])
    grad_output = np.array(
        [
            [5.81128448e-05, -7.78033454e-06],
            [-5.81526851e-05, 7.80976444e-06],
            [4.24275173e-08, -3.69569698e-08],
            [-2.58720939e-09, 7.52706374e-09],
        ]
    )
    _run_answer_test(pos_input, pos_output, neighbors, grad_output)


def test_skip_num_points_gradient():
    # Test the kwargs option skip_num_points.
    #
    # Skip num points should make it such that the Barnes_hut gradient
    # is not calculated for indices below skip_num_point.
    # Aside from skip_num_points=2 and the first two gradient rows
    # being set to zero, these data points are the same as in
    # test_answer_gradient_four_points()
    pos_input = np.array([[1.0, 0.0], [0.0, 1.0], [5.0, 2.0], [7.3, 2.2]])
    pos_output = np.array(
        [
            [6.080564e-05, -7.120823e-05],
            [-1.718945e-04, -4.000536e-05],
            [-2.271720e-04, 8.663310e-05],
            [-1.032577e-04, -3.582033e-05],
        ]
    )
    neighbors = np.array([[1, 2, 3], [0, 2, 3], [1, 0, 3], [1, 2, 0]])
    grad_output = np.array(
        [
            [0.0, 0.0],
            [0.0, 0.0],
            [4.24275173e-08, -3.69569698e-08],
            [-2.58720939e-09, 7.52706374e-09],
        ]
    )
    _run_answer_test(pos_input, pos_output, neighbors, grad_output, False, 0.1, 2)


def _run_answer_test(
    pos_input,
    pos_output,
    neighbors,
    grad_output,
    verbose=False,
    perplexity=0.1,
    skip_num_points=0,
):
    distances = pairwise_distances(pos_input).astype(np.float32)
    args = distances, perplexity, verbose
    pos_output = pos_output.astype(np.float32)
    neighbors = neighbors.astype(np.int64, copy=False)
    pij_input = _joint_probabilities(*args)
    pij_input = squareform(pij_input).astype(np.float32)
    grad_bh = np.zeros(pos_output.shape, dtype=np.float32)

    from scipy.sparse import csr_matrix

    P = csr_matrix(pij_input)

    neighbors = P.indices.astype(np.int64)
    indptr = P.indptr.astype(np.int64)

    _barnes_hut_tsne.gradient(
        P.data, pos_output, neighbors, indptr, grad_bh, 0.5, 2, 1, skip_num_points=0
    )
    assert_array_almost_equal(grad_bh, grad_output, decimal=4)


@pytest.mark.filterwarnings("ignore:The default learning rate in TSNE")
@pytest.mark.filterwarnings("ignore:The default initialization in TSNE")
def test_verbose():
    # Verbose options write to stdout.
    random_state = check_random_state(0)
    tsne = TSNE(verbose=2)
    X = random_state.randn(5, 2)

    old_stdout = sys.stdout
    sys.stdout = StringIO()
    try:
        tsne.fit_transform(X)
    finally:
        out = sys.stdout.getvalue()
        sys.stdout.close()
        sys.stdout = old_stdout

    assert "[t-SNE]" in out
    assert "nearest neighbors..." in out
    assert "Computed conditional probabilities" in out
    assert "Mean sigma" in out
    assert "early exaggeration" in out


@pytest.mark.filterwarnings("ignore:The default learning rate in TSNE")
@pytest.mark.filterwarnings("ignore:The default initialization in TSNE")
def test_chebyshev_metric():
    # t-SNE should allow metrics that cannot be squared (issue #3526).
    random_state = check_random_state(0)
    tsne = TSNE(metric="chebyshev")
    X = random_state.randn(5, 2)
    tsne.fit_transform(X)


@pytest.mark.filterwarnings("ignore:The default learning rate in TSNE")
@pytest.mark.filterwarnings("ignore:The default initialization in TSNE")
def test_reduction_to_one_component():
    # t-SNE should allow reduction to one component (issue #4154).
    random_state = check_random_state(0)
    tsne = TSNE(n_components=1)
    X = random_state.randn(5, 2)
    X_embedded = tsne.fit(X).embedding_
    assert np.all(np.isfinite(X_embedded))


@pytest.mark.parametrize("method", ["barnes_hut", "exact"])
@pytest.mark.parametrize("dt", [np.float32, np.float64])
def test_64bit(method, dt):
    # Ensure 64bit arrays are handled correctly.
    random_state = check_random_state(0)

    X = random_state.randn(10, 2).astype(dt, copy=False)
    tsne = TSNE(
        n_components=2,
        perplexity=2,
        learning_rate=100.0,
        random_state=0,
        method=method,
        verbose=0,
        n_iter=300,
        init="random",
    )
    X_embedded = tsne.fit_transform(X)
    effective_type = X_embedded.dtype

    # tsne cython code is only single precision, so the output will
    # always be single precision, irrespectively of the input dtype
    assert effective_type == np.float32


@pytest.mark.parametrize("method", ["barnes_hut", "exact"])
def test_kl_divergence_not_nan(method):
    # Ensure kl_divergence_ is computed at last iteration
    # even though n_iter % n_iter_check != 0, i.e. 1003 % 50 != 0
    random_state = check_random_state(0)

    X = random_state.randn(50, 2)
    tsne = TSNE(
        n_components=2,
        perplexity=2,
        learning_rate=100.0,
        random_state=0,
        method=method,
        verbose=0,
        n_iter=503,
        init="random",
    )
    tsne.fit_transform(X)

    assert not np.isnan(tsne.kl_divergence_)


def test_barnes_hut_angle():
    # When Barnes-Hut's angle=0 this corresponds to the exact method.
    angle = 0.0
    perplexity = 10
    n_samples = 100
    for n_components in [2, 3]:
        n_features = 5
        degrees_of_freedom = float(n_components - 1.0)

        random_state = check_random_state(0)
        data = random_state.randn(n_samples, n_features)
        distances = pairwise_distances(data)
        params = random_state.randn(n_samples, n_components)
        P = _joint_probabilities(distances, perplexity, verbose=0)
        kl_exact, grad_exact = _kl_divergence(
            params, P, degrees_of_freedom, n_samples, n_components
        )

        n_neighbors = n_samples - 1
        distances_csr = (
            NearestNeighbors()
            .fit(data)
            .kneighbors_graph(n_neighbors=n_neighbors, mode="distance")
        )
        P_bh = _joint_probabilities_nn(distances_csr, perplexity, verbose=0)
        kl_bh, grad_bh = _kl_divergence_bh(
            params,
            P_bh,
            degrees_of_freedom,
            n_samples,
            n_components,
            angle=angle,
            skip_num_points=0,
            verbose=0,
        )

        P = squareform(P)
        P_bh = P_bh.toarray()
        assert_array_almost_equal(P_bh, P, decimal=5)
        assert_almost_equal(kl_exact, kl_bh, decimal=3)


@skip_if_32bit
def test_n_iter_without_progress():
    # Use a dummy negative n_iter_without_progress and check output on stdout
    random_state = check_random_state(0)
    X = random_state.randn(100, 10)
    for method in ["barnes_hut", "exact"]:
        tsne = TSNE(
            n_iter_without_progress=-1,
            verbose=2,
            learning_rate=1e8,
            random_state=0,
            method=method,
            n_iter=351,
            init="random",
        )
        tsne._N_ITER_CHECK = 1
        tsne._EXPLORATION_N_ITER = 0

        old_stdout = sys.stdout
        sys.stdout = StringIO()
        try:
            tsne.fit_transform(X)
        finally:
            out = sys.stdout.getvalue()
            sys.stdout.close()
            sys.stdout = old_stdout

        # The output needs to contain the value of n_iter_without_progress
        assert "did not make any progress during the last -1 episodes. Finished." in out


@pytest.mark.filterwarnings("ignore:The default learning rate in TSNE")
@pytest.mark.filterwarnings("ignore:The default initialization in TSNE")
def test_min_grad_norm():
    # Make sure that the parameter min_grad_norm is used correctly
    random_state = check_random_state(0)
    X = random_state.randn(100, 2)
    min_grad_norm = 0.002
    tsne = TSNE(min_grad_norm=min_grad_norm, verbose=2, random_state=0, method="exact")

    old_stdout = sys.stdout
    sys.stdout = StringIO()
    try:
        tsne.fit_transform(X)
    finally:
        out = sys.stdout.getvalue()
        sys.stdout.close()
        sys.stdout = old_stdout

    lines_out = out.split("\n")

    # extract the gradient norm from the verbose output
    gradient_norm_values = []
    for line in lines_out:
        # When the computation is Finished just an old gradient norm value
        # is repeated that we do not need to store
        if "Finished" in line:
            break

        start_grad_norm = line.find("gradient norm")
        if start_grad_norm >= 0:
            line = line[start_grad_norm:]
            line = line.replace("gradient norm = ", "").split(" ")[0]
            gradient_norm_values.append(float(line))

    # Compute how often the gradient norm is smaller than min_grad_norm
    gradient_norm_values = np.array(gradient_norm_values)
    n_smaller_gradient_norms = len(
        gradient_norm_values[gradient_norm_values <= min_grad_norm]
    )

    # The gradient norm can be smaller than min_grad_norm at most once,
    # because in the moment it becomes smaller the optimization stops
    assert n_smaller_gradient_norms <= 1


@pytest.mark.filterwarnings("ignore:The default learning rate in TSNE")
@pytest.mark.filterwarnings("ignore:The default initialization in TSNE")
def test_accessible_kl_divergence():
    # Ensures that the accessible kl_divergence matches the computed value
    random_state = check_random_state(0)
    X = random_state.randn(50, 2)
    tsne = TSNE(
        n_iter_without_progress=2, verbose=2, random_state=0, method="exact", n_iter=500
    )

    old_stdout = sys.stdout
    sys.stdout = StringIO()
    try:
        tsne.fit_transform(X)
    finally:
        out = sys.stdout.getvalue()
        sys.stdout.close()
        sys.stdout = old_stdout

    # The output needs to contain the accessible kl_divergence as the error at
    # the last iteration
    for line in out.split("\n")[::-1]:
        if "Iteration" in line:
            _, _, error = line.partition("error = ")
            if error:
                error, _, _ = error.partition(",")
                break
    assert_almost_equal(tsne.kl_divergence_, float(error), decimal=5)


@pytest.mark.parametrize("method", ["barnes_hut", "exact"])
def test_uniform_grid(method):
    """Make sure that TSNE can approximately recover a uniform 2D grid

    Due to ties in distances between point in X_2d_grid, this test is platform
    dependent for ``method='barnes_hut'`` due to numerical imprecision.

    Also, t-SNE is not assured to converge to the right solution because bad
    initialization can lead to convergence to bad local minimum (the
    optimization problem is non-convex). To avoid breaking the test too often,
    we re-run t-SNE from the final point when the convergence is not good
    enough.
    """
    seeds = range(3)
    n_iter = 500
    for seed in seeds:
        tsne = TSNE(
            n_components=2,
            init="random",
            random_state=seed,
            perplexity=50,
            n_iter=n_iter,
            method=method,
            learning_rate="auto",
        )
        Y = tsne.fit_transform(X_2d_grid)

        try_name = "{}_{}".format(method, seed)
        try:
            assert_uniform_grid(Y, try_name)
        except AssertionError:
            # If the test fails a first time, re-run with init=Y to see if
            # this was caused by a bad initialization. Note that this will
            # also run an early_exaggeration step.
            try_name += ":rerun"
            tsne.init = Y
            Y = tsne.fit_transform(X_2d_grid)
            assert_uniform_grid(Y, try_name)


def assert_uniform_grid(Y, try_name=None):
    # Ensure that the resulting embedding leads to approximately
    # uniformly spaced points: the distance to the closest neighbors
    # should be non-zero and approximately constant.
    nn = NearestNeighbors(n_neighbors=1).fit(Y)
    dist_to_nn = nn.kneighbors(return_distance=True)[0].ravel()
    assert dist_to_nn.min() > 0.1

    smallest_to_mean = dist_to_nn.min() / np.mean(dist_to_nn)
    largest_to_mean = dist_to_nn.max() / np.mean(dist_to_nn)

    assert smallest_to_mean > 0.5, try_name
    assert largest_to_mean < 2, try_name


def test_bh_match_exact():
    # check that the ``barnes_hut`` method match the exact one when
    # ``angle = 0`` and ``perplexity > n_samples / 3``
    random_state = check_random_state(0)
    n_features = 10
    X = random_state.randn(30, n_features).astype(np.float32)
    X_embeddeds = {}
    n_iter = {}
    for method in ["exact", "barnes_hut"]:
        tsne = TSNE(
            n_components=2,
            method=method,
            learning_rate=1.0,
            init="random",
            random_state=0,
            n_iter=251,
            perplexity=30.0,
            angle=0,
        )
        # Kill the early_exaggeration
        tsne._EXPLORATION_N_ITER = 0
        X_embeddeds[method] = tsne.fit_transform(X)
        n_iter[method] = tsne.n_iter_

    assert n_iter["exact"] == n_iter["barnes_hut"]
    assert_allclose(X_embeddeds["exact"], X_embeddeds["barnes_hut"], rtol=1e-4)


def test_gradient_bh_multithread_match_sequential():
    # check that the bh gradient with different num_threads gives the same
    # results

    n_features = 10
    n_samples = 30
    n_components = 2
    degrees_of_freedom = 1

    angle = 3
    perplexity = 5

    random_state = check_random_state(0)
    data = random_state.randn(n_samples, n_features).astype(np.float32)
    params = random_state.randn(n_samples, n_components)

    n_neighbors = n_samples - 1
    distances_csr = (
        NearestNeighbors()
        .fit(data)
        .kneighbors_graph(n_neighbors=n_neighbors, mode="distance")
    )
    P_bh = _joint_probabilities_nn(distances_csr, perplexity, verbose=0)
    kl_sequential, grad_sequential = _kl_divergence_bh(
        params,
        P_bh,
        degrees_of_freedom,
        n_samples,
        n_components,
        angle=angle,
        skip_num_points=0,
        verbose=0,
        num_threads=1,
    )
    for num_threads in [2, 4]:
        kl_multithread, grad_multithread = _kl_divergence_bh(
            params,
            P_bh,
            degrees_of_freedom,
            n_samples,
            n_components,
            angle=angle,
            skip_num_points=0,
            verbose=0,
            num_threads=num_threads,
        )

        assert_allclose(kl_multithread, kl_sequential, rtol=1e-6)
        assert_allclose(grad_multithread, grad_multithread)


def test_tsne_with_different_distance_metrics():
    """Make sure that TSNE works for different distance metrics"""
    random_state = check_random_state(0)
    n_components_original = 3
    n_components_embedding = 2
    X = random_state.randn(50, n_components_original).astype(np.float32)
    metrics = ["manhattan", "cosine"]
    dist_funcs = [manhattan_distances, cosine_distances]
    for metric, dist_func in zip(metrics, dist_funcs):
        X_transformed_tsne = TSNE(
            metric=metric,
            n_components=n_components_embedding,
            random_state=0,
            n_iter=300,
            init="random",
            learning_rate="auto",
        ).fit_transform(X)
        X_transformed_tsne_precomputed = TSNE(
            metric="precomputed",
            n_components=n_components_embedding,
            random_state=0,
            n_iter=300,
            init="random",
            learning_rate="auto",
        ).fit_transform(dist_func(X))
        assert_array_equal(X_transformed_tsne, X_transformed_tsne_precomputed)


# TODO: Remove in 1.2
@pytest.mark.parametrize("init", [None, "random", "pca"])
def test_tsne_init_futurewarning(init):
    """Make sure that a FutureWarning is only raised when the
    init is not specified or is 'pca'."""
    random_state = check_random_state(0)

    X = random_state.randn(5, 2)
    kwargs = dict(learning_rate=200.0, init=init)
    tsne = TSNE(**{k: v for k, v in kwargs.items() if v is not None})

    if init is None:
        with pytest.warns(FutureWarning, match="The default initialization.*"):
            tsne.fit_transform(X)
    elif init == "pca":
        with pytest.warns(FutureWarning, match="The PCA initialization.*"):
            tsne.fit_transform(X)
    else:
        with warnings.catch_warnings():
            warnings.simplefilter("error", FutureWarning)
            tsne.fit_transform(X)


# TODO: Remove in 1.2
@pytest.mark.parametrize("learning_rate", [None, 200.0])
def test_tsne_learning_rate_futurewarning(learning_rate):
    """Make sure that a FutureWarning is only raised when the learning rate
    is not specified"""
    random_state = check_random_state(0)

    X = random_state.randn(5, 2)
    kwargs = dict(learning_rate=learning_rate, init="random")
    tsne = TSNE(**{k: v for k, v in kwargs.items() if v is not None})

    if learning_rate is None:
        with pytest.warns(FutureWarning, match="The default learning rate.*"):
            tsne.fit_transform(X)
    else:
        with warnings.catch_warnings():
            warnings.simplefilter("error", FutureWarning)
            tsne.fit_transform(X)


@pytest.mark.filterwarnings("ignore:The default initialization in TSNE")
def test_tsne_negative_learning_rate():
    """Make sure that negative learning rate results in a ValueError"""
    random_state = check_random_state(0)
    X = random_state.randn(5, 2)
    with pytest.raises(ValueError, match="'learning_rate' must be.*"):
        TSNE(learning_rate=-50.0).fit_transform(X)


@pytest.mark.parametrize("method", ["exact", "barnes_hut"])
def test_tsne_n_jobs(method):
    """Make sure that the n_jobs parameter doesn't impact the output"""
    random_state = check_random_state(0)
    n_features = 10
    X = random_state.randn(30, n_features)
    X_tr_ref = TSNE(
        n_components=2,
        method=method,
        perplexity=30.0,
        angle=0,
        n_jobs=1,
        random_state=0,
        init="random",
        learning_rate="auto",
    ).fit_transform(X)
    X_tr = TSNE(
        n_components=2,
        method=method,
        perplexity=30.0,
        angle=0,
        n_jobs=2,
        random_state=0,
        init="random",
        learning_rate="auto",
    ).fit_transform(X)

    assert_allclose(X_tr_ref, X_tr)


# TODO: Remove filterwarnings in 1.2
@pytest.mark.filterwarnings("ignore:.*TSNE will change.*:FutureWarning")
def test_tsne_with_mahalanobis_distance():
    """Make sure that method_parameters works with mahalanobis distance."""
    random_state = check_random_state(0)
    n_samples, n_features = 300, 10
    X = random_state.randn(n_samples, n_features)
    default_params = {
        "perplexity": 40,
        "n_iter": 250,
        "learning_rate": "auto",
        "n_components": 3,
        "random_state": 0,
    }

    tsne = TSNE(metric="mahalanobis", **default_params)
    msg = "Must provide either V or VI for Mahalanobis distance"
    with pytest.raises(ValueError, match=msg):
        tsne.fit_transform(X)

    precomputed_X = squareform(pdist(X, metric="mahalanobis"), checks=True)
    X_trans_expected = TSNE(metric="precomputed", **default_params).fit_transform(
        precomputed_X
    )

    X_trans = TSNE(
        metric="mahalanobis", metric_params={"V": np.cov(X.T)}, **default_params
    ).fit_transform(X)
    assert_allclose(X_trans, X_trans_expected)


@pytest.mark.filterwarnings("ignore:The PCA initialization in TSNE will change")
# FIXME: remove in 1.3 after deprecation of `square_distances`
def test_tsne_deprecation_square_distances():
    """Check that we raise a warning regarding the removal of
    `square_distances`.

    Also check the parameters do not have any effect.
    """
    random_state = check_random_state(0)
    X = random_state.randn(30, 10)
    tsne = TSNE(
        n_components=2,
        init="pca",
        learning_rate="auto",
        perplexity=30.0,
        angle=0,
        n_jobs=1,
        random_state=0,
        square_distances=True,
    )
    warn_msg = (
        "The parameter `square_distances` has not effect and will be removed in"
        " version 1.3"
    )
    with pytest.warns(FutureWarning, match=warn_msg):
        X_trans_1 = tsne.fit_transform(X)

    tsne = TSNE(
        n_components=2,
        init="pca",
        learning_rate="auto",
        perplexity=30.0,
        angle=0,
        n_jobs=1,
        random_state=0,
    )
    X_trans_2 = tsne.fit_transform(X)
    assert_allclose(X_trans_1, X_trans_2)<|MERGE_RESOLUTION|>--- conflicted
+++ resolved
@@ -481,12 +481,8 @@
     def metric(x, y):
         return -1
 
-<<<<<<< HEAD
-    tsne = TSNE(metric=metric, method='exact', perplexity=1)
-=======
     # Negative computed distances should be caught even if result is squared
     tsne = TSNE(metric=metric, method="exact")
->>>>>>> f9f2abb8
     X = np.array([[0.0, 0.0], [1.0, 1.0]])
     with pytest.raises(ValueError, match="All distances .*metric given.*"):
         tsne.fit_transform(X)
