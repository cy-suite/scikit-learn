import sys
from sklearn.externals.six.moves import cStringIO as StringIO
import numpy as np
import scipy.sparse as sp

from sklearn.neighbors import BallTree
from sklearn.neighbors import NearestNeighbors
from sklearn.utils.testing import assert_less_equal
from sklearn.utils.testing import assert_equal
from sklearn.utils.testing import assert_almost_equal
from sklearn.utils.testing import assert_array_equal
from sklearn.utils.testing import assert_array_almost_equal
from sklearn.utils.testing import assert_less
from sklearn.utils.testing import assert_greater
from sklearn.utils.testing import assert_raises_regexp
from sklearn.utils.testing import assert_in
from sklearn.utils.testing import skip_if_32bit
from sklearn.utils import check_random_state
from sklearn.manifold.t_sne import _joint_probabilities
from sklearn.manifold.t_sne import _joint_probabilities_nn
from sklearn.manifold.t_sne import _kl_divergence
from sklearn.manifold.t_sne import _kl_divergence_bh
from sklearn.manifold.t_sne import _gradient_descent
from sklearn.manifold.t_sne import trustworthiness
from sklearn.manifold.t_sne import TSNE
from sklearn.manifold import _barnes_hut_tsne
from sklearn.manifold._utils import _binary_search_perplexity
from sklearn.datasets import make_blobs
from scipy.optimize import check_grad
from scipy.spatial.distance import pdist
from scipy.spatial.distance import squareform
from sklearn.metrics.pairwise import pairwise_distances


x = np.linspace(0, 1, 10)
xx, yy = np.meshgrid(x, x)
X_2d_grid = np.hstack([
    xx.ravel().reshape(-1, 1),
    yy.ravel().reshape(-1, 1),
])


def test_gradient_descent_stops():
    # Test stopping conditions of gradient descent.
    class ObjectiveSmallGradient:
        def __init__(self):
            self.it = -1

        def __call__(self, _):
            self.it += 1
            return (10 - self.it) / 10.0, np.array([1e-5])

    def flat_function(_):
        return 0.0, np.ones(1)

    # Gradient norm
    old_stdout = sys.stdout
    sys.stdout = StringIO()
    try:
        _, error, it = _gradient_descent(
            ObjectiveSmallGradient(), np.zeros(1), 0, n_iter=100,
            n_iter_without_progress=100, momentum=0.0, learning_rate=0.0,
            min_gain=0.0, min_grad_norm=1e-5, verbose=2)
    finally:
        out = sys.stdout.getvalue()
        sys.stdout.close()
        sys.stdout = old_stdout
    assert_equal(error, 1.0)
    assert_equal(it, 0)
    assert("gradient norm" in out)

    # Maximum number of iterations without improvement
    old_stdout = sys.stdout
    sys.stdout = StringIO()
    try:
        _, error, it = _gradient_descent(
            flat_function, np.zeros(1), 0, n_iter=100,
            n_iter_without_progress=10, momentum=0.0, learning_rate=0.0,
            min_gain=0.0, min_grad_norm=0.0, verbose=2)
    finally:
        out = sys.stdout.getvalue()
        sys.stdout.close()
        sys.stdout = old_stdout
    assert_equal(error, 0.0)
    assert_equal(it, 11)
    assert("did not make any progress" in out)

    # Maximum number of iterations
    old_stdout = sys.stdout
    sys.stdout = StringIO()
    try:
        _, error, it = _gradient_descent(
            ObjectiveSmallGradient(), np.zeros(1), 0, n_iter=11,
            n_iter_without_progress=100, momentum=0.0, learning_rate=0.0,
            min_gain=0.0, min_grad_norm=0.0, verbose=2)
    finally:
        out = sys.stdout.getvalue()
        sys.stdout.close()
        sys.stdout = old_stdout
    assert_equal(error, 0.0)
    assert_equal(it, 10)
    assert("Iteration 10" in out)


def test_binary_search():
    # Test if the binary search finds Gaussians with desired perplexity.
    random_state = check_random_state(0)
    distances = random_state.randn(50, 2).astype(np.float32)
    # Distances shouldn't be negative
    distances = np.abs(distances.dot(distances.T))
    np.fill_diagonal(distances, 0.0)
    desired_perplexity = 25.0
    P = _binary_search_perplexity(distances, None, desired_perplexity,
                                  verbose=0)
    P = np.maximum(P, np.finfo(np.double).eps)
    mean_perplexity = np.mean([np.exp(-np.sum(P[i] * np.log(P[i])))
                               for i in range(P.shape[0])])
    assert_almost_equal(mean_perplexity, desired_perplexity, decimal=3)


def test_binary_search_neighbors():
    # Binary perplexity search approximation.
    # Should be approximately equal to the slow method when we use
    # all points as neighbors.
    n_samples = 500
    desired_perplexity = 25.0
    random_state = check_random_state(0)
    distances = random_state.randn(n_samples, 2).astype(np.float32)
    # Distances shouldn't be negative
    distances = np.abs(distances.dot(distances.T))
    np.fill_diagonal(distances, 0.0)
    P1 = _binary_search_perplexity(distances, None, desired_perplexity,
                                   verbose=0)

    # Test that when we use all the neighbors the results are identical
    k = n_samples
    neighbors_nn = np.argsort(distances, axis=1)[:, 1:k].astype(np.int64)
    distances_nn = np.array([distances[k, neighbors_nn[k]]
                            for k in range(n_samples)])
    P2 = _binary_search_perplexity(distances_nn, neighbors_nn,
                                   desired_perplexity, verbose=0)
    P_nn = np.array([P1[k, neighbors_nn[k]] for k in range(n_samples)])
    assert_array_almost_equal(P_nn, P2, decimal=4)

    # Test that the highest P_ij are the same when few neighbors are used
    for k in np.linspace(80, n_samples, 5):
        k = int(k)
        topn = k * 10  # check the top 10 *k entries out of k * k entries
        neighbors_nn = np.argsort(distances, axis=1)[:, :k].astype(np.int64)
        distances_nn = np.array([distances[k, neighbors_nn[k]]
                                for k in range(n_samples)])
        P2k = _binary_search_perplexity(distances_nn, neighbors_nn,
                                        desired_perplexity, verbose=0)
        idx = np.argsort(P1.ravel())[::-1]
        P1top = P1.ravel()[idx][:topn]
        idx = np.argsort(P2k.ravel())[::-1]
        P2top = P2k.ravel()[idx][:topn]
        assert_array_almost_equal(P1top, P2top, decimal=2)


def test_binary_perplexity_stability():
    # Binary perplexity search should be stable.
    # The binary_search_perplexity had a bug wherein the P array
    # was uninitialized, leading to sporadically failing tests.
    k = 10
    n_samples = 100
    random_state = check_random_state(0)
    distances = random_state.randn(n_samples, 2).astype(np.float32)
    # Distances shouldn't be negative
    distances = np.abs(distances.dot(distances.T))
    np.fill_diagonal(distances, 0.0)
    last_P = None
    neighbors_nn = np.argsort(distances, axis=1)[:, :k].astype(np.int64)
    for _ in range(100):
        P = _binary_search_perplexity(distances.copy(), neighbors_nn.copy(),
                                      3, verbose=0)
        P1 = _joint_probabilities_nn(distances, neighbors_nn, 3, verbose=0)
        # Convert the sparse matrix to a dense one for testing
        P1 = P1.toarray()
        if last_P is None:
            last_P = P
            last_P1 = P1
        else:
            assert_array_almost_equal(P, last_P, decimal=4)
            assert_array_almost_equal(P1, last_P1, decimal=4)


def test_gradient():
    # Test gradient of Kullback-Leibler divergence.
    random_state = check_random_state(0)

    n_samples = 50
    n_features = 2
    n_components = 2
    alpha = 1.0

    distances = random_state.randn(n_samples, n_features).astype(np.float32)
    distances = np.abs(distances.dot(distances.T))
    np.fill_diagonal(distances, 0.0)
    X_embedded = random_state.randn(n_samples, n_components).astype(np.float32)

    P = _joint_probabilities(distances, desired_perplexity=25.0,
                             verbose=0)

    def fun(params):
        return _kl_divergence(params, P, alpha, n_samples, n_components)[0]

    def grad(params):
        return _kl_divergence(params, P, alpha, n_samples, n_components)[1]

    assert_almost_equal(check_grad(fun, grad, X_embedded.ravel()), 0.0,
                        decimal=5)


def test_trustworthiness():
    # Test trustworthiness score.
    random_state = check_random_state(0)

    # Affine transformation
    X = random_state.randn(100, 2)
    assert_equal(trustworthiness(X, 5.0 + X / 10.0), 1.0)

    # Randomly shuffled
    X = np.arange(100).reshape(-1, 1)
    X_embedded = X.copy()
    random_state.shuffle(X_embedded)
    assert_less(trustworthiness(X, X_embedded), 0.6)

    # Completely different
    X = np.arange(5).reshape(-1, 1)
    X_embedded = np.array([[0], [2], [4], [1], [3]])
    assert_almost_equal(trustworthiness(X, X_embedded, n_neighbors=1), 0.2)


def test_preserve_trustworthiness_approximately():
    # Nearest neighbors should be preserved approximately.
    random_state = check_random_state(0)
    n_components = 2
    methods = ['exact', 'barnes_hut']
    X = random_state.randn(50, n_components).astype(np.float32)
    for init in ('random', 'pca'):
        for method in methods:
<<<<<<< HEAD
            tsne = TSNE(n_components=n_components, perplexity=25,
                        learning_rate=100.0, init=init, random_state=0,
=======
            tsne = TSNE(n_components=n_components, init=init, random_state=0,
>>>>>>> cb1b6c47
                        method=method)
            X_embedded = tsne.fit_transform(X)
            t = trustworthiness(X, X_embedded, n_neighbors=1)
            assert_greater(t, 0.9)


def test_optimization_minimizes_kl_divergence():
    """t-SNE should give a lower KL divergence with more iterations."""
    random_state = check_random_state(0)
    X, _ = make_blobs(n_features=3, random_state=random_state)
    kl_divergences = []
    for n_iter in [250, 300, 350]:
        tsne = TSNE(n_components=2, perplexity=10, learning_rate=100.0,
                    n_iter=n_iter, random_state=0)
        tsne.fit_transform(X)
        kl_divergences.append(tsne.kl_divergence_)
    assert_less_equal(kl_divergences[1], kl_divergences[0])
    assert_less_equal(kl_divergences[2], kl_divergences[1])


def test_fit_csr_matrix():
    # X can be a sparse matrix.
    random_state = check_random_state(0)
    X = random_state.randn(100, 2)
    X[(np.random.randint(0, 100, 50), np.random.randint(0, 2, 50))] = 0.0
    X_csr = sp.csr_matrix(X)
    tsne = TSNE(n_components=2, perplexity=10, learning_rate=100.0,
                random_state=0, method='exact')
    X_embedded = tsne.fit_transform(X_csr)
    assert_almost_equal(trustworthiness(X_csr, X_embedded, n_neighbors=1), 1.0,
                        decimal=1)


def test_preserve_trustworthiness_approximately_with_precomputed_distances():
    # Nearest neighbors should be preserved approximately.
    random_state = check_random_state(0)
    for i in range(3):
        X = random_state.randn(100, 2)
        D = squareform(pdist(X), "sqeuclidean")
        tsne = TSNE(n_components=2, perplexity=2, learning_rate=100.0,
                    early_exaggeration=2.0, metric="precomputed",
                    random_state=i, verbose=0)
        X_embedded = tsne.fit_transform(D)
        t = trustworthiness(D, X_embedded, n_neighbors=1,
                            precomputed=True)
        assert t > .95


def test_early_exaggeration_too_small():
    # Early exaggeration factor must be >= 1.
    tsne = TSNE(early_exaggeration=0.99)
    assert_raises_regexp(ValueError, "early_exaggeration .*",
                         tsne.fit_transform, np.array([[0.0]]))


def test_too_few_iterations():
    # Number of gradient descent iterations must be at least 200.
    tsne = TSNE(n_iter=199)
    assert_raises_regexp(ValueError, "n_iter .*", tsne.fit_transform,
                         np.array([[0.0]]))


def test_non_square_precomputed_distances():
    # Precomputed distance matrices must be square matrices.
    tsne = TSNE(metric="precomputed")
    assert_raises_regexp(ValueError, ".* square distance matrix",
                         tsne.fit_transform, np.array([[0.0], [1.0]]))


def test_non_positive_precomputed_distances():
    # Precomputed distance matrices must be positive.
    bad_dist = np.array([[0., -1.], [1., 0.]])
    for method in ['barnes_hut', 'exact']:
        tsne = TSNE(metric="precomputed", method=method)
        assert_raises_regexp(ValueError, "All distances .*precomputed.*",
                             tsne.fit_transform, bad_dist)


def test_non_positive_computed_distances():
    # Computed distance matrices must be positive.
    def metric(x, y):
        return -1

    tsne = TSNE(metric=metric, method='exact')
    X = np.array([[0.0, 0.0], [1.0, 1.0]])
    assert_raises_regexp(ValueError, "All distances .*metric given.*",
                         tsne.fit_transform, X)


def test_init_not_available():
    # 'init' must be 'pca', 'random', or numpy array.
    tsne = TSNE(init="not available")
    m = "'init' must be 'pca', 'random', or a numpy array"
    assert_raises_regexp(ValueError, m, tsne.fit_transform,
                         np.array([[0.0], [1.0]]))


def test_init_ndarray():
    # Initialize TSNE with ndarray and test fit
    tsne = TSNE(init=np.zeros((100, 2)))
    X_embedded = tsne.fit_transform(np.ones((100, 5)))
    assert_array_equal(np.zeros((100, 2)), X_embedded)


def test_init_ndarray_precomputed():
    # Initialize TSNE with ndarray and metric 'precomputed'
    # Make sure no FutureWarning is thrown from _fit
    tsne = TSNE(init=np.zeros((100, 2)), metric="precomputed")
    tsne.fit(np.zeros((100, 100)))


def test_distance_not_available():
    # 'metric' must be valid.
    tsne = TSNE(metric="not available", method='exact')
    assert_raises_regexp(ValueError, "Unknown metric not available.*",
                         tsne.fit_transform, np.array([[0.0], [1.0]]))

    tsne = TSNE(metric="not available", method='barnes_hut')
    assert_raises_regexp(ValueError, "Metric 'not available' not valid.*",
                         tsne.fit_transform, np.array([[0.0], [1.0]]))


def test_method_not_available():
    # 'nethod' must be 'barnes_hut' or 'exact'
    tsne = TSNE(method='not available')
    assert_raises_regexp(ValueError, "'method' must be 'barnes_hut' or ",
                         tsne.fit_transform, np.array([[0.0], [1.0]]))


def test_angle_out_of_range_checks():
    # check the angle parameter range
    for angle in [-1, -1e-6, 1 + 1e-6, 2]:
        tsne = TSNE(angle=angle)
        assert_raises_regexp(ValueError, "'angle' must be between 0.0 - 1.0",
                             tsne.fit_transform, np.array([[0.0], [1.0]]))


def test_pca_initialization_not_compatible_with_precomputed_kernel():
    # Precomputed distance matrices must be square matrices.
    tsne = TSNE(metric="precomputed", init="pca")
    assert_raises_regexp(ValueError, "The parameter init=\"pca\" cannot be "
                         "used with metric=\"precomputed\".",
                         tsne.fit_transform, np.array([[0.0], [1.0]]))


def test_n_components_range():
    # barnes_hut method should only be used with n_components <= 3
    tsne = TSNE(n_components=4, method="barnes_hut")
    assert_raises_regexp(ValueError, "'n_components' should be .*",
                         tsne.fit_transform, np.array([[0.0], [1.0]]))


def test_early_exaggeration_used():
    # check that the ``early_exaggeration`` parameter has an effect
    random_state = check_random_state(0)
    n_components = 2
    methods = ['exact', 'barnes_hut']
    X = random_state.randn(25, n_components).astype(np.float32)
    for method in methods:
        tsne = TSNE(n_components=n_components, perplexity=1,
                    learning_rate=100.0, init="pca", random_state=0,
                    method=method, early_exaggeration=1.0)
        X_embedded1 = tsne.fit_transform(X)
        tsne = TSNE(n_components=n_components, perplexity=1,
                    learning_rate=100.0, init="pca", random_state=0,
                    method=method, early_exaggeration=10.0)
        X_embedded2 = tsne.fit_transform(X)

        assert not np.allclose(X_embedded1, X_embedded2)


def test_n_iter_used():
    # check that the ``n_iter`` parameter has an effect
    random_state = check_random_state(0)
    n_components = 2
    methods = ['exact', 'barnes_hut']
    X = random_state.randn(25, n_components).astype(np.float32)
    for method in methods:
        for n_iter in [251, 500]:
            tsne = TSNE(n_components=n_components, perplexity=1,
                        learning_rate=0.5, init="random", random_state=0,
                        method=method, early_exaggeration=1.0, n_iter=n_iter)
            tsne.fit_transform(X)

<<<<<<< HEAD
            assert tsne.n_iter_final == n_iter - 1
=======
            assert tsne.n_iter_ == n_iter - 1
>>>>>>> cb1b6c47


def test_answer_gradient_two_points():
    # Test the tree with only a single set of children.
    #
    # These tests & answers have been checked against the reference
    # implementation by LvdM.
    pos_input = np.array([[1.0, 0.0], [0.0, 1.0]])
    pos_output = np.array([[-4.961291e-05, -1.072243e-04],
                           [9.259460e-05, 2.702024e-04]])
    neighbors = np.array([[1],
                          [0]])
    grad_output = np.array([[-2.37012478e-05, -6.29044398e-05],
                            [2.37012478e-05, 6.29044398e-05]])
    _run_answer_test(pos_input, pos_output, neighbors, grad_output)


def test_answer_gradient_four_points():
    # Four points tests the tree with multiple levels of children.
    #
    # These tests & answers have been checked against the reference
    # implementation by LvdM.
    pos_input = np.array([[1.0, 0.0], [0.0, 1.0],
                          [5.0, 2.0], [7.3, 2.2]])
    pos_output = np.array([[6.080564e-05, -7.120823e-05],
                           [-1.718945e-04, -4.000536e-05],
                           [-2.271720e-04, 8.663310e-05],
                           [-1.032577e-04, -3.582033e-05]])
    neighbors = np.array([[1, 2, 3],
                          [0, 2, 3],
                          [1, 0, 3],
                          [1, 2, 0]])
    grad_output = np.array([[5.81128448e-05, -7.78033454e-06],
                            [-5.81526851e-05, 7.80976444e-06],
                            [4.24275173e-08, -3.69569698e-08],
                            [-2.58720939e-09, 7.52706374e-09]])
    _run_answer_test(pos_input, pos_output, neighbors, grad_output)


def test_skip_num_points_gradient():
    # Test the kwargs option skip_num_points.
    #
    # Skip num points should make it such that the Barnes_hut gradient
    # is not calculated for indices below skip_num_point.
    # Aside from skip_num_points=2 and the first two gradient rows
    # being set to zero, these data points are the same as in
    # test_answer_gradient_four_points()
    pos_input = np.array([[1.0, 0.0], [0.0, 1.0],
                          [5.0, 2.0], [7.3, 2.2]])
    pos_output = np.array([[6.080564e-05, -7.120823e-05],
                           [-1.718945e-04, -4.000536e-05],
                           [-2.271720e-04, 8.663310e-05],
                           [-1.032577e-04, -3.582033e-05]])
    neighbors = np.array([[1, 2, 3],
                          [0, 2, 3],
                          [1, 0, 3],
                          [1, 2, 0]])
    grad_output = np.array([[0.0, 0.0],
                            [0.0, 0.0],
                            [4.24275173e-08, -3.69569698e-08],
                            [-2.58720939e-09, 7.52706374e-09]])
    _run_answer_test(pos_input, pos_output, neighbors, grad_output,
                     False, 0.1, 2)


def _run_answer_test(pos_input, pos_output, neighbors, grad_output,
                     verbose=False, perplexity=0.1, skip_num_points=0):
    distances = pairwise_distances(pos_input).astype(np.float32)
    args = distances, perplexity, verbose
    pos_output = pos_output.astype(np.float32)
    neighbors = neighbors.astype(np.int64)
    pij_input = _joint_probabilities(*args)
    pij_input = squareform(pij_input).astype(np.float32)
    grad_bh = np.zeros(pos_output.shape, dtype=np.float32)

    from scipy.sparse import csr_matrix
    P = csr_matrix(pij_input)

    neighbors = P.indices.astype(np.int64)
    indptr = P.indptr.astype(np.int64)

    _barnes_hut_tsne.gradient(P.data, pos_output, neighbors, indptr,
                              grad_bh, 0.5, 2, 1, skip_num_points=0)
    assert_array_almost_equal(grad_bh, grad_output, decimal=4)


def test_verbose():
    # Verbose options write to stdout.
    random_state = check_random_state(0)
    tsne = TSNE(verbose=2)
    X = random_state.randn(5, 2)

    old_stdout = sys.stdout
    sys.stdout = StringIO()
    try:
        tsne.fit_transform(X)
    finally:
        out = sys.stdout.getvalue()
        sys.stdout.close()
        sys.stdout = old_stdout

    assert("[t-SNE]" in out)
    assert("nearest neighbors..." in out)
    assert("Computed conditional probabilities" in out)
    assert("Mean sigma" in out)
    assert("early exaggeration" in out)


def test_chebyshev_metric():
    # t-SNE should allow metrics that cannot be squared (issue #3526).
    random_state = check_random_state(0)
    tsne = TSNE(metric="chebyshev")
    X = random_state.randn(5, 2)
    tsne.fit_transform(X)


def test_reduction_to_one_component():
    # t-SNE should allow reduction to one component (issue #4154).
    random_state = check_random_state(0)
    tsne = TSNE(n_components=1)
    X = random_state.randn(5, 2)
    X_embedded = tsne.fit(X).embedding_
    assert(np.all(np.isfinite(X_embedded)))


def test_no_sparse_on_barnes_hut():
    # No sparse matrices allowed on Barnes-Hut.
    random_state = check_random_state(0)
    X = random_state.randn(100, 2)
    X[(np.random.randint(0, 100, 50), np.random.randint(0, 2, 50))] = 0.0
    X_csr = sp.csr_matrix(X)
    tsne = TSNE(n_iter=199, method='barnes_hut')
    assert_raises_regexp(TypeError, "A sparse matrix was.*",
                         tsne.fit_transform, X_csr)


def test_64bit():
    # Ensure 64bit arrays are handled correctly.
    random_state = check_random_state(0)
    methods = ['barnes_hut', 'exact']
    for method in methods:
        for dt in [np.float32, np.float64]:
            X = random_state.randn(50, 2).astype(dt)
            tsne = TSNE(n_components=2, perplexity=2, learning_rate=100.0,
                        random_state=0, method=method, verbose=0)
            X_embedded = tsne.fit_transform(X)
            effective_type = X_embedded.dtype

            # tsne cython code is only single precision, so the output will
            # always be single precision, irrespectively of the input dtype
            assert effective_type == np.float32


def test_barnes_hut_angle():
    # When Barnes-Hut's angle=0 this corresponds to the exact method.
    angle = 0.0
    perplexity = 10
    n_samples = 100
    for n_components in [2, 3]:
        n_features = 5
        degrees_of_freedom = float(n_components - 1.0)

        random_state = check_random_state(0)
        distances = random_state.randn(n_samples, n_features)
        distances = distances.astype(np.float32)
        distances = abs(distances.dot(distances.T))
        np.fill_diagonal(distances, 0.0)
        params = random_state.randn(n_samples, n_components)
        P = _joint_probabilities(distances, perplexity, verbose=0)
<<<<<<< HEAD
        kl, gradex = _kl_divergence(params, P, degrees_of_freedom, n_samples,
                                    n_components)
=======
        kl_exact, grad_exact = _kl_divergence(params, P, degrees_of_freedom,
                                              n_samples, n_components)
>>>>>>> cb1b6c47

        k = n_samples - 1
        bt = BallTree(distances)
        distances_nn, neighbors_nn = bt.query(distances, k=k + 1)
        neighbors_nn = neighbors_nn[:, 1:]
        distances_nn = np.array([distances[i, neighbors_nn[i]]
                                 for i in range(n_samples)])
        assert np.all(distances[0, neighbors_nn[0]] == distances_nn[0]),\
            abs(distances[0, neighbors_nn[0]] - distances_nn[0])
<<<<<<< HEAD
        Pbh = _joint_probabilities_nn(distances_nn, neighbors_nn,
                                      perplexity, verbose=0)
        kl, gradbh = _kl_divergence_bh(params, Pbh, degrees_of_freedom,
                                       n_samples, n_components, angle=angle,
                                       skip_num_points=0, verbose=0)

        P = squareform(P)
        Pbh = Pbh.toarray()
        assert_array_almost_equal(Pbh, P, decimal=5)
=======
        P_bh = _joint_probabilities_nn(distances_nn, neighbors_nn,
                                       perplexity, verbose=0)
        kl_bh, grad_bh = _kl_divergence_bh(params, P_bh, degrees_of_freedom,
                                           n_samples, n_components,
                                           angle=angle, skip_num_points=0,
                                           verbose=0)

        P = squareform(P)
        P_bh = P_bh.toarray()
        assert_array_almost_equal(P_bh, P, decimal=5)
        assert_almost_equal(kl_exact, kl_bh, decimal=3)
>>>>>>> cb1b6c47


@skip_if_32bit
def test_n_iter_without_progress():
    # Use a dummy negative n_iter_without_progress and check output on stdout
    random_state = check_random_state(0)
<<<<<<< HEAD
    X = random_state.randn(100, 2)
    tsne = TSNE(n_iter_without_progress=-1, verbose=2, learning_rate=1e8,
                random_state=1, method='exact', n_iter=300)

    old_stdout = sys.stdout
    sys.stdout = StringIO()
    try:
        tsne.fit_transform(X)
    finally:
        out = sys.stdout.getvalue()
        sys.stdout.close()
        sys.stdout = old_stdout
=======
    X = random_state.randn(100, 10)
    for method in ["barnes_hut", "exact"]:
        tsne = TSNE(n_iter_without_progress=-1, verbose=2, learning_rate=1e8,
                    random_state=0, method=method, n_iter=351, init="random")
        tsne._N_ITER_CHECK = 1
        tsne._EXPLORATION_N_ITER = 0

        old_stdout = sys.stdout
        sys.stdout = StringIO()
        try:
            tsne.fit_transform(X)
        finally:
            out = sys.stdout.getvalue()
            sys.stdout.close()
            sys.stdout = old_stdout
>>>>>>> cb1b6c47

        # The output needs to contain the value of n_iter_without_progress
        assert_in("did not make any progress during the "
                  "last -1 episodes. Finished.", out)


def test_min_grad_norm():
    # Make sure that the parameter min_grad_norm is used correctly
    random_state = check_random_state(0)
    X = random_state.randn(100, 2)
    min_grad_norm = 0.002
    tsne = TSNE(min_grad_norm=min_grad_norm, verbose=2,
                random_state=0, method='exact')

    old_stdout = sys.stdout
    sys.stdout = StringIO()
    try:
        tsne.fit_transform(X)
    finally:
        out = sys.stdout.getvalue()
        sys.stdout.close()
        sys.stdout = old_stdout

    lines_out = out.split('\n')

    # extract the gradient norm from the verbose output
    gradient_norm_values = []
    for line in lines_out:
        # When the computation is Finished just an old gradient norm value
        # is repeated that we do not need to store
        if 'Finished' in line:
            break

        start_grad_norm = line.find('gradient norm')
        if start_grad_norm >= 0:
            line = line[start_grad_norm:]
            line = line.replace('gradient norm = ', '').split(' ')[0]
            gradient_norm_values.append(float(line))

    # Compute how often the gradient norm is smaller than min_grad_norm
    gradient_norm_values = np.array(gradient_norm_values)
    n_smaller_gradient_norms = \
        len(gradient_norm_values[gradient_norm_values <= min_grad_norm])

    # The gradient norm can be smaller than min_grad_norm at most once,
    # because in the moment it becomes smaller the optimization stops
    assert_less_equal(n_smaller_gradient_norms, 1)


def test_accessible_kl_divergence():
    # Ensures that the accessible kl_divergence matches the computed value
    random_state = check_random_state(0)
    X = random_state.randn(100, 2)
    tsne = TSNE(n_iter_without_progress=2, verbose=2,
                random_state=0, method='exact')

    old_stdout = sys.stdout
    sys.stdout = StringIO()
    try:
        tsne.fit_transform(X)
    finally:
        out = sys.stdout.getvalue()
        sys.stdout.close()
        sys.stdout = old_stdout

    # The output needs to contain the accessible kl_divergence as the error at
    # the last iteration
    for line in out.split('\n')[::-1]:
        if 'Iteration' in line:
            _, _, error = line.partition('error = ')
            if error:
                error, _, _ = error.partition(',')
                break
    assert_almost_equal(tsne.kl_divergence_, float(error), decimal=5)


def check_uniform_grid(method, seeds=[0, 1, 2], n_iter=1000):
    """Make sure that TSNE can approximately recover a uniform 2D grid"""
    for seed in seeds:
        tsne = TSNE(n_components=2, init='random', random_state=seed,
                    perplexity=10, n_iter=n_iter, method=method)
        Y = tsne.fit_transform(X_2d_grid)

        # Ensure that the convergence criterion has been triggered
        assert tsne.n_iter_ < n_iter

        # Ensure that the resulting embedding leads to approximately
        # uniformly spaced points: the distance to the closest neighbors
        # should be non-zero and approximately constant.
        nn = NearestNeighbors(n_neighbors=1).fit(Y)
        dist_to_nn = nn.kneighbors(return_distance=True)[0].ravel()
        assert dist_to_nn.min() > 0.1

        smallest_to_mean = dist_to_nn.min() / np.mean(dist_to_nn)
        largest_to_mean = dist_to_nn.max() / np.mean(dist_to_nn)

        try_name = "{}_{}".format(method, seed)
        assert_greater(smallest_to_mean, .5, msg=try_name)
        assert_less(largest_to_mean, 2, msg=try_name)


def test_uniform_grid():
    for method in ['barnes_hut', 'exact']:
        yield check_uniform_grid, method


def test_bh_match_exact():
    # check that the ``barnes_hut`` method match the exact one when
    # ``angle = 0`` and ``perplexity > n_samples / 3``
    random_state = check_random_state(0)
    n_features = 10
    X = random_state.randn(30, n_features).astype(np.float32)
    X_embeddeds = {}
    n_iter = {}
    for method in ['exact', 'barnes_hut']:
        tsne = TSNE(n_components=2, method=method, learning_rate=1.0,
                    init="random", random_state=0, n_iter=251,
                    perplexity=30.0, angle=0)
        # Kill the early_exaggeration
        tsne._EXPLORATION_N_ITER = 0
        X_embeddeds[method] = tsne.fit_transform(X)
        n_iter[method] = tsne.n_iter_

    assert n_iter['exact'] == n_iter['barnes_hut']
    assert_array_almost_equal(X_embeddeds['exact'], X_embeddeds['barnes_hut'],
                              decimal=3)<|MERGE_RESOLUTION|>--- conflicted
+++ resolved
@@ -240,12 +240,7 @@
     X = random_state.randn(50, n_components).astype(np.float32)
     for init in ('random', 'pca'):
         for method in methods:
-<<<<<<< HEAD
-            tsne = TSNE(n_components=n_components, perplexity=25,
-                        learning_rate=100.0, init=init, random_state=0,
-=======
             tsne = TSNE(n_components=n_components, init=init, random_state=0,
->>>>>>> cb1b6c47
                         method=method)
             X_embedded = tsne.fit_transform(X)
             t = trustworthiness(X, X_embedded, n_neighbors=1)
@@ -430,11 +425,7 @@
                         method=method, early_exaggeration=1.0, n_iter=n_iter)
             tsne.fit_transform(X)
 
-<<<<<<< HEAD
-            assert tsne.n_iter_final == n_iter - 1
-=======
             assert tsne.n_iter_ == n_iter - 1
->>>>>>> cb1b6c47
 
 
 def test_answer_gradient_two_points():
@@ -604,13 +595,8 @@
         np.fill_diagonal(distances, 0.0)
         params = random_state.randn(n_samples, n_components)
         P = _joint_probabilities(distances, perplexity, verbose=0)
-<<<<<<< HEAD
-        kl, gradex = _kl_divergence(params, P, degrees_of_freedom, n_samples,
-                                    n_components)
-=======
         kl_exact, grad_exact = _kl_divergence(params, P, degrees_of_freedom,
                                               n_samples, n_components)
->>>>>>> cb1b6c47
 
         k = n_samples - 1
         bt = BallTree(distances)
@@ -620,17 +606,6 @@
                                  for i in range(n_samples)])
         assert np.all(distances[0, neighbors_nn[0]] == distances_nn[0]),\
             abs(distances[0, neighbors_nn[0]] - distances_nn[0])
-<<<<<<< HEAD
-        Pbh = _joint_probabilities_nn(distances_nn, neighbors_nn,
-                                      perplexity, verbose=0)
-        kl, gradbh = _kl_divergence_bh(params, Pbh, degrees_of_freedom,
-                                       n_samples, n_components, angle=angle,
-                                       skip_num_points=0, verbose=0)
-
-        P = squareform(P)
-        Pbh = Pbh.toarray()
-        assert_array_almost_equal(Pbh, P, decimal=5)
-=======
         P_bh = _joint_probabilities_nn(distances_nn, neighbors_nn,
                                        perplexity, verbose=0)
         kl_bh, grad_bh = _kl_divergence_bh(params, P_bh, degrees_of_freedom,
@@ -642,27 +617,12 @@
         P_bh = P_bh.toarray()
         assert_array_almost_equal(P_bh, P, decimal=5)
         assert_almost_equal(kl_exact, kl_bh, decimal=3)
->>>>>>> cb1b6c47
 
 
 @skip_if_32bit
 def test_n_iter_without_progress():
     # Use a dummy negative n_iter_without_progress and check output on stdout
     random_state = check_random_state(0)
-<<<<<<< HEAD
-    X = random_state.randn(100, 2)
-    tsne = TSNE(n_iter_without_progress=-1, verbose=2, learning_rate=1e8,
-                random_state=1, method='exact', n_iter=300)
-
-    old_stdout = sys.stdout
-    sys.stdout = StringIO()
-    try:
-        tsne.fit_transform(X)
-    finally:
-        out = sys.stdout.getvalue()
-        sys.stdout.close()
-        sys.stdout = old_stdout
-=======
     X = random_state.randn(100, 10)
     for method in ["barnes_hut", "exact"]:
         tsne = TSNE(n_iter_without_progress=-1, verbose=2, learning_rate=1e8,
@@ -678,7 +638,6 @@
             out = sys.stdout.getvalue()
             sys.stdout.close()
             sys.stdout = old_stdout
->>>>>>> cb1b6c47
 
         # The output needs to contain the value of n_iter_without_progress
         assert_in("did not make any progress during the "
