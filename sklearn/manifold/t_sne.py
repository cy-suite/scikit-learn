# Author: Alexander Fabisch  -- <afabisch@informatik.uni-bremen.de>
# Author: Christopher Moody <chrisemoody@gmail.com>
# Author: Nick Travers <nickt@squareup.com>
# License: BSD 3 clause (C) 2014

# This is the exact and Barnes-Hut t-SNE implementation. There are other
# modifications of the algorithm:
# * Fast Optimization for t-SNE:
#   https://cseweb.ucsd.edu/~lvdmaaten/workshops/nips2010/papers/vandermaaten.pdf
from __future__ import division

import warnings
from time import time
import numpy as np
from scipy import linalg
import scipy.sparse as sp
from scipy.spatial.distance import pdist
from scipy.spatial.distance import squareform
from scipy.sparse import csr_matrix
from ..neighbors import NearestNeighbors
from ..base import BaseEstimator
from ..utils import check_array
from ..utils import check_random_state
from ..decomposition import PCA
from ..metrics.pairwise import pairwise_distances
from . import _utils
from . import _barnes_hut_tsne
from ..externals.six import string_types
from ..utils import deprecated


MACHINE_EPSILON = np.finfo(np.double).eps


def _joint_probabilities(distances, desired_perplexity, verbose):
    """Compute joint probabilities p_ij from distances.

    Parameters
    ----------
    distances : array, shape (n_samples * (n_samples-1) / 2,)
        Distances of samples are stored as condensed matrices, i.e.
        we omit the diagonal and duplicate entries and store everything
        in a one-dimensional array.

    desired_perplexity : float
        Desired perplexity of the joint probability distributions.

    verbose : int
        Verbosity level.

    Returns
    -------
    P : array, shape (n_samples * (n_samples-1) / 2,)
        Condensed joint probability matrix.
    """
    # Compute conditional probabilities such that they approximately match
    # the desired perplexity
    distances = distances.astype(np.float32, copy=False)
    conditional_P = _utils._binary_search_perplexity(
        distances, None, desired_perplexity, verbose)
    P = conditional_P + conditional_P.T
    sum_P = np.maximum(np.sum(P), MACHINE_EPSILON)
    P = np.maximum(squareform(P) / sum_P, MACHINE_EPSILON)
    return P


def _joint_probabilities_nn(distances, neighbors, desired_perplexity, verbose):
    """Compute joint probabilities p_ij from distances using just nearest
    neighbors.

    This method is approximately equal to _joint_probabilities. The latter
    is O(N), but limiting the joint probability to nearest neighbors improves
    this substantially to O(uN).

    Parameters
    ----------
    distances : array, shape (n_samples, k)
        Distances of samples to its k nearest neighbors.

    neighbors : array, shape (n_samples, k)
        Indices of the k nearest-neighbors for each samples.

    desired_perplexity : float
        Desired perplexity of the joint probability distributions.

    verbose : int
        Verbosity level.

    Returns
    -------
    P : csr sparse matrix, shape (n_samples, n_samples)
        Condensed joint probability matrix with only nearest neighbors.
    """
    t0 = time()
    # Compute conditional probabilities such that they approximately match
    # the desired perplexity
    n_samples, k = neighbors.shape
    distances = distances.astype(np.float32, copy=False)
    neighbors = neighbors.astype(np.int64, copy=False)
    conditional_P = _utils._binary_search_perplexity(
        distances, neighbors, desired_perplexity, verbose)
    assert np.all(np.isfinite(conditional_P)), \
        "All probabilities should be finite"

    # Symmetrize the joint probability distribution using sparse operations
    P = csr_matrix((conditional_P.ravel(), neighbors.ravel(),
                    range(0, n_samples * k + 1, k)),
                   shape=(n_samples, n_samples))
    P = P + P.T

    # Normalize the joint probability distribution
    sum_P = np.maximum(P.sum(), MACHINE_EPSILON)
    P /= sum_P

    assert np.all(np.abs(P.data) <= 1.0)
    if verbose >= 2:
        duration = time() - t0
        print("[t-SNE] Computed conditional probabilities in {:.3f}s"
              .format(duration))
    return P


def _kl_divergence(params, P, degrees_of_freedom, n_samples, n_components,
                   skip_num_points=0, compute_error=True):
    """t-SNE objective function: gradient of the KL divergence
    of p_ijs and q_ijs and the absolute error.

    Parameters
    ----------
    params : array, shape (n_params,)
        Unraveled embedding.

    P : array, shape (n_samples * (n_samples-1) / 2,)
        Condensed joint probability matrix.

    degrees_of_freedom : int
        Degrees of freedom of the Student's-t distribution.

    n_samples : int
        Number of samples.

    n_components : int
        Dimension of the embedded space.

    skip_num_points : int (optional, default:0)
        This does not compute the gradient for points with indices below
        `skip_num_points`. This is useful when computing transforms of new
        data where you'd like to keep the old data fixed.

    compute_error: bool (optional, default:True)
        If False, the kl_divergence is not computed and returns NaN.

    Returns
    -------
    kl_divergence : float
        Kullback-Leibler divergence of p_ij and q_ij.

    grad : array, shape (n_params,)
        Unraveled gradient of the Kullback-Leibler divergence with respect to
        the embedding.
    """
    X_embedded = params.reshape(n_samples, n_components)

    # Q is a heavy-tailed distribution: Student's t-distribution
    dist = pdist(X_embedded, "sqeuclidean")
    dist /= degrees_of_freedom
    dist += 1.
    dist **= (degrees_of_freedom + 1.0) / -2.0
    Q = np.maximum(dist / (2.0 * np.sum(dist)), MACHINE_EPSILON)

    # Optimization trick below: np.dot(x, y) is faster than
    # np.sum(x * y) because it calls BLAS

    # Objective: C (Kullback-Leibler divergence of P and Q)
    if compute_error:
        kl_divergence = 2.0 * np.dot(
            P, np.log(np.maximum(P, MACHINE_EPSILON) / Q))
    else:
        kl_divergence = np.nan

    # Gradient: dC/dY
    # pdist always returns double precision distances. Thus we need to take
    grad = np.ndarray((n_samples, n_components), dtype=params.dtype)
    PQd = squareform((P - Q) * dist)
    for i in range(skip_num_points, n_samples):
        grad[i] = np.dot(np.ravel(PQd[i], order='K'),
                         X_embedded[i] - X_embedded)
    grad = grad.ravel()
    c = 2.0 * (degrees_of_freedom + 1.0) / degrees_of_freedom
    grad *= c

    return kl_divergence, grad


def _kl_divergence_bh(params, P, degrees_of_freedom, n_samples, n_components,
                      angle=0.5, skip_num_points=0, verbose=False,
                      compute_error=True):
    """t-SNE objective function: KL divergence of p_ijs and q_ijs.

    Uses Barnes-Hut tree methods to calculate the gradient that
    runs in O(NlogN) instead of O(N^2)

    Parameters
    ----------
    params : array, shape (n_params,)
        Unraveled embedding.

    P : csr sparse matrix, shape (n_samples, n_sample)
        Sparse approximate joint probability matrix, computed only for the
        k nearest-neighbors and symmetrized.

    degrees_of_freedom : int
        Degrees of freedom of the Student's-t distribution.

    n_samples : int
        Number of samples.

    n_components : int
        Dimension of the embedded space.

    angle : float (default: 0.5)
        This is the trade-off between speed and accuracy for Barnes-Hut T-SNE.
        'angle' is the angular size (referred to as theta in [3]) of a distant
        node as measured from a point. If this size is below 'angle' then it is
        used as a summary node of all points contained within it.
        This method is not very sensitive to changes in this parameter
        in the range of 0.2 - 0.8. Angle less than 0.2 has quickly increasing
        computation time and angle greater 0.8 has quickly increasing error.

    skip_num_points : int (optional, default:0)
        This does not compute the gradient for points with indices below
        `skip_num_points`. This is useful when computing transforms of new
        data where you'd like to keep the old data fixed.

    verbose : int
        Verbosity level.

    compute_error: bool (optional, default:True)
        If False, the kl_divergence is not computed and returns NaN.

    Returns
    -------
    kl_divergence : float
        Kullback-Leibler divergence of p_ij and q_ij.

    grad : array, shape (n_params,)
        Unraveled gradient of the Kullback-Leibler divergence with respect to
        the embedding.
    """
    params = params.astype(np.float32, copy=False)
    X_embedded = params.reshape(n_samples, n_components)

    val_P = P.data.astype(np.float32, copy=False)
    neighbors = P.indices.astype(np.int64, copy=False)
    indptr = P.indptr.astype(np.int64, copy=False)

    grad = np.zeros(X_embedded.shape, dtype=np.float32)
    error = _barnes_hut_tsne.gradient(val_P, X_embedded, neighbors, indptr,
                                      grad, angle, n_components, verbose,
                                      dof=degrees_of_freedom,
                                      compute_error=compute_error)
    c = 2.0 * (degrees_of_freedom + 1.0) / degrees_of_freedom
    grad = grad.ravel()
    grad *= c

    return error, grad


def _gradient_descent(objective, p0, it, n_iter,
                      n_iter_check=1, n_iter_without_progress=300,
                      momentum=0.8, learning_rate=200.0, min_gain=0.01,
                      min_grad_norm=1e-7, verbose=0, args=None, kwargs=None):
    """Batch gradient descent with momentum and individual gains.

    Parameters
    ----------
    objective : function or callable
        Should return a tuple of cost and gradient for a given parameter
        vector. When expensive to compute, the cost can optionally
        be None and can be computed every n_iter_check steps using
        the objective_error function.

    p0 : array-like, shape (n_params,)
        Initial parameter vector.

    it : int
        Current number of iterations (this function will be called more than
        once during the optimization).

    n_iter : int
        Maximum number of gradient descent iterations.

    n_iter_check : int
        Number of iterations before evaluating the global error. If the error
        is sufficiently low, we abort the optimization.

    n_iter_without_progress : int, optional (default: 300)
        Maximum number of iterations without progress before we abort the
        optimization.

    momentum : float, within (0.0, 1.0), optional (default: 0.8)
        The momentum generates a weight for previous gradients that decays
        exponentially.

    learning_rate : float, optional (default: 200.0)
        The learning rate for t-SNE is usually in the range [10.0, 1000.0]. If
        the learning rate is too high, the data may look like a 'ball' with any
        point approximately equidistant from its nearest neighbours. If the
        learning rate is too low, most points may look compressed in a dense
        cloud with few outliers.

    min_gain : float, optional (default: 0.01)
        Minimum individual gain for each parameter.

    min_grad_norm : float, optional (default: 1e-7)
        If the gradient norm is below this threshold, the optimization will
        be aborted.

    verbose : int, optional (default: 0)
        Verbosity level.

    args : sequence
        Arguments to pass to objective function.

    kwargs : dict
        Keyword arguments to pass to objective function.

    Returns
    -------
    p : array, shape (n_params,)
        Optimum parameters.

    error : float
        Optimum.

    i : int
        Last iteration.
    """
    if args is None:
        args = []
    if kwargs is None:
        kwargs = {}

    p = p0.copy().ravel()
    update = np.zeros_like(p)
    gains = np.ones_like(p)
    error = np.finfo(np.float).max
    best_error = np.finfo(np.float).max
    best_iter = i = it

    tic = time()
    for i in range(it, n_iter):
        check_convergence = (i + 1) % n_iter_check == 0
        # only compute the error when needed
        kwargs['compute_error'] = check_convergence or i == n_iter - 1

        error, grad = objective(p, *args, **kwargs)
        grad_norm = linalg.norm(grad)

        inc = update * grad < 0.0
        dec = np.invert(inc)
        gains[inc] += 0.2
        gains[dec] *= 0.8
        np.clip(gains, min_gain, np.inf, out=gains)
        grad *= gains
        update = momentum * update - learning_rate * grad
        p += update

        if check_convergence:
            toc = time()
            duration = toc - tic
            tic = toc

            if verbose >= 2:
                print("[t-SNE] Iteration %d: error = %.7f,"
                      " gradient norm = %.7f"
                      " (%s iterations in %0.3fs)"
                      % (i + 1, error, grad_norm, n_iter_check, duration))

            if error < best_error:
                best_error = error
                best_iter = i
            elif i - best_iter > n_iter_without_progress:
                if verbose >= 2:
                    print("[t-SNE] Iteration %d: did not make any progress "
                          "during the last %d episodes. Finished."
                          % (i + 1, n_iter_without_progress))
                break
            if grad_norm <= min_grad_norm:
                if verbose >= 2:
                    print("[t-SNE] Iteration %d: gradient norm %f. Finished."
                          % (i + 1, grad_norm))
                break

    return p, error, i


def trustworthiness(X, X_embedded, n_neighbors=5,
                    precomputed=False, metric='euclidean'):
    r"""Expresses to what extent the local structure is retained.

    The trustworthiness is within [0, 1]. It is defined as

    .. math::

        T(k) = 1 - \frac{2}{nk (2n - 3k - 1)} \sum^n_{i=1}
            \sum_{j \in \mathcal{N}_{i}^{k}} \max(0, (r(i, j) - k))

    where for each sample i, :math:`\mathcal{N}_{i}^{k}` are its k nearest
    neighbors in the output space, and every sample j is its :math:`r(i, j)`-th
    nearest neighbor in the input space. In other words, any unexpected nearest
    neighbors in the output space are penalised in proportion to their rank in
    the input space.

    * "Neighborhood Preservation in Nonlinear Projection Methods: An
      Experimental Study"
      J. Venna, S. Kaski
    * "Learning a Parametric Embedding by Preserving Local Structure"
      L.J.P. van der Maaten

    Parameters
    ----------
    X : array, shape (n_samples, n_features) or (n_samples, n_samples)
        If the metric is 'precomputed' X must be a square distance
        matrix. Otherwise it contains a sample per row.

    X_embedded : array, shape (n_samples, n_components)
        Embedding of the training data in low-dimensional space.

    n_neighbors : int, optional (default: 5)
        Number of neighbors k that will be considered.

    precomputed : bool, optional (default: False)
        Set this flag if X is a precomputed square distance matrix.

        ..deprecated:: 0.20
            ``precomputed`` has been deprecated in version 0.20 and will be
            removed in version 0.22. Use ``metric`` instead.

    metric : string, or callable, optional, default 'euclidean'
        Which metric to use for computing pairwise distances between samples
        from the original input space. If metric is 'precomputed', X must be a
        matrix of pairwise distances or squared distances. Otherwise, see the
        documentation of argument metric in sklearn.pairwise.pairwise_distances
        for a list of available metrics.

    Returns
    -------
    trustworthiness : float
        Trustworthiness of the low-dimensional embedding.
    """
    if precomputed:
<<<<<<< HEAD
        dist_X = X
    else:
        dist_X = pairwise_distances(X, squared=True)
    np.fill_diagonal(dist_X, np.inf)  # excludes dist(x_i, x_i)
    ind_X = np.argsort(dist_X, axis=1)[:, :-1]
    # ind_X[i] now is the ordered list of k-neighbors of i in the input space
=======
        warnings.warn("The flag 'precomputed' has been deprecated in version "
                      "0.20 and will be removed in 0.22. See 'metric' "
                      "parameter instead.", DeprecationWarning)
        metric = 'precomputed'
    dist_X = pairwise_distances(X, metric=metric)
    ind_X = np.argsort(dist_X, axis=1)
>>>>>>> 4e2e1fac
    ind_X_embedded = NearestNeighbors(n_neighbors).fit(X_embedded).kneighbors(
        return_distance=False)

    # We build an inverted index returning the rank of sample j w.r.t sample i
    # in the input space by accessing the i,j-th element of the inverted index.
    # We therefore want to have, for every samples i and j (i!=j):
    # inverted_index[i][j] = (ind_X[i]'s index of element of value j) + 1
    # (the +1 is because we consider knn ranks are non-zero)
    # For instance if ind_X = [[1, 2], [0, 2], [1, 0]], the following
    # inverted index is OK:
    # inverted_index = [[0, 1, 2], [1, 0, 2], [2, 1, 0]])
    # (the first element of line i will never be accessed because i is not in
    # i's k-neighbors in the output space)
    n_samples = X.shape[0]
    inverted_index = np.zeros((n_samples, n_samples))
    ordered_indices = np.arange(n_samples)
    inverted_index[ordered_indices[:, np.newaxis], ind_X] = ordered_indices[1:]

    ranks = inverted_index[ordered_indices[:, np.newaxis],
                           ind_X_embedded] - n_neighbors
    t = np.sum(ranks[ranks > 0])
    t = 1.0 - t * (2.0 / (n_samples * n_neighbors *
                          (2.0 * n_samples - 3.0 * n_neighbors - 1.0)))
    return t


class TSNE(BaseEstimator):
    """t-distributed Stochastic Neighbor Embedding.

    t-SNE [1] is a tool to visualize high-dimensional data. It converts
    similarities between data points to joint probabilities and tries
    to minimize the Kullback-Leibler divergence between the joint
    probabilities of the low-dimensional embedding and the
    high-dimensional data. t-SNE has a cost function that is not convex,
    i.e. with different initializations we can get different results.

    It is highly recommended to use another dimensionality reduction
    method (e.g. PCA for dense data or TruncatedSVD for sparse data)
    to reduce the number of dimensions to a reasonable amount (e.g. 50)
    if the number of features is very high. This will suppress some
    noise and speed up the computation of pairwise distances between
    samples. For more tips see Laurens van der Maaten's FAQ [2].

    Read more in the :ref:`User Guide <t_sne>`.

    Parameters
    ----------
    n_components : int, optional (default: 2)
        Dimension of the embedded space.

    perplexity : float, optional (default: 30)
        The perplexity is related to the number of nearest neighbors that
        is used in other manifold learning algorithms. Larger datasets
        usually require a larger perplexity. Consider selecting a value
        between 5 and 50. The choice is not extremely critical since t-SNE
        is quite insensitive to this parameter.

    early_exaggeration : float, optional (default: 12.0)
        Controls how tight natural clusters in the original space are in
        the embedded space and how much space will be between them. For
        larger values, the space between natural clusters will be larger
        in the embedded space. Again, the choice of this parameter is not
        very critical. If the cost function increases during initial
        optimization, the early exaggeration factor or the learning rate
        might be too high.

    learning_rate : float, optional (default: 200.0)
        The learning rate for t-SNE is usually in the range [10.0, 1000.0]. If
        the learning rate is too high, the data may look like a 'ball' with any
        point approximately equidistant from its nearest neighbours. If the
        learning rate is too low, most points may look compressed in a dense
        cloud with few outliers. If the cost function gets stuck in a bad local
        minimum increasing the learning rate may help.

    n_iter : int, optional (default: 1000)
        Maximum number of iterations for the optimization. Should be at
        least 250.

    n_iter_without_progress : int, optional (default: 300)
        Maximum number of iterations without progress before we abort the
        optimization, used after 250 initial iterations with early
        exaggeration. Note that progress is only checked every 50 iterations so
        this value is rounded to the next multiple of 50.

        .. versionadded:: 0.17
           parameter *n_iter_without_progress* to control stopping criteria.

    min_grad_norm : float, optional (default: 1e-7)
        If the gradient norm is below this threshold, the optimization will
        be stopped.

    metric : string or callable, optional
        The metric to use when calculating distance between instances in a
        feature array. If metric is a string, it must be one of the options
        allowed by scipy.spatial.distance.pdist for its metric parameter, or
        a metric listed in pairwise.PAIRWISE_DISTANCE_FUNCTIONS.
        If metric is "precomputed", X is assumed to be a distance matrix.
        Alternatively, if metric is a callable function, it is called on each
        pair of instances (rows) and the resulting value recorded. The callable
        should take two arrays from X as input and return a value indicating
        the distance between them. The default is "euclidean" which is
        interpreted as squared euclidean distance.

    init : string or numpy array, optional (default: "random")
        Initialization of embedding. Possible options are 'random', 'pca',
        and a numpy array of shape (n_samples, n_components).
        PCA initialization cannot be used with precomputed distances and is
        usually more globally stable than random initialization.

    verbose : int, optional (default: 0)
        Verbosity level.

    random_state : int, RandomState instance or None, optional (default: None)
        If int, random_state is the seed used by the random number generator;
        If RandomState instance, random_state is the random number generator;
        If None, the random number generator is the RandomState instance used
        by `np.random`.  Note that different initializations might result in
        different local minima of the cost function.

    method : string (default: 'barnes_hut')
        By default the gradient calculation algorithm uses Barnes-Hut
        approximation running in O(NlogN) time. method='exact'
        will run on the slower, but exact, algorithm in O(N^2) time. The
        exact algorithm should be used when nearest-neighbor errors need
        to be better than 3%. However, the exact method cannot scale to
        millions of examples.

        .. versionadded:: 0.17
           Approximate optimization *method* via the Barnes-Hut.

    angle : float (default: 0.5)
        Only used if method='barnes_hut'
        This is the trade-off between speed and accuracy for Barnes-Hut T-SNE.
        'angle' is the angular size (referred to as theta in [3]) of a distant
        node as measured from a point. If this size is below 'angle' then it is
        used as a summary node of all points contained within it.
        This method is not very sensitive to changes in this parameter
        in the range of 0.2 - 0.8. Angle less than 0.2 has quickly increasing
        computation time and angle greater 0.8 has quickly increasing error.

    Attributes
    ----------
    embedding_ : array-like, shape (n_samples, n_components)
        Stores the embedding vectors.

    kl_divergence_ : float
        Kullback-Leibler divergence after optimization.

    n_iter_ : int
        Number of iterations run.

    Examples
    --------

    >>> import numpy as np
    >>> from sklearn.manifold import TSNE
    >>> X = np.array([[0, 0, 0], [0, 1, 1], [1, 0, 1], [1, 1, 1]])
    >>> X_embedded = TSNE(n_components=2).fit_transform(X)
    >>> X_embedded.shape
    (4, 2)

    References
    ----------

    [1] van der Maaten, L.J.P.; Hinton, G.E. Visualizing High-Dimensional Data
        Using t-SNE. Journal of Machine Learning Research 9:2579-2605, 2008.

    [2] van der Maaten, L.J.P. t-Distributed Stochastic Neighbor Embedding
        https://lvdmaaten.github.io/tsne/

    [3] L.J.P. van der Maaten. Accelerating t-SNE using Tree-Based Algorithms.
        Journal of Machine Learning Research 15(Oct):3221-3245, 2014.
        https://lvdmaaten.github.io/publications/papers/JMLR_2014.pdf
    """
    # Control the number of exploration iterations with early_exaggeration on
    _EXPLORATION_N_ITER = 250

    # Control the number of iterations between progress checks
    _N_ITER_CHECK = 50

    def __init__(self, n_components=2, perplexity=30.0,
                 early_exaggeration=12.0, learning_rate=200.0, n_iter=1000,
                 n_iter_without_progress=300, min_grad_norm=1e-7,
                 metric="euclidean", init="random", verbose=0,
                 random_state=None, method='barnes_hut', angle=0.5):
        self.n_components = n_components
        self.perplexity = perplexity
        self.early_exaggeration = early_exaggeration
        self.learning_rate = learning_rate
        self.n_iter = n_iter
        self.n_iter_without_progress = n_iter_without_progress
        self.min_grad_norm = min_grad_norm
        self.metric = metric
        self.init = init
        self.verbose = verbose
        self.random_state = random_state
        self.method = method
        self.angle = angle

    def _fit(self, X, skip_num_points=0):
        """Fit the model using X as training data.

        Note that sparse arrays can only be handled by method='exact'.
        It is recommended that you convert your sparse array to dense
        (e.g. `X.toarray()`) if it fits in memory, or otherwise using a
        dimensionality reduction technique (e.g. TruncatedSVD).

        Parameters
        ----------
        X : array, shape (n_samples, n_features) or (n_samples, n_samples)
            If the metric is 'precomputed' X must be a square distance
            matrix. Otherwise it contains a sample per row. Note that this
            when method='barnes_hut', X cannot be a sparse array and if need be
            will be converted to a 32 bit float array. Method='exact' allows
            sparse arrays and 64bit floating point inputs.

        skip_num_points : int (optional, default:0)
            This does not compute the gradient for points with indices below
            `skip_num_points`. This is useful when computing transforms of new
            data where you'd like to keep the old data fixed.
        """
        if self.method not in ['barnes_hut', 'exact']:
            raise ValueError("'method' must be 'barnes_hut' or 'exact'")
        if self.angle < 0.0 or self.angle > 1.0:
            raise ValueError("'angle' must be between 0.0 - 1.0")
        if self.metric == "precomputed":
            if isinstance(self.init, string_types) and self.init == 'pca':
                raise ValueError("The parameter init=\"pca\" cannot be "
                                 "used with metric=\"precomputed\".")
            if X.shape[0] != X.shape[1]:
                raise ValueError("X should be a square distance matrix")
            if np.any(X < 0):
                raise ValueError("All distances should be positive, the "
                                 "precomputed distances given as X is not "
                                 "correct")
        if self.method == 'barnes_hut' and sp.issparse(X):
            raise TypeError('A sparse matrix was passed, but dense '
                            'data is required for method="barnes_hut". Use '
                            'X.toarray() to convert to a dense numpy array if '
                            'the array is small enough for it to fit in '
                            'memory. Otherwise consider dimensionality '
                            'reduction techniques (e.g. TruncatedSVD)')
        if self.method == 'barnes_hut':
            X = check_array(X, ensure_min_samples=2,
                            dtype=[np.float32, np.float64])
        else:
            X = check_array(X, accept_sparse=['csr', 'csc', 'coo'],
                            dtype=[np.float32, np.float64])
        if self.method == 'barnes_hut' and self.n_components > 3:
            raise ValueError("'n_components' should be inferior to 4 for the "
                             "barnes_hut algorithm as it relies on "
                             "quad-tree or oct-tree.")
        random_state = check_random_state(self.random_state)

        if self.early_exaggeration < 1.0:
            raise ValueError("early_exaggeration must be at least 1, but is {}"
                             .format(self.early_exaggeration))

        if self.n_iter < 250:
            raise ValueError("n_iter should be at least 250")

        n_samples = X.shape[0]

        neighbors_nn = None
        if self.method == "exact":
            # Retrieve the distance matrix, either using the precomputed one or
            # computing it.
            if self.metric == "precomputed":
                distances = X
            else:
                if self.verbose:
                    print("[t-SNE] Computing pairwise distances...")

                if self.metric == "euclidean":
                    distances = pairwise_distances(X, metric=self.metric,
                                                   squared=True)
                else:
                    distances = pairwise_distances(X, metric=self.metric)

                if np.any(distances < 0):
                    raise ValueError("All distances should be positive, the "
                                     "metric given is not correct")

            # compute the joint probability distribution for the input space
            P = _joint_probabilities(distances, self.perplexity, self.verbose)
            assert np.all(np.isfinite(P)), "All probabilities should be finite"
            assert np.all(P >= 0), "All probabilities should be non-negative"
            assert np.all(P <= 1), ("All probabilities should be less "
                                    "or then equal to one")

        else:
            # Cpmpute the number of nearest neighbors to find.
            # LvdM uses 3 * perplexity as the number of neighbors.
            # In the event that we have very small # of points
            # set the neighbors to n - 1.
            k = min(n_samples - 1, int(3. * self.perplexity + 1))

            if self.verbose:
                print("[t-SNE] Computing {} nearest neighbors...".format(k))

            # Find the nearest neighbors for every point
            knn = NearestNeighbors(algorithm='auto', n_neighbors=k,
                                   metric=self.metric)
            t0 = time()
            knn.fit(X)
            duration = time() - t0
            if self.verbose:
                print("[t-SNE] Indexed {} samples in {:.3f}s...".format(
                    n_samples, duration))

            t0 = time()
            distances_nn, neighbors_nn = knn.kneighbors(
                None, n_neighbors=k)
            duration = time() - t0
            if self.verbose:
                print("[t-SNE] Computed neighbors for {} samples in {:.3f}s..."
                      .format(n_samples, duration))

            # Free the memory used by the ball_tree
            del knn

            if self.metric == "euclidean":
                # knn return the euclidean distance but we need it squared
                # to be consistent with the 'exact' method. Note that the
                # the method was derived using the euclidean method as in the
                # input space. Not sure of the implication of using a different
                # metric.
                distances_nn **= 2

            # compute the joint probability distribution for the input space
            P = _joint_probabilities_nn(distances_nn, neighbors_nn,
                                        self.perplexity, self.verbose)

        if isinstance(self.init, np.ndarray):
            X_embedded = self.init
        elif self.init == 'pca':
            pca = PCA(n_components=self.n_components, svd_solver='randomized',
                      random_state=random_state)
            X_embedded = pca.fit_transform(X).astype(np.float32, copy=False)
        elif self.init == 'random':
            # The embedding is initialized with iid samples from Gaussians with
            # standard deviation 1e-4.
            X_embedded = 1e-4 * random_state.randn(
                n_samples, self.n_components).astype(np.float32)
        else:
            raise ValueError("'init' must be 'pca', 'random', or "
                             "a numpy array")

        # Degrees of freedom of the Student's t-distribution. The suggestion
        # degrees_of_freedom = n_components - 1 comes from
        # "Learning a Parametric Embedding by Preserving Local Structure"
        # Laurens van der Maaten, 2009.
        degrees_of_freedom = max(self.n_components - 1, 1)

        return self._tsne(P, degrees_of_freedom, n_samples,
                          X_embedded=X_embedded,
                          neighbors=neighbors_nn,
                          skip_num_points=skip_num_points)

    @property
    @deprecated("Attribute n_iter_final was deprecated in version 0.19 and "
                "will be removed in 0.21. Use ``n_iter_`` instead")
    def n_iter_final(self):
        return self.n_iter_

    def _tsne(self, P, degrees_of_freedom, n_samples, X_embedded,
              neighbors=None, skip_num_points=0):
        """Runs t-SNE."""
        # t-SNE minimizes the Kullback-Leiber divergence of the Gaussians P
        # and the Student's t-distributions Q. The optimization algorithm that
        # we use is batch gradient descent with two stages:
        # * initial optimization with early exaggeration and momentum at 0.5
        # * final optimization with momentum at 0.8
        params = X_embedded.ravel()

        opt_args = {
            "it": 0,
            "n_iter_check": self._N_ITER_CHECK,
            "min_grad_norm": self.min_grad_norm,
            "learning_rate": self.learning_rate,
            "verbose": self.verbose,
            "kwargs": dict(skip_num_points=skip_num_points),
            "args": [P, degrees_of_freedom, n_samples, self.n_components],
            "n_iter_without_progress": self._EXPLORATION_N_ITER,
            "n_iter": self._EXPLORATION_N_ITER,
            "momentum": 0.5,
        }
        if self.method == 'barnes_hut':
            obj_func = _kl_divergence_bh
            opt_args['kwargs']['angle'] = self.angle
            # Repeat verbose argument for _kl_divergence_bh
            opt_args['kwargs']['verbose'] = self.verbose
        else:
            obj_func = _kl_divergence

        # Learning schedule (part 1): do 250 iteration with lower momentum but
        # higher learning rate controlled via the early exageration parameter
        P *= self.early_exaggeration
        params, kl_divergence, it = _gradient_descent(obj_func, params,
                                                      **opt_args)
        if self.verbose:
            print("[t-SNE] KL divergence after %d iterations with early "
                  "exaggeration: %f" % (it + 1, kl_divergence))

        # Learning schedule (part 2): disable early exaggeration and finish
        # optimization with a higher momentum at 0.8
        P /= self.early_exaggeration
        remaining = self.n_iter - self._EXPLORATION_N_ITER
        if it < self._EXPLORATION_N_ITER or remaining > 0:
            opt_args['n_iter'] = self.n_iter
            opt_args['it'] = it + 1
            opt_args['momentum'] = 0.8
            opt_args['n_iter_without_progress'] = self.n_iter_without_progress
            params, kl_divergence, it = _gradient_descent(obj_func, params,
                                                          **opt_args)

        # Save the final number of iterations
        self.n_iter_ = it

        if self.verbose:
            print("[t-SNE] KL divergence after %d iterations: %f"
                  % (it + 1, kl_divergence))

        X_embedded = params.reshape(n_samples, self.n_components)
        self.kl_divergence_ = kl_divergence

        return X_embedded

    def fit_transform(self, X, y=None):
        """Fit X into an embedded space and return that transformed
        output.

        Parameters
        ----------
        X : array, shape (n_samples, n_features) or (n_samples, n_samples)
            If the metric is 'precomputed' X must be a square distance
            matrix. Otherwise it contains a sample per row.

        y : Ignored

        Returns
        -------
        X_new : array, shape (n_samples, n_components)
            Embedding of the training data in low-dimensional space.
        """
        embedding = self._fit(X)
        self.embedding_ = embedding
        return self.embedding_

    def fit(self, X, y=None):
        """Fit X into an embedded space.

        Parameters
        ----------
        X : array, shape (n_samples, n_features) or (n_samples, n_samples)
            If the metric is 'precomputed' X must be a square distance
            matrix. Otherwise it contains a sample per row. If the method
            is 'exact', X may be a sparse matrix of type 'csr', 'csc'
            or 'coo'.

        y : Ignored
        """
        self.fit_transform(X)
        return self<|MERGE_RESOLUTION|>--- conflicted
+++ resolved
@@ -450,21 +450,14 @@
         Trustworthiness of the low-dimensional embedding.
     """
     if precomputed:
-<<<<<<< HEAD
-        dist_X = X
-    else:
-        dist_X = pairwise_distances(X, squared=True)
-    np.fill_diagonal(dist_X, np.inf)  # excludes dist(x_i, x_i)
-    ind_X = np.argsort(dist_X, axis=1)[:, :-1]
-    # ind_X[i] now is the ordered list of k-neighbors of i in the input space
-=======
         warnings.warn("The flag 'precomputed' has been deprecated in version "
                       "0.20 and will be removed in 0.22. See 'metric' "
                       "parameter instead.", DeprecationWarning)
         metric = 'precomputed'
     dist_X = pairwise_distances(X, metric=metric)
+    np.fill_diagonal(dist_X, np.inf)  # excludes dist(x_i, x_i)
     ind_X = np.argsort(dist_X, axis=1)
->>>>>>> 4e2e1fac
+    # ind_X[i] now is the ordered list of k-neighbors of i in the input space
     ind_X_embedded = NearestNeighbors(n_neighbors).fit(X_embedded).kneighbors(
         return_distance=False)
 
