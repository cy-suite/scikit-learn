--- conflicted
+++ resolved
@@ -280,15 +280,10 @@
             # Revert the laplacian to its opposite to have lobpcg work
             laplacian *= -1
 
-<<<<<<< HEAD
-    if eigen_solver == 'amg':
-        eigen_tol = max(1e-12, eigen_tol)
-
-=======
     elif eigen_solver == 'amg':
->>>>>>> 96ef6b80
         # Use AMG to get a preconditioner and speed up the eigenvalue
         # problem.
+        eigen_tol = max(1e-12, eigen_tol)
         if not sparse.issparse(laplacian):
             warnings.warn("AMG works better for sparse matrices")
         # lobpcg needs double precision floats
@@ -313,28 +308,16 @@
         M = ml.aspreconditioner()
         X = random_state.rand(laplacian.shape[0], n_components + 1)
         X[:, 0] = dd.ravel()
-<<<<<<< HEAD
-        lambdas, diffusion_map = lobpcg(laplacian, X, M=M, tol=eigen_tol,
-                                        largest=False)
-=======
-        _, diffusion_map = lobpcg(laplacian, X, M=M, tol=1.e-5,
+        _, diffusion_map = lobpcg(laplacian, X, M=M, tol=eigen_tol,
                                   largest=False)
->>>>>>> 96ef6b80
         embedding = diffusion_map.T
         if norm_laplacian:
             embedding = embedding / dd
         if embedding.shape[0] == 1:
             raise ValueError
 
-<<<<<<< HEAD
-    elif eigen_solver == "lobpcg":
-
-        if eigen_tol == 0:
-            eigen_tol = 1e-15
-
-=======
     if eigen_solver == "lobpcg":
->>>>>>> 96ef6b80
+        eigen_tol = 1e-15 if eigen_tol == 0 else eigen_tol
         # lobpcg needs double precision floats
         laplacian = check_array(laplacian, dtype=np.float64,
                                 accept_sparse=True)
@@ -354,13 +337,8 @@
             # doesn't behave well in low dimension
             X = random_state.rand(laplacian.shape[0], n_components + 1)
             X[:, 0] = dd.ravel()
-<<<<<<< HEAD
-            lambdas, diffusion_map = lobpcg(laplacian, X, tol=eigen_tol,
-                                            largest=False, maxiter=2000)
-=======
-            _, diffusion_map = lobpcg(laplacian, X, tol=1e-15,
+            _, diffusion_map = lobpcg(laplacian, X, tol=eigen_tol,
                                       largest=False, maxiter=2000)
->>>>>>> 96ef6b80
             embedding = diffusion_map.T[:n_components]
             if norm_laplacian:
                 embedding = embedding / dd
