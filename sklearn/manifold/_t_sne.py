--- conflicted
+++ resolved
@@ -522,8 +522,7 @@
 
 
 class TSNE(BaseEstimator):
-    """
-    T-distributed Stochastic Neighbor Embedding.
+    """T-distributed Stochastic Neighbor Embedding.
 
     t-SNE [1] is a tool to visualize high-dimensional data. It converts
     similarities between data points to joint probabilities and tries
@@ -605,12 +604,8 @@
         the distance between them. The default is "euclidean" which is
         interpreted as squared euclidean distance.
 
-<<<<<<< HEAD
-    init : : {'random', 'pca'} or ndarray of shape (n_samples, n_components), default="random"
-=======
     init : {'random', 'pca'} or ndarray of shape (n_samples, n_components), \
             default='random'
->>>>>>> bcf2b27d
         Initialization of embedding. Possible options are 'random', 'pca',
         and a numpy array of shape (n_samples, n_components).
         PCA initialization cannot be used with precomputed distances and is
@@ -626,11 +621,7 @@
         initializations might result in different local minima of the cost
         function. See :term: `Glossary <random_state>`.
 
-<<<<<<< HEAD
-    method : {'exact', 'barnet_hut'}, default= 'barnes_hut'
-=======
     method : str, default='barnes_hut'
->>>>>>> bcf2b27d
         By default the gradient calculation algorithm uses Barnes-Hut
         approximation running in O(NlogN) time. method='exact'
         will run on the slower, but exact, algorithm in O(N^2) time. The
@@ -692,14 +683,38 @@
 
     See Also
     --------
-<<<<<<< HEAD
-    PCA
-        Principal Component Analysis which can be used for visualization
-        by a linear decomposition
-    Isomap
-        Non-linear dimensionality reduction through Isometric Mapping
-=======
-
+    sklearn.decomposition.PCA : Principal component analysis that is a linear
+        dimensionality reduction method.
+    sklearn.decomposition.KernelPCA : Non-linear dimensionality reduction using
+        kernels and PCA.
+    MDS : Manifold learning using multidimensional scaling.
+    Isomap : Manifold learning based on Isometric Mapping.
+    LocallyLinearEmbedding : Manifold learning using Locally Linear Embedding.
+    SpectralEmbedding : Spectral embedding for non-linear dimensionality.
+
+    References
+    ----------
+
+    [1] van der Maaten, L.J.P.; Hinton, G.E. Visualizing High-Dimensional Data
+        Using t-SNE. Journal of Machine Learning Research 9:2579-2605, 2008.
+
+    [2] van der Maaten, L.J.P. t-Distributed Stochastic Neighbor Embedding
+        https://lvdmaaten.github.io/tsne/
+
+    [3] L.J.P. van der Maaten. Accelerating t-SNE using Tree-Based Algorithms.
+        Journal of Machine Learning Research 15(Oct):3221-3245, 2014.
+        https://lvdmaaten.github.io/publications/papers/JMLR_2014.pdf
+
+    [4] Belkina, A. C., Ciccolella, C. O., Anno, R., Halpert, R., Spidlen, J.,
+        & Snyder-Cappione, J. E. (2019). Automated optimized parameters for
+        T-distributed stochastic neighbor embedding improve visualization
+        and analysis of large datasets. Nature Communications, 10(1), 1-12.
+
+    [5] Kobak, D., & Berens, P. (2019). The art of using t-SNE for single-cell
+        transcriptomics. Nature Communications, 10(1), 1-14.
+
+    Examples
+    --------
     >>> import numpy as np
     >>> from sklearn.manifold import TSNE
     >>> X = np.array([[0, 0, 0], [0, 1, 1], [1, 0, 1], [1, 1, 1]])
@@ -707,40 +722,6 @@
     ...                   init='random').fit_transform(X)
     >>> X_embedded.shape
     (4, 2)
->>>>>>> bcf2b27d
-
-    References
-    ----------
-
-    [1] van der Maaten, L.J.P.; Hinton, G.E. Visualizing High-Dimensional Data
-        Using t-SNE. Journal of Machine Learning Research 9:2579-2605, 2008.
-
-    [2] van der Maaten, L.J.P. t-Distributed Stochastic Neighbor Embedding
-        https://lvdmaaten.github.io/tsne/
-
-    [3] L.J.P. van der Maaten. Accelerating t-SNE using Tree-Based Algorithms.
-        Journal of Machine Learning Research 15(Oct):3221-3245, 2014.
-        https://lvdmaaten.github.io/publications/papers/JMLR_2014.pdf
-
-<<<<<<< HEAD
-    Examples
-    --------
-
-    >>> import numpy as np
-    >>> from sklearn.manifold import TSNE
-    >>> X = np.array([[0, 0, 0], [0, 1, 1], [1, 0, 1], [1, 1, 1]])
-    >>> X_embedded = TSNE(n_components=2).fit_transform(X)
-    >>> X_embedded.shape
-    (4, 2)
-=======
-    [4] Belkina, A. C., Ciccolella, C. O., Anno, R., Halpert, R., Spidlen, J.,
-        & Snyder-Cappione, J. E. (2019). Automated optimized parameters for
-        T-distributed stochastic neighbor embedding improve visualization
-        and analysis of large datasets. Nature Communications, 10(1), 1-12.
-
-    [5] Kobak, D., & Berens, P. (2019). The art of using t-SNE for single-cell
-        transcriptomics. Nature Communications, 10(1), 1-14.
->>>>>>> bcf2b27d
     """
 
     # Control the number of exploration iterations with early_exaggeration on
@@ -1116,11 +1097,7 @@
 
         Returns
         -------
-<<<<<<< HEAD
-        X_new : array of shape (n_samples, n_components)
-=======
         X_new : ndarray of shape (n_samples, n_components)
->>>>>>> bcf2b27d
             Embedding of the training data in low-dimensional space.
         """
         embedding = self._fit(X)
