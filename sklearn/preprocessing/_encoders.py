--- conflicted
+++ resolved
@@ -605,11 +605,7 @@
 
     Read more in the :ref:`User Guide <preprocessing_categorical_features>`.
 
-<<<<<<< HEAD
-    .. versionchanged:: 0.23.1
-=======
     .. versionadded:: 0.20
->>>>>>> 2dd12af9
 
     Parameters
     ----------
@@ -671,13 +667,9 @@
            ['Female', 2]], dtype=object)
     """
 
-<<<<<<< HEAD
-    def __init__(self, categories='auto', dtype=np.float64,
+    @_deprecate_positional_args
+    def __init__(self, *, categories='auto', dtype=np.float64,
                  unknown_value='error'):
-=======
-    @_deprecate_positional_args
-    def __init__(self, *, categories='auto', dtype=np.float64):
->>>>>>> 2dd12af9
         self.categories = categories
         self.dtype = dtype
         self.unknown_value = unknown_value
