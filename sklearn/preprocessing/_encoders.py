--- conflicted
+++ resolved
@@ -492,13 +492,9 @@
             Interval(Real, 0, 1, closed="neither"),
             None,
         ],
-<<<<<<< HEAD
-        "sparse": ["boolean"],
-        "feature_name_combiner": [StrOptions({"concat"}), callable],
-=======
         "sparse": [Hidden(StrOptions({"deprecated"})), "boolean"],  # deprecated
         "sparse_output": ["boolean"],
->>>>>>> 93533dda
+        "feature_name_combiner": [StrOptions({"concat"}), callable],
     }
 
     def __init__(
@@ -1067,50 +1063,6 @@
 
         return X_tr
 
-<<<<<<< HEAD
-    @deprecated(
-        "get_feature_names is deprecated in 1.0 and will be removed "
-        "in 1.2. Please use get_feature_names_out instead."
-    )
-    def get_feature_names(self, input_features=None):
-        """Return feature names for output features.
-
-        For a given input feature, if there is an infrequent category, the most
-        'infrequent_sklearn' will be used as a feature name.
-
-        Parameters
-        ----------
-        input_features : list of str of shape (n_features,)
-            String names for input features if available. By default,
-            "x0", "x1", ... "xn_features" is used.
-
-        Returns
-        -------
-        output_feature_names : ndarray of shape (n_output_features,)
-            Array of feature names.
-        """
-        check_is_fitted(self)
-        cats = [
-            self._compute_transformed_categories(i)
-            for i, _ in enumerate(self.categories_)
-        ]
-        if input_features is None:
-            input_features = ["x%d" % i for i in range(len(cats))]
-        elif len(input_features) != len(cats):
-            raise ValueError(
-                "input_features should have length equal to number of "
-                "features ({}), got {}".format(len(cats), len(input_features))
-            )
-
-        name_combiner = self._check_get_feature_name_combiner()
-        feature_names = []
-        for i in range(len(cats)):
-            names = [name_combiner(input_features[i], t) for t in cats[i]]
-            feature_names.extend(names)
-        return np.asarray(feature_names, dtype=object)
-
-=======
->>>>>>> 93533dda
     def get_feature_names_out(self, input_features=None):
         """Get output feature names for transformation.
 
