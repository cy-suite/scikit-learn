import warnings
import numpy as np

from ..base import BaseEstimator, TransformerMixin
from ..utils.validation import _allclose_dense_sparse


def _identity(X):
    """The identity function."""
    return X


class FunctionTransformer(TransformerMixin, BaseEstimator):
    """Constructs a transformer from an arbitrary callable.

    A FunctionTransformer forwards its X (and optionally y) arguments to a
    user-defined function or function object and returns the result of this
    function. This is useful for stateless transformations such as taking the
    log of frequencies, doing custom scaling, etc.

    Note: If a lambda is used as the function, then the resulting
    transformer will not be pickleable.

    .. versionadded:: 0.17

    Read more in the :ref:`User Guide <function_transformer>`.

    Parameters
    ----------
    func : callable, default=None
        The callable to use for the transformation. This will be passed
        the same arguments as transform, with args and kwargs forwarded.
        If func is None, then func will be the identity function.

    inverse_func : callable, default=None
        The callable to use for the inverse transformation. This will be
        passed the same arguments as inverse transform, with args and
        kwargs forwarded. If inverse_func is None, then inverse_func
        will be the identity function.

    validate : bool, default=False
        Indicate that the input X array should be checked before calling
        ``func``. The possibilities are:

        - If False, there is no input validation.
        - If True, then X will be converted to a 2-dimensional NumPy array or
          sparse matrix. If the conversion is not possible an exception is
          raised.

        .. versionchanged:: 0.22
           The default of ``validate`` changed from True to False.

    accept_sparse : bool, default=False
        Indicate that func accepts a sparse matrix as input. If validate is
        False, this has no effect. Otherwise, if accept_sparse is false,
        sparse matrix inputs will cause an exception to be raised.

    check_inverse : bool, default=True
       Whether to check that or ``func`` followed by ``inverse_func`` leads to
       the original inputs. It can be used for a sanity check, raising a
       warning when the condition is not fulfilled.

       .. versionadded:: 0.20

    kw_args : dict, default=None
        Dictionary of additional keyword arguments to pass to func.

        .. versionadded:: 0.18

    inv_kw_args : dict, default=None
        Dictionary of additional keyword arguments to pass to inverse_func.

        .. versionadded:: 0.18

    Examples
    --------
    >>> import numpy as np
    >>> from sklearn.preprocessing import FunctionTransformer
    >>> transformer = FunctionTransformer(np.log1p)
    >>> X = np.array([[0, 1], [2, 3]])
    >>> transformer.transform(X)
    array([[0.       , 0.6931...],
           [1.0986..., 1.3862...]])
    """

    def __init__(
        self,
        func=None,
        inverse_func=None,
        *,
        validate=False,
        accept_sparse=False,
        check_inverse=True,
        kw_args=None,
        inv_kw_args=None,
    ):
        self.func = func
        self.inverse_func = inverse_func
        self.validate = validate
        self.accept_sparse = accept_sparse
        self.check_inverse = check_inverse
        self.kw_args = kw_args
        self.inv_kw_args = inv_kw_args

    def _check_input(self, X):
        if self.validate:
            return self._validate_data(X, accept_sparse=self.accept_sparse)
        return X

    def _check_inverse_transform(self, X):
        """Check that func and inverse_func are the inverse."""
        idx_selected = slice(None, None, max(1, X.shape[0] // 100))
        X_round_trip = self.inverse_transform(self.transform(X[idx_selected]))
<<<<<<< HEAD

        if not hasattr(X, 'dtype'):
            X = np.asarray(X)
        is_object_type = X.dtype.kind in ('U', 'S', 'O')
        if is_object_type:
            # need to coerce to Object type before elementwise comparison
            # because when dtype.kind = 'S', np.nan == np.nan returns True
            valid = np.alltrue(X.astype('O') == X_round_trip.astype('O'))
        else:
            valid = _allclose_dense_sparse(X[idx_selected], X_round_trip)
        if not valid:
            warnings.warn("The provided functions are not strictly"
                          " inverse of each other. If you are sure you"
                          " want to proceed regardless, set"
                          " 'check_inverse=False'.", UserWarning)
=======
        if not _allclose_dense_sparse(X[idx_selected], X_round_trip):
            warnings.warn(
                "The provided functions are not strictly"
                " inverse of each other. If you are sure you"
                " want to proceed regardless, set"
                " 'check_inverse=False'.",
                UserWarning,
            )
>>>>>>> 9c2b3b66

    def fit(self, X, y=None):
        """Fit transformer by checking X.

        If ``validate`` is ``True``, ``X`` will be checked.

        Parameters
        ----------
        X : array-like, shape (n_samples, n_features)
            Input array.

        Returns
        -------
        self
        """
        X = self._check_input(X)
        if self.check_inverse and not (self.func is None or self.inverse_func is None):
            self._check_inverse_transform(X)
        return self

    def transform(self, X):
        """Transform X using the forward function.

        Parameters
        ----------
        X : array-like, shape (n_samples, n_features)
            Input array.

        Returns
        -------
        X_out : array-like, shape (n_samples, n_features)
            Transformed input.
        """
        return self._transform(X, func=self.func, kw_args=self.kw_args)

    def inverse_transform(self, X):
        """Transform X using the inverse function.

        Parameters
        ----------
        X : array-like, shape (n_samples, n_features)
            Input array.

        Returns
        -------
        X_out : array-like, shape (n_samples, n_features)
            Transformed input.
        """
        return self._transform(X, func=self.inverse_func, kw_args=self.inv_kw_args)

    def _transform(self, X, func=None, kw_args=None):
        X = self._check_input(X)

        if func is None:
            func = _identity

        return func(X, **(kw_args if kw_args else {}))

    def _more_tags(self):
        return {"no_validation": not self.validate, "stateless": True}<|MERGE_RESOLUTION|>--- conflicted
+++ resolved
@@ -111,7 +111,6 @@
         """Check that func and inverse_func are the inverse."""
         idx_selected = slice(None, None, max(1, X.shape[0] // 100))
         X_round_trip = self.inverse_transform(self.transform(X[idx_selected]))
-<<<<<<< HEAD
 
         if not hasattr(X, 'dtype'):
             X = np.asarray(X)
@@ -127,7 +126,6 @@
                           " inverse of each other. If you are sure you"
                           " want to proceed regardless, set"
                           " 'check_inverse=False'.", UserWarning)
-=======
         if not _allclose_dense_sparse(X[idx_selected], X_round_trip):
             warnings.warn(
                 "The provided functions are not strictly"
@@ -136,7 +134,6 @@
                 " 'check_inverse=False'.",
                 UserWarning,
             )
->>>>>>> 9c2b3b66
 
     def fit(self, X, y=None):
         """Fit transformer by checking X.
