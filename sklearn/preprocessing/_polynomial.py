--- conflicted
+++ resolved
@@ -673,13 +673,9 @@
         feature_names_out : ndarray of str objects
             Transformed feature names.
         """
-<<<<<<< HEAD
         check_is_fitted(self, "n_features_in_")
-        n_splines = self.bsplines_[0].c.shape[0]
-=======
         n_splines = self.bsplines_[0].c.shape[1]
 
->>>>>>> d431d7e9
         input_features = _check_feature_names_in(self, input_features)
         feature_names = []
         for i in range(self.n_features_in_):
