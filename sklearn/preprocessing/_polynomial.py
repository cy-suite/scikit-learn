"""
This file contains preprocessing tools based on polynomials.
"""

<<<<<<< HEAD
=======
# Authors: The scikit-learn developers
# SPDX-License-Identifier: BSD-3-Clause

>>>>>>> b72e81af
import collections
from itertools import chain, combinations
from itertools import combinations_with_replacement as combinations_w_r
from numbers import Integral

import numpy as np
from scipy import sparse
from scipy.interpolate import BSpline
from scipy.special import comb

from ..base import BaseEstimator, TransformerMixin, _fit_context
from ..utils import check_array
from ..utils._param_validation import Interval, StrOptions
from ..utils.extmath import _incremental_mean_and_var
from ..utils.fixes import parse_version, sp_version
from ..utils.stats import _weighted_percentile
from ..utils.validation import (
    FLOAT_DTYPES,
    _check_feature_names_in,
    _check_sample_weight,
    check_is_fitted,
)
from ._csr_polynomial_expansion import (
    _calc_expanded_nnz,
    _calc_total_nnz,
    _csr_polynomial_expansion,
)
from ._data import _is_constant_feature

__all__ = [
    "PolynomialFeatures",
    "SplineTransformer",
]


def _create_expansion(X, interaction_only, deg, n_features, cumulative_size=0):
    """Helper function for creating and appending sparse expansion matrices"""

    total_nnz = _calc_total_nnz(X.indptr, interaction_only, deg)
    expanded_col = _calc_expanded_nnz(n_features, interaction_only, deg)

    if expanded_col == 0:
        return None
    # This only checks whether each block needs 64bit integers upon
    # expansion. We prefer to keep int32 indexing where we can,
    # since currently SciPy's CSR construction downcasts when possible,
    # so we prefer to avoid an unnecessary cast. The dtype may still
    # change in the concatenation process if needed.
    # See: https://github.com/scipy/scipy/issues/16569
    max_indices = expanded_col - 1
    max_indptr = total_nnz
    max_int32 = np.iinfo(np.int32).max
    needs_int64 = max(max_indices, max_indptr) > max_int32
    index_dtype = np.int64 if needs_int64 else np.int32

    # This is a pretty specific bug that is hard to work around by a user,
    # hence we do not detail the entire bug and all possible avoidance
    # mechnasisms. Instead we recommend upgrading scipy or shrinking their data.
    cumulative_size += expanded_col
    if (
        sp_version < parse_version("1.8.0")
        and cumulative_size - 1 > max_int32
        and not needs_int64
    ):
        raise ValueError(
            "In scipy versions `<1.8.0`, the function `scipy.sparse.hstack`"
            " sometimes produces negative columns when the output shape contains"
            " `n_cols` too large to be represented by a 32bit signed"
            " integer. To avoid this error, either use a version"
            " of scipy `>=1.8.0` or alter the `PolynomialFeatures`"
            " transformer to produce fewer than 2^31 output features."
        )

    # Result of the expansion, modified in place by the
    # `_csr_polynomial_expansion` routine.
    expanded_data = np.empty(shape=total_nnz, dtype=X.data.dtype)
    expanded_indices = np.empty(shape=total_nnz, dtype=index_dtype)
    expanded_indptr = np.empty(shape=X.indptr.shape[0], dtype=index_dtype)
    _csr_polynomial_expansion(
        X.data,
        X.indices,
        X.indptr,
        X.shape[1],
        expanded_data,
        expanded_indices,
        expanded_indptr,
        interaction_only,
        deg,
    )
    return sparse.csr_matrix(
        (expanded_data, expanded_indices, expanded_indptr),
        shape=(X.indptr.shape[0] - 1, expanded_col),
        dtype=X.dtype,
    )


class PolynomialFeatures(TransformerMixin, BaseEstimator):
    """Generate polynomial and interaction features.

    Generate a new feature matrix consisting of all polynomial combinations
    of the features with degree less than or equal to the specified degree.
    For example, if an input sample is two dimensional and of the form
    [a, b], the degree-2 polynomial features are [1, a, b, a^2, ab, b^2].

    Read more in the :ref:`User Guide <polynomial_features>`.

    Parameters
    ----------
    degree : int or tuple (min_degree, max_degree), default=2
        If a single int is given, it specifies the maximal degree of the
        polynomial features. If a tuple `(min_degree, max_degree)` is passed,
        then `min_degree` is the minimum and `max_degree` is the maximum
        polynomial degree of the generated features. Note that `min_degree=0`
        and `min_degree=1` are equivalent as outputting the degree zero term is
        determined by `include_bias`.

    interaction_only : bool, default=False
        If `True`, only interaction features are produced: features that are
        products of at most `degree` *distinct* input features, i.e. terms with
        power of 2 or higher of the same input feature are excluded:

            - included: `x[0]`, `x[1]`, `x[0] * x[1]`, etc.
            - excluded: `x[0] ** 2`, `x[0] ** 2 * x[1]`, etc.

    include_bias : bool, default=True
        If `True` (default), then include a bias column, the feature in which
        all polynomial powers are zero (i.e. a column of ones - acts as an
        intercept term in a linear model).

    order : {'C', 'F'}, default='C'
        Order of output array in the dense case. `'F'` order is faster to
        compute, but may slow down subsequent estimators.

        .. versionadded:: 0.21

    Attributes
    ----------
    powers_ : ndarray of shape (`n_output_features_`, `n_features_in_`)
        `powers_[i, j]` is the exponent of the jth input in the ith output.

    n_features_in_ : int
        Number of features seen during :term:`fit`.

        .. versionadded:: 0.24

    feature_names_in_ : ndarray of shape (`n_features_in_`,)
        Names of features seen during :term:`fit`. Defined only when `X`
        has feature names that are all strings.

        .. versionadded:: 1.0

    n_output_features_ : int
        The total number of polynomial output features. The number of output
        features is computed by iterating over all suitably sized combinations
        of input features.

    See Also
    --------
    SplineTransformer : Transformer that generates univariate B-spline bases
        for features.

    Notes
    -----
    Be aware that the number of features in the output array scales
    polynomially in the number of features of the input array, and
    exponentially in the degree. High degrees can cause overfitting.

    See :ref:`examples/linear_model/plot_polynomial_interpolation.py
    <sphx_glr_auto_examples_linear_model_plot_polynomial_interpolation.py>`

    Examples
    --------
    >>> import numpy as np
    >>> from sklearn.preprocessing import PolynomialFeatures
    >>> X = np.arange(6).reshape(3, 2)
    >>> X
    array([[0, 1],
           [2, 3],
           [4, 5]])
    >>> poly = PolynomialFeatures(2)
    >>> poly.fit_transform(X)
    array([[ 1.,  0.,  1.,  0.,  0.,  1.],
           [ 1.,  2.,  3.,  4.,  6.,  9.],
           [ 1.,  4.,  5., 16., 20., 25.]])
    >>> poly = PolynomialFeatures(interaction_only=True)
    >>> poly.fit_transform(X)
    array([[ 1.,  0.,  1.,  0.],
           [ 1.,  2.,  3.,  6.],
           [ 1.,  4.,  5., 20.]])
    """

    _parameter_constraints: dict = {
        "degree": [Interval(Integral, 0, None, closed="left"), "array-like"],
        "interaction_only": ["boolean"],
        "include_bias": ["boolean"],
        "order": [StrOptions({"C", "F"})],
    }

    def __init__(
        self, degree=2, *, interaction_only=False, include_bias=True, order="C"
    ):
        self.degree = degree
        self.interaction_only = interaction_only
        self.include_bias = include_bias
        self.order = order

    @staticmethod
    def _combinations(
        n_features, min_degree, max_degree, interaction_only, include_bias
    ):
        comb = combinations if interaction_only else combinations_w_r
        start = max(1, min_degree)
        iter = chain.from_iterable(
            comb(range(n_features), i) for i in range(start, max_degree + 1)
        )
        if include_bias:
            iter = chain(comb(range(n_features), 0), iter)
        return iter

    @staticmethod
    def _num_combinations(
        n_features, min_degree, max_degree, interaction_only, include_bias
    ):
        """Calculate number of terms in polynomial expansion

        This should be equivalent to counting the number of terms returned by
        _combinations(...) but much faster.
        """

        if interaction_only:
            combinations = sum(
                [
                    comb(n_features, i, exact=True)
                    for i in range(max(1, min_degree), min(max_degree, n_features) + 1)
                ]
            )
        else:
            combinations = comb(n_features + max_degree, max_degree, exact=True) - 1
            if min_degree > 0:
                d = min_degree - 1
                combinations -= comb(n_features + d, d, exact=True) - 1

        if include_bias:
            combinations += 1

        return combinations

    @property
    def powers_(self):
        """Exponent for each of the inputs in the output."""
        check_is_fitted(self)

        combinations = self._combinations(
            n_features=self.n_features_in_,
            min_degree=self._min_degree,
            max_degree=self._max_degree,
            interaction_only=self.interaction_only,
            include_bias=self.include_bias,
        )
        return np.vstack(
            [np.bincount(c, minlength=self.n_features_in_) for c in combinations]
        )

    def get_feature_names_out(self, input_features=None):
        """Get output feature names for transformation.

        Parameters
        ----------
        input_features : array-like of str or None, default=None
            Input features.

            - If `input_features is None`, then `feature_names_in_` is
              used as feature names in. If `feature_names_in_` is not defined,
              then the following input feature names are generated:
              `["x0", "x1", ..., "x(n_features_in_ - 1)"]`.
            - If `input_features` is an array-like, then `input_features` must
              match `feature_names_in_` if `feature_names_in_` is defined.

        Returns
        -------
        feature_names_out : ndarray of str objects
            Transformed feature names.
        """
        powers = self.powers_
        input_features = _check_feature_names_in(self, input_features)
        feature_names = []
        for row in powers:
            inds = np.where(row)[0]
            if len(inds):
                name = " ".join(
                    (
                        "%s^%d" % (input_features[ind], exp)
                        if exp != 1
                        else input_features[ind]
                    )
                    for ind, exp in zip(inds, row[inds])
                )
            else:
                name = "1"
            feature_names.append(name)
        return np.asarray(feature_names, dtype=object)

    @_fit_context(prefer_skip_nested_validation=True)
    def fit(self, X, y=None):
        """
        Compute number of output features.

        Parameters
        ----------
        X : {array-like, sparse matrix} of shape (n_samples, n_features)
            The data.

        y : Ignored
            Not used, present here for API consistency by convention.

        Returns
        -------
        self : object
            Fitted transformer.
        """
        _, n_features = self._validate_data(X, accept_sparse=True).shape

        if isinstance(self.degree, Integral):
            if self.degree == 0 and not self.include_bias:
                raise ValueError(
                    "Setting degree to zero and include_bias to False would result in"
                    " an empty output array."
                )

            self._min_degree = 0
            self._max_degree = self.degree
        elif (
            isinstance(self.degree, collections.abc.Iterable) and len(self.degree) == 2
        ):
            self._min_degree, self._max_degree = self.degree
            if not (
                isinstance(self._min_degree, Integral)
                and isinstance(self._max_degree, Integral)
                and self._min_degree >= 0
                and self._min_degree <= self._max_degree
            ):
                raise ValueError(
                    "degree=(min_degree, max_degree) must "
                    "be non-negative integers that fulfil "
                    "min_degree <= max_degree, got "
                    f"{self.degree}."
                )
            elif self._max_degree == 0 and not self.include_bias:
                raise ValueError(
                    "Setting both min_degree and max_degree to zero and include_bias to"
                    " False would result in an empty output array."
                )
        else:
            raise ValueError(
                "degree must be a non-negative int or tuple "
                "(min_degree, max_degree), got "
                f"{self.degree}."
            )

        self.n_output_features_ = self._num_combinations(
            n_features=n_features,
            min_degree=self._min_degree,
            max_degree=self._max_degree,
            interaction_only=self.interaction_only,
            include_bias=self.include_bias,
        )
        if self.n_output_features_ > np.iinfo(np.intp).max:
            msg = (
                "The output that would result from the current configuration would"
                f" have {self.n_output_features_} features which is too large to be"
                f" indexed by {np.intp().dtype.name}. Please change some or all of the"
                " following:\n- The number of features in the input, currently"
                f" {n_features=}\n- The range of degrees to calculate, currently"
                f" [{self._min_degree}, {self._max_degree}]\n- Whether to include only"
                f" interaction terms, currently {self.interaction_only}\n- Whether to"
                f" include a bias term, currently {self.include_bias}."
            )
            if (
                np.intp == np.int32
                and self.n_output_features_ <= np.iinfo(np.int64).max
            ):  # pragma: nocover
                msg += (
                    "\nNote that the current Python runtime has a limited 32 bit "
                    "address space and that this configuration would have been "
                    "admissible if run on a 64 bit Python runtime."
                )
            raise ValueError(msg)
        # We also record the number of output features for
        # _max_degree = 0
        self._n_out_full = self._num_combinations(
            n_features=n_features,
            min_degree=0,
            max_degree=self._max_degree,
            interaction_only=self.interaction_only,
            include_bias=self.include_bias,
        )

        return self

    def transform(self, X):
        """Transform data to polynomial features.

        Parameters
        ----------
        X : {array-like, sparse matrix} of shape (n_samples, n_features)
            The data to transform, row by row.

            Prefer CSR over CSC for sparse input (for speed), but CSC is
            required if the degree is 4 or higher. If the degree is less than
            4 and the input format is CSC, it will be converted to CSR, have
            its polynomial features generated, then converted back to CSC.

            If the degree is 2 or 3, the method described in "Leveraging
            Sparsity to Speed Up Polynomial Feature Expansions of CSR Matrices
            Using K-Simplex Numbers" by Andrew Nystrom and John Hughes is
            used, which is much faster than the method used on CSC input. For
            this reason, a CSC input will be converted to CSR, and the output
            will be converted back to CSC prior to being returned, hence the
            preference of CSR.

        Returns
        -------
        XP : {ndarray, sparse matrix} of shape (n_samples, NP)
            The matrix of features, where `NP` is the number of polynomial
            features generated from the combination of inputs. If a sparse
            matrix is provided, it will be converted into a sparse
            `csr_matrix`.
        """
        check_is_fitted(self)

        X = self._validate_data(
            X, order="F", dtype=FLOAT_DTYPES, reset=False, accept_sparse=("csr", "csc")
        )

        n_samples, n_features = X.shape
        max_int32 = np.iinfo(np.int32).max
        if sparse.issparse(X) and X.format == "csr":
            if self._max_degree > 3:
                return self.transform(X.tocsc()).tocsr()
            to_stack = []
            if self.include_bias:
                to_stack.append(
                    sparse.csr_matrix(np.ones(shape=(n_samples, 1), dtype=X.dtype))
                )
            if self._min_degree <= 1 and self._max_degree > 0:
                to_stack.append(X)

            cumulative_size = sum(mat.shape[1] for mat in to_stack)
            for deg in range(max(2, self._min_degree), self._max_degree + 1):
                expanded = _create_expansion(
                    X=X,
                    interaction_only=self.interaction_only,
                    deg=deg,
                    n_features=n_features,
                    cumulative_size=cumulative_size,
                )
                if expanded is not None:
                    to_stack.append(expanded)
                    cumulative_size += expanded.shape[1]
            if len(to_stack) == 0:
                # edge case: deal with empty matrix
                XP = sparse.csr_matrix((n_samples, 0), dtype=X.dtype)
            else:
                # `scipy.sparse.hstack` breaks in scipy<1.9.2
                # when `n_output_features_ > max_int32`
                all_int32 = all(mat.indices.dtype == np.int32 for mat in to_stack)
                if (
                    sp_version < parse_version("1.9.2")
                    and self.n_output_features_ > max_int32
                    and all_int32
                ):
                    raise ValueError(  # pragma: no cover
                        "In scipy versions `<1.9.2`, the function `scipy.sparse.hstack`"
                        " produces negative columns when:\n1. The output shape contains"
                        " `n_cols` too large to be represented by a 32bit signed"
                        " integer.\n2. All sub-matrices to be stacked have indices of"
                        " dtype `np.int32`.\nTo avoid this error, either use a version"
                        " of scipy `>=1.9.2` or alter the `PolynomialFeatures`"
                        " transformer to produce fewer than 2^31 output features"
                    )
                XP = sparse.hstack(to_stack, dtype=X.dtype, format="csr")
        elif sparse.issparse(X) and X.format == "csc" and self._max_degree < 4:
            return self.transform(X.tocsr()).tocsc()
        elif sparse.issparse(X):
            combinations = self._combinations(
                n_features=n_features,
                min_degree=self._min_degree,
                max_degree=self._max_degree,
                interaction_only=self.interaction_only,
                include_bias=self.include_bias,
            )
            columns = []
            for combi in combinations:
                if combi:
                    out_col = 1
                    for col_idx in combi:
                        out_col = X[:, [col_idx]].multiply(out_col)
                    columns.append(out_col)
                else:
                    bias = sparse.csc_matrix(np.ones((X.shape[0], 1)))
                    columns.append(bias)
            XP = sparse.hstack(columns, dtype=X.dtype).tocsc()
        else:
            # Do as if _min_degree = 0 and cut down array after the
            # computation, i.e. use _n_out_full instead of n_output_features_.
            XP = np.empty(
                shape=(n_samples, self._n_out_full), dtype=X.dtype, order=self.order
            )

            # What follows is a faster implementation of:
            # for i, comb in enumerate(combinations):
            #     XP[:, i] = X[:, comb].prod(1)
            # This implementation uses two optimisations.
            # First one is broadcasting,
            # multiply ([X1, ..., Xn], X1) -> [X1 X1, ..., Xn X1]
            # multiply ([X2, ..., Xn], X2) -> [X2 X2, ..., Xn X2]
            # ...
            # multiply ([X[:, start:end], X[:, start]) -> ...
            # Second optimisation happens for degrees >= 3.
            # Xi^3 is computed reusing previous computation:
            # Xi^3 = Xi^2 * Xi.

            # degree 0 term
            if self.include_bias:
                XP[:, 0] = 1
                current_col = 1
            else:
                current_col = 0

            if self._max_degree == 0:
                return XP

            # degree 1 term
            XP[:, current_col : current_col + n_features] = X
            index = list(range(current_col, current_col + n_features))
            current_col += n_features
            index.append(current_col)

            # loop over degree >= 2 terms
            for _ in range(2, self._max_degree + 1):
                new_index = []
                end = index[-1]
                for feature_idx in range(n_features):
                    start = index[feature_idx]
                    new_index.append(current_col)
                    if self.interaction_only:
                        start += index[feature_idx + 1] - index[feature_idx]
                    next_col = current_col + end - start
                    if next_col <= current_col:
                        break
                    # XP[:, start:end] are terms of degree d - 1
                    # that exclude feature #feature_idx.
                    np.multiply(
                        XP[:, start:end],
                        X[:, feature_idx : feature_idx + 1],
                        out=XP[:, current_col:next_col],
                        casting="no",
                    )
                    current_col = next_col

                new_index.append(current_col)
                index = new_index

            if self._min_degree > 1:
                n_XP, n_Xout = self._n_out_full, self.n_output_features_
                if self.include_bias:
                    Xout = np.empty(
                        shape=(n_samples, n_Xout), dtype=XP.dtype, order=self.order
                    )
                    Xout[:, 0] = 1
                    Xout[:, 1:] = XP[:, n_XP - n_Xout + 1 :]
                else:
                    Xout = XP[:, n_XP - n_Xout :].copy()
                XP = Xout
        return XP


class SplineTransformer(TransformerMixin, BaseEstimator):
    """Generate univariate B-spline bases for features.

    Generate a new feature matrix consisting of
    `n_splines=n_knots + degree - 1` (`n_knots - 1` for
    `extrapolation="periodic"`) spline basis functions
    (B-splines) of polynomial order=`degree` for each feature.

    In order to learn more about the SplineTransformer class go to:
    :ref:`sphx_glr_auto_examples_applications_plot_cyclical_feature_engineering.py`

    Read more in the :ref:`User Guide <spline_transformer>`.

    .. versionadded:: 1.0

    Parameters
    ----------
    n_knots : int, default=5
        Number of knots of the splines if `knots` equals one of
        {'uniform', 'quantile'}. Must be larger or equal 2. Ignored if `knots`
        is array-like.

    degree : int, default=3
        The polynomial degree of the spline basis. Must be a non-negative
        integer.

    knots : {'uniform', 'quantile'} or array-like of shape \
        (n_knots, n_features), default='uniform'
        Set knot positions such that first knot <= features <= last knot.

        - If 'uniform', `n_knots` number of knots are distributed uniformly
          from min to max values of the features.
        - If 'quantile', they are distributed uniformly along the quantiles of
          the features.
        - If an array-like is given, it directly specifies the sorted knot
          positions including the boundary knots. Note that, internally,
          `degree` number of knots are added before the first knot, the same
          after the last knot.

    extrapolation : {'error', 'constant', 'linear', 'continue', 'periodic'}, \
        default='constant'
        If 'error', values outside the min and max values of the training
        features raises a `ValueError`. If 'constant', the value of the
        splines at minimum and maximum value of the features is used as
        constant extrapolation. If 'linear', a linear extrapolation is used.
        If 'continue', the splines are extrapolated as is, i.e. option
        `extrapolate=True` in :class:`scipy.interpolate.BSpline`. If
        'periodic', periodic splines with a periodicity equal to the distance
        between the first and last knot are used. Periodic splines enforce
        equal function values and derivatives at the first and last knot.
        For example, this makes it possible to avoid introducing an arbitrary
        jump between Dec 31st and Jan 1st in spline features derived from a
        naturally periodic "day-of-year" input feature. In this case it is
        recommended to manually set the knot values to control the period.

    include_bias : bool, default=True
        If False, then the last spline element inside the data range
        of a feature is dropped. As B-splines sum to one over the spline basis
        functions for each data point, they implicitly include a bias term,
        i.e. a column of ones. It acts as an intercept term in a linear models.

    order : {'C', 'F'}, default='C'
        Order of output array in the dense case. `'F'` order is faster to compute, but
        may slow down subsequent estimators.

    sparse_output : bool, default=False
        Will return sparse CSR matrix if set True else will return an array. This
        option is only available with `scipy>=1.8`.

        .. versionadded:: 1.2

    Attributes
    ----------
    bsplines_ : list of shape (n_features,)
        List of BSplines objects, one for each feature.

    n_features_in_ : int
        The total number of input features.

    feature_names_in_ : ndarray of shape (`n_features_in_`,)
        Names of features seen during :term:`fit`. Defined only when `X`
        has feature names that are all strings.

        .. versionadded:: 1.0

    n_features_out_ : int
        The total number of output features, which is computed as
        `n_features * n_splines`, where `n_splines` is
        the number of bases elements of the B-splines,
        `n_knots + degree - 1` for non-periodic splines and
        `n_knots - 1` for periodic ones.
        If `include_bias=False`, then it is only
        `n_features * (n_splines - 1)`.

    See Also
    --------
    KBinsDiscretizer : Transformer that bins continuous data into intervals.

    PolynomialFeatures : Transformer that generates polynomial and interaction
        features.

    Notes
    -----
    High degrees and a high number of knots can cause overfitting.

    See :ref:`examples/linear_model/plot_polynomial_interpolation.py
    <sphx_glr_auto_examples_linear_model_plot_polynomial_interpolation.py>`.

    Examples
    --------
    >>> import numpy as np
    >>> from sklearn.preprocessing import SplineTransformer
    >>> X = np.arange(6).reshape(6, 1)
    >>> spline = SplineTransformer(degree=2, n_knots=3)
    >>> spline.fit_transform(X)
    array([[0.5 , 0.5 , 0.  , 0.  ],
           [0.18, 0.74, 0.08, 0.  ],
           [0.02, 0.66, 0.32, 0.  ],
           [0.  , 0.32, 0.66, 0.02],
           [0.  , 0.08, 0.74, 0.18],
           [0.  , 0.  , 0.5 , 0.5 ]])
    """

    _parameter_constraints: dict = {
        "n_knots": [Interval(Integral, 2, None, closed="left")],
        "degree": [Interval(Integral, 0, None, closed="left")],
        "knots": [StrOptions({"uniform", "quantile"}), "array-like"],
        "extrapolation": [
            StrOptions({"error", "constant", "linear", "continue", "periodic"})
        ],
        "include_bias": ["boolean"],
        "order": [StrOptions({"C", "F"})],
        "sparse_output": ["boolean"],
    }

    def __init__(
        self,
        n_knots=5,
        degree=3,
        *,
        knots="uniform",
        extrapolation="constant",
        include_bias=True,
        order="C",
        sparse_output=False,
    ):
        self.n_knots = n_knots
        self.degree = degree
        self.knots = knots
        self.extrapolation = extrapolation
        self.include_bias = include_bias
        self.order = order
        self.sparse_output = sparse_output

    @staticmethod
    def _get_base_knot_positions(X, n_knots=10, knots="uniform", sample_weight=None):
        """Calculate base knot positions.

        Base knots such that first knot <= feature <= last knot. For the
        B-spline construction with scipy.interpolate.BSpline, 2*degree knots
        beyond the base interval are added.

        Returns
        -------
        knots : ndarray of shape (n_knots, n_features), dtype=np.float64
            Knot positions (points) of base interval.
        """
        if knots == "quantile":
            percentiles = 100 * np.linspace(
                start=0, stop=1, num=n_knots, dtype=np.float64
            )

            if sample_weight is None:
                knots = np.percentile(X, percentiles, axis=0)
            else:
                knots = np.array(
                    [
                        _weighted_percentile(X, sample_weight, percentile)
                        for percentile in percentiles
                    ]
                )

        else:
            # knots == 'uniform':
            # Note that the variable `knots` has already been validated and
            # `else` is therefore safe.
            # Disregard observations with zero weight.
            mask = slice(None, None, 1) if sample_weight is None else sample_weight > 0
            x_min = np.amin(X[mask], axis=0)
            x_max = np.amax(X[mask], axis=0)

            knots = np.linspace(
                start=x_min,
                stop=x_max,
                num=n_knots,
                endpoint=True,
                dtype=np.float64,
            )

        return knots

    def get_feature_names_out(self, input_features=None):
        """Get output feature names for transformation.

        Parameters
        ----------
        input_features : array-like of str or None, default=None
            Input features.

            - If `input_features` is `None`, then `feature_names_in_` is
              used as feature names in. If `feature_names_in_` is not defined,
              then the following input feature names are generated:
              `["x0", "x1", ..., "x(n_features_in_ - 1)"]`.
            - If `input_features` is an array-like, then `input_features` must
              match `feature_names_in_` if `feature_names_in_` is defined.

        Returns
        -------
        feature_names_out : ndarray of str objects
            Transformed feature names.
        """
        check_is_fitted(self, "n_features_in_")
        n_splines = self.bsplines_[0].c.shape[1]

        input_features = _check_feature_names_in(self, input_features)
        feature_names = []
        for i in range(self.n_features_in_):
            for j in range(n_splines - 1 + self.include_bias):
                feature_names.append(f"{input_features[i]}_sp_{j}")
        return np.asarray(feature_names, dtype=object)

    @_fit_context(prefer_skip_nested_validation=True)
    def fit(self, X, y=None, sample_weight=None):
        """Compute knot positions of splines.

        Parameters
        ----------
        X : array-like of shape (n_samples, n_features)
            The data.

        y : None
            Ignored.

        sample_weight : array-like of shape (n_samples,), default = None
            Individual weights for each sample. Used to calculate quantiles if
            `knots="quantile"`. For `knots="uniform"`, zero weighted
            observations are ignored for finding the min and max of `X`.

        Returns
        -------
        self : object
            Fitted transformer.
        """
        X = self._validate_data(
            X,
            reset=True,
            accept_sparse=False,
            ensure_min_samples=2,
            ensure_2d=True,
        )
        if sample_weight is not None:
            sample_weight = _check_sample_weight(sample_weight, X, dtype=X.dtype)

        _, n_features = X.shape

        if isinstance(self.knots, str):
            base_knots = self._get_base_knot_positions(
                X, n_knots=self.n_knots, knots=self.knots, sample_weight=sample_weight
            )
        else:
            base_knots = check_array(self.knots, dtype=np.float64)
            if base_knots.shape[0] < 2:
                raise ValueError("Number of knots, knots.shape[0], must be >= 2.")
            elif base_knots.shape[1] != n_features:
                raise ValueError("knots.shape[1] == n_features is violated.")
            elif not np.all(np.diff(base_knots, axis=0) > 0):
                raise ValueError("knots must be sorted without duplicates.")

        if self.sparse_output and sp_version < parse_version("1.8.0"):
            raise ValueError(
                "Option sparse_output=True is only available with scipy>=1.8.0, "
                f"but here scipy=={sp_version} is used."
            )

        # number of knots for base interval
        n_knots = base_knots.shape[0]

        if self.extrapolation == "periodic" and n_knots <= self.degree:
            raise ValueError(
                "Periodic splines require degree < n_knots. Got n_knots="
                f"{n_knots} and degree={self.degree}."
            )

        # number of splines basis functions
        if self.extrapolation != "periodic":
            n_splines = n_knots + self.degree - 1
        else:
            # periodic splines have self.degree less degrees of freedom
            n_splines = n_knots - 1

        degree = self.degree
        n_out = n_features * n_splines
        # We have to add degree number of knots below, and degree number knots
        # above the base knots in order to make the spline basis complete.
        if self.extrapolation == "periodic":
            # For periodic splines the spacing of the first / last degree knots
            # needs to be a continuation of the spacing of the last / first
            # base knots.
            period = base_knots[-1] - base_knots[0]
            knots = np.r_[
                base_knots[-(degree + 1) : -1] - period,
                base_knots,
                base_knots[1 : (degree + 1)] + period,
            ]

        else:
            # Eilers & Marx in "Flexible smoothing with B-splines and
            # penalties" https://doi.org/10.1214/ss/1038425655 advice
            # against repeating first and last knot several times, which
            # would have inferior behaviour at boundaries if combined with
            # a penalty (hence P-Spline). We follow this advice even if our
            # splines are unpenalized. Meaning we do not:
            # knots = np.r_[
            #     np.tile(base_knots.min(axis=0), reps=[degree, 1]),
            #     base_knots,
            #     np.tile(base_knots.max(axis=0), reps=[degree, 1])
            # ]
            # Instead, we reuse the distance of the 2 fist/last knots.
            dist_min = base_knots[1] - base_knots[0]
            dist_max = base_knots[-1] - base_knots[-2]

            knots = np.r_[
                np.linspace(
                    base_knots[0] - degree * dist_min,
                    base_knots[0] - dist_min,
                    num=degree,
                ),
                base_knots,
                np.linspace(
                    base_knots[-1] + dist_max,
                    base_knots[-1] + degree * dist_max,
                    num=degree,
                ),
            ]

        # With a diagonal coefficient matrix, we get back the spline basis
        # elements, i.e. the design matrix of the spline.
        # Note, BSpline appreciates C-contiguous float64 arrays as c=coef.
        coef = np.eye(n_splines, dtype=np.float64)
        if self.extrapolation == "periodic":
            coef = np.concatenate((coef, coef[:degree, :]))

        extrapolate = self.extrapolation in ["periodic", "continue"]

        bsplines = [
            BSpline.construct_fast(
                knots[:, i], coef, self.degree, extrapolate=extrapolate
            )
            for i in range(n_features)
        ]
        self.bsplines_ = bsplines

        self.n_features_out_ = n_out - n_features * (1 - self.include_bias)
        return self

    def transform(self, X):
        """Transform each feature data to B-splines.

        Parameters
        ----------
        X : array-like of shape (n_samples, n_features)
            The data to transform.

        Returns
        -------
        XBS : {ndarray, sparse matrix} of shape (n_samples, n_features * n_splines)
            The matrix of features, where n_splines is the number of bases
            elements of the B-splines, n_knots + degree - 1.
        """
        check_is_fitted(self)

        X = self._validate_data(X, reset=False, accept_sparse=False, ensure_2d=True)

        n_samples, n_features = X.shape
        n_splines = self.bsplines_[0].c.shape[1]
        degree = self.degree

        mean_X, var_X, _ = _incremental_mean_and_var(
            X,
            last_mean=0.0,
            last_variance=0.0,
            last_sample_count=np.repeat(0, n_features),
        )

        # TODO: Remove this condition, once scipy 1.10 is the minimum version.
        #       Only scipy => 1.10 supports design_matrix(.., extrapolate=..).
        #       The default (implicit in scipy < 1.10) is extrapolate=False.
        scipy_1_10 = sp_version >= parse_version("1.10.0")
        # Note: self.bsplines_[0].extrapolate is True for extrapolation in
        # ["periodic", "continue"]
        if scipy_1_10:
            use_sparse = self.sparse_output
            kwargs_extrapolate = {"extrapolate": self.bsplines_[0].extrapolate}
        else:
            use_sparse = self.sparse_output and not self.bsplines_[0].extrapolate
            kwargs_extrapolate = dict()

        # Note that scipy BSpline returns float64 arrays and converts input
        # x=X[:, i] to c-contiguous float64.
        n_out = self.n_features_out_ + n_features * (1 - self.include_bias)
        if X.dtype in FLOAT_DTYPES:
            dtype = X.dtype
        else:
            dtype = np.float64
        if use_sparse:
            output_list = []
        else:
            XBS = np.zeros((n_samples, n_out), dtype=dtype, order=self.order)

        for i in range(n_features):
            spl = self.bsplines_[i]

            if self.extrapolation in ("continue", "error", "periodic"):
                if self.extrapolation == "periodic":
                    # With periodic extrapolation we map x to the segment
                    # [spl.t[k], spl.t[n]].
                    # This is equivalent to BSpline(.., extrapolate="periodic")
                    # for scipy>=1.0.0.
                    n = spl.t.size - spl.k - 1
                    check_constant_feature = _is_constant_feature(
                        var_X[i], mean_X[i], n_samples
                    )
                    denominator = spl.t[n] - spl.t[spl.k]
                    x = X[:, i]
                    if check_constant_feature is not True and denominator != 0:
                        # Assign to new array to avoid inplace operation
                        x = spl.t[spl.k] + (X[:, i] - spl.t[spl.k]) % (denominator)
                else:
                    x = X[:, i]

                if use_sparse:
                    XBS_sparse = BSpline.design_matrix(
                        x, spl.t, spl.k, **kwargs_extrapolate
                    )
                    if self.extrapolation == "periodic":
                        # See the construction of coef in fit. We need to add the last
                        # degree spline basis function to the first degree ones and
                        # then drop the last ones.
                        # Note: See comment about SparseEfficiencyWarning below.
                        XBS_sparse = XBS_sparse.tolil()
                        XBS_sparse[:, :degree] += XBS_sparse[:, -degree:]
                        XBS_sparse = XBS_sparse[:, :-degree]
                else:
                    XBS[:, (i * n_splines) : ((i + 1) * n_splines)] = spl(x)
            else:  # extrapolation in ("constant", "linear")
                xmin, xmax = spl.t[degree], spl.t[-degree - 1]
                # spline values at boundaries
                f_min, f_max = spl(xmin), spl(xmax)
                mask = (xmin <= X[:, i]) & (X[:, i] <= xmax)
                if use_sparse:
                    mask_inv = ~mask
                    x = X[:, i].copy()
                    # Set some arbitrary values outside boundary that will be reassigned
                    # later.
                    x[mask_inv] = spl.t[self.degree]
                    XBS_sparse = BSpline.design_matrix(x, spl.t, spl.k)
                    # Note: Without converting to lil_matrix we would get:
                    # scipy.sparse._base.SparseEfficiencyWarning: Changing the sparsity
                    # structure of a csr_matrix is expensive. lil_matrix is more
                    # efficient.
                    if np.any(mask_inv):
                        XBS_sparse = XBS_sparse.tolil()
                        XBS_sparse[mask_inv, :] = 0
                else:
                    XBS[mask, (i * n_splines) : ((i + 1) * n_splines)] = spl(X[mask, i])

            # Note for extrapolation:
            # 'continue' is already returned as is by scipy BSplines
            if self.extrapolation == "error":
                # BSpline with extrapolate=False does not raise an error, but
                # outputs np.nan.
                if (use_sparse and np.any(np.isnan(XBS_sparse.data))) or (
                    not use_sparse
                    and np.any(
                        np.isnan(XBS[:, (i * n_splines) : ((i + 1) * n_splines)])
                    )
                ):
                    raise ValueError(
                        "X contains values beyond the limits of the knots."
                    )
            elif self.extrapolation == "constant":
                # Set all values beyond xmin and xmax to the value of the
                # spline basis functions at those two positions.
                # Only the first degree and last degree number of splines
                # have non-zero values at the boundaries.

                mask = X[:, i] < xmin
                if np.any(mask):
                    if use_sparse:
                        # Note: See comment about SparseEfficiencyWarning above.
                        XBS_sparse = XBS_sparse.tolil()
                        XBS_sparse[mask, :degree] = f_min[:degree]

                    else:
                        XBS[mask, (i * n_splines) : (i * n_splines + degree)] = f_min[
                            :degree
                        ]

                mask = X[:, i] > xmax
                if np.any(mask):
                    if use_sparse:
                        # Note: See comment about SparseEfficiencyWarning above.
                        XBS_sparse = XBS_sparse.tolil()
                        XBS_sparse[mask, -degree:] = f_max[-degree:]
                    else:
                        XBS[
                            mask,
                            ((i + 1) * n_splines - degree) : ((i + 1) * n_splines),
                        ] = f_max[-degree:]

            elif self.extrapolation == "linear":
                # Continue the degree first and degree last spline bases
                # linearly beyond the boundaries, with slope = derivative at
                # the boundary.
                # Note that all others have derivative = value = 0 at the
                # boundaries.

                # spline derivatives = slopes at boundaries
                fp_min, fp_max = spl(xmin, nu=1), spl(xmax, nu=1)
                # Compute the linear continuation.
                if degree <= 1:
                    # For degree=1, the derivative of 2nd spline is not zero at
                    # boundary. For degree=0 it is the same as 'constant'.
                    degree += 1
                for j in range(degree):
                    mask = X[:, i] < xmin
                    if np.any(mask):
                        linear_extr = f_min[j] + (X[mask, i] - xmin) * fp_min[j]
                        if use_sparse:
                            # Note: See comment about SparseEfficiencyWarning above.
                            XBS_sparse = XBS_sparse.tolil()
                            XBS_sparse[mask, j] = linear_extr
                        else:
                            XBS[mask, i * n_splines + j] = linear_extr

                    mask = X[:, i] > xmax
                    if np.any(mask):
                        k = n_splines - 1 - j
                        linear_extr = f_max[k] + (X[mask, i] - xmax) * fp_max[k]
                        if use_sparse:
                            # Note: See comment about SparseEfficiencyWarning above.
                            XBS_sparse = XBS_sparse.tolil()
                            XBS_sparse[mask, k : k + 1] = linear_extr[:, None]
                        else:
                            XBS[mask, i * n_splines + k] = linear_extr

            if use_sparse:
                XBS_sparse = XBS_sparse.tocsr()
                output_list.append(XBS_sparse)

        if use_sparse:
            # TODO: Remove this conditional error when the minimum supported version of
            # SciPy is 1.9.2
            # `scipy.sparse.hstack` breaks in scipy<1.9.2
            # when `n_features_out_ > max_int32`
            max_int32 = np.iinfo(np.int32).max
            all_int32 = True
            for mat in output_list:
                all_int32 &= mat.indices.dtype == np.int32
            if (
                sp_version < parse_version("1.9.2")
                and self.n_features_out_ > max_int32
                and all_int32
            ):
                raise ValueError(
                    "In scipy versions `<1.9.2`, the function `scipy.sparse.hstack`"
                    " produces negative columns when:\n1. The output shape contains"
                    " `n_cols` too large to be represented by a 32bit signed"
                    " integer.\n. All sub-matrices to be stacked have indices of"
                    " dtype `np.int32`.\nTo avoid this error, either use a version"
                    " of scipy `>=1.9.2` or alter the `SplineTransformer`"
                    " transformer to produce fewer than 2^31 output features"
                )
            XBS = sparse.hstack(output_list, format="csr")
        elif self.sparse_output:
            # TODO: Remove ones scipy 1.10 is the minimum version. See comments above.
            XBS = sparse.csr_matrix(XBS)

        if self.include_bias:
            return XBS
        else:
            # We throw away one spline basis per feature.
            # We chose the last one.
            indices = [j for j in range(XBS.shape[1]) if (j + 1) % n_splines != 0]
            return XBS[:, indices]

    def _more_tags(self):
        return {
            "_xfail_checks": {
                "check_estimators_pickle": (
                    "Current Scipy implementation of _bsplines does not"
                    "support const memory views."
                ),
            }
        }<|MERGE_RESOLUTION|>--- conflicted
+++ resolved
@@ -2,12 +2,9 @@
 This file contains preprocessing tools based on polynomials.
 """
 
-<<<<<<< HEAD
-=======
 # Authors: The scikit-learn developers
 # SPDX-License-Identifier: BSD-3-Clause
 
->>>>>>> b72e81af
 import collections
 from itertools import chain, combinations
 from itertools import combinations_with_replacement as combinations_w_r
