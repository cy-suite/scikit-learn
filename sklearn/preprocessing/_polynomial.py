--- conflicted
+++ resolved
@@ -1269,19 +1269,4 @@
             # We throw away one spline basis per feature.
             # We chose the last one.
             indices = [j for j in range(XBS.shape[1]) if (j + 1) % n_splines != 0]
-<<<<<<< HEAD
-            return XBS[:, indices]
-
-    def __sklearn_tags__(self):
-        tags = super().__sklearn_tags__()
-        tags._xfail_checks = {
-            "check_estimators_pickle": (
-                "Current Scipy implementation of _bsplines does not"
-                "support const memory views."
-            ),
-        }
-        tags.input_tags.allow_nan = True
-        return tags
-=======
-            return XBS[:, indices]
->>>>>>> 26053709
+            return XBS[:, indices]