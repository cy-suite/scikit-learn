--- conflicted
+++ resolved
@@ -15,14 +15,7 @@
 import numpy as np
 import scipy.sparse as sp
 
-<<<<<<< HEAD
-from ..base import BaseEstimator, TransformerMixin
-
-from ..utils.sparsefuncs import min_max_axis
-from ..utils._param_validation import Interval, validate_params
-=======
 from ..base import BaseEstimator, TransformerMixin, _fit_context
->>>>>>> 2ab1d81e
 from ..utils import column_or_1d
 from ..utils._encode import _encode, _unique
 from ..utils._param_validation import Interval, validate_params
@@ -431,12 +424,8 @@
         "neg_label": [Interval(Integral, None, None, closed="neither")],
         "pos_label": [Interval(Integral, None, None, closed="neither")],
         "sparse_output": ["boolean"],
-<<<<<<< HEAD
-    }
-=======
     },
     prefer_skip_nested_validation=True,
->>>>>>> 2ab1d81e
 )
 def label_binarize(y, *, classes, neg_label=0, pos_label=1, sparse_output=False):
     """Binarize labels in a one-vs-all fashion.
