# Authors: Alexandre Gramfort <alexandre.gramfort@inria.fr>
# Mathieu Blondel <mathieu@mblondel.org>
# Olivier Grisel <olivier.grisel@ensta.org>
#          Andreas Mueller <amueller@ais.uni-bonn.de>
#          Joel Nothman <joel.nothman@gmail.com>
#          Hamzeh Alsalhi <ha258@cornell.edu>
# License: BSD 3 clause

<<<<<<< HEAD
from collections import defaultdict
import itertools
import array
import warnings
import operator

=======
import operator
>>>>>>> b83b37f4
import numpy as np
import scipy.sparse as sp

from ..base import BaseEstimator, TransformerMixin

from ..utils.fixes import np_version
from ..utils.fixes import sparse_min_max
from ..utils.fixes import astype
from ..utils import deprecated, column_or_1d
from ..utils.validation import check_array
from ..utils.multiclass import unique_labels
from ..utils.multiclass import type_of_target

from ..externals import six

zip = six.moves.zip
map = six.moves.map

__all__ = [
    'label_binarize',
    'LabelBinarizer',
    'LabelEncoder',
]


def _check_numpy_unicode_bug(labels):
    """Check that user is not subject to an old numpy bug

    Fixed in master before 1.7.0:

      https://github.com/numpy/numpy/pull/243

    """
    if np_version[:3] < (1, 7, 0) and labels.dtype.kind == 'U':
        raise RuntimeError("NumPy < 1.7.0 does not implement searchsorted"
                           " on unicode data correctly. Please upgrade"
                           " NumPy to use LabelEncoder with unicode inputs.")


class LabelEncoder(BaseEstimator, TransformerMixin):
    """Encode labels with value between 0 and n_classes-1.

    Parameters
    ----------

    new_labels : string, optional (default: "raise")
        Determines how to handle new labels, i.e., data
        not seen in the training domain.

        - If ``"raise"``, then raise ValueError.
        - If ``"update"``, then re-map the new labels to
          classes ``[N, ..., N+m-1]``, where ``m`` is the number of new labels.
        - If an integer value is passed, then use re-label with this value.
          N.B. that default values are in [0, 1, ...], so caution should be
          taken if a non-negative value is passed to not accidentally
          intersect.

    Attributes
    ----------
    `classes_` : array of shape (n_class,)
        Holds the label for each class.

    `new_label_mapping_` : dictionary
        Stores the mapping for classes not seen during original ``fit``.

    Examples
    --------
    `LabelEncoder` can be used to normalize labels.

    >>> from sklearn import preprocessing
    >>> le = preprocessing.LabelEncoder()
    >>> le.fit([1, 2, 2, 6])
    LabelEncoder(new_label_class=-1, new_labels='raise')
    >>> le.classes_
    array([1, 2, 6])
    >>> le.transform([1, 1, 2, 6]) #doctest: +ELLIPSIS
    array([0, 0, 1, 2]...)
    >>> le.inverse_transform([0, 0, 1, 2])
    array([1, 1, 2, 6])

    It can also be used to transform non-numerical labels (as long as they are
    hashable and comparable) to numerical labels.

    >>> le = preprocessing.LabelEncoder()
    >>> le.fit(["paris", "paris", "tokyo", "amsterdam"])
    LabelEncoder(new_label_class=-1, new_labels='raise')
    >>> list(le.classes_)
    ['amsterdam', 'paris', 'tokyo']
    >>> le.transform(["tokyo", "tokyo", "paris"]) #doctest: +ELLIPSIS
    array([2, 2, 1]...)
    >>> list(le.inverse_transform([2, 2, 1]))
    ['tokyo', 'tokyo', 'paris']

    """

    def __init__(self, new_labels="raise"):
        """Constructor"""
        self.new_labels = new_labels
        self.new_label_mapping_ = {}

    def _check_fitted(self):
        if not hasattr(self, "classes_"):
            raise ValueError("LabelEncoder was not fitted yet.")

    def get_classes(self):
        """Get classes that have been observed by the encoder.  Note that this
        method returns classes seen both at original ``fit`` time (i.e.,
        ``self.classes_``) and classes seen after ``fit`` (i.e.,
        ``self.new_label_mapping_.keys()``) for applicable values of
        ``new_labels``.

        Returns
        -------
        classes : array-like of shape [n_classes]
        """
        # If we've seen updates, include them in the order they were added.
        if len(self.new_label_mapping_) > 0:
            sorted_new, _ = zip(*sorted(self.new_label_mapping_.iteritems(),
                                        key=operator.itemgetter(1)))
            return np.append(self.classes_, sorted_new)
        else:
            return self.classes_

    def fit(self, y):
        """Fit label encoder

        Parameters
        ----------
        y : array-like of shape (n_samples,)
            Target values.

        Returns
        -------
        self : returns an instance of self.
        """
        # Check new_labels parameter
        if self.new_labels not in ["update", "raise"] and \
                type(self.new_labels) not in [int]:
            # Raise on invalid argument.
            raise ValueError("Value of argument `new_labels`={0} "
                             "is unknown and not integer."
                             .format(self.new_labels))

        y = column_or_1d(y, warn=True)
        _check_numpy_unicode_bug(y)
        self.classes_ = np.unique(y)
        return self

    def fit_transform(self, y):
        """Fit label encoder and return encoded labels

        Parameters
        ----------
        y : array-like of shape [n_samples]
            Target values.

        Returns
        -------
        y : array-like of shape [n_samples]
        """
        # Check new_labels parameter
        if self.new_labels not in ["update", "raise"] and \
                type(self.new_labels) not in [int]:
            # Raise on invalid argument.
            raise ValueError("Value of argument `new_labels`={0} "
                             "is unknown and not integer."
                             .format(self.new_labels))

        y = column_or_1d(y, warn=True)
        _check_numpy_unicode_bug(y)
        self.classes_, y = np.unique(y, return_inverse=True)
        return y

    def transform(self, y):
        """Transform labels to normalized encoding.

        Parameters
        ----------
        y : array-like of shape [n_samples]
            Target values.

        Returns
        -------
        y : array-like of shape [n_samples]
        """
        self._check_fitted()

        classes = np.unique(y)
        _check_numpy_unicode_bug(classes)
        if len(np.intersect1d(classes, self.get_classes())) < len(classes):
            # Get the new classes
            diff_fit = np.setdiff1d(classes, self.classes_)
            diff_new = np.setdiff1d(classes, self.get_classes())

            # Create copy of array and return
            y = np.array(y)

            # If we are mapping new labels, get "new" ID and change in copy.
            if self.new_labels == "update":
                # Update the new label mapping
                next_label = len(self.get_classes())
                self.new_label_mapping_.update(dict(zip(diff_new,
                                                        range(next_label,
                                                              next_label +
                                                              len(diff_new)))))

                # Find entries with new labels
                missing_mask = np.in1d(y, diff_fit)

                # Populate return array properly by mask and return
                out = np.searchsorted(self.classes_, y)
                out[missing_mask] = [self.new_label_mapping_[value]
                                     for value in y[missing_mask]]
                return out
            elif type(self.new_labels) in [int]:
                # Find entries with new labels
                missing_mask = np.in1d(y, diff_fit)

                # Populate return array properly by mask and return
                out = np.searchsorted(self.classes_, y)
                out[missing_mask] = self.new_labels
                return out
            elif self.new_labels == "raise":
                # Return ValueError, original behavior.
                raise ValueError("y contains new labels: %s" % str(diff_fit))
            else:
                # Raise on invalid argument.
                raise ValueError("Value of argument `new_labels`={0} "
                                 "is unknown.".format(self.new_labels))

        return np.searchsorted(self.classes_, y)

    def inverse_transform(self, y):
        """Transform labels back to original encoding.

        Parameters
        ----------
        y : numpy array of shape [n_samples]
            Target values.

        Returns
        -------
        y : numpy array of shape [n_samples]
        """
        self._check_fitted()

        y = np.asarray(y)
        return self.classes_[y]


class LabelBinarizer(BaseEstimator, TransformerMixin):
    """Binarize labels in a one-vs-all fashion

    Several regression and binary classification algorithms are
    available in the scikit. A simple way to extend these algorithms
    to the multi-class classification case is to use the so-called
    one-vs-all scheme.

    At learning time, this simply consists in learning one regressor
    or binary classifier per class. In doing so, one needs to convert
    multi-class labels to binary labels (belong or does not belong
    to the class). LabelBinarizer makes this process easy with the
    transform method.

    At prediction time, one assigns the class for which the corresponding
    model gave the greatest confidence. LabelBinarizer makes this easy
    with the inverse_transform method.

    Parameters
    ----------

    neg_label : int (default: 0)
        Value with which negative labels must be encoded.

    pos_label : int (default: 1)
        Value with which positive labels must be encoded.

    sparse_output : boolean (default: False)
        True if the returned array from transform is desired to be in sparse
        CSR format.

    Attributes
    ----------
    `classes_` : array of shape [n_class]
        Holds the label for each class.

    `y_type_` : str,
        Represents the type of the target data as evaluated by
        utils.multiclass.type_of_target. Possible type are 'continuous',
        'continuous-multioutput', 'binary', 'multiclass',
        'mutliclass-multioutput', 'multilabel-sequences',
        'multilabel-indicator', and 'unknown'.

    `multilabel_` : boolean
        True if the transformer was fitted on a multilabel rather than a
        multiclass set of labels. The multilabel_ attribute is deprecated
        and will be removed in 0.18

    `sparse_input_` : boolean,
        True if the input data to transform is given as a sparse matrix, False
        otherwise.

    `indicator_matrix_` : str
        'sparse' when the input data to tansform is a multilable-indicator and
        is sparse, None otherwise. The indicator_matrix_ attribute is
        deprecated as of version 0.16 and will be removed in 0.18


    Examples
    --------
    >>> from sklearn import preprocessing
    >>> lb = preprocessing.LabelBinarizer()
    >>> lb.fit([1, 2, 6, 4, 2])
    LabelBinarizer(neg_label=0, pos_label=1, sparse_output=False)
    >>> lb.classes_
    array([1, 2, 4, 6])
    >>> lb.transform([1, 6])
    array([[1, 0, 0, 0],
           [0, 0, 0, 1]])

    Binary targets transform to a column vector
    >>> lb = preprocessing.LabelBinarizer()
    >>> lb.fit_transform(['yes', 'no', 'no', 'yes'])
    array([[1],
           [0],
           [0],
           [1]])

    >>> import numpy as np
    >>> lb.fit(np.array([[0, 1, 1], [1, 0, 0]]))
    LabelBinarizer(neg_label=0, pos_label=1, sparse_output=False)
    >>> lb.classes_
    array([0, 1, 2])

    See also
    --------
    label_binarize : function to perform the transform operation of
        LabelBinarizer with fixed classes.
    """

    def __init__(self, neg_label=0, pos_label=1, sparse_output=False):
        if neg_label >= pos_label:
            raise ValueError("neg_label={0} must be strictly less than "
                             "pos_label={1}.".format(neg_label, pos_label))

        if sparse_output and (pos_label == 0 or neg_label != 0):
            raise ValueError("Sparse binarization is only supported with non "
                             "zero pos_label and zero neg_label, got "
                             "pos_label={0} and neg_label={1}"
                             "".format(pos_label, neg_label))

        self.neg_label = neg_label
        self.pos_label = pos_label
        self.sparse_output = sparse_output

    @property
    @deprecated("Attribute indicator_matrix_ is deprecated and will be "
                "removed in 0.17. Use 'y_type_ == 'multilabel-indicator'' "
                "instead")
    def indicator_matrix_(self):
        return self.y_type_ == 'multilabel-indicator'

    @property
    @deprecated("Attribute multilabel_ is deprecated and will be removed "
                "in 0.17. Use 'y_type_.startswith('multilabel')' "
                "instead")
    def multilabel_(self):
        return self.y_type_.startswith('multilabel')

    def _check_fitted(self):
        if not hasattr(self, "classes_"):
            raise ValueError("LabelBinarizer was not fitted yet.")

    def fit(self, y):
        """Fit label binarizer

        Parameters
        ----------
        y : numpy array of shape (n_samples,) or (n_samples, n_classes)
            Target values. The 2-d matrix should only contain 0 and 1,
            represents multilabel classification.

        Returns
        -------
        self : returns an instance of self.
        """
        self.y_type_ = type_of_target(y)
        if 'multioutput' in self.y_type_:
            raise ValueError("Multioutput target data is not supported with "
                             "label binarization")

        self.sparse_input_ = sp.issparse(y)
        self.classes_ = unique_labels(y)
        return self

    def transform(self, y):
        """Transform multi-class labels to binary labels

        The output of transform is sometimes referred to by some authors as the
        1-of-K coding scheme.

        Parameters
        ----------
        y : numpy array or sparse matrix of shape (n_samples,) or
            (n_samples, n_classes) Target values. The 2-d matrix should only
            contain 0 and 1, represents multilabel classification. Sparse
            matrix can be CSR, CSC, COO, DOK, or LIL.

        Returns
        -------
        Y : numpy array or CSR matrix of shape [n_samples, n_classes]
            Shape will be [n_samples, 1] for binary problems.
        """
        self._check_fitted()
        return label_binarize(y, self.classes_,
                              pos_label=self.pos_label,
                              neg_label=self.neg_label,
                              sparse_output=self.sparse_output)

    def inverse_transform(self, Y, threshold=None):
        """Transform binary labels back to multi-class labels

        Parameters
        ----------
        Y : numpy array or sparse matrix with shape [n_samples, n_classes]
            Target values. All sparse matrices are converted to CSR before
            inverse transformation.

        threshold : float or None
            Threshold used in the binary and multi-label cases.

            Use 0 when:
                - Y contains the output of decision_function (classifier)
            Use 0.5 when:
                - Y contains the output of predict_proba

            If None, the threshold is assumed to be half way between
            neg_label and pos_label.

        Returns
        -------
        y : numpy array or CSR matrix of shape [n_samples] Target values.

        Notes
        -----
        In the case when the binary labels are fractional
        (probabilistic), inverse_transform chooses the class with the
        greatest value. Typically, this allows to use the output of a
        linear model's decision_function method directly as the input
        of inverse_transform.
        """
        self._check_fitted()

        if threshold is None:
            threshold = (self.pos_label + self.neg_label) / 2.

        if self.y_type_ == "multiclass":
            y_inv = _inverse_binarize_multiclass(Y, self.classes_)
        else:
            y_inv = _inverse_binarize_thresholding(Y, self.y_type_,
                                                   self.classes_, threshold)

        if self.sparse_input_:
            y_inv = sp.csr_matrix(y_inv)
        elif sp.issparse(y_inv):
            y_inv = y_inv.toarray()

        return y_inv


def label_binarize(y, classes, neg_label=0, pos_label=1,
                   sparse_output=False, multilabel=None):
    """Binarize labels in a one-vs-all fashion

    Several regression and binary classification algorithms are
    available in the scikit. A simple way to extend these algorithms
    to the multi-class classification case is to use the so-called
    one-vs-all scheme.

    This function makes it possible to compute this transformation for a
    fixed set of class labels known ahead of time.

    Parameters
    ----------
    y : array-like
        Sequence of integer labels or multilabel data to encode.

    classes : array-like of shape [n_classes]
        Uniquely holds the label for each class.

    neg_label : int (default: 0)
        Value with which negative labels must be encoded.

    pos_label : int (default: 1)
        Value with which positive labels must be encoded.

    sparse_output : boolean (default: False),
        Set to true if output binary array is desired in CSR sparse format

    Returns
    -------
    Y : numpy array or CSR matrix of shape [n_samples, n_classes]
        Shape will be [n_samples, 1] for binary problems.

    Examples
    --------
    >>> from sklearn.preprocessing import label_binarize
    >>> label_binarize([1, 6], classes=[1, 2, 4, 6])
    array([[1, 0, 0, 0],
           [0, 0, 0, 1]])

    The class ordering is preserved:

    >>> label_binarize([1, 6], classes=[1, 6, 4, 2])
    array([[1, 0, 0, 0],
           [0, 1, 0, 0]])

    Binary targets transform to a column vector

    >>> label_binarize(['yes', 'no', 'no', 'yes'], classes=['no', 'yes'])
    array([[1],
           [0],
           [0],
           [1]])

    See also
    --------
    LabelBinarizer : class used to wrap the functionality of label_binarize and
        allow for fitting to classes independently of the transform operation
    """
    if not isinstance(y, list):
        # XXX Workaround that will be removed when list of list format is dropped
        y = check_array(y, accept_sparse='csr', ensure_2d=False)
    if neg_label >= pos_label:
        raise ValueError("neg_label={0} must be strictly less than "
                         "pos_label={1}.".format(neg_label, pos_label))

    if (sparse_output and (pos_label == 0 or neg_label != 0)):
        raise ValueError("Sparse binarization is only supported with non "
                         "zero pos_label and zero neg_label, got "
                         "pos_label={0} and neg_label={1}"
                         "".format(pos_label, neg_label))

    if multilabel is not None:
        warnings.warn("The multilabel parameter is deprecated as of version "
                      "0.15 and will be removed in 0.17. The parameter is no "
                      "longer necessary because the value is automatically "
                      "inferred.", DeprecationWarning)

    # To account for pos_label == 0 in the dense case
    pos_switch = pos_label == 0
    if pos_switch:
        pos_label = -neg_label

    y_type = type_of_target(y)
    if 'multioutput' in y_type:
        raise ValueError("Multioutput target data is not supported with label "
                         "binarization")

    n_samples = y.shape[0] if sp.issparse(y) else len(y)
    n_classes = len(classes)
    classes = np.asarray(classes)

    if y_type == "binary":
        if len(classes) == 1:
            Y = np.zeros((len(y), 1), dtype=np.int)
            Y += neg_label
            return Y
        elif len(classes) >= 3:
            y_type = "multiclass"

    sorted_class = np.sort(classes)
    if (y_type == "multilabel-indicator" and classes.size != y.shape[1] or
            not set(classes).issuperset(unique_labels(y))):
        raise ValueError("classes {0} missmatch with the labels {1}"
                         "found in the data".format(classes, unique_labels(y)))

    if y_type in ("binary", "multiclass"):
        y = column_or_1d(y)
        indptr = np.arange(n_samples + 1)
        indices = np.searchsorted(sorted_class, y)
        data = np.empty_like(indices)
        data.fill(pos_label)

        Y = sp.csr_matrix((data, indices, indptr),
                          shape=(n_samples, n_classes))

    elif y_type == "multilabel-indicator":
        Y = sp.csr_matrix(y)
        if pos_label != 1:
            data = np.empty_like(Y.data)
            data.fill(pos_label)
            Y.data = data

    elif y_type == "multilabel-sequences":
        Y = MultiLabelBinarizer(classes=classes,
                                sparse_output=sparse_output).fit_transform(y)

        if sp.issparse(Y):
            Y.data[:] = pos_label
        else:
            Y[Y == 1] = pos_label
        return Y

    if not sparse_output:
        Y = Y.toarray()
        Y = astype(Y, int, copy=False)

        if neg_label != 0:
            Y[Y == 0] = neg_label

        if pos_switch:
            Y[Y == pos_label] = 0
    else:
        Y.data = astype(Y.data, int, copy=False)

    # preserve label ordering
    if np.any(classes != sorted_class):
        indices = np.argsort(classes)
        Y = Y[:, indices]

    if y_type == "binary":
        if sparse_output:
            Y = Y.getcol(-1)
        else:
            Y = Y[:, -1].reshape((-1, 1))

    return Y


def _inverse_binarize_multiclass(y, classes):
    """Inverse label binarization transformation for multiclass.

    Multiclass uses the maximal score instead of a threshold.
    """
    classes = np.asarray(classes)

    if sp.issparse(y):
        # Find the argmax for each row in y where y is a CSR matrix

        y = y.tocsr()
        n_samples, n_outputs = y.shape
        outputs = np.arange(n_outputs)
        row_max = sparse_min_max(y, 1)[1]
        row_nnz = np.diff(y.indptr)

        y_data_repeated_max = np.repeat(row_max, row_nnz)
        # picks out all indices obtaining the maximum per row
        y_i_all_argmax = np.flatnonzero(y_data_repeated_max == y.data)

        # For corner case where last row has a max of 0
        if row_max[-1] == 0:
            y_i_all_argmax = np.append(y_i_all_argmax, [len(y.data)])

        # Gets the index of the first argmax in each row from y_i_all_argmax
        index_first_argmax = np.searchsorted(y_i_all_argmax, y.indptr[:-1])
        # first argmax of each row
        y_ind_ext = np.append(y.indices, [0])
        y_i_argmax = y_ind_ext[y_i_all_argmax[index_first_argmax]]
        # Handle rows of all 0
        y_i_argmax[np.where(row_nnz == 0)[0]] = 0

        # Handles rows with max of 0 that contain negative numbers
        samples = np.arange(n_samples)[(row_nnz > 0) &
                                       (row_max.ravel() == 0)]
        for i in samples:
            ind = y.indices[y.indptr[i]:y.indptr[i+1]]
            y_i_argmax[i] = classes[np.setdiff1d(outputs, ind)][0]

        return classes[y_i_argmax]
    else:
        return classes.take(y.argmax(axis=1), mode="clip")


def _inverse_binarize_thresholding(y, output_type, classes, threshold):
    """Inverse label binarization transformation using thresholding."""

    if output_type == "binary" and y.ndim == 2 and y.shape[1] > 2:
        raise ValueError("output_type='binary', but y.shape = {0}".
                         format(y.shape))

    if output_type != "binary" and y.shape[1] != len(classes):
        raise ValueError("The number of class is not equal to the number of "
                         "dimension of y.")

    classes = np.asarray(classes)

    # Perform thresholding
    if sp.issparse(y):
        if threshold > 0:
            if y.format not in ('csr', 'csc'):
                y = y.tocsr()
            y.data = np.array(y.data > threshold, dtype=np.int)
            y.eliminate_zeros()
        else:
            y = np.array(y.toarray() > threshold, dtype=np.int)
    else:
        y = np.array(y > threshold, dtype=np.int)

    # Inverse transform data
    if output_type == "binary":
        if sp.issparse(y):
            y = y.toarray()
        if y.ndim == 2 and y.shape[1] == 2:
            return classes[y[:, 1]]
        else:
            if len(classes) == 1:
                y = np.empty(len(y), dtype=classes.dtype)
                y.fill(classes[0])
                return y
            else:
                return classes[y.ravel()]

    elif output_type == "multilabel-indicator":
        return y

    elif output_type == "multilabel-sequences":
        warnings.warn('Direct support for sequence of sequences multilabel '
                      'representation will be unavailable from version 0.17. '
                      'Use sklearn.preprocessing.MultiLabelBinarizer to '
                      'convert to a label indicator representation.',
                      DeprecationWarning)
        mlb = MultiLabelBinarizer(classes=classes).fit([])
        return mlb.inverse_transform(y)

    else:
        raise ValueError("{0} format is not supported".format(output_type))


class MultiLabelBinarizer(BaseEstimator, TransformerMixin):
    """Transform between iterable of iterables and a multilabel format

    Although a list of sets or tuples is a very intuitive format for multilabel
    data, it is unwieldy to process. This transformer converts between this
    intuitive format and the supported multilabel format: a (samples x classes)
    binary matrix indicating the presence of a class label.

    Parameters
    ----------
    classes : array-like of shape [n_classes] (optional)
        Indicates an ordering for the class labels

    Attributes
    ----------
    `classes_` : array of labels
        A copy of the `classes` parameter where provided,
        or otherwise, the sorted set of classes found when fitting.

    Examples
    --------
    >>> mlb = MultiLabelBinarizer()
    >>> mlb.fit_transform([(1, 2), (3,)])
    array([[1, 1, 0],
           [0, 0, 1]])
    >>> mlb.classes_
    array([1, 2, 3])

    >>> mlb.fit_transform([set(['sci-fi', 'thriller']), set(['comedy'])])
    array([[0, 1, 1],
           [1, 0, 0]])
    >>> list(mlb.classes_)
    ['comedy', 'sci-fi', 'thriller']

    """
    def __init__(self, classes=None, sparse_output=False):
        self.classes = classes
        self.sparse_output = sparse_output

    def fit(self, y):
        """Fit the label sets binarizer, storing `classes_`

        Parameters
        ----------
        y : iterable of iterables
            A set of labels (any orderable and hashable object) for each
            sample. If the `classes` parameter is set, `y` will not be
            iterated.

        Returns
        -------
        self : returns this MultiLabelBinarizer instance
        """
        if self.classes is None:
            classes = sorted(set(itertools.chain.from_iterable(y)))
        else:
            classes = self.classes
        dtype = np.int if all(isinstance(c, int) for c in classes) else object
        self.classes_ = np.empty(len(classes), dtype=dtype)
        self.classes_[:] = classes
        return self

    def fit_transform(self, y):
        """Fit the label sets binarizer and transform the given label sets

        Parameters
        ----------
        y : iterable of iterables
            A set of labels (any orderable and hashable object) for each
            sample. If the `classes` parameter is set, `y` will not be
            iterated.

        Returns
        -------
        y_indicator : array or CSR matrix, shape (n_samples, n_classes)
            A matrix such that `y_indicator[i, j] = 1` iff `classes_[j]` is in
            `y[i]`, and 0 otherwise.
        """
        if self.classes is not None:
            return self.fit(y).transform(y)

        # Automatically increment on new class
        class_mapping = defaultdict(int)
        class_mapping.default_factory = class_mapping.__len__
        yt = self._transform(y, class_mapping)

        # sort classes and reorder columns
        tmp = sorted(class_mapping, key=class_mapping.get)

        # (make safe for tuples)
        dtype = np.int if all(isinstance(c, int) for c in tmp) else object
        class_mapping = np.empty(len(tmp), dtype=dtype)
        class_mapping[:] = tmp
        self.classes_, inverse = np.unique(class_mapping, return_inverse=True)
        yt.indices = np.take(inverse, yt.indices)

        if not self.sparse_output:
            yt = yt.toarray()

        return yt

    def transform(self, y):
        """Transform the given label sets

        Parameters
        ----------
        y : iterable of iterables
            A set of labels (any orderable and hashable object) for each
            sample. If the `classes` parameter is set, `y` will not be
            iterated.

        Returns
        -------
        y_indicator : array or CSR matrix, shape (n_samples, n_classes)
            A matrix such that `y_indicator[i, j] = 1` iff `classes_[j]` is in
            `y[i]`, and 0 otherwise.
        """
        class_to_index = dict(zip(self.classes_, range(len(self.classes_))))
        yt = self._transform(y, class_to_index)

        if not self.sparse_output:
            yt = yt.toarray()

        return yt

    def _transform(self, y, class_mapping):
        """Transforms the label sets with a given mapping

        Parameters
        ----------
        y : iterable of iterables
        class_mapping : Mapping
            Maps from label to column index in label indicator matrix

        Returns
        -------
        y_indicator : sparse CSR matrix, shape (n_samples, n_classes)
            Label indicator matrix
        """
        indices = array.array('i')
        indptr = array.array('i', [0])
        for labels in y:
            indices.extend(set(class_mapping[label] for label in labels))
            indptr.append(len(indices))
        data = np.ones(len(indices), dtype=int)

        return sp.csr_matrix((data, indices, indptr),
                             shape=(len(indptr) - 1, len(class_mapping)))

    def inverse_transform(self, yt):
        """Transform the given indicator matrix into label sets

        Parameters
        ----------
        yt : array or sparse matrix of shape (n_samples, n_classes)
            A matrix containing only 1s ands 0s.

        Returns
        -------
        y : list of tuples
            The set of labels for each sample such that `y[i]` consists of
            `classes_[j]` for each `yt[i, j] == 1`.
        """
        if yt.shape[1] != len(self.classes_):
            raise ValueError('Expected indicator for {0} classes, but got {1}'
                             .format(len(self.classes_), yt.shape[1]))

        if sp.issparse(yt):
            yt = yt.tocsr()
            if len(yt.data) != 0 and len(np.setdiff1d(yt.data, [0, 1])) > 0:
                raise ValueError('Expected only 0s and 1s in label indicator.')
            return [tuple(self.classes_.take(yt.indices[start:end]))
                    for start, end in zip(yt.indptr[:-1], yt.indptr[1:])]
        else:
            unexpected = np.setdiff1d(yt, [0, 1])
            if len(unexpected) > 0:
                raise ValueError('Expected only 0s and 1s in label indicator. '
                                 'Also got {0}'.format(unexpected))
            return [tuple(self.classes_.compress(indicators)) for indicators
                    in yt]<|MERGE_RESOLUTION|>--- conflicted
+++ resolved
@@ -6,16 +6,13 @@
 #          Hamzeh Alsalhi <ha258@cornell.edu>
 # License: BSD 3 clause
 
-<<<<<<< HEAD
 from collections import defaultdict
 import itertools
 import array
 import warnings
 import operator
 
-=======
 import operator
->>>>>>> b83b37f4
 import numpy as np
 import scipy.sparse as sp
 
