--- conflicted
+++ resolved
@@ -831,7 +831,6 @@
     assert 'categorical' in Encoder()._get_tags()['X_types']
 
 
-<<<<<<< HEAD
 @pytest.mark.parametrize('Encoder', [OneHotEncoder, OrdinalEncoder])
 def test_encoders_does_not_support_none_values(Encoder):
     values = [["a"], [None]]
@@ -865,7 +864,7 @@
 
     expected = np.array([[1], [1], [0], [1]])
     assert_array_equal(X_trans, expected)
-=======
+
 @pytest.mark.parametrize("missing_value", [np.nan, None])
 def test_ohe_missing_values_get_feature_names(missing_value):
     # encoder with missing values with object dtypes
@@ -923,5 +922,4 @@
 
     assert len(ohe.categories_) == 1
     assert_array_equal(ohe.categories_[0][:-1], ['a', 'b', 'c'])
-    assert np.isnan(ohe.categories_[0][-1])
->>>>>>> 27f11e7f
+    assert np.isnan(ohe.categories_[0][-1])