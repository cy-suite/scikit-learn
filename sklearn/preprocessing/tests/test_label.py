import numpy as np
import pytest
from scipy.sparse import issparse

from sklearn import datasets
from sklearn.preprocessing._label import (
    LabelBinarizer,
    LabelEncoder,
    MultiLabelBinarizer,
    _inverse_binarize_multiclass,
    _inverse_binarize_thresholding,
    label_binarize,
)
<<<<<<< HEAD
from sklearn.utils import _to_object_array
from sklearn.utils._array_api import yield_namespace_device_dtype_combinations
=======
>>>>>>> a530a176
from sklearn.utils._testing import assert_array_equal, ignore_warnings
from sklearn.utils.estimator_checks import (
    _get_check_estimator_ids,
    check_array_api_input_and_values,
)
from sklearn.utils.fixes import (
    COO_CONTAINERS,
    CSC_CONTAINERS,
    CSR_CONTAINERS,
    DOK_CONTAINERS,
    LIL_CONTAINERS,
)
from sklearn.utils.multiclass import type_of_target
from sklearn.utils.validation import _to_object_array

iris = datasets.load_iris()


def toarray(a):
    if hasattr(a, "toarray"):
        a = a.toarray()
    return a


def test_label_binarizer():
    # one-class case defaults to negative label
    # For dense case:
    inp = ["pos", "pos", "pos", "pos"]
    lb = LabelBinarizer(sparse_output=False)
    expected = np.array([[0, 0, 0, 0]]).T
    got = lb.fit_transform(inp)
    assert_array_equal(lb.classes_, ["pos"])
    assert_array_equal(expected, got)
    assert_array_equal(lb.inverse_transform(got), inp)

    # For sparse case:
    lb = LabelBinarizer(sparse_output=True)
    got = lb.fit_transform(inp)
    assert issparse(got)
    assert_array_equal(lb.classes_, ["pos"])
    assert_array_equal(expected, got.toarray())
    assert_array_equal(lb.inverse_transform(got.toarray()), inp)

    lb = LabelBinarizer(sparse_output=False)
    # two-class case
    inp = ["neg", "pos", "pos", "neg"]
    expected = np.array([[0, 1, 1, 0]]).T
    got = lb.fit_transform(inp)
    assert_array_equal(lb.classes_, ["neg", "pos"])
    assert_array_equal(expected, got)

    to_invert = np.array([[1, 0], [0, 1], [0, 1], [1, 0]])
    assert_array_equal(lb.inverse_transform(to_invert), inp)

    # multi-class case
    inp = ["spam", "ham", "eggs", "ham", "0"]
    expected = np.array(
        [[0, 0, 0, 1], [0, 0, 1, 0], [0, 1, 0, 0], [0, 0, 1, 0], [1, 0, 0, 0]]
    )
    got = lb.fit_transform(inp)
    assert_array_equal(lb.classes_, ["0", "eggs", "ham", "spam"])
    assert_array_equal(expected, got)
    assert_array_equal(lb.inverse_transform(got), inp)


def test_label_binarizer_unseen_labels():
    lb = LabelBinarizer()

    expected = np.array([[1, 0, 0], [0, 1, 0], [0, 0, 1]])
    got = lb.fit_transform(["b", "d", "e"])
    assert_array_equal(expected, got)

    expected = np.array(
        [[0, 0, 0], [1, 0, 0], [0, 0, 0], [0, 1, 0], [0, 0, 1], [0, 0, 0]]
    )
    got = lb.transform(["a", "b", "c", "d", "e", "f"])
    assert_array_equal(expected, got)


def test_label_binarizer_set_label_encoding():
    lb = LabelBinarizer(neg_label=-2, pos_label=0)

    # two-class case with pos_label=0
    inp = np.array([0, 1, 1, 0])
    expected = np.array([[-2, 0, 0, -2]]).T
    got = lb.fit_transform(inp)
    assert_array_equal(expected, got)
    assert_array_equal(lb.inverse_transform(got), inp)

    lb = LabelBinarizer(neg_label=-2, pos_label=2)

    # multi-class case
    inp = np.array([3, 2, 1, 2, 0])
    expected = np.array(
        [
            [-2, -2, -2, +2],
            [-2, -2, +2, -2],
            [-2, +2, -2, -2],
            [-2, -2, +2, -2],
            [+2, -2, -2, -2],
        ]
    )
    got = lb.fit_transform(inp)
    assert_array_equal(expected, got)
    assert_array_equal(lb.inverse_transform(got), inp)


@pytest.mark.parametrize("dtype", ["Int64", "Float64", "boolean"])
@pytest.mark.parametrize("unique_first", [True, False])
def test_label_binarizer_pandas_nullable(dtype, unique_first):
    """Checks that LabelBinarizer works with pandas nullable dtypes.

    Non-regression test for gh-25637.
    """
    pd = pytest.importorskip("pandas")

    y_true = pd.Series([1, 0, 0, 1, 0, 1, 1, 0, 1], dtype=dtype)
    if unique_first:
        # Calling unique creates a pandas array which has a different interface
        # compared to a pandas Series. Specifically, pandas arrays do not have "iloc".
        y_true = y_true.unique()
    lb = LabelBinarizer().fit(y_true)
    y_out = lb.transform([1, 0])

    assert_array_equal(y_out, [[1], [0]])


@ignore_warnings
def test_label_binarizer_errors():
    # Check that invalid arguments yield ValueError
    one_class = np.array([0, 0, 0, 0])
    lb = LabelBinarizer().fit(one_class)

    multi_label = [(2, 3), (0,), (0, 2)]
    err_msg = "You appear to be using a legacy multi-label data representation."
    with pytest.raises(ValueError, match=err_msg):
        lb.transform(multi_label)

    lb = LabelBinarizer()
    err_msg = "This LabelBinarizer instance is not fitted yet"
    with pytest.raises(ValueError, match=err_msg):
        lb.transform([])
    with pytest.raises(ValueError, match=err_msg):
        lb.inverse_transform([])

    input_labels = [0, 1, 0, 1]
    err_msg = "neg_label=2 must be strictly less than pos_label=1."
    lb = LabelBinarizer(neg_label=2, pos_label=1)
    with pytest.raises(ValueError, match=err_msg):
        lb.fit(input_labels)
    err_msg = "neg_label=2 must be strictly less than pos_label=2."
    lb = LabelBinarizer(neg_label=2, pos_label=2)
    with pytest.raises(ValueError, match=err_msg):
        lb.fit(input_labels)
    err_msg = (
        "Sparse binarization is only supported with non zero pos_label and zero "
        "neg_label, got pos_label=2 and neg_label=1"
    )
    lb = LabelBinarizer(neg_label=1, pos_label=2, sparse_output=True)
    with pytest.raises(ValueError, match=err_msg):
        lb.fit(input_labels)

    # Sequence of seq type should raise ValueError
    y_seq_of_seqs = [[], [1, 2], [3], [0, 1, 3], [2]]
    err_msg = "You appear to be using a legacy multi-label data representation"
    with pytest.raises(ValueError, match=err_msg):
        LabelBinarizer().fit_transform(y_seq_of_seqs)

    # Fail on the dimension of 'binary'
    err_msg = "output_type='binary', but y.shape"
    with pytest.raises(ValueError, match=err_msg):
        _inverse_binarize_thresholding(
            y=np.array([[1, 2, 3], [2, 1, 3]]),
            output_type="binary",
            classes=[1, 2, 3],
            threshold=0,
        )

    # Fail on multioutput data
    err_msg = "Multioutput target data is not supported with label binarization"
    with pytest.raises(ValueError, match=err_msg):
        LabelBinarizer().fit(np.array([[1, 3], [2, 1]]))
    with pytest.raises(ValueError, match=err_msg):
        label_binarize(np.array([[1, 3], [2, 1]]), classes=[1, 2, 3])


@pytest.mark.parametrize("csr_container", CSR_CONTAINERS)
def test_label_binarizer_sparse_errors(csr_container):
    # Fail on y_type
    err_msg = "foo format is not supported"
    with pytest.raises(ValueError, match=err_msg):
        _inverse_binarize_thresholding(
            y=csr_container([[1, 2], [2, 1]]),
            output_type="foo",
            classes=[1, 2],
            threshold=0,
        )

    # Fail on the number of classes
    err_msg = "The number of class is not equal to the number of dimension of y."
    with pytest.raises(ValueError, match=err_msg):
        _inverse_binarize_thresholding(
            y=csr_container([[1, 2], [2, 1]]),
            output_type="foo",
            classes=[1, 2, 3],
            threshold=0,
        )


@pytest.mark.parametrize(
    "values, classes, unknown",
    [
        (
            np.array([2, 1, 3, 1, 3], dtype="int64"),
            np.array([1, 2, 3], dtype="int64"),
            np.array([4], dtype="int64"),
        ),
        (
            np.array(["b", "a", "c", "a", "c"], dtype=object),
            np.array(["a", "b", "c"], dtype=object),
            np.array(["d"], dtype=object),
        ),
        (
            np.array(["b", "a", "c", "a", "c"]),
            np.array(["a", "b", "c"]),
            np.array(["d"]),
        ),
    ],
    ids=["int64", "object", "str"],
)
def test_label_encoder(values, classes, unknown):
    # Test LabelEncoder's transform, fit_transform and
    # inverse_transform methods
    le = LabelEncoder()
    le.fit(values)
    assert_array_equal(le.classes_, classes)
    assert_array_equal(le.transform(values), [1, 0, 2, 0, 2])
    assert_array_equal(le.inverse_transform([1, 0, 2, 0, 2]), values)
    le = LabelEncoder()
    ret = le.fit_transform(values)
    assert_array_equal(ret, [1, 0, 2, 0, 2])

    with pytest.raises(ValueError, match="unseen labels"):
        le.transform(unknown)


def test_label_encoder_negative_ints():
    le = LabelEncoder()
    le.fit([1, 1, 4, 5, -1, 0])
    assert_array_equal(le.classes_, [-1, 0, 1, 4, 5])
    assert_array_equal(le.transform([0, 1, 4, 4, 5, -1, -1]), [1, 2, 3, 3, 4, 0, 0])
    assert_array_equal(
        le.inverse_transform([1, 2, 3, 3, 4, 0, 0]), [0, 1, 4, 4, 5, -1, -1]
    )
    with pytest.raises(ValueError):
        le.transform([0, 6])


@pytest.mark.parametrize("dtype", ["str", "object"])
def test_label_encoder_str_bad_shape(dtype):
    le = LabelEncoder()
    le.fit(np.array(["apple", "orange"], dtype=dtype))
    msg = "should be a 1d array"
    with pytest.raises(ValueError, match=msg):
        le.transform("apple")


def test_label_encoder_errors():
    # Check that invalid arguments yield ValueError
    le = LabelEncoder()
    with pytest.raises(ValueError):
        le.transform([])
    with pytest.raises(ValueError):
        le.inverse_transform([])

    # Fail on unseen labels
    le = LabelEncoder()
    le.fit([1, 2, 3, -1, 1])
    msg = "contains previously unseen labels"
    with pytest.raises(ValueError, match=msg):
        le.inverse_transform([-2])
    with pytest.raises(ValueError, match=msg):
        le.inverse_transform([-2, -3, -4])

    # Fail on inverse_transform("")
    msg = r"should be a 1d array.+shape \(\)"
    with pytest.raises(ValueError, match=msg):
        le.inverse_transform("")


@pytest.mark.parametrize(
    "values",
    [
        np.array([2, 1, 3, 1, 3], dtype="int64"),
        np.array(["b", "a", "c", "a", "c"], dtype=object),
        np.array(["b", "a", "c", "a", "c"]),
    ],
    ids=["int64", "object", "str"],
)
def test_label_encoder_empty_array(values):
    le = LabelEncoder()
    le.fit(values)
    # test empty transform
    transformed = le.transform([])
    assert_array_equal(np.array([]), transformed)
    # test empty inverse transform
    inverse_transformed = le.inverse_transform([])
    assert_array_equal(np.array([]), inverse_transformed)


def test_sparse_output_multilabel_binarizer():
    # test input as iterable of iterables
    inputs = [
        lambda: [(2, 3), (1,), (1, 2)],
        lambda: ({2, 3}, {1}, {1, 2}),
        lambda: iter([iter((2, 3)), iter((1,)), {1, 2}]),
    ]
    indicator_mat = np.array([[0, 1, 1], [1, 0, 0], [1, 1, 0]])

    inverse = inputs[0]()
    for sparse_output in [True, False]:
        for inp in inputs:
            # With fit_transform
            mlb = MultiLabelBinarizer(sparse_output=sparse_output)
            got = mlb.fit_transform(inp())
            assert issparse(got) == sparse_output
            if sparse_output:
                # verify CSR assumption that indices and indptr have same dtype
                assert got.indices.dtype == got.indptr.dtype
                got = got.toarray()
            assert_array_equal(indicator_mat, got)
            assert_array_equal([1, 2, 3], mlb.classes_)
            assert mlb.inverse_transform(got) == inverse

            # With fit
            mlb = MultiLabelBinarizer(sparse_output=sparse_output)
            got = mlb.fit(inp()).transform(inp())
            assert issparse(got) == sparse_output
            if sparse_output:
                # verify CSR assumption that indices and indptr have same dtype
                assert got.indices.dtype == got.indptr.dtype
                got = got.toarray()
            assert_array_equal(indicator_mat, got)
            assert_array_equal([1, 2, 3], mlb.classes_)
            assert mlb.inverse_transform(got) == inverse


@pytest.mark.parametrize("csr_container", CSR_CONTAINERS)
def test_sparse_output_multilabel_binarizer_errors(csr_container):
    inp = iter([iter((2, 3)), iter((1,)), {1, 2}])
    mlb = MultiLabelBinarizer(sparse_output=False)
    mlb.fit(inp)
    with pytest.raises(ValueError):
        mlb.inverse_transform(
            csr_container(np.array([[0, 1, 1], [2, 0, 0], [1, 1, 0]]))
        )


def test_multilabel_binarizer():
    # test input as iterable of iterables
    inputs = [
        lambda: [(2, 3), (1,), (1, 2)],
        lambda: ({2, 3}, {1}, {1, 2}),
        lambda: iter([iter((2, 3)), iter((1,)), {1, 2}]),
    ]
    indicator_mat = np.array([[0, 1, 1], [1, 0, 0], [1, 1, 0]])
    inverse = inputs[0]()
    for inp in inputs:
        # With fit_transform
        mlb = MultiLabelBinarizer()
        got = mlb.fit_transform(inp())
        assert_array_equal(indicator_mat, got)
        assert_array_equal([1, 2, 3], mlb.classes_)
        assert mlb.inverse_transform(got) == inverse

        # With fit
        mlb = MultiLabelBinarizer()
        got = mlb.fit(inp()).transform(inp())
        assert_array_equal(indicator_mat, got)
        assert_array_equal([1, 2, 3], mlb.classes_)
        assert mlb.inverse_transform(got) == inverse


def test_multilabel_binarizer_empty_sample():
    mlb = MultiLabelBinarizer()
    y = [[1, 2], [1], []]
    Y = np.array([[1, 1], [1, 0], [0, 0]])
    assert_array_equal(mlb.fit_transform(y), Y)


def test_multilabel_binarizer_unknown_class():
    mlb = MultiLabelBinarizer()
    y = [[1, 2]]
    Y = np.array([[1, 0], [0, 1]])
    warning_message = "unknown class.* will be ignored"
    with pytest.warns(UserWarning, match=warning_message):
        matrix = mlb.fit(y).transform([[4, 1], [2, 0]])

    Y = np.array([[1, 0, 0], [0, 1, 0]])
    mlb = MultiLabelBinarizer(classes=[1, 2, 3])
    with pytest.warns(UserWarning, match=warning_message):
        matrix = mlb.fit(y).transform([[4, 1], [2, 0]])
    assert_array_equal(matrix, Y)


def test_multilabel_binarizer_given_classes():
    inp = [(2, 3), (1,), (1, 2)]
    indicator_mat = np.array([[0, 1, 1], [1, 0, 0], [1, 0, 1]])
    # fit_transform()
    mlb = MultiLabelBinarizer(classes=[1, 3, 2])
    assert_array_equal(mlb.fit_transform(inp), indicator_mat)
    assert_array_equal(mlb.classes_, [1, 3, 2])

    # fit().transform()
    mlb = MultiLabelBinarizer(classes=[1, 3, 2])
    assert_array_equal(mlb.fit(inp).transform(inp), indicator_mat)
    assert_array_equal(mlb.classes_, [1, 3, 2])

    # ensure works with extra class
    mlb = MultiLabelBinarizer(classes=[4, 1, 3, 2])
    assert_array_equal(
        mlb.fit_transform(inp), np.hstack(([[0], [0], [0]], indicator_mat))
    )
    assert_array_equal(mlb.classes_, [4, 1, 3, 2])

    # ensure fit is no-op as iterable is not consumed
    inp = iter(inp)
    mlb = MultiLabelBinarizer(classes=[1, 3, 2])
    assert_array_equal(mlb.fit(inp).transform(inp), indicator_mat)

    # ensure a ValueError is thrown if given duplicate classes
    err_msg = (
        "The classes argument contains duplicate classes. Remove "
        "these duplicates before passing them to MultiLabelBinarizer."
    )
    mlb = MultiLabelBinarizer(classes=[1, 3, 2, 3])
    with pytest.raises(ValueError, match=err_msg):
        mlb.fit(inp)


def test_multilabel_binarizer_multiple_calls():
    inp = [(2, 3), (1,), (1, 2)]
    indicator_mat = np.array([[0, 1, 1], [1, 0, 0], [1, 0, 1]])

    indicator_mat2 = np.array([[0, 1, 1], [1, 0, 0], [1, 1, 0]])

    # first call
    mlb = MultiLabelBinarizer(classes=[1, 3, 2])
    assert_array_equal(mlb.fit_transform(inp), indicator_mat)
    # second call change class
    mlb.classes = [1, 2, 3]
    assert_array_equal(mlb.fit_transform(inp), indicator_mat2)


def test_multilabel_binarizer_same_length_sequence():
    # Ensure sequences of the same length are not interpreted as a 2-d array
    inp = [[1], [0], [2]]
    indicator_mat = np.array([[0, 1, 0], [1, 0, 0], [0, 0, 1]])
    # fit_transform()
    mlb = MultiLabelBinarizer()
    assert_array_equal(mlb.fit_transform(inp), indicator_mat)
    assert_array_equal(mlb.inverse_transform(indicator_mat), inp)

    # fit().transform()
    mlb = MultiLabelBinarizer()
    assert_array_equal(mlb.fit(inp).transform(inp), indicator_mat)
    assert_array_equal(mlb.inverse_transform(indicator_mat), inp)


def test_multilabel_binarizer_non_integer_labels():
    tuple_classes = _to_object_array([(1,), (2,), (3,)])
    inputs = [
        ([("2", "3"), ("1",), ("1", "2")], ["1", "2", "3"]),
        ([("b", "c"), ("a",), ("a", "b")], ["a", "b", "c"]),
        ([((2,), (3,)), ((1,),), ((1,), (2,))], tuple_classes),
    ]
    indicator_mat = np.array([[0, 1, 1], [1, 0, 0], [1, 1, 0]])
    for inp, classes in inputs:
        # fit_transform()
        mlb = MultiLabelBinarizer()
        inp = np.array(inp, dtype=object)
        assert_array_equal(mlb.fit_transform(inp), indicator_mat)
        assert_array_equal(mlb.classes_, classes)
        indicator_mat_inv = np.array(mlb.inverse_transform(indicator_mat), dtype=object)
        assert_array_equal(indicator_mat_inv, inp)

        # fit().transform()
        mlb = MultiLabelBinarizer()
        assert_array_equal(mlb.fit(inp).transform(inp), indicator_mat)
        assert_array_equal(mlb.classes_, classes)
        indicator_mat_inv = np.array(mlb.inverse_transform(indicator_mat), dtype=object)
        assert_array_equal(indicator_mat_inv, inp)

    mlb = MultiLabelBinarizer()
    with pytest.raises(TypeError):
        mlb.fit_transform([({}), ({}, {"a": "b"})])


def test_multilabel_binarizer_non_unique():
    inp = [(1, 1, 1, 0)]
    indicator_mat = np.array([[1, 1]])
    mlb = MultiLabelBinarizer()
    assert_array_equal(mlb.fit_transform(inp), indicator_mat)


def test_multilabel_binarizer_inverse_validation():
    inp = [(1, 1, 1, 0)]
    mlb = MultiLabelBinarizer()
    mlb.fit_transform(inp)
    # Not binary
    with pytest.raises(ValueError):
        mlb.inverse_transform(np.array([[1, 3]]))
    # The following binary cases are fine, however
    mlb.inverse_transform(np.array([[0, 0]]))
    mlb.inverse_transform(np.array([[1, 1]]))
    mlb.inverse_transform(np.array([[1, 0]]))

    # Wrong shape
    with pytest.raises(ValueError):
        mlb.inverse_transform(np.array([[1]]))
    with pytest.raises(ValueError):
        mlb.inverse_transform(np.array([[1, 1, 1]]))


def test_label_binarize_with_class_order():
    out = label_binarize([1, 6], classes=[1, 2, 4, 6])
    expected = np.array([[1, 0, 0, 0], [0, 0, 0, 1]])
    assert_array_equal(out, expected)

    # Modified class order
    out = label_binarize([1, 6], classes=[1, 6, 4, 2])
    expected = np.array([[1, 0, 0, 0], [0, 1, 0, 0]])
    assert_array_equal(out, expected)

    out = label_binarize([0, 1, 2, 3], classes=[3, 2, 0, 1])
    expected = np.array([[0, 0, 1, 0], [0, 0, 0, 1], [0, 1, 0, 0], [1, 0, 0, 0]])
    assert_array_equal(out, expected)


def check_binarized_results(y, classes, pos_label, neg_label, expected):
    for sparse_output in [True, False]:
        if (pos_label == 0 or neg_label != 0) and sparse_output:
            with pytest.raises(ValueError):
                label_binarize(
                    y,
                    classes=classes,
                    neg_label=neg_label,
                    pos_label=pos_label,
                    sparse_output=sparse_output,
                )
            continue

        # check label_binarize
        binarized = label_binarize(
            y,
            classes=classes,
            neg_label=neg_label,
            pos_label=pos_label,
            sparse_output=sparse_output,
        )
        assert_array_equal(toarray(binarized), expected)
        assert issparse(binarized) == sparse_output

        # check inverse
        y_type = type_of_target(y)
        if y_type == "multiclass":
            inversed = _inverse_binarize_multiclass(binarized, classes=classes)

        else:
            inversed = _inverse_binarize_thresholding(
                binarized,
                output_type=y_type,
                classes=classes,
                threshold=((neg_label + pos_label) / 2.0),
            )

        assert_array_equal(toarray(inversed), toarray(y))

        # Check label binarizer
        lb = LabelBinarizer(
            neg_label=neg_label, pos_label=pos_label, sparse_output=sparse_output
        )
        binarized = lb.fit_transform(y)
        assert_array_equal(toarray(binarized), expected)
        assert issparse(binarized) == sparse_output
        inverse_output = lb.inverse_transform(binarized)
        assert_array_equal(toarray(inverse_output), toarray(y))
        assert issparse(inverse_output) == issparse(y)


def test_label_binarize_binary():
    y = [0, 1, 0]
    classes = [0, 1]
    pos_label = 2
    neg_label = -1
    expected = np.array([[2, -1], [-1, 2], [2, -1]])[:, 1].reshape((-1, 1))

    check_binarized_results(y, classes, pos_label, neg_label, expected)

    # Binary case where sparse_output = True will not result in a ValueError
    y = [0, 1, 0]
    classes = [0, 1]
    pos_label = 3
    neg_label = 0
    expected = np.array([[3, 0], [0, 3], [3, 0]])[:, 1].reshape((-1, 1))

    check_binarized_results(y, classes, pos_label, neg_label, expected)


def test_label_binarize_multiclass():
    y = [0, 1, 2]
    classes = [0, 1, 2]
    pos_label = 2
    neg_label = 0
    expected = 2 * np.eye(3)

    check_binarized_results(y, classes, pos_label, neg_label, expected)

    with pytest.raises(ValueError):
        label_binarize(
            y, classes=classes, neg_label=-1, pos_label=pos_label, sparse_output=True
        )


@pytest.mark.parametrize(
    "arr_type",
    [np.array]
    + COO_CONTAINERS
    + CSC_CONTAINERS
    + CSR_CONTAINERS
    + DOK_CONTAINERS
    + LIL_CONTAINERS,
)
def test_label_binarize_multilabel(arr_type):
    y_ind = np.array([[0, 1, 0], [1, 1, 1], [0, 0, 0]])
    classes = [0, 1, 2]
    pos_label = 2
    neg_label = 0
    expected = pos_label * y_ind
    y = arr_type(y_ind)

    check_binarized_results(y, classes, pos_label, neg_label, expected)

    with pytest.raises(ValueError):
        label_binarize(
            y, classes=classes, neg_label=-1, pos_label=pos_label, sparse_output=True
        )


def test_invalid_input_label_binarize():
    with pytest.raises(ValueError):
        label_binarize([0, 2], classes=[0, 2], pos_label=0, neg_label=1)
    with pytest.raises(ValueError, match="continuous target data is not "):
        label_binarize([1.2, 2.7], classes=[0, 1])
    with pytest.raises(ValueError, match="mismatch with the labels"):
        label_binarize([[1, 3]], classes=[1, 2, 3])


@pytest.mark.parametrize("csr_container", CSR_CONTAINERS)
def test_inverse_binarize_multiclass(csr_container):
    got = _inverse_binarize_multiclass(
        csr_container([[0, 1, 0], [-1, 0, -1], [0, 0, 0]]), np.arange(3)
    )
    assert_array_equal(got, np.array([1, 1, 0]))


def test_nan_label_encoder():
    """Check that label encoder encodes nans in transform.

    Non-regression test for #22628.
    """
    le = LabelEncoder()
    le.fit(["a", "a", "b", np.nan])

    y_trans = le.transform([np.nan])
    assert_array_equal(y_trans, [2])


@pytest.mark.parametrize(
    "encoder", [LabelEncoder(), LabelBinarizer(), MultiLabelBinarizer()]
)
def test_label_encoders_do_not_have_set_output(encoder):
    """Check that label encoders do not define set_output and work with y as a kwarg.

    Non-regression test for #26854.
    """
    assert not hasattr(encoder, "set_output")
    y_encoded_with_kwarg = encoder.fit_transform(y=["a", "b", "c"])
    y_encoded_positional = encoder.fit_transform(["a", "b", "c"])
    assert_array_equal(y_encoded_with_kwarg, y_encoded_positional)


@pytest.mark.parametrize(
    "array_namespace, device, dtype", yield_namespace_device_dtype_combinations()
)
@pytest.mark.parametrize(
    "check",
    [check_array_api_input_and_values],
    ids=_get_check_estimator_ids,
)
@pytest.mark.parametrize(
    "estimator",
    [LabelEncoder()],
    ids=_get_check_estimator_ids,
)
def test_label_encoder_array_api_compliance(
    estimator, check, array_namespace, device, dtype
):
    name = estimator.__class__.__name__
    check(name, estimator, array_namespace, device=device, dtype=dtype)<|MERGE_RESOLUTION|>--- conflicted
+++ resolved
@@ -11,11 +11,7 @@
     _inverse_binarize_thresholding,
     label_binarize,
 )
-<<<<<<< HEAD
-from sklearn.utils import _to_object_array
 from sklearn.utils._array_api import yield_namespace_device_dtype_combinations
-=======
->>>>>>> a530a176
 from sklearn.utils._testing import assert_array_equal, ignore_warnings
 from sklearn.utils.estimator_checks import (
     _get_check_estimator_ids,
