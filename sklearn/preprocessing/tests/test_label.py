--- conflicted
+++ resolved
@@ -11,8 +11,6 @@
     _inverse_binarize_thresholding,
     label_binarize,
 )
-<<<<<<< HEAD
-from sklearn.utils import _to_object_array
 from sklearn.utils._array_api import (
     _convert_to_numpy,
     get_namespace,
@@ -23,9 +21,6 @@
     assert_array_equal,
     ignore_warnings,
 )
-=======
-from sklearn.utils._testing import assert_array_equal, ignore_warnings
->>>>>>> 5033adf9
 from sklearn.utils.fixes import (
     COO_CONTAINERS,
     CSC_CONTAINERS,
