--- conflicted
+++ resolved
@@ -1222,15 +1222,6 @@
         QuantileTransformer(subsample=10).fit(X)
 
     transformer = QuantileTransformer(n_quantiles=10)
-<<<<<<< HEAD
-    assert_raises_regex(TypeError, "QuantileTransformer only accepts "
-                        "non-negative sparse matrices.",
-                        transformer.fit, X_neg)
-    transformer.fit(X)
-    assert_raises_regex(TypeError, "QuantileTransformer only accepts "
-                        "non-negative sparse matrices.",
-                        transformer.transform, X_neg)
-=======
     err_msg = "QuantileTransformer only accepts non-negative sparse matrices."
     with pytest.raises(ValueError, match=err_msg):
         transformer.fit(X_neg)
@@ -1238,7 +1229,6 @@
     err_msg = "QuantileTransformer only accepts non-negative sparse matrices."
     with pytest.raises(ValueError, match=err_msg):
         transformer.transform(X_neg)
->>>>>>> 9d2595f2
 
     X_bad_feat = np.transpose([[0, 25, 50, 0, 0, 0, 75, 0, 0, 100],
                                [0, 0, 2.6, 4.1, 0, 0, 2.3, 0, 9.5, 0.1]])
