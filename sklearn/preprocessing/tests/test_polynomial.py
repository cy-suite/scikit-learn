import numpy as np
import pytest
from scipy import sparse
from scipy.sparse import random as sparse_random
from sklearn.utils._testing import assert_array_almost_equal

from numpy.testing import assert_allclose, assert_array_equal
from scipy.interpolate import BSpline
from sklearn.linear_model import LinearRegression
from sklearn.pipeline import Pipeline
from sklearn.preprocessing import (
    KBinsDiscretizer,
    PolynomialFeatures,
    SplineTransformer,
)


@pytest.mark.parametrize("est", (PolynomialFeatures, SplineTransformer))
def test_polynomial_and_spline_array_order(est):
    """Test that output array has the given order."""
    X = np.arange(10).reshape(5, 2)

    def is_c_contiguous(a):
        return np.isfortran(a.T)

    assert is_c_contiguous(est().fit_transform(X))
    assert is_c_contiguous(est(order="C").fit_transform(X))
    assert np.isfortran(est(order="F").fit_transform(X))


@pytest.mark.parametrize(
    "params, err_msg",
    [
        ({"degree": -1}, "degree must be a non-negative integer"),
        ({"degree": 2.5}, "degree must be a non-negative integer"),
        ({"degree": "string"}, "degree must be a non-negative integer"),
        ({"n_knots": 1}, "n_knots must be a positive integer >= 2."),
        ({"n_knots": 1}, "n_knots must be a positive integer >= 2."),
        ({"n_knots": 2.5}, "n_knots must be a positive integer >= 2."),
        ({"n_knots": "string"}, "n_knots must be a positive integer >= 2."),
        ({"knots": 1}, "Expected 2D array, got scalar array instead:"),
        ({"knots": [1, 2]}, "Expected 2D array, got 1D array instead:"),
        (
            {"knots": [[1]]},
            r"Number of knots, knots.shape\[0\], must be >= 2.",
        ),
        (
            {"knots": [[1, 5], [2, 6]]},
            r"knots.shape\[1\] == n_features is violated.",
        ),
        (
            {"knots": [[1], [1], [2]]},
            "knots must be sorted without duplicates.",
        ),
        ({"knots": [[2], [1]]}, "knots must be sorted without duplicates."),
        (
            {"extrapolation": None},
            "extrapolation must be one of 'error', 'constant', 'linear', "
            "'continue' or 'periodic'.",
        ),
        (
            {"extrapolation": 1},
            "extrapolation must be one of 'error', 'constant', 'linear', "
            "'continue' or 'periodic'.",
        ),
        (
            {"extrapolation": "string"},
            "extrapolation must be one of 'error', 'constant', 'linear', "
            "'continue' or 'periodic'.",
        ),
        ({"include_bias": None}, "include_bias must be bool."),
        ({"include_bias": 1}, "include_bias must be bool."),
        ({"include_bias": "string"}, "include_bias must be bool."),
        (
            {"extrapolation": "periodic", "n_knots": 3, "degree": 3},
            "Periodic splines require degree < n_knots. Got n_knots=3 and degree=3.",
        ),
        (
            {"extrapolation": "periodic", "knots": [[0], [1]], "degree": 2},
            "Periodic splines require degree < n_knots. Got n_knots=2 and degree=2.",
        ),
    ],
)
def test_spline_transformer_input_validation(params, err_msg):
    """Test that we raise errors for invalid input in SplineTransformer."""
    X = [[1], [2]]

    with pytest.raises(ValueError, match=err_msg):
        SplineTransformer(**params).fit(X)


def test_spline_transformer_manual_knot_input():
    """
    Test that array-like knot positions in SplineTransformer are accepted.
    """
    X = np.arange(20).reshape(10, 2)
    knots = [[0.5, 1], [1.5, 2], [5, 10]]
    st1 = SplineTransformer(degree=3, knots=knots, n_knots=None).fit(X)
    knots = np.asarray(knots)
    st2 = SplineTransformer(degree=3, knots=knots, n_knots=None).fit(X)
    for i in range(X.shape[1]):
        assert_allclose(st1.bsplines_[i].t, st2.bsplines_[i].t)


@pytest.mark.parametrize("extrapolation", ["continue", "periodic"])
def test_spline_transformer_integer_knots(extrapolation):
    """Test that SplineTransformer accepts integer value knot positions."""
    X = np.arange(20).reshape(10, 2)
    knots = [[0, 1], [1, 2], [5, 5], [11, 10], [12, 11]]
    _ = SplineTransformer(
        degree=3, knots=knots, extrapolation=extrapolation
    ).fit_transform(X)


# TODO: Remove in 1.2 when get_feature_names is removed.
@pytest.mark.filterwarnings("ignore::FutureWarning:sklearn")
@pytest.mark.parametrize("get_names", ["get_feature_names", "get_feature_names_out"])
def test_spline_transformer_feature_names(get_names):
    """Test that SplineTransformer generates correct features name."""
    X = np.arange(20).reshape(10, 2)
    splt = SplineTransformer(n_knots=3, degree=3, include_bias=True).fit(X)
    feature_names = getattr(splt, get_names)()
    assert_array_equal(
        feature_names,
        [
            "x0_sp_0",
            "x0_sp_1",
            "x0_sp_2",
            "x0_sp_3",
            "x0_sp_4",
            "x1_sp_0",
            "x1_sp_1",
            "x1_sp_2",
            "x1_sp_3",
            "x1_sp_4",
        ],
    )

    splt = SplineTransformer(n_knots=3, degree=3, include_bias=False).fit(X)
    feature_names = getattr(splt, get_names)(["a", "b"])
    assert_array_equal(
        feature_names,
        [
            "a_sp_0",
            "a_sp_1",
            "a_sp_2",
            "a_sp_3",
            "b_sp_0",
            "b_sp_1",
            "b_sp_2",
            "b_sp_3",
        ],
    )


@pytest.mark.parametrize("degree", range(1, 5))
@pytest.mark.parametrize("n_knots", range(3, 5))
@pytest.mark.parametrize("knots", ["uniform", "quantile"])
@pytest.mark.parametrize("extrapolation", ["constant", "periodic"])
def test_spline_transformer_unity_decomposition(degree, n_knots, knots, extrapolation):
    """Test that B-splines are indeed a decomposition of unity.

    Splines basis functions must sum up to 1 per row, if we stay in between
    boundaries.
    """
    X = np.linspace(0, 1, 100)[:, None]
    # make the boundaries 0 and 1 part of X_train, for sure.
    X_train = np.r_[[[0]], X[::2, :], [[1]]]
    X_test = X[1::2, :]

    if extrapolation == "periodic":
        n_knots = n_knots + degree  # periodic splines require degree < n_knots

    splt = SplineTransformer(
        n_knots=n_knots,
        degree=degree,
        knots=knots,
        include_bias=True,
        extrapolation=extrapolation,
    )
    splt.fit(X_train)
    for X in [X_train, X_test]:
        assert_allclose(np.sum(splt.transform(X), axis=1), 1)


@pytest.mark.parametrize(["bias", "intercept"], [(True, False), (False, True)])
def test_spline_transformer_linear_regression(bias, intercept):
    """Test that B-splines fit a sinusodial curve pretty well."""
    X = np.linspace(0, 10, 100)[:, None]
    y = np.sin(X[:, 0]) + 2  # +2 to avoid the value 0 in assert_allclose
    pipe = Pipeline(
        steps=[
            (
                "spline",
                SplineTransformer(
                    n_knots=15,
                    degree=3,
                    include_bias=bias,
                    extrapolation="constant",
                ),
            ),
            ("ols", LinearRegression(fit_intercept=intercept)),
        ]
    )
    pipe.fit(X, y)
    assert_allclose(pipe.predict(X), y, rtol=1e-3)


@pytest.mark.parametrize(
    ["knots", "n_knots", "sample_weight", "expected_knots"],
    [
        ("uniform", 3, None, np.array([[0, 2], [3, 8], [6, 14]])),
        (
            "uniform",
            3,
            np.array([0, 0, 1, 1, 0, 3, 1]),
            np.array([[2, 2], [4, 8], [6, 14]]),
        ),
        ("uniform", 4, None, np.array([[0, 2], [2, 6], [4, 10], [6, 14]])),
        ("quantile", 3, None, np.array([[0, 2], [3, 3], [6, 14]])),
        (
            "quantile",
            3,
            np.array([0, 0, 1, 1, 0, 3, 1]),
            np.array([[2, 2], [5, 8], [6, 14]]),
        ),
    ],
)
def test_spline_transformer_get_base_knot_positions(
    knots, n_knots, sample_weight, expected_knots
):
    # Check the behaviour to find the positions of the knots with and without
    # `sample_weight`
    X = np.array([[0, 2], [0, 2], [2, 2], [3, 3], [4, 6], [5, 8], [6, 14]])
    base_knots = SplineTransformer._get_base_knot_positions(
        X=X, knots=knots, n_knots=n_knots, sample_weight=sample_weight
    )
    assert_allclose(base_knots, expected_knots)


@pytest.mark.parametrize(
    "knots, n_knots, degree",
    [
        ("uniform", 5, 3),
        ("uniform", 12, 8),
        (
            [[-1.0, 0.0], [0, 1.0], [0.1, 2.0], [0.2, 3.0], [0.3, 4.0], [1, 5.0]],
            None,
            3,
        ),
    ],
)
def test_spline_transformer_periodicity_of_extrapolation(knots, n_knots, degree):
    """Test that the SplineTransformer is periodic for multiple features."""
    X_1 = np.linspace((-1, 0), (1, 5), 10)
    X_2 = np.linspace((1, 5), (3, 10), 10)

    splt = SplineTransformer(
        knots=knots, n_knots=n_knots, degree=degree, extrapolation="periodic"
    )
    splt.fit(X_1)

    assert_allclose(splt.transform(X_1), splt.transform(X_2))


@pytest.mark.parametrize(["bias", "intercept"], [(True, False), (False, True)])
def test_spline_transformer_periodic_linear_regression(bias, intercept):
    """Test that B-splines fit a periodic curve pretty well."""
    # "+ 3" to avoid the value 0 in assert_allclose
    def f(x):
        return np.sin(2 * np.pi * x) - np.sin(8 * np.pi * x) + 3

    X = np.linspace(0, 1, 101)[:, None]
    pipe = Pipeline(
        steps=[
            (
                "spline",
                SplineTransformer(
                    n_knots=20,
                    degree=3,
                    include_bias=bias,
                    extrapolation="periodic",
                ),
            ),
            ("ols", LinearRegression(fit_intercept=intercept)),
        ]
    )
    pipe.fit(X, f(X[:, 0]))

    # Generate larger array to check periodic extrapolation
    X_ = np.linspace(-1, 2, 301)[:, None]
    predictions = pipe.predict(X_)
    assert_allclose(predictions, f(X_[:, 0]), atol=0.01, rtol=0.01)
    assert_allclose(predictions[0:100], predictions[100:200], rtol=1e-3)


def test_spline_transformer_periodic_spline_backport():
    """Test that the backport of extrapolate="periodic" works correctly"""
    X = np.linspace(-2, 3.5, 10)[:, None]
    degree = 2

    # Use periodic extrapolation backport in SplineTransformer
    transformer = SplineTransformer(
        degree=degree, extrapolation="periodic", knots=[[-1.0], [0.0], [1.0]]
    )
    Xt = transformer.fit_transform(X)

    # Use periodic extrapolation in BSpline
    coef = np.array([[1.0, 0.0], [0.0, 1.0], [1.0, 0.0], [0.0, 1.0]])
    spl = BSpline(np.arange(-3, 4), coef, degree, "periodic")
    Xspl = spl(X[:, 0])
    assert_allclose(Xt, Xspl)


def test_spline_transformer_periodic_splines_periodicity():
    """
    Test if shifted knots result in the same transformation up to permutation.
    """
    X = np.linspace(0, 10, 101)[:, None]

    transformer_1 = SplineTransformer(
        degree=3,
        extrapolation="periodic",
        knots=[[0.0], [1.0], [3.0], [4.0], [5.0], [8.0]],
    )

    transformer_2 = SplineTransformer(
        degree=3,
        extrapolation="periodic",
        knots=[[1.0], [3.0], [4.0], [5.0], [8.0], [9.0]],
    )

    Xt_1 = transformer_1.fit_transform(X)
    Xt_2 = transformer_2.fit_transform(X)

    assert_allclose(Xt_1, Xt_2[:, [4, 0, 1, 2, 3]])


@pytest.mark.parametrize("degree", [3, 5])
def test_spline_transformer_periodic_splines_smoothness(degree):
    """Test that spline transformation is smooth at first / last knot."""
    X = np.linspace(-2, 10, 10_000)[:, None]

    transformer = SplineTransformer(
        degree=degree,
        extrapolation="periodic",
        knots=[[0.0], [1.0], [3.0], [4.0], [5.0], [8.0]],
    )
    Xt = transformer.fit_transform(X)

    delta = (X.max() - X.min()) / len(X)
    tol = 10 * delta

    dXt = Xt
    # We expect splines of degree `degree` to be (`degree`-1) times
    # continuously differentiable. I.e. for d = 0, ..., `degree` - 1 the d-th
    # derivative should be continuous. This is the case if the (d+1)-th
    # numerical derivative is reasonably small (smaller than `tol` in absolute
    # value). We thus compute d-th numeric derivatives for d = 1, ..., `degree`
    # and compare them to `tol`.
    #
    # Note that the 0-th derivative is the function itself, such that we are
    # also checking its continuity.
    for d in range(1, degree + 1):
        # Check continuity of the (d-1)-th derivative
        diff = np.diff(dXt, axis=0)
        assert np.abs(diff).max() < tol
        # Compute d-th numeric derivative
        dXt = diff / delta

    # As degree `degree` splines are not `degree` times continuously
    # differentiable at the knots, the `degree + 1`-th numeric derivative
    # should have spikes at the knots.
    diff = np.diff(dXt, axis=0)
    assert np.abs(diff).max() > 1


@pytest.mark.parametrize(["bias", "intercept"], [(True, False), (False, True)])
@pytest.mark.parametrize("degree", [1, 2, 3, 4, 5])
def test_spline_transformer_extrapolation(bias, intercept, degree):
    """Test that B-spline extrapolation works correctly."""
    # we use a straight line for that
    X = np.linspace(-1, 1, 100)[:, None]
    y = X.squeeze()

    # 'constant'
    pipe = Pipeline(
        [
            [
                "spline",
                SplineTransformer(
                    n_knots=4,
                    degree=degree,
                    include_bias=bias,
                    extrapolation="constant",
                ),
            ],
            ["ols", LinearRegression(fit_intercept=intercept)],
        ]
    )
    pipe.fit(X, y)
    assert_allclose(pipe.predict([[-10], [5]]), [-1, 1])

    # 'linear'
    pipe = Pipeline(
        [
            [
                "spline",
                SplineTransformer(
                    n_knots=4,
                    degree=degree,
                    include_bias=bias,
                    extrapolation="linear",
                ),
            ],
            ["ols", LinearRegression(fit_intercept=intercept)],
        ]
    )
    pipe.fit(X, y)
    assert_allclose(pipe.predict([[-10], [5]]), [-10, 5])

    # 'error'
    splt = SplineTransformer(
        n_knots=4, degree=degree, include_bias=bias, extrapolation="error"
    )
    splt.fit(X)
    with pytest.raises(ValueError):
        splt.transform([[-10]])
    with pytest.raises(ValueError):
        splt.transform([[5]])


def test_spline_transformer_kbindiscretizer():
    """Test that a B-spline of degree=0 is equivalent to KBinsDiscretizer."""
    rng = np.random.RandomState(97531)
    X = rng.randn(200).reshape(200, 1)
    n_bins = 5
    n_knots = n_bins + 1

    splt = SplineTransformer(
        n_knots=n_knots, degree=0, knots="quantile", include_bias=True
    )
    splines = splt.fit_transform(X)

    kbd = KBinsDiscretizer(n_bins=n_bins, encode="onehot-dense", strategy="quantile")
    kbins = kbd.fit_transform(X)

    # Though they should be exactly equal, we test approximately with high
    # accuracy.
    assert_allclose(splines, kbins, rtol=1e-13)


@pytest.mark.parametrize("n_knots", [5, 10])
@pytest.mark.parametrize("include_bias", [True, False])
@pytest.mark.parametrize("degree", [3, 5])
def test_spline_transformer_n_features_out(n_knots, include_bias, degree):
    """Test that transform results in n_features_out_ features."""
    splt = SplineTransformer(n_knots=n_knots, degree=degree, include_bias=include_bias)
    X = np.linspace(0, 1, 10)[:, None]
    splt.fit(X)

    assert splt.transform(X).shape[1] == splt.n_features_out_


@pytest.mark.parametrize(
    "params, err_msg",
    [
        ({"degree": -1}, "degree must be a non-negative integer"),
        ({"degree": 2.5}, "degree must be a non-negative int or tuple"),
        ({"degree": "12"}, r"degree=\(min_degree, max_degree\) must"),
        ({"degree": "string"}, "degree must be a non-negative int or tuple"),
        ({"degree": (-1, 2)}, r"degree=\(min_degree, max_degree\) must"),
        ({"degree": (0, 1.5)}, r"degree=\(min_degree, max_degree\) must"),
        ({"degree": (3, 2)}, r"degree=\(min_degree, max_degree\) must"),
    ],
)
def test_polynomial_features_input_validation(params, err_msg):
    """Test that we raise errors for invalid input in PolynomialFeatures."""
    X = [[1], [2]]

    with pytest.raises(ValueError, match=err_msg):
        PolynomialFeatures(**params).fit(X)


@pytest.fixture()
def single_feature_degree3():
    X = np.arange(6)[:, np.newaxis]
    P = np.hstack([np.ones_like(X), X, X**2, X**3])
    return X, P


@pytest.mark.parametrize(
    "degree, include_bias, interaction_only, indices",
    [
        (3, True, False, slice(None, None)),
        (3, False, False, slice(1, None)),
        (3, True, True, [0, 1]),
        (3, False, True, [1]),
        ((2, 3), True, False, [0, 2, 3]),
        ((2, 3), False, False, [2, 3]),
        ((2, 3), True, True, [0]),
        ((2, 3), False, True, []),
    ],
)
@pytest.mark.parametrize(
    "sparse_X",
    [False, sparse.csr_matrix, sparse.csc_matrix],
)
def test_polynomial_features_one_feature(
    single_feature_degree3,
    degree,
    include_bias,
    interaction_only,
    indices,
    sparse_X,
):
    """Test PolynomialFeatures on single feature up to degree 3."""
    X, P = single_feature_degree3
    if sparse_X:
        X = sparse_X(X)
    tf = PolynomialFeatures(
        degree=degree, include_bias=include_bias, interaction_only=interaction_only
    ).fit(X)
    out = tf.transform(X)
    if sparse_X:
        out = out.toarray()
    assert_allclose(out, P[:, indices])
    if tf.n_output_features_ > 0:
        assert tf.powers_.shape == (tf.n_output_features_, tf.n_features_in_)


@pytest.fixture()
def two_features_degree3():
    X = np.arange(6).reshape((3, 2))
    x1 = X[:, :1]
    x2 = X[:, 1:]
    P = np.hstack(
        [
            x1**0 * x2**0,  # 0
            x1**1 * x2**0,  # 1
            x1**0 * x2**1,  # 2
            x1**2 * x2**0,  # 3
            x1**1 * x2**1,  # 4
            x1**0 * x2**2,  # 5
            x1**3 * x2**0,  # 6
            x1**2 * x2**1,  # 7
            x1**1 * x2**2,  # 8
            x1**0 * x2**3,  # 9
        ]
    )
    return X, P


@pytest.mark.parametrize(
    "degree, include_bias, interaction_only, indices",
    [
        (2, True, False, slice(0, 6)),
        (2, False, False, slice(1, 6)),
        (2, True, True, [0, 1, 2, 4]),
        (2, False, True, [1, 2, 4]),
        ((2, 2), True, False, [0, 3, 4, 5]),
        ((2, 2), False, False, [3, 4, 5]),
        ((2, 2), True, True, [0, 4]),
        ((2, 2), False, True, [4]),
        (3, True, False, slice(None, None)),
        (3, False, False, slice(1, None)),
        (3, True, True, [0, 1, 2, 4]),
        (3, False, True, [1, 2, 4]),
        ((2, 3), True, False, [0, 3, 4, 5, 6, 7, 8, 9]),
        ((2, 3), False, False, slice(3, None)),
        ((2, 3), True, True, [0, 4]),
        ((2, 3), False, True, [4]),
        ((3, 3), True, False, [0, 6, 7, 8, 9]),
        ((3, 3), False, False, [6, 7, 8, 9]),
        ((3, 3), True, True, [0]),
        ((3, 3), False, True, []),  # would need 3 input features
    ],
)
@pytest.mark.parametrize(
    "sparse_X",
    [False, sparse.csr_matrix, sparse.csc_matrix],
)
def test_polynomial_features_two_features(
    two_features_degree3,
    degree,
    include_bias,
    interaction_only,
    indices,
    sparse_X,
):
    """Test PolynomialFeatures on 2 features up to degree 3."""
    X, P = two_features_degree3
    if sparse_X:
        X = sparse_X(X)
    tf = PolynomialFeatures(
        degree=degree, include_bias=include_bias, interaction_only=interaction_only
    ).fit(X)
    out = tf.transform(X)
    if sparse_X:
        out = out.toarray()
    assert_allclose(out, P[:, indices])
    if tf.n_output_features_ > 0:
        assert tf.powers_.shape == (tf.n_output_features_, tf.n_features_in_)


# TODO: Remove in 1.2 when get_feature_names is removed.
@pytest.mark.filterwarnings("ignore::FutureWarning:sklearn")
@pytest.mark.parametrize("get_names", ["get_feature_names", "get_feature_names_out"])
def test_polynomial_feature_names(get_names):
    X = np.arange(30).reshape(10, 3)
    poly = PolynomialFeatures(degree=2, include_bias=True).fit(X)
    feature_names = poly.get_feature_names()
    assert_array_equal(
        ["1", "x0", "x1", "x2", "x0^2", "x0 x1", "x0 x2", "x1^2", "x1 x2", "x2^2"],
        feature_names,
    )
    assert len(feature_names) == poly.transform(X).shape[1]

    poly = PolynomialFeatures(degree=3, include_bias=False).fit(X)
    feature_names = getattr(poly, get_names)(["a", "b", "c"])
    assert_array_equal(
        [
            "a",
            "b",
            "c",
            "a^2",
            "a b",
            "a c",
            "b^2",
            "b c",
            "c^2",
            "a^3",
            "a^2 b",
            "a^2 c",
            "a b^2",
            "a b c",
            "a c^2",
            "b^3",
            "b^2 c",
            "b c^2",
            "c^3",
        ],
        feature_names,
    )
    assert len(feature_names) == poly.transform(X).shape[1]

    poly = PolynomialFeatures(degree=(2, 3), include_bias=False).fit(X)
    feature_names = getattr(poly, get_names)(["a", "b", "c"])
    assert_array_equal(
        [
            "a^2",
            "a b",
            "a c",
            "b^2",
            "b c",
            "c^2",
            "a^3",
            "a^2 b",
            "a^2 c",
            "a b^2",
            "a b c",
            "a c^2",
            "b^3",
            "b^2 c",
            "b c^2",
            "c^3",
        ],
        feature_names,
    )
    assert len(feature_names) == poly.transform(X).shape[1]

    poly = PolynomialFeatures(
        degree=(3, 3), include_bias=True, interaction_only=True
    ).fit(X)
    feature_names = getattr(poly, get_names)(["a", "b", "c"])
    assert_array_equal(["1", "a b c"], feature_names)
    assert len(feature_names) == poly.transform(X).shape[1]

    # test some unicode
    poly = PolynomialFeatures(degree=1, include_bias=True).fit(X)
    feature_names = poly.get_feature_names(["\u0001F40D", "\u262E", "\u05D0"])
    assert_array_equal(["1", "\u0001F40D", "\u262E", "\u05D0"], feature_names)


@pytest.mark.parametrize(
    ["deg", "include_bias", "interaction_only", "dtype"],
    [
        (1, True, False, int),
        (2, True, False, int),
        (2, True, False, np.float32),
        (2, True, False, np.float64),
        (3, False, False, np.float64),
        (3, False, True, np.float64),
        (4, False, False, np.float64),
        (4, False, True, np.float64),
    ],
)
def test_polynomial_features_csc_X(deg, include_bias, interaction_only, dtype):
    rng = np.random.RandomState(0)
    X = rng.randint(0, 2, (100, 2))
    X_csc = sparse.csc_matrix(X)

    est = PolynomialFeatures(
        deg, include_bias=include_bias, interaction_only=interaction_only
    )
    Xt_csc = est.fit_transform(X_csc.astype(dtype))
    Xt_dense = est.fit_transform(X.astype(dtype))

    assert isinstance(Xt_csc, sparse.csc_matrix)
    assert Xt_csc.dtype == Xt_dense.dtype
    assert_array_almost_equal(Xt_csc.A, Xt_dense)


@pytest.mark.parametrize(
    ["deg", "include_bias", "interaction_only", "dtype"],
    [
        (1, True, False, int),
        (2, True, False, int),
        (2, True, False, np.float32),
        (2, True, False, np.float64),
        (3, False, False, np.float64),
        (3, False, True, np.float64),
    ],
)
def test_polynomial_features_csr_X(deg, include_bias, interaction_only, dtype):
    rng = np.random.RandomState(0)
    X = rng.randint(0, 2, (100, 2))
    X_csr = sparse.csr_matrix(X)

    est = PolynomialFeatures(
        deg, include_bias=include_bias, interaction_only=interaction_only
    )
    Xt_csr = est.fit_transform(X_csr.astype(dtype))
    Xt_dense = est.fit_transform(X.astype(dtype, copy=False))

    assert isinstance(Xt_csr, sparse.csr_matrix)
    assert Xt_csr.dtype == Xt_dense.dtype
    assert_array_almost_equal(Xt_csr.A, Xt_dense)


@pytest.mark.parametrize("n_features", [1, 4, 5])
@pytest.mark.parametrize(
    "min_degree, max_degree", [(0, 1), (0, 2), (1, 3), (0, 4), (3, 4)]
)
@pytest.mark.parametrize("interaction_only", [True, False])
@pytest.mark.parametrize("include_bias", [True, False])
def test_num_combinations(
    n_features,
    min_degree,
    max_degree,
    interaction_only,
    include_bias,
):
    """
    Test that n_output_features_ is calculated correctly.
    """
    x = sparse.csr_matrix(([1], ([0], [n_features - 1])))
    est = PolynomialFeatures(
        degree=max_degree,
        interaction_only=interaction_only,
        include_bias=include_bias,
    )
    est.fit(x)
    num_combos = est.n_output_features_

    combos = PolynomialFeatures._combinations(
        n_features=n_features,
        min_degree=0,
        max_degree=max_degree,
        interaction_only=interaction_only,
        include_bias=include_bias,
    )
    assert num_combos == sum([1 for _ in combos])


@pytest.mark.parametrize(
    ["deg", "include_bias", "interaction_only", "dtype"],
    [
        (2, True, False, np.float32),
        (2, True, False, np.float64),
        (3, False, False, np.float64),
        (3, False, True, np.float64),
    ],
)
def test_polynomial_features_csr_X_floats(deg, include_bias, interaction_only, dtype):
    X_csr = sparse_random(1000, 10, 0.5, random_state=0).tocsr()
    X = X_csr.toarray()

    est = PolynomialFeatures(
        deg, include_bias=include_bias, interaction_only=interaction_only
    )
    Xt_csr = est.fit_transform(X_csr.astype(dtype))
    Xt_dense = est.fit_transform(X.astype(dtype))

    assert isinstance(Xt_csr, sparse.csr_matrix)
    assert Xt_csr.dtype == Xt_dense.dtype
    assert_array_almost_equal(Xt_csr.A, Xt_dense)


@pytest.mark.parametrize(
    ["zero_row_index", "deg", "interaction_only"],
    [
        (0, 2, True),
        (1, 2, True),
        (2, 2, True),
        (0, 3, True),
        (1, 3, True),
        (2, 3, True),
        (0, 2, False),
        (1, 2, False),
        (2, 2, False),
        (0, 3, False),
        (1, 3, False),
        (2, 3, False),
    ],
)
def test_polynomial_features_csr_X_zero_row(zero_row_index, deg, interaction_only):
    X_csr = sparse_random(3, 10, 1.0, random_state=0).tocsr()
    X_csr[zero_row_index, :] = 0.0
    X = X_csr.toarray()

    est = PolynomialFeatures(deg, include_bias=False, interaction_only=interaction_only)
    Xt_csr = est.fit_transform(X_csr)
    Xt_dense = est.fit_transform(X)

    assert isinstance(Xt_csr, sparse.csr_matrix)
    assert Xt_csr.dtype == Xt_dense.dtype
    assert_array_almost_equal(Xt_csr.A, Xt_dense)


# This degree should always be one more than the highest degree supported by
# _csr_expansion.
@pytest.mark.parametrize(
    ["include_bias", "interaction_only"],
    [(True, True), (True, False), (False, True), (False, False)],
)
def test_polynomial_features_csr_X_degree_4(include_bias, interaction_only):
    X_csr = sparse_random(1000, 10, 0.5, random_state=0).tocsr()
    X = X_csr.toarray()

    est = PolynomialFeatures(
        4, include_bias=include_bias, interaction_only=interaction_only
    )
    Xt_csr = est.fit_transform(X_csr)
    Xt_dense = est.fit_transform(X)

    assert isinstance(Xt_csr, sparse.csr_matrix)
    assert Xt_csr.dtype == Xt_dense.dtype
    assert_array_almost_equal(Xt_csr.A, Xt_dense)


@pytest.mark.parametrize(
    ["deg", "dim", "interaction_only"],
    [
        (2, 1, True),
        (2, 2, True),
        (3, 1, True),
        (3, 2, True),
        (3, 3, True),
        (2, 1, False),
        (2, 2, False),
        (3, 1, False),
        (3, 2, False),
        (3, 3, False),
    ],
)
def test_polynomial_features_csr_X_dim_edges(deg, dim, interaction_only):
    X_csr = sparse_random(1000, dim, 0.5, random_state=0).tocsr()
    X = X_csr.toarray()

    est = PolynomialFeatures(deg, interaction_only=interaction_only)
    Xt_csr = est.fit_transform(X_csr)
    Xt_dense = est.fit_transform(X)

    assert isinstance(Xt_csr, sparse.csr_matrix)
    assert Xt_csr.dtype == Xt_dense.dtype
    assert_array_almost_equal(Xt_csr.A, Xt_dense)


def test_polynomial_features_deprecated_n_input_features():
    # check that we raise a deprecation warning when accessing
    # `n_input_features_`. FIXME: remove in 1.2
    depr_msg = (
        "The attribute `n_input_features_` was deprecated in version "
        "1.0 and will be removed in 1.2."
    )
    X = np.arange(10).reshape(5, 2)

    with pytest.warns(FutureWarning, match=depr_msg):
        PolynomialFeatures().fit(X).n_input_features_


<<<<<<< HEAD
def test_csr_polynomial_expansion_index_overflow():
    N = 12
    M = 120000
    dtype = np.float32
    x = sparse.csr_matrix(
        (
            np.arange(1, 5, dtype=np.int64),
            (np.array([N - 1, N - 1, N, N]), np.array([M - 1, M, M - 1, M])),
        ),
        shape=(N + 1, M + 1),
        dtype=dtype,
        copy=False,
    )
    pf = PolynomialFeatures(interaction_only=True, include_bias=False, degree=2)
    xinter = pf.fit_transform(x)
    n_index, m_index = xinter.nonzero()

    assert xinter.dtype == dtype
    assert xinter.shape == (13, 7200180001)
    assert_array_almost_equal(xinter.data, np.array([1, 2, 2, 3, 4, 12], dtype=dtype))
    assert_array_almost_equal(n_index, np.array([11, 11, 11, 12, 12, 12]))
    assert_array_almost_equal(
        m_index, np.array([119999, 120000, 7200180000, 119999, 120000, 7200180000])
    )
=======
# TODO: Remove in 1.2 when get_feature_names is removed
@pytest.mark.parametrize("Transformer", [SplineTransformer, PolynomialFeatures])
def test_get_feature_names_deprecated(Transformer):
    X = np.arange(30).reshape(10, 3)
    poly = Transformer().fit(X)
    msg = "get_feature_names is deprecated in 1.0"
    with pytest.warns(FutureWarning, match=msg):
        poly.get_feature_names()


def test_polynomial_features_behaviour_on_zero_degree():
    """Check that PolynomialFeatures raises error when degree=0 and include_bias=False,
    and output a single constant column when include_bias=True
    """
    X = np.ones((10, 2))
    poly = PolynomialFeatures(degree=0, include_bias=False)
    err_msg = (
        "Setting degree to zero and include_bias to False would result in"
        " an empty output array."
    )
    with pytest.raises(ValueError, match=err_msg):
        poly.fit_transform(X)

    poly = PolynomialFeatures(degree=(0, 0), include_bias=False)
    err_msg = (
        "Setting both min_deree and max_degree to zero and include_bias to"
        " False would result in an empty output array."
    )
    with pytest.raises(ValueError, match=err_msg):
        poly.fit_transform(X)

    for _X in [X, sparse.csr_matrix(X), sparse.csc_matrix(X)]:
        poly = PolynomialFeatures(degree=0, include_bias=True)
        output = poly.fit_transform(_X)
        # convert to dense array if needed
        if sparse.issparse(output):
            output = output.toarray()
        assert_array_equal(output, np.ones((X.shape[0], 1)))
>>>>>>> 4cfb550d
<|MERGE_RESOLUTION|>--- conflicted
+++ resolved
@@ -890,7 +890,6 @@
         PolynomialFeatures().fit(X).n_input_features_
 
 
-<<<<<<< HEAD
 def test_csr_polynomial_expansion_index_overflow():
     N = 12
     M = 120000
@@ -915,7 +914,8 @@
     assert_array_almost_equal(
         m_index, np.array([119999, 120000, 7200180000, 119999, 120000, 7200180000])
     )
-=======
+
+
 # TODO: Remove in 1.2 when get_feature_names is removed
 @pytest.mark.parametrize("Transformer", [SplineTransformer, PolynomialFeatures])
 def test_get_feature_names_deprecated(Transformer):
@@ -953,5 +953,4 @@
         # convert to dense array if needed
         if sparse.issparse(output):
             output = output.toarray()
-        assert_array_equal(output, np.ones((X.shape[0], 1)))
->>>>>>> 4cfb550d
+        assert_array_equal(output, np.ones((X.shape[0], 1)))