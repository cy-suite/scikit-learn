--- conflicted
+++ resolved
@@ -50,7 +50,6 @@
     assert KBinsDiscretizer(n_bins=2).fit(X).n_bins_.dtype == np.dtype(int)
 
 
-<<<<<<< HEAD
 def test_invalid_n_bins():
     est = KBinsDiscretizer(n_bins=1)
     err_msg = (
@@ -83,8 +82,6 @@
             est.fit_transform(X, sample_weight=sample_weight)
 
 
-=======
->>>>>>> 76511995
 def test_invalid_n_bins_array():
     # Bad shape
     n_bins = np.full((2, 4), 2.0)
