
import pytest
import numpy as np
import scipy.sparse as sp
import warnings

from sklearn.preprocessing import KBinsDiscretizer
from sklearn.preprocessing import OneHotEncoder
from sklearn.utils._testing import (
    assert_array_almost_equal,
    assert_array_equal,
    assert_warns_message
)

X = [[-2, 1.5, -4, -1],
     [-1, 2.5, -3, -0.5],
     [0, 3.5, -2, 0.5],
     [1, 4.5, -1, 2]]


@pytest.mark.parametrize(
    'strategy, expected',
    [('uniform', [[0, 0, 0, 0], [1, 1, 1, 0], [2, 2, 2, 1], [2, 2, 2, 2]]),
     ('kmeans', [[0, 0, 0, 0], [0, 0, 0, 0], [1, 1, 1, 1], [2, 2, 2, 2]]),
     ('quantile', [[0, 0, 0, 0], [1, 1, 1, 1], [2, 2, 2, 2], [2, 2, 2, 2]])])
def test_fit_transform(strategy, expected):
    est = KBinsDiscretizer(n_bins=3, encode='ordinal', strategy=strategy,
                           subsample=None)
    est.fit(X)
    assert_array_equal(expected, est.transform(X))


def test_valid_n_bins():
    KBinsDiscretizer(n_bins=2, subsample=None).fit_transform(X)
    KBinsDiscretizer(n_bins=np.array([2])[0], subsample=None).fit_transform(X)
    assert KBinsDiscretizer(n_bins=2, subsample=None).fit(
                            X).n_bins_.dtype == np.dtype(np.int)


def test_invalid_n_bins():
<<<<<<< HEAD
    est = KBinsDiscretizer(n_bins=1, subsample=None)
    assert_raise_message(ValueError, "KBinsDiscretizer received an invalid "
                         "number of bins. Received 1, expected at least 2.",
                         est.fit_transform, X)

    est = KBinsDiscretizer(n_bins=1.1, subsample=None)
    assert_raise_message(ValueError, "KBinsDiscretizer received an invalid "
                         "n_bins type. Received float, expected int.",
                         est.fit_transform, X)
=======
    est = KBinsDiscretizer(n_bins=1)
    err_msg = ("KBinsDiscretizer received an invalid "
               "number of bins. Received 1, expected at least 2.")
    with pytest.raises(ValueError, match=err_msg):
        est.fit_transform(X)

    est = KBinsDiscretizer(n_bins=1.1)
    err_msg = ("KBinsDiscretizer received an invalid "
               "n_bins type. Received float, expected int.")
    with pytest.raises(ValueError, match=err_msg):
        est.fit_transform(X)
>>>>>>> 8abe0a82


def test_invalid_n_bins_array():
    # Bad shape
    n_bins = np.full((2, 4), 2.)
<<<<<<< HEAD
    est = KBinsDiscretizer(n_bins=n_bins, subsample=None)
    assert_raise_message(ValueError,
                         "n_bins must be a scalar or array of shape "
                         "(n_features,).", est.fit_transform, X)

    # Incorrect number of features
    n_bins = [1, 2, 2]
    est = KBinsDiscretizer(n_bins=n_bins, subsample=None)
    assert_raise_message(ValueError,
                         "n_bins must be a scalar or array of shape "
                         "(n_features,).", est.fit_transform, X)

    # Bad bin values
    n_bins = [1, 2, 2, 1]
    est = KBinsDiscretizer(n_bins=n_bins, subsample=None)
    assert_raise_message(ValueError,
                         "KBinsDiscretizer received an invalid number of bins "
                         "at indices 0, 3. Number of bins must be at least 2, "
                         "and must be an int.",
                         est.fit_transform, X)

    # Float bin values
    n_bins = [2.1, 2, 2.1, 2]
    est = KBinsDiscretizer(n_bins=n_bins, subsample=None)
    assert_raise_message(ValueError,
                         "KBinsDiscretizer received an invalid number of bins "
                         "at indices 0, 2. Number of bins must be at least 2, "
                         "and must be an int.",
                         est.fit_transform, X)
=======
    est = KBinsDiscretizer(n_bins=n_bins)
    err_msg = r"n_bins must be a scalar or array of shape \(n_features,\)."
    with pytest.raises(ValueError, match=err_msg):
        est.fit_transform(X)

    # Incorrect number of features
    n_bins = [1, 2, 2]
    est = KBinsDiscretizer(n_bins=n_bins)
    err_msg = r"n_bins must be a scalar or array of shape \(n_features,\)."
    with pytest.raises(ValueError, match=err_msg):
        est.fit_transform(X)

    # Bad bin values
    n_bins = [1, 2, 2, 1]
    est = KBinsDiscretizer(n_bins=n_bins)
    err_msg = ("KBinsDiscretizer received an invalid number of bins "
               "at indices 0, 3. Number of bins must be at least 2, "
               "and must be an int.")
    with pytest.raises(ValueError, match=err_msg):
        est.fit_transform(X)

    # Float bin values
    n_bins = [2.1, 2, 2.1, 2]
    est = KBinsDiscretizer(n_bins=n_bins)
    err_msg = ("KBinsDiscretizer received an invalid number of bins "
               "at indices 0, 2. Number of bins must be at least 2, "
               "and must be an int.")
    with pytest.raises(ValueError, match=err_msg):
        est.fit_transform(X)
>>>>>>> 8abe0a82


@pytest.mark.parametrize(
    'strategy, expected',
    [('uniform', [[0, 0, 0, 0], [0, 1, 1, 0], [1, 2, 2, 1], [1, 2, 2, 2]]),
     ('kmeans', [[0, 0, 0, 0], [0, 0, 0, 0], [1, 1, 1, 1], [1, 2, 2, 2]]),
     ('quantile', [[0, 0, 0, 0], [0, 1, 1, 1], [1, 2, 2, 2], [1, 2, 2, 2]])])
def test_fit_transform_n_bins_array(strategy, expected):
    est = KBinsDiscretizer(n_bins=[2, 3, 3, 3], encode='ordinal',
                           strategy=strategy, subsample=None).fit(X)
    assert_array_equal(expected, est.transform(X))

    # test the shape of bin_edges_
    n_features = np.array(X).shape[1]
    assert est.bin_edges_.shape == (n_features, )
    for bin_edges, n_bins in zip(est.bin_edges_, est.n_bins_):
        assert bin_edges.shape == (n_bins + 1, )


def test_invalid_n_features():
    est = KBinsDiscretizer(n_bins=3, subsample=None).fit(X)
    bad_X = np.arange(25).reshape(5, -1)
    err_msg = "Incorrect number of features. Expecting 4, received 5"
    with pytest.raises(ValueError, match=err_msg):
        est.transform(bad_X)


@pytest.mark.parametrize('strategy', ['uniform', 'kmeans', 'quantile'])
def test_same_min_max(strategy):
    warnings.simplefilter("always")
    X = np.array([[1, -2],
                  [1, -1],
                  [1, 0],
                  [1, 1]])
    est = KBinsDiscretizer(strategy=strategy, n_bins=3, encode='ordinal',
                           subsample=None)
    assert_warns_message(UserWarning,
                         "Feature 0 is constant and will be replaced "
                         "with 0.", est.fit, X)
    assert est.n_bins_[0] == 1
    # replace the feature with zeros
    Xt = est.transform(X)
    assert_array_equal(Xt[:, 0], np.zeros(X.shape[0]))


def test_transform_1d_behavior():
    X = np.arange(4)
<<<<<<< HEAD
    est = KBinsDiscretizer(n_bins=2, subsample=None)
    assert_raises(ValueError, est.fit, X)
=======
    est = KBinsDiscretizer(n_bins=2)
    with pytest.raises(ValueError):
        est.fit(X)
>>>>>>> 8abe0a82

    est = KBinsDiscretizer(n_bins=2, subsample=None)
    est.fit(X.reshape(-1, 1))
    with pytest.raises(ValueError):
        est.transform(X)


@pytest.mark.parametrize('i', range(1, 9))
def test_numeric_stability(i):
    X_init = np.array([2., 4., 6., 8., 10.]).reshape(-1, 1)
    Xt_expected = np.array([0, 0, 1, 1, 1]).reshape(-1, 1)

    # Test up to discretizing nano units
<<<<<<< HEAD
    for i in range(1, 9):
        X = X_init / 10**i
        Xt = KBinsDiscretizer(n_bins=2, encode='ordinal',
                              subsample=None).fit_transform(X)
        assert_array_equal(Xt_expected, Xt)


def test_invalid_encode_option():
    est = KBinsDiscretizer(n_bins=[2, 3, 3, 3], encode='invalid-encode',
                           subsample=None)
    assert_raise_message(ValueError, "Valid options for 'encode' are "
                         "('onehot', 'onehot-dense', 'ordinal'). "
                         "Got encode='invalid-encode' instead.",
                         est.fit, X)
=======
    X = X_init / 10**i
    Xt = KBinsDiscretizer(n_bins=2, encode='ordinal').fit_transform(X)
    assert_array_equal(Xt_expected, Xt)


def test_invalid_encode_option():
    est = KBinsDiscretizer(n_bins=[2, 3, 3, 3], encode='invalid-encode')
    err_msg = (r"Valid options for 'encode' are "
               r"\('onehot', 'onehot-dense', 'ordinal'\). "
               r"Got encode='invalid-encode' instead.")
    with pytest.raises(ValueError, match=err_msg):
        est.fit(X)
>>>>>>> 8abe0a82


def test_encode_options():
    est = KBinsDiscretizer(n_bins=[2, 3, 3, 3],
                           encode='ordinal', subsample=None).fit(X)
    Xt_1 = est.transform(X)
    est = KBinsDiscretizer(n_bins=[2, 3, 3, 3],
                           encode='onehot-dense', subsample=None).fit(X)
    Xt_2 = est.transform(X)
    assert not sp.issparse(Xt_2)
    assert_array_equal(OneHotEncoder(
                           categories=[np.arange(i) for i in [2, 3, 3, 3]],
                           sparse=False)
                       .fit_transform(Xt_1), Xt_2)
    est = KBinsDiscretizer(n_bins=[2, 3, 3, 3],
                           encode='onehot', subsample=None).fit(X)
    Xt_3 = est.transform(X)
    assert sp.issparse(Xt_3)
    assert_array_equal(OneHotEncoder(
                           categories=[np.arange(i) for i in [2, 3, 3, 3]],
                           sparse=True)
                       .fit_transform(Xt_1).toarray(),
                       Xt_3.toarray())


def test_invalid_strategy_option():
<<<<<<< HEAD
    est = KBinsDiscretizer(n_bins=[2, 3, 3, 3], strategy='invalid-strategy',
                           subsample=None)
    assert_raise_message(ValueError, "Valid options for 'strategy' are "
                         "('uniform', 'quantile', 'kmeans'). "
                         "Got strategy='invalid-strategy' instead.",
                         est.fit, X)
=======
    est = KBinsDiscretizer(n_bins=[2, 3, 3, 3], strategy='invalid-strategy')
    err_msg = (r"Valid options for 'strategy' are "
               r"\('uniform', 'quantile', 'kmeans'\). "
               r"Got strategy='invalid-strategy' instead.")
    with pytest.raises(ValueError, match=err_msg):
        est.fit(X)
>>>>>>> 8abe0a82


@pytest.mark.parametrize(
    'strategy, expected_2bins, expected_3bins, expected_5bins',
    [('uniform', [0, 0, 0, 0, 1, 1], [0, 0, 0, 0, 2, 2], [0, 0, 1, 1, 4, 4]),
     ('kmeans', [0, 0, 0, 0, 1, 1], [0, 0, 1, 1, 2, 2], [0, 0, 1, 2, 3, 4]),
     ('quantile', [0, 0, 0, 1, 1, 1], [0, 0, 1, 1, 2, 2], [0, 1, 2, 3, 4, 4])])
def test_nonuniform_strategies(
        strategy, expected_2bins, expected_3bins, expected_5bins):
    X = np.array([0, 0.5, 2, 3, 9, 10]).reshape(-1, 1)

    # with 2 bins
    est = KBinsDiscretizer(n_bins=2, strategy=strategy, encode='ordinal',
                           subsample=None)
    Xt = est.fit_transform(X)
    assert_array_equal(expected_2bins, Xt.ravel())

    # with 3 bins
    est = KBinsDiscretizer(n_bins=3, strategy=strategy, encode='ordinal',
                           subsample=None)
    Xt = est.fit_transform(X)
    assert_array_equal(expected_3bins, Xt.ravel())

    # with 5 bins
    est = KBinsDiscretizer(n_bins=5, strategy=strategy, encode='ordinal')
    Xt = est.fit_transform(X)
    assert_array_equal(expected_5bins, Xt.ravel())


@pytest.mark.parametrize(
    'strategy, expected_inv',
    [('uniform', [[-1.5, 2., -3.5, -0.5], [-0.5, 3., -2.5, -0.5],
                  [0.5, 4., -1.5, 0.5], [0.5, 4., -1.5, 1.5]]),
     ('kmeans', [[-1.375, 2.125, -3.375, -0.5625],
                 [-1.375, 2.125, -3.375, -0.5625],
                 [-0.125, 3.375, -2.125, 0.5625],
                 [0.75, 4.25, -1.25, 1.625]]),
     ('quantile', [[-1.5, 2., -3.5, -0.75], [-0.5, 3., -2.5, 0.],
                   [0.5, 4., -1.5, 1.25], [0.5, 4., -1.5, 1.25]])])
@pytest.mark.parametrize('encode', ['ordinal', 'onehot', 'onehot-dense'])
<<<<<<< HEAD
def test_inverse_transform(strategy, encode):
    X = np.random.RandomState(0).randn(100, 3)
    kbd = KBinsDiscretizer(n_bins=3, strategy=strategy, encode=encode,
                           subsample=None)
=======
def test_inverse_transform(strategy, encode, expected_inv):
    kbd = KBinsDiscretizer(n_bins=3, strategy=strategy, encode=encode)
>>>>>>> 8abe0a82
    Xt = kbd.fit_transform(X)
    Xinv = kbd.inverse_transform(Xt)
    assert_array_almost_equal(expected_inv, Xinv)


@pytest.mark.parametrize('strategy', ['uniform', 'kmeans', 'quantile'])
def test_transform_outside_fit_range(strategy):
    X = np.array([0, 1, 2, 3])[:, None]
    kbd = KBinsDiscretizer(n_bins=4, strategy=strategy, encode='ordinal',
                           subsample=None)
    kbd.fit(X)

    X2 = np.array([-2, 5])[:, None]
    X2t = kbd.transform(X2)
    assert_array_equal(X2t.max(axis=0) + 1, kbd.n_bins_)
    assert_array_equal(X2t.min(axis=0), [0])


def test_overwrite():
    X = np.array([0, 1, 2, 3])[:, None]
    X_before = X.copy()

    est = KBinsDiscretizer(n_bins=3, encode="ordinal", subsample=None)
    Xt = est.fit_transform(X)
    assert_array_equal(X, X_before)

    Xt_before = Xt.copy()
    Xinv = est.inverse_transform(Xt)
    assert_array_equal(Xt, Xt_before)
    assert_array_equal(Xinv, np.array([[0.5], [1.5], [2.5], [2.5]]))


@pytest.mark.parametrize(
    'strategy, expected_bin_edges',
    [('quantile', [0, 1, 3]), ('kmeans', [0, 1.5, 3])])
def test_redundant_bins(strategy, expected_bin_edges):
    X = [[0], [0], [0], [0], [3], [3]]
    kbd = KBinsDiscretizer(n_bins=3, strategy=strategy)
    msg = ("Bins whose width are too small (i.e., <= 1e-8) in feature 0 "
           "are removed. Consider decreasing the number of bins.")
    assert_warns_message(UserWarning, msg, kbd.fit, X)
    assert_array_almost_equal(kbd.bin_edges_[0], expected_bin_edges)


def test_percentile_numeric_stability():
    X = np.array([0.05, 0.05, 0.95]).reshape(-1, 1)
    bin_edges = np.array([0.05, 0.23, 0.41, 0.59, 0.77, 0.95])
    Xt = np.array([0, 0, 4]).reshape(-1, 1)
    kbd = KBinsDiscretizer(n_bins=10, encode='ordinal',
                           strategy='quantile')
    msg = ("Bins whose width are too small (i.e., <= 1e-8) in feature 0 "
           "are removed. Consider decreasing the number of bins.")
    assert_warns_message(UserWarning, msg, kbd.fit, X)
    assert_array_almost_equal(kbd.bin_edges_[0], bin_edges)
    assert_array_almost_equal(kbd.transform(X), Xt)<|MERGE_RESOLUTION|>--- conflicted
+++ resolved
@@ -38,17 +38,6 @@
 
 
 def test_invalid_n_bins():
-<<<<<<< HEAD
-    est = KBinsDiscretizer(n_bins=1, subsample=None)
-    assert_raise_message(ValueError, "KBinsDiscretizer received an invalid "
-                         "number of bins. Received 1, expected at least 2.",
-                         est.fit_transform, X)
-
-    est = KBinsDiscretizer(n_bins=1.1, subsample=None)
-    assert_raise_message(ValueError, "KBinsDiscretizer received an invalid "
-                         "n_bins type. Received float, expected int.",
-                         est.fit_transform, X)
-=======
     est = KBinsDiscretizer(n_bins=1)
     err_msg = ("KBinsDiscretizer received an invalid "
                "number of bins. Received 1, expected at least 2.")
@@ -60,43 +49,11 @@
                "n_bins type. Received float, expected int.")
     with pytest.raises(ValueError, match=err_msg):
         est.fit_transform(X)
->>>>>>> 8abe0a82
 
 
 def test_invalid_n_bins_array():
     # Bad shape
     n_bins = np.full((2, 4), 2.)
-<<<<<<< HEAD
-    est = KBinsDiscretizer(n_bins=n_bins, subsample=None)
-    assert_raise_message(ValueError,
-                         "n_bins must be a scalar or array of shape "
-                         "(n_features,).", est.fit_transform, X)
-
-    # Incorrect number of features
-    n_bins = [1, 2, 2]
-    est = KBinsDiscretizer(n_bins=n_bins, subsample=None)
-    assert_raise_message(ValueError,
-                         "n_bins must be a scalar or array of shape "
-                         "(n_features,).", est.fit_transform, X)
-
-    # Bad bin values
-    n_bins = [1, 2, 2, 1]
-    est = KBinsDiscretizer(n_bins=n_bins, subsample=None)
-    assert_raise_message(ValueError,
-                         "KBinsDiscretizer received an invalid number of bins "
-                         "at indices 0, 3. Number of bins must be at least 2, "
-                         "and must be an int.",
-                         est.fit_transform, X)
-
-    # Float bin values
-    n_bins = [2.1, 2, 2.1, 2]
-    est = KBinsDiscretizer(n_bins=n_bins, subsample=None)
-    assert_raise_message(ValueError,
-                         "KBinsDiscretizer received an invalid number of bins "
-                         "at indices 0, 2. Number of bins must be at least 2, "
-                         "and must be an int.",
-                         est.fit_transform, X)
-=======
     est = KBinsDiscretizer(n_bins=n_bins)
     err_msg = r"n_bins must be a scalar or array of shape \(n_features,\)."
     with pytest.raises(ValueError, match=err_msg):
@@ -126,7 +83,6 @@
                "and must be an int.")
     with pytest.raises(ValueError, match=err_msg):
         est.fit_transform(X)
->>>>>>> 8abe0a82
 
 
 @pytest.mark.parametrize(
@@ -174,14 +130,9 @@
 
 def test_transform_1d_behavior():
     X = np.arange(4)
-<<<<<<< HEAD
-    est = KBinsDiscretizer(n_bins=2, subsample=None)
-    assert_raises(ValueError, est.fit, X)
-=======
     est = KBinsDiscretizer(n_bins=2)
     with pytest.raises(ValueError):
         est.fit(X)
->>>>>>> 8abe0a82
 
     est = KBinsDiscretizer(n_bins=2, subsample=None)
     est.fit(X.reshape(-1, 1))
@@ -195,22 +146,6 @@
     Xt_expected = np.array([0, 0, 1, 1, 1]).reshape(-1, 1)
 
     # Test up to discretizing nano units
-<<<<<<< HEAD
-    for i in range(1, 9):
-        X = X_init / 10**i
-        Xt = KBinsDiscretizer(n_bins=2, encode='ordinal',
-                              subsample=None).fit_transform(X)
-        assert_array_equal(Xt_expected, Xt)
-
-
-def test_invalid_encode_option():
-    est = KBinsDiscretizer(n_bins=[2, 3, 3, 3], encode='invalid-encode',
-                           subsample=None)
-    assert_raise_message(ValueError, "Valid options for 'encode' are "
-                         "('onehot', 'onehot-dense', 'ordinal'). "
-                         "Got encode='invalid-encode' instead.",
-                         est.fit, X)
-=======
     X = X_init / 10**i
     Xt = KBinsDiscretizer(n_bins=2, encode='ordinal').fit_transform(X)
     assert_array_equal(Xt_expected, Xt)
@@ -223,7 +158,6 @@
                r"Got encode='invalid-encode' instead.")
     with pytest.raises(ValueError, match=err_msg):
         est.fit(X)
->>>>>>> 8abe0a82
 
 
 def test_encode_options():
@@ -250,21 +184,12 @@
 
 
 def test_invalid_strategy_option():
-<<<<<<< HEAD
-    est = KBinsDiscretizer(n_bins=[2, 3, 3, 3], strategy='invalid-strategy',
-                           subsample=None)
-    assert_raise_message(ValueError, "Valid options for 'strategy' are "
-                         "('uniform', 'quantile', 'kmeans'). "
-                         "Got strategy='invalid-strategy' instead.",
-                         est.fit, X)
-=======
     est = KBinsDiscretizer(n_bins=[2, 3, 3, 3], strategy='invalid-strategy')
     err_msg = (r"Valid options for 'strategy' are "
                r"\('uniform', 'quantile', 'kmeans'\). "
                r"Got strategy='invalid-strategy' instead.")
     with pytest.raises(ValueError, match=err_msg):
         est.fit(X)
->>>>>>> 8abe0a82
 
 
 @pytest.mark.parametrize(
@@ -305,15 +230,8 @@
      ('quantile', [[-1.5, 2., -3.5, -0.75], [-0.5, 3., -2.5, 0.],
                    [0.5, 4., -1.5, 1.25], [0.5, 4., -1.5, 1.25]])])
 @pytest.mark.parametrize('encode', ['ordinal', 'onehot', 'onehot-dense'])
-<<<<<<< HEAD
-def test_inverse_transform(strategy, encode):
-    X = np.random.RandomState(0).randn(100, 3)
-    kbd = KBinsDiscretizer(n_bins=3, strategy=strategy, encode=encode,
-                           subsample=None)
-=======
 def test_inverse_transform(strategy, encode, expected_inv):
     kbd = KBinsDiscretizer(n_bins=3, strategy=strategy, encode=encode)
->>>>>>> 8abe0a82
     Xt = kbd.fit_transform(X)
     Xinv = kbd.inverse_transform(Xt)
     assert_array_almost_equal(expected_inv, Xinv)
