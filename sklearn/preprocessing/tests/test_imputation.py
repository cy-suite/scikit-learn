
import numpy as np
from scipy import sparse

from sklearn.utils.testing import assert_equal
from sklearn.utils.testing import assert_array_equal
from sklearn.utils.testing import assert_array_almost_equal
from sklearn.utils.testing import assert_raises
from sklearn.utils.testing import assert_false
<<<<<<< HEAD
from sklearn.utils.testing import assert_not_equal
from sklearn.utils.testing import assert_warns_message
=======
>>>>>>> 71b29acb
from sklearn.utils.testing import ignore_warnings

from sklearn.preprocessing.imputation import Imputer
from sklearn.preprocessing.imputation import MICEImputer
from sklearn.pipeline import Pipeline
from sklearn.model_selection import GridSearchCV
from sklearn import tree
from sklearn.random_projection import sparse_random_matrix


@ignore_warnings
def _check_statistics(X, X_true,
                      strategy, statistics, missing_values):
    """Utility function for testing imputation for a given strategy.

    Test:
        - along the two axes
        - with dense and sparse arrays

    Check that:
        - the statistics (mean, median, mode) are correct
        - the missing values are imputed correctly"""

    err_msg = "Parameters: strategy = %s, missing_values = %s, " \
              "axis = {0}, sparse = {1}" % (strategy, missing_values)

    assert_ae = assert_array_equal
    if X.dtype.kind == 'f' or X_true.dtype.kind == 'f':
        assert_ae = assert_array_almost_equal

    # Normal matrix, axis = 0
    imputer = Imputer(missing_values, strategy=strategy, axis=0)
    X_trans = imputer.fit(X).transform(X.copy())
    assert_ae(imputer.statistics_, statistics,
              err_msg=err_msg.format(0, False))
    assert_ae(X_trans, X_true, err_msg=err_msg.format(0, False))

    # Normal matrix, axis = 1
    imputer = Imputer(missing_values, strategy=strategy, axis=1)
    imputer.fit(X.transpose())
    if np.isnan(statistics).any():
        assert_raises(ValueError, imputer.transform, X.copy().transpose())
    else:
        X_trans = imputer.transform(X.copy().transpose())
        assert_ae(X_trans, X_true.transpose(),
                  err_msg=err_msg.format(1, False))

    # Sparse matrix, axis = 0
    imputer = Imputer(missing_values, strategy=strategy, axis=0)
    imputer.fit(sparse.csc_matrix(X))
    X_trans = imputer.transform(sparse.csc_matrix(X.copy()))

    if sparse.issparse(X_trans):
        X_trans = X_trans.toarray()

    assert_ae(imputer.statistics_, statistics,
              err_msg=err_msg.format(0, True))
    assert_ae(X_trans, X_true, err_msg=err_msg.format(0, True))

    # Sparse matrix, axis = 1
    imputer = Imputer(missing_values, strategy=strategy, axis=1)
    imputer.fit(sparse.csc_matrix(X.transpose()))
    if np.isnan(statistics).any():
        assert_raises(ValueError, imputer.transform,
                      sparse.csc_matrix(X.copy().transpose()))
    else:
        X_trans = imputer.transform(sparse.csc_matrix(X.copy().transpose()))

        if sparse.issparse(X_trans):
            X_trans = X_trans.toarray()

        assert_ae(X_trans, X_true.transpose(),
                  err_msg=err_msg.format(1, True))


@ignore_warnings
def test_imputation_shape():
    # Verify the shapes of the imputed matrix for different strategies.
    X = np.random.randn(10, 2)
    X[::2] = np.nan

    for strategy in ['mean', 'median', 'most_frequent', 'mice']:
        if strategy == 'mice':
            imputer = MICEImputer()
        else:
            imputer = Imputer(strategy=strategy)
            X_imputed = imputer.fit_transform(sparse.csr_matrix(X))
            assert_equal(X_imputed.shape, (10, 2))
        X_imputed = imputer.fit_transform(X)
        assert_equal(X_imputed.shape, (10, 2))
<<<<<<< HEAD
=======
        X_imputed = imputer.fit_transform(sparse.csr_matrix(X))
        assert_equal(X_imputed.shape, (10, 2))


@ignore_warnings
def test_imputation_mean_median_only_zero():
    # Test imputation using the mean and median strategies, when
    # missing_values == 0.
    X = np.array([
        [np.nan, 0, 0, 0, 5],
        [np.nan, 1, 0, np.nan, 3],
        [np.nan, 2, 0, 0, 0],
        [np.nan, 6, 0, 5, 13],
    ])

    X_imputed_mean = np.array([
        [3, 5],
        [1, 3],
        [2, 7],
        [6, 13],
    ])
    statistics_mean = [np.nan, 3, np.nan, np.nan, 7]

    # Behaviour of median with NaN is undefined, e.g. different results in
    # np.median and np.ma.median
    X_for_median = X[:, [0, 1, 2, 4]]
    X_imputed_median = np.array([
        [2, 5],
        [1, 3],
        [2, 5],
        [6, 13],
    ])
    statistics_median = [np.nan, 2, np.nan, 5]

    _check_statistics(X, X_imputed_mean, "mean", statistics_mean, 0)
    _check_statistics(X_for_median, X_imputed_median, "median",
                      statistics_median, 0)
>>>>>>> 71b29acb


def safe_median(arr, *args, **kwargs):
    # np.median([]) raises a TypeError for numpy >= 1.10.1
    length = arr.size if hasattr(arr, 'size') else len(arr)
    return np.nan if length == 0 else np.median(arr, *args, **kwargs)


def safe_mean(arr, *args, **kwargs):
    # np.mean([]) raises a RuntimeWarning for numpy >= 1.10.1
    length = arr.size if hasattr(arr, 'size') else len(arr)
    return np.nan if length == 0 else np.mean(arr, *args, **kwargs)


@ignore_warnings
def test_imputation_mean_median():
    # Test imputation using the mean and median strategies, when
    # missing_values != 0.
    rng = np.random.RandomState(0)

    dim = 10
    dec = 10
    shape = (dim * dim, dim + dec)

    zeros = np.zeros(shape[0])
    values = np.arange(1, shape[0] + 1)
    values[4::2] = - values[4::2]

    tests = [("mean", "NaN", lambda z, v, p: safe_mean(np.hstack((z, v)))),
             ("mean", 0, lambda z, v, p: np.mean(v)),
             ("median", "NaN", lambda z, v, p: safe_median(np.hstack((z, v)))),
             ("median", 0, lambda z, v, p: np.median(v))]

    for strategy, test_missing_values, true_value_fun in tests:
        X = np.empty(shape)
        X_true = np.empty(shape)
        true_statistics = np.empty(shape[1])

        # Create a matrix X with columns
        #    - with only zeros,
        #    - with only missing values
        #    - with zeros, missing values and values
        # And a matrix X_true containing all true values
        for j in range(shape[1]):
            nb_zeros = (j - dec + 1 > 0) * (j - dec + 1) * (j - dec + 1)
            nb_missing_values = max(shape[0] + dec * dec -
                                    (j + dec) * (j + dec), 0)
            nb_values = shape[0] - nb_zeros - nb_missing_values

            z = zeros[:nb_zeros]
            p = np.repeat(test_missing_values, nb_missing_values)
            v = values[rng.permutation(len(values))[:nb_values]]

            true_statistics[j] = true_value_fun(z, v, p)

            # Create the columns
            X[:, j] = np.hstack((v, z, p))

            if 0 == test_missing_values:
                X_true[:, j] = np.hstack((v,
                                          np.repeat(
                                              true_statistics[j],
                                              nb_missing_values + nb_zeros)))
            else:
                X_true[:, j] = np.hstack((v,
                                          z,
                                          np.repeat(true_statistics[j],
                                                    nb_missing_values)))

            # Shuffle them the same way
            np.random.RandomState(j).shuffle(X[:, j])
            np.random.RandomState(j).shuffle(X_true[:, j])

        # Mean doesn't support columns containing NaNs, median does
        if strategy == "median":
            cols_to_keep = ~np.isnan(X_true).any(axis=0)
        else:
            cols_to_keep = ~np.isnan(X_true).all(axis=0)

        X_true = X_true[:, cols_to_keep]

        _check_statistics(X, X_true, strategy,
                          true_statistics, test_missing_values)


@ignore_warnings
def test_imputation_median_special_cases():
    # Test median imputation with sparse boundary cases
    X = np.array([
        [0, np.nan, np.nan],  # odd: implicit zero
        [5, np.nan, np.nan],  # odd: explicit nonzero
        [0, 0, np.nan],    # even: average two zeros
        [-5, 0, np.nan],   # even: avg zero and neg
        [0, 5, np.nan],    # even: avg zero and pos
        [4, 5, np.nan],    # even: avg nonzeros
        [-4, -5, np.nan],  # even: avg negatives
        [-1, 2, np.nan],   # even: crossing neg and pos
    ]).transpose()

    X_imputed_median = np.array([
        [0, 0, 0],
        [5, 5, 5],
        [0, 0, 0],
        [-5, 0, -2.5],
        [0, 5, 2.5],
        [4, 5, 4.5],
        [-4, -5, -4.5],
        [-1, 2, .5],
    ]).transpose()
    statistics_median = [0, 5, 0, -2.5, 2.5, 4.5, -4.5, .5]

    _check_statistics(X, X_imputed_median, "median",
                      statistics_median, 'NaN')


@ignore_warnings
def test_imputation_most_frequent():
    # Test imputation using the most-frequent strategy.
    X = np.array([
        [-1, -1, 0, 5],
        [-1, 2, -1, 3],
        [-1, 1, 3, -1],
        [-1, 2, 3, 7],
    ])

    X_true = np.array([
        [2, 0, 5],
        [2, 3, 3],
        [1, 3, 3],
        [2, 3, 7],
    ])

    # scipy.stats.mode, used in Imputer, doesn't return the first most
    # frequent as promised in the doc but the lowest most frequent. When this
    # test will fail after an update of scipy, Imputer will need to be updated
    # to be consistent with the new (correct) behaviour
    _check_statistics(X, X_true, "most_frequent", [np.nan, 2, 3, 3], -1)


@ignore_warnings
def test_imputation_pipeline_grid_search():
    # Test imputation within a pipeline + gridsearch.
    pipeline = Pipeline([('imputer', Imputer(missing_values=0)),
                         ('tree', tree.DecisionTreeRegressor(random_state=0))])

    parameters = {
        'imputer__strategy': ["mean", "median", "most_frequent"],
        'imputer__axis': [0, 1]
    }

    n = 100
    X = sparse_random_matrix(n, n, density=0.10)
    Y = sparse_random_matrix(n, n, density=0.10).toarray()
    gs = GridSearchCV(pipeline, parameters)
    gs.fit(X, Y)


<<<<<<< HEAD
=======
@ignore_warnings
def test_imputation_pickle():
    # Test for pickling imputers.
    import pickle

    l = 100
    X = sparse_random_matrix(l, l, density=0.10)

    for strategy in ["mean", "median", "most_frequent"]:
        imputer = Imputer(missing_values=0, strategy=strategy)
        imputer.fit(X)

        imputer_pickled = pickle.loads(pickle.dumps(imputer))

        assert_array_almost_equal(
            imputer.transform(X.copy()),
            imputer_pickled.transform(X.copy()),
            err_msg="Fail to transform the data after pickling "
            "(strategy = %s)" % (strategy)
        )


@ignore_warnings
>>>>>>> 71b29acb
def test_imputation_copy():
    # Test imputation with copy
    X_orig = sparse_random_matrix(5, 5, density=0.75, random_state=0)

    # copy=True, dense => copy
    X = X_orig.copy().toarray()
    imputer = Imputer(missing_values=0, strategy="mean", copy=True)
    Xt = imputer.fit(X).transform(X)
    Xt[0, 0] = -1
    assert_false(np.all(X == Xt))

    # copy=True, sparse csr => copy
    X = X_orig.copy()
    imputer = Imputer(missing_values=X.data[0], strategy="mean", copy=True)
    Xt = imputer.fit(X).transform(X)
    Xt.data[0] = -1
    assert_false(np.all(X.data == Xt.data))

    # copy=False, dense => no copy
    X = X_orig.copy().toarray()
    imputer = Imputer(missing_values=0, strategy="mean", copy=False)
    Xt = imputer.fit(X).transform(X)
    Xt[0, 0] = -1
    assert_array_almost_equal(X, Xt)

    # copy=False, sparse csr, axis=1 => no copy
    X = X_orig.copy()
    imputer = Imputer(missing_values=X.data[0], strategy="mean",
                      copy=False, axis=1)
    Xt = imputer.fit(X).transform(X)
    Xt.data[0] = -1
    assert_array_almost_equal(X.data, Xt.data)

    # copy=False, sparse csc, axis=0 => no copy
    X = X_orig.copy().tocsc()
    imputer = Imputer(missing_values=X.data[0], strategy="mean",
                      copy=False, axis=0)
    Xt = imputer.fit(X).transform(X)
    Xt.data[0] = -1
    assert_array_almost_equal(X.data, Xt.data)

    # copy=False, sparse csr, axis=0 => copy
    X = X_orig.copy()
    imputer = Imputer(missing_values=X.data[0], strategy="mean",
                      copy=False, axis=0)
    Xt = imputer.fit(X).transform(X)
    Xt.data[0] = -1
    assert_false(np.all(X.data == Xt.data))

    # copy=False, sparse csc, axis=1 => copy
    X = X_orig.copy().tocsc()
    imputer = Imputer(missing_values=X.data[0], strategy="mean",
                      copy=False, axis=1)
    Xt = imputer.fit(X).transform(X)
    Xt.data[0] = -1
    assert_false(np.all(X.data == Xt.data))

    # copy=False, sparse csr, axis=1, missing_values=0 => copy
    X = X_orig.copy()
    imputer = Imputer(missing_values=0, strategy="mean",
                      copy=False, axis=1)
    Xt = imputer.fit(X).transform(X)
    assert_false(sparse.issparse(Xt))

    # Note: If X is sparse and if missing_values=0, then a (dense) copy of X is
    # made, even if copy=False.


def test_mice_rank_one():
    rng = np.random.RandomState(0)
    d = 100
    A = rng.rand(d, 1)
    B = rng.rand(1, d)
    X = np.dot(A, B)
    nan_mask = rng.rand(d, d) < 0.5
    X_missing = X.copy()
    X_missing[nan_mask] = np.nan

    imputer = MICEImputer(n_imputations=5,
                          n_burn_in=5,
                          verbose=True)
    X_filled = imputer.fit_transform(X_missing)
    assert_array_almost_equal(X_filled, X, decimal=2)


def test_mice_imputation_order():
    rng = np.random.RandomState(0)
    n = 100
    d = 10
    X = sparse_random_matrix(n, d, density=0.10,
                             random_state=rng).toarray()
    X[:, 0] = 1  # this column shouldn't be ever used

    for imputation_order in ['random', 'roman', 'monotone',
                             'revmonotone', 'arabic']:
        imputer = MICEImputer(missing_values=0,
                              n_imputations=1,
                              n_burn_in=1,
                              n_nearest_features=5,
                              min_value=0,
                              max_value=1,
                              verbose=False,
                              imputation_order=imputation_order)
        imputer.fit_transform(X)
        ordered_idx = [i.feat_idx for i in imputer.imputation_sequence_]
        if imputation_order == 'roman':
            assert np.all(ordered_idx[:d-1] == np.arange(1, d))
        elif imputation_order == 'arabic':
            assert np.all(ordered_idx[:d-1] == np.arange(d-1, 0, -1))
        elif imputation_order == 'random':
            ordered_idx_round_1 = ordered_idx[:d-1]
            ordered_idx_round_2 = ordered_idx[d-1:]
            assert ordered_idx_round_1 != ordered_idx_round_2
        elif 'monotone' in imputation_order:
            assert len(ordered_idx) == 2 * (d - 1)


def test_mice_predictors():
    rng = np.random.RandomState(0)
    from sklearn.dummy import DummyRegressor
    from sklearn.linear_model import BayesianRidge, ARDRegression

    n = 100
    d = 10
    X = sparse_random_matrix(n, d, density=0.10,
                             random_state=rng).toarray()

    for predictor in [DummyRegressor, BayesianRidge, ARDRegression]:
        imputer = MICEImputer(missing_values=0,
                              n_imputations=1,
                              n_burn_in=1,
                              predictor=predictor())
        imputer.fit_transform(X)

        # correct types for predictors?
        hashes = []
        for triplet in imputer.imputation_sequence_:
            assert triplet.predictor
            hashes.append(id(triplet.predictor))

        # each predictor unique?
        assert len(set(hashes)) == len(hashes)


def test_mice_clip():
    rng = np.random.RandomState(0)
    n = 100
    d = 10
    X = sparse_random_matrix(n, d, density=0.10,
                             random_state=rng).toarray()

    imputer = MICEImputer(missing_values=0,
                          n_imputations=1,
                          n_burn_in=1,
                          min_value=0.1,
                          max_value=0.2)

    Xt = imputer.fit_transform(X)
    assert_array_almost_equal(np.min(Xt[X == 0]), 0.1)
    assert_array_almost_equal(np.max(Xt[X == 0]), 0.2)
    assert_array_almost_equal(Xt[X != 0], X[X != 0])


def test_mice_missing_at_transform():
    rng = np.random.RandomState(0)
    n = 100
    d = 10
    X_train = rng.randint(low=0, high=3, size=(n, d))
    X_test = rng.randint(low=0, high=3, size=(n, d))

    X_train[:, 0] = 1  # definitely no missing values in 0th column
    X_test[0, 0] = 0  # definitely missing value in 0th column

    for strategy in ["mean", "median", "most_frequent"]:
        mice = MICEImputer(missing_values=0,
                           n_imputations=1,
                           n_burn_in=1,
                           initial_strategy=strategy).fit(X_train)
        initial_imputer = Imputer(missing_values=0,
                                  strategy=strategy).fit(X_train)

        # if there were no missing values at time of fit, then mice will
        # only use the initial imputer for that feature at transform
        assert np.all(mice.transform(X_test)[:, 0] ==
                      initial_imputer.transform(X_test)[:, 0])


def test_mice_transform_stochasticity():
    rng = np.random.RandomState(0)
    n = 100
    d = 10
    X = sparse_random_matrix(n, d, density=0.10,
                             random_state=rng).toarray()

    imputer = MICEImputer(missing_values=0,
                          n_imputations=1,
                          n_burn_in=1)
    imputer.fit(X)

    X_fitted_1 = imputer.transform(X)
    X_fitted_2 = imputer.transform(X)

    # sufficient to assert that the means are not the same
    assert_not_equal(np.mean(X_fitted_1), np.mean(X_fitted_2))


def test_mice_no_missing():
    rng = np.random.RandomState(0)
    X = rng.rand(100, 100)
    X[:, 0] = np.nan
    m1 = MICEImputer(n_imputations=10)
    m2 = MICEImputer(n_imputations=10)
    pred1 = m1.fit(X).transform(X)
    pred2 = m2.fit_transform(X)
    # should exclude the first column entirely
    assert_array_almost_equal(X[:, 1:], pred1)
    # fit and fit_transform should both be identical
    assert_array_almost_equal(pred1, pred2)


def test_mice_transform_recovery():
    rng = np.random.RandomState(0)

    def make_data(rank):
        n = 100
        d = 100
        A = rng.rand(n, rank)
        B = rng.rand(rank, d)
        Xfilled = np.dot(A, B)
        # half is randomly missing
        nan_mask = rng.rand(n, d) < 0.5
        X_missing = Xfilled.copy()
        X_missing[nan_mask] = np.nan

        # split up data in half
        n = n // 2
        X_train_filled = Xfilled[:n]
        X_train = X_missing[:n]
        X_test_filled = Xfilled[n:]
        X_test = X_missing[n:]
        return X_train_filled, X_train, X_test_filled, X_test

    for rank in [5, 10]:
        X_train_filled, X_train, X_test_filled, X_test = make_data(rank)
        imputer = MICEImputer(n_imputations=10,
                              n_burn_in=10,
                              verbose=True).fit(X_train)
        X_test_est = imputer.transform(X_test)
        assert_array_almost_equal(X_test_filled, X_test_est, decimal=1)


def test_mice_additive_matrix():
    rng = np.random.RandomState(0)
    n = 100
    d = 10
    A = rng.randn(n, d)
    B = rng.randn(n, d)
    Xfilled = np.zeros(A.shape)
    for i in range(d):
        for j in range(d):
            Xfilled[:, (i+j) % d] += (A[:, i] + B[:, j]) / 2
    # a quarter is randomly missing
    nan_mask = rng.rand(n, d) < 0.25
    X_missing = Xfilled.copy()
    X_missing[nan_mask] = np.nan

    # split up data
    n = n // 2
    X_train = X_missing[:n]
    X_test_filled = Xfilled[n:]
    X_test = X_missing[n:]

    imputer = MICEImputer(n_imputations=25,
                          n_burn_in=10,
                          verbose=True,
                          random_state=rng).fit(X_train)
    X_test_est = imputer.transform(X_test)
    assert_array_almost_equal(X_test_filled, X_test_est, decimal=2)<|MERGE_RESOLUTION|>--- conflicted
+++ resolved
@@ -7,11 +7,7 @@
 from sklearn.utils.testing import assert_array_almost_equal
 from sklearn.utils.testing import assert_raises
 from sklearn.utils.testing import assert_false
-<<<<<<< HEAD
 from sklearn.utils.testing import assert_not_equal
-from sklearn.utils.testing import assert_warns_message
-=======
->>>>>>> 71b29acb
 from sklearn.utils.testing import ignore_warnings
 
 from sklearn.preprocessing.imputation import Imputer
@@ -102,46 +98,6 @@
             assert_equal(X_imputed.shape, (10, 2))
         X_imputed = imputer.fit_transform(X)
         assert_equal(X_imputed.shape, (10, 2))
-<<<<<<< HEAD
-=======
-        X_imputed = imputer.fit_transform(sparse.csr_matrix(X))
-        assert_equal(X_imputed.shape, (10, 2))
-
-
-@ignore_warnings
-def test_imputation_mean_median_only_zero():
-    # Test imputation using the mean and median strategies, when
-    # missing_values == 0.
-    X = np.array([
-        [np.nan, 0, 0, 0, 5],
-        [np.nan, 1, 0, np.nan, 3],
-        [np.nan, 2, 0, 0, 0],
-        [np.nan, 6, 0, 5, 13],
-    ])
-
-    X_imputed_mean = np.array([
-        [3, 5],
-        [1, 3],
-        [2, 7],
-        [6, 13],
-    ])
-    statistics_mean = [np.nan, 3, np.nan, np.nan, 7]
-
-    # Behaviour of median with NaN is undefined, e.g. different results in
-    # np.median and np.ma.median
-    X_for_median = X[:, [0, 1, 2, 4]]
-    X_imputed_median = np.array([
-        [2, 5],
-        [1, 3],
-        [2, 5],
-        [6, 13],
-    ])
-    statistics_median = [np.nan, 2, np.nan, 5]
-
-    _check_statistics(X, X_imputed_mean, "mean", statistics_mean, 0)
-    _check_statistics(X_for_median, X_imputed_median, "median",
-                      statistics_median, 0)
->>>>>>> 71b29acb
 
 
 def safe_median(arr, *args, **kwargs):
@@ -299,32 +255,7 @@
     gs.fit(X, Y)
 
 
-<<<<<<< HEAD
-=======
-@ignore_warnings
-def test_imputation_pickle():
-    # Test for pickling imputers.
-    import pickle
-
-    l = 100
-    X = sparse_random_matrix(l, l, density=0.10)
-
-    for strategy in ["mean", "median", "most_frequent"]:
-        imputer = Imputer(missing_values=0, strategy=strategy)
-        imputer.fit(X)
-
-        imputer_pickled = pickle.loads(pickle.dumps(imputer))
-
-        assert_array_almost_equal(
-            imputer.transform(X.copy()),
-            imputer_pickled.transform(X.copy()),
-            err_msg="Fail to transform the data after pickling "
-            "(strategy = %s)" % (strategy)
-        )
-
-
-@ignore_warnings
->>>>>>> 71b29acb
+@ignore_warnings
 def test_imputation_copy():
     # Test imputation with copy
     X_orig = sparse_random_matrix(5, 5, density=0.75, random_state=0)
