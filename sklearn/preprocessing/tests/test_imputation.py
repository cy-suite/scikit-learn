--- conflicted
+++ resolved
@@ -4,11 +4,8 @@
 
 from sklearn.utils.testing import assert_equal
 from sklearn.utils.testing import assert_array_equal
-<<<<<<< HEAD
-from sklearn.utils.testing import assert_almost_equal
-=======
+
 from sklearn.utils.testing import assert_array_almost_equal
->>>>>>> c554aad4
 from sklearn.utils.testing import assert_raises
 from sklearn.utils.testing import assert_false
 
@@ -406,7 +403,7 @@
                           n_burn_in=5,
                           verbose=True)
     X_filled = imputer.fit_transform(X_missing)
-    assert_almost_equal(X_filled, X, decimal=2)
+    assert_array_almost_equal(X_filled, X, decimal=2)
 
 
 def test_mice_imputation_order():
