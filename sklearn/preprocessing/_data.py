--- conflicted
+++ resolved
@@ -124,12 +124,8 @@
         "with_mean": ["boolean"],
         "with_std": ["boolean"],
         "copy": ["boolean"],
-<<<<<<< HEAD
-    }
-=======
     },
     prefer_skip_nested_validation=True,
->>>>>>> 2ab1d81e
 )
 def scale(X, *, axis=0, with_mean=True, with_std=True, copy=True):
     """Standardize a dataset along any axis.
@@ -560,12 +556,8 @@
     {
         "X": ["array-like"],
         "axis": [Options(Integral, {0, 1})],
-<<<<<<< HEAD
-    }
-=======
     },
     prefer_skip_nested_validation=False,
->>>>>>> 2ab1d81e
 )
 def minmax_scale(X, feature_range=(0, 1), *, axis=0, copy=True):
     """Transform features by scaling each feature to a given range.
@@ -1301,13 +1293,8 @@
     {
         "X": ["array-like", "sparse matrix"],
         "axis": [Options(Integral, {0, 1})],
-<<<<<<< HEAD
-        "copy": ["boolean"],
-    }
-=======
     },
     prefer_skip_nested_validation=False,
->>>>>>> 2ab1d81e
 )
 def maxabs_scale(X, *, axis=0, copy=True):
     """Scale each feature to the [-1, 1] range without breaking the sparsity.
@@ -1661,12 +1648,8 @@
 
 
 @validate_params(
-<<<<<<< HEAD
-    {"X": ["array-like", "sparse matrix"], "axis": [Options(Integral, {0, 1})]}
-=======
     {"X": ["array-like", "sparse matrix"], "axis": [Options(Integral, {0, 1})]},
     prefer_skip_nested_validation=False,
->>>>>>> 2ab1d81e
 )
 def robust_scale(
     X,
@@ -1801,12 +1784,8 @@
         "axis": [Options(Integral, {0, 1})],
         "copy": ["boolean"],
         "return_norm": ["boolean"],
-<<<<<<< HEAD
-    }
-=======
     },
     prefer_skip_nested_validation=True,
->>>>>>> 2ab1d81e
 )
 def normalize(X, norm="l2", *, axis=1, copy=True, return_norm=False):
     """Scale input vectors individually to unit norm (vector length).
@@ -2044,12 +2023,8 @@
         "X": ["array-like", "sparse matrix"],
         "threshold": [Interval(Real, None, None, closed="neither")],
         "copy": ["boolean"],
-<<<<<<< HEAD
-    }
-=======
     },
     prefer_skip_nested_validation=True,
->>>>>>> 2ab1d81e
 )
 def binarize(X, *, threshold=0.0, copy=True):
     """Boolean thresholding of array-like or scipy.sparse matrix.
@@ -2386,12 +2361,8 @@
     {
         "X": ["array-like", "sparse matrix"],
         "value": [Interval(Real, None, None, closed="neither")],
-<<<<<<< HEAD
-    }
-=======
     },
     prefer_skip_nested_validation=True,
->>>>>>> 2ab1d81e
 )
 def add_dummy_feature(X, value=1.0):
     """Augment dataset with an additional dummy feature.
@@ -2881,12 +2852,8 @@
 
 
 @validate_params(
-<<<<<<< HEAD
-    {"X": ["array-like", "sparse matrix"], "axis": [Options(Integral, {0, 1})]}
-=======
     {"X": ["array-like", "sparse matrix"], "axis": [Options(Integral, {0, 1})]},
     prefer_skip_nested_validation=False,
->>>>>>> 2ab1d81e
 )
 def quantile_transform(
     X,
@@ -3447,14 +3414,10 @@
         return {"allow_nan": True}
 
 
-<<<<<<< HEAD
-@validate_params({"X": ["array-like"]})
-=======
 @validate_params(
     {"X": ["array-like"]},
     prefer_skip_nested_validation=False,
 )
->>>>>>> 2ab1d81e
 def power_transform(X, method="yeo-johnson", *, standardize=True, copy=True):
     """Parametric, monotonic transformation to make data more Gaussian-like.
 
