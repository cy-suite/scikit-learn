--- conflicted
+++ resolved
@@ -24,11 +24,7 @@
     ClassNamePrefixFeaturesOutMixin,
 )
 from ..utils import check_array
-<<<<<<< HEAD
-from ..utils._param_validation import validate_params, Interval, StrOptions
-=======
 from ..utils._param_validation import Interval, Options, StrOptions, validate_params
->>>>>>> 1ac10736
 from ..utils.extmath import _incremental_mean_and_var, row_norms
 from ..utils.sparsefuncs_fast import (
     inplace_csr_row_normalize_l1,
