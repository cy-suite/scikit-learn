--- conflicted
+++ resolved
@@ -2672,25 +2672,13 @@
         n_samples, n_features = X.shape
         references = self.references_ * 100
 
-<<<<<<< HEAD
-        if self.subsample is not None and n_samples > self.subsample:
+        if self.subsample is not None and self.subsample < n_samples:
             # Take a subsample of `X`
             X = resample(
                 X, replace=False, n_samples=self.subsample, random_state=random_state
             )
 
         self.quantiles_ = np.nanpercentile(X, references, axis=0)
-=======
-        self.quantiles_ = []
-        for col in X.T:
-            if self.subsample is not None and self.subsample < n_samples:
-                subsample_idx = random_state.choice(
-                    n_samples, size=self.subsample, replace=False
-                )
-                col = col.take(subsample_idx, mode="clip")
-            self.quantiles_.append(np.nanpercentile(col, references))
-        self.quantiles_ = np.transpose(self.quantiles_)
->>>>>>> f4c058ac
         # Due to floating-point precision error in `np.nanpercentile`,
         # make sure that quantiles are monotonically increasing.
         # Upstream issue in numpy:
