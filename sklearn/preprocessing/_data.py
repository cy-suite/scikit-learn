--- conflicted
+++ resolved
@@ -729,9 +729,6 @@
     For a comparison of the different scalers, transformers, and normalizers,
     see :ref:`examples/preprocessing/plot_all_scaling.py
     <sphx_glr_auto_examples_preprocessing_plot_all_scaling.py>`.
-<<<<<<< HEAD
-    """
-=======
 
     Examples
     --------
@@ -749,8 +746,7 @@
      [ 1.  1.]]
     >>> print(scaler.transform([[2, 2]]))
     [[3. 3.]]
-    """  # noqa
->>>>>>> 8cf87a30
+    """
 
     def __init__(self, *, copy=True, with_mean=True, with_std=True):
         self.with_mean = with_mean
