--- conflicted
+++ resolved
@@ -580,15 +580,11 @@
         X /= self.scale_
         return X
 
-<<<<<<< HEAD
-    def _more_tags(self):
-        return {"allow_nan": True, "array_api_support": True}
-=======
     def __sklearn_tags__(self):
         tags = super().__sklearn_tags__()
         tags.input_tags.allow_nan = True
+        tags.array_api_support = True
         return tags
->>>>>>> d9deffef
 
 
 @validate_params(
