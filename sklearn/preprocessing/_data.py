# Authors: Alexandre Gramfort <alexandre.gramfort@inria.fr>
#          Mathieu Blondel <mathieu@mblondel.org>
#          Olivier Grisel <olivier.grisel@ensta.org>
#          Andreas Mueller <amueller@ais.uni-bonn.de>
#          Eric Martin <eric@ericmart.in>
#          Giorgio Patrini <giorgio.patrini@anu.edu.au>
#          Eric Chang <ericchang2017@u.northwestern.edu>
# License: BSD 3 clause


from itertools import chain, combinations
import numbers
import warnings
from itertools import combinations_with_replacement as combinations_w_r

import numpy as np
from scipy import sparse
from scipy import stats
from scipy import optimize
from scipy.special import boxcox

from ..base import BaseEstimator, TransformerMixin
from ..utils import check_array
from ..utils.extmath import row_norms
from ..utils.extmath import _incremental_mean_and_var
from ..utils.sparsefuncs_fast import (inplace_csr_row_normalize_l1,
                                      inplace_csr_row_normalize_l2)
from ..utils.sparsefuncs import (inplace_column_scale,
                                 mean_variance_axis, incr_mean_variance_axis,
                                 min_max_axis)
from ..utils.validation import (check_is_fitted, check_random_state,
                                FLOAT_DTYPES, _deprecate_positional_args)

from ._csr_polynomial_expansion import _csr_polynomial_expansion

from ._encoders import OneHotEncoder

BOUNDS_THRESHOLD = 1e-7

__all__ = [
    'Binarizer',
    'KernelCenterer',
    'MinMaxScaler',
    'MaxAbsScaler',
    'Normalizer',
    'OneHotEncoder',
    'RobustScaler',
    'StandardScaler',
    'QuantileTransformer',
    'PowerTransformer',
    'add_dummy_feature',
    'binarize',
    'normalize',
    'scale',
    'robust_scale',
    'maxabs_scale',
    'minmax_scale',
    'quantile_transform',
    'power_transform',
]


def _handle_zeros_in_scale(scale, copy=True):
    ''' Makes sure that whenever scale is zero, we handle it correctly.

    This happens in most scalers when we have constant features.'''

    # if we are fitting on 1D arrays, scale might be a scalar
    if np.isscalar(scale):
        if scale == .0:
            scale = 1.
        return scale
    elif isinstance(scale, np.ndarray):
        if copy:
            # New array to avoid side-effects
            scale = scale.copy()
        scale[scale == 0.0] = 1.0
        return scale


@_deprecate_positional_args
def scale(X, *, axis=0, with_mean=True, with_std=True, copy=True):
    """Standardize a dataset along any axis

    Center to the mean and component wise scale to unit variance.

    Read more in the :ref:`User Guide <preprocessing_scaler>`.

    Parameters
    ----------
    X : {array-like, sparse matrix} of shape (n_samples, n_features)
        The data to center and scale.

    axis : int, default=0
        axis used to compute the means and standard deviations along. If 0,
        independently standardize each feature, otherwise (if 1) standardize
        each sample.

    with_mean : bool, default=True
        If True, center the data before scaling.

    with_std : bool, default=True
        If True, scale the data to unit variance (or equivalently,
        unit standard deviation).

    copy : bool, default=True
        set to False to perform inplace row normalization and avoid a
        copy (if the input is already a numpy array or a scipy.sparse
        CSC matrix and if axis is 1).

    Returns
    -------
    X_tr : {ndarray, sparse matrix} of shape (n_samples, n_features)
        The transformed data.

    Notes
    -----
    This implementation will refuse to center scipy.sparse matrices
    since it would make them non-sparse and would potentially crash the
    program with memory exhaustion problems.

    Instead the caller is expected to either set explicitly
    `with_mean=False` (in that case, only variance scaling will be
    performed on the features of the CSC matrix) or to call `X.toarray()`
    if he/she expects the materialized dense array to fit in memory.

    To avoid memory copy the caller should pass a CSC matrix.

    NaNs are treated as missing values: disregarded to compute the statistics,
    and maintained during the data transformation.

    We use a biased estimator for the standard deviation, equivalent to
    `numpy.std(x, ddof=0)`. Note that the choice of `ddof` is unlikely to
    affect model performance.

    For a comparison of the different scalers, transformers, and normalizers,
    see :ref:`examples/preprocessing/plot_all_scaling.py
    <sphx_glr_auto_examples_preprocessing_plot_all_scaling.py>`.

    See also
    --------
    StandardScaler: Performs scaling to unit variance using the``Transformer`` API
        (e.g. as part of a preprocessing :class:`sklearn.pipeline.Pipeline`).

    """  # noqa
    X = check_array(X, accept_sparse='csc', copy=copy, ensure_2d=False,
                    estimator='the scale function', dtype=FLOAT_DTYPES,
                    force_all_finite='allow-nan')
    if sparse.issparse(X):
        if with_mean:
            raise ValueError(
                "Cannot center sparse matrices: pass `with_mean=False` instead"
                " See docstring for motivation and alternatives.")
        if axis != 0:
            raise ValueError("Can only scale sparse matrix on axis=0, "
                             " got axis=%d" % axis)
        if with_std:
            _, var = mean_variance_axis(X, axis=0)
            var = _handle_zeros_in_scale(var, copy=False)
            inplace_column_scale(X, 1 / np.sqrt(var))
    else:
        X = np.asarray(X)
        if with_mean:
            mean_ = np.nanmean(X, axis)
        if with_std:
            scale_ = np.nanstd(X, axis)
        # Xr is a view on the original array that enables easy use of
        # broadcasting on the axis in which we are interested in
        Xr = np.rollaxis(X, axis)
        if with_mean:
            Xr -= mean_
            mean_1 = np.nanmean(Xr, axis=0)
            # Verify that mean_1 is 'close to zero'. If X contains very
            # large values, mean_1 can also be very large, due to a lack of
            # precision of mean_. In this case, a pre-scaling of the
            # concerned feature is efficient, for instance by its mean or
            # maximum.
            if not np.allclose(mean_1, 0):
                warnings.warn("Numerical issues were encountered "
                              "when centering the data "
                              "and might not be solved. Dataset may "
                              "contain too large values. You may need "
                              "to prescale your features.")
                Xr -= mean_1
        if with_std:
            scale_ = _handle_zeros_in_scale(scale_, copy=False)
            Xr /= scale_
            if with_mean:
                mean_2 = np.nanmean(Xr, axis=0)
                # If mean_2 is not 'close to zero', it comes from the fact that
                # scale_ is very small so that mean_2 = mean_1/scale_ > 0, even
                # if mean_1 was close to zero. The problem is thus essentially
                # due to the lack of precision of mean_. A solution is then to
                # subtract the mean again:
                if not np.allclose(mean_2, 0):
                    warnings.warn("Numerical issues were encountered "
                                  "when scaling the data "
                                  "and might not be solved. The standard "
                                  "deviation of the data is probably "
                                  "very close to 0. ")
                    Xr -= mean_2
    return X


class MinMaxScaler(TransformerMixin, BaseEstimator):
    """Transform features by scaling each feature to a given range.

    This estimator scales and translates each feature individually such
    that it is in the given range on the training set, e.g. between
    zero and one.

    The transformation is given by::

        X_std = (X - X.min(axis=0)) / (X.max(axis=0) - X.min(axis=0))
        X_scaled = X_std * (max - min) + min

    where min, max = feature_range.

    This transformation is often used as an alternative to zero mean,
    unit variance scaling.

    Read more in the :ref:`User Guide <preprocessing_scaler>`.

    Parameters
    ----------
    feature_range : tuple (min, max), default=(0, 1)
        Desired range of transformed data.

    copy : bool, default=True
        Set to False to perform inplace row normalization and avoid a
        copy (if the input is already a numpy array).

    Attributes
    ----------
    min_ : ndarray of shape (n_features,)
        Per feature adjustment for minimum. Equivalent to
        ``min - X.min(axis=0) * self.scale_``

    scale_ : ndarray of shape (n_features,)
        Per feature relative scaling of the data. Equivalent to
        ``(max - min) / (X.max(axis=0) - X.min(axis=0))``

        .. versionadded:: 0.17
           *scale_* attribute.

    data_min_ : ndarray of shape (n_features,)
        Per feature minimum seen in the data

        .. versionadded:: 0.17
           *data_min_*

    data_max_ : ndarray of shape (n_features,)
        Per feature maximum seen in the data

        .. versionadded:: 0.17
           *data_max_*

    data_range_ : ndarray of shape (n_features,)
        Per feature range ``(data_max_ - data_min_)`` seen in the data

        .. versionadded:: 0.17
           *data_range_*

    n_samples_seen_ : int
        The number of samples processed by the estimator.
        It will be reset on new calls to fit, but increments across
        ``partial_fit`` calls.

    Examples
    --------
    >>> from sklearn.preprocessing import MinMaxScaler
    >>> data = [[-1, 2], [-0.5, 6], [0, 10], [1, 18]]
    >>> scaler = MinMaxScaler()
    >>> print(scaler.fit(data))
    MinMaxScaler()
    >>> print(scaler.data_max_)
    [ 1. 18.]
    >>> print(scaler.transform(data))
    [[0.   0.  ]
     [0.25 0.25]
     [0.5  0.5 ]
     [1.   1.  ]]
    >>> print(scaler.transform([[2, 2]]))
    [[1.5 0. ]]

    See also
    --------
    minmax_scale: Equivalent function without the estimator API.

    Notes
    -----
    NaNs are treated as missing values: disregarded in fit, and maintained in
    transform.

    For a comparison of the different scalers, transformers, and normalizers,
    see :ref:`examples/preprocessing/plot_all_scaling.py
    <sphx_glr_auto_examples_preprocessing_plot_all_scaling.py>`.
    """

    @_deprecate_positional_args
    def __init__(self, feature_range=(0, 1), *, copy=True):
        self.feature_range = feature_range
        self.copy = copy

    def _reset(self):
        """Reset internal data-dependent state of the scaler, if necessary.

        __init__ parameters are not touched.
        """

        # Checking one attribute is enough, becase they are all set together
        # in partial_fit
        if hasattr(self, 'scale_'):
            del self.scale_
            del self.min_
            del self.n_samples_seen_
            del self.data_min_
            del self.data_max_
            del self.data_range_

    def fit(self, X, y=None):
        """Compute the minimum and maximum to be used for later scaling.

        Parameters
        ----------
        X : array-like of shape (n_samples, n_features)
            The data used to compute the per-feature minimum and maximum
            used for later scaling along the features axis.

        y : None
            Ignored.

        Returns
        -------
        self : object
            Fitted scaler.
        """

        # Reset internal state before fitting
        self._reset()
        return self.partial_fit(X, y)

    def partial_fit(self, X, y=None):
        """Online computation of min and max on X for later scaling.

        All of X is processed as a single batch. This is intended for cases
        when :meth:`fit` is not feasible due to very large number of
        `n_samples` or because X is read from a continuous stream.

        Parameters
        ----------
        X : array-like of shape (n_samples, n_features)
            The data used to compute the mean and standard deviation
            used for later scaling along the features axis.

        y : None
            Ignored.

        Returns
        -------
        self : object
            Fitted scaler.
        """
        feature_range = self.feature_range
        if feature_range[0] >= feature_range[1]:
            raise ValueError("Minimum of desired feature range must be smaller"
                             " than maximum. Got %s." % str(feature_range))

        if sparse.issparse(X):
            raise TypeError("MinMaxScaler does not support sparse input. "
                            "Consider using MaxAbsScaler instead.")

        first_pass = not hasattr(self, 'n_samples_seen_')
        X = self._validate_data(X, reset=first_pass,
                                estimator=self, dtype=FLOAT_DTYPES,
                                force_all_finite="allow-nan")

        data_min = np.nanmin(X, axis=0)
        data_max = np.nanmax(X, axis=0)

        if first_pass:
            self.n_samples_seen_ = X.shape[0]
        else:
            data_min = np.minimum(self.data_min_, data_min)
            data_max = np.maximum(self.data_max_, data_max)
            self.n_samples_seen_ += X.shape[0]

        data_range = data_max - data_min
        self.scale_ = ((feature_range[1] - feature_range[0]) /
                       _handle_zeros_in_scale(data_range))
        self.min_ = feature_range[0] - data_min * self.scale_
        self.data_min_ = data_min
        self.data_max_ = data_max
        self.data_range_ = data_range
        return self

    def transform(self, X):
        """Scale features of X according to feature_range.

        Parameters
        ----------
        X : array-like of shape (n_samples, n_features)
            Input data that will be transformed.

        Returns
        -------
        Xt : ndarray of shape (n_samples, n_features)
            Transformed data.
        """
        check_is_fitted(self)

        X = check_array(X, copy=self.copy, dtype=FLOAT_DTYPES,
                        force_all_finite="allow-nan")

        X *= self.scale_
        X += self.min_
        return X

    def inverse_transform(self, X):
        """Undo the scaling of X according to feature_range.

        Parameters
        ----------
        X : array-like of shape (n_samples, n_features)
            Input data that will be transformed. It cannot be sparse.

        Returns
        -------
        Xt : ndarray of shape (n_samples, n_features)
            Transformed data.
        """
        check_is_fitted(self)

        X = check_array(X, copy=self.copy, dtype=FLOAT_DTYPES,
                        force_all_finite="allow-nan")

        X -= self.min_
        X /= self.scale_
        return X

    def _more_tags(self):
        return {'allow_nan': True}


@_deprecate_positional_args
def minmax_scale(X, feature_range=(0, 1), *, axis=0, copy=True):
    """Transform features by scaling each feature to a given range.

    This estimator scales and translates each feature individually such
    that it is in the given range on the training set, i.e. between
    zero and one.

    The transformation is given by (when ``axis=0``)::

        X_std = (X - X.min(axis=0)) / (X.max(axis=0) - X.min(axis=0))
        X_scaled = X_std * (max - min) + min

    where min, max = feature_range.

    The transformation is calculated as (when ``axis=0``)::

       X_scaled = scale * X + min - X.min(axis=0) * scale
       where scale = (max - min) / (X.max(axis=0) - X.min(axis=0))

    This transformation is often used as an alternative to zero mean,
    unit variance scaling.

    Read more in the :ref:`User Guide <preprocessing_scaler>`.

    .. versionadded:: 0.17
       *minmax_scale* function interface
       to :class:`sklearn.preprocessing.MinMaxScaler`.

    Parameters
    ----------
    X : array-like of shape (n_samples, n_features)
        The data.

    feature_range : tuple (min, max), default=(0, 1)
        Desired range of transformed data.

    axis : int, default=0
        Axis used to scale along. If 0, independently scale each feature,
        otherwise (if 1) scale each sample.

    copy : bool, default=True
        Set to False to perform inplace scaling and avoid a copy (if the input
        is already a numpy array).

    Returns
    -------
    X_tr : ndarray of shape (n_samples, n_features)
        The transformed data.

    See also
    --------
    MinMaxScaler: Performs scaling to a given range using the``Transformer`` API
        (e.g. as part of a preprocessing :class:`sklearn.pipeline.Pipeline`).

    Notes
    -----
    For a comparison of the different scalers, transformers, and normalizers,
    see :ref:`examples/preprocessing/plot_all_scaling.py
    <sphx_glr_auto_examples_preprocessing_plot_all_scaling.py>`.
    """  # noqa
    # Unlike the scaler object, this function allows 1d input.
    # If copy is required, it will be done inside the scaler object.
    X = check_array(X, copy=False, ensure_2d=False,
                    dtype=FLOAT_DTYPES, force_all_finite='allow-nan')
    original_ndim = X.ndim

    if original_ndim == 1:
        X = X.reshape(X.shape[0], 1)

    s = MinMaxScaler(feature_range=feature_range, copy=copy)
    if axis == 0:
        X = s.fit_transform(X)
    else:
        X = s.fit_transform(X.T).T

    if original_ndim == 1:
        X = X.ravel()

    return X


class StandardScaler(TransformerMixin, BaseEstimator):
    """Standardize features by removing the mean and scaling to unit variance

    The standard score of a sample `x` is calculated as:

        z = (x - u) / s

    where `u` is the mean of the training samples or zero if `with_mean=False`,
    and `s` is the standard deviation of the training samples or one if
    `with_std=False`.

    Centering and scaling happen independently on each feature by computing
    the relevant statistics on the samples in the training set. Mean and
    standard deviation are then stored to be used on later data using
    :meth:`transform`.

    Standardization of a dataset is a common requirement for many
    machine learning estimators: they might behave badly if the
    individual features do not more or less look like standard normally
    distributed data (e.g. Gaussian with 0 mean and unit variance).

    For instance many elements used in the objective function of
    a learning algorithm (such as the RBF kernel of Support Vector
    Machines or the L1 and L2 regularizers of linear models) assume that
    all features are centered around 0 and have variance in the same
    order. If a feature has a variance that is orders of magnitude larger
    that others, it might dominate the objective function and make the
    estimator unable to learn from other features correctly as expected.

    This scaler can also be applied to sparse CSR or CSC matrices by passing
    `with_mean=False` to avoid breaking the sparsity structure of the data.

    Read more in the :ref:`User Guide <preprocessing_scaler>`.

    Parameters
    ----------
    copy : bool, default=True
        If False, try to avoid a copy and do inplace scaling instead.
        This is not guaranteed to always work inplace; e.g. if the data is
        not a NumPy array or scipy.sparse CSR matrix, a copy may still be
        returned.

    with_mean : bool, default=True
        If True, center the data before scaling.
        This does not work (and will raise an exception) when attempted on
        sparse matrices, because centering them entails building a dense
        matrix which in common use cases is likely to be too large to fit in
        memory.

    with_std : bool, default=True
        If True, scale the data to unit variance (or equivalently,
        unit standard deviation).

    Attributes
    ----------
    scale_ : ndarray of shape (n_features,) or None
        Per feature relative scaling of the data. This is calculated using
        `np.sqrt(var_)`. Equal to ``None`` when ``with_std=False``.

        .. versionadded:: 0.17
           *scale_*

    mean_ : ndarray of shape (n_features,) or None
        The mean value for each feature in the training set.
        Equal to ``None`` when ``with_mean=False``.

    var_ : ndarray of shape (n_features,) or None
        The variance for each feature in the training set. Used to compute
        `scale_`. Equal to ``None`` when ``with_std=False``.

    n_samples_seen_ : int or ndarray of shape (n_features,)
        The number of samples processed by the estimator for each feature.
        If there are not missing samples, the ``n_samples_seen`` will be an
        integer, otherwise it will be an array.
        Will be reset on new calls to fit, but increments across
        ``partial_fit`` calls.

    Examples
    --------
    >>> from sklearn.preprocessing import StandardScaler
    >>> data = [[0, 0], [0, 0], [1, 1], [1, 1]]
    >>> scaler = StandardScaler()
    >>> print(scaler.fit(data))
    StandardScaler()
    >>> print(scaler.mean_)
    [0.5 0.5]
    >>> print(scaler.transform(data))
    [[-1. -1.]
     [-1. -1.]
     [ 1.  1.]
     [ 1.  1.]]
    >>> print(scaler.transform([[2, 2]]))
    [[3. 3.]]

    See also
    --------
    scale: Equivalent function without the estimator API.

    :class:`sklearn.decomposition.PCA`
        Further removes the linear correlation across features with 'whiten=True'.

    Notes
    -----
    NaNs are treated as missing values: disregarded in fit, and maintained in
    transform.

    We use a biased estimator for the standard deviation, equivalent to
    `numpy.std(x, ddof=0)`. Note that the choice of `ddof` is unlikely to
    affect model performance.

    For a comparison of the different scalers, transformers, and normalizers,
    see :ref:`examples/preprocessing/plot_all_scaling.py
    <sphx_glr_auto_examples_preprocessing_plot_all_scaling.py>`.
    """  # noqa

    @_deprecate_positional_args
    def __init__(self, *, copy=True, with_mean=True, with_std=True):
        self.with_mean = with_mean
        self.with_std = with_std
        self.copy = copy

    def _reset(self):
        """Reset internal data-dependent state of the scaler, if necessary.

        __init__ parameters are not touched.
        """

        # Checking one attribute is enough, becase they are all set together
        # in partial_fit
        if hasattr(self, 'scale_'):
            del self.scale_
            del self.n_samples_seen_
            del self.mean_
            del self.var_

    def fit(self, X, y=None):
        """Compute the mean and std to be used for later scaling.

        Parameters
        ----------
        X : {array-like, sparse matrix} of shape (n_samples, n_features)
            The data used to compute the mean and standard deviation
            used for later scaling along the features axis.

        y : None
            Ignored.

        Returns
        -------
        self : object
            Fitted scaler.
        """

        # Reset internal state before fitting
        self._reset()
        return self.partial_fit(X, y)

    def partial_fit(self, X, y=None):
        """
        Online computation of mean and std on X for later scaling.

        All of X is processed as a single batch. This is intended for cases
        when :meth:`fit` is not feasible due to very large number of
        `n_samples` or because X is read from a continuous stream.

        The algorithm for incremental mean and std is given in Equation 1.5a,b
        in Chan, Tony F., Gene H. Golub, and Randall J. LeVeque. "Algorithms
        for computing the sample variance: Analysis and recommendations."
        The American Statistician 37.3 (1983): 242-247:

        Parameters
        ----------
        X : {array-like, sparse matrix} of shape (n_samples, n_features)
            The data used to compute the mean and standard deviation
            used for later scaling along the features axis.

        y : None
            Ignored.

        Returns
        -------
        self : object
            Fitted scaler.
        """
        X = self._validate_data(X, accept_sparse=('csr', 'csc'),
                                estimator=self, dtype=FLOAT_DTYPES,
                                force_all_finite='allow-nan')

        # Even in the case of `with_mean=False`, we update the mean anyway
        # This is needed for the incremental computation of the var
        # See incr_mean_variance_axis and _incremental_mean_variance_axis

        # if n_samples_seen_ is an integer (i.e. no missing values), we need to
        # transform it to a NumPy array of shape (n_features,) required by
        # incr_mean_variance_axis and _incremental_variance_axis
        if (hasattr(self, 'n_samples_seen_') and
                isinstance(self.n_samples_seen_, numbers.Integral)):
            self.n_samples_seen_ = np.repeat(
                self.n_samples_seen_, X.shape[1]).astype(np.int64, copy=False)

        if sparse.issparse(X):
            if self.with_mean:
                raise ValueError(
                    "Cannot center sparse matrices: pass `with_mean=False` "
                    "instead. See docstring for motivation and alternatives.")

            sparse_constructor = (sparse.csr_matrix
                                  if X.format == 'csr' else sparse.csc_matrix)
            counts_nan = sparse_constructor(
                        (np.isnan(X.data), X.indices, X.indptr),
                        shape=X.shape).sum(axis=0).A.ravel()

            if not hasattr(self, 'n_samples_seen_'):
                self.n_samples_seen_ = (
                        X.shape[0] - counts_nan).astype(np.int64, copy=False)

            if self.with_std:
                # First pass
                if not hasattr(self, 'scale_'):
                    self.mean_, self.var_ = mean_variance_axis(X, axis=0)
                # Next passes
                else:
                    self.mean_, self.var_, self.n_samples_seen_ = \
                        incr_mean_variance_axis(X, axis=0,
                                                last_mean=self.mean_,
                                                last_var=self.var_,
                                                last_n=self.n_samples_seen_)
            else:
                self.mean_ = None
                self.var_ = None
                if hasattr(self, 'scale_'):
                    self.n_samples_seen_ += X.shape[0] - counts_nan
        else:
            if not hasattr(self, 'n_samples_seen_'):
                self.n_samples_seen_ = np.zeros(X.shape[1], dtype=np.int64)

            # First pass
            if not hasattr(self, 'scale_'):
                self.mean_ = .0
                if self.with_std:
                    self.var_ = .0
                else:
                    self.var_ = None

            if not self.with_mean and not self.with_std:
                self.mean_ = None
                self.var_ = None
                self.n_samples_seen_ += X.shape[0] - np.isnan(X).sum(axis=0)
            else:
                self.mean_, self.var_, self.n_samples_seen_ = \
                    _incremental_mean_and_var(X, self.mean_, self.var_,
                                              self.n_samples_seen_)

        # for backward-compatibility, reduce n_samples_seen_ to an integer
        # if the number of samples is the same for each feature (i.e. no
        # missing values)
        if np.ptp(self.n_samples_seen_) == 0:
            self.n_samples_seen_ = self.n_samples_seen_[0]

        if self.with_std:
            self.scale_ = _handle_zeros_in_scale(np.sqrt(self.var_))
        else:
            self.scale_ = None

        return self

    def transform(self, X, copy=None):
        """Perform standardization by centering and scaling

        Parameters
        ----------
        X : {array-like, sparse matrix of shape (n_samples, n_features)
            The data used to scale along the features axis.
        copy : bool, default=None
            Copy the input X or not.

        Returns
        -------
        X_tr : {ndarray, sparse matrix} of shape (n_samples, n_features)
            Transformed array.
        """
        check_is_fitted(self)

        copy = copy if copy is not None else self.copy
        X = self._validate_data(X, reset=False,
                                accept_sparse='csr', copy=copy,
                                estimator=self, dtype=FLOAT_DTYPES,
                                force_all_finite='allow-nan')

        if sparse.issparse(X):
            if self.with_mean:
                raise ValueError(
                    "Cannot center sparse matrices: pass `with_mean=False` "
                    "instead. See docstring for motivation and alternatives.")
            if self.scale_ is not None:
                inplace_column_scale(X, 1 / self.scale_)
        else:
            if self.with_mean:
                X -= self.mean_
            if self.with_std:
                X /= self.scale_
        return X

    def inverse_transform(self, X, copy=None):
        """Scale back the data to the original representation

        Parameters
        ----------
        X : {array-like, sparse matrix} of shape (n_samples, n_features)
            The data used to scale along the features axis.
        copy : bool, default=None
            Copy the input X or not.

        Returns
        -------
        X_tr : {ndarray, sparse matrix} of shape (n_samples, n_features)
            Transformed array.
        """
        check_is_fitted(self)

        copy = copy if copy is not None else self.copy
        if sparse.issparse(X):
            if self.with_mean:
                raise ValueError(
                    "Cannot uncenter sparse matrices: pass `with_mean=False` "
                    "instead See docstring for motivation and alternatives.")
            if not sparse.isspmatrix_csr(X):
                X = X.tocsr()
                copy = False
            if copy:
                X = X.copy()
            if self.scale_ is not None:
                inplace_column_scale(X, self.scale_)
        else:
            X = np.asarray(X)
            if copy:
                X = X.copy()
            if self.with_std:
                X *= self.scale_
            if self.with_mean:
                X += self.mean_
        return X

    def _more_tags(self):
        return {'allow_nan': True}


class MaxAbsScaler(TransformerMixin, BaseEstimator):
    """Scale each feature by its maximum absolute value.

    This estimator scales and translates each feature individually such
    that the maximal absolute value of each feature in the
    training set will be 1.0. It does not shift/center the data, and
    thus does not destroy any sparsity.

    This scaler can also be applied to sparse CSR or CSC matrices.

    .. versionadded:: 0.17

    Parameters
    ----------
    copy : bool, default=True
        Set to False to perform inplace scaling and avoid a copy (if the input
        is already a numpy array).

    Attributes
    ----------
    scale_ : ndarray of shape (n_features,)
        Per feature relative scaling of the data.

        .. versionadded:: 0.17
           *scale_* attribute.

    max_abs_ : ndarray of shape (n_features,)
        Per feature maximum absolute value.

    n_samples_seen_ : int
        The number of samples processed by the estimator. Will be reset on
        new calls to fit, but increments across ``partial_fit`` calls.

    Examples
    --------
    >>> from sklearn.preprocessing import MaxAbsScaler
    >>> X = [[ 1., -1.,  2.],
    ...      [ 2.,  0.,  0.],
    ...      [ 0.,  1., -1.]]
    >>> transformer = MaxAbsScaler().fit(X)
    >>> transformer
    MaxAbsScaler()
    >>> transformer.transform(X)
    array([[ 0.5, -1. ,  1. ],
           [ 1. ,  0. ,  0. ],
           [ 0. ,  1. , -0.5]])

    See also
    --------
    maxabs_scale: Equivalent function without the estimator API.

    Notes
    -----
    NaNs are treated as missing values: disregarded in fit, and maintained in
    transform.

    For a comparison of the different scalers, transformers, and normalizers,
    see :ref:`examples/preprocessing/plot_all_scaling.py
    <sphx_glr_auto_examples_preprocessing_plot_all_scaling.py>`.
    """

    @_deprecate_positional_args
    def __init__(self, *, copy=True):
        self.copy = copy

    def _reset(self):
        """Reset internal data-dependent state of the scaler, if necessary.

        __init__ parameters are not touched.
        """

        # Checking one attribute is enough, becase they are all set together
        # in partial_fit
        if hasattr(self, 'scale_'):
            del self.scale_
            del self.n_samples_seen_
            del self.max_abs_

    def fit(self, X, y=None):
        """Compute the maximum absolute value to be used for later scaling.

        Parameters
        ----------
        X : {array-like, sparse matrix} of shape (n_samples, n_features)
            The data used to compute the per-feature minimum and maximum
            used for later scaling along the features axis.

        y : None
            Ignored.

        Returns
        -------
        self : object
            Fitted scaler.
        """
        # Reset internal state before fitting
        self._reset()
        return self.partial_fit(X, y)

    def partial_fit(self, X, y=None):
        """
        Online computation of max absolute value of X for later scaling.

        All of X is processed as a single batch. This is intended for cases
        when :meth:`fit` is not feasible due to very large number of
        `n_samples` or because X is read from a continuous stream.

        Parameters
        ----------
        X : {array-like, sparse matrix} of shape (n_samples, n_features)
            The data used to compute the mean and standard deviation
            used for later scaling along the features axis.

        y : None
            Ignored.

        Returns
        -------
        self : object
            Fitted scaler.
        """
        first_pass = not hasattr(self, 'n_samples_seen_')
        X = self._validate_data(X, reset=first_pass,
                                accept_sparse=('csr', 'csc'), estimator=self,
                                dtype=FLOAT_DTYPES,
                                force_all_finite='allow-nan')

        if sparse.issparse(X):
            mins, maxs = min_max_axis(X, axis=0, ignore_nan=True)
            max_abs = np.maximum(np.abs(mins), np.abs(maxs))
        else:
            max_abs = np.nanmax(np.abs(X), axis=0)

        if first_pass:
            self.n_samples_seen_ = X.shape[0]
        else:
            max_abs = np.maximum(self.max_abs_, max_abs)
            self.n_samples_seen_ += X.shape[0]

        self.max_abs_ = max_abs
        self.scale_ = _handle_zeros_in_scale(max_abs)
        return self

    def transform(self, X):
        """Scale the data

        Parameters
        ----------
        X : {array-like, sparse matrix} of shape (n_samples, n_features)
            The data that should be scaled.

        Returns
        -------
        X_tr : {ndarray, sparse matrix} of shape (n_samples, n_features)
            Transformed array.
        """
        check_is_fitted(self)
        X = check_array(X, accept_sparse=('csr', 'csc'), copy=self.copy,
                        estimator=self, dtype=FLOAT_DTYPES,
                        force_all_finite='allow-nan')

        if sparse.issparse(X):
            inplace_column_scale(X, 1.0 / self.scale_)
        else:
            X /= self.scale_
        return X

    def inverse_transform(self, X):
        """Scale back the data to the original representation

        Parameters
        ----------
        X : {array-like, sparse matrix} of shape (n_samples, n_features)
            The data that should be transformed back.

        Returns
        -------
        X_tr : {ndarray, sparse matrix} of shape (n_samples, n_features)
            Transformed array.
        """
        check_is_fitted(self)
        X = check_array(X, accept_sparse=('csr', 'csc'), copy=self.copy,
                        estimator=self, dtype=FLOAT_DTYPES,
                        force_all_finite='allow-nan')

        if sparse.issparse(X):
            inplace_column_scale(X, self.scale_)
        else:
            X *= self.scale_
        return X

    def _more_tags(self):
        return {'allow_nan': True}


@_deprecate_positional_args
def maxabs_scale(X, *, axis=0, copy=True):
    """Scale each feature to the [-1, 1] range without breaking the sparsity.

    This estimator scales each feature individually such
    that the maximal absolute value of each feature in the
    training set will be 1.0.

    This scaler can also be applied to sparse CSR or CSC matrices.

    Parameters
    ----------
    X : {array-like, sparse matrix} of shape (n_samples, n_features)
        The data.

    axis : int, default=0
        axis used to scale along. If 0, independently scale each feature,
        otherwise (if 1) scale each sample.

    copy : bool, default=True
        Set to False to perform inplace scaling and avoid a copy (if the input
        is already a numpy array).

    Returns
    -------
    X_tr : {ndarray, sparse matrix} of shape (n_samples, n_features)
        The transformed data.

    See also
    --------
    MaxAbsScaler: Performs scaling to the [-1, 1] range using the``Transformer`` API
        (e.g. as part of a preprocessing :class:`sklearn.pipeline.Pipeline`).

    Notes
    -----
    NaNs are treated as missing values: disregarded to compute the statistics,
    and maintained during the data transformation.

    For a comparison of the different scalers, transformers, and normalizers,
    see :ref:`examples/preprocessing/plot_all_scaling.py
    <sphx_glr_auto_examples_preprocessing_plot_all_scaling.py>`.
    """  # noqa
    # Unlike the scaler object, this function allows 1d input.

    # If copy is required, it will be done inside the scaler object.
    X = check_array(X, accept_sparse=('csr', 'csc'), copy=False,
                    ensure_2d=False, dtype=FLOAT_DTYPES,
                    force_all_finite='allow-nan')
    original_ndim = X.ndim

    if original_ndim == 1:
        X = X.reshape(X.shape[0], 1)

    s = MaxAbsScaler(copy=copy)
    if axis == 0:
        X = s.fit_transform(X)
    else:
        X = s.fit_transform(X.T).T

    if original_ndim == 1:
        X = X.ravel()

    return X


class RobustScaler(TransformerMixin, BaseEstimator):
    """Scale features using statistics that are robust to outliers.

    This Scaler removes the median and scales the data according to
    the quantile range (defaults to IQR: Interquartile Range).
    The IQR is the range between the 1st quartile (25th quantile)
    and the 3rd quartile (75th quantile).

    Centering and scaling happen independently on each feature by
    computing the relevant statistics on the samples in the training
    set. Median and interquartile range are then stored to be used on
    later data using the ``transform`` method.

    Standardization of a dataset is a common requirement for many
    machine learning estimators. Typically this is done by removing the mean
    and scaling to unit variance. However, outliers can often influence the
    sample mean / variance in a negative way. In such cases, the median and
    the interquartile range often give better results.

    .. versionadded:: 0.17

    Read more in the :ref:`User Guide <preprocessing_scaler>`.

    Parameters
    ----------
    with_centering : bool, default=True
        If True, center the data before scaling.
        This will cause ``transform`` to raise an exception when attempted on
        sparse matrices, because centering them entails building a dense
        matrix which in common use cases is likely to be too large to fit in
        memory.

    with_scaling : bool, default=True
        If True, scale the data to interquartile range.

    quantile_range : tuple (q_min, q_max), 0.0 < q_min < q_max < 100.0, \
        default=(25.0, 75.0), == (1st quantile, 3rd quantile), == IQR
        Quantile range used to calculate ``scale_``.

        .. versionadded:: 0.18

    copy : bool, default=True
        If False, try to avoid a copy and do inplace scaling instead.
        This is not guaranteed to always work inplace; e.g. if the data is
        not a NumPy array or scipy.sparse CSR matrix, a copy may still be
        returned.

    unit_variance : bool, default=False
        If True, scale data so that normally distributed features have a
        variance of 1. In general, if the difference between the x-values of
        ``q_max`` and ``q_min`` for a standard normal distribution is greater
        than 1, the dataset will be scaled down. If less than 1 the dataset
        will be scaled up.

        .. versionadded:: 0.24

    Attributes
    ----------
    center_ : array of floats
        The median value for each feature in the training set.

    scale_ : array of floats
        The (scaled) interquartile range for each feature in the training set.

        .. versionadded:: 0.17
           *scale_* attribute.

    Examples
    --------
    >>> from sklearn.preprocessing import RobustScaler
    >>> X = [[ 1., -2.,  2.],
    ...      [ -2.,  1.,  3.],
    ...      [ 4.,  1., -2.]]
    >>> transformer = RobustScaler().fit(X)
    >>> transformer
    RobustScaler()
    >>> transformer.transform(X)
    array([[ 0. , -2. ,  0. ],
           [-1. ,  0. ,  0.4],
           [ 1. ,  0. , -1.6]])

    See also
    --------
    robust_scale: Equivalent function without the estimator API.

    :class:`sklearn.decomposition.PCA`
        Further removes the linear correlation across features with
        'whiten=True'.

    Notes
    -----
    For a comparison of the different scalers, transformers, and normalizers,
    see :ref:`examples/preprocessing/plot_all_scaling.py
    <sphx_glr_auto_examples_preprocessing_plot_all_scaling.py>`.

    https://en.wikipedia.org/wiki/Median
    https://en.wikipedia.org/wiki/Interquartile_range
    """
    @_deprecate_positional_args
    def __init__(self, *, with_centering=True, with_scaling=True,
                 quantile_range=(25.0, 75.0), copy=True, unit_variance=False):
        self.with_centering = with_centering
        self.with_scaling = with_scaling
        self.quantile_range = quantile_range
        self.unit_variance = unit_variance
        self.copy = copy

    def fit(self, X, y=None):
        """Compute the median and quantiles to be used for scaling.

        Parameters
        ----------
        X : {array-like, sparse matrix} of shape (n_samples, n_features)
            The data used to compute the median and quantiles
            used for later scaling along the features axis.

        y : None
            Ignored.

        Returns
        -------
        self : object
            Fitted scaler.
        """
        # at fit, convert sparse matrices to csc for optimized computation of
        # the quantiles
        X = self._validate_data(X, accept_sparse='csc', estimator=self,
                                dtype=FLOAT_DTYPES,
                                force_all_finite='allow-nan')

        q_min, q_max = self.quantile_range
        if not 0 <= q_min <= q_max <= 100:
            raise ValueError("Invalid quantile range: %s" %
                             str(self.quantile_range))

        if self.with_centering:
            if sparse.issparse(X):
                raise ValueError(
                    "Cannot center sparse matrices: use `with_centering=False`"
                    " instead. See docstring for motivation and alternatives.")
            self.center_ = np.nanmedian(X, axis=0)
        else:
            self.center_ = None

        if self.with_scaling:
            quantiles = []
            for feature_idx in range(X.shape[1]):
                if sparse.issparse(X):
                    column_nnz_data = X.data[X.indptr[feature_idx]:
                                             X.indptr[feature_idx + 1]]
                    column_data = np.zeros(shape=X.shape[0], dtype=X.dtype)
                    column_data[:len(column_nnz_data)] = column_nnz_data
                else:
                    column_data = X[:, feature_idx]

                quantiles.append(np.nanpercentile(column_data,
                                                  self.quantile_range))

            quantiles = np.transpose(quantiles)

            self.scale_ = quantiles[1] - quantiles[0]
            self.scale_ = _handle_zeros_in_scale(self.scale_, copy=False)
            if self.unit_variance:
                self.adjust_ = (stats.norm.ppf(q_max / 100.0) -
                                stats.norm.ppf(q_min / 100.0))
                self.scale_ = self.scale_ / self.adjust_
        else:
            self.scale_ = None

        return self

    def transform(self, X):
        """Center and scale the data.

        Parameters
        ----------
        X : {array-like, sparse matrix} of shape (n_samples, n_features)
            The data used to scale along the specified axis.

        Returns
        -------
        X_tr : {ndarray, sparse matrix} of shape (n_samples, n_features)
            Transformed array.
        """
        check_is_fitted(self)
        X = check_array(X, accept_sparse=('csr', 'csc'), copy=self.copy,
                        estimator=self, dtype=FLOAT_DTYPES,
                        force_all_finite='allow-nan')

        if sparse.issparse(X):
            if self.with_scaling:
                inplace_column_scale(X, 1.0 / self.scale_)
        else:
            if self.with_centering:
                X -= self.center_
            if self.with_scaling:
                X /= self.scale_
        return X

    def inverse_transform(self, X):
        """Scale back the data to the original representation

        Parameters
        ----------
        X : {array-like, sparse matrix} of shape (n_samples, n_features)
            The rescaled data to be transformed back.

        Returns
        -------
        X_tr : {ndarray, sparse matrix} of shape (n_samples, n_features)
            Transformed array.
        """
        check_is_fitted(self)
        X = check_array(X, accept_sparse=('csr', 'csc'), copy=self.copy,
                        estimator=self, dtype=FLOAT_DTYPES,
                        force_all_finite='allow-nan')

        if sparse.issparse(X):
            if self.with_scaling:
                inplace_column_scale(X, self.scale_)
        else:
            if self.with_scaling:
                X *= self.scale_
            if self.with_centering:
                X += self.center_
        return X

    def _more_tags(self):
        return {'allow_nan': True}


@_deprecate_positional_args
def robust_scale(X, *, axis=0, with_centering=True, with_scaling=True,
                 quantile_range=(25.0, 75.0), copy=True, unit_variance=False):
    """Standardize a dataset along any axis

    Center to the median and component wise scale
    according to the interquartile range.

    Read more in the :ref:`User Guide <preprocessing_scaler>`.

    Parameters
    ----------
    X : {array-like, sparse matrix} of shape (n_sample, n_features)
        The data to center and scale.

    axis : int, default=0
        axis used to compute the medians and IQR along. If 0,
        independently scale each feature, otherwise (if 1) scale
        each sample.

    with_centering : bool, default=True
        If True, center the data before scaling.

    with_scaling : bool, default=True
        If True, scale the data to unit variance (or equivalently,
        unit standard deviation).

    quantile_range : tuple (q_min, q_max), 0.0 < q_min < q_max < 100.0
        default=(25.0, 75.0), == (1st quantile, 3rd quantile), == IQR
        Quantile range used to calculate ``scale_``.

        .. versionadded:: 0.18

    copy : bool, default=True
        set to False to perform inplace row normalization and avoid a
        copy (if the input is already a numpy array or a scipy.sparse
        CSR matrix and if axis is 1).

<<<<<<< HEAD
    unit_variance : bool, default=False
        If True, scale data so that normally distributed features have a
        variance of 1. In general, if the difference between the x-values of
        ``q_max`` and ``q_min`` for a standard normal distribution is greater
        than 1, the dataset will be scaled down. If less than 1 the dataset
        will be scaled up.

        .. versionadded:: 0.24
=======
    Returns
    -------
    X_tr : {ndarray, sparse matrix} of shape (n_samples, n_features)
        The transformed data.
>>>>>>> 6c3e1798

    Notes
    -----
    This implementation will refuse to center scipy.sparse matrices
    since it would make them non-sparse and would potentially crash the
    program with memory exhaustion problems.

    Instead the caller is expected to either set explicitly
    `with_centering=False` (in that case, only variance scaling will be
    performed on the features of the CSR matrix) or to call `X.toarray()`
    if he/she expects the materialized dense array to fit in memory.

    To avoid memory copy the caller should pass a CSR matrix.

    For a comparison of the different scalers, transformers, and normalizers,
    see :ref:`examples/preprocessing/plot_all_scaling.py
    <sphx_glr_auto_examples_preprocessing_plot_all_scaling.py>`.

    See also
    --------
    RobustScaler: Performs centering and scaling using the ``Transformer`` API
        (e.g. as part of a preprocessing :class:`sklearn.pipeline.Pipeline`).
    """
    X = check_array(X, accept_sparse=('csr', 'csc'), copy=False,
                    ensure_2d=False, dtype=FLOAT_DTYPES,
                    force_all_finite='allow-nan')
    original_ndim = X.ndim

    if original_ndim == 1:
        X = X.reshape(X.shape[0], 1)

    s = RobustScaler(with_centering=with_centering, with_scaling=with_scaling,
                     quantile_range=quantile_range,
                     unit_variance=unit_variance, copy=copy)
    if axis == 0:
        X = s.fit_transform(X)
    else:
        X = s.fit_transform(X.T).T

    if original_ndim == 1:
        X = X.ravel()

    return X


class PolynomialFeatures(TransformerMixin, BaseEstimator):
    """Generate polynomial and interaction features.

    Generate a new feature matrix consisting of all polynomial combinations
    of the features with degree less than or equal to the specified degree.
    For example, if an input sample is two dimensional and of the form
    [a, b], the degree-2 polynomial features are [1, a, b, a^2, ab, b^2].

    Parameters
    ----------
    degree : integer, default=2
        The degree of the polynomial features.

    interaction_only : bool, default=False
        If true, only interaction features are produced: features that are
        products of at most ``degree`` *distinct* input features (so not
        ``x[1] ** 2``, ``x[0] * x[2] ** 3``, etc.).

    include_bias : bool, default=True
        If True (default), then include a bias column, the feature in which
        all polynomial powers are zero (i.e. a column of ones - acts as an
        intercept term in a linear model).

    order : {'C', 'F'}, default='C'
        Order of output array in the dense case. 'F' order is faster to
        compute, but may slow down subsequent estimators.

        .. versionadded:: 0.21

    Examples
    --------
    >>> import numpy as np
    >>> from sklearn.preprocessing import PolynomialFeatures
    >>> X = np.arange(6).reshape(3, 2)
    >>> X
    array([[0, 1],
           [2, 3],
           [4, 5]])
    >>> poly = PolynomialFeatures(2)
    >>> poly.fit_transform(X)
    array([[ 1.,  0.,  1.,  0.,  0.,  1.],
           [ 1.,  2.,  3.,  4.,  6.,  9.],
           [ 1.,  4.,  5., 16., 20., 25.]])
    >>> poly = PolynomialFeatures(interaction_only=True)
    >>> poly.fit_transform(X)
    array([[ 1.,  0.,  1.,  0.],
           [ 1.,  2.,  3.,  6.],
           [ 1.,  4.,  5., 20.]])

    Attributes
    ----------
    powers_ : ndarray of shape (n_output_features, n_input_features)
        powers_[i, j] is the exponent of the jth input in the ith output.

    n_input_features_ : int
        The total number of input features.

    n_output_features_ : int
        The total number of polynomial output features. The number of output
        features is computed by iterating over all suitably sized combinations
        of input features.

    Notes
    -----
    Be aware that the number of features in the output array scales
    polynomially in the number of features of the input array, and
    exponentially in the degree. High degrees can cause overfitting.

    See :ref:`examples/linear_model/plot_polynomial_interpolation.py
    <sphx_glr_auto_examples_linear_model_plot_polynomial_interpolation.py>`
    """
    @_deprecate_positional_args
    def __init__(self, degree=2, *, interaction_only=False, include_bias=True,
                 order='C'):
        self.degree = degree
        self.interaction_only = interaction_only
        self.include_bias = include_bias
        self.order = order

    @staticmethod
    def _combinations(n_features, degree, interaction_only, include_bias):
        comb = (combinations if interaction_only else combinations_w_r)
        start = int(not include_bias)
        return chain.from_iterable(comb(range(n_features), i)
                                   for i in range(start, degree + 1))

    @property
    def powers_(self):
        check_is_fitted(self)

        combinations = self._combinations(self.n_input_features_, self.degree,
                                          self.interaction_only,
                                          self.include_bias)
        return np.vstack([np.bincount(c, minlength=self.n_input_features_)
                          for c in combinations])

    def get_feature_names(self, input_features=None):
        """
        Return feature names for output features

        Parameters
        ----------
        input_features : list of str of shape (n_features,), default=None
            String names for input features if available. By default,
            "x0", "x1", ... "xn_features" is used.

        Returns
        -------
        output_feature_names : list of str of shape (n_output_features,)
        """
        powers = self.powers_
        if input_features is None:
            input_features = ['x%d' % i for i in range(powers.shape[1])]
        feature_names = []
        for row in powers:
            inds = np.where(row)[0]
            if len(inds):
                name = " ".join("%s^%d" % (input_features[ind], exp)
                                if exp != 1 else input_features[ind]
                                for ind, exp in zip(inds, row[inds]))
            else:
                name = "1"
            feature_names.append(name)
        return feature_names

    def fit(self, X, y=None):
        """
        Compute number of output features.


        Parameters
        ----------
        X : {array-like, sparse matrix} of shape (n_samples, n_features)
            The data.

        y : None
            Ignored.

        Returns
        -------
        self : object
            Fitted transformer.
        """
        n_samples, n_features = self._validate_data(
            X, accept_sparse=True).shape
        combinations = self._combinations(n_features, self.degree,
                                          self.interaction_only,
                                          self.include_bias)
        self.n_input_features_ = n_features
        self.n_output_features_ = sum(1 for _ in combinations)
        return self

    def transform(self, X):
        """Transform data to polynomial features

        Parameters
        ----------
        X : {array-like, sparse matrix} of shape (n_samples, n_features)
            The data to transform, row by row.

            Prefer CSR over CSC for sparse input (for speed), but CSC is
            required if the degree is 4 or higher. If the degree is less than
            4 and the input format is CSC, it will be converted to CSR, have
            its polynomial features generated, then converted back to CSC.

            If the degree is 2 or 3, the method described in "Leveraging
            Sparsity to Speed Up Polynomial Feature Expansions of CSR Matrices
            Using K-Simplex Numbers" by Andrew Nystrom and John Hughes is
            used, which is much faster than the method used on CSC input. For
            this reason, a CSC input will be converted to CSR, and the output
            will be converted back to CSC prior to being returned, hence the
            preference of CSR.

        Returns
        -------
        XP : {ndarray, sparse matrix} of shape (n_samples, NP)
            The matrix of features, where NP is the number of polynomial
            features generated from the combination of inputs. If a sparse
            matrix is provided, it will be converted into a sparse
            ``csr_matrix``.
        """
        check_is_fitted(self)

        X = check_array(X, order='F', dtype=FLOAT_DTYPES,
                        accept_sparse=('csr', 'csc'))

        n_samples, n_features = X.shape

        if n_features != self.n_input_features_:
            raise ValueError("X shape does not match training shape")

        if sparse.isspmatrix_csr(X):
            if self.degree > 3:
                return self.transform(X.tocsc()).tocsr()
            to_stack = []
            if self.include_bias:
                to_stack.append(np.ones(shape=(n_samples, 1), dtype=X.dtype))
            to_stack.append(X)
            for deg in range(2, self.degree+1):
                Xp_next = _csr_polynomial_expansion(X.data, X.indices,
                                                    X.indptr, X.shape[1],
                                                    self.interaction_only,
                                                    deg)
                if Xp_next is None:
                    break
                to_stack.append(Xp_next)
            XP = sparse.hstack(to_stack, format='csr')
        elif sparse.isspmatrix_csc(X) and self.degree < 4:
            return self.transform(X.tocsr()).tocsc()
        else:
            if sparse.isspmatrix(X):
                combinations = self._combinations(n_features, self.degree,
                                                  self.interaction_only,
                                                  self.include_bias)
                columns = []
                for comb in combinations:
                    if comb:
                        out_col = 1
                        for col_idx in comb:
                            out_col = X[:, col_idx].multiply(out_col)
                        columns.append(out_col)
                    else:
                        bias = sparse.csc_matrix(np.ones((X.shape[0], 1)))
                        columns.append(bias)
                XP = sparse.hstack(columns, dtype=X.dtype).tocsc()
            else:
                XP = np.empty((n_samples, self.n_output_features_),
                              dtype=X.dtype, order=self.order)

                # What follows is a faster implementation of:
                # for i, comb in enumerate(combinations):
                #     XP[:, i] = X[:, comb].prod(1)
                # This implementation uses two optimisations.
                # First one is broadcasting,
                # multiply ([X1, ..., Xn], X1) -> [X1 X1, ..., Xn X1]
                # multiply ([X2, ..., Xn], X2) -> [X2 X2, ..., Xn X2]
                # ...
                # multiply ([X[:, start:end], X[:, start]) -> ...
                # Second optimisation happens for degrees >= 3.
                # Xi^3 is computed reusing previous computation:
                # Xi^3 = Xi^2 * Xi.

                if self.include_bias:
                    XP[:, 0] = 1
                    current_col = 1
                else:
                    current_col = 0

                # d = 0
                XP[:, current_col:current_col + n_features] = X
                index = list(range(current_col,
                                   current_col + n_features))
                current_col += n_features
                index.append(current_col)

                # d >= 1
                for _ in range(1, self.degree):
                    new_index = []
                    end = index[-1]
                    for feature_idx in range(n_features):
                        start = index[feature_idx]
                        new_index.append(current_col)
                        if self.interaction_only:
                            start += (index[feature_idx + 1] -
                                      index[feature_idx])
                        next_col = current_col + end - start
                        if next_col <= current_col:
                            break
                        # XP[:, start:end] are terms of degree d - 1
                        # that exclude feature #feature_idx.
                        np.multiply(XP[:, start:end],
                                    X[:, feature_idx:feature_idx + 1],
                                    out=XP[:, current_col:next_col],
                                    casting='no')
                        current_col = next_col

                    new_index.append(current_col)
                    index = new_index

        return XP


@_deprecate_positional_args
def normalize(X, norm='l2', *, axis=1, copy=True, return_norm=False):
    """Scale input vectors individually to unit norm (vector length).

    Read more in the :ref:`User Guide <preprocessing_normalization>`.

    Parameters
    ----------
    X : {array-like, sparse matrix} of shape (n_samples, n_features)
        The data to normalize, element by element.
        scipy.sparse matrices should be in CSR format to avoid an
        un-necessary copy.

    norm : {'l1', 'l2', 'max'}, default='l2'
        The norm to use to normalize each non zero sample (or each non-zero
        feature if axis is 0).

    axis : {0, 1}, default=1
        axis used to normalize the data along. If 1, independently normalize
        each sample, otherwise (if 0) normalize each feature.

    copy : bool, default=True
        set to False to perform inplace row normalization and avoid a
        copy (if the input is already a numpy array or a scipy.sparse
        CSR matrix and if axis is 1).

    return_norm : bool, default=False
        whether to return the computed norms

    Returns
    -------
    X : {ndarray, sparse matrix} of shape (n_samples, n_features)
        Normalized input X.

    norms : ndarray of shape (n_samples, ) if axis=1 else (n_features, )
        An array of norms along given axis for X.
        When X is sparse, a NotImplementedError will be raised
        for norm 'l1' or 'l2'.

    See also
    --------
    Normalizer: Performs normalization using the ``Transformer`` API
        (e.g. as part of a preprocessing :class:`sklearn.pipeline.Pipeline`).

    Notes
    -----
    For a comparison of the different scalers, transformers, and normalizers,
    see :ref:`examples/preprocessing/plot_all_scaling.py
    <sphx_glr_auto_examples_preprocessing_plot_all_scaling.py>`.

    """
    if norm not in ('l1', 'l2', 'max'):
        raise ValueError("'%s' is not a supported norm" % norm)

    if axis == 0:
        sparse_format = 'csc'
    elif axis == 1:
        sparse_format = 'csr'
    else:
        raise ValueError("'%d' is not a supported axis" % axis)

    X = check_array(X, accept_sparse=sparse_format, copy=copy,
                    estimator='the normalize function', dtype=FLOAT_DTYPES)
    if axis == 0:
        X = X.T

    if sparse.issparse(X):
        if return_norm and norm in ('l1', 'l2'):
            raise NotImplementedError("return_norm=True is not implemented "
                                      "for sparse matrices with norm 'l1' "
                                      "or norm 'l2'")
        if norm == 'l1':
            inplace_csr_row_normalize_l1(X)
        elif norm == 'l2':
            inplace_csr_row_normalize_l2(X)
        elif norm == 'max':
            mins, maxes = min_max_axis(X, 1)
            norms = np.maximum(abs(mins), maxes)
            norms_elementwise = norms.repeat(np.diff(X.indptr))
            mask = norms_elementwise != 0
            X.data[mask] /= norms_elementwise[mask]
    else:
        if norm == 'l1':
            norms = np.abs(X).sum(axis=1)
        elif norm == 'l2':
            norms = row_norms(X)
        elif norm == 'max':
            norms = np.max(abs(X), axis=1)
        norms = _handle_zeros_in_scale(norms, copy=False)
        X /= norms[:, np.newaxis]

    if axis == 0:
        X = X.T

    if return_norm:
        return X, norms
    else:
        return X


class Normalizer(TransformerMixin, BaseEstimator):
    """Normalize samples individually to unit norm.

    Each sample (i.e. each row of the data matrix) with at least one
    non zero component is rescaled independently of other samples so
    that its norm (l1, l2 or inf) equals one.

    This transformer is able to work both with dense numpy arrays and
    scipy.sparse matrix (use CSR format if you want to avoid the burden of
    a copy / conversion).

    Scaling inputs to unit norms is a common operation for text
    classification or clustering for instance. For instance the dot
    product of two l2-normalized TF-IDF vectors is the cosine similarity
    of the vectors and is the base similarity metric for the Vector
    Space Model commonly used by the Information Retrieval community.

    Read more in the :ref:`User Guide <preprocessing_normalization>`.

    Parameters
    ----------
    norm : {'l1', 'l2', 'max'}, default='l2'
        The norm to use to normalize each non zero sample. If norm='max'
        is used, values will be rescaled by the maximum of the absolute
        values.

    copy : bool, default=True
        set to False to perform inplace row normalization and avoid a
        copy (if the input is already a numpy array or a scipy.sparse
        CSR matrix).

    Examples
    --------
    >>> from sklearn.preprocessing import Normalizer
    >>> X = [[4, 1, 2, 2],
    ...      [1, 3, 9, 3],
    ...      [5, 7, 5, 1]]
    >>> transformer = Normalizer().fit(X)  # fit does nothing.
    >>> transformer
    Normalizer()
    >>> transformer.transform(X)
    array([[0.8, 0.2, 0.4, 0.4],
           [0.1, 0.3, 0.9, 0.3],
           [0.5, 0.7, 0.5, 0.1]])

    Notes
    -----
    This estimator is stateless (besides constructor parameters), the
    fit method does nothing but is useful when used in a pipeline.

    For a comparison of the different scalers, transformers, and normalizers,
    see :ref:`examples/preprocessing/plot_all_scaling.py
    <sphx_glr_auto_examples_preprocessing_plot_all_scaling.py>`.

    See also
    --------
    normalize: Equivalent function without the estimator API.
    """

    @_deprecate_positional_args
    def __init__(self, norm='l2', *, copy=True):
        self.norm = norm
        self.copy = copy

    def fit(self, X, y=None):
        """Do nothing and return the estimator unchanged

        This method is just there to implement the usual API and hence
        work in pipelines.

        Parameters
        ----------
        X : {array-like, sparse matrix} of shape (n_samples, n_features)
            The data to estimate the normalization parameters.

        y : None
            Ignored.

        Returns
        -------
        self : object
            Fitted transformer.
        """
        self._validate_data(X, accept_sparse='csr')
        return self

    def transform(self, X, copy=None):
        """Scale each non zero row of X to unit norm

        Parameters
        ----------
        X : {array-like, sparse matrix} of shape (n_samples, n_features)
            The data to normalize, row by row. scipy.sparse matrices should be
            in CSR format to avoid an un-necessary copy.

        copy : bool, default=None
            Copy the input X or not.

        Returns
        -------
        X_tr : {ndarray, sparse matrix} of shape (n_samples, n_features)
            Transformed array.
        """
        copy = copy if copy is not None else self.copy
        X = check_array(X, accept_sparse='csr')
        return normalize(X, norm=self.norm, axis=1, copy=copy)

    def _more_tags(self):
        return {'stateless': True}


@_deprecate_positional_args
def binarize(X, *, threshold=0.0, copy=True):
    """Boolean thresholding of array-like or scipy.sparse matrix

    Read more in the :ref:`User Guide <preprocessing_binarization>`.

    Parameters
    ----------
    X : {array-like, sparse matrix} of shape (n_samples, n_features)
        The data to binarize, element by element.
        scipy.sparse matrices should be in CSR or CSC format to avoid an
        un-necessary copy.

    threshold : float, default=0.0
        Feature values below or equal to this are replaced by 0, above it by 1.
        Threshold may not be less than 0 for operations on sparse matrices.

    copy : bool, default=True
        set to False to perform inplace binarization and avoid a copy
        (if the input is already a numpy array or a scipy.sparse CSR / CSC
        matrix and if axis is 1).

    Returns
    -------
    X_tr : {ndarray, sparse matrix} of shape (n_samples, n_features)
        The transformed data.

    See also
    --------
    Binarizer: Performs binarization using the ``Transformer`` API
        (e.g. as part of a preprocessing :class:`sklearn.pipeline.Pipeline`).
    """
    X = check_array(X, accept_sparse=['csr', 'csc'], copy=copy)
    if sparse.issparse(X):
        if threshold < 0:
            raise ValueError('Cannot binarize a sparse matrix with threshold '
                             '< 0')
        cond = X.data > threshold
        not_cond = np.logical_not(cond)
        X.data[cond] = 1
        X.data[not_cond] = 0
        X.eliminate_zeros()
    else:
        cond = X > threshold
        not_cond = np.logical_not(cond)
        X[cond] = 1
        X[not_cond] = 0
    return X


class Binarizer(TransformerMixin, BaseEstimator):
    """Binarize data (set feature values to 0 or 1) according to a threshold

    Values greater than the threshold map to 1, while values less than
    or equal to the threshold map to 0. With the default threshold of 0,
    only positive values map to 1.

    Binarization is a common operation on text count data where the
    analyst can decide to only consider the presence or absence of a
    feature rather than a quantified number of occurrences for instance.

    It can also be used as a pre-processing step for estimators that
    consider boolean random variables (e.g. modelled using the Bernoulli
    distribution in a Bayesian setting).

    Read more in the :ref:`User Guide <preprocessing_binarization>`.

    Parameters
    ----------
    threshold : float, default=0.0
        Feature values below or equal to this are replaced by 0, above it by 1.
        Threshold may not be less than 0 for operations on sparse matrices.

    copy : bool, default=True
        set to False to perform inplace binarization and avoid a copy (if
        the input is already a numpy array or a scipy.sparse CSR matrix).

    Examples
    --------
    >>> from sklearn.preprocessing import Binarizer
    >>> X = [[ 1., -1.,  2.],
    ...      [ 2.,  0.,  0.],
    ...      [ 0.,  1., -1.]]
    >>> transformer = Binarizer().fit(X)  # fit does nothing.
    >>> transformer
    Binarizer()
    >>> transformer.transform(X)
    array([[1., 0., 1.],
           [1., 0., 0.],
           [0., 1., 0.]])

    Notes
    -----
    If the input is a sparse matrix, only the non-zero values are subject
    to update by the Binarizer class.

    This estimator is stateless (besides constructor parameters), the
    fit method does nothing but is useful when used in a pipeline.

    See also
    --------
    binarize: Equivalent function without the estimator API.
    """

    @_deprecate_positional_args
    def __init__(self, *, threshold=0.0, copy=True):
        self.threshold = threshold
        self.copy = copy

    def fit(self, X, y=None):
        """Do nothing and return the estimator unchanged

        This method is just there to implement the usual API and hence
        work in pipelines.

        Parameters
        ----------
        X : {array-like, sparse matrix} of shape (n_samples, n_features)
            The data.

        y : None
            Ignored.

        Returns
        -------
        self : object
            Fitted transformer.
        """
        self._validate_data(X, accept_sparse='csr')
        return self

    def transform(self, X, copy=None):
        """Binarize each element of X

        Parameters
        ----------
        X : {array-like, sparse matrix} of shape (n_samples, n_features)
            The data to binarize, element by element.
            scipy.sparse matrices should be in CSR format to avoid an
            un-necessary copy.

        copy : bool
            Copy the input X or not.

        Returns
        -------
        X_tr : {ndarray, sparse matrix} of shape (n_samples, n_features)
            Transformed array.
        """
        copy = copy if copy is not None else self.copy
        return binarize(X, threshold=self.threshold, copy=copy)

    def _more_tags(self):
        return {'stateless': True}


class KernelCenterer(TransformerMixin, BaseEstimator):
    """Center a kernel matrix

    Let K(x, z) be a kernel defined by phi(x)^T phi(z), where phi is a
    function mapping x to a Hilbert space. KernelCenterer centers (i.e.,
    normalize to have zero mean) the data without explicitly computing phi(x).
    It is equivalent to centering phi(x) with
    sklearn.preprocessing.StandardScaler(with_std=False).

    Read more in the :ref:`User Guide <kernel_centering>`.

    Attributes
    ----------
    K_fit_rows_ : array of shape (n_samples,)
        Average of each column of kernel matrix

    K_fit_all_ : float
        Average of kernel matrix

    Examples
    --------
    >>> from sklearn.preprocessing import KernelCenterer
    >>> from sklearn.metrics.pairwise import pairwise_kernels
    >>> X = [[ 1., -2.,  2.],
    ...      [ -2.,  1.,  3.],
    ...      [ 4.,  1., -2.]]
    >>> K = pairwise_kernels(X, metric='linear')
    >>> K
    array([[  9.,   2.,  -2.],
           [  2.,  14., -13.],
           [ -2., -13.,  21.]])
    >>> transformer = KernelCenterer().fit(K)
    >>> transformer
    KernelCenterer()
    >>> transformer.transform(K)
    array([[  5.,   0.,  -5.],
           [  0.,  14., -14.],
           [ -5., -14.,  19.]])
    """

    def __init__(self):
        # Needed for backported inspect.signature compatibility with PyPy
        pass

    def fit(self, K, y=None):
        """Fit KernelCenterer

        Parameters
        ----------
        K : ndarray of shape (n_samples, n_samples)
            Kernel matrix.

        y : None
            Ignored.

        Returns
        -------
        self : object
            Fitted transformer.
        """

        K = self._validate_data(K, dtype=FLOAT_DTYPES)

        if K.shape[0] != K.shape[1]:
            raise ValueError("Kernel matrix must be a square matrix."
                             " Input is a {}x{} matrix."
                             .format(K.shape[0], K.shape[1]))

        n_samples = K.shape[0]
        self.K_fit_rows_ = np.sum(K, axis=0) / n_samples
        self.K_fit_all_ = self.K_fit_rows_.sum() / n_samples
        return self

    def transform(self, K, copy=True):
        """Center kernel matrix.

        Parameters
        ----------
        K : ndarray of shape (n_samples1, n_samples2)
            Kernel matrix.

        copy : bool, default=True
            Set to False to perform inplace computation.

        Returns
        -------
        K_new : ndarray of shape (n_samples1, n_samples2)
        """
        check_is_fitted(self)

        K = check_array(K, copy=copy, dtype=FLOAT_DTYPES)

        K_pred_cols = (np.sum(K, axis=1) /
                       self.K_fit_rows_.shape[0])[:, np.newaxis]

        K -= self.K_fit_rows_
        K -= K_pred_cols
        K += self.K_fit_all_

        return K

    @property
    def _pairwise(self):
        return True


def add_dummy_feature(X, value=1.0):
    """Augment dataset with an additional dummy feature.

    This is useful for fitting an intercept term with implementations which
    cannot otherwise fit it directly.

    Parameters
    ----------
    X : {array-like, sparse matrix} of shape (n_samples, n_features)
        Data.

    value : float
        Value to use for the dummy feature.

    Returns
    -------
    X : {ndarray, sparse matrix} of shape (n_samples, n_features + 1)
        Same data with dummy feature added as first column.

    Examples
    --------
    >>> from sklearn.preprocessing import add_dummy_feature
    >>> add_dummy_feature([[0, 1], [1, 0]])
    array([[1., 0., 1.],
           [1., 1., 0.]])
    """
    X = check_array(X, accept_sparse=['csc', 'csr', 'coo'], dtype=FLOAT_DTYPES)
    n_samples, n_features = X.shape
    shape = (n_samples, n_features + 1)
    if sparse.issparse(X):
        if sparse.isspmatrix_coo(X):
            # Shift columns to the right.
            col = X.col + 1
            # Column indices of dummy feature are 0 everywhere.
            col = np.concatenate((np.zeros(n_samples), col))
            # Row indices of dummy feature are 0, ..., n_samples-1.
            row = np.concatenate((np.arange(n_samples), X.row))
            # Prepend the dummy feature n_samples times.
            data = np.concatenate((np.full(n_samples, value), X.data))
            return sparse.coo_matrix((data, (row, col)), shape)
        elif sparse.isspmatrix_csc(X):
            # Shift index pointers since we need to add n_samples elements.
            indptr = X.indptr + n_samples
            # indptr[0] must be 0.
            indptr = np.concatenate((np.array([0]), indptr))
            # Row indices of dummy feature are 0, ..., n_samples-1.
            indices = np.concatenate((np.arange(n_samples), X.indices))
            # Prepend the dummy feature n_samples times.
            data = np.concatenate((np.full(n_samples, value), X.data))
            return sparse.csc_matrix((data, indices, indptr), shape)
        else:
            klass = X.__class__
            return klass(add_dummy_feature(X.tocoo(), value))
    else:
        return np.hstack((np.full((n_samples, 1), value), X))


class QuantileTransformer(TransformerMixin, BaseEstimator):
    """Transform features using quantiles information.

    This method transforms the features to follow a uniform or a normal
    distribution. Therefore, for a given feature, this transformation tends
    to spread out the most frequent values. It also reduces the impact of
    (marginal) outliers: this is therefore a robust preprocessing scheme.

    The transformation is applied on each feature independently. First an
    estimate of the cumulative distribution function of a feature is
    used to map the original values to a uniform distribution. The obtained
    values are then mapped to the desired output distribution using the
    associated quantile function. Features values of new/unseen data that fall
    below or above the fitted range will be mapped to the bounds of the output
    distribution. Note that this transform is non-linear. It may distort linear
    correlations between variables measured at the same scale but renders
    variables measured at different scales more directly comparable.

    Read more in the :ref:`User Guide <preprocessing_transformer>`.

    .. versionadded:: 0.19

    Parameters
    ----------
    n_quantiles : int, default=1000 or n_samples
        Number of quantiles to be computed. It corresponds to the number
        of landmarks used to discretize the cumulative distribution function.
        If n_quantiles is larger than the number of samples, n_quantiles is set
        to the number of samples as a larger number of quantiles does not give
        a better approximation of the cumulative distribution function
        estimator.

    output_distribution : {'uniform', 'normal'}, default='uniform'
        Marginal distribution for the transformed data. The choices are
        'uniform' (default) or 'normal'.

    ignore_implicit_zeros : bool, default=False
        Only applies to sparse matrices. If True, the sparse entries of the
        matrix are discarded to compute the quantile statistics. If False,
        these entries are treated as zeros.

    subsample : int, default=1e5
        Maximum number of samples used to estimate the quantiles for
        computational efficiency. Note that the subsampling procedure may
        differ for value-identical sparse and dense matrices.

    random_state : int or RandomState instance, default=None
        Determines random number generation for subsampling and smoothing
        noise.
        Please see ``subsample`` for more details.
        Pass an int for reproducible results across multiple function calls.
        See :term:`Glossary <random_state>`

    copy : bool, default=True
        Set to False to perform inplace transformation and avoid a copy (if the
        input is already a numpy array).

    Attributes
    ----------
    n_quantiles_ : int
        The actual number of quantiles used to discretize the cumulative
        distribution function.

    quantiles_ : ndarray of shape (n_quantiles, n_features)
        The values corresponding the quantiles of reference.

    references_ : ndarray of shape (n_quantiles, )
        Quantiles of references.

    Examples
    --------
    >>> import numpy as np
    >>> from sklearn.preprocessing import QuantileTransformer
    >>> rng = np.random.RandomState(0)
    >>> X = np.sort(rng.normal(loc=0.5, scale=0.25, size=(25, 1)), axis=0)
    >>> qt = QuantileTransformer(n_quantiles=10, random_state=0)
    >>> qt.fit_transform(X)
    array([...])

    See also
    --------
    quantile_transform : Equivalent function without the estimator API.
    PowerTransformer : Perform mapping to a normal distribution using a power
        transform.
    StandardScaler : Perform standardization that is faster, but less robust
        to outliers.
    RobustScaler : Perform robust standardization that removes the influence
        of outliers but does not put outliers and inliers on the same scale.

    Notes
    -----
    NaNs are treated as missing values: disregarded in fit, and maintained in
    transform.

    For a comparison of the different scalers, transformers, and normalizers,
    see :ref:`examples/preprocessing/plot_all_scaling.py
    <sphx_glr_auto_examples_preprocessing_plot_all_scaling.py>`.
    """

    @_deprecate_positional_args
    def __init__(self, *, n_quantiles=1000, output_distribution='uniform',
                 ignore_implicit_zeros=False, subsample=int(1e5),
                 random_state=None, copy=True):
        self.n_quantiles = n_quantiles
        self.output_distribution = output_distribution
        self.ignore_implicit_zeros = ignore_implicit_zeros
        self.subsample = subsample
        self.random_state = random_state
        self.copy = copy

    def _dense_fit(self, X, random_state):
        """Compute percentiles for dense matrices.

        Parameters
        ----------
        X : ndarray of shape (n_samples, n_features)
            The data used to scale along the features axis.
        """
        if self.ignore_implicit_zeros:
            warnings.warn("'ignore_implicit_zeros' takes effect only with"
                          " sparse matrix. This parameter has no effect.")

        n_samples, n_features = X.shape
        references = self.references_ * 100

        self.quantiles_ = []
        for col in X.T:
            if self.subsample < n_samples:
                subsample_idx = random_state.choice(n_samples,
                                                    size=self.subsample,
                                                    replace=False)
                col = col.take(subsample_idx, mode='clip')
            self.quantiles_.append(np.nanpercentile(col, references))
        self.quantiles_ = np.transpose(self.quantiles_)
        # Due to floating-point precision error in `np.nanpercentile`,
        # make sure that quantiles are monotonically increasing.
        # Upstream issue in numpy:
        # https://github.com/numpy/numpy/issues/14685
        self.quantiles_ = np.maximum.accumulate(self.quantiles_)

    def _sparse_fit(self, X, random_state):
        """Compute percentiles for sparse matrices.

        Parameters
        ----------
        X : sparse matrix of shape (n_samples, n_features)
            The data used to scale along the features axis. The sparse matrix
            needs to be nonnegative. If a sparse matrix is provided,
            it will be converted into a sparse ``csc_matrix``.
        """
        n_samples, n_features = X.shape
        references = self.references_ * 100

        self.quantiles_ = []
        for feature_idx in range(n_features):
            column_nnz_data = X.data[X.indptr[feature_idx]:
                                     X.indptr[feature_idx + 1]]
            if len(column_nnz_data) > self.subsample:
                column_subsample = (self.subsample * len(column_nnz_data) //
                                    n_samples)
                if self.ignore_implicit_zeros:
                    column_data = np.zeros(shape=column_subsample,
                                           dtype=X.dtype)
                else:
                    column_data = np.zeros(shape=self.subsample, dtype=X.dtype)
                column_data[:column_subsample] = random_state.choice(
                    column_nnz_data, size=column_subsample, replace=False)
            else:
                if self.ignore_implicit_zeros:
                    column_data = np.zeros(shape=len(column_nnz_data),
                                           dtype=X.dtype)
                else:
                    column_data = np.zeros(shape=n_samples, dtype=X.dtype)
                column_data[:len(column_nnz_data)] = column_nnz_data

            if not column_data.size:
                # if no nnz, an error will be raised for computing the
                # quantiles. Force the quantiles to be zeros.
                self.quantiles_.append([0] * len(references))
            else:
                self.quantiles_.append(
                        np.nanpercentile(column_data, references))
        self.quantiles_ = np.transpose(self.quantiles_)
        # due to floating-point precision error in `np.nanpercentile`,
        # make sure the quantiles are monotonically increasing
        # Upstream issue in numpy:
        # https://github.com/numpy/numpy/issues/14685
        self.quantiles_ = np.maximum.accumulate(self.quantiles_)

    def fit(self, X, y=None):
        """Compute the quantiles used for transforming.

        Parameters
        ----------
        X : {array-like, sparse matrix} of shape (n_samples, n_features)
            The data used to scale along the features axis. If a sparse
            matrix is provided, it will be converted into a sparse
            ``csc_matrix``. Additionally, the sparse matrix needs to be
            nonnegative if `ignore_implicit_zeros` is False.

        y : None
            Ignored.

        Returns
        -------
        self : object
           Fitted transformer.
        """
        if self.n_quantiles <= 0:
            raise ValueError("Invalid value for 'n_quantiles': %d. "
                             "The number of quantiles must be at least one."
                             % self.n_quantiles)

        if self.subsample <= 0:
            raise ValueError("Invalid value for 'subsample': %d. "
                             "The number of subsamples must be at least one."
                             % self.subsample)

        if self.n_quantiles > self.subsample:
            raise ValueError("The number of quantiles cannot be greater than"
                             " the number of samples used. Got {} quantiles"
                             " and {} samples.".format(self.n_quantiles,
                                                       self.subsample))

        X = self._check_inputs(X, in_fit=True, copy=False)
        n_samples = X.shape[0]

        if self.n_quantiles > n_samples:
            warnings.warn("n_quantiles (%s) is greater than the total number "
                          "of samples (%s). n_quantiles is set to "
                          "n_samples."
                          % (self.n_quantiles, n_samples))
        self.n_quantiles_ = max(1, min(self.n_quantiles, n_samples))

        rng = check_random_state(self.random_state)

        # Create the quantiles of reference
        self.references_ = np.linspace(0, 1, self.n_quantiles_,
                                       endpoint=True)
        if sparse.issparse(X):
            self._sparse_fit(X, rng)
        else:
            self._dense_fit(X, rng)

        return self

    def _transform_col(self, X_col, quantiles, inverse):
        """Private function to transform a single feature"""

        output_distribution = self.output_distribution

        if not inverse:
            lower_bound_x = quantiles[0]
            upper_bound_x = quantiles[-1]
            lower_bound_y = 0
            upper_bound_y = 1
        else:
            lower_bound_x = 0
            upper_bound_x = 1
            lower_bound_y = quantiles[0]
            upper_bound_y = quantiles[-1]
            # for inverse transform, match a uniform distribution
            with np.errstate(invalid='ignore'):  # hide NaN comparison warnings
                if output_distribution == 'normal':
                    X_col = stats.norm.cdf(X_col)
                # else output distribution is already a uniform distribution

        # find index for lower and higher bounds
        with np.errstate(invalid='ignore'):  # hide NaN comparison warnings
            if output_distribution == 'normal':
                lower_bounds_idx = (X_col - BOUNDS_THRESHOLD <
                                    lower_bound_x)
                upper_bounds_idx = (X_col + BOUNDS_THRESHOLD >
                                    upper_bound_x)
            if output_distribution == 'uniform':
                lower_bounds_idx = (X_col == lower_bound_x)
                upper_bounds_idx = (X_col == upper_bound_x)

        isfinite_mask = ~np.isnan(X_col)
        X_col_finite = X_col[isfinite_mask]
        if not inverse:
            # Interpolate in one direction and in the other and take the
            # mean. This is in case of repeated values in the features
            # and hence repeated quantiles
            #
            # If we don't do this, only one extreme of the duplicated is
            # used (the upper when we do ascending, and the
            # lower for descending). We take the mean of these two
            X_col[isfinite_mask] = .5 * (
                np.interp(X_col_finite, quantiles, self.references_)
                - np.interp(-X_col_finite, -quantiles[::-1],
                            -self.references_[::-1]))
        else:
            X_col[isfinite_mask] = np.interp(X_col_finite,
                                             self.references_, quantiles)

        X_col[upper_bounds_idx] = upper_bound_y
        X_col[lower_bounds_idx] = lower_bound_y
        # for forward transform, match the output distribution
        if not inverse:
            with np.errstate(invalid='ignore'):  # hide NaN comparison warnings
                if output_distribution == 'normal':
                    X_col = stats.norm.ppf(X_col)
                    # find the value to clip the data to avoid mapping to
                    # infinity. Clip such that the inverse transform will be
                    # consistent
                    clip_min = stats.norm.ppf(BOUNDS_THRESHOLD - np.spacing(1))
                    clip_max = stats.norm.ppf(1 - (BOUNDS_THRESHOLD -
                                                   np.spacing(1)))
                    X_col = np.clip(X_col, clip_min, clip_max)
                # else output distribution is uniform and the ppf is the
                # identity function so we let X_col unchanged

        return X_col

    def _check_inputs(self, X, in_fit, accept_sparse_negative=False,
                      copy=False):
        """Check inputs before fit and transform"""
        # In theory reset should be equal to `in_fit`, but there are tests
        # checking the input number of feature and they expect a specific
        # string, which is not the same one raised by check_n_features. So we
        # don't check n_features_in_ here for now (it's done with adhoc code in
        # the estimator anyway).
        # TODO: set reset=in_fit when addressing reset in
        # predict/transform/etc.
        reset = True

        X = self._validate_data(X, reset=reset,
                                accept_sparse='csc', copy=copy,
                                dtype=FLOAT_DTYPES,
                                force_all_finite='allow-nan')
        # we only accept positive sparse matrix when ignore_implicit_zeros is
        # false and that we call fit or transform.
        with np.errstate(invalid='ignore'):  # hide NaN comparison warnings
            if (not accept_sparse_negative and not self.ignore_implicit_zeros
                    and (sparse.issparse(X) and np.any(X.data < 0))):
                raise ValueError('QuantileTransformer only accepts'
                                 ' non-negative sparse matrices.')

        # check the output distribution
        if self.output_distribution not in ('normal', 'uniform'):
            raise ValueError("'output_distribution' has to be either 'normal'"
                             " or 'uniform'. Got '{}' instead.".format(
                                 self.output_distribution))

        return X

    def _check_is_fitted(self, X):
        """Check the inputs before transforming"""
        check_is_fitted(self)
        # check that the dimension of X are adequate with the fitted data
        if X.shape[1] != self.quantiles_.shape[1]:
            raise ValueError('X does not have the same number of features as'
                             ' the previously fitted data. Got {} instead of'
                             ' {}.'.format(X.shape[1],
                                           self.quantiles_.shape[1]))

    def _transform(self, X, inverse=False):
        """Forward and inverse transform.

        Parameters
        ----------
        X : ndarray of shape (n_samples, n_features)
            The data used to scale along the features axis.

        inverse : bool, default=False
            If False, apply forward transform. If True, apply
            inverse transform.

        Returns
        -------
        X : ndarray of shape (n_samples, n_features)
            Projected data
        """

        if sparse.issparse(X):
            for feature_idx in range(X.shape[1]):
                column_slice = slice(X.indptr[feature_idx],
                                     X.indptr[feature_idx + 1])
                X.data[column_slice] = self._transform_col(
                    X.data[column_slice], self.quantiles_[:, feature_idx],
                    inverse)
        else:
            for feature_idx in range(X.shape[1]):
                X[:, feature_idx] = self._transform_col(
                    X[:, feature_idx], self.quantiles_[:, feature_idx],
                    inverse)

        return X

    def transform(self, X):
        """Feature-wise transformation of the data.

        Parameters
        ----------
        X : {array-like, sparse matrix} of shape (n_samples, n_features)
            The data used to scale along the features axis. If a sparse
            matrix is provided, it will be converted into a sparse
            ``csc_matrix``. Additionally, the sparse matrix needs to be
            nonnegative if `ignore_implicit_zeros` is False.

        Returns
        -------
        Xt : {ndarray, sparse matrix} of shape (n_samples, n_features)
            The projected data.
        """
        X = self._check_inputs(X, in_fit=False, copy=self.copy)
        self._check_is_fitted(X)

        return self._transform(X, inverse=False)

    def inverse_transform(self, X):
        """Back-projection to the original space.

        Parameters
        ----------
        X : {array-like, sparse matrix} of shape (n_samples, n_features)
            The data used to scale along the features axis. If a sparse
            matrix is provided, it will be converted into a sparse
            ``csc_matrix``. Additionally, the sparse matrix needs to be
            nonnegative if `ignore_implicit_zeros` is False.

        Returns
        -------
        Xt : {ndarray, sparse matrix} of (n_samples, n_features)
            The projected data.
        """
        X = self._check_inputs(X, in_fit=False, accept_sparse_negative=True,
                               copy=self.copy)
        self._check_is_fitted(X)

        return self._transform(X, inverse=True)

    def _more_tags(self):
        return {'allow_nan': True}


@_deprecate_positional_args
def quantile_transform(X, *, axis=0, n_quantiles=1000,
                       output_distribution='uniform',
                       ignore_implicit_zeros=False,
                       subsample=int(1e5),
                       random_state=None,
                       copy=True):
    """Transform features using quantiles information.

    This method transforms the features to follow a uniform or a normal
    distribution. Therefore, for a given feature, this transformation tends
    to spread out the most frequent values. It also reduces the impact of
    (marginal) outliers: this is therefore a robust preprocessing scheme.

    The transformation is applied on each feature independently. First an
    estimate of the cumulative distribution function of a feature is
    used to map the original values to a uniform distribution. The obtained
    values are then mapped to the desired output distribution using the
    associated quantile function. Features values of new/unseen data that fall
    below or above the fitted range will be mapped to the bounds of the output
    distribution. Note that this transform is non-linear. It may distort linear
    correlations between variables measured at the same scale but renders
    variables measured at different scales more directly comparable.

    Read more in the :ref:`User Guide <preprocessing_transformer>`.

    Parameters
    ----------
    X : {array-like, sparse matrix} of shape (n_samples, n_features)
        The data to transform.

    axis : int, default=0
        Axis used to compute the means and standard deviations along. If 0,
        transform each feature, otherwise (if 1) transform each sample.

    n_quantiles : int, default=1000 or n_samples
        Number of quantiles to be computed. It corresponds to the number
        of landmarks used to discretize the cumulative distribution function.
        If n_quantiles is larger than the number of samples, n_quantiles is set
        to the number of samples as a larger number of quantiles does not give
        a better approximation of the cumulative distribution function
        estimator.

    output_distribution : {'uniform', 'normal'}, default='uniform'
        Marginal distribution for the transformed data. The choices are
        'uniform' (default) or 'normal'.

    ignore_implicit_zeros : bool, default=False
        Only applies to sparse matrices. If True, the sparse entries of the
        matrix are discarded to compute the quantile statistics. If False,
        these entries are treated as zeros.

    subsample : int, default=1e5
        Maximum number of samples used to estimate the quantiles for
        computational efficiency. Note that the subsampling procedure may
        differ for value-identical sparse and dense matrices.

    random_state : int or RandomState instance, default=None
        Determines random number generation for subsampling and smoothing
        noise.
        Please see ``subsample`` for more details.
        Pass an int for reproducible results across multiple function calls.
        See :term:`Glossary <random_state>`

    copy : bool, default=True
        Set to False to perform inplace transformation and avoid a copy (if the
        input is already a numpy array). If True, a copy of `X` is transformed,
        leaving the original `X` unchanged

        ..versionchanged:: 0.23
            The default value of `copy` changed from False to True in 0.23.

    Returns
    -------
    Xt : {ndarray, sparse matrix} of shape (n_samples, n_features)
        The transformed data.

    Examples
    --------
    >>> import numpy as np
    >>> from sklearn.preprocessing import quantile_transform
    >>> rng = np.random.RandomState(0)
    >>> X = np.sort(rng.normal(loc=0.5, scale=0.25, size=(25, 1)), axis=0)
    >>> quantile_transform(X, n_quantiles=10, random_state=0, copy=True)
    array([...])

    See also
    --------
    QuantileTransformer : Performs quantile-based scaling using the
        ``Transformer`` API (e.g. as part of a preprocessing
        :class:`sklearn.pipeline.Pipeline`).
    power_transform : Maps data to a normal distribution using a
        power transformation.
    scale : Performs standardization that is faster, but less robust
        to outliers.
    robust_scale : Performs robust standardization that removes the influence
        of outliers but does not put outliers and inliers on the same scale.

    Notes
    -----
    NaNs are treated as missing values: disregarded in fit, and maintained in
    transform.

    For a comparison of the different scalers, transformers, and normalizers,
    see :ref:`examples/preprocessing/plot_all_scaling.py
    <sphx_glr_auto_examples_preprocessing_plot_all_scaling.py>`.
    """
    n = QuantileTransformer(n_quantiles=n_quantiles,
                            output_distribution=output_distribution,
                            subsample=subsample,
                            ignore_implicit_zeros=ignore_implicit_zeros,
                            random_state=random_state,
                            copy=copy)
    if axis == 0:
        return n.fit_transform(X)
    elif axis == 1:
        return n.fit_transform(X.T).T
    else:
        raise ValueError("axis should be either equal to 0 or 1. Got"
                         " axis={}".format(axis))


class PowerTransformer(TransformerMixin, BaseEstimator):
    """Apply a power transform featurewise to make data more Gaussian-like.

    Power transforms are a family of parametric, monotonic transformations
    that are applied to make data more Gaussian-like. This is useful for
    modeling issues related to heteroscedasticity (non-constant variance),
    or other situations where normality is desired.

    Currently, PowerTransformer supports the Box-Cox transform and the
    Yeo-Johnson transform. The optimal parameter for stabilizing variance and
    minimizing skewness is estimated through maximum likelihood.

    Box-Cox requires input data to be strictly positive, while Yeo-Johnson
    supports both positive or negative data.

    By default, zero-mean, unit-variance normalization is applied to the
    transformed data.

    Read more in the :ref:`User Guide <preprocessing_transformer>`.

    .. versionadded:: 0.20

    Parameters
    ----------
    method : {'yeo-johnson', 'box-cox'}, default='yeo-johnson'
        The power transform method. Available methods are:

        - 'yeo-johnson' [1]_, works with positive and negative values
        - 'box-cox' [2]_, only works with strictly positive values

    standardize : bool, default=True
        Set to True to apply zero-mean, unit-variance normalization to the
        transformed output.

    copy : bool, default=True
        Set to False to perform inplace computation during transformation.

    Attributes
    ----------
    lambdas_ : ndarray of float of shape (n_features,)
        The parameters of the power transformation for the selected features.

    Examples
    --------
    >>> import numpy as np
    >>> from sklearn.preprocessing import PowerTransformer
    >>> pt = PowerTransformer()
    >>> data = [[1, 2], [3, 2], [4, 5]]
    >>> print(pt.fit(data))
    PowerTransformer()
    >>> print(pt.lambdas_)
    [ 1.386... -3.100...]
    >>> print(pt.transform(data))
    [[-1.316... -0.707...]
     [ 0.209... -0.707...]
     [ 1.106...  1.414...]]

    See also
    --------
    power_transform : Equivalent function without the estimator API.

    QuantileTransformer : Maps data to a standard normal distribution with
        the parameter `output_distribution='normal'`.

    Notes
    -----
    NaNs are treated as missing values: disregarded in ``fit``, and maintained
    in ``transform``.

    For a comparison of the different scalers, transformers, and normalizers,
    see :ref:`examples/preprocessing/plot_all_scaling.py
    <sphx_glr_auto_examples_preprocessing_plot_all_scaling.py>`.

    References
    ----------

    .. [1] I.K. Yeo and R.A. Johnson, "A new family of power transformations to
           improve normality or symmetry." Biometrika, 87(4), pp.954-959,
           (2000).

    .. [2] G.E.P. Box and D.R. Cox, "An Analysis of Transformations", Journal
           of the Royal Statistical Society B, 26, 211-252 (1964).
    """
    @_deprecate_positional_args
    def __init__(self, method='yeo-johnson', *, standardize=True, copy=True):
        self.method = method
        self.standardize = standardize
        self.copy = copy

    def fit(self, X, y=None):
        """Estimate the optimal parameter lambda for each feature.

        The optimal lambda parameter for minimizing skewness is estimated on
        each feature independently using maximum likelihood.

        Parameters
        ----------
        X : array-like of shape (n_samples, n_features)
            The data used to estimate the optimal transformation parameters.

        y : None
            Ignored.

        Returns
        -------
        self : object
            Fitted transformer.
        """
        self._fit(X, y=y, force_transform=False)
        return self

    def fit_transform(self, X, y=None):
        return self._fit(X, y, force_transform=True)

    def _fit(self, X, y=None, force_transform=False):
        X = self._check_input(X, in_fit=True, check_positive=True,
                              check_method=True)

        if not self.copy and not force_transform:  # if call from fit()
            X = X.copy()  # force copy so that fit does not change X inplace

        optim_function = {'box-cox': self._box_cox_optimize,
                          'yeo-johnson': self._yeo_johnson_optimize
                          }[self.method]
        with np.errstate(invalid='ignore'):  # hide NaN warnings
            self.lambdas_ = np.array([optim_function(col) for col in X.T])

        if self.standardize or force_transform:
            transform_function = {'box-cox': boxcox,
                                  'yeo-johnson': self._yeo_johnson_transform
                                  }[self.method]
            for i, lmbda in enumerate(self.lambdas_):
                with np.errstate(invalid='ignore'):  # hide NaN warnings
                    X[:, i] = transform_function(X[:, i], lmbda)

        if self.standardize:
            self._scaler = StandardScaler(copy=False)
            if force_transform:
                X = self._scaler.fit_transform(X)
            else:
                self._scaler.fit(X)

        return X

    def transform(self, X):
        """Apply the power transform to each feature using the fitted lambdas.

        Parameters
        ----------
        X : array-like of shape (n_samples, n_features)
            The data to be transformed using a power transformation.

        Returns
        -------
        X_trans : ndarray of shape (n_samples, n_features)
            The transformed data.
        """
        check_is_fitted(self)
        X = self._check_input(X, in_fit=False, check_positive=True,
                              check_shape=True)

        transform_function = {'box-cox': boxcox,
                              'yeo-johnson': self._yeo_johnson_transform
                              }[self.method]
        for i, lmbda in enumerate(self.lambdas_):
            with np.errstate(invalid='ignore'):  # hide NaN warnings
                X[:, i] = transform_function(X[:, i], lmbda)

        if self.standardize:
            X = self._scaler.transform(X)

        return X

    def inverse_transform(self, X):
        """Apply the inverse power transformation using the fitted lambdas.

        The inverse of the Box-Cox transformation is given by::

            if lambda_ == 0:
                X = exp(X_trans)
            else:
                X = (X_trans * lambda_ + 1) ** (1 / lambda_)

        The inverse of the Yeo-Johnson transformation is given by::

            if X >= 0 and lambda_ == 0:
                X = exp(X_trans) - 1
            elif X >= 0 and lambda_ != 0:
                X = (X_trans * lambda_ + 1) ** (1 / lambda_) - 1
            elif X < 0 and lambda_ != 2:
                X = 1 - (-(2 - lambda_) * X_trans + 1) ** (1 / (2 - lambda_))
            elif X < 0 and lambda_ == 2:
                X = 1 - exp(-X_trans)

        Parameters
        ----------
        X : array-like of shape (n_samples, n_features)
            The transformed data.

        Returns
        -------
        X : ndarray of shape (n_samples, n_features)
            The original data
        """
        check_is_fitted(self)
        X = self._check_input(X, in_fit=False, check_shape=True)

        if self.standardize:
            X = self._scaler.inverse_transform(X)

        inv_fun = {'box-cox': self._box_cox_inverse_tranform,
                   'yeo-johnson': self._yeo_johnson_inverse_transform
                   }[self.method]
        for i, lmbda in enumerate(self.lambdas_):
            with np.errstate(invalid='ignore'):  # hide NaN warnings
                X[:, i] = inv_fun(X[:, i], lmbda)

        return X

    def _box_cox_inverse_tranform(self, x, lmbda):
        """Return inverse-transformed input x following Box-Cox inverse
        transform with parameter lambda.
        """
        if lmbda == 0:
            x_inv = np.exp(x)
        else:
            x_inv = (x * lmbda + 1) ** (1 / lmbda)

        return x_inv

    def _yeo_johnson_inverse_transform(self, x, lmbda):
        """Return inverse-transformed input x following Yeo-Johnson inverse
        transform with parameter lambda.
        """
        x_inv = np.zeros_like(x)
        pos = x >= 0

        # when x >= 0
        if abs(lmbda) < np.spacing(1.):
            x_inv[pos] = np.exp(x[pos]) - 1
        else:  # lmbda != 0
            x_inv[pos] = np.power(x[pos] * lmbda + 1, 1 / lmbda) - 1

        # when x < 0
        if abs(lmbda - 2) > np.spacing(1.):
            x_inv[~pos] = 1 - np.power(-(2 - lmbda) * x[~pos] + 1,
                                       1 / (2 - lmbda))
        else:  # lmbda == 2
            x_inv[~pos] = 1 - np.exp(-x[~pos])

        return x_inv

    def _yeo_johnson_transform(self, x, lmbda):
        """Return transformed input x following Yeo-Johnson transform with
        parameter lambda.
        """

        out = np.zeros_like(x)
        pos = x >= 0  # binary mask

        # when x >= 0
        if abs(lmbda) < np.spacing(1.):
            out[pos] = np.log1p(x[pos])
        else:  # lmbda != 0
            out[pos] = (np.power(x[pos] + 1, lmbda) - 1) / lmbda

        # when x < 0
        if abs(lmbda - 2) > np.spacing(1.):
            out[~pos] = -(np.power(-x[~pos] + 1, 2 - lmbda) - 1) / (2 - lmbda)
        else:  # lmbda == 2
            out[~pos] = -np.log1p(-x[~pos])

        return out

    def _box_cox_optimize(self, x):
        """Find and return optimal lambda parameter of the Box-Cox transform by
        MLE, for observed data x.

        We here use scipy builtins which uses the brent optimizer.
        """
        # the computation of lambda is influenced by NaNs so we need to
        # get rid of them
        _, lmbda = stats.boxcox(x[~np.isnan(x)], lmbda=None)

        return lmbda

    def _yeo_johnson_optimize(self, x):
        """Find and return optimal lambda parameter of the Yeo-Johnson
        transform by MLE, for observed data x.

        Like for Box-Cox, MLE is done via the brent optimizer.
        """

        def _neg_log_likelihood(lmbda):
            """Return the negative log likelihood of the observed data x as a
            function of lambda."""
            x_trans = self._yeo_johnson_transform(x, lmbda)
            n_samples = x.shape[0]

            loglike = -n_samples / 2 * np.log(x_trans.var())
            loglike += (lmbda - 1) * (np.sign(x) * np.log1p(np.abs(x))).sum()

            return -loglike

        # the computation of lambda is influenced by NaNs so we need to
        # get rid of them
        x = x[~np.isnan(x)]
        # choosing bracket -2, 2 like for boxcox
        return optimize.brent(_neg_log_likelihood, brack=(-2, 2))

    def _check_input(self, X, in_fit, check_positive=False, check_shape=False,
                     check_method=False):
        """Validate the input before fit and transform.

        Parameters
        ----------
        X : array-like of shape (n_samples, n_features)

        check_positive : bool, default=False
            If True, check that all data is positive and non-zero (only if
            ``self.method=='box-cox'``).

        check_shape : bool, default=False
            If True, check that n_features matches the length of self.lambdas_

        check_method : bool, default=False
            If True, check that the transformation method is valid.
        """
        X = self._validate_data(X, ensure_2d=True, dtype=FLOAT_DTYPES,
                                copy=self.copy, force_all_finite='allow-nan')

        with np.warnings.catch_warnings():
            np.warnings.filterwarnings(
                'ignore', r'All-NaN (slice|axis) encountered')
            if (check_positive and self.method == 'box-cox' and
                    np.nanmin(X) <= 0):
                raise ValueError("The Box-Cox transformation can only be "
                                 "applied to strictly positive data")

        if check_shape and not X.shape[1] == len(self.lambdas_):
            raise ValueError("Input data has a different number of features "
                             "than fitting data. Should have {n}, data has {m}"
                             .format(n=len(self.lambdas_), m=X.shape[1]))

        valid_methods = ('box-cox', 'yeo-johnson')
        if check_method and self.method not in valid_methods:
            raise ValueError("'method' must be one of {}, "
                             "got {} instead."
                             .format(valid_methods, self.method))

        return X

    def _more_tags(self):
        return {'allow_nan': True}


@_deprecate_positional_args
def power_transform(X, method='yeo-johnson', *, standardize=True, copy=True):
    """
    Power transforms are a family of parametric, monotonic transformations
    that are applied to make data more Gaussian-like. This is useful for
    modeling issues related to heteroscedasticity (non-constant variance),
    or other situations where normality is desired.

    Currently, power_transform supports the Box-Cox transform and the
    Yeo-Johnson transform. The optimal parameter for stabilizing variance and
    minimizing skewness is estimated through maximum likelihood.

    Box-Cox requires input data to be strictly positive, while Yeo-Johnson
    supports both positive or negative data.

    By default, zero-mean, unit-variance normalization is applied to the
    transformed data.

    Read more in the :ref:`User Guide <preprocessing_transformer>`.

    Parameters
    ----------
    X : array-like of shape (n_samples, n_features)
        The data to be transformed using a power transformation.

    method : {'yeo-johnson', 'box-cox'}, default='yeo-johnson'
        The power transform method. Available methods are:

        - 'yeo-johnson' [1]_, works with positive and negative values
        - 'box-cox' [2]_, only works with strictly positive values

        .. versionchanged:: 0.23
            The default value of the `method` parameter changed from
            'box-cox' to 'yeo-johnson' in 0.23.

    standardize : bool, default=True
        Set to True to apply zero-mean, unit-variance normalization to the
        transformed output.

    copy : bool, default=True
        Set to False to perform inplace computation during transformation.

    Returns
    -------
    X_trans : ndarray of shape (n_samples, n_features)
        The transformed data.

    Examples
    --------
    >>> import numpy as np
    >>> from sklearn.preprocessing import power_transform
    >>> data = [[1, 2], [3, 2], [4, 5]]
    >>> print(power_transform(data, method='box-cox'))
    [[-1.332... -0.707...]
     [ 0.256... -0.707...]
     [ 1.076...  1.414...]]

    See also
    --------
    PowerTransformer : Equivalent transformation with the
        ``Transformer`` API (e.g. as part of a preprocessing
        :class:`sklearn.pipeline.Pipeline`).

    quantile_transform : Maps data to a standard normal distribution with
        the parameter `output_distribution='normal'`.

    Notes
    -----
    NaNs are treated as missing values: disregarded in ``fit``, and maintained
    in ``transform``.

    For a comparison of the different scalers, transformers, and normalizers,
    see :ref:`examples/preprocessing/plot_all_scaling.py
    <sphx_glr_auto_examples_preprocessing_plot_all_scaling.py>`.

    References
    ----------

    .. [1] I.K. Yeo and R.A. Johnson, "A new family of power transformations to
           improve normality or symmetry." Biometrika, 87(4), pp.954-959,
           (2000).

    .. [2] G.E.P. Box and D.R. Cox, "An Analysis of Transformations", Journal
           of the Royal Statistical Society B, 26, 211-252 (1964).
    """
    pt = PowerTransformer(method=method, standardize=standardize, copy=copy)
    return pt.fit_transform(X)<|MERGE_RESOLUTION|>--- conflicted
+++ resolved
@@ -1400,7 +1400,6 @@
         copy (if the input is already a numpy array or a scipy.sparse
         CSR matrix and if axis is 1).
 
-<<<<<<< HEAD
     unit_variance : bool, default=False
         If True, scale data so that normally distributed features have a
         variance of 1. In general, if the difference between the x-values of
@@ -1409,12 +1408,11 @@
         will be scaled up.
 
         .. versionadded:: 0.24
-=======
+
     Returns
     -------
     X_tr : {ndarray, sparse matrix} of shape (n_samples, n_features)
         The transformed data.
->>>>>>> 6c3e1798
 
     Notes
     -----
