# Authors: Alexandre Gramfort <alexandre.gramfort@inria.fr>
#          Mathieu Blondel <mathieu@mblondel.org>
#          Olivier Grisel <olivier.grisel@ensta.org>
#          Andreas Mueller <amueller@ais.uni-bonn.de>
#          Eric Martin <eric@ericmart.in>
#          Giorgio Patrini <giorgio.patrini@anu.edu.au>
#          Eric Chang <ericchang2017@u.northwestern.edu>
#          Christian Lorentzen <lorentzen.ch@gmail.com>
# License: BSD 3 clause


from itertools import chain, combinations
import numbers
import warnings
from itertools import combinations_with_replacement as combinations_w_r

import numpy as np
from scipy import sparse
from scipy import stats
from scipy import optimize
from scipy.interpolate import BSpline
from scipy.special import boxcox

from ..base import BaseEstimator, TransformerMixin
from ..utils import check_array
from ..utils.deprecation import deprecated
from ..utils.extmath import row_norms
<<<<<<< HEAD
from ..utils.extmath import _incremental_mean_and_var
from ..utils.fixes import linspace
=======
from ..utils.extmath import (_incremental_mean_and_var,
                             _incremental_weighted_mean_and_var)
>>>>>>> f2635e27
from ..utils.sparsefuncs_fast import (inplace_csr_row_normalize_l1,
                                      inplace_csr_row_normalize_l2)
from ..utils.sparsefuncs import (inplace_column_scale,
                                 mean_variance_axis, incr_mean_variance_axis,
                                 min_max_axis)
from ..utils.validation import (check_is_fitted, check_random_state,
                                _check_sample_weight,
                                FLOAT_DTYPES, _deprecate_positional_args)
from ._csr_polynomial_expansion import _csr_polynomial_expansion

from ._encoders import OneHotEncoder

BOUNDS_THRESHOLD = 1e-7

__all__ = [
    'Binarizer',
    'KernelCenterer',
    'MaxAbsScaler',
    'MinMaxScaler',
    'Normalizer',
    'OneHotEncoder',
    'PowerTransformer',
    'QuantileTransformer',
    'RobustScaler',
    'SplineTransformer',
    'StandardScaler',
    'add_dummy_feature',
    'binarize',
    'normalize',
    'scale',
    'robust_scale',
    'maxabs_scale',
    'minmax_scale',
    'quantile_transform',
    'power_transform',
]


def _handle_zeros_in_scale(scale, copy=True):
    """Makes sure that whenever scale is zero, we handle it correctly.

    This happens in most scalers when we have constant features.
    """

    # if we are fitting on 1D arrays, scale might be a scalar
    if np.isscalar(scale):
        if scale == .0:
            scale = 1.
        return scale
    elif isinstance(scale, np.ndarray):
        if copy:
            # New array to avoid side-effects
            scale = scale.copy()
        scale[scale == 0.0] = 1.0
        return scale


@_deprecate_positional_args
def scale(X, *, axis=0, with_mean=True, with_std=True, copy=True):
    """Standardize a dataset along any axis.

    Center to the mean and component wise scale to unit variance.

    Read more in the :ref:`User Guide <preprocessing_scaler>`.

    Parameters
    ----------
    X : {array-like, sparse matrix} of shape (n_samples, n_features)
        The data to center and scale.

    axis : int, default=0
        axis used to compute the means and standard deviations along. If 0,
        independently standardize each feature, otherwise (if 1) standardize
        each sample.

    with_mean : bool, default=True
        If True, center the data before scaling.

    with_std : bool, default=True
        If True, scale the data to unit variance (or equivalently,
        unit standard deviation).

    copy : bool, default=True
        set to False to perform inplace row normalization and avoid a
        copy (if the input is already a numpy array or a scipy.sparse
        CSC matrix and if axis is 1).

    Returns
    -------
    X_tr : {ndarray, sparse matrix} of shape (n_samples, n_features)
        The transformed data.

    Notes
    -----
    This implementation will refuse to center scipy.sparse matrices
    since it would make them non-sparse and would potentially crash the
    program with memory exhaustion problems.

    Instead the caller is expected to either set explicitly
    `with_mean=False` (in that case, only variance scaling will be
    performed on the features of the CSC matrix) or to call `X.toarray()`
    if he/she expects the materialized dense array to fit in memory.

    To avoid memory copy the caller should pass a CSC matrix.

    NaNs are treated as missing values: disregarded to compute the statistics,
    and maintained during the data transformation.

    We use a biased estimator for the standard deviation, equivalent to
    `numpy.std(x, ddof=0)`. Note that the choice of `ddof` is unlikely to
    affect model performance.

    For a comparison of the different scalers, transformers, and normalizers,
    see :ref:`examples/preprocessing/plot_all_scaling.py
    <sphx_glr_auto_examples_preprocessing_plot_all_scaling.py>`.

    .. warning:: Risk of data leak

        Do not use :func:`~sklearn.preprocessing.scale` unless you know
        what you are doing. A common mistake is to apply it to the entire data
        *before* splitting into training and test sets. This will bias the
        model evaluation because information would have leaked from the test
        set to the training set.
        In general, we recommend using
        :class:`~sklearn.preprocessing.StandardScaler` within a
        :ref:`Pipeline <pipeline>` in order to prevent most risks of data
        leaking: `pipe = make_pipeline(StandardScaler(), LogisticRegression())`.

    See Also
    --------
    StandardScaler : Performs scaling to unit variance using the Transformer
        API (e.g. as part of a preprocessing
        :class:`~sklearn.pipeline.Pipeline`).

    """  # noqa
    X = check_array(X, accept_sparse='csc', copy=copy, ensure_2d=False,
                    estimator='the scale function', dtype=FLOAT_DTYPES,
                    force_all_finite='allow-nan')
    if sparse.issparse(X):
        if with_mean:
            raise ValueError(
                "Cannot center sparse matrices: pass `with_mean=False` instead"
                " See docstring for motivation and alternatives.")
        if axis != 0:
            raise ValueError("Can only scale sparse matrix on axis=0, "
                             " got axis=%d" % axis)
        if with_std:
            _, var = mean_variance_axis(X, axis=0)
            var = _handle_zeros_in_scale(var, copy=False)
            inplace_column_scale(X, 1 / np.sqrt(var))
    else:
        X = np.asarray(X)
        if with_mean:
            mean_ = np.nanmean(X, axis)
        if with_std:
            scale_ = np.nanstd(X, axis)
        # Xr is a view on the original array that enables easy use of
        # broadcasting on the axis in which we are interested in
        Xr = np.rollaxis(X, axis)
        if with_mean:
            Xr -= mean_
            mean_1 = np.nanmean(Xr, axis=0)
            # Verify that mean_1 is 'close to zero'. If X contains very
            # large values, mean_1 can also be very large, due to a lack of
            # precision of mean_. In this case, a pre-scaling of the
            # concerned feature is efficient, for instance by its mean or
            # maximum.
            if not np.allclose(mean_1, 0):
                warnings.warn("Numerical issues were encountered "
                              "when centering the data "
                              "and might not be solved. Dataset may "
                              "contain too large values. You may need "
                              "to prescale your features.")
                Xr -= mean_1
        if with_std:
            scale_ = _handle_zeros_in_scale(scale_, copy=False)
            Xr /= scale_
            if with_mean:
                mean_2 = np.nanmean(Xr, axis=0)
                # If mean_2 is not 'close to zero', it comes from the fact that
                # scale_ is very small so that mean_2 = mean_1/scale_ > 0, even
                # if mean_1 was close to zero. The problem is thus essentially
                # due to the lack of precision of mean_. A solution is then to
                # subtract the mean again:
                if not np.allclose(mean_2, 0):
                    warnings.warn("Numerical issues were encountered "
                                  "when scaling the data "
                                  "and might not be solved. The standard "
                                  "deviation of the data is probably "
                                  "very close to 0. ")
                    Xr -= mean_2
    return X


class MinMaxScaler(TransformerMixin, BaseEstimator):
    """Transform features by scaling each feature to a given range.

    This estimator scales and translates each feature individually such
    that it is in the given range on the training set, e.g. between
    zero and one.

    The transformation is given by::

        X_std = (X - X.min(axis=0)) / (X.max(axis=0) - X.min(axis=0))
        X_scaled = X_std * (max - min) + min

    where min, max = feature_range.

    This transformation is often used as an alternative to zero mean,
    unit variance scaling.

    Read more in the :ref:`User Guide <preprocessing_scaler>`.

    Parameters
    ----------
    feature_range : tuple (min, max), default=(0, 1)
        Desired range of transformed data.

    copy : bool, default=True
        Set to False to perform inplace row normalization and avoid a
        copy (if the input is already a numpy array).

    clip: bool, default=False
        Set to True to clip transformed values of held-out data to
        provided `feature range`.

        .. versionadded:: 0.24

    Attributes
    ----------
    min_ : ndarray of shape (n_features,)
        Per feature adjustment for minimum. Equivalent to
        ``min - X.min(axis=0) * self.scale_``

    scale_ : ndarray of shape (n_features,)
        Per feature relative scaling of the data. Equivalent to
        ``(max - min) / (X.max(axis=0) - X.min(axis=0))``

        .. versionadded:: 0.17
           *scale_* attribute.

    data_min_ : ndarray of shape (n_features,)
        Per feature minimum seen in the data

        .. versionadded:: 0.17
           *data_min_*

    data_max_ : ndarray of shape (n_features,)
        Per feature maximum seen in the data

        .. versionadded:: 0.17
           *data_max_*

    data_range_ : ndarray of shape (n_features,)
        Per feature range ``(data_max_ - data_min_)`` seen in the data

        .. versionadded:: 0.17
           *data_range_*

    n_samples_seen_ : int
        The number of samples processed by the estimator.
        It will be reset on new calls to fit, but increments across
        ``partial_fit`` calls.

    Examples
    --------
    >>> from sklearn.preprocessing import MinMaxScaler
    >>> data = [[-1, 2], [-0.5, 6], [0, 10], [1, 18]]
    >>> scaler = MinMaxScaler()
    >>> print(scaler.fit(data))
    MinMaxScaler()
    >>> print(scaler.data_max_)
    [ 1. 18.]
    >>> print(scaler.transform(data))
    [[0.   0.  ]
     [0.25 0.25]
     [0.5  0.5 ]
     [1.   1.  ]]
    >>> print(scaler.transform([[2, 2]]))
    [[1.5 0. ]]

    See Also
    --------
    minmax_scale : Equivalent function without the estimator API.

    Notes
    -----
    NaNs are treated as missing values: disregarded in fit, and maintained in
    transform.

    For a comparison of the different scalers, transformers, and normalizers,
    see :ref:`examples/preprocessing/plot_all_scaling.py
    <sphx_glr_auto_examples_preprocessing_plot_all_scaling.py>`.
    """

    @_deprecate_positional_args
    def __init__(self, feature_range=(0, 1), *, copy=True, clip=False):
        self.feature_range = feature_range
        self.copy = copy
        self.clip = clip

    def _reset(self):
        """Reset internal data-dependent state of the scaler, if necessary.

        __init__ parameters are not touched.
        """

        # Checking one attribute is enough, becase they are all set together
        # in partial_fit
        if hasattr(self, 'scale_'):
            del self.scale_
            del self.min_
            del self.n_samples_seen_
            del self.data_min_
            del self.data_max_
            del self.data_range_

    def fit(self, X, y=None):
        """Compute the minimum and maximum to be used for later scaling.

        Parameters
        ----------
        X : array-like of shape (n_samples, n_features)
            The data used to compute the per-feature minimum and maximum
            used for later scaling along the features axis.

        y : None
            Ignored.

        Returns
        -------
        self : object
            Fitted scaler.
        """

        # Reset internal state before fitting
        self._reset()
        return self.partial_fit(X, y)

    def partial_fit(self, X, y=None):
        """Online computation of min and max on X for later scaling.

        All of X is processed as a single batch. This is intended for cases
        when :meth:`fit` is not feasible due to very large number of
        `n_samples` or because X is read from a continuous stream.

        Parameters
        ----------
        X : array-like of shape (n_samples, n_features)
            The data used to compute the mean and standard deviation
            used for later scaling along the features axis.

        y : None
            Ignored.

        Returns
        -------
        self : object
            Fitted scaler.
        """
        feature_range = self.feature_range
        if feature_range[0] >= feature_range[1]:
            raise ValueError("Minimum of desired feature range must be smaller"
                             " than maximum. Got %s." % str(feature_range))

        if sparse.issparse(X):
            raise TypeError("MinMaxScaler does not support sparse input. "
                            "Consider using MaxAbsScaler instead.")

        first_pass = not hasattr(self, 'n_samples_seen_')
        X = self._validate_data(X, reset=first_pass,
                                estimator=self, dtype=FLOAT_DTYPES,
                                force_all_finite="allow-nan")

        data_min = np.nanmin(X, axis=0)
        data_max = np.nanmax(X, axis=0)

        if first_pass:
            self.n_samples_seen_ = X.shape[0]
        else:
            data_min = np.minimum(self.data_min_, data_min)
            data_max = np.maximum(self.data_max_, data_max)
            self.n_samples_seen_ += X.shape[0]

        data_range = data_max - data_min
        self.scale_ = ((feature_range[1] - feature_range[0]) /
                       _handle_zeros_in_scale(data_range))
        self.min_ = feature_range[0] - data_min * self.scale_
        self.data_min_ = data_min
        self.data_max_ = data_max
        self.data_range_ = data_range
        return self

    def transform(self, X):
        """Scale features of X according to feature_range.

        Parameters
        ----------
        X : array-like of shape (n_samples, n_features)
            Input data that will be transformed.

        Returns
        -------
        Xt : ndarray of shape (n_samples, n_features)
            Transformed data.
        """
        check_is_fitted(self)

        X = check_array(X, copy=self.copy, dtype=FLOAT_DTYPES,
                        force_all_finite="allow-nan")

        X *= self.scale_
        X += self.min_
        if self.clip:
            np.clip(X, self.feature_range[0], self.feature_range[1], out=X)
        return X

    def inverse_transform(self, X):
        """Undo the scaling of X according to feature_range.

        Parameters
        ----------
        X : array-like of shape (n_samples, n_features)
            Input data that will be transformed. It cannot be sparse.

        Returns
        -------
        Xt : ndarray of shape (n_samples, n_features)
            Transformed data.
        """
        check_is_fitted(self)

        X = check_array(X, copy=self.copy, dtype=FLOAT_DTYPES,
                        force_all_finite="allow-nan")

        X -= self.min_
        X /= self.scale_
        return X

    def _more_tags(self):
        return {'allow_nan': True}


@_deprecate_positional_args
def minmax_scale(X, feature_range=(0, 1), *, axis=0, copy=True):
    """Transform features by scaling each feature to a given range.

    This estimator scales and translates each feature individually such
    that it is in the given range on the training set, i.e. between
    zero and one.

    The transformation is given by (when ``axis=0``)::

        X_std = (X - X.min(axis=0)) / (X.max(axis=0) - X.min(axis=0))
        X_scaled = X_std * (max - min) + min

    where min, max = feature_range.

    The transformation is calculated as (when ``axis=0``)::

       X_scaled = scale * X + min - X.min(axis=0) * scale
       where scale = (max - min) / (X.max(axis=0) - X.min(axis=0))

    This transformation is often used as an alternative to zero mean,
    unit variance scaling.

    Read more in the :ref:`User Guide <preprocessing_scaler>`.

    .. versionadded:: 0.17
       *minmax_scale* function interface
       to :class:`~sklearn.preprocessing.MinMaxScaler`.

    Parameters
    ----------
    X : array-like of shape (n_samples, n_features)
        The data.

    feature_range : tuple (min, max), default=(0, 1)
        Desired range of transformed data.

    axis : int, default=0
        Axis used to scale along. If 0, independently scale each feature,
        otherwise (if 1) scale each sample.

    copy : bool, default=True
        Set to False to perform inplace scaling and avoid a copy (if the input
        is already a numpy array).

    Returns
    -------
    X_tr : ndarray of shape (n_samples, n_features)
        The transformed data.

    .. warning:: Risk of data leak

        Do not use :func:`~sklearn.preprocessing.minmax_scale` unless you know
        what you are doing. A common mistake is to apply it to the entire data
        *before* splitting into training and test sets. This will bias the
        model evaluation because information would have leaked from the test
        set to the training set.
        In general, we recommend using
        :class:`~sklearn.preprocessing.MinMaxScaler` within a
        :ref:`Pipeline <pipeline>` in order to prevent most risks of data
        leaking: `pipe = make_pipeline(MinMaxScaler(), LogisticRegression())`.

    See Also
    --------
    MinMaxScaler : Performs scaling to a given range using the Transformer
        API (e.g. as part of a preprocessing
        :class:`~sklearn.pipeline.Pipeline`).

    Notes
    -----
    For a comparison of the different scalers, transformers, and normalizers,
    see :ref:`examples/preprocessing/plot_all_scaling.py
    <sphx_glr_auto_examples_preprocessing_plot_all_scaling.py>`.
    """  # noqa
    # Unlike the scaler object, this function allows 1d input.
    # If copy is required, it will be done inside the scaler object.
    X = check_array(X, copy=False, ensure_2d=False,
                    dtype=FLOAT_DTYPES, force_all_finite='allow-nan')
    original_ndim = X.ndim

    if original_ndim == 1:
        X = X.reshape(X.shape[0], 1)

    s = MinMaxScaler(feature_range=feature_range, copy=copy)
    if axis == 0:
        X = s.fit_transform(X)
    else:
        X = s.fit_transform(X.T).T

    if original_ndim == 1:
        X = X.ravel()

    return X


class StandardScaler(TransformerMixin, BaseEstimator):
    """Standardize features by removing the mean and scaling to unit variance

    The standard score of a sample `x` is calculated as:

        z = (x - u) / s

    where `u` is the mean of the training samples or zero if `with_mean=False`,
    and `s` is the standard deviation of the training samples or one if
    `with_std=False`.

    Centering and scaling happen independently on each feature by computing
    the relevant statistics on the samples in the training set. Mean and
    standard deviation are then stored to be used on later data using
    :meth:`transform`.

    Standardization of a dataset is a common requirement for many
    machine learning estimators: they might behave badly if the
    individual features do not more or less look like standard normally
    distributed data (e.g. Gaussian with 0 mean and unit variance).

    For instance many elements used in the objective function of
    a learning algorithm (such as the RBF kernel of Support Vector
    Machines or the L1 and L2 regularizers of linear models) assume that
    all features are centered around 0 and have variance in the same
    order. If a feature has a variance that is orders of magnitude larger
    that others, it might dominate the objective function and make the
    estimator unable to learn from other features correctly as expected.

    This scaler can also be applied to sparse CSR or CSC matrices by passing
    `with_mean=False` to avoid breaking the sparsity structure of the data.

    Read more in the :ref:`User Guide <preprocessing_scaler>`.

    Parameters
    ----------
    copy : bool, default=True
        If False, try to avoid a copy and do inplace scaling instead.
        This is not guaranteed to always work inplace; e.g. if the data is
        not a NumPy array or scipy.sparse CSR matrix, a copy may still be
        returned.

    with_mean : bool, default=True
        If True, center the data before scaling.
        This does not work (and will raise an exception) when attempted on
        sparse matrices, because centering them entails building a dense
        matrix which in common use cases is likely to be too large to fit in
        memory.

    with_std : bool, default=True
        If True, scale the data to unit variance (or equivalently,
        unit standard deviation).

    Attributes
    ----------
    scale_ : ndarray of shape (n_features,) or None
        Per feature relative scaling of the data. This is calculated using
        `np.sqrt(var_)`. Equal to ``None`` when ``with_std=False``.

        .. versionadded:: 0.17
           *scale_*

    mean_ : ndarray of shape (n_features,) or None
        The mean value for each feature in the training set.
        Equal to ``None`` when ``with_mean=False``.

    var_ : ndarray of shape (n_features,) or None
        The variance for each feature in the training set. Used to compute
        `scale_`. Equal to ``None`` when ``with_std=False``.

    n_samples_seen_ : int or ndarray of shape (n_features,)
        The number of samples processed by the estimator for each feature.
        If there are not missing samples, the ``n_samples_seen`` will be an
        integer, otherwise it will be an array.
        Will be reset on new calls to fit, but increments across
        ``partial_fit`` calls.

    Examples
    --------
    >>> from sklearn.preprocessing import StandardScaler
    >>> data = [[0, 0], [0, 0], [1, 1], [1, 1]]
    >>> scaler = StandardScaler()
    >>> print(scaler.fit(data))
    StandardScaler()
    >>> print(scaler.mean_)
    [0.5 0.5]
    >>> print(scaler.transform(data))
    [[-1. -1.]
     [-1. -1.]
     [ 1.  1.]
     [ 1.  1.]]
    >>> print(scaler.transform([[2, 2]]))
    [[3. 3.]]

    See Also
    --------
    scale : Equivalent function without the estimator API.

    :class:`~sklearn.decomposition.PCA` : Further removes the linear
        correlation across features with 'whiten=True'.

    Notes
    -----
    NaNs are treated as missing values: disregarded in fit, and maintained in
    transform.

    We use a biased estimator for the standard deviation, equivalent to
    `numpy.std(x, ddof=0)`. Note that the choice of `ddof` is unlikely to
    affect model performance.

    For a comparison of the different scalers, transformers, and normalizers,
    see :ref:`examples/preprocessing/plot_all_scaling.py
    <sphx_glr_auto_examples_preprocessing_plot_all_scaling.py>`.
    """  # noqa

    @_deprecate_positional_args
    def __init__(self, *, copy=True, with_mean=True, with_std=True):
        self.with_mean = with_mean
        self.with_std = with_std
        self.copy = copy

    def _reset(self):
        """Reset internal data-dependent state of the scaler, if necessary.

        __init__ parameters are not touched.
        """

        # Checking one attribute is enough, becase they are all set together
        # in partial_fit
        if hasattr(self, 'scale_'):
            del self.scale_
            del self.n_samples_seen_
            del self.mean_
            del self.var_

    def fit(self, X, y=None, sample_weight=None):
        """Compute the mean and std to be used for later scaling.

        Parameters
        ----------
        X : {array-like, sparse matrix} of shape (n_samples, n_features)
            The data used to compute the mean and standard deviation
            used for later scaling along the features axis.

        y : None
            Ignored.

        sample_weight : array-like of shape (n_samples,), default=None
            Individual weights for each sample. Works only if X is dense. It
            will raise a `NotImplementedError` if called with sparse X

            .. versionadded:: 0.24
               parameter *sample_weight* support to StandardScaler.

        Returns
        -------
        self : object
            Fitted scaler.
        """

        # Reset internal state before fitting
        self._reset()
        return self.partial_fit(X, y, sample_weight)

    def partial_fit(self, X, y=None, sample_weight=None):
        """
        Online computation of mean and std on X for later scaling.

        All of X is processed as a single batch. This is intended for cases
        when :meth:`fit` is not feasible due to very large number of
        `n_samples` or because X is read from a continuous stream.

        The algorithm for incremental mean and std is given in Equation 1.5a,b
        in Chan, Tony F., Gene H. Golub, and Randall J. LeVeque. "Algorithms
        for computing the sample variance: Analysis and recommendations."
        The American Statistician 37.3 (1983): 242-247:

        Parameters
        ----------
        X : {array-like, sparse matrix} of shape (n_samples, n_features)
            The data used to compute the mean and standard deviation
            used for later scaling along the features axis.

        y : None
            Ignored.

        sample_weight : array-like of shape (n_samples,), default=None
            Individual weights for each sample. Works only if X is dense. It
            will raise a `NotImplementedError` if called with sparse X

            .. versionadded:: 0.24
               parameter *sample_weight* support to StandardScaler.

        Returns
        -------
        self : object
            Fitted scaler.
        """
        X = self._validate_data(X, accept_sparse=('csr', 'csc'),
                                estimator=self, dtype=FLOAT_DTYPES,
                                force_all_finite='allow-nan')

        if sample_weight is not None:
            sample_weight = _check_sample_weight(sample_weight, X,
                                                 dtype=X.dtype)

        # Even in the case of `with_mean=False`, we update the mean anyway
        # This is needed for the incremental computation of the var
        # See incr_mean_variance_axis and _incremental_mean_variance_axis

        # if n_samples_seen_ is an integer (i.e. no missing values), we need to
        # transform it to a NumPy array of shape (n_features,) required by
        # incr_mean_variance_axis and _incremental_variance_axis
        if (hasattr(self, 'n_samples_seen_') and
                isinstance(self.n_samples_seen_, numbers.Integral)):
            self.n_samples_seen_ = np.repeat(
                self.n_samples_seen_, X.shape[1]).astype(np.int64, copy=False)

        if sparse.issparse(X):
            if self.with_mean:
                raise ValueError(
                    "Cannot center sparse matrices: pass `with_mean=False` "
                    "instead. See docstring for motivation and alternatives.")
            sparse_constructor = (sparse.csr_matrix
                                  if X.format == 'csr' else sparse.csc_matrix)

            if sample_weight is not None:
                raise NotImplementedError(
                    "`StandardScaler` does not yet have a support for sparse X"
                    " and `sample_weight`.")
            else:
                counts_nan = sparse_constructor(
                        (np.isnan(X.data), X.indices, X.indptr),
                        shape=X.shape).sum(axis=0).A.ravel()

            if not hasattr(self, 'n_samples_seen_'):
                self.n_samples_seen_ = (
                    X.shape[0] - counts_nan).astype(np.int64, copy=False)

            if self.with_std:
                # First pass
                if not hasattr(self, 'scale_'):
                    self.mean_, self.var_ = mean_variance_axis(X, axis=0)
                # Next passes
                else:
                    self.mean_, self.var_, self.n_samples_seen_ = \
                        incr_mean_variance_axis(X, axis=0,
                                                last_mean=self.mean_,
                                                last_var=self.var_,
                                                last_n=self.n_samples_seen_)
            else:
                self.mean_ = None
                self.var_ = None
                if hasattr(self, 'scale_'):
                    self.n_samples_seen_ += X.shape[0] - counts_nan
        else:
            if not hasattr(self, 'n_samples_seen_'):
                self.n_samples_seen_ = np.zeros(X.shape[1], dtype=np.int64)

            # First pass
            if not hasattr(self, 'scale_'):
                self.mean_ = .0
                if self.with_std:
                    self.var_ = .0
                else:
                    self.var_ = None

            if not self.with_mean and not self.with_std:
                self.mean_ = None
                self.var_ = None
                self.n_samples_seen_ += X.shape[0] - np.isnan(X).sum(axis=0)

            elif sample_weight is not None:
                self.mean_, self.var_, self.n_samples_seen_ = \
                    _incremental_weighted_mean_and_var(X, sample_weight,
                                                       self.mean_,
                                                       self.var_,
                                                       self.n_samples_seen_)
            else:
                self.mean_, self.var_, self.n_samples_seen_ = \
                    _incremental_mean_and_var(X, self.mean_, self.var_,
                                              self.n_samples_seen_)

        # for backward-compatibility, reduce n_samples_seen_ to an integer
        # if the number of samples is the same for each feature (i.e. no
        # missing values)
        if np.ptp(self.n_samples_seen_) == 0:
            self.n_samples_seen_ = self.n_samples_seen_[0]

        if self.with_std:
            self.scale_ = _handle_zeros_in_scale(np.sqrt(self.var_))
        else:
            self.scale_ = None

        return self

    def transform(self, X, copy=None):
        """Perform standardization by centering and scaling

        Parameters
        ----------
        X : {array-like, sparse matrix of shape (n_samples, n_features)
            The data used to scale along the features axis.
        copy : bool, default=None
            Copy the input X or not.

        Returns
        -------
        X_tr : {ndarray, sparse matrix} of shape (n_samples, n_features)
            Transformed array.
        """
        check_is_fitted(self)

        copy = copy if copy is not None else self.copy
        X = self._validate_data(X, reset=False,
                                accept_sparse='csr', copy=copy,
                                estimator=self, dtype=FLOAT_DTYPES,
                                force_all_finite='allow-nan')

        if sparse.issparse(X):
            if self.with_mean:
                raise ValueError(
                    "Cannot center sparse matrices: pass `with_mean=False` "
                    "instead. See docstring for motivation and alternatives.")
            if self.scale_ is not None:
                inplace_column_scale(X, 1 / self.scale_)
        else:
            if self.with_mean:
                X -= self.mean_
            if self.with_std:
                X /= self.scale_
        return X

    def inverse_transform(self, X, copy=None):
        """Scale back the data to the original representation

        Parameters
        ----------
        X : {array-like, sparse matrix} of shape (n_samples, n_features)
            The data used to scale along the features axis.
        copy : bool, default=None
            Copy the input X or not.

        Returns
        -------
        X_tr : {ndarray, sparse matrix} of shape (n_samples, n_features)
            Transformed array.
        """
        check_is_fitted(self)

        copy = copy if copy is not None else self.copy
        if sparse.issparse(X):
            if self.with_mean:
                raise ValueError(
                    "Cannot uncenter sparse matrices: pass `with_mean=False` "
                    "instead See docstring for motivation and alternatives.")
            if not sparse.isspmatrix_csr(X):
                X = X.tocsr()
                copy = False
            if copy:
                X = X.copy()
            if self.scale_ is not None:
                inplace_column_scale(X, self.scale_)
        else:
            X = np.asarray(X)
            if copy:
                X = X.copy()
            if self.with_std:
                X *= self.scale_
            if self.with_mean:
                X += self.mean_
        return X

    def _more_tags(self):
        return {'allow_nan': True,
                'preserves_dtype': [np.float64, np.float32]}


class MaxAbsScaler(TransformerMixin, BaseEstimator):
    """Scale each feature by its maximum absolute value.

    This estimator scales and translates each feature individually such
    that the maximal absolute value of each feature in the
    training set will be 1.0. It does not shift/center the data, and
    thus does not destroy any sparsity.

    This scaler can also be applied to sparse CSR or CSC matrices.

    .. versionadded:: 0.17

    Parameters
    ----------
    copy : bool, default=True
        Set to False to perform inplace scaling and avoid a copy (if the input
        is already a numpy array).

    Attributes
    ----------
    scale_ : ndarray of shape (n_features,)
        Per feature relative scaling of the data.

        .. versionadded:: 0.17
           *scale_* attribute.

    max_abs_ : ndarray of shape (n_features,)
        Per feature maximum absolute value.

    n_samples_seen_ : int
        The number of samples processed by the estimator. Will be reset on
        new calls to fit, but increments across ``partial_fit`` calls.

    Examples
    --------
    >>> from sklearn.preprocessing import MaxAbsScaler
    >>> X = [[ 1., -1.,  2.],
    ...      [ 2.,  0.,  0.],
    ...      [ 0.,  1., -1.]]
    >>> transformer = MaxAbsScaler().fit(X)
    >>> transformer
    MaxAbsScaler()
    >>> transformer.transform(X)
    array([[ 0.5, -1. ,  1. ],
           [ 1. ,  0. ,  0. ],
           [ 0. ,  1. , -0.5]])

    See Also
    --------
    maxabs_scale : Equivalent function without the estimator API.

    Notes
    -----
    NaNs are treated as missing values: disregarded in fit, and maintained in
    transform.

    For a comparison of the different scalers, transformers, and normalizers,
    see :ref:`examples/preprocessing/plot_all_scaling.py
    <sphx_glr_auto_examples_preprocessing_plot_all_scaling.py>`.
    """

    @_deprecate_positional_args
    def __init__(self, *, copy=True):
        self.copy = copy

    def _reset(self):
        """Reset internal data-dependent state of the scaler, if necessary.

        __init__ parameters are not touched.
        """

        # Checking one attribute is enough, becase they are all set together
        # in partial_fit
        if hasattr(self, 'scale_'):
            del self.scale_
            del self.n_samples_seen_
            del self.max_abs_

    def fit(self, X, y=None):
        """Compute the maximum absolute value to be used for later scaling.

        Parameters
        ----------
        X : {array-like, sparse matrix} of shape (n_samples, n_features)
            The data used to compute the per-feature minimum and maximum
            used for later scaling along the features axis.

        y : None
            Ignored.

        Returns
        -------
        self : object
            Fitted scaler.
        """
        # Reset internal state before fitting
        self._reset()
        return self.partial_fit(X, y)

    def partial_fit(self, X, y=None):
        """
        Online computation of max absolute value of X for later scaling.

        All of X is processed as a single batch. This is intended for cases
        when :meth:`fit` is not feasible due to very large number of
        `n_samples` or because X is read from a continuous stream.

        Parameters
        ----------
        X : {array-like, sparse matrix} of shape (n_samples, n_features)
            The data used to compute the mean and standard deviation
            used for later scaling along the features axis.

        y : None
            Ignored.

        Returns
        -------
        self : object
            Fitted scaler.
        """
        first_pass = not hasattr(self, 'n_samples_seen_')
        X = self._validate_data(X, reset=first_pass,
                                accept_sparse=('csr', 'csc'), estimator=self,
                                dtype=FLOAT_DTYPES,
                                force_all_finite='allow-nan')

        if sparse.issparse(X):
            mins, maxs = min_max_axis(X, axis=0, ignore_nan=True)
            max_abs = np.maximum(np.abs(mins), np.abs(maxs))
        else:
            max_abs = np.nanmax(np.abs(X), axis=0)

        if first_pass:
            self.n_samples_seen_ = X.shape[0]
        else:
            max_abs = np.maximum(self.max_abs_, max_abs)
            self.n_samples_seen_ += X.shape[0]

        self.max_abs_ = max_abs
        self.scale_ = _handle_zeros_in_scale(max_abs)
        return self

    def transform(self, X):
        """Scale the data

        Parameters
        ----------
        X : {array-like, sparse matrix} of shape (n_samples, n_features)
            The data that should be scaled.

        Returns
        -------
        X_tr : {ndarray, sparse matrix} of shape (n_samples, n_features)
            Transformed array.
        """
        check_is_fitted(self)
        X = check_array(X, accept_sparse=('csr', 'csc'), copy=self.copy,
                        estimator=self, dtype=FLOAT_DTYPES,
                        force_all_finite='allow-nan')

        if sparse.issparse(X):
            inplace_column_scale(X, 1.0 / self.scale_)
        else:
            X /= self.scale_
        return X

    def inverse_transform(self, X):
        """Scale back the data to the original representation

        Parameters
        ----------
        X : {array-like, sparse matrix} of shape (n_samples, n_features)
            The data that should be transformed back.

        Returns
        -------
        X_tr : {ndarray, sparse matrix} of shape (n_samples, n_features)
            Transformed array.
        """
        check_is_fitted(self)
        X = check_array(X, accept_sparse=('csr', 'csc'), copy=self.copy,
                        estimator=self, dtype=FLOAT_DTYPES,
                        force_all_finite='allow-nan')

        if sparse.issparse(X):
            inplace_column_scale(X, self.scale_)
        else:
            X *= self.scale_
        return X

    def _more_tags(self):
        return {'allow_nan': True}


@_deprecate_positional_args
def maxabs_scale(X, *, axis=0, copy=True):
    """Scale each feature to the [-1, 1] range without breaking the sparsity.

    This estimator scales each feature individually such
    that the maximal absolute value of each feature in the
    training set will be 1.0.

    This scaler can also be applied to sparse CSR or CSC matrices.

    Parameters
    ----------
    X : {array-like, sparse matrix} of shape (n_samples, n_features)
        The data.

    axis : int, default=0
        axis used to scale along. If 0, independently scale each feature,
        otherwise (if 1) scale each sample.

    copy : bool, default=True
        Set to False to perform inplace scaling and avoid a copy (if the input
        is already a numpy array).

    Returns
    -------
    X_tr : {ndarray, sparse matrix} of shape (n_samples, n_features)
        The transformed data.

    .. warning:: Risk of data leak

        Do not use :func:`~sklearn.preprocessing.maxabs_scale` unless you know what
        you are doing. A common mistake is to apply it to the entire data
        *before* splitting into training and test sets. This will bias the
        model evaluation because information would have leaked from the test
        set to the training set.
        In general, we recommend using
        :class:`~sklearn.preprocessing.MaxAbsScaler` within a
        :ref:`Pipeline <pipeline>` in order to prevent most risks of data
        leaking: `pipe = make_pipeline(MaxAbsScaler(), LogisticRegression())`.

    See Also
    --------
    MaxAbsScaler : Performs scaling to the [-1, 1] range using
        the Transformer API (e.g. as part of a preprocessing
        :class:`~sklearn.pipeline.Pipeline`).

    Notes
    -----
    NaNs are treated as missing values: disregarded to compute the statistics,
    and maintained during the data transformation.

    For a comparison of the different scalers, transformers, and normalizers,
    see :ref:`examples/preprocessing/plot_all_scaling.py
    <sphx_glr_auto_examples_preprocessing_plot_all_scaling.py>`.
    """  # noqa
    # Unlike the scaler object, this function allows 1d input.

    # If copy is required, it will be done inside the scaler object.
    X = check_array(X, accept_sparse=('csr', 'csc'), copy=False,
                    ensure_2d=False, dtype=FLOAT_DTYPES,
                    force_all_finite='allow-nan')
    original_ndim = X.ndim

    if original_ndim == 1:
        X = X.reshape(X.shape[0], 1)

    s = MaxAbsScaler(copy=copy)
    if axis == 0:
        X = s.fit_transform(X)
    else:
        X = s.fit_transform(X.T).T

    if original_ndim == 1:
        X = X.ravel()

    return X


class RobustScaler(TransformerMixin, BaseEstimator):
    """Scale features using statistics that are robust to outliers.

    This Scaler removes the median and scales the data according to
    the quantile range (defaults to IQR: Interquartile Range).
    The IQR is the range between the 1st quartile (25th quantile)
    and the 3rd quartile (75th quantile).

    Centering and scaling happen independently on each feature by
    computing the relevant statistics on the samples in the training
    set. Median and interquartile range are then stored to be used on
    later data using the ``transform`` method.

    Standardization of a dataset is a common requirement for many
    machine learning estimators. Typically this is done by removing the mean
    and scaling to unit variance. However, outliers can often influence the
    sample mean / variance in a negative way. In such cases, the median and
    the interquartile range often give better results.

    .. versionadded:: 0.17

    Read more in the :ref:`User Guide <preprocessing_scaler>`.

    Parameters
    ----------
    with_centering : bool, default=True
        If True, center the data before scaling.
        This will cause ``transform`` to raise an exception when attempted on
        sparse matrices, because centering them entails building a dense
        matrix which in common use cases is likely to be too large to fit in
        memory.

    with_scaling : bool, default=True
        If True, scale the data to interquartile range.

    quantile_range : tuple (q_min, q_max), 0.0 < q_min < q_max < 100.0, \
        default=(25.0, 75.0), == (1st quantile, 3rd quantile), == IQR
        Quantile range used to calculate ``scale_``.

        .. versionadded:: 0.18

    copy : bool, default=True
        If False, try to avoid a copy and do inplace scaling instead.
        This is not guaranteed to always work inplace; e.g. if the data is
        not a NumPy array or scipy.sparse CSR matrix, a copy may still be
        returned.

    unit_variance : bool, default=False
        If True, scale data so that normally distributed features have a
        variance of 1. In general, if the difference between the x-values of
        ``q_max`` and ``q_min`` for a standard normal distribution is greater
        than 1, the dataset will be scaled down. If less than 1, the dataset
        will be scaled up.

        .. versionadded:: 0.24

    Attributes
    ----------
    center_ : array of floats
        The median value for each feature in the training set.

    scale_ : array of floats
        The (scaled) interquartile range for each feature in the training set.

        .. versionadded:: 0.17
           *scale_* attribute.

    Examples
    --------
    >>> from sklearn.preprocessing import RobustScaler
    >>> X = [[ 1., -2.,  2.],
    ...      [ -2.,  1.,  3.],
    ...      [ 4.,  1., -2.]]
    >>> transformer = RobustScaler().fit(X)
    >>> transformer
    RobustScaler()
    >>> transformer.transform(X)
    array([[ 0. , -2. ,  0. ],
           [-1. ,  0. ,  0.4],
           [ 1. ,  0. , -1.6]])

    See Also
    --------
    robust_scale : Equivalent function without the estimator API.

    :class:`~sklearn.decomposition.PCA`
        Further removes the linear correlation across features with
        'whiten=True'.

    Notes
    -----
    For a comparison of the different scalers, transformers, and normalizers,
    see :ref:`examples/preprocessing/plot_all_scaling.py
    <sphx_glr_auto_examples_preprocessing_plot_all_scaling.py>`.

    https://en.wikipedia.org/wiki/Median
    https://en.wikipedia.org/wiki/Interquartile_range
    """
    @_deprecate_positional_args
    def __init__(self, *, with_centering=True, with_scaling=True,
                 quantile_range=(25.0, 75.0), copy=True, unit_variance=False):
        self.with_centering = with_centering
        self.with_scaling = with_scaling
        self.quantile_range = quantile_range
        self.unit_variance = unit_variance
        self.copy = copy

    def fit(self, X, y=None):
        """Compute the median and quantiles to be used for scaling.

        Parameters
        ----------
        X : {array-like, sparse matrix} of shape (n_samples, n_features)
            The data used to compute the median and quantiles
            used for later scaling along the features axis.

        y : None
            Ignored.

        Returns
        -------
        self : object
            Fitted scaler.
        """
        # at fit, convert sparse matrices to csc for optimized computation of
        # the quantiles
        X = self._validate_data(X, accept_sparse='csc', estimator=self,
                                dtype=FLOAT_DTYPES,
                                force_all_finite='allow-nan')

        q_min, q_max = self.quantile_range
        if not 0 <= q_min <= q_max <= 100:
            raise ValueError("Invalid quantile range: %s" %
                             str(self.quantile_range))

        if self.with_centering:
            if sparse.issparse(X):
                raise ValueError(
                    "Cannot center sparse matrices: use `with_centering=False`"
                    " instead. See docstring for motivation and alternatives.")
            self.center_ = np.nanmedian(X, axis=0)
        else:
            self.center_ = None

        if self.with_scaling:
            quantiles = []
            for feature_idx in range(X.shape[1]):
                if sparse.issparse(X):
                    column_nnz_data = X.data[X.indptr[feature_idx]:
                                             X.indptr[feature_idx + 1]]
                    column_data = np.zeros(shape=X.shape[0], dtype=X.dtype)
                    column_data[:len(column_nnz_data)] = column_nnz_data
                else:
                    column_data = X[:, feature_idx]

                quantiles.append(np.nanpercentile(column_data,
                                                  self.quantile_range))

            quantiles = np.transpose(quantiles)

            self.scale_ = quantiles[1] - quantiles[0]
            self.scale_ = _handle_zeros_in_scale(self.scale_, copy=False)
            if self.unit_variance:
                adjust = (stats.norm.ppf(q_max / 100.0) -
                          stats.norm.ppf(q_min / 100.0))
                self.scale_ = self.scale_ / adjust
        else:
            self.scale_ = None

        return self

    def transform(self, X):
        """Center and scale the data.

        Parameters
        ----------
        X : {array-like, sparse matrix} of shape (n_samples, n_features)
            The data used to scale along the specified axis.

        Returns
        -------
        X_tr : {ndarray, sparse matrix} of shape (n_samples, n_features)
            Transformed array.
        """
        check_is_fitted(self)
        X = check_array(X, accept_sparse=('csr', 'csc'), copy=self.copy,
                        estimator=self, dtype=FLOAT_DTYPES,
                        force_all_finite='allow-nan')

        if sparse.issparse(X):
            if self.with_scaling:
                inplace_column_scale(X, 1.0 / self.scale_)
        else:
            if self.with_centering:
                X -= self.center_
            if self.with_scaling:
                X /= self.scale_
        return X

    def inverse_transform(self, X):
        """Scale back the data to the original representation

        Parameters
        ----------
        X : {array-like, sparse matrix} of shape (n_samples, n_features)
            The rescaled data to be transformed back.

        Returns
        -------
        X_tr : {ndarray, sparse matrix} of shape (n_samples, n_features)
            Transformed array.
        """
        check_is_fitted(self)
        X = check_array(X, accept_sparse=('csr', 'csc'), copy=self.copy,
                        estimator=self, dtype=FLOAT_DTYPES,
                        force_all_finite='allow-nan')

        if sparse.issparse(X):
            if self.with_scaling:
                inplace_column_scale(X, self.scale_)
        else:
            if self.with_scaling:
                X *= self.scale_
            if self.with_centering:
                X += self.center_
        return X

    def _more_tags(self):
        return {'allow_nan': True}


@_deprecate_positional_args
def robust_scale(X, *, axis=0, with_centering=True, with_scaling=True,
                 quantile_range=(25.0, 75.0), copy=True, unit_variance=False):
    """Standardize a dataset along any axis

    Center to the median and component wise scale
    according to the interquartile range.

    Read more in the :ref:`User Guide <preprocessing_scaler>`.

    Parameters
    ----------
    X : {array-like, sparse matrix} of shape (n_sample, n_features)
        The data to center and scale.

    axis : int, default=0
        axis used to compute the medians and IQR along. If 0,
        independently scale each feature, otherwise (if 1) scale
        each sample.

    with_centering : bool, default=True
        If True, center the data before scaling.

    with_scaling : bool, default=True
        If True, scale the data to unit variance (or equivalently,
        unit standard deviation).

    quantile_range : tuple (q_min, q_max), 0.0 < q_min < q_max < 100.0
        default=(25.0, 75.0), == (1st quantile, 3rd quantile), == IQR
        Quantile range used to calculate ``scale_``.

        .. versionadded:: 0.18

    copy : bool, default=True
        set to False to perform inplace row normalization and avoid a
        copy (if the input is already a numpy array or a scipy.sparse
        CSR matrix and if axis is 1).

    unit_variance : bool, default=False
        If True, scale data so that normally distributed features have a
        variance of 1. In general, if the difference between the x-values of
        ``q_max`` and ``q_min`` for a standard normal distribution is greater
        than 1, the dataset will be scaled down. If less than 1, the dataset
        will be scaled up.

        .. versionadded:: 0.24

    Returns
    -------
    X_tr : {ndarray, sparse matrix} of shape (n_samples, n_features)
        The transformed data.

    Notes
    -----
    This implementation will refuse to center scipy.sparse matrices
    since it would make them non-sparse and would potentially crash the
    program with memory exhaustion problems.

    Instead the caller is expected to either set explicitly
    `with_centering=False` (in that case, only variance scaling will be
    performed on the features of the CSR matrix) or to call `X.toarray()`
    if he/she expects the materialized dense array to fit in memory.

    To avoid memory copy the caller should pass a CSR matrix.

    For a comparison of the different scalers, transformers, and normalizers,
    see :ref:`examples/preprocessing/plot_all_scaling.py
    <sphx_glr_auto_examples_preprocessing_plot_all_scaling.py>`.

    .. warning:: Risk of data leak

        Do not use :func:`~sklearn.preprocessing.robust_scale` unless you know
        what you are doing. A common mistake is to apply it to the entire data
        *before* splitting into training and test sets. This will bias the
        model evaluation because information would have leaked from the test
        set to the training set.
        In general, we recommend using
        :class:`~sklearn.preprocessing.RobustScaler` within a
        :ref:`Pipeline <pipeline>` in order to prevent most risks of data
        leaking: `pipe = make_pipeline(RobustScaler(), LogisticRegression())`.

    See Also
    --------
    RobustScaler : Performs centering and scaling using the Transformer API
        (e.g. as part of a preprocessing :class:`~sklearn.pipeline.Pipeline`).
    """
    X = check_array(X, accept_sparse=('csr', 'csc'), copy=False,
                    ensure_2d=False, dtype=FLOAT_DTYPES,
                    force_all_finite='allow-nan')
    original_ndim = X.ndim

    if original_ndim == 1:
        X = X.reshape(X.shape[0], 1)

    s = RobustScaler(with_centering=with_centering, with_scaling=with_scaling,
                     quantile_range=quantile_range,
                     unit_variance=unit_variance, copy=copy)
    if axis == 0:
        X = s.fit_transform(X)
    else:
        X = s.fit_transform(X.T).T

    if original_ndim == 1:
        X = X.ravel()

    return X


class PolynomialFeatures(TransformerMixin, BaseEstimator):
    """Generate polynomial and interaction features.

    Generate a new feature matrix consisting of all polynomial combinations
    of the features with degree less than or equal to the specified degree.
    For example, if an input sample is two dimensional and of the form
    [a, b], the degree-2 polynomial features are [1, a, b, a^2, ab, b^2].

    Parameters
    ----------
    degree : int, default=2
        The degree of the polynomial features.

    interaction_only : bool, default=False
        If true, only interaction features are produced: features that are
        products of at most ``degree`` *distinct* input features (so not
        ``x[1] ** 2``, ``x[0] * x[2] ** 3``, etc.).

    include_bias : bool, default=True
        If True (default), then include a bias column, the feature in which
        all polynomial powers are zero (i.e. a column of ones - acts as an
        intercept term in a linear model).

    order : {'C', 'F'}, default='C'
        Order of output array in the dense case. 'F' order is faster to
        compute, but may slow down subsequent estimators.

        .. versionadded:: 0.21

    Examples
    --------
    >>> import numpy as np
    >>> from sklearn.preprocessing import PolynomialFeatures
    >>> X = np.arange(6).reshape(3, 2)
    >>> X
    array([[0, 1],
           [2, 3],
           [4, 5]])
    >>> poly = PolynomialFeatures(2)
    >>> poly.fit_transform(X)
    array([[ 1.,  0.,  1.,  0.,  0.,  1.],
           [ 1.,  2.,  3.,  4.,  6.,  9.],
           [ 1.,  4.,  5., 16., 20., 25.]])
    >>> poly = PolynomialFeatures(interaction_only=True)
    >>> poly.fit_transform(X)
    array([[ 1.,  0.,  1.,  0.],
           [ 1.,  2.,  3.,  6.],
           [ 1.,  4.,  5., 20.]])

    Attributes
    ----------
    powers_ : ndarray of shape (n_output_features, n_input_features)
        powers_[i, j] is the exponent of the jth input in the ith output.

    n_input_features_ : int
        The total number of input features.

    n_output_features_ : int
        The total number of polynomial output features. The number of output
        features is computed by iterating over all suitably sized combinations
        of input features.

    Notes
    -----
    Be aware that the number of features in the output array scales
    polynomially in the number of features of the input array, and
    exponentially in the degree. High degrees can cause overfitting.

    See :ref:`examples/linear_model/plot_polynomial_interpolation.py
    <sphx_glr_auto_examples_linear_model_plot_polynomial_interpolation.py>`
    """
    @_deprecate_positional_args
    def __init__(self, degree=2, *, interaction_only=False, include_bias=True,
                 order='C'):
        self.degree = degree
        self.interaction_only = interaction_only
        self.include_bias = include_bias
        self.order = order

    @staticmethod
    def _combinations(n_features, degree, interaction_only, include_bias):
        comb = (combinations if interaction_only else combinations_w_r)
        start = int(not include_bias)
        return chain.from_iterable(comb(range(n_features), i)
                                   for i in range(start, degree + 1))

    @property
    def powers_(self):
        check_is_fitted(self)

        combinations = self._combinations(self.n_input_features_, self.degree,
                                          self.interaction_only,
                                          self.include_bias)
        return np.vstack([np.bincount(c, minlength=self.n_input_features_)
                          for c in combinations])

    def get_feature_names(self, input_features=None):
        """
        Return feature names for output features

        Parameters
        ----------
        input_features : list of str of shape (n_features,), default=None
            String names for input features if available. By default,
            "x0", "x1", ... "xn_features" is used.

        Returns
        -------
        output_feature_names : list of str of shape (n_output_features,)
        """
        powers = self.powers_
        if input_features is None:
            input_features = ['x%d' % i for i in range(powers.shape[1])]
        feature_names = []
        for row in powers:
            inds = np.where(row)[0]
            if len(inds):
                name = " ".join("%s^%d" % (input_features[ind], exp)
                                if exp != 1 else input_features[ind]
                                for ind, exp in zip(inds, row[inds]))
            else:
                name = "1"
            feature_names.append(name)
        return feature_names

    def fit(self, X, y=None):
        """
        Compute number of output features.


        Parameters
        ----------
        X : {array-like, sparse matrix} of shape (n_samples, n_features)
            The data.

        y : None
            Ignored.

        Returns
        -------
        self : object
            Fitted transformer.
        """
        n_samples, n_features = self._validate_data(
            X, accept_sparse=True).shape
        combinations = self._combinations(n_features, self.degree,
                                          self.interaction_only,
                                          self.include_bias)
        self.n_input_features_ = n_features
        self.n_output_features_ = sum(1 for _ in combinations)
        return self

    def transform(self, X):
        """Transform data to polynomial features.

        Parameters
        ----------
        X : {array-like, sparse matrix} of shape (n_samples, n_features)
            The data to transform, row by row.

            Prefer CSR over CSC for sparse input (for speed), but CSC is
            required if the degree is 4 or higher. If the degree is less than
            4 and the input format is CSC, it will be converted to CSR, have
            its polynomial features generated, then converted back to CSC.

            If the degree is 2 or 3, the method described in "Leveraging
            Sparsity to Speed Up Polynomial Feature Expansions of CSR Matrices
            Using K-Simplex Numbers" by Andrew Nystrom and John Hughes is
            used, which is much faster than the method used on CSC input. For
            this reason, a CSC input will be converted to CSR, and the output
            will be converted back to CSC prior to being returned, hence the
            preference of CSR.

        Returns
        -------
        XP : {ndarray, sparse matrix} of shape (n_samples, NP)
            The matrix of features, where NP is the number of polynomial
            features generated from the combination of inputs. If a sparse
            matrix is provided, it will be converted into a sparse
            ``csr_matrix``.
        """
        check_is_fitted(self)

        X = check_array(X, order='F', dtype=FLOAT_DTYPES,
                        accept_sparse=('csr', 'csc'))

        n_samples, n_features = X.shape

        if n_features != self.n_input_features_:
            raise ValueError("X shape does not match training shape")

        if sparse.isspmatrix_csr(X):
            if self.degree > 3:
                return self.transform(X.tocsc()).tocsr()
            to_stack = []
            if self.include_bias:
                to_stack.append(np.ones(shape=(n_samples, 1), dtype=X.dtype))
            to_stack.append(X)
            for deg in range(2, self.degree+1):
                Xp_next = _csr_polynomial_expansion(X.data, X.indices,
                                                    X.indptr, X.shape[1],
                                                    self.interaction_only,
                                                    deg)
                if Xp_next is None:
                    break
                to_stack.append(Xp_next)
            XP = sparse.hstack(to_stack, format='csr')
        elif sparse.isspmatrix_csc(X) and self.degree < 4:
            return self.transform(X.tocsr()).tocsc()
        else:
            if sparse.isspmatrix(X):
                combinations = self._combinations(n_features, self.degree,
                                                  self.interaction_only,
                                                  self.include_bias)
                columns = []
                for comb in combinations:
                    if comb:
                        out_col = 1
                        for col_idx in comb:
                            out_col = X[:, col_idx].multiply(out_col)
                        columns.append(out_col)
                    else:
                        bias = sparse.csc_matrix(np.ones((X.shape[0], 1)))
                        columns.append(bias)
                XP = sparse.hstack(columns, dtype=X.dtype).tocsc()
            else:
                XP = np.empty((n_samples, self.n_output_features_),
                              dtype=X.dtype, order=self.order)

                # What follows is a faster implementation of:
                # for i, comb in enumerate(combinations):
                #     XP[:, i] = X[:, comb].prod(1)
                # This implementation uses two optimisations.
                # First one is broadcasting,
                # multiply ([X1, ..., Xn], X1) -> [X1 X1, ..., Xn X1]
                # multiply ([X2, ..., Xn], X2) -> [X2 X2, ..., Xn X2]
                # ...
                # multiply ([X[:, start:end], X[:, start]) -> ...
                # Second optimisation happens for degrees >= 3.
                # Xi^3 is computed reusing previous computation:
                # Xi^3 = Xi^2 * Xi.

                if self.include_bias:
                    XP[:, 0] = 1
                    current_col = 1
                else:
                    current_col = 0

                # d = 0
                XP[:, current_col:current_col + n_features] = X
                index = list(range(current_col,
                                   current_col + n_features))
                current_col += n_features
                index.append(current_col)

                # d >= 1
                for _ in range(1, self.degree):
                    new_index = []
                    end = index[-1]
                    for feature_idx in range(n_features):
                        start = index[feature_idx]
                        new_index.append(current_col)
                        if self.interaction_only:
                            start += (index[feature_idx + 1] -
                                      index[feature_idx])
                        next_col = current_col + end - start
                        if next_col <= current_col:
                            break
                        # XP[:, start:end] are terms of degree d - 1
                        # that exclude feature #feature_idx.
                        np.multiply(XP[:, start:end],
                                    X[:, feature_idx:feature_idx + 1],
                                    out=XP[:, current_col:next_col],
                                    casting='no')
                        current_col = next_col

                    new_index.append(current_col)
                    index = new_index

        return XP


# TODO:
# - sparse support (either scipy or own cython solution)?
# - extrapolation (cyclic)
class SplineTransformer(TransformerMixin, BaseEstimator):
    """Generate univariate B-spline bases for features.

    Generate a new feature matrix consisting of `n_spline` spline basis
    functions (B-splines) of polynomial order=`degree` for each feature.

    .. versionadded:: 0.24

    Parameters
    ----------
    n_knots : int, default=5
        Number of knots of the splines if `knots` equals one of
        {'uniform', 'quantile'}. Must be larger or equal 2.

    degree : int, default=3
        The polynomial degree of the spline basis. Must be a non-negative
        integer.

    knots : {'uniform', 'quantile'} or array-like of shape \
        (n_knots, n_features), default='uniform'
        Set knot positions such that first knot <= features <= last knot.
        If 'uniform', `n_knots´ number of knots are distributed uniformly from
        min to max values of the features. If 'quantile', they are distributed
        uniformly along the quantiles of the features.
        If an ndarray is given, it directly specifies the sorted knot positions
        including the boundary knots. Note that, internally, `degree` number of
        knots are added below the first knot, the same above the last knot.

    extrapolation : {'error', 'constant', 'linear', 'continue'}, \
        default='constant'
        If 'error', values outside the min and max values of the training
        features raises a `ValueError`. If 'constant', the value of the
        splines at mininum and maximum value of the features is used as
        constant extrapolation. If 'linear', a linear extrapolation is used.
        If 'continue', the splines are extrapolated as is, i.e. option
        `extrapolate=True` in scipy.interpolate.BSpline.

    include_bias : bool, default=True
        If True (default), then the last spline element inside the data range
        of a feature is dropped. As B-splines sum to one over the spline basis
        functions for each data point, they implicitly include a bias term,
        i.e. a column of ones. It acts as an intercept term in a linear models.

    Examples
    --------
    >>> import numpy as np
    >>> from sklearn.preprocessing import SplineTransformer
    >>> X = np.arange(6).reshape(6, 1)
    >>> spline = SplineTransformer(degree=2, n_knots=3)
    >>> spline.fit_transform(X)
    array([[0.5 , 0.5 , 0.  , 0.  ],
           [0.18, 0.74, 0.08, 0.  ],
           [0.02, 0.66, 0.32, 0.  ],
           [0.  , 0.32, 0.66, 0.02],
           [0.  , 0.08, 0.74, 0.18],
           [0.  , 0.  , 0.5 , 0.5 ]])

    Attributes
    ----------
    bsplines_ : ndarray of shape (n_features, )
        Array of BSplines objects, one for each feature.

    n_input_features_ : int
        The total number of input features.

    n_output_features_ : int
        The total number of output features, which is computed as
        `n_features * n_splines`, where `n_splines` is
        the number of bases elements of the B-splines, `n_knots + degree - 1`.
        If `include_bias=False`, then it is only
        `n_features * (n_splines - 1)`.

    Notes
    -----
    High degrees and a high number of knots can cause overfitting.

    See :ref:`examples/linear_model/plot_polynomial_interpolation.py
    <sphx_glr_auto_examples_linear_model_plot_polynomial_interpolation.py>`
    """
    def __init__(self, n_knots=5, degree=3, *, knots='uniform',
                 extrapolation='constant', include_bias=True, order='C'):
        self.degree = degree
        self.knots = knots
        self.n_knots = n_knots
        self.extrapolation = extrapolation
        self.include_bias = include_bias
        self.order = order

    @staticmethod
    def _get_base_knot_positions(X, n_knots=10, knots='uniform'):
        """Calculate base knot positions.

        Base knots such that first knot <= feature <= last knot. For the
        B-spline construction with scipy.interpolate.BSpline, 2*degree knots
        beyond the base interval are added.

        Returns
        -------
        knots : ndarray of shape (n_knots, n_features)
            Knot positions (points) of base intercal.
        """
        if knots == 'quantile':
            knots = np.percentile(
                X, 100 * np.linspace(start=0, stop=1, num=n_knots), axis=0)
        else:
            # knots == 'uniform':
            x_min = np.amin(X, axis=0)
            x_max = np.amax(X, axis=0)
            knots = linspace(start=x_min, stop=x_max, num=n_knots,
                             endpoint=True)

        return knots

    def get_feature_names(self, input_features=None):
        """Return feature names for output features.

        Parameters
        ----------
        input_features : list of str of shape (n_features,), default=None
            String names for input features if available. By default,
            "x0", "x1", ... "xn_features" is used.

        Returns
        -------
        output_feature_names : list of str of shape (n_output_features,)
        """
        n_splines = self.bsplines_[0].c.shape[0]
        if input_features is None:
            input_features = ['x%d' % i for i in range(self.n_input_features_)]
        feature_names = []
        for i in range(self.n_input_features_):
            for j in range(n_splines - 1 + self.include_bias):
                feature_names.append(f"{input_features[i]}_sp_{j}")
        return feature_names

    def fit(self, X, y=None):
        """Compute knot positions of splines.

        Parameters
        ----------
        X : array-like of shape (n_samples, n_features)
            The data.

        y : None
            Ignored.

        Returns
        -------
        self : object
            Fitted transformer.
        """
        X = self._validate_data(X, accept_sparse=False, ensure_min_samples=2)
        n_samples, n_features = X.shape

        if not (isinstance(self.degree, numbers.Integral)
                and self.degree >= 0):
            raise ValueError("degree must be a non-negative integer.")

        if not (isinstance(self.n_knots, numbers.Integral)
                and self.n_knots >= 2):
            raise ValueError("n_knots must be a positive integer >= 2.")

        if self.knots in ['uniform', 'quantile']:
            base_knots = self._get_base_knot_positions(
                X, n_knots=self.n_knots, knots=self.knots)
        else:
            base_knots = check_array(self.knots)
            if base_knots.shape[0] < 2:
                raise ValueError("Number of knots, knots.shape[0], must be >= "
                                 "2.")
            elif base_knots.shape[1] != n_features:
                raise ValueError("knots.shape[1] == n_features is violated.")
            elif not np.all(np.diff(base_knots, axis=0) > 0):
                raise ValueError("knots must be sorted without duplicates.")

        if self.extrapolation not in ('error', 'constant', 'linear',
                                      'continue'):
            raise ValueError("extrapolation must be one of 'error', "
                             "'constant', 'linear' or 'continue'.")

        if not isinstance(self.include_bias, bool):
            raise ValueError("include_bias must be bool.")

        # number of knots for base interval
        n_knots = base_knots.shape[0]
        # number of splines basis functions
        n_splines = n_knots + self.degree - 1
        degree = self.degree
        n_out = n_features * n_splines
        # We have to add degree number of knots below, and degree number knots
        # above base the knots in order to make the spline basis complete.
        # Eilers & Marx in "Flexible smoothing with B-splines and  penalties"
        # https://doi.org/10.1214/ss/1038425655 advice against repeating first
        # and last knot several times, which would have inferior behaviour at
        # boundaries if combined with a penalty (hence P-Spline). We follow
        # this advice.
        # Meaning we do not:
        # knots = np.r_[np.tile(base_knots.min(axis=0), reps=[degree, 1]),
        #              base_knots,
        #              np.tile(base_knots.max(axis=0), reps=[degree, 1])
        #              ]
        # Instead, we reuse the distance of the 2 fist/last knots.
        dist_min = base_knots[1] - base_knots[0]
        dist_max = base_knots[-1] - base_knots[-2]
        knots = np.r_[linspace(base_knots[0] - degree * dist_min,
                               base_knots[0] - dist_min, num=degree),
                      base_knots,
                      linspace(base_knots[-1] + dist_max,
                               base_knots[-1] + degree * dist_max,
                               num=degree)]

        # With a diagonal coefficient matrix, we get back the spline basis
        # elements, i.e. the design matrix of the spline.
        # Note, BSpline appreciate C-contiguous arrays.
        coef = np.eye(n_knots + self.degree - 1, dtype=np.float64)
        extrapolate = self.extrapolation == "continue"
        bsplines = [BSpline(knots[:, i], coef, self.degree,
                            extrapolate=extrapolate)
                    for i in range(n_features)]
        self.bsplines_ = np.array(bsplines)

        self.n_input_features_ = n_features
        self.n_output_features_ = n_out - n_features * self.include_bias
        return self

    def transform(self, X):
        """Transform each feature data to B-splines.

        Parameters
        ----------
        X : array-like of shape (n_samples, n_features)
            The data to transform.

        Returns
        -------
        XBS : ndarray of shape (n_samples, n_features * n_splines)
            The matrix of features, where n_splines is the number of bases
            elements of the B-splines, n_knots + degree - 1.
        """
        check_is_fitted(self)

        X = check_array(X)

        n_samples, n_features = X.shape
        n_splines = self.bsplines_[0].c.shape[0]
        degree = self.degree

        if n_features != self.n_input_features_:
            raise ValueError("X shape does not match training shape")

        # Note that scipy splines return float64.
        n_out = self.n_output_features_ + n_features * self.include_bias
        XBS = np.zeros((n_samples, n_out), dtype=np.float64,
                       order=self.order)

        for i in range(n_features):
            spl = self.bsplines_[i]

            if self.extrapolation in ('continue', 'error'):
                XBS[:, (i * n_splines):((i + 1) * n_splines)] = spl(X[:, i])
            else:
                xmin = spl.t[degree]
                xmax = spl.t[-degree - 1]
                mask = (xmin <= X[:, i]) & (X[:, i] <= xmax)
                XBS[mask, (i * n_splines):((i + 1) * n_splines)] = (
                    spl(X[mask, i]))

            # Note for extrapolation:
            # 'continue' is already returned as is by scipy BSplines
            if self.extrapolation == 'error':
                # BSpline with extrapolate=False does not raise an error, but
                # output np.nan.
                if np.any(np.isnan(
                        XBS[:, (i * n_splines):((i + 1) * n_splines)])):
                    raise ValueError(
                        "X contains values beyond the limits of the knots.")
            elif self.extrapolation == 'constant':
                # Set all values beyond xmin and xmax to the value of the
                # spline basis functions at those two positions.
                # Only the first degree and last degree number of splines
                # have non-zero values at the boundaries.

                # spline values at boundaries
                f_min = spl(xmin)
                f_max = spl(xmax)
                mask = X[:, i] < xmin
                if np.any(mask):
                    XBS[mask, (i * n_splines):(i * n_splines + degree)] = (
                        f_min[:degree])

                mask = X[:, i] > xmax
                if np.any(mask):
                    XBS[mask,
                        ((i+1) * n_splines - degree):((i+1) * n_splines)] = (
                        f_max[-degree:])
            elif self.extrapolation == 'linear':
                # Continue the degree first and degree last spline bases
                # linearly beyond the boundaries, with slope = derivative at
                # the boundary.
                # Note that all others have derivative = value = 0 at the
                # boundaries.

                # spline values at boundaries
                f_min = spl(xmin)
                f_max = spl(xmax)
                # spline derivatives = slopes at boundaries
                fp_min = spl(xmin, nu=1)
                fp_max = spl(xmax, nu=1)
                # Compute the linear continuation.
                if degree <= 1:
                    # For degree=1, the derivative of 2nd spline is not zero at
                    # boundary. For degree=0 it is the same as 'constant'.
                    degree += 1
                for j in range(degree):
                    mask = X[:, i] < xmin
                    if np.any(mask):
                        XBS[mask, i * n_splines + j] = (
                            f_min[j] + (X[mask, i] - xmin) * fp_min[j])

                    mask = X[:, i] > xmax
                    if np.any(mask):
                        k = n_splines - 1 - j
                        XBS[mask, i * n_splines + k] = (
                            f_max[k] + (X[mask, i] - xmax) * fp_max[k])

        if self.include_bias:
            return XBS
        else:
            # We throw away one spline basis per feature.
            # We chose the last one.
            indices = [j for j in range(XBS.shape[1])
                       if (j + 1) % n_splines != 0]
            return XBS[:, indices]


@_deprecate_positional_args
def normalize(X, norm='l2', *, axis=1, copy=True, return_norm=False):
    """Scale input vectors individually to unit norm (vector length).

    Read more in the :ref:`User Guide <preprocessing_normalization>`.

    Parameters
    ----------
    X : {array-like, sparse matrix} of shape (n_samples, n_features)
        The data to normalize, element by element.
        scipy.sparse matrices should be in CSR format to avoid an
        un-necessary copy.

    norm : {'l1', 'l2', 'max'}, default='l2'
        The norm to use to normalize each non zero sample (or each non-zero
        feature if axis is 0).

    axis : {0, 1}, default=1
        axis used to normalize the data along. If 1, independently normalize
        each sample, otherwise (if 0) normalize each feature.

    copy : bool, default=True
        set to False to perform inplace row normalization and avoid a
        copy (if the input is already a numpy array or a scipy.sparse
        CSR matrix and if axis is 1).

    return_norm : bool, default=False
        whether to return the computed norms

    Returns
    -------
    X : {ndarray, sparse matrix} of shape (n_samples, n_features)
        Normalized input X.

    norms : ndarray of shape (n_samples, ) if axis=1 else (n_features, )
        An array of norms along given axis for X.
        When X is sparse, a NotImplementedError will be raised
        for norm 'l1' or 'l2'.

    See Also
    --------
    Normalizer : Performs normalization using the Transformer API
        (e.g. as part of a preprocessing :class:`~sklearn.pipeline.Pipeline`).

    Notes
    -----
    For a comparison of the different scalers, transformers, and normalizers,
    see :ref:`examples/preprocessing/plot_all_scaling.py
    <sphx_glr_auto_examples_preprocessing_plot_all_scaling.py>`.

    """
    if norm not in ('l1', 'l2', 'max'):
        raise ValueError("'%s' is not a supported norm" % norm)

    if axis == 0:
        sparse_format = 'csc'
    elif axis == 1:
        sparse_format = 'csr'
    else:
        raise ValueError("'%d' is not a supported axis" % axis)

    X = check_array(X, accept_sparse=sparse_format, copy=copy,
                    estimator='the normalize function', dtype=FLOAT_DTYPES)
    if axis == 0:
        X = X.T

    if sparse.issparse(X):
        if return_norm and norm in ('l1', 'l2'):
            raise NotImplementedError("return_norm=True is not implemented "
                                      "for sparse matrices with norm 'l1' "
                                      "or norm 'l2'")
        if norm == 'l1':
            inplace_csr_row_normalize_l1(X)
        elif norm == 'l2':
            inplace_csr_row_normalize_l2(X)
        elif norm == 'max':
            mins, maxes = min_max_axis(X, 1)
            norms = np.maximum(abs(mins), maxes)
            norms_elementwise = norms.repeat(np.diff(X.indptr))
            mask = norms_elementwise != 0
            X.data[mask] /= norms_elementwise[mask]
    else:
        if norm == 'l1':
            norms = np.abs(X).sum(axis=1)
        elif norm == 'l2':
            norms = row_norms(X)
        elif norm == 'max':
            norms = np.max(abs(X), axis=1)
        norms = _handle_zeros_in_scale(norms, copy=False)
        X /= norms[:, np.newaxis]

    if axis == 0:
        X = X.T

    if return_norm:
        return X, norms
    else:
        return X


class Normalizer(TransformerMixin, BaseEstimator):
    """Normalize samples individually to unit norm.

    Each sample (i.e. each row of the data matrix) with at least one
    non zero component is rescaled independently of other samples so
    that its norm (l1, l2 or inf) equals one.

    This transformer is able to work both with dense numpy arrays and
    scipy.sparse matrix (use CSR format if you want to avoid the burden of
    a copy / conversion).

    Scaling inputs to unit norms is a common operation for text
    classification or clustering for instance. For instance the dot
    product of two l2-normalized TF-IDF vectors is the cosine similarity
    of the vectors and is the base similarity metric for the Vector
    Space Model commonly used by the Information Retrieval community.

    Read more in the :ref:`User Guide <preprocessing_normalization>`.

    Parameters
    ----------
    norm : {'l1', 'l2', 'max'}, default='l2'
        The norm to use to normalize each non zero sample. If norm='max'
        is used, values will be rescaled by the maximum of the absolute
        values.

    copy : bool, default=True
        set to False to perform inplace row normalization and avoid a
        copy (if the input is already a numpy array or a scipy.sparse
        CSR matrix).

    Examples
    --------
    >>> from sklearn.preprocessing import Normalizer
    >>> X = [[4, 1, 2, 2],
    ...      [1, 3, 9, 3],
    ...      [5, 7, 5, 1]]
    >>> transformer = Normalizer().fit(X)  # fit does nothing.
    >>> transformer
    Normalizer()
    >>> transformer.transform(X)
    array([[0.8, 0.2, 0.4, 0.4],
           [0.1, 0.3, 0.9, 0.3],
           [0.5, 0.7, 0.5, 0.1]])

    Notes
    -----
    This estimator is stateless (besides constructor parameters), the
    fit method does nothing but is useful when used in a pipeline.

    For a comparison of the different scalers, transformers, and normalizers,
    see :ref:`examples/preprocessing/plot_all_scaling.py
    <sphx_glr_auto_examples_preprocessing_plot_all_scaling.py>`.

    See Also
    --------
    normalize : Equivalent function without the estimator API.
    """

    @_deprecate_positional_args
    def __init__(self, norm='l2', *, copy=True):
        self.norm = norm
        self.copy = copy

    def fit(self, X, y=None):
        """Do nothing and return the estimator unchanged

        This method is just there to implement the usual API and hence
        work in pipelines.

        Parameters
        ----------
        X : {array-like, sparse matrix} of shape (n_samples, n_features)
            The data to estimate the normalization parameters.

        y : None
            Ignored.

        Returns
        -------
        self : object
            Fitted transformer.
        """
        self._validate_data(X, accept_sparse='csr')
        return self

    def transform(self, X, copy=None):
        """Scale each non zero row of X to unit norm

        Parameters
        ----------
        X : {array-like, sparse matrix} of shape (n_samples, n_features)
            The data to normalize, row by row. scipy.sparse matrices should be
            in CSR format to avoid an un-necessary copy.

        copy : bool, default=None
            Copy the input X or not.

        Returns
        -------
        X_tr : {ndarray, sparse matrix} of shape (n_samples, n_features)
            Transformed array.
        """
        copy = copy if copy is not None else self.copy
        X = check_array(X, accept_sparse='csr')
        return normalize(X, norm=self.norm, axis=1, copy=copy)

    def _more_tags(self):
        return {'stateless': True}


@_deprecate_positional_args
def binarize(X, *, threshold=0.0, copy=True):
    """Boolean thresholding of array-like or scipy.sparse matrix.

    Read more in the :ref:`User Guide <preprocessing_binarization>`.

    Parameters
    ----------
    X : {array-like, sparse matrix} of shape (n_samples, n_features)
        The data to binarize, element by element.
        scipy.sparse matrices should be in CSR or CSC format to avoid an
        un-necessary copy.

    threshold : float, default=0.0
        Feature values below or equal to this are replaced by 0, above it by 1.
        Threshold may not be less than 0 for operations on sparse matrices.

    copy : bool, default=True
        set to False to perform inplace binarization and avoid a copy
        (if the input is already a numpy array or a scipy.sparse CSR / CSC
        matrix and if axis is 1).

    Returns
    -------
    X_tr : {ndarray, sparse matrix} of shape (n_samples, n_features)
        The transformed data.

    See Also
    --------
    Binarizer : Performs binarization using the Transformer API
        (e.g. as part of a preprocessing :class:`~sklearn.pipeline.Pipeline`).
    """
    X = check_array(X, accept_sparse=['csr', 'csc'], copy=copy)
    if sparse.issparse(X):
        if threshold < 0:
            raise ValueError('Cannot binarize a sparse matrix with threshold '
                             '< 0')
        cond = X.data > threshold
        not_cond = np.logical_not(cond)
        X.data[cond] = 1
        X.data[not_cond] = 0
        X.eliminate_zeros()
    else:
        cond = X > threshold
        not_cond = np.logical_not(cond)
        X[cond] = 1
        X[not_cond] = 0
    return X


class Binarizer(TransformerMixin, BaseEstimator):
    """Binarize data (set feature values to 0 or 1) according to a threshold.

    Values greater than the threshold map to 1, while values less than
    or equal to the threshold map to 0. With the default threshold of 0,
    only positive values map to 1.

    Binarization is a common operation on text count data where the
    analyst can decide to only consider the presence or absence of a
    feature rather than a quantified number of occurrences for instance.

    It can also be used as a pre-processing step for estimators that
    consider boolean random variables (e.g. modelled using the Bernoulli
    distribution in a Bayesian setting).

    Read more in the :ref:`User Guide <preprocessing_binarization>`.

    Parameters
    ----------
    threshold : float, default=0.0
        Feature values below or equal to this are replaced by 0, above it by 1.
        Threshold may not be less than 0 for operations on sparse matrices.

    copy : bool, default=True
        set to False to perform inplace binarization and avoid a copy (if
        the input is already a numpy array or a scipy.sparse CSR matrix).

    Examples
    --------
    >>> from sklearn.preprocessing import Binarizer
    >>> X = [[ 1., -1.,  2.],
    ...      [ 2.,  0.,  0.],
    ...      [ 0.,  1., -1.]]
    >>> transformer = Binarizer().fit(X)  # fit does nothing.
    >>> transformer
    Binarizer()
    >>> transformer.transform(X)
    array([[1., 0., 1.],
           [1., 0., 0.],
           [0., 1., 0.]])

    Notes
    -----
    If the input is a sparse matrix, only the non-zero values are subject
    to update by the Binarizer class.

    This estimator is stateless (besides constructor parameters), the
    fit method does nothing but is useful when used in a pipeline.

    See Also
    --------
    binarize : Equivalent function without the estimator API.
    """

    @_deprecate_positional_args
    def __init__(self, *, threshold=0.0, copy=True):
        self.threshold = threshold
        self.copy = copy

    def fit(self, X, y=None):
        """Do nothing and return the estimator unchanged.

        This method is just there to implement the usual API and hence
        work in pipelines.

        Parameters
        ----------
        X : {array-like, sparse matrix} of shape (n_samples, n_features)
            The data.

        y : None
            Ignored.

        Returns
        -------
        self : object
            Fitted transformer.
        """
        self._validate_data(X, accept_sparse='csr')
        return self

    def transform(self, X, copy=None):
        """Binarize each element of X.

        Parameters
        ----------
        X : {array-like, sparse matrix} of shape (n_samples, n_features)
            The data to binarize, element by element.
            scipy.sparse matrices should be in CSR format to avoid an
            un-necessary copy.

        copy : bool
            Copy the input X or not.

        Returns
        -------
        X_tr : {ndarray, sparse matrix} of shape (n_samples, n_features)
            Transformed array.
        """
        copy = copy if copy is not None else self.copy
        return binarize(X, threshold=self.threshold, copy=copy)

    def _more_tags(self):
        return {'stateless': True}


class KernelCenterer(TransformerMixin, BaseEstimator):
    """Center a kernel matrix.

    Let K(x, z) be a kernel defined by phi(x)^T phi(z), where phi is a
    function mapping x to a Hilbert space. KernelCenterer centers (i.e.,
    normalize to have zero mean) the data without explicitly computing phi(x).
    It is equivalent to centering phi(x) with
    sklearn.preprocessing.StandardScaler(with_std=False).

    Read more in the :ref:`User Guide <kernel_centering>`.

    Attributes
    ----------
    K_fit_rows_ : array of shape (n_samples,)
        Average of each column of kernel matrix.

    K_fit_all_ : float
        Average of kernel matrix.

    Examples
    --------
    >>> from sklearn.preprocessing import KernelCenterer
    >>> from sklearn.metrics.pairwise import pairwise_kernels
    >>> X = [[ 1., -2.,  2.],
    ...      [ -2.,  1.,  3.],
    ...      [ 4.,  1., -2.]]
    >>> K = pairwise_kernels(X, metric='linear')
    >>> K
    array([[  9.,   2.,  -2.],
           [  2.,  14., -13.],
           [ -2., -13.,  21.]])
    >>> transformer = KernelCenterer().fit(K)
    >>> transformer
    KernelCenterer()
    >>> transformer.transform(K)
    array([[  5.,   0.,  -5.],
           [  0.,  14., -14.],
           [ -5., -14.,  19.]])
    """

    def __init__(self):
        # Needed for backported inspect.signature compatibility with PyPy
        pass

    def fit(self, K, y=None):
        """Fit KernelCenterer

        Parameters
        ----------
        K : ndarray of shape (n_samples, n_samples)
            Kernel matrix.

        y : None
            Ignored.

        Returns
        -------
        self : object
            Fitted transformer.
        """

        K = self._validate_data(K, dtype=FLOAT_DTYPES)

        if K.shape[0] != K.shape[1]:
            raise ValueError("Kernel matrix must be a square matrix."
                             " Input is a {}x{} matrix."
                             .format(K.shape[0], K.shape[1]))

        n_samples = K.shape[0]
        self.K_fit_rows_ = np.sum(K, axis=0) / n_samples
        self.K_fit_all_ = self.K_fit_rows_.sum() / n_samples
        return self

    def transform(self, K, copy=True):
        """Center kernel matrix.

        Parameters
        ----------
        K : ndarray of shape (n_samples1, n_samples2)
            Kernel matrix.

        copy : bool, default=True
            Set to False to perform inplace computation.

        Returns
        -------
        K_new : ndarray of shape (n_samples1, n_samples2)
        """
        check_is_fitted(self)

        K = check_array(K, copy=copy, dtype=FLOAT_DTYPES)

        K_pred_cols = (np.sum(K, axis=1) /
                       self.K_fit_rows_.shape[0])[:, np.newaxis]

        K -= self.K_fit_rows_
        K -= K_pred_cols
        K += self.K_fit_all_

        return K

    def _more_tags(self):
        return {'pairwise': True}

    # TODO: Remove in 0.26
    # mypy error: Decorated property not supported
    @deprecated("Attribute _pairwise was deprecated in "  # type: ignore
                "version 0.24 and will be removed in 0.26.")
    @property
    def _pairwise(self):
        return True


def add_dummy_feature(X, value=1.0):
    """Augment dataset with an additional dummy feature.

    This is useful for fitting an intercept term with implementations which
    cannot otherwise fit it directly.

    Parameters
    ----------
    X : {array-like, sparse matrix} of shape (n_samples, n_features)
        Data.

    value : float
        Value to use for the dummy feature.

    Returns
    -------
    X : {ndarray, sparse matrix} of shape (n_samples, n_features + 1)
        Same data with dummy feature added as first column.

    Examples
    --------
    >>> from sklearn.preprocessing import add_dummy_feature
    >>> add_dummy_feature([[0, 1], [1, 0]])
    array([[1., 0., 1.],
           [1., 1., 0.]])
    """
    X = check_array(X, accept_sparse=['csc', 'csr', 'coo'], dtype=FLOAT_DTYPES)
    n_samples, n_features = X.shape
    shape = (n_samples, n_features + 1)
    if sparse.issparse(X):
        if sparse.isspmatrix_coo(X):
            # Shift columns to the right.
            col = X.col + 1
            # Column indices of dummy feature are 0 everywhere.
            col = np.concatenate((np.zeros(n_samples), col))
            # Row indices of dummy feature are 0, ..., n_samples-1.
            row = np.concatenate((np.arange(n_samples), X.row))
            # Prepend the dummy feature n_samples times.
            data = np.concatenate((np.full(n_samples, value), X.data))
            return sparse.coo_matrix((data, (row, col)), shape)
        elif sparse.isspmatrix_csc(X):
            # Shift index pointers since we need to add n_samples elements.
            indptr = X.indptr + n_samples
            # indptr[0] must be 0.
            indptr = np.concatenate((np.array([0]), indptr))
            # Row indices of dummy feature are 0, ..., n_samples-1.
            indices = np.concatenate((np.arange(n_samples), X.indices))
            # Prepend the dummy feature n_samples times.
            data = np.concatenate((np.full(n_samples, value), X.data))
            return sparse.csc_matrix((data, indices, indptr), shape)
        else:
            klass = X.__class__
            return klass(add_dummy_feature(X.tocoo(), value))
    else:
        return np.hstack((np.full((n_samples, 1), value), X))


class QuantileTransformer(TransformerMixin, BaseEstimator):
    """Transform features using quantiles information.

    This method transforms the features to follow a uniform or a normal
    distribution. Therefore, for a given feature, this transformation tends
    to spread out the most frequent values. It also reduces the impact of
    (marginal) outliers: this is therefore a robust preprocessing scheme.

    The transformation is applied on each feature independently. First an
    estimate of the cumulative distribution function of a feature is
    used to map the original values to a uniform distribution. The obtained
    values are then mapped to the desired output distribution using the
    associated quantile function. Features values of new/unseen data that fall
    below or above the fitted range will be mapped to the bounds of the output
    distribution. Note that this transform is non-linear. It may distort linear
    correlations between variables measured at the same scale but renders
    variables measured at different scales more directly comparable.

    Read more in the :ref:`User Guide <preprocessing_transformer>`.

    .. versionadded:: 0.19

    Parameters
    ----------
    n_quantiles : int, default=1000 or n_samples
        Number of quantiles to be computed. It corresponds to the number
        of landmarks used to discretize the cumulative distribution function.
        If n_quantiles is larger than the number of samples, n_quantiles is set
        to the number of samples as a larger number of quantiles does not give
        a better approximation of the cumulative distribution function
        estimator.

    output_distribution : {'uniform', 'normal'}, default='uniform'
        Marginal distribution for the transformed data. The choices are
        'uniform' (default) or 'normal'.

    ignore_implicit_zeros : bool, default=False
        Only applies to sparse matrices. If True, the sparse entries of the
        matrix are discarded to compute the quantile statistics. If False,
        these entries are treated as zeros.

    subsample : int, default=1e5
        Maximum number of samples used to estimate the quantiles for
        computational efficiency. Note that the subsampling procedure may
        differ for value-identical sparse and dense matrices.

    random_state : int, RandomState instance or None, default=None
        Determines random number generation for subsampling and smoothing
        noise.
        Please see ``subsample`` for more details.
        Pass an int for reproducible results across multiple function calls.
        See :term:`Glossary <random_state>`

    copy : bool, default=True
        Set to False to perform inplace transformation and avoid a copy (if the
        input is already a numpy array).

    Attributes
    ----------
    n_quantiles_ : int
        The actual number of quantiles used to discretize the cumulative
        distribution function.

    quantiles_ : ndarray of shape (n_quantiles, n_features)
        The values corresponding the quantiles of reference.

    references_ : ndarray of shape (n_quantiles, )
        Quantiles of references.

    Examples
    --------
    >>> import numpy as np
    >>> from sklearn.preprocessing import QuantileTransformer
    >>> rng = np.random.RandomState(0)
    >>> X = np.sort(rng.normal(loc=0.5, scale=0.25, size=(25, 1)), axis=0)
    >>> qt = QuantileTransformer(n_quantiles=10, random_state=0)
    >>> qt.fit_transform(X)
    array([...])

    See Also
    --------
    quantile_transform : Equivalent function without the estimator API.
    PowerTransformer : Perform mapping to a normal distribution using a power
        transform.
    StandardScaler : Perform standardization that is faster, but less robust
        to outliers.
    RobustScaler : Perform robust standardization that removes the influence
        of outliers but does not put outliers and inliers on the same scale.

    Notes
    -----
    NaNs are treated as missing values: disregarded in fit, and maintained in
    transform.

    For a comparison of the different scalers, transformers, and normalizers,
    see :ref:`examples/preprocessing/plot_all_scaling.py
    <sphx_glr_auto_examples_preprocessing_plot_all_scaling.py>`.
    """

    @_deprecate_positional_args
    def __init__(self, *, n_quantiles=1000, output_distribution='uniform',
                 ignore_implicit_zeros=False, subsample=int(1e5),
                 random_state=None, copy=True):
        self.n_quantiles = n_quantiles
        self.output_distribution = output_distribution
        self.ignore_implicit_zeros = ignore_implicit_zeros
        self.subsample = subsample
        self.random_state = random_state
        self.copy = copy

    def _dense_fit(self, X, random_state):
        """Compute percentiles for dense matrices.

        Parameters
        ----------
        X : ndarray of shape (n_samples, n_features)
            The data used to scale along the features axis.
        """
        if self.ignore_implicit_zeros:
            warnings.warn("'ignore_implicit_zeros' takes effect only with"
                          " sparse matrix. This parameter has no effect.")

        n_samples, n_features = X.shape
        references = self.references_ * 100

        self.quantiles_ = []
        for col in X.T:
            if self.subsample < n_samples:
                subsample_idx = random_state.choice(n_samples,
                                                    size=self.subsample,
                                                    replace=False)
                col = col.take(subsample_idx, mode='clip')
            self.quantiles_.append(np.nanpercentile(col, references))
        self.quantiles_ = np.transpose(self.quantiles_)
        # Due to floating-point precision error in `np.nanpercentile`,
        # make sure that quantiles are monotonically increasing.
        # Upstream issue in numpy:
        # https://github.com/numpy/numpy/issues/14685
        self.quantiles_ = np.maximum.accumulate(self.quantiles_)

    def _sparse_fit(self, X, random_state):
        """Compute percentiles for sparse matrices.

        Parameters
        ----------
        X : sparse matrix of shape (n_samples, n_features)
            The data used to scale along the features axis. The sparse matrix
            needs to be nonnegative. If a sparse matrix is provided,
            it will be converted into a sparse ``csc_matrix``.
        """
        n_samples, n_features = X.shape
        references = self.references_ * 100

        self.quantiles_ = []
        for feature_idx in range(n_features):
            column_nnz_data = X.data[X.indptr[feature_idx]:
                                     X.indptr[feature_idx + 1]]
            if len(column_nnz_data) > self.subsample:
                column_subsample = (self.subsample * len(column_nnz_data) //
                                    n_samples)
                if self.ignore_implicit_zeros:
                    column_data = np.zeros(shape=column_subsample,
                                           dtype=X.dtype)
                else:
                    column_data = np.zeros(shape=self.subsample, dtype=X.dtype)
                column_data[:column_subsample] = random_state.choice(
                    column_nnz_data, size=column_subsample, replace=False)
            else:
                if self.ignore_implicit_zeros:
                    column_data = np.zeros(shape=len(column_nnz_data),
                                           dtype=X.dtype)
                else:
                    column_data = np.zeros(shape=n_samples, dtype=X.dtype)
                column_data[:len(column_nnz_data)] = column_nnz_data

            if not column_data.size:
                # if no nnz, an error will be raised for computing the
                # quantiles. Force the quantiles to be zeros.
                self.quantiles_.append([0] * len(references))
            else:
                self.quantiles_.append(
                        np.nanpercentile(column_data, references))
        self.quantiles_ = np.transpose(self.quantiles_)
        # due to floating-point precision error in `np.nanpercentile`,
        # make sure the quantiles are monotonically increasing
        # Upstream issue in numpy:
        # https://github.com/numpy/numpy/issues/14685
        self.quantiles_ = np.maximum.accumulate(self.quantiles_)

    def fit(self, X, y=None):
        """Compute the quantiles used for transforming.

        Parameters
        ----------
        X : {array-like, sparse matrix} of shape (n_samples, n_features)
            The data used to scale along the features axis. If a sparse
            matrix is provided, it will be converted into a sparse
            ``csc_matrix``. Additionally, the sparse matrix needs to be
            nonnegative if `ignore_implicit_zeros` is False.

        y : None
            Ignored.

        Returns
        -------
        self : object
           Fitted transformer.
        """
        if self.n_quantiles <= 0:
            raise ValueError("Invalid value for 'n_quantiles': %d. "
                             "The number of quantiles must be at least one."
                             % self.n_quantiles)

        if self.subsample <= 0:
            raise ValueError("Invalid value for 'subsample': %d. "
                             "The number of subsamples must be at least one."
                             % self.subsample)

        if self.n_quantiles > self.subsample:
            raise ValueError("The number of quantiles cannot be greater than"
                             " the number of samples used. Got {} quantiles"
                             " and {} samples.".format(self.n_quantiles,
                                                       self.subsample))

        X = self._check_inputs(X, in_fit=True, copy=False)
        n_samples = X.shape[0]

        if self.n_quantiles > n_samples:
            warnings.warn("n_quantiles (%s) is greater than the total number "
                          "of samples (%s). n_quantiles is set to "
                          "n_samples."
                          % (self.n_quantiles, n_samples))
        self.n_quantiles_ = max(1, min(self.n_quantiles, n_samples))

        rng = check_random_state(self.random_state)

        # Create the quantiles of reference
        self.references_ = np.linspace(0, 1, self.n_quantiles_,
                                       endpoint=True)
        if sparse.issparse(X):
            self._sparse_fit(X, rng)
        else:
            self._dense_fit(X, rng)

        return self

    def _transform_col(self, X_col, quantiles, inverse):
        """Private function to transform a single feature."""

        output_distribution = self.output_distribution

        if not inverse:
            lower_bound_x = quantiles[0]
            upper_bound_x = quantiles[-1]
            lower_bound_y = 0
            upper_bound_y = 1
        else:
            lower_bound_x = 0
            upper_bound_x = 1
            lower_bound_y = quantiles[0]
            upper_bound_y = quantiles[-1]
            # for inverse transform, match a uniform distribution
            with np.errstate(invalid='ignore'):  # hide NaN comparison warnings
                if output_distribution == 'normal':
                    X_col = stats.norm.cdf(X_col)
                # else output distribution is already a uniform distribution

        # find index for lower and higher bounds
        with np.errstate(invalid='ignore'):  # hide NaN comparison warnings
            if output_distribution == 'normal':
                lower_bounds_idx = (X_col - BOUNDS_THRESHOLD <
                                    lower_bound_x)
                upper_bounds_idx = (X_col + BOUNDS_THRESHOLD >
                                    upper_bound_x)
            if output_distribution == 'uniform':
                lower_bounds_idx = (X_col == lower_bound_x)
                upper_bounds_idx = (X_col == upper_bound_x)

        isfinite_mask = ~np.isnan(X_col)
        X_col_finite = X_col[isfinite_mask]
        if not inverse:
            # Interpolate in one direction and in the other and take the
            # mean. This is in case of repeated values in the features
            # and hence repeated quantiles
            #
            # If we don't do this, only one extreme of the duplicated is
            # used (the upper when we do ascending, and the
            # lower for descending). We take the mean of these two
            X_col[isfinite_mask] = .5 * (
                np.interp(X_col_finite, quantiles, self.references_)
                - np.interp(-X_col_finite, -quantiles[::-1],
                            -self.references_[::-1]))
        else:
            X_col[isfinite_mask] = np.interp(X_col_finite,
                                             self.references_, quantiles)

        X_col[upper_bounds_idx] = upper_bound_y
        X_col[lower_bounds_idx] = lower_bound_y
        # for forward transform, match the output distribution
        if not inverse:
            with np.errstate(invalid='ignore'):  # hide NaN comparison warnings
                if output_distribution == 'normal':
                    X_col = stats.norm.ppf(X_col)
                    # find the value to clip the data to avoid mapping to
                    # infinity. Clip such that the inverse transform will be
                    # consistent
                    clip_min = stats.norm.ppf(BOUNDS_THRESHOLD - np.spacing(1))
                    clip_max = stats.norm.ppf(1 - (BOUNDS_THRESHOLD -
                                                   np.spacing(1)))
                    X_col = np.clip(X_col, clip_min, clip_max)
                # else output distribution is uniform and the ppf is the
                # identity function so we let X_col unchanged

        return X_col

    def _check_inputs(self, X, in_fit, accept_sparse_negative=False,
                      copy=False):
        """Check inputs before fit and transform."""
        # In theory reset should be equal to `in_fit`, but there are tests
        # checking the input number of feature and they expect a specific
        # string, which is not the same one raised by check_n_features. So we
        # don't check n_features_in_ here for now (it's done with adhoc code in
        # the estimator anyway).
        # TODO: set reset=in_fit when addressing reset in
        # predict/transform/etc.
        reset = True

        X = self._validate_data(X, reset=reset,
                                accept_sparse='csc', copy=copy,
                                dtype=FLOAT_DTYPES,
                                force_all_finite='allow-nan')
        # we only accept positive sparse matrix when ignore_implicit_zeros is
        # false and that we call fit or transform.
        with np.errstate(invalid='ignore'):  # hide NaN comparison warnings
            if (not accept_sparse_negative and not self.ignore_implicit_zeros
                    and (sparse.issparse(X) and np.any(X.data < 0))):
                raise ValueError('QuantileTransformer only accepts'
                                 ' non-negative sparse matrices.')

        # check the output distribution
        if self.output_distribution not in ('normal', 'uniform'):
            raise ValueError("'output_distribution' has to be either 'normal'"
                             " or 'uniform'. Got '{}' instead.".format(
                                 self.output_distribution))

        return X

    def _check_is_fitted(self, X):
        """Check the inputs before transforming."""
        check_is_fitted(self)
        # check that the dimension of X are adequate with the fitted data
        if X.shape[1] != self.quantiles_.shape[1]:
            raise ValueError('X does not have the same number of features as'
                             ' the previously fitted data. Got {} instead of'
                             ' {}.'.format(X.shape[1],
                                           self.quantiles_.shape[1]))

    def _transform(self, X, inverse=False):
        """Forward and inverse transform.

        Parameters
        ----------
        X : ndarray of shape (n_samples, n_features)
            The data used to scale along the features axis.

        inverse : bool, default=False
            If False, apply forward transform. If True, apply
            inverse transform.

        Returns
        -------
        X : ndarray of shape (n_samples, n_features)
            Projected data.
        """

        if sparse.issparse(X):
            for feature_idx in range(X.shape[1]):
                column_slice = slice(X.indptr[feature_idx],
                                     X.indptr[feature_idx + 1])
                X.data[column_slice] = self._transform_col(
                    X.data[column_slice], self.quantiles_[:, feature_idx],
                    inverse)
        else:
            for feature_idx in range(X.shape[1]):
                X[:, feature_idx] = self._transform_col(
                    X[:, feature_idx], self.quantiles_[:, feature_idx],
                    inverse)

        return X

    def transform(self, X):
        """Feature-wise transformation of the data.

        Parameters
        ----------
        X : {array-like, sparse matrix} of shape (n_samples, n_features)
            The data used to scale along the features axis. If a sparse
            matrix is provided, it will be converted into a sparse
            ``csc_matrix``. Additionally, the sparse matrix needs to be
            nonnegative if `ignore_implicit_zeros` is False.

        Returns
        -------
        Xt : {ndarray, sparse matrix} of shape (n_samples, n_features)
            The projected data.
        """
        X = self._check_inputs(X, in_fit=False, copy=self.copy)
        self._check_is_fitted(X)

        return self._transform(X, inverse=False)

    def inverse_transform(self, X):
        """Back-projection to the original space.

        Parameters
        ----------
        X : {array-like, sparse matrix} of shape (n_samples, n_features)
            The data used to scale along the features axis. If a sparse
            matrix is provided, it will be converted into a sparse
            ``csc_matrix``. Additionally, the sparse matrix needs to be
            nonnegative if `ignore_implicit_zeros` is False.

        Returns
        -------
        Xt : {ndarray, sparse matrix} of (n_samples, n_features)
            The projected data.
        """
        X = self._check_inputs(X, in_fit=False, accept_sparse_negative=True,
                               copy=self.copy)
        self._check_is_fitted(X)

        return self._transform(X, inverse=True)

    def _more_tags(self):
        return {'allow_nan': True}


@_deprecate_positional_args
def quantile_transform(X, *, axis=0, n_quantiles=1000,
                       output_distribution='uniform',
                       ignore_implicit_zeros=False,
                       subsample=int(1e5),
                       random_state=None,
                       copy=True):
    """Transform features using quantiles information.

    This method transforms the features to follow a uniform or a normal
    distribution. Therefore, for a given feature, this transformation tends
    to spread out the most frequent values. It also reduces the impact of
    (marginal) outliers: this is therefore a robust preprocessing scheme.

    The transformation is applied on each feature independently. First an
    estimate of the cumulative distribution function of a feature is
    used to map the original values to a uniform distribution. The obtained
    values are then mapped to the desired output distribution using the
    associated quantile function. Features values of new/unseen data that fall
    below or above the fitted range will be mapped to the bounds of the output
    distribution. Note that this transform is non-linear. It may distort linear
    correlations between variables measured at the same scale but renders
    variables measured at different scales more directly comparable.

    Read more in the :ref:`User Guide <preprocessing_transformer>`.

    Parameters
    ----------
    X : {array-like, sparse matrix} of shape (n_samples, n_features)
        The data to transform.

    axis : int, default=0
        Axis used to compute the means and standard deviations along. If 0,
        transform each feature, otherwise (if 1) transform each sample.

    n_quantiles : int, default=1000 or n_samples
        Number of quantiles to be computed. It corresponds to the number
        of landmarks used to discretize the cumulative distribution function.
        If n_quantiles is larger than the number of samples, n_quantiles is set
        to the number of samples as a larger number of quantiles does not give
        a better approximation of the cumulative distribution function
        estimator.

    output_distribution : {'uniform', 'normal'}, default='uniform'
        Marginal distribution for the transformed data. The choices are
        'uniform' (default) or 'normal'.

    ignore_implicit_zeros : bool, default=False
        Only applies to sparse matrices. If True, the sparse entries of the
        matrix are discarded to compute the quantile statistics. If False,
        these entries are treated as zeros.

    subsample : int, default=1e5
        Maximum number of samples used to estimate the quantiles for
        computational efficiency. Note that the subsampling procedure may
        differ for value-identical sparse and dense matrices.

    random_state : int, RandomState instance or None, default=None
        Determines random number generation for subsampling and smoothing
        noise.
        Please see ``subsample`` for more details.
        Pass an int for reproducible results across multiple function calls.
        See :term:`Glossary <random_state>`

    copy : bool, default=True
        Set to False to perform inplace transformation and avoid a copy (if the
        input is already a numpy array). If True, a copy of `X` is transformed,
        leaving the original `X` unchanged

        ..versionchanged:: 0.23
            The default value of `copy` changed from False to True in 0.23.

    Returns
    -------
    Xt : {ndarray, sparse matrix} of shape (n_samples, n_features)
        The transformed data.

    Examples
    --------
    >>> import numpy as np
    >>> from sklearn.preprocessing import quantile_transform
    >>> rng = np.random.RandomState(0)
    >>> X = np.sort(rng.normal(loc=0.5, scale=0.25, size=(25, 1)), axis=0)
    >>> quantile_transform(X, n_quantiles=10, random_state=0, copy=True)
    array([...])

    See Also
    --------
    QuantileTransformer : Performs quantile-based scaling using the
        Transformer API (e.g. as part of a preprocessing
        :class:`~sklearn.pipeline.Pipeline`).
    power_transform : Maps data to a normal distribution using a
        power transformation.
    scale : Performs standardization that is faster, but less robust
        to outliers.
    robust_scale : Performs robust standardization that removes the influence
        of outliers but does not put outliers and inliers on the same scale.

    Notes
    -----
    NaNs are treated as missing values: disregarded in fit, and maintained in
    transform.

    .. warning:: Risk of data leak

        Do not use :func:`~sklearn.preprocessing.quantile_transform` unless
        you know what you are doing. A common mistake is to apply it
        to the entire data *before* splitting into training and
        test sets. This will bias the model evaluation because
        information would have leaked from the test set to the
        training set.
        In general, we recommend using
        :class:`~sklearn.preprocessing.QuantileTransformer` within a
        :ref:`Pipeline <pipeline>` in order to prevent most risks of data
        leaking:`pipe = make_pipeline(QuantileTransformer(),
        LogisticRegression())`.

    For a comparison of the different scalers, transformers, and normalizers,
    see :ref:`examples/preprocessing/plot_all_scaling.py
    <sphx_glr_auto_examples_preprocessing_plot_all_scaling.py>`.
    """
    n = QuantileTransformer(n_quantiles=n_quantiles,
                            output_distribution=output_distribution,
                            subsample=subsample,
                            ignore_implicit_zeros=ignore_implicit_zeros,
                            random_state=random_state,
                            copy=copy)
    if axis == 0:
        return n.fit_transform(X)
    elif axis == 1:
        return n.fit_transform(X.T).T
    else:
        raise ValueError("axis should be either equal to 0 or 1. Got"
                         " axis={}".format(axis))


class PowerTransformer(TransformerMixin, BaseEstimator):
    """Apply a power transform featurewise to make data more Gaussian-like.

    Power transforms are a family of parametric, monotonic transformations
    that are applied to make data more Gaussian-like. This is useful for
    modeling issues related to heteroscedasticity (non-constant variance),
    or other situations where normality is desired.

    Currently, PowerTransformer supports the Box-Cox transform and the
    Yeo-Johnson transform. The optimal parameter for stabilizing variance and
    minimizing skewness is estimated through maximum likelihood.

    Box-Cox requires input data to be strictly positive, while Yeo-Johnson
    supports both positive or negative data.

    By default, zero-mean, unit-variance normalization is applied to the
    transformed data.

    Read more in the :ref:`User Guide <preprocessing_transformer>`.

    .. versionadded:: 0.20

    Parameters
    ----------
    method : {'yeo-johnson', 'box-cox'}, default='yeo-johnson'
        The power transform method. Available methods are:

        - 'yeo-johnson' [1]_, works with positive and negative values
        - 'box-cox' [2]_, only works with strictly positive values

    standardize : bool, default=True
        Set to True to apply zero-mean, unit-variance normalization to the
        transformed output.

    copy : bool, default=True
        Set to False to perform inplace computation during transformation.

    Attributes
    ----------
    lambdas_ : ndarray of float of shape (n_features,)
        The parameters of the power transformation for the selected features.

    Examples
    --------
    >>> import numpy as np
    >>> from sklearn.preprocessing import PowerTransformer
    >>> pt = PowerTransformer()
    >>> data = [[1, 2], [3, 2], [4, 5]]
    >>> print(pt.fit(data))
    PowerTransformer()
    >>> print(pt.lambdas_)
    [ 1.386... -3.100...]
    >>> print(pt.transform(data))
    [[-1.316... -0.707...]
     [ 0.209... -0.707...]
     [ 1.106...  1.414...]]

    See Also
    --------
    power_transform : Equivalent function without the estimator API.

    QuantileTransformer : Maps data to a standard normal distribution with
        the parameter `output_distribution='normal'`.

    Notes
    -----
    NaNs are treated as missing values: disregarded in ``fit``, and maintained
    in ``transform``.

    For a comparison of the different scalers, transformers, and normalizers,
    see :ref:`examples/preprocessing/plot_all_scaling.py
    <sphx_glr_auto_examples_preprocessing_plot_all_scaling.py>`.

    References
    ----------

    .. [1] I.K. Yeo and R.A. Johnson, "A new family of power transformations to
           improve normality or symmetry." Biometrika, 87(4), pp.954-959,
           (2000).

    .. [2] G.E.P. Box and D.R. Cox, "An Analysis of Transformations", Journal
           of the Royal Statistical Society B, 26, 211-252 (1964).
    """
    @_deprecate_positional_args
    def __init__(self, method='yeo-johnson', *, standardize=True, copy=True):
        self.method = method
        self.standardize = standardize
        self.copy = copy

    def fit(self, X, y=None):
        """Estimate the optimal parameter lambda for each feature.

        The optimal lambda parameter for minimizing skewness is estimated on
        each feature independently using maximum likelihood.

        Parameters
        ----------
        X : array-like of shape (n_samples, n_features)
            The data used to estimate the optimal transformation parameters.

        y : None
            Ignored.

        Returns
        -------
        self : object
            Fitted transformer.
        """
        self._fit(X, y=y, force_transform=False)
        return self

    def fit_transform(self, X, y=None):
        return self._fit(X, y, force_transform=True)

    def _fit(self, X, y=None, force_transform=False):
        X = self._check_input(X, in_fit=True, check_positive=True,
                              check_method=True)

        if not self.copy and not force_transform:  # if call from fit()
            X = X.copy()  # force copy so that fit does not change X inplace

        optim_function = {'box-cox': self._box_cox_optimize,
                          'yeo-johnson': self._yeo_johnson_optimize
                          }[self.method]
        with np.errstate(invalid='ignore'):  # hide NaN warnings
            self.lambdas_ = np.array([optim_function(col) for col in X.T])

        if self.standardize or force_transform:
            transform_function = {'box-cox': boxcox,
                                  'yeo-johnson': self._yeo_johnson_transform
                                  }[self.method]
            for i, lmbda in enumerate(self.lambdas_):
                with np.errstate(invalid='ignore'):  # hide NaN warnings
                    X[:, i] = transform_function(X[:, i], lmbda)

        if self.standardize:
            self._scaler = StandardScaler(copy=False)
            if force_transform:
                X = self._scaler.fit_transform(X)
            else:
                self._scaler.fit(X)

        return X

    def transform(self, X):
        """Apply the power transform to each feature using the fitted lambdas.

        Parameters
        ----------
        X : array-like of shape (n_samples, n_features)
            The data to be transformed using a power transformation.

        Returns
        -------
        X_trans : ndarray of shape (n_samples, n_features)
            The transformed data.
        """
        check_is_fitted(self)
        X = self._check_input(X, in_fit=False, check_positive=True,
                              check_shape=True)

        transform_function = {'box-cox': boxcox,
                              'yeo-johnson': self._yeo_johnson_transform
                              }[self.method]
        for i, lmbda in enumerate(self.lambdas_):
            with np.errstate(invalid='ignore'):  # hide NaN warnings
                X[:, i] = transform_function(X[:, i], lmbda)

        if self.standardize:
            X = self._scaler.transform(X)

        return X

    def inverse_transform(self, X):
        """Apply the inverse power transformation using the fitted lambdas.

        The inverse of the Box-Cox transformation is given by::

            if lambda_ == 0:
                X = exp(X_trans)
            else:
                X = (X_trans * lambda_ + 1) ** (1 / lambda_)

        The inverse of the Yeo-Johnson transformation is given by::

            if X >= 0 and lambda_ == 0:
                X = exp(X_trans) - 1
            elif X >= 0 and lambda_ != 0:
                X = (X_trans * lambda_ + 1) ** (1 / lambda_) - 1
            elif X < 0 and lambda_ != 2:
                X = 1 - (-(2 - lambda_) * X_trans + 1) ** (1 / (2 - lambda_))
            elif X < 0 and lambda_ == 2:
                X = 1 - exp(-X_trans)

        Parameters
        ----------
        X : array-like of shape (n_samples, n_features)
            The transformed data.

        Returns
        -------
        X : ndarray of shape (n_samples, n_features)
            The original data.
        """
        check_is_fitted(self)
        X = self._check_input(X, in_fit=False, check_shape=True)

        if self.standardize:
            X = self._scaler.inverse_transform(X)

        inv_fun = {'box-cox': self._box_cox_inverse_tranform,
                   'yeo-johnson': self._yeo_johnson_inverse_transform
                   }[self.method]
        for i, lmbda in enumerate(self.lambdas_):
            with np.errstate(invalid='ignore'):  # hide NaN warnings
                X[:, i] = inv_fun(X[:, i], lmbda)

        return X

    def _box_cox_inverse_tranform(self, x, lmbda):
        """Return inverse-transformed input x following Box-Cox inverse
        transform with parameter lambda.
        """
        if lmbda == 0:
            x_inv = np.exp(x)
        else:
            x_inv = (x * lmbda + 1) ** (1 / lmbda)

        return x_inv

    def _yeo_johnson_inverse_transform(self, x, lmbda):
        """Return inverse-transformed input x following Yeo-Johnson inverse
        transform with parameter lambda.
        """
        x_inv = np.zeros_like(x)
        pos = x >= 0

        # when x >= 0
        if abs(lmbda) < np.spacing(1.):
            x_inv[pos] = np.exp(x[pos]) - 1
        else:  # lmbda != 0
            x_inv[pos] = np.power(x[pos] * lmbda + 1, 1 / lmbda) - 1

        # when x < 0
        if abs(lmbda - 2) > np.spacing(1.):
            x_inv[~pos] = 1 - np.power(-(2 - lmbda) * x[~pos] + 1,
                                       1 / (2 - lmbda))
        else:  # lmbda == 2
            x_inv[~pos] = 1 - np.exp(-x[~pos])

        return x_inv

    def _yeo_johnson_transform(self, x, lmbda):
        """Return transformed input x following Yeo-Johnson transform with
        parameter lambda.
        """

        out = np.zeros_like(x)
        pos = x >= 0  # binary mask

        # when x >= 0
        if abs(lmbda) < np.spacing(1.):
            out[pos] = np.log1p(x[pos])
        else:  # lmbda != 0
            out[pos] = (np.power(x[pos] + 1, lmbda) - 1) / lmbda

        # when x < 0
        if abs(lmbda - 2) > np.spacing(1.):
            out[~pos] = -(np.power(-x[~pos] + 1, 2 - lmbda) - 1) / (2 - lmbda)
        else:  # lmbda == 2
            out[~pos] = -np.log1p(-x[~pos])

        return out

    def _box_cox_optimize(self, x):
        """Find and return optimal lambda parameter of the Box-Cox transform by
        MLE, for observed data x.

        We here use scipy builtins which uses the brent optimizer.
        """
        # the computation of lambda is influenced by NaNs so we need to
        # get rid of them
        _, lmbda = stats.boxcox(x[~np.isnan(x)], lmbda=None)

        return lmbda

    def _yeo_johnson_optimize(self, x):
        """Find and return optimal lambda parameter of the Yeo-Johnson
        transform by MLE, for observed data x.

        Like for Box-Cox, MLE is done via the brent optimizer.
        """

        def _neg_log_likelihood(lmbda):
            """Return the negative log likelihood of the observed data x as a
            function of lambda."""
            x_trans = self._yeo_johnson_transform(x, lmbda)
            n_samples = x.shape[0]

            loglike = -n_samples / 2 * np.log(x_trans.var())
            loglike += (lmbda - 1) * (np.sign(x) * np.log1p(np.abs(x))).sum()

            return -loglike

        # the computation of lambda is influenced by NaNs so we need to
        # get rid of them
        x = x[~np.isnan(x)]
        # choosing bracket -2, 2 like for boxcox
        return optimize.brent(_neg_log_likelihood, brack=(-2, 2))

    def _check_input(self, X, in_fit, check_positive=False, check_shape=False,
                     check_method=False):
        """Validate the input before fit and transform.

        Parameters
        ----------
        X : array-like of shape (n_samples, n_features)

        check_positive : bool, default=False
            If True, check that all data is positive and non-zero (only if
            ``self.method=='box-cox'``).

        check_shape : bool, default=False
            If True, check that n_features matches the length of self.lambdas_

        check_method : bool, default=False
            If True, check that the transformation method is valid.
        """
        X = self._validate_data(X, ensure_2d=True, dtype=FLOAT_DTYPES,
                                copy=self.copy, force_all_finite='allow-nan')

        with np.warnings.catch_warnings():
            np.warnings.filterwarnings(
                'ignore', r'All-NaN (slice|axis) encountered')
            if (check_positive and self.method == 'box-cox' and
                    np.nanmin(X) <= 0):
                raise ValueError("The Box-Cox transformation can only be "
                                 "applied to strictly positive data")

        if check_shape and not X.shape[1] == len(self.lambdas_):
            raise ValueError("Input data has a different number of features "
                             "than fitting data. Should have {n}, data has {m}"
                             .format(n=len(self.lambdas_), m=X.shape[1]))

        valid_methods = ('box-cox', 'yeo-johnson')
        if check_method and self.method not in valid_methods:
            raise ValueError("'method' must be one of {}, "
                             "got {} instead."
                             .format(valid_methods, self.method))

        return X

    def _more_tags(self):
        return {'allow_nan': True}


@_deprecate_positional_args
def power_transform(X, method='yeo-johnson', *, standardize=True, copy=True):
    """
    Power transforms are a family of parametric, monotonic transformations
    that are applied to make data more Gaussian-like. This is useful for
    modeling issues related to heteroscedasticity (non-constant variance),
    or other situations where normality is desired.

    Currently, power_transform supports the Box-Cox transform and the
    Yeo-Johnson transform. The optimal parameter for stabilizing variance and
    minimizing skewness is estimated through maximum likelihood.

    Box-Cox requires input data to be strictly positive, while Yeo-Johnson
    supports both positive or negative data.

    By default, zero-mean, unit-variance normalization is applied to the
    transformed data.

    Read more in the :ref:`User Guide <preprocessing_transformer>`.


    Parameters
    ----------
    X : array-like of shape (n_samples, n_features)
        The data to be transformed using a power transformation.

    method : {'yeo-johnson', 'box-cox'}, default='yeo-johnson'
        The power transform method. Available methods are:

        - 'yeo-johnson' [1]_, works with positive and negative values
        - 'box-cox' [2]_, only works with strictly positive values

        .. versionchanged:: 0.23
            The default value of the `method` parameter changed from
            'box-cox' to 'yeo-johnson' in 0.23.

    standardize : bool, default=True
        Set to True to apply zero-mean, unit-variance normalization to the
        transformed output.

    copy : bool, default=True
        Set to False to perform inplace computation during transformation.

    Returns
    -------
    X_trans : ndarray of shape (n_samples, n_features)
        The transformed data.

    Examples
    --------
    >>> import numpy as np
    >>> from sklearn.preprocessing import power_transform
    >>> data = [[1, 2], [3, 2], [4, 5]]
    >>> print(power_transform(data, method='box-cox'))
    [[-1.332... -0.707...]
     [ 0.256... -0.707...]
     [ 1.076...  1.414...]]

    .. warning:: Risk of data leak.
        Do not use :func:`~sklearn.preprocessing.power_transform` unless you
        know what you are doing. A common mistake is to apply it to the entire
        data *before* splitting into training and test sets. This will bias the
        model evaluation because information would have leaked from the test
        set to the training set.
        In general, we recommend using
        :class:`~sklearn.preprocessing.PowerTransformer` within a
        :ref:`Pipeline <pipeline>` in order to prevent most risks of data
        leaking, e.g.: `pipe = make_pipeline(PowerTransformer(),
        LogisticRegression())`.

    See Also
    --------
    PowerTransformer : Equivalent transformation with the
        Transformer API (e.g. as part of a preprocessing
        :class:`~sklearn.pipeline.Pipeline`).

    quantile_transform : Maps data to a standard normal distribution with
        the parameter `output_distribution='normal'`.

    Notes
    -----
    NaNs are treated as missing values: disregarded in ``fit``, and maintained
    in ``transform``.

    For a comparison of the different scalers, transformers, and normalizers,
    see :ref:`examples/preprocessing/plot_all_scaling.py
    <sphx_glr_auto_examples_preprocessing_plot_all_scaling.py>`.

    References
    ----------

    .. [1] I.K. Yeo and R.A. Johnson, "A new family of power transformations to
           improve normality or symmetry." Biometrika, 87(4), pp.954-959,
           (2000).

    .. [2] G.E.P. Box and D.R. Cox, "An Analysis of Transformations", Journal
           of the Royal Statistical Society B, 26, 211-252 (1964).
    """
    pt = PowerTransformer(method=method, standardize=standardize, copy=copy)
    return pt.fit_transform(X)<|MERGE_RESOLUTION|>--- conflicted
+++ resolved
@@ -25,13 +25,9 @@
 from ..utils import check_array
 from ..utils.deprecation import deprecated
 from ..utils.extmath import row_norms
-<<<<<<< HEAD
-from ..utils.extmath import _incremental_mean_and_var
-from ..utils.fixes import linspace
-=======
 from ..utils.extmath import (_incremental_mean_and_var,
                              _incremental_weighted_mean_and_var)
->>>>>>> f2635e27
+from ..utils.fixes import linspace
 from ..utils.sparsefuncs_fast import (inplace_csr_row_normalize_l1,
                                       inplace_csr_row_normalize_l2)
 from ..utils.sparsefuncs import (inplace_column_scale,
