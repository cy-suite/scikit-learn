--- conflicted
+++ resolved
@@ -13,15 +13,6 @@
 from sklearn.datasets import make_low_rank_matrix, make_sparse_spd_matrix
 from sklearn.utils import gen_batches
 from sklearn.utils._arpack import _init_arpack_v0
-<<<<<<< HEAD
-from sklearn.utils._testing import assert_almost_equal
-from sklearn.utils._testing import assert_allclose
-from sklearn.utils._testing import assert_allclose_dense_sparse
-from sklearn.utils._testing import assert_array_equal
-from sklearn.utils._testing import assert_array_almost_equal
-from sklearn.utils._testing import skip_if_32bit
-from sklearn.utils.fixes import _mode, _eigh
-=======
 from sklearn.utils._testing import (
     assert_allclose,
     assert_allclose_dense_sparse,
@@ -47,7 +38,6 @@
     weighted_mode,
 )
 from sklearn.utils.fixes import _mode
->>>>>>> 2ab1d81e
 
 
 def test_density():
@@ -248,11 +238,7 @@
     )
 
     # with LAPACK
-<<<<<<< HEAD
-    eigvals_lapack, eigvecs_lapack = _eigh(
-=======
     eigvals_lapack, eigvecs_lapack = eigh(
->>>>>>> 2ab1d81e
         X, subset_by_index=(n_features - k, n_features - 1)
     )
     indices = eigvals_lapack.argsort()[::-1]
