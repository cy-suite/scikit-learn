# Authors: Olivier Grisel <olivier.grisel@ensta.org>
#          Mathieu Blondel <mathieu@mblondel.org>
#          Denis Engemann <denis-alexander.engemann@inria.fr>
#
# License: BSD 3 clause

import numpy as np
from scipy import sparse
from scipy import linalg
from scipy import stats
from scipy.special import expit

import pytest

from sklearn.utils._testing import assert_almost_equal
from sklearn.utils._testing import assert_allclose
from sklearn.utils._testing import assert_allclose_dense_sparse
from sklearn.utils._testing import assert_array_equal
from sklearn.utils._testing import assert_array_almost_equal
from sklearn.utils._testing import assert_warns
from sklearn.utils._testing import assert_warns_message
from sklearn.utils._testing import skip_if_32bit

from sklearn.utils.extmath import density
from sklearn.utils.extmath import randomized_svd
from sklearn.utils.extmath import row_norms
from sklearn.utils.extmath import weighted_mode
from sklearn.utils.extmath import cartesian
from sklearn.utils.extmath import log_logistic
from sklearn.utils.extmath import svd_flip
from sklearn.utils.extmath import _incremental_mean_and_var
from sklearn.utils.extmath import _deterministic_vector_sign_flip
from sklearn.utils.extmath import softmax
from sklearn.utils.extmath import stable_cumsum
<<<<<<< HEAD
from sklearn.utils.extmath import _fast_mode
from sklearn.datasets.samples_generator import make_low_rank_matrix
=======
from sklearn.utils.extmath import safe_sparse_dot
from sklearn.datasets import make_low_rank_matrix
>>>>>>> c5059792


def test_density():
    rng = np.random.RandomState(0)
    X = rng.randint(10, size=(10, 5))
    X[1, 2] = 0
    X[5, 3] = 0
    X_csr = sparse.csr_matrix(X)
    X_csc = sparse.csc_matrix(X)
    X_coo = sparse.coo_matrix(X)
    X_lil = sparse.lil_matrix(X)

    for X_ in (X_csr, X_csc, X_coo, X_lil):
        assert density(X_) == density(X)


def test_uniform_weights():
    # with uniform weights, results should be identical to stats.mode
    rng = np.random.RandomState(0)
    x = rng.randint(10, size=(10, 5))
    weights = np.ones(x.shape)

    for axis in (None, 0, 1):
        mode, score = stats.mode(x, axis)
        mode2, score2 = weighted_mode(x, weights, axis=axis)

        assert_array_equal(mode, mode2)
        assert_array_equal(score, score2)


def test_random_weights():
    # set this up so that each row should have a weighted mode of 6,
    # with a score that is easily reproduced
    mode_result = 6

    rng = np.random.RandomState(0)
    x = rng.randint(mode_result, size=(100, 10))
    w = rng.random_sample(x.shape)

    x[:, :5] = mode_result
    w[:, :5] += 1

    mode, score = weighted_mode(x, w, axis=1)

    assert_array_equal(mode, mode_result)
    assert_array_almost_equal(score.ravel(), w[:, :5].sum(1))


def check_randomized_svd_low_rank(dtype):
    # Check that extmath.randomized_svd is consistent with linalg.svd
    n_samples = 100
    n_features = 500
    rank = 5
    k = 10
    decimal = 5 if dtype == np.float32 else 7
    dtype = np.dtype(dtype)

    # generate a matrix X of approximate effective rank `rank` and no noise
    # component (very structured signal):
    X = make_low_rank_matrix(n_samples=n_samples, n_features=n_features,
                             effective_rank=rank, tail_strength=0.0,
                             random_state=0).astype(dtype, copy=False)
    assert X.shape == (n_samples, n_features)

    # compute the singular values of X using the slow exact method
    U, s, Vt = linalg.svd(X, full_matrices=False)

    # Convert the singular values to the specific dtype
    U = U.astype(dtype, copy=False)
    s = s.astype(dtype, copy=False)
    Vt = Vt.astype(dtype, copy=False)

    for normalizer in ['auto', 'LU', 'QR']:  # 'none' would not be stable
        # compute the singular values of X using the fast approximate method
        Ua, sa, Va = randomized_svd(
            X, k, power_iteration_normalizer=normalizer, random_state=0)

        # If the input dtype is float, then the output dtype is float of the
        # same bit size (f32 is not upcast to f64)
        # But if the input dtype is int, the output dtype is float64
        if dtype.kind == 'f':
            assert Ua.dtype == dtype
            assert sa.dtype == dtype
            assert Va.dtype == dtype
        else:
            assert Ua.dtype == np.float64
            assert sa.dtype == np.float64
            assert Va.dtype == np.float64

        assert Ua.shape == (n_samples, k)
        assert sa.shape == (k,)
        assert Va.shape == (k, n_features)

        # ensure that the singular values of both methods are equal up to the
        # real rank of the matrix
        assert_almost_equal(s[:k], sa, decimal=decimal)

        # check the singular vectors too (while not checking the sign)
        assert_almost_equal(np.dot(U[:, :k], Vt[:k, :]), np.dot(Ua, Va),
                            decimal=decimal)

        # check the sparse matrix representation
        X = sparse.csr_matrix(X)

        # compute the singular values of X using the fast approximate method
        Ua, sa, Va = \
            randomized_svd(X, k, power_iteration_normalizer=normalizer,
                           random_state=0)
        if dtype.kind == 'f':
            assert Ua.dtype == dtype
            assert sa.dtype == dtype
            assert Va.dtype == dtype
        else:
            assert Ua.dtype.kind == 'f'
            assert sa.dtype.kind == 'f'
            assert Va.dtype.kind == 'f'

        assert_almost_equal(s[:rank], sa[:rank], decimal=decimal)


@pytest.mark.parametrize('dtype',
                         (np.int32, np.int64, np.float32, np.float64))
def test_randomized_svd_low_rank_all_dtypes(dtype):
    check_randomized_svd_low_rank(dtype)


@pytest.mark.parametrize('dtype',
                         (np.float32, np.float64))
def test_row_norms(dtype):
    X = np.random.RandomState(42).randn(100, 100)
    if dtype is np.float32:
        precision = 4
    else:
        precision = 5

    X = X.astype(dtype, copy=False)
    sq_norm = (X ** 2).sum(axis=1)

    assert_array_almost_equal(sq_norm, row_norms(X, squared=True),
                              precision)
    assert_array_almost_equal(np.sqrt(sq_norm), row_norms(X), precision)

    for csr_index_dtype in [np.int32, np.int64]:
        Xcsr = sparse.csr_matrix(X, dtype=dtype)
        # csr_matrix will use int32 indices by default,
        # up-casting those to int64 when necessary
        if csr_index_dtype is np.int64:
            Xcsr.indptr = Xcsr.indptr.astype(csr_index_dtype, copy=False)
            Xcsr.indices = Xcsr.indices.astype(csr_index_dtype, copy=False)
        assert Xcsr.indices.dtype == csr_index_dtype
        assert Xcsr.indptr.dtype == csr_index_dtype
        assert_array_almost_equal(sq_norm, row_norms(Xcsr, squared=True),
                                  precision)
        assert_array_almost_equal(np.sqrt(sq_norm), row_norms(Xcsr),
                                  precision)


def test_randomized_svd_low_rank_with_noise():
    # Check that extmath.randomized_svd can handle noisy matrices
    n_samples = 100
    n_features = 500
    rank = 5
    k = 10

    # generate a matrix X wity structure approximate rank `rank` and an
    # important noisy component
    X = make_low_rank_matrix(n_samples=n_samples, n_features=n_features,
                             effective_rank=rank, tail_strength=0.1,
                             random_state=0)
    assert X.shape == (n_samples, n_features)

    # compute the singular values of X using the slow exact method
    _, s, _ = linalg.svd(X, full_matrices=False)

    for normalizer in ['auto', 'none', 'LU', 'QR']:
        # compute the singular values of X using the fast approximate
        # method without the iterated power method
        _, sa, _ = randomized_svd(X, k, n_iter=0,
                                  power_iteration_normalizer=normalizer,
                                  random_state=0)

        # the approximation does not tolerate the noise:
        assert np.abs(s[:k] - sa).max() > 0.01

        # compute the singular values of X using the fast approximate
        # method with iterated power method
        _, sap, _ = randomized_svd(X, k,
                                   power_iteration_normalizer=normalizer,
                                   random_state=0)

        # the iterated power method is helping getting rid of the noise:
        assert_almost_equal(s[:k], sap, decimal=3)


def test_randomized_svd_infinite_rank():
    # Check that extmath.randomized_svd can handle noisy matrices
    n_samples = 100
    n_features = 500
    rank = 5
    k = 10

    # let us try again without 'low_rank component': just regularly but slowly
    # decreasing singular values: the rank of the data matrix is infinite
    X = make_low_rank_matrix(n_samples=n_samples, n_features=n_features,
                             effective_rank=rank, tail_strength=1.0,
                             random_state=0)
    assert X.shape == (n_samples, n_features)

    # compute the singular values of X using the slow exact method
    _, s, _ = linalg.svd(X, full_matrices=False)
    for normalizer in ['auto', 'none', 'LU', 'QR']:
        # compute the singular values of X using the fast approximate method
        # without the iterated power method
        _, sa, _ = randomized_svd(X, k, n_iter=0,
                                  power_iteration_normalizer=normalizer)

        # the approximation does not tolerate the noise:
        assert np.abs(s[:k] - sa).max() > 0.1

        # compute the singular values of X using the fast approximate method
        # with iterated power method
        _, sap, _ = randomized_svd(X, k, n_iter=5,
                                   power_iteration_normalizer=normalizer)

        # the iterated power method is still managing to get most of the
        # structure at the requested rank
        assert_almost_equal(s[:k], sap, decimal=3)


def test_randomized_svd_transpose_consistency():
    # Check that transposing the design matrix has limited impact
    n_samples = 100
    n_features = 500
    rank = 4
    k = 10

    X = make_low_rank_matrix(n_samples=n_samples, n_features=n_features,
                             effective_rank=rank, tail_strength=0.5,
                             random_state=0)
    assert X.shape == (n_samples, n_features)

    U1, s1, V1 = randomized_svd(X, k, n_iter=3, transpose=False,
                                random_state=0)
    U2, s2, V2 = randomized_svd(X, k, n_iter=3, transpose=True,
                                random_state=0)
    U3, s3, V3 = randomized_svd(X, k, n_iter=3, transpose='auto',
                                random_state=0)
    U4, s4, V4 = linalg.svd(X, full_matrices=False)

    assert_almost_equal(s1, s4[:k], decimal=3)
    assert_almost_equal(s2, s4[:k], decimal=3)
    assert_almost_equal(s3, s4[:k], decimal=3)

    assert_almost_equal(np.dot(U1, V1), np.dot(U4[:, :k], V4[:k, :]),
                        decimal=2)
    assert_almost_equal(np.dot(U2, V2), np.dot(U4[:, :k], V4[:k, :]),
                        decimal=2)

    # in this case 'auto' is equivalent to transpose
    assert_almost_equal(s2, s3)


def test_randomized_svd_power_iteration_normalizer():
    # randomized_svd with power_iteration_normalized='none' diverges for
    # large number of power iterations on this dataset
    rng = np.random.RandomState(42)
    X = make_low_rank_matrix(100, 500, effective_rank=50, random_state=rng)
    X += 3 * rng.randint(0, 2, size=X.shape)
    n_components = 50

    # Check that it diverges with many (non-normalized) power iterations
    U, s, Vt = randomized_svd(X, n_components, n_iter=2,
                              power_iteration_normalizer='none')
    A = X - U.dot(np.diag(s).dot(Vt))
    error_2 = linalg.norm(A, ord='fro')
    U, s, Vt = randomized_svd(X, n_components, n_iter=20,
                              power_iteration_normalizer='none')
    A = X - U.dot(np.diag(s).dot(Vt))
    error_20 = linalg.norm(A, ord='fro')
    assert np.abs(error_2 - error_20) > 100

    for normalizer in ['LU', 'QR', 'auto']:
        U, s, Vt = randomized_svd(X, n_components, n_iter=2,
                                  power_iteration_normalizer=normalizer,
                                  random_state=0)
        A = X - U.dot(np.diag(s).dot(Vt))
        error_2 = linalg.norm(A, ord='fro')

        for i in [5, 10, 50]:
            U, s, Vt = randomized_svd(X, n_components, n_iter=i,
                                      power_iteration_normalizer=normalizer,
                                      random_state=0)
            A = X - U.dot(np.diag(s).dot(Vt))
            error = linalg.norm(A, ord='fro')
            assert 15 > np.abs(error_2 - error)


def test_randomized_svd_sparse_warnings():
    # randomized_svd throws a warning for lil and dok matrix
    rng = np.random.RandomState(42)
    X = make_low_rank_matrix(50, 20, effective_rank=10, random_state=rng)
    n_components = 5
    for cls in (sparse.lil_matrix, sparse.dok_matrix):
        X = cls(X)
        assert_warns_message(
            sparse.SparseEfficiencyWarning,
            "Calculating SVD of a {} is expensive. "
            "csr_matrix is more efficient.".format(cls.__name__),
            randomized_svd, X, n_components, n_iter=1,
            power_iteration_normalizer='none')


def test_svd_flip():
    # Check that svd_flip works in both situations, and reconstructs input.
    rs = np.random.RandomState(1999)
    n_samples = 20
    n_features = 10
    X = rs.randn(n_samples, n_features)

    # Check matrix reconstruction
    U, S, Vt = linalg.svd(X, full_matrices=False)
    U1, V1 = svd_flip(U, Vt, u_based_decision=False)
    assert_almost_equal(np.dot(U1 * S, V1), X, decimal=6)

    # Check transposed matrix reconstruction
    XT = X.T
    U, S, Vt = linalg.svd(XT, full_matrices=False)
    U2, V2 = svd_flip(U, Vt, u_based_decision=True)
    assert_almost_equal(np.dot(U2 * S, V2), XT, decimal=6)

    # Check that different flip methods are equivalent under reconstruction
    U_flip1, V_flip1 = svd_flip(U, Vt, u_based_decision=True)
    assert_almost_equal(np.dot(U_flip1 * S, V_flip1), XT, decimal=6)
    U_flip2, V_flip2 = svd_flip(U, Vt, u_based_decision=False)
    assert_almost_equal(np.dot(U_flip2 * S, V_flip2), XT, decimal=6)


def test_randomized_svd_sign_flip():
    a = np.array([[2.0, 0.0], [0.0, 1.0]])
    u1, s1, v1 = randomized_svd(a, 2, flip_sign=True, random_state=41)
    for seed in range(10):
        u2, s2, v2 = randomized_svd(a, 2, flip_sign=True, random_state=seed)
        assert_almost_equal(u1, u2)
        assert_almost_equal(v1, v2)
        assert_almost_equal(np.dot(u2 * s2, v2), a)
        assert_almost_equal(np.dot(u2.T, u2), np.eye(2))
        assert_almost_equal(np.dot(v2.T, v2), np.eye(2))


def test_randomized_svd_sign_flip_with_transpose():
    # Check if the randomized_svd sign flipping is always done based on u
    # irrespective of transpose.
    # See https://github.com/scikit-learn/scikit-learn/issues/5608
    # for more details.
    def max_loading_is_positive(u, v):
        """
        returns bool tuple indicating if the values maximising np.abs
        are positive across all rows for u and across all columns for v.
        """
        u_based = (np.abs(u).max(axis=0) == u.max(axis=0)).all()
        v_based = (np.abs(v).max(axis=1) == v.max(axis=1)).all()
        return u_based, v_based

    mat = np.arange(10 * 8).reshape(10, -1)

    # Without transpose
    u_flipped, _, v_flipped = randomized_svd(mat, 3, flip_sign=True)
    u_based, v_based = max_loading_is_positive(u_flipped, v_flipped)
    assert u_based
    assert not v_based

    # With transpose
    u_flipped_with_transpose, _, v_flipped_with_transpose = randomized_svd(
        mat, 3, flip_sign=True, transpose=True)
    u_based, v_based = max_loading_is_positive(
        u_flipped_with_transpose, v_flipped_with_transpose)
    assert u_based
    assert not v_based


def test_cartesian():
    # Check if cartesian product delivers the right results

    axes = (np.array([1, 2, 3]), np.array([4, 5]), np.array([6, 7]))

    true_out = np.array([[1, 4, 6],
                         [1, 4, 7],
                         [1, 5, 6],
                         [1, 5, 7],
                         [2, 4, 6],
                         [2, 4, 7],
                         [2, 5, 6],
                         [2, 5, 7],
                         [3, 4, 6],
                         [3, 4, 7],
                         [3, 5, 6],
                         [3, 5, 7]])

    out = cartesian(axes)
    assert_array_equal(true_out, out)

    # check single axis
    x = np.arange(3)
    assert_array_equal(x[:, np.newaxis], cartesian((x,)))


def test_logistic_sigmoid():
    # Check correctness and robustness of logistic sigmoid implementation
    def naive_log_logistic(x):
        return np.log(expit(x))

    x = np.linspace(-2, 2, 50)
    assert_array_almost_equal(log_logistic(x), naive_log_logistic(x))

    extreme_x = np.array([-100., 100.])
    assert_array_almost_equal(log_logistic(extreme_x), [-100, 0])


def test_incremental_variance_update_formulas():
    # Test Youngs and Cramer incremental variance formulas.
    # Doggie data from https://www.mathsisfun.com/data/standard-deviation.html
    A = np.array([[600, 470, 170, 430, 300],
                  [600, 470, 170, 430, 300],
                  [600, 470, 170, 430, 300],
                  [600, 470, 170, 430, 300]]).T
    idx = 2
    X1 = A[:idx, :]
    X2 = A[idx:, :]

    old_means = X1.mean(axis=0)
    old_variances = X1.var(axis=0)
    old_sample_count = np.full(X1.shape[1], X1.shape[0], dtype=np.int32)
    final_means, final_variances, final_count = \
        _incremental_mean_and_var(X2, old_means, old_variances,
                                  old_sample_count)
    assert_almost_equal(final_means, A.mean(axis=0), 6)
    assert_almost_equal(final_variances, A.var(axis=0), 6)
    assert_almost_equal(final_count, A.shape[0])


def test_incremental_mean_and_variance_ignore_nan():
    old_means = np.array([535., 535., 535., 535.])
    old_variances = np.array([4225., 4225., 4225., 4225.])
    old_sample_count = np.array([2, 2, 2, 2], dtype=np.int32)

    X = np.array([[170, 170, 170, 170],
                  [430, 430, 430, 430],
                  [300, 300, 300, 300]])

    X_nan = np.array([[170, np.nan, 170, 170],
                      [np.nan, 170, 430, 430],
                      [430, 430, np.nan, 300],
                      [300, 300, 300, np.nan]])

    X_means, X_variances, X_count = _incremental_mean_and_var(
        X, old_means, old_variances, old_sample_count)
    X_nan_means, X_nan_variances, X_nan_count = _incremental_mean_and_var(
        X_nan, old_means, old_variances, old_sample_count)

    assert_allclose(X_nan_means, X_means)
    assert_allclose(X_nan_variances, X_variances)
    assert_allclose(X_nan_count, X_count)


@skip_if_32bit
def test_incremental_variance_numerical_stability():
    # Test Youngs and Cramer incremental variance formulas.

    def np_var(A):
        return A.var(axis=0)

    # Naive one pass variance computation - not numerically stable
    # https://en.wikipedia.org/wiki/Algorithms_for_calculating_variance
    def one_pass_var(X):
        n = X.shape[0]
        exp_x2 = (X ** 2).sum(axis=0) / n
        expx_2 = (X.sum(axis=0) / n) ** 2
        return exp_x2 - expx_2

    # Two-pass algorithm, stable.
    # We use it as a benchmark. It is not an online algorithm
    # https://en.wikipedia.org/wiki/Algorithms_for_calculating_variance#Two-pass_algorithm
    def two_pass_var(X):
        mean = X.mean(axis=0)
        Y = X.copy()
        return np.mean((Y - mean)**2, axis=0)

    # Naive online implementation
    # https://en.wikipedia.org/wiki/Algorithms_for_calculating_variance#Online_algorithm
    # This works only for chunks for size 1
    def naive_mean_variance_update(x, last_mean, last_variance,
                                   last_sample_count):
        updated_sample_count = (last_sample_count + 1)
        samples_ratio = last_sample_count / float(updated_sample_count)
        updated_mean = x / updated_sample_count + last_mean * samples_ratio
        updated_variance = last_variance * samples_ratio + \
            (x - last_mean) * (x - updated_mean) / updated_sample_count
        return updated_mean, updated_variance, updated_sample_count

    # We want to show a case when one_pass_var has error > 1e-3 while
    # _batch_mean_variance_update has less.
    tol = 200
    n_features = 2
    n_samples = 10000
    x1 = np.array(1e8, dtype=np.float64)
    x2 = np.log(1e-5, dtype=np.float64)
    A0 = np.full((n_samples // 2, n_features), x1, dtype=np.float64)
    A1 = np.full((n_samples // 2, n_features), x2, dtype=np.float64)
    A = np.vstack((A0, A1))

    # Naive one pass var: >tol (=1063)
    assert np.abs(np_var(A) - one_pass_var(A)).max() > tol

    # Starting point for online algorithms: after A0

    # Naive implementation: >tol (436)
    mean, var, n = A0[0, :], np.zeros(n_features), n_samples // 2
    for i in range(A1.shape[0]):
        mean, var, n = \
            naive_mean_variance_update(A1[i, :], mean, var, n)
    assert n == A.shape[0]
    # the mean is also slightly unstable
    assert np.abs(A.mean(axis=0) - mean).max() > 1e-6
    assert np.abs(np_var(A) - var).max() > tol

    # Robust implementation: <tol (177)
    mean, var = A0[0, :], np.zeros(n_features)
    n = np.full(n_features, n_samples // 2, dtype=np.int32)
    for i in range(A1.shape[0]):
        mean, var, n = \
            _incremental_mean_and_var(A1[i, :].reshape((1, A1.shape[1])),
                                      mean, var, n)
    assert_array_equal(n, A.shape[0])
    assert_array_almost_equal(A.mean(axis=0), mean)
    assert tol > np.abs(np_var(A) - var).max()


def test_incremental_variance_ddof():
    # Test that degrees of freedom parameter for calculations are correct.
    rng = np.random.RandomState(1999)
    X = rng.randn(50, 10)
    n_samples, n_features = X.shape
    for batch_size in [11, 20, 37]:
        steps = np.arange(0, X.shape[0], batch_size)
        if steps[-1] != X.shape[0]:
            steps = np.hstack([steps, n_samples])

        for i, j in zip(steps[:-1], steps[1:]):
            batch = X[i:j, :]
            if i == 0:
                incremental_means = batch.mean(axis=0)
                incremental_variances = batch.var(axis=0)
                # Assign this twice so that the test logic is consistent
                incremental_count = batch.shape[0]
                sample_count = np.full(batch.shape[1], batch.shape[0],
                                       dtype=np.int32)
            else:
                result = _incremental_mean_and_var(
                    batch, incremental_means, incremental_variances,
                    sample_count)
                (incremental_means, incremental_variances,
                 incremental_count) = result
                sample_count += batch.shape[0]

            calculated_means = np.mean(X[:j], axis=0)
            calculated_variances = np.var(X[:j], axis=0)
            assert_almost_equal(incremental_means, calculated_means, 6)
            assert_almost_equal(incremental_variances,
                                calculated_variances, 6)
            assert_array_equal(incremental_count, sample_count)


def test_vector_sign_flip():
    # Testing that sign flip is working & largest value has positive sign
    data = np.random.RandomState(36).randn(5, 5)
    max_abs_rows = np.argmax(np.abs(data), axis=1)
    data_flipped = _deterministic_vector_sign_flip(data)
    max_rows = np.argmax(data_flipped, axis=1)
    assert_array_equal(max_abs_rows, max_rows)
    signs = np.sign(data[range(data.shape[0]), max_abs_rows])
    assert_array_equal(data, data_flipped * signs[:, np.newaxis])


def test_softmax():
    rng = np.random.RandomState(0)
    X = rng.randn(3, 5)
    exp_X = np.exp(X)
    sum_exp_X = np.sum(exp_X, axis=1).reshape((-1, 1))
    assert_array_almost_equal(softmax(X), exp_X / sum_exp_X)


def test_stable_cumsum():
    assert_array_equal(stable_cumsum([1, 2, 3]), np.cumsum([1, 2, 3]))
    r = np.random.RandomState(0).rand(100000)
    assert_warns(RuntimeWarning, stable_cumsum, r, rtol=0, atol=0)

    # test axis parameter
    A = np.random.RandomState(36).randint(1000, size=(5, 5, 5))
    assert_array_equal(stable_cumsum(A, axis=0), np.cumsum(A, axis=0))
    assert_array_equal(stable_cumsum(A, axis=1), np.cumsum(A, axis=1))
    assert_array_equal(stable_cumsum(A, axis=2), np.cumsum(A, axis=2))


<<<<<<< HEAD
class TestFastMode():

    def test_scipy_stats_axis_1(self):
        rng = np.random.RandomState(0)

        X = rng.randint(10, size=(100, 20))
        mode_ref, _ = stats.mode(X, axis=1)
        mode = _fast_mode(X, axis=1)
        assert_array_equal(mode, mode_ref)

    @pytest.mark.parametrize(
            'x',
            [np.ones((10, 10), dtype=np.float), 1, np.ones(5, dtype=np.int)],
            ids=['array_float64', 'int', '1D-array'])
    def test_input_validation(self, x):
        with pytest.raises(ValueError,
                           match='only implemented for 2D integer arrays'):
            _fast_mode(x)

    def test_negative_values(self):
        x = - np.ones((10, 10), dtype=np.int)
        with pytest.raises(ValueError,
                           match="only positive data is supported"):
            _fast_mode(x)

    def test_ties(self):
        # Check that ties are resolved in the same way as in stats.mode
        X = np.ones((6, 9), dtype=np.int)
        X[:, 3:] = 2
        X[:, 6:] = 3
        mode_ref, _ = stats.mode(X, axis=1)
        mode = _fast_mode(X, axis=1)
        assert_array_equal(mode, mode_ref)

    def test_uniform_weights(self):
        # with uniform weights, results should be identical to
        # stats.mode
        rng = np.random.RandomState(0)
        x = rng.randint(10, size=(10, 5))
        weights = np.ones(x.shape)

        mode, _ = stats.mode(x, axis=1)
        mode2 = _fast_mode(x, weights, axis=1)

        assert_array_equal(mode, mode2)

    def test_random_weights(self):
        # set this up so that each row should have a weighted mode of 6,
        # with a score that is easily reproduced
        mode_result = 6

        rng = np.random.RandomState(0)
        x = rng.randint(mode_result, size=(100, 10))
        w = rng.random_sample(x.shape)

        x[:, :5] = mode_result
        w[:, :5] += 1

        mode = _fast_mode(x, w, axis=1)

        assert_array_equal(mode, mode_result)
=======
@pytest.mark.parametrize("A_array_constr", [np.array, sparse.csr_matrix],
                         ids=["dense", "sparse"])
@pytest.mark.parametrize("B_array_constr", [np.array, sparse.csr_matrix],
                         ids=["dense", "sparse"])
def test_safe_sparse_dot_2d(A_array_constr, B_array_constr):
    rng = np.random.RandomState(0)

    A = rng.random_sample((30, 10))
    B = rng.random_sample((10, 20))
    expected = np.dot(A, B)

    A = A_array_constr(A)
    B = B_array_constr(B)
    actual = safe_sparse_dot(A, B, dense_output=True)

    assert_allclose(actual, expected)


def test_safe_sparse_dot_nd():
    rng = np.random.RandomState(0)

    # dense ND / sparse
    A = rng.random_sample((2, 3, 4, 5, 6))
    B = rng.random_sample((6, 7))
    expected = np.dot(A, B)
    B = sparse.csr_matrix(B)
    actual = safe_sparse_dot(A, B)
    assert_allclose(actual, expected)

    # sparse / dense ND
    A = rng.random_sample((2, 3))
    B = rng.random_sample((4, 5, 3, 6))
    expected = np.dot(A, B)
    A = sparse.csr_matrix(A)
    actual = safe_sparse_dot(A, B)
    assert_allclose(actual, expected)


@pytest.mark.parametrize("A_array_constr", [np.array, sparse.csr_matrix],
                         ids=["dense", "sparse"])
def test_safe_sparse_dot_2d_1d(A_array_constr):
    rng = np.random.RandomState(0)

    B = rng.random_sample((10))

    # 2D @ 1D
    A = rng.random_sample((30, 10))
    expected = np.dot(A, B)
    A = A_array_constr(A)
    actual = safe_sparse_dot(A, B)
    assert_allclose(actual, expected)

    # 1D @ 2D
    A = rng.random_sample((10, 30))
    expected = np.dot(B, A)
    A = A_array_constr(A)
    actual = safe_sparse_dot(B, A)
    assert_allclose(actual, expected)


@pytest.mark.parametrize("dense_output", [True, False])
def test_safe_sparse_dot_dense_output(dense_output):
    rng = np.random.RandomState(0)

    A = sparse.random(30, 10, density=0.1, random_state=rng)
    B = sparse.random(10, 20, density=0.1, random_state=rng)

    expected = A.dot(B)
    actual = safe_sparse_dot(A, B, dense_output=dense_output)

    assert sparse.issparse(actual) == (not dense_output)

    if dense_output:
        expected = expected.toarray()
    assert_allclose_dense_sparse(actual, expected)
>>>>>>> c5059792
<|MERGE_RESOLUTION|>--- conflicted
+++ resolved
@@ -32,13 +32,8 @@
 from sklearn.utils.extmath import _deterministic_vector_sign_flip
 from sklearn.utils.extmath import softmax
 from sklearn.utils.extmath import stable_cumsum
-<<<<<<< HEAD
-from sklearn.utils.extmath import _fast_mode
-from sklearn.datasets.samples_generator import make_low_rank_matrix
-=======
-from sklearn.utils.extmath import safe_sparse_dot
+from sklearn.utils.extmath import safe_sparse_dot, _fast_mode
 from sklearn.datasets import make_low_rank_matrix
->>>>>>> c5059792
 
 
 def test_density():
@@ -642,7 +637,6 @@
     assert_array_equal(stable_cumsum(A, axis=2), np.cumsum(A, axis=2))
 
 
-<<<<<<< HEAD
 class TestFastMode():
 
     def test_scipy_stats_axis_1(self):
@@ -704,7 +698,8 @@
         mode = _fast_mode(x, w, axis=1)
 
         assert_array_equal(mode, mode_result)
-=======
+
+
 @pytest.mark.parametrize("A_array_constr", [np.array, sparse.csr_matrix],
                          ids=["dense", "sparse"])
 @pytest.mark.parametrize("B_array_constr", [np.array, sparse.csr_matrix],
@@ -779,5 +774,4 @@
 
     if dense_output:
         expected = expected.toarray()
-    assert_allclose_dense_sparse(actual, expected)
->>>>>>> c5059792
+    assert_allclose_dense_sparse(actual, expected)