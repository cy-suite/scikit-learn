--- conflicted
+++ resolved
@@ -1,13 +1,8 @@
 import numpy as np
 import pytest
-from numpy.testing import assert_allclose, assert_array_equal
+from numpy.testing import assert_array_equal
 from scipy import sparse
 
-<<<<<<< HEAD
-from numpy.testing import assert_array_equal
-
-=======
->>>>>>> b88b5398
 from sklearn.datasets import load_iris
 from sklearn.utils import _safe_indexing, check_array
 from sklearn.utils._mocking import (
