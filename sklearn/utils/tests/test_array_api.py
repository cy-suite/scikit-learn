import re
from functools import partial

import numpy
import pytest
from numpy.testing import assert_allclose

from sklearn._config import config_context
from sklearn.base import BaseEstimator
from sklearn.utils._array_api import (
    _ArrayAPIWrapper,
    _asarray_with_order,
    _atol_for_type,
    _average,
    _convert_to_numpy,
    _estimator_with_converted_arrays,
    _nanmax,
    _nanmin,
    _NumPyAPIWrapper,
    device,
    get_namespace,
    supported_float_dtypes,
    yield_namespace_device_dtype_combinations,
)
from sklearn.utils._testing import (
    _array_api_for_tests,
    skip_if_array_api_compat_not_configured,
)


@pytest.mark.parametrize("X", [numpy.asarray([1, 2, 3]), [1, 2, 3]])
def test_get_namespace_ndarray_default(X):
    """Check that get_namespace returns NumPy wrapper"""
    xp_out, is_array_api_compliant = get_namespace(X)
    assert isinstance(xp_out, _NumPyAPIWrapper)
    assert not is_array_api_compliant


def test_get_namespace_ndarray_creation_device():
    """Check expected behavior with device and creation functions."""
    X = numpy.asarray([1, 2, 3])
    xp_out, _ = get_namespace(X)

    full_array = xp_out.full(10, fill_value=2.0, device="cpu")
    assert_allclose(full_array, [2.0] * 10)

    with pytest.raises(ValueError, match="Unsupported device"):
        xp_out.zeros(10, device="cuda")


@skip_if_array_api_compat_not_configured
def test_get_namespace_ndarray_with_dispatch():
    """Test get_namespace on NumPy ndarrays."""
    array_api_compat = pytest.importorskip("array_api_compat")

    X_np = numpy.asarray([[1, 2, 3]])

    with config_context(array_api_dispatch=True):
        xp_out, is_array_api_compliant = get_namespace(X_np)
        assert is_array_api_compliant
        assert xp_out is array_api_compat.numpy


@skip_if_array_api_compat_not_configured
def test_get_namespace_array_api():
    """Test get_namespace for ArrayAPI arrays."""
    xp = pytest.importorskip("array_api_strict")

    X_np = numpy.asarray([[1, 2, 3]])
    X_xp = xp.asarray(X_np)
    with config_context(array_api_dispatch=True):
        xp_out, is_array_api_compliant = get_namespace(X_xp)
        assert is_array_api_compliant
        assert isinstance(xp_out, _ArrayAPIWrapper)

        with pytest.raises(TypeError):
            xp_out, is_array_api_compliant = get_namespace(X_xp, X_np)


class _AdjustableNameAPITestWrapper(_ArrayAPIWrapper):
    """API wrapper that has an adjustable name. Used for testing."""

    def __init__(self, array_namespace, name):
        super().__init__(array_namespace=array_namespace)
        self.__name__ = name


def test_array_api_wrapper_astype():
    """Test _ArrayAPIWrapper for ArrayAPIs that is not NumPy."""
    array_api_strict = pytest.importorskip("array_api_strict")
    xp_ = _AdjustableNameAPITestWrapper(array_api_strict, "array_api_strict")
    xp = _ArrayAPIWrapper(xp_)

    X = xp.asarray(([[1, 2, 3], [3, 4, 5]]), dtype=xp.float64)
    X_converted = xp.astype(X, xp.float32)
    assert X_converted.dtype == xp.float32

    X_converted = xp.asarray(X, dtype=xp.float32)
    assert X_converted.dtype == xp.float32


@pytest.mark.parametrize("array_api", ["numpy", "array_api_strict"])
def test_asarray_with_order(array_api):
    """Test _asarray_with_order passes along order for NumPy arrays."""
    xp = pytest.importorskip(array_api)

    X = xp.asarray([1.2, 3.4, 5.1])
    X_new = _asarray_with_order(X, order="F", xp=xp)

    X_new_np = numpy.asarray(X_new)
    assert X_new_np.flags["F_CONTIGUOUS"]


def test_asarray_with_order_ignored():
    """Test _asarray_with_order ignores order for Generic ArrayAPI."""
    xp = pytest.importorskip("array_api_strict")
    xp_ = _AdjustableNameAPITestWrapper(xp, "array_api_strict")

    X = numpy.asarray([[1.2, 3.4, 5.1], [3.4, 5.5, 1.2]], order="C")
    X = xp_.asarray(X)

    X_new = _asarray_with_order(X, order="F", xp=xp_)

    X_new_np = numpy.asarray(X_new)
    assert X_new_np.flags["C_CONTIGUOUS"]
    assert not X_new_np.flags["F_CONTIGUOUS"]


@pytest.mark.parametrize(
    "array_namespace, device, dtype_name", yield_namespace_device_dtype_combinations()
)
@pytest.mark.parametrize(
    "weights, axis, normalize, expected",
    [
        # normalize = True
        (None, None, True, 3.5),
        (None, 0, True, [2.5, 3.5, 4.5]),
        (None, 1, True, [2, 5]),
        ([True, False], 0, True, [1, 2, 3]),  # boolean weights
        ([True, True, False], 1, True, [1.5, 4.5]),  # boolean weights
        ([0.4, 0.1], 0, True, [1.6, 2.6, 3.6]),
        ([0.4, 0.2, 0.2], 1, True, [1.75, 4.75]),
        ([1, 2], 0, True, [3, 4, 5]),
        ([1, 1, 2], 1, True, [2.25, 5.25]),
        ([[1, 2, 3], [1, 2, 3]], 0, True, [2.5, 3.5, 4.5]),
        ([[1, 2, 1], [2, 2, 2]], 1, True, [2, 5]),
        # normalize = False
        (None, None, False, 21),
        (None, 0, False, [5, 7, 9]),
        (None, 1, False, [6, 15]),
        ([True, False], 0, False, [1, 2, 3]),  # boolean weights
        ([True, True, False], 1, False, [3, 9]),  # boolean weights
        ([0.4, 0.1], 0, False, [0.8, 1.3, 1.8]),
        ([0.4, 0.2, 0.2], 1, False, [1.4, 3.8]),
        ([1, 2], 0, False, [9, 12, 15]),
        ([1, 1, 2], 1, False, [9, 21]),
        ([[1, 2, 3], [1, 2, 3]], 0, False, [5, 14, 27]),
        ([[1, 2, 1], [2, 2, 2]], 1, False, [8, 30]),
    ],
)
def test_average(
    array_namespace, device, dtype_name, weights, axis, normalize, expected
):
    xp = _array_api_for_tests(array_namespace, device)
    array_in = numpy.asarray([[1, 2, 3], [4, 5, 6]], dtype=dtype_name)
    array_in = xp.asarray(array_in, device=device)
    if weights is not None:
        weights = numpy.asarray(weights, dtype=dtype_name)
        weights = xp.asarray(weights, device=device)

    with config_context(array_api_dispatch=True):
        result = _average(array_in, axis=axis, weights=weights, normalize=normalize)

    assert getattr(array_in, "device", None) == getattr(result, "device", None)

    result = _convert_to_numpy(result, xp)
    assert_allclose(result, expected, atol=_atol_for_type(dtype_name))


@pytest.mark.parametrize(
<<<<<<< HEAD
    "library", ["numpy", "array_api_strict", "cupy", "cupy.array_api", "torch"]
=======
    "array_namespace, device, dtype_name",
    yield_namespace_device_dtype_combinations(include_numpy_namespaces=False),
)
def test_average_raises_with_wrong_dtype(array_namespace, device, dtype_name):
    xp = _array_api_for_tests(array_namespace, device)

    array_in = numpy.asarray([2, 0], dtype=dtype_name) + 1j * numpy.asarray(
        [4, 3], dtype=dtype_name
    )
    complex_type_name = array_in.dtype.name
    if not hasattr(xp, complex_type_name):
        # This is the case for cupy as of March 2024 for instance.
        pytest.skip(f"{array_namespace} does not support {complex_type_name}")

    array_in = xp.asarray(array_in, device=device)

    err_msg = "Complex floating point values are not supported by average."
    with (
        config_context(array_api_dispatch=True),
        pytest.raises(NotImplementedError, match=err_msg),
    ):
        _average(array_in)


@pytest.mark.parametrize(
    "array_namespace, device, dtype_name",
    yield_namespace_device_dtype_combinations(include_numpy_namespaces=True),
>>>>>>> 612d93da
)
@pytest.mark.parametrize(
    "axis, weights, error, error_msg",
    (
        (
            None,
            [1, 2],
            TypeError,
            "Axis must be specified",
        ),
        (
            0,
            [[1, 2]],
            TypeError,
            "1D weights expected",
        ),
        (
            0,
            [1, 2, 3, 4],
            ValueError,
            "Length of weights",
        ),
        (0, [-1, 1], ZeroDivisionError, "Weights sum to zero, can't be normalized"),
    ),
)
def test_average_raises_with_invalid_parameters(
    array_namespace, device, dtype_name, axis, weights, error, error_msg
):
    xp = _array_api_for_tests(array_namespace, device)

    array_in = numpy.asarray([[1, 2, 3], [4, 5, 6]], dtype=dtype_name)
    array_in = xp.asarray(array_in, device=device)

    weights = numpy.asarray(weights, dtype=dtype_name)
    weights = xp.asarray(weights, device=device)

    with config_context(array_api_dispatch=True), pytest.raises(error, match=error_msg):
        _average(array_in, axis=axis, weights=weights)


def test_device_raises_if_no_input():
    err_msg = re.escape(
        "At least one input array expected after filtering with remove_none=True, "
        "remove_types=[str]. Got none. Original types: []."
    )
    with pytest.raises(ValueError, match=err_msg):
        device()

    err_msg = re.escape(
        "At least one input array expected after filtering with remove_none=True, "
        "remove_types=[str]. Got none. Original types: [NoneType, str]."
    )
    with pytest.raises(ValueError, match=err_msg):
        device(None, "name")


def test_device_inspection():
    class Device:
        def __init__(self, name):
            self.name = name

        def __eq__(self, device):
            return self.name == device.name

        def __hash__(self):
            raise TypeError("Device object is not hashable")

        def __str__(self):
            return self.name

    class Array:
        def __init__(self, device_name):
            self.device = Device(device_name)

    # Sanity check: ensure our Device mock class is non hashable, to
    # accurately account for non-hashable device objects in some array
    # libraries, because of which the `device` inspection function should'nt
    # make use of hash lookup tables (in particular, not use `set`)
    with pytest.raises(TypeError):
        hash(Array("device").device)

    # Test raise if on different devices
    err_msg = "Input arrays use different devices: cpu, mygpu"
    with pytest.raises(ValueError, match=err_msg):
        device(Array("cpu"), Array("mygpu"))

    # Test expected value is returned otherwise
    array1 = Array("device")
    array2 = Array("device")

    assert array1.device == device(array1)
    assert array1.device == device(array1, array2)
    assert array1.device == device(array1, array1, array2)


# TODO: add cupy and cupy.array_api to the list of libraries once the
# the following upstream issue has been fixed:
# https://github.com/cupy/cupy/issues/8180
@skip_if_array_api_compat_not_configured
@pytest.mark.parametrize("library", ["numpy", "numpy.array_api", "torch"])
@pytest.mark.parametrize(
    "X,reduction,expected",
    [
        ([1, 2, numpy.nan], _nanmin, 1),
        ([1, -2, -numpy.nan], _nanmin, -2),
        ([numpy.inf, numpy.inf], _nanmin, numpy.inf),
        (
            [[1, 2, 3], [numpy.nan, numpy.nan, numpy.nan], [4, 5, 6.0]],
            partial(_nanmin, axis=0),
            [1.0, 2.0, 3.0],
        ),
        (
            [[1, 2, 3], [numpy.nan, numpy.nan, numpy.nan], [4, 5, 6.0]],
            partial(_nanmin, axis=1),
            [1.0, numpy.nan, 4.0],
        ),
        ([1, 2, numpy.nan], _nanmax, 2),
        ([1, 2, numpy.nan], _nanmax, 2),
        ([-numpy.inf, -numpy.inf], _nanmax, -numpy.inf),
        (
            [[1, 2, 3], [numpy.nan, numpy.nan, numpy.nan], [4, 5, 6.0]],
            partial(_nanmax, axis=0),
            [4.0, 5.0, 6.0],
        ),
        (
            [[1, 2, 3], [numpy.nan, numpy.nan, numpy.nan], [4, 5, 6.0]],
            partial(_nanmax, axis=1),
            [3.0, numpy.nan, 6.0],
        ),
    ],
)
def test_nan_reductions(library, X, reduction, expected):
    """Check NaN reductions like _nanmin and _nanmax"""
    xp = pytest.importorskip(library)

    with config_context(array_api_dispatch=True):
        result = reduction(xp.asarray(X))

    result = _convert_to_numpy(result, xp)
    assert_allclose(result, expected)


@skip_if_array_api_compat_not_configured
@pytest.mark.parametrize("library", ["cupy", "torch", "cupy.array_api"])
def test_convert_to_numpy_gpu(library):  # pragma: nocover
    """Check convert_to_numpy for GPU backed libraries."""
    xp = pytest.importorskip(library)

    if library == "torch":
        if not xp.backends.cuda.is_built():
            pytest.skip("test requires cuda")
        X_gpu = xp.asarray([1.0, 2.0, 3.0], device="cuda")
    else:
        X_gpu = xp.asarray([1.0, 2.0, 3.0])

    X_cpu = _convert_to_numpy(X_gpu, xp=xp)
    expected_output = numpy.asarray([1.0, 2.0, 3.0])
    assert_allclose(X_cpu, expected_output)


def test_convert_to_numpy_cpu():
    """Check convert_to_numpy for PyTorch CPU arrays."""
    torch = pytest.importorskip("torch")
    X_torch = torch.asarray([1.0, 2.0, 3.0], device="cpu")

    X_cpu = _convert_to_numpy(X_torch, xp=torch)
    expected_output = numpy.asarray([1.0, 2.0, 3.0])
    assert_allclose(X_cpu, expected_output)


class SimpleEstimator(BaseEstimator):
    def fit(self, X, y=None):
        self.X_ = X
        self.n_features_ = X.shape[0]
        return self


@skip_if_array_api_compat_not_configured
@pytest.mark.parametrize(
    "array_namespace, converter",
    [
        ("torch", lambda array: array.cpu().numpy()),
        ("array_api_strict", lambda array: numpy.asarray(array)),
        ("cupy.array_api", lambda array: array._array.get()),
    ],
)
def test_convert_estimator_to_ndarray(array_namespace, converter):
    """Convert estimator attributes to ndarray."""
    xp = pytest.importorskip(array_namespace)

    X = xp.asarray([[1.3, 4.5]])
    est = SimpleEstimator().fit(X)

    new_est = _estimator_with_converted_arrays(est, converter)
    assert isinstance(new_est.X_, numpy.ndarray)


@skip_if_array_api_compat_not_configured
def test_convert_estimator_to_array_api():
    """Convert estimator attributes to ArrayAPI arrays."""
    xp = pytest.importorskip("array_api_strict")

    X_np = numpy.asarray([[1.3, 4.5]])
    est = SimpleEstimator().fit(X_np)

    new_est = _estimator_with_converted_arrays(est, lambda array: xp.asarray(array))
    assert hasattr(new_est.X_, "__array_namespace__")


def test_reshape_behavior():
    """Check reshape behavior with copy and is strict with non-tuple shape."""
    xp = _NumPyAPIWrapper()
    X = xp.asarray([[1, 2, 3], [3, 4, 5]])

    X_no_copy = xp.reshape(X, (-1,), copy=False)
    assert X_no_copy.base is X

    X_copy = xp.reshape(X, (6, 1), copy=True)
    assert X_copy.base is not X.base

    with pytest.raises(TypeError, match="shape must be a tuple"):
        xp.reshape(X, -1)


@pytest.mark.parametrize("wrapper", [_ArrayAPIWrapper, _NumPyAPIWrapper])
def test_get_namespace_array_api_isdtype(wrapper):
    """Test isdtype implementation from _ArrayAPIWrapper and _NumPyAPIWrapper."""

    if wrapper == _ArrayAPIWrapper:
        xp_ = pytest.importorskip("array_api_strict")
        xp = _ArrayAPIWrapper(xp_)
    else:
        xp = _NumPyAPIWrapper()

    assert xp.isdtype(xp.float32, xp.float32)
    assert xp.isdtype(xp.float32, "real floating")
    assert xp.isdtype(xp.float64, "real floating")
    assert not xp.isdtype(xp.int32, "real floating")

    for dtype in supported_float_dtypes(xp):
        assert xp.isdtype(dtype, "real floating")

    assert xp.isdtype(xp.bool, "bool")
    assert not xp.isdtype(xp.float32, "bool")

    assert xp.isdtype(xp.int16, "signed integer")
    assert not xp.isdtype(xp.uint32, "signed integer")

    assert xp.isdtype(xp.uint16, "unsigned integer")
    assert not xp.isdtype(xp.int64, "unsigned integer")

    assert xp.isdtype(xp.int64, "numeric")
    assert xp.isdtype(xp.float32, "numeric")
    assert xp.isdtype(xp.uint32, "numeric")

    assert not xp.isdtype(xp.float32, "complex floating")

    if wrapper == _NumPyAPIWrapper:
        assert not xp.isdtype(xp.int8, "complex floating")
        assert xp.isdtype(xp.complex64, "complex floating")
        assert xp.isdtype(xp.complex128, "complex floating")

    with pytest.raises(ValueError, match="Unrecognized data type"):
        assert xp.isdtype(xp.int16, "unknown")<|MERGE_RESOLUTION|>--- conflicted
+++ resolved
@@ -178,9 +178,6 @@
 
 
 @pytest.mark.parametrize(
-<<<<<<< HEAD
-    "library", ["numpy", "array_api_strict", "cupy", "cupy.array_api", "torch"]
-=======
     "array_namespace, device, dtype_name",
     yield_namespace_device_dtype_combinations(include_numpy_namespaces=False),
 )
@@ -208,7 +205,6 @@
 @pytest.mark.parametrize(
     "array_namespace, device, dtype_name",
     yield_namespace_device_dtype_combinations(include_numpy_namespaces=True),
->>>>>>> 612d93da
 )
 @pytest.mark.parametrize(
     "axis, weights, error, error_msg",
@@ -308,7 +304,7 @@
 # the following upstream issue has been fixed:
 # https://github.com/cupy/cupy/issues/8180
 @skip_if_array_api_compat_not_configured
-@pytest.mark.parametrize("library", ["numpy", "numpy.array_api", "torch"])
+@pytest.mark.parametrize("library", ["numpy", "array_api_strict", "torch"])
 @pytest.mark.parametrize(
     "X,reduction,expected",
     [
