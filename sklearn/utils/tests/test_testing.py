import atexit
import os
import re
import unittest
import warnings

import numpy as np
import pytest
from scipy import sparse

from sklearn.discriminant_analysis import LinearDiscriminantAnalysis
from sklearn.tree import DecisionTreeClassifier
from sklearn.utils._testing import (
    TempMemmap,
    _convert_container,
    _delete_folder,
    _get_warnings_filters_info_list,
    assert_allclose,
    assert_allclose_dense_sparse,
    assert_no_warnings,
    assert_raise_message,
    assert_raises,
    assert_raises_regex,
    assert_run_python_script_without_output,
    check_docstring_parameters,
    create_memmap_backed_data,
    ignore_warnings,
    raises,
    set_random_state,
    turn_warnings_into_errors,
)
from sklearn.utils.deprecation import deprecated
<<<<<<< HEAD
from sklearn.utils.fixes import CSC_CONTAINERS, CSR_CONTAINERS
=======
from sklearn.utils.fixes import (
    _IS_WASM,
    CSC_CONTAINERS,
    CSR_CONTAINERS,
    parse_version,
    sp_version,
)
>>>>>>> d1d1596f
from sklearn.utils.metaestimators import available_if


def test_set_random_state():
    lda = LinearDiscriminantAnalysis()
    tree = DecisionTreeClassifier()
    # Linear Discriminant Analysis doesn't have random state: smoke test
    set_random_state(lda, 3)
    set_random_state(tree, 3)
    assert tree.random_state == 3


@pytest.mark.parametrize("csr_container", CSC_CONTAINERS)
def test_assert_allclose_dense_sparse(csr_container):
    x = np.arange(9).reshape(3, 3)
    msg = "Not equal to tolerance "
    y = csr_container(x)
    for X in [x, y]:
        # basic compare
        with pytest.raises(AssertionError, match=msg):
            assert_allclose_dense_sparse(X, X * 2)
        assert_allclose_dense_sparse(X, X)

    with pytest.raises(ValueError, match="Can only compare two sparse"):
        assert_allclose_dense_sparse(x, y)

    A = sparse.diags(np.ones(5), offsets=0).tocsr()
    B = csr_container(np.ones((1, 5)))
    with pytest.raises(AssertionError, match="Arrays are not equal"):
        assert_allclose_dense_sparse(B, A)


def test_assert_raises_msg():
    with assert_raises_regex(AssertionError, "Hello world"):
        with assert_raises(ValueError, msg="Hello world"):
            pass


def test_assert_raise_message():
    def _raise_ValueError(message):
        raise ValueError(message)

    def _no_raise():
        pass

    assert_raise_message(ValueError, "test", _raise_ValueError, "test")

    assert_raises(
        AssertionError,
        assert_raise_message,
        ValueError,
        "something else",
        _raise_ValueError,
        "test",
    )

    assert_raises(
        ValueError,
        assert_raise_message,
        TypeError,
        "something else",
        _raise_ValueError,
        "test",
    )

    assert_raises(AssertionError, assert_raise_message, ValueError, "test", _no_raise)

    # multiple exceptions in a tuple
    assert_raises(
        AssertionError,
        assert_raise_message,
        (ValueError, AttributeError),
        "test",
        _no_raise,
    )


def test_ignore_warning():
    # This check that ignore_warning decorator and context manager are working
    # as expected
    def _warning_function():
        warnings.warn("deprecation warning", DeprecationWarning)

    def _multiple_warning_function():
        warnings.warn("deprecation warning", DeprecationWarning)
        warnings.warn("deprecation warning")

    # Check the function directly
    assert_no_warnings(ignore_warnings(_warning_function))
    assert_no_warnings(ignore_warnings(_warning_function, category=DeprecationWarning))
    with pytest.warns(DeprecationWarning):
        ignore_warnings(_warning_function, category=UserWarning)()

    with pytest.warns() as record:
        ignore_warnings(_multiple_warning_function, category=FutureWarning)()
    assert len(record) == 2
    assert isinstance(record[0].message, DeprecationWarning)
    assert isinstance(record[1].message, UserWarning)

    with pytest.warns() as record:
        ignore_warnings(_multiple_warning_function, category=UserWarning)()
    assert len(record) == 1
    assert isinstance(record[0].message, DeprecationWarning)

    assert_no_warnings(
        ignore_warnings(_warning_function, category=(DeprecationWarning, UserWarning))
    )

    # Check the decorator
    @ignore_warnings
    def decorator_no_warning():
        _warning_function()
        _multiple_warning_function()

    @ignore_warnings(category=(DeprecationWarning, UserWarning))
    def decorator_no_warning_multiple():
        _multiple_warning_function()

    @ignore_warnings(category=DeprecationWarning)
    def decorator_no_deprecation_warning():
        _warning_function()

    @ignore_warnings(category=UserWarning)
    def decorator_no_user_warning():
        _warning_function()

    @ignore_warnings(category=DeprecationWarning)
    def decorator_no_deprecation_multiple_warning():
        _multiple_warning_function()

    @ignore_warnings(category=UserWarning)
    def decorator_no_user_multiple_warning():
        _multiple_warning_function()

    assert_no_warnings(decorator_no_warning)
    assert_no_warnings(decorator_no_warning_multiple)
    assert_no_warnings(decorator_no_deprecation_warning)
    with pytest.warns(DeprecationWarning):
        decorator_no_user_warning()
    with pytest.warns(UserWarning):
        decorator_no_deprecation_multiple_warning()
    with pytest.warns(DeprecationWarning):
        decorator_no_user_multiple_warning()

    # Check the context manager
    def context_manager_no_warning():
        with ignore_warnings():
            _warning_function()

    def context_manager_no_warning_multiple():
        with ignore_warnings(category=(DeprecationWarning, UserWarning)):
            _multiple_warning_function()

    def context_manager_no_deprecation_warning():
        with ignore_warnings(category=DeprecationWarning):
            _warning_function()

    def context_manager_no_user_warning():
        with ignore_warnings(category=UserWarning):
            _warning_function()

    def context_manager_no_deprecation_multiple_warning():
        with ignore_warnings(category=DeprecationWarning):
            _multiple_warning_function()

    def context_manager_no_user_multiple_warning():
        with ignore_warnings(category=UserWarning):
            _multiple_warning_function()

    assert_no_warnings(context_manager_no_warning)
    assert_no_warnings(context_manager_no_warning_multiple)
    assert_no_warnings(context_manager_no_deprecation_warning)
    with pytest.warns(DeprecationWarning):
        context_manager_no_user_warning()
    with pytest.warns(UserWarning):
        context_manager_no_deprecation_multiple_warning()
    with pytest.warns(DeprecationWarning):
        context_manager_no_user_multiple_warning()

    # Check that passing warning class as first positional argument
    warning_class = UserWarning
    match = "'obj' should be a callable.+you should use 'category=UserWarning'"

    with pytest.raises(ValueError, match=match):
        silence_warnings_func = ignore_warnings(warning_class)(_warning_function)
        silence_warnings_func()

    with pytest.raises(ValueError, match=match):

        @ignore_warnings(warning_class)
        def test():
            pass


class TestWarns(unittest.TestCase):
    def test_warn(self):
        def f():
            warnings.warn("yo")
            return 3

        with pytest.raises(AssertionError):
            assert_no_warnings(f)
        assert assert_no_warnings(lambda x: x, 1) == 1


# Tests for docstrings:


def f_ok(a, b):
    """Function f

    Parameters
    ----------
    a : int
        Parameter a
    b : float
        Parameter b

    Returns
    -------
    c : list
        Parameter c
    """
    c = a + b
    return c


def f_bad_sections(a, b):
    """Function f

    Parameters
    ----------
    a : int
        Parameter a
    b : float
        Parameter b

    Results
    -------
    c : list
        Parameter c
    """
    c = a + b
    return c


def f_bad_order(b, a):
    """Function f

    Parameters
    ----------
    a : int
        Parameter a
    b : float
        Parameter b

    Returns
    -------
    c : list
        Parameter c
    """
    c = a + b
    return c


def f_too_many_param_docstring(a, b):
    """Function f

    Parameters
    ----------
    a : int
        Parameter a
    b : int
        Parameter b
    c : int
        Parameter c

    Returns
    -------
    d : list
        Parameter c
    """
    d = a + b
    return d


def f_missing(a, b):
    """Function f

    Parameters
    ----------
    a : int
        Parameter a

    Returns
    -------
    c : list
        Parameter c
    """
    c = a + b
    return c


def f_check_param_definition(a, b, c, d, e):
    """Function f

    Parameters
    ----------
    a: int
        Parameter a
    b:
        Parameter b
    c :
        This is parsed correctly in numpydoc 1.2
    d:int
        Parameter d
    e
        No typespec is allowed without colon
    """
    return a + b + c + d


class Klass:
    def f_missing(self, X, y):
        pass

    def f_bad_sections(self, X, y):
        """Function f

        Parameter
        ---------
        a : int
            Parameter a
        b : float
            Parameter b

        Results
        -------
        c : list
            Parameter c
        """
        pass


class MockEst:
    def __init__(self):
        """MockEstimator"""

    def fit(self, X, y):
        return X

    def predict(self, X):
        return X

    def predict_proba(self, X):
        return X

    def score(self, X):
        return 1.0


class MockMetaEstimator:
    def __init__(self, delegate):
        """MetaEstimator to check if doctest on delegated methods work.

        Parameters
        ---------
        delegate : estimator
            Delegated estimator.
        """
        self.delegate = delegate

    @available_if(lambda self: hasattr(self.delegate, "predict"))
    def predict(self, X):
        """This is available only if delegate has predict.

        Parameters
        ----------
        y : ndarray
            Parameter y
        """
        return self.delegate.predict(X)

    @available_if(lambda self: hasattr(self.delegate, "score"))
    @deprecated("Testing a deprecated delegated method")
    def score(self, X):
        """This is available only if delegate has score.

        Parameters
        ---------
        y : ndarray
            Parameter y
        """

    @available_if(lambda self: hasattr(self.delegate, "predict_proba"))
    def predict_proba(self, X):
        """This is available only if delegate has predict_proba.

        Parameters
        ---------
        X : ndarray
            Parameter X
        """
        return X

    @deprecated("Testing deprecated function with wrong params")
    def fit(self, X, y):
        """Incorrect docstring but should not be tested"""


def test_check_docstring_parameters():
    pytest.importorskip(
        "numpydoc",
        reason="numpydoc is required to test the docstrings",
        minversion="1.2.0",
    )

    incorrect = check_docstring_parameters(f_ok)
    assert incorrect == []
    incorrect = check_docstring_parameters(f_ok, ignore=["b"])
    assert incorrect == []
    incorrect = check_docstring_parameters(f_missing, ignore=["b"])
    assert incorrect == []
    with pytest.raises(RuntimeError, match="Unknown section Results"):
        check_docstring_parameters(f_bad_sections)
    with pytest.raises(RuntimeError, match="Unknown section Parameter"):
        check_docstring_parameters(Klass.f_bad_sections)

    incorrect = check_docstring_parameters(f_check_param_definition)
    mock_meta = MockMetaEstimator(delegate=MockEst())
    mock_meta_name = mock_meta.__class__.__name__
    assert incorrect == [
        (
            "sklearn.utils.tests.test_testing.f_check_param_definition There "
            "was no space between the param name and colon ('a: int')"
        ),
        (
            "sklearn.utils.tests.test_testing.f_check_param_definition There "
            "was no space between the param name and colon ('b:')"
        ),
        (
            "sklearn.utils.tests.test_testing.f_check_param_definition There "
            "was no space between the param name and colon ('d:int')"
        ),
    ]

    messages = [
        [
            "In function: sklearn.utils.tests.test_testing.f_bad_order",
            (
                "There's a parameter name mismatch in function docstring w.r.t."
                " function signature, at index 0 diff: 'b' != 'a'"
            ),
            "Full diff:",
            "- ['b', 'a']",
            "+ ['a', 'b']",
        ],
        [
            "In function: "
            + "sklearn.utils.tests.test_testing.f_too_many_param_docstring",
            (
                "Parameters in function docstring have more items w.r.t. function"
                " signature, first extra item: c"
            ),
            "Full diff:",
            "- ['a', 'b']",
            "+ ['a', 'b', 'c']",
            "?          +++++",
        ],
        [
            "In function: sklearn.utils.tests.test_testing.f_missing",
            (
                "Parameters in function docstring have less items w.r.t. function"
                " signature, first missing item: b"
            ),
            "Full diff:",
            "- ['a', 'b']",
            "+ ['a']",
        ],
        [
            "In function: sklearn.utils.tests.test_testing.Klass.f_missing",
            (
                "Parameters in function docstring have less items w.r.t. function"
                " signature, first missing item: X"
            ),
            "Full diff:",
            "- ['X', 'y']",
            "+ []",
        ],
        [
            "In function: "
            + f"sklearn.utils.tests.test_testing.{mock_meta_name}.predict",
            (
                "There's a parameter name mismatch in function docstring w.r.t."
                " function signature, at index 0 diff: 'X' != 'y'"
            ),
            "Full diff:",
            "- ['X']",
            "?   ^",
            "+ ['y']",
            "?   ^",
        ],
        [
            "In function: "
            + f"sklearn.utils.tests.test_testing.{mock_meta_name}."
            + "predict_proba",
            "potentially wrong underline length... ",
            "Parameters ",
            "--------- in ",
        ],
        [
            "In function: "
            + f"sklearn.utils.tests.test_testing.{mock_meta_name}.score",
            "potentially wrong underline length... ",
            "Parameters ",
            "--------- in ",
        ],
        [
            "In function: " + f"sklearn.utils.tests.test_testing.{mock_meta_name}.fit",
            (
                "Parameters in function docstring have less items w.r.t. function"
                " signature, first missing item: X"
            ),
            "Full diff:",
            "- ['X', 'y']",
            "+ []",
        ],
    ]

    for msg, f in zip(
        messages,
        [
            f_bad_order,
            f_too_many_param_docstring,
            f_missing,
            Klass.f_missing,
            mock_meta.predict,
            mock_meta.predict_proba,
            mock_meta.score,
            mock_meta.fit,
        ],
    ):
        incorrect = check_docstring_parameters(f)
        assert msg == incorrect, '\n"%s"\n not in \n"%s"' % (msg, incorrect)


class RegistrationCounter:
    def __init__(self):
        self.nb_calls = 0

    def __call__(self, to_register_func):
        self.nb_calls += 1
        assert to_register_func.func is _delete_folder


def check_memmap(input_array, mmap_data, mmap_mode="r"):
    assert isinstance(mmap_data, np.memmap)
    writeable = mmap_mode != "r"
    assert mmap_data.flags.writeable is writeable
    np.testing.assert_array_equal(input_array, mmap_data)


def test_tempmemmap(monkeypatch):
    registration_counter = RegistrationCounter()
    monkeypatch.setattr(atexit, "register", registration_counter)

    input_array = np.ones(3)
    with TempMemmap(input_array) as data:
        check_memmap(input_array, data)
        temp_folder = os.path.dirname(data.filename)
    if os.name != "nt":
        assert not os.path.exists(temp_folder)
    assert registration_counter.nb_calls == 1

    mmap_mode = "r+"
    with TempMemmap(input_array, mmap_mode=mmap_mode) as data:
        check_memmap(input_array, data, mmap_mode=mmap_mode)
        temp_folder = os.path.dirname(data.filename)
    if os.name != "nt":
        assert not os.path.exists(temp_folder)
    assert registration_counter.nb_calls == 2


@pytest.mark.xfail(_IS_WASM, reason="memmap not fully supported")
def test_create_memmap_backed_data(monkeypatch):
    registration_counter = RegistrationCounter()
    monkeypatch.setattr(atexit, "register", registration_counter)

    input_array = np.ones(3)
    data = create_memmap_backed_data(input_array)
    check_memmap(input_array, data)
    assert registration_counter.nb_calls == 1

    data, folder = create_memmap_backed_data(input_array, return_folder=True)
    check_memmap(input_array, data)
    assert folder == os.path.dirname(data.filename)
    assert registration_counter.nb_calls == 2

    mmap_mode = "r+"
    data = create_memmap_backed_data(input_array, mmap_mode=mmap_mode)
    check_memmap(input_array, data, mmap_mode)
    assert registration_counter.nb_calls == 3

    input_list = [input_array, input_array + 1, input_array + 2]
    mmap_data_list = create_memmap_backed_data(input_list)
    for input_array, data in zip(input_list, mmap_data_list):
        check_memmap(input_array, data)
    assert registration_counter.nb_calls == 4

    output_data, other = create_memmap_backed_data([input_array, "not-an-array"])
    check_memmap(input_array, output_data)
    assert other == "not-an-array"


@pytest.mark.parametrize(
    "constructor_kwargs, expected_output_type",
    [
        ({"constructor_type": "list"}, list),
        ({"constructor_type": "tuple"}, tuple),
        ({"constructor_type": "array"}, np.ndarray),
        # Use `zip` to keep only the available sparse containers depending of the
        # installed scipy version
        *zip(
            (
                {
                    "constructor_type": "array",
                    "sparse_container": sparse_container,
                    "sparse_format": "csr",
                }
                for sparse_container in ("matrix", "array")
            ),
            CSR_CONTAINERS,
        ),
        *zip(
            (
                {
                    "constructor_type": "array",
                    "sparse_container": sparse_container,
                    "sparse_format": "csc",
                }
                for sparse_container in ("matrix", "array")
            ),
            CSC_CONTAINERS,
        ),
        # Use a lambda function to delay the import of optional dependencies to within
        # the function to only skip a specific test instead of the whole file
        (
            {"constructor_type": "dataframe", "constructor_lib": "pandas"},
            lambda: pytest.importorskip("pandas").DataFrame,
        ),
        (
            {"constructor_type": "dataframe", "constructor_lib": "polars"},
            lambda: pytest.importorskip("polars").DataFrame,
        ),
        (
            {"constructor_type": "series", "constructor_lib": "pandas"},
            lambda: pytest.importorskip("pandas").Series,
        ),
        (
            {"constructor_type": "series", "constructor_lib": "polars"},
            lambda: pytest.importorskip("polars").Series,
        ),
        (
            {"constructor_type": "index", "constructor_lib": "pandas"},
            lambda: pytest.importorskip("pandas").Index,
        ),
    ],
)
@pytest.mark.parametrize(
    "input_type, input_shape",
    [
        (list, (-1,)),
        (list, (2, -1)),
        (np.array, (-1,)),
        (np.array, (2, -1)),
        # sparse containers are always 2-dimensional
        *[(csr_container, (2, -1)) for csr_container in CSR_CONTAINERS],
    ],
)
@pytest.mark.parametrize(
    "dtype, superdtype",
    [
        (np.int32, np.integer),
        (np.int64, np.integer),
        (np.float32, np.floating),
        (np.float64, np.floating),
    ],
)
def test_convert_container(
    constructor_kwargs, expected_output_type, input_type, input_shape, dtype, superdtype
):
    """
    Check that we convert the container to the right type of array with the
    right data type and shape.
    """
    constructor_type = constructor_kwargs["constructor_type"]
    if constructor_type in ("dataframe", "series", "index"):
        # Run the lambda function to import the library or skip
        expected_output_type = expected_output_type()

    container = np.arange(12).reshape(input_shape)

    # Certain constructor types require specific-dimensional input containers
    # None stands for no constraint
    desired_dimension = None
    if constructor_type in ("series", "index"):
        desired_dimension = 1
    elif constructor_type == "dataframe":
        desired_dimension = 2

    if desired_dimension is None or desired_dimension == len(input_shape):
        container_converted = _convert_container(
            input_type(container.tolist()),
            dtype=dtype,
            **constructor_kwargs,
        )
    else:  # dimension mismatch
        msg = (
            f"Only {desired_dimension}D containers can be converted to "
            f"{constructor_type}; got shape {container.shape} instead"
        )
        with pytest.raises(ValueError, match=re.escape(msg)):
            _convert_container(
                input_type(container.tolist()),
                dtype=dtype,
                **constructor_kwargs,
            )
        return

    # Check output data type and shape
    assert isinstance(container_converted, expected_output_type)
    if constructor_type in ("list", "tuple"):
        # list and tuple does not have a shape attribute
        if len(input_shape) == 1:
            assert len(container_converted) == container.size
        else:
            assert len(container_converted) == container.shape[0]
            assert len(container_converted[0]) == container.shape[1]
    elif (
        constructor_type == "dataframe"
        or constructor_kwargs.get("sparse_container") is not None
    ) and len(input_shape) == 1:
        # sparse containers will convert to 2-dimensional
        assert container_converted.shape == (1, container.size)
    else:
        assert container_converted.shape == container.shape

    if constructor_type in ("list", "tuple", "index"):
        # list and tuple will use Python class dtype: int, float
        # pandas index will always use high precision: np.int64 and np.float64
        first_element = (
            container_converted[0]
            if len(input_shape) == 1
            else container_converted[0][0]
        )
        assert np.issubdtype(type(first_element), superdtype)
    else:
        # Determine the dtype of the converted container
        if hasattr(container_converted, "dtype"):
            converted_dtype = container_converted.dtype
        elif hasattr(container_converted, "dtypes"):
            converted_dtype = container_converted.dtypes[0]
        else:
            assert False, f"{type(container_converted).__name__} has no dtype"  # noqa

        if constructor_kwargs.get("constructor_lib") == "polars":
            # Polars has its own data types so we have to map from numpy to polars
            import polars as pl  # polars is already imported if we reach this point

            dtype_mapping = {
                np.int32: pl.Int32,
                np.int64: pl.Int64,
                np.float32: pl.Float32,
                np.float64: pl.Float64,
            }
            assert converted_dtype == dtype_mapping[dtype]
        else:
            assert converted_dtype == dtype


def test_convert_container_slice():
    """Check that converting to slice works and raises correctly."""
    container = [0, 1]
    result = _convert_container(container, "slice")
    assert result == slice(*container, None)

    container = [0, 1, 2]
    msg = (
        "Only 1D containers with exactly 2 elements can be converted to slice; got "
        "shape (3,) instead"
    )
    with pytest.raises(ValueError, match=re.escape(msg)):
        _convert_container(container, "slice")


def test_convert_container_invalid_sparse_options():
    """Check that invalid sparse options raise the correct error."""
    container = np.arange(12).reshape(3, -1)

    msg = "Invalid sparse_format='dok'; expected one of ('csr', 'csc')"
    with pytest.raises(ValueError, match=re.escape(msg)):
        _convert_container(
            container,
            constructor_type="array",
            sparse_container="array",
            sparse_format="dok",
        )

    msg = "Invalid sparse_container='series'; expected one of ('matrix', 'array')"
    with pytest.raises(ValueError, match=re.escape(msg)):
        _convert_container(
            container, constructor_type="array", sparse_container="series"
        )


@pytest.mark.parametrize("constructor_type", ["dataframe", "series", "index"])
def test_convert_container_invalid_library(constructor_type):
    """Check that incompatible library raises the correct error."""
    if constructor_type == "dataframe":
        container = [[0, 1], [2, 3]]
    else:
        container = [0, 1]

    msg = f"constructor_lib='scipy' is incompatible with {constructor_type}"
    with pytest.raises(ValueError, match=re.escape(msg)):
        _convert_container(
            container, constructor_type=constructor_type, constructor_lib="scipy"
        )


@pytest.mark.parametrize("constructor_lib", ["pandas", "polars", "pyarrow"])
def test_convert_container_categories(constructor_lib):
    lib = pytest.importorskip(constructor_lib)
    df = _convert_container(
        [["x"]],
        constructor_type="dataframe",
        constructor_lib=constructor_lib,
        column_names=["A"],
        categorical_feature_names=["A"],
    )

    if constructor_lib == "pandas":
        assert isinstance(df, lib.DataFrame)
        assert df.dtypes.iloc[0] == "category"
    elif constructor_lib == "polars":
        assert isinstance(df, lib.DataFrame)
        assert df.schema["A"] == lib.Categorical()
    elif constructor_lib == "pyarrow":
        assert isinstance(df, lib.Table)
        assert type(df.schema[0].type) is lib.DictionaryType


@pytest.mark.parametrize("sparse_container", ["matrix", "array"])
@pytest.mark.parametrize("sparse_format", ["csc", "csr"])
@pytest.mark.parametrize("orig_csr_container", CSR_CONTAINERS)
def test_convert_container_sparse_to_sparse(
    sparse_container, sparse_format, orig_csr_container
):
    """
    Non-regression test to check that we can still convert a sparse container
    from a given format to another format.
    """
    X_sparse = orig_csr_container(np.random.randn(10, 10))
    X_converted = _convert_container(
        X_sparse,
        constructor_type="array",
        sparse_container=sparse_container,
        sparse_format=sparse_format,
    )
    assert X_converted.format == sparse_format


def test_raises():
    # Tests for the raises context manager

    # Proper type, no match
    with raises(TypeError):
        raise TypeError()

    # Proper type, proper match
    with raises(TypeError, match="how are you") as cm:
        raise TypeError("hello how are you")
    assert cm.raised_and_matched

    # Proper type, proper match with multiple patterns
    with raises(TypeError, match=["not this one", "how are you"]) as cm:
        raise TypeError("hello how are you")
    assert cm.raised_and_matched

    # bad type, no match
    with pytest.raises(ValueError, match="this will be raised"):
        with raises(TypeError) as cm:
            raise ValueError("this will be raised")
    assert not cm.raised_and_matched

    # Bad type, no match, with a err_msg
    with pytest.raises(AssertionError, match="the failure message"):
        with raises(TypeError, err_msg="the failure message") as cm:
            raise ValueError()
    assert not cm.raised_and_matched

    # bad type, with match (is ignored anyway)
    with pytest.raises(ValueError, match="this will be raised"):
        with raises(TypeError, match="this is ignored") as cm:
            raise ValueError("this will be raised")
    assert not cm.raised_and_matched

    # proper type but bad match
    with pytest.raises(
        AssertionError, match="should contain one of the following patterns"
    ):
        with raises(TypeError, match="hello") as cm:
            raise TypeError("Bad message")
    assert not cm.raised_and_matched

    # proper type but bad match, with err_msg
    with pytest.raises(AssertionError, match="the failure message"):
        with raises(TypeError, match="hello", err_msg="the failure message") as cm:
            raise TypeError("Bad message")
    assert not cm.raised_and_matched

    # no raise with default may_pass=False
    with pytest.raises(AssertionError, match="Did not raise"):
        with raises(TypeError) as cm:
            pass
    assert not cm.raised_and_matched

    # no raise with may_pass=True
    with raises(TypeError, match="hello", may_pass=True) as cm:
        pass  # still OK
    assert not cm.raised_and_matched

    # Multiple exception types:
    with raises((TypeError, ValueError)):
        raise TypeError()
    with raises((TypeError, ValueError)):
        raise ValueError()
    with pytest.raises(AssertionError):
        with raises((TypeError, ValueError)):
            pass


def test_float32_aware_assert_allclose():
    # The relative tolerance for float32 inputs is 1e-4
    assert_allclose(np.array([1.0 + 2e-5], dtype=np.float32), 1.0)
    with pytest.raises(AssertionError):
        assert_allclose(np.array([1.0 + 2e-4], dtype=np.float32), 1.0)

    # The relative tolerance for other inputs is left to 1e-7 as in
    # the original numpy version.
    assert_allclose(np.array([1.0 + 2e-8], dtype=np.float64), 1.0)
    with pytest.raises(AssertionError):
        assert_allclose(np.array([1.0 + 2e-7], dtype=np.float64), 1.0)

    # atol is left to 0.0 by default, even for float32
    with pytest.raises(AssertionError):
        assert_allclose(np.array([1e-5], dtype=np.float32), 0.0)
    assert_allclose(np.array([1e-5], dtype=np.float32), 0.0, atol=2e-5)


@pytest.mark.xfail(_IS_WASM, reason="cannot start subprocess")
def test_assert_run_python_script_without_output():
    code = "x = 1"
    assert_run_python_script_without_output(code)

    code = "print('something to stdout')"
    with pytest.raises(AssertionError, match="Expected no output"):
        assert_run_python_script_without_output(code)

    code = "print('something to stdout')"
    with pytest.raises(
        AssertionError,
        match="output was not supposed to match.+got.+something to stdout",
    ):
        assert_run_python_script_without_output(code, pattern="to.+stdout")

    code = "\n".join(["import sys", "print('something to stderr', file=sys.stderr)"])
    with pytest.raises(
        AssertionError,
        match="output was not supposed to match.+got.+something to stderr",
    ):
        assert_run_python_script_without_output(code, pattern="to.+stderr")


def check_warnings_as_errors(warning_info, warnings_as_errors):
    if warning_info.action == "error" and warnings_as_errors:
        with pytest.raises(warning_info.category, match=warning_info.message):
            warnings.warn(
                message=warning_info.message,
                category=warning_info.category,
            )
    if warning_info.action == "ignore":
        with warnings.catch_warnings(record=True) as record:
            message = warning_info.message
            # Special treatment when regex is used
            if "Pyarrow" in message:
                message = "\nPyarrow will become a required dependency"

            warnings.warn(
                message=message,
                category=warning_info.category,
            )
            assert len(record) == 0 if warnings_as_errors else 1
            if record:
                assert str(record[0].message) == message
                assert record[0].category == warning_info.category


@pytest.mark.parametrize("warning_info", _get_warnings_filters_info_list())
def test_sklearn_warnings_as_errors(warning_info):
    warnings_as_errors = os.environ.get("SKLEARN_WARNINGS_AS_ERRORS", "0") != "0"
    check_warnings_as_errors(warning_info, warnings_as_errors=warnings_as_errors)


@pytest.mark.parametrize("warning_info", _get_warnings_filters_info_list())
def test_turn_warnings_into_errors(warning_info):
    with warnings.catch_warnings():
        turn_warnings_into_errors()
        check_warnings_as_errors(warning_info, warnings_as_errors=True)<|MERGE_RESOLUTION|>--- conflicted
+++ resolved
@@ -30,17 +30,11 @@
     turn_warnings_into_errors,
 )
 from sklearn.utils.deprecation import deprecated
-<<<<<<< HEAD
-from sklearn.utils.fixes import CSC_CONTAINERS, CSR_CONTAINERS
-=======
 from sklearn.utils.fixes import (
     _IS_WASM,
     CSC_CONTAINERS,
     CSR_CONTAINERS,
-    parse_version,
-    sp_version,
 )
->>>>>>> d1d1596f
 from sklearn.utils.metaestimators import available_if
 
 
