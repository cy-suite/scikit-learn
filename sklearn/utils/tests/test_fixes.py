# Authors: Gael Varoquaux <gael.varoquaux@normalesup.org>
#          Justin Vincent
#          Lars Buitinck
# License: BSD 3 clause

import pickle

import numpy as np
import pytest

from sklearn.utils.testing import assert_equal
from sklearn.utils.testing import assert_array_equal
from sklearn.utils.testing import assert_allclose

from sklearn.utils.fixes import divide
from sklearn.utils.fixes import MaskedArray
<<<<<<< HEAD
from sklearn.utils.fixes import unique
=======
from sklearn.utils.fixes import nanpercentile
>>>>>>> 27a804d9


def test_divide():
    assert_equal(divide(.6, 1), .600000000000)


def test_masked_array_obj_dtype_pickleable():
    marr = MaskedArray([1, None, 'a'], dtype=object)

    for mask in (True, False, [0, 1, 0]):
        marr.mask = mask
        marr_pickled = pickle.loads(pickle.dumps(marr))
        assert_array_equal(marr.data, marr_pickled.data)
        assert_array_equal(marr.mask, marr_pickled.mask)


<<<<<<< HEAD
def test_unique():
    ar = []

    # 0-length array, no optional_returns
    u_values = unique([])

    # 0-length array, all optional_returns
    u_values, ind, inv, counts = unique(
        ar, return_index=True, return_inverse=True, return_counts=True)

    ar = [4, 2, 5, 5, 3, 1, 4]

    # Normal array, no optional_returns
    u_values = unique(ar)
    assert_array_equal(u_values, [1, 2, 3, 4, 5])

    # Normal array, all optional_returns
    u_values, ind, inv, counts = unique(
        ar, return_index=True, return_inverse=True, return_counts=True)

    assert_array_equal(u_values, [1, 2, 3, 4, 5])
    assert_array_equal(ind, [5, 1, 4, 0, 2])
    assert_array_equal(inv, [3, 1, 4, 4, 2, 0, 3])
    assert_array_equal(counts, [1, 1, 1, 2, 2])
=======
@pytest.mark.parametrize(
    "a, q, expected_percentile",
    [(np.array([1, 2, 3, np.nan]), [0, 50, 100], np.array([1., 2., 3.])),
     (np.array([1, 2, 3, np.nan]), 50, 2.),
     (np.array([np.nan, np.nan]), [0, 50], np.array([np.nan, np.nan]))]
)
def test_nanpercentile(a, q, expected_percentile):
    percentile = nanpercentile(a, q)
    assert_allclose(percentile, expected_percentile)
>>>>>>> 27a804d9
<|MERGE_RESOLUTION|>--- conflicted
+++ resolved
@@ -14,11 +14,8 @@
 
 from sklearn.utils.fixes import divide
 from sklearn.utils.fixes import MaskedArray
-<<<<<<< HEAD
 from sklearn.utils.fixes import unique
-=======
 from sklearn.utils.fixes import nanpercentile
->>>>>>> 27a804d9
 
 
 def test_divide():
@@ -35,7 +32,6 @@
         assert_array_equal(marr.mask, marr_pickled.mask)
 
 
-<<<<<<< HEAD
 def test_unique():
     ar = []
 
@@ -60,7 +56,8 @@
     assert_array_equal(ind, [5, 1, 4, 0, 2])
     assert_array_equal(inv, [3, 1, 4, 4, 2, 0, 3])
     assert_array_equal(counts, [1, 1, 1, 2, 2])
-=======
+
+
 @pytest.mark.parametrize(
     "a, q, expected_percentile",
     [(np.array([1, 2, 3, np.nan]), [0, 50, 100], np.array([1., 2., 3.])),
@@ -69,5 +66,4 @@
 )
 def test_nanpercentile(a, q, expected_percentile):
     percentile = nanpercentile(a, q)
-    assert_allclose(percentile, expected_percentile)
->>>>>>> 27a804d9
+    assert_allclose(percentile, expected_percentile)