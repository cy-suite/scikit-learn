--- conflicted
+++ resolved
@@ -8,18 +8,7 @@
 import numpy as np
 import scipy.sparse as sp
 
-from sklearn.datasets import (
-    make_classification,
-    make_regression,
-)
-from sklearn.linear_model import (
-    LinearRegression,
-    LogisticRegression,
-)
-from sklearn.tree import DecisionTreeClassifier
-
 from sklearn.utils._testing import (
-    assert_allclose,
     assert_array_equal,
     assert_allclose_dense_sparse,
     assert_no_warnings,
@@ -42,11 +31,7 @@
 from sklearn.utils import is_scalar_nan
 from sklearn.utils import _to_object_array
 from sklearn.utils import _approximate_mode
-from sklearn.utils import _get_response_values
-from sklearn.utils._mocking import (
-    _MockEstimatorOnOffPrediction,
-    MockDataFrame,
-)
+from sklearn.utils._mocking import MockDataFrame
 from sklearn import config_context
 
 # toy array
@@ -760,148 +745,6 @@
     assert out.ndim == 1
 
 
-<<<<<<< HEAD
-@pytest.mark.parametrize("response_method", ["decision_function", "predict_proba"])
-def test_get_response_values_regressor_error(response_method):
-    """Check the error message with regressor an not supported response
-    method."""
-    my_estimator = _MockEstimatorOnOffPrediction(response_methods=[response_method])
-    X, y = "mocking_data", "mocking_target"
-    err_msg = f"{my_estimator.__class__.__name__} should be a classifier"
-    with pytest.raises(ValueError, match=err_msg):
-        _get_response_values(my_estimator, X, y, response_method=response_method)
-
-
-@pytest.mark.parametrize("target_type", [None, "continuous"])
-def test_get_response_values_regressor(target_type):
-    """Check the behaviour of `_get_response_values` with regressor."""
-    X, y = make_regression(n_samples=10, random_state=0)
-    regressor = LinearRegression().fit(X, y)
-    y_pred, pos_label = _get_response_values(
-        regressor,
-        X,
-        y,
-        response_method="predict",
-        target_type=target_type,
-    )
-    assert_array_equal(y_pred, regressor.predict(X))
-    assert pos_label is None
-
-
-@pytest.mark.parametrize(
-    "response_method",
-    ["predict_proba", "decision_function", "predict"],
-)
-def test_get_response_values_classifier_unknown_pos_label(response_method):
-    """Check that `_get_response_values` raises the proper error message with
-    classifier."""
-    X, y = make_classification(n_samples=10, n_classes=2, random_state=0)
-    classifier = LogisticRegression().fit(X, y)
-
-    # provide a `pos_label` which is not in `y`
-    err_msg = r"pos_label=whatever is not a valid label: It should be one of \[0 1\]"
-    with pytest.raises(ValueError, match=err_msg):
-        _get_response_values(
-            classifier,
-            X,
-            y,
-            response_method=response_method,
-            pos_label="whatever",
-        )
-
-
-def test_get_response_values_classifier_inconsistent_y_pred_for_binary_proba():
-    """Check that `_get_response_values` will raise an error when `y_pred` has a
-    single class with `predict_proba`."""
-    X, y_two_class = make_classification(n_samples=10, n_classes=2, random_state=0)
-    y_single_class = np.zeros_like(y_two_class)
-    classifier = DecisionTreeClassifier().fit(X, y_single_class)
-
-    err_msg = (
-        r"Got predict_proba of shape \(10, 1\), but need classifier with "
-        r"two classes"
-    )
-    with pytest.raises(ValueError, match=err_msg):
-        _get_response_values(
-            classifier, X, y_two_class, response_method="predict_proba"
-        )
-
-
-@pytest.mark.parametrize("target_type", [None, "binary"])
-def test_get_response_values_binary_classifier_decision_function(target_type):
-    """Check the behaviour of `_get_response_values` with `decision_function`
-    and binary classifier."""
-    X, y = make_classification(
-        n_samples=10,
-        n_classes=2,
-        weights=[0.3, 0.7],
-        random_state=0,
-    )
-    classifier = LogisticRegression().fit(X, y)
-    response_method = "decision_function"
-
-    # default `pos_label`
-    y_pred, pos_label = _get_response_values(
-        classifier,
-        X,
-        y,
-        response_method=response_method,
-        pos_label=None,
-        target_type=target_type,
-    )
-    assert_allclose(y_pred, classifier.decision_function(X))
-    assert pos_label == 1
-
-    # when forcing `pos_label=classifier.classes_[0]`
-    y_pred, pos_label = _get_response_values(
-        classifier,
-        X,
-        y,
-        response_method=response_method,
-        pos_label=classifier.classes_[0],
-        target_type=target_type,
-    )
-    assert_allclose(y_pred, classifier.decision_function(X) * -1)
-    assert pos_label == 0
-
-
-@pytest.mark.parametrize("target_type", [None, "binary"])
-def test_get_response_values_binary_classifier_predict_proba(target_type):
-    """Check that `_get_response_values` with `predict_proba` and binary
-    classifier."""
-    X, y = make_classification(
-        n_samples=10,
-        n_classes=2,
-        weights=[0.3, 0.7],
-        random_state=0,
-    )
-    classifier = LogisticRegression().fit(X, y)
-    response_method = "predict_proba"
-
-    # default `pos_label`
-    y_pred, pos_label = _get_response_values(
-        classifier,
-        X,
-        y,
-        response_method=response_method,
-        pos_label=None,
-        target_type=target_type,
-    )
-    assert_allclose(y_pred, classifier.predict_proba(X)[:, 1])
-    assert pos_label == 1
-
-    # when forcing `pos_label=classifier.classes_[0]`
-    y_pred, pos_label = _get_response_values(
-        classifier,
-        X,
-        y,
-        response_method=response_method,
-        pos_label=classifier.classes_[0],
-        target_type=target_type,
-    )
-    assert_allclose(y_pred, classifier.predict_proba(X)[:, 0])
-    assert pos_label == 0
-=======
 @pytest.mark.parametrize("array_type", ["array", "sparse", "dataframe"])
 def test_safe_assign(array_type):
     """Check that `_safe_assign` works as expected."""
@@ -933,5 +776,4 @@
     X = _convert_container(X_array, array_type)
     _safe_assign(X, values, column_indexer=column_indexer)
 
-    assert_allclose_dense_sparse(X, _convert_container(values, array_type))
->>>>>>> 0c421595
+    assert_allclose_dense_sparse(X, _convert_container(values, array_type))