--- conflicted
+++ resolved
@@ -1,173 +1,7 @@
-<<<<<<< HEAD
+import joblib
 import pytest
 
-from sklearn.utils import tosequence
-from sklearn.utils._testing import assert_no_warnings
-
-
-def test_deprecation_joblib_api(tmpdir):
-    # Only parallel_backend and register_parallel_backend are not deprecated in
-    # sklearn.utils
-    from sklearn.utils import parallel_backend, register_parallel_backend
-
-    assert_no_warnings(parallel_backend, "loky", None)
-    assert_no_warnings(register_parallel_backend, "failing", None)
-
-    from sklearn.utils._joblib import joblib
-
-    del joblib.parallel.BACKENDS["failing"]
-=======
-import warnings
-
-import joblib
-import numpy as np
-import pytest
-
-from sklearn.utils import (
-    check_random_state,
-    column_or_1d,
-    deprecated,
-    parallel_backend,
-    register_parallel_backend,
-    safe_mask,
-    tosequence,
-)
-from sklearn.utils._missing import is_scalar_nan
-from sklearn.utils._testing import assert_array_equal
-from sklearn.utils.fixes import CSR_CONTAINERS
-from sklearn.utils.validation import _is_polars_df
-
-
-def test_make_rng():
-    # Check the check_random_state utility function behavior
-    assert check_random_state(None) is np.random.mtrand._rand
-    assert check_random_state(np.random) is np.random.mtrand._rand
-
-    rng_42 = np.random.RandomState(42)
-    assert check_random_state(42).randint(100) == rng_42.randint(100)
-
-    rng_42 = np.random.RandomState(42)
-    assert check_random_state(rng_42) is rng_42
-
-    rng_42 = np.random.RandomState(42)
-    assert check_random_state(43).randint(100) != rng_42.randint(100)
-
-    with pytest.raises(ValueError):
-        check_random_state("some invalid seed")
-
-
-def test_deprecated():
-    # Test whether the deprecated decorator issues appropriate warnings
-    # Copied almost verbatim from https://docs.python.org/library/warnings.html
-
-    # First a function...
-    with warnings.catch_warnings(record=True) as w:
-        warnings.simplefilter("always")
-
-        @deprecated()
-        def ham():
-            return "spam"
-
-        spam = ham()
-
-        assert spam == "spam"  # function must remain usable
-
-        assert len(w) == 1
-        assert issubclass(w[0].category, FutureWarning)
-        assert "deprecated" in str(w[0].message).lower()
-
-    # ... then a class.
-    with warnings.catch_warnings(record=True) as w:
-        warnings.simplefilter("always")
-
-        @deprecated("don't use this")
-        class Ham:
-            SPAM = 1
-
-        ham = Ham()
-
-        assert hasattr(ham, "SPAM")
-
-        assert len(w) == 1
-        assert issubclass(w[0].category, FutureWarning)
-        assert "deprecated" in str(w[0].message).lower()
-
-
-@pytest.mark.parametrize("csr_container", CSR_CONTAINERS)
-def test_safe_mask(csr_container):
-    random_state = check_random_state(0)
-    X = random_state.rand(5, 4)
-    X_csr = csr_container(X)
-    mask = [False, False, True, True, True]
-
-    mask = safe_mask(X, mask)
-    assert X[mask].shape[0] == 3
-
-    mask = safe_mask(X_csr, mask)
-    assert X_csr[mask].shape[0] == 3
-
-
-def test_column_or_1d():
-    EXAMPLES = [
-        ("binary", ["spam", "egg", "spam"]),
-        ("binary", [0, 1, 0, 1]),
-        ("continuous", np.arange(10) / 20.0),
-        ("multiclass", [1, 2, 3]),
-        ("multiclass", [0, 1, 2, 2, 0]),
-        ("multiclass", [[1], [2], [3]]),
-        ("multilabel-indicator", [[0, 1, 0], [0, 0, 1]]),
-        ("multiclass-multioutput", [[1, 2, 3]]),
-        ("multiclass-multioutput", [[1, 1], [2, 2], [3, 1]]),
-        ("multiclass-multioutput", [[5, 1], [4, 2], [3, 1]]),
-        ("multiclass-multioutput", [[1, 2, 3]]),
-        ("continuous-multioutput", np.arange(30).reshape((-1, 3))),
-    ]
-
-    for y_type, y in EXAMPLES:
-        if y_type in ["binary", "multiclass", "continuous"]:
-            assert_array_equal(column_or_1d(y), np.ravel(y))
-        else:
-            with pytest.raises(ValueError):
-                column_or_1d(y)
-
-
-@pytest.mark.parametrize(
-    "value, result",
-    [
-        (float("nan"), True),
-        (np.nan, True),
-        (float(np.nan), True),
-        (np.float32(np.nan), True),
-        (np.float64(np.nan), True),
-        (0, False),
-        (0.0, False),
-        (None, False),
-        ("", False),
-        ("nan", False),
-        ([np.nan], False),
-        (9867966753463435747313673, False),  # Python int that overflows with C type
-    ],
-)
-def test_is_scalar_nan(value, result):
-    assert is_scalar_nan(value) is result
-    # make sure that we are returning a Python bool
-    assert isinstance(is_scalar_nan(value), bool)
-
-
-def dummy_func():
-    pass
-
-
-def test__is_polars_df():
-    """Check that _is_polars_df return False for non-dataframe objects."""
-
-    class LooksLikePolars:
-        def __init__(self):
-            self.columns = ["a", "b"]
-            self.schema = ["a", "b"]
-
-    assert not _is_polars_df(LooksLikePolars())
->>>>>>> 395761a7
+from sklearn.utils import parallel_backend, register_parallel_backend, tosequence
 
 
 # TODO(1.7): remove
