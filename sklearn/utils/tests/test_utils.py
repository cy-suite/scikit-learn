--- conflicted
+++ resolved
@@ -12,11 +12,7 @@
     _approximate_mode,
     _determine_key_type,
     _get_column_indices,
-<<<<<<< HEAD
-    _get_column_indices_interchange,
-=======
     _is_polars_df,
->>>>>>> 94f0d6aa
     _message_with_time,
     _print_elapsed_time,
     _safe_assign,
@@ -770,13 +766,6 @@
 
 
 def test_get_column_indices_interchange():
-<<<<<<< HEAD
-    """Check _get_column_indices_interchange for edge cases."""
-    pd = pytest.importorskip("pandas", minversion="1.5")
-
-    df = pd.DataFrame([[1, 2, 3], [4, 5, 6]], columns=["a", "b", "c"])
-    df_interchange = df.__dataframe__()
-=======
     """Check _get_column_indices for edge cases with the interchange"""
     pd = pytest.importorskip("pandas", minversion="1.5")
 
@@ -792,7 +781,6 @@
             return getattr(self._df, name)
 
     df_mocked = MockDataFrame(df)
->>>>>>> 94f0d6aa
 
     key_results = [
         (slice(1, None), [1, 2]),
@@ -806,18 +794,6 @@
         ([], []),
     ]
     for key, result in key_results:
-<<<<<<< HEAD
-        assert (
-            _get_column_indices_interchange(
-                df_interchange, key, _determine_key_type(key)
-            )
-            == result
-        )
-
-    msg = "A given column is not a column of the dataframe"
-    with pytest.raises(ValueError, match=msg):
-        _get_column_indices_interchange(df_interchange, ["not_a_column"], "str")
-=======
         assert _get_column_indices(df_mocked, key) == result
 
     msg = "A given column is not a column of the dataframe"
@@ -827,7 +803,6 @@
     msg = "key.step must be 1 or None"
     with pytest.raises(NotImplementedError, match=msg):
         _get_column_indices(df_mocked, slice("a", None, 2))
->>>>>>> 94f0d6aa
 
 
 def test_polars_indexing():
@@ -858,9 +833,6 @@
     axis_0_keys = [[0, 1], [1, 3], [3, 2]]
     for key in axis_0_keys:
         out = _safe_indexing(df, key, axis=0)
-<<<<<<< HEAD
-        assert_frame_equal(df[key], out)
-=======
         assert_frame_equal(df[key], out)
 
 
@@ -872,5 +844,4 @@
             self.columns = ["a", "b"]
             self.schema = ["a", "b"]
 
-    assert not _is_polars_df(LooksLikePolars())
->>>>>>> 94f0d6aa
+    assert not _is_polars_df(LooksLikePolars())