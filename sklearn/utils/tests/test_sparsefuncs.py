--- conflicted
+++ resolved
@@ -16,13 +16,8 @@
                                        count_nonzero, csc_median_axis_0)
 from sklearn.utils.sparsefuncs_fast import (assign_rows_csr,
                                             inplace_csr_row_normalize_l1,
-<<<<<<< HEAD
                                             inplace_csr_row_normalize_l2,
                                             csr_row_norms)
-from sklearn.utils._testing import assert_raises
-=======
-                                            inplace_csr_row_normalize_l2)
->>>>>>> 0c4252cc
 from sklearn.utils._testing import assert_allclose
 
 
