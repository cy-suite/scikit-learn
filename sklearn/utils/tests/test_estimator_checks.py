--- conflicted
+++ resolved
@@ -50,11 +50,7 @@
     check_classifiers_multilabel_output_format_decision_function,
     check_classifiers_multilabel_output_format_predict,
     check_classifiers_multilabel_output_format_predict_proba,
-<<<<<<< HEAD
-=======
     check_classifiers_one_label_sample_weights,
-    check_dataframe_column_names_consistency,
->>>>>>> 74a33757
     check_decision_proba_consistency,
     check_dict_unchanged,
     check_dont_overwrite_parameters,
