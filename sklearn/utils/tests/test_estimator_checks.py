# We can not use pytest here, because we run
# build_tools/azure/test_pytest_soft_dependency.sh on these
# tests to make sure estimator_checks works without pytest.

import unittest
import sys
import warnings

import numpy as np
import scipy.sparse as sp
import joblib

from sklearn.base import BaseEstimator, ClassifierMixin
from sklearn.datasets import make_multilabel_classification
from sklearn.utils import deprecated
from sklearn.utils._testing import (
    raises,
    ignore_warnings,
    MinimalClassifier,
    MinimalRegressor,
    MinimalTransformer,
    SkipTest,
)
from sklearn.utils.validation import check_is_fitted
from sklearn.utils.fixes import np_version, parse_version
from sklearn.ensemble import RandomForestClassifier
from sklearn.linear_model import LinearRegression, SGDClassifier
from sklearn.mixture import GaussianMixture
from sklearn.cluster import MiniBatchKMeans
from sklearn.decomposition import NMF
from sklearn.linear_model import MultiTaskElasticNet, LogisticRegression
from sklearn.svm import SVC, NuSVC
from sklearn.neighbors import KNeighborsRegressor
from sklearn.utils.validation import check_array
from sklearn.utils import all_estimators
from sklearn.exceptions import SkipTestWarning

from sklearn.utils.estimator_checks import (
    _NotAnArray,
    _set_checking_parameters,
    check_class_weight_balanced_linear_classifier,
    check_classifier_data_not_an_array,
<<<<<<< HEAD
    check_classifiers_multilabel_format_output,
=======
    check_classifiers_multilabel_output_format_decision_function,
    check_classifiers_multilabel_output_format_predict,
    check_classifiers_multilabel_output_format_predict_proba,
>>>>>>> a44e9a8c
    check_estimator,
    check_estimator_get_tags_default_keys,
    check_estimators_unfitted,
    check_fit_score_takes_y,
    check_no_attributes_set_in_init,
    check_regressor_data_not_an_array,
<<<<<<< HEAD
=======
    check_outlier_corruption,
>>>>>>> a44e9a8c
    set_random_state,
)


class CorrectNotFittedError(ValueError):
    """Exception class to raise if estimator is used before fitting.

    Like NotFittedError, it inherits from ValueError, but not from
    AttributeError. Used for testing only.
    """


class BaseBadClassifier(ClassifierMixin, BaseEstimator):
    def fit(self, X, y):
        return self

    def predict(self, X):
        return np.ones(X.shape[0])


class ChangesDict(BaseEstimator):
    def __init__(self, key=0):
        self.key = key

    def fit(self, X, y=None):
        X, y = self._validate_data(X, y)
        return self

    def predict(self, X):
        X = check_array(X)
        self.key = 1000
        return np.ones(X.shape[0])


class SetsWrongAttribute(BaseEstimator):
    def __init__(self, acceptable_key=0):
        self.acceptable_key = acceptable_key

    def fit(self, X, y=None):
        self.wrong_attribute = 0
        X, y = self._validate_data(X, y)
        return self


class ChangesWrongAttribute(BaseEstimator):
    def __init__(self, wrong_attribute=0):
        self.wrong_attribute = wrong_attribute

    def fit(self, X, y=None):
        self.wrong_attribute = 1
        X, y = self._validate_data(X, y)
        return self


class ChangesUnderscoreAttribute(BaseEstimator):
    def fit(self, X, y=None):
        self._good_attribute = 1
        X, y = self._validate_data(X, y)
        return self


class RaisesErrorInSetParams(BaseEstimator):
    def __init__(self, p=0):
        self.p = p

    def set_params(self, **kwargs):
        if "p" in kwargs:
            p = kwargs.pop("p")
            if p < 0:
                raise ValueError("p can't be less than 0")
            self.p = p
        return super().set_params(**kwargs)

    def fit(self, X, y=None):
        X, y = self._validate_data(X, y)
        return self


class HasMutableParameters(BaseEstimator):
    def __init__(self, p=object()):
        self.p = p

    def fit(self, X, y=None):
        X, y = self._validate_data(X, y)
        return self


class HasImmutableParameters(BaseEstimator):
    # Note that object is an uninitialized class, thus immutable.
    def __init__(self, p=42, q=np.int32(42), r=object):
        self.p = p
        self.q = q
        self.r = r

    def fit(self, X, y=None):
        X, y = self._validate_data(X, y)
        return self


class ModifiesValueInsteadOfRaisingError(BaseEstimator):
    def __init__(self, p=0):
        self.p = p

    def set_params(self, **kwargs):
        if "p" in kwargs:
            p = kwargs.pop("p")
            if p < 0:
                p = 0
            self.p = p
        return super().set_params(**kwargs)

    def fit(self, X, y=None):
        X, y = self._validate_data(X, y)
        return self


class ModifiesAnotherValue(BaseEstimator):
    def __init__(self, a=0, b="method1"):
        self.a = a
        self.b = b

    def set_params(self, **kwargs):
        if "a" in kwargs:
            a = kwargs.pop("a")
            self.a = a
            if a is None:
                kwargs.pop("b")
                self.b = "method2"
        return super().set_params(**kwargs)

    def fit(self, X, y=None):
        X, y = self._validate_data(X, y)
        return self


class NoCheckinPredict(BaseBadClassifier):
    def fit(self, X, y):
        X, y = self._validate_data(X, y)
        return self


class NoSparseClassifier(BaseBadClassifier):
    def fit(self, X, y):
        X, y = self._validate_data(X, y, accept_sparse=["csr", "csc"])
        if sp.issparse(X):
            raise ValueError("Nonsensical Error")
        return self

    def predict(self, X):
        X = check_array(X)
        return np.ones(X.shape[0])


class CorrectNotFittedErrorClassifier(BaseBadClassifier):
    def fit(self, X, y):
        X, y = self._validate_data(X, y)
        self.coef_ = np.ones(X.shape[1])
        return self

    def predict(self, X):
        check_is_fitted(self)
        X = check_array(X)
        return np.ones(X.shape[0])


class NoSampleWeightPandasSeriesType(BaseEstimator):
    def fit(self, X, y, sample_weight=None):
        # Convert data
        X, y = self._validate_data(
            X, y, accept_sparse=("csr", "csc"), multi_output=True, y_numeric=True
        )
        # Function is only called after we verify that pandas is installed
        from pandas import Series

        if isinstance(sample_weight, Series):
            raise ValueError(
                "Estimator does not accept 'sample_weight'of type pandas.Series"
            )
        return self

    def predict(self, X):
        X = check_array(X)
        return np.ones(X.shape[0])


class BadBalancedWeightsClassifier(BaseBadClassifier):
    def __init__(self, class_weight=None):
        self.class_weight = class_weight

    def fit(self, X, y):
        from sklearn.preprocessing import LabelEncoder
        from sklearn.utils import compute_class_weight

        label_encoder = LabelEncoder().fit(y)
        classes = label_encoder.classes_
        class_weight = compute_class_weight(self.class_weight, classes=classes, y=y)

        # Intentionally modify the balanced class_weight
        # to simulate a bug and raise an exception
        if self.class_weight == "balanced":
            class_weight += 1.0

        # Simply assigning coef_ to the class_weight
        self.coef_ = class_weight
        return self


class BadTransformerWithoutMixin(BaseEstimator):
    def fit(self, X, y=None):
        X = self._validate_data(X)
        return self

    def transform(self, X):
        X = check_array(X)
        return X


class NotInvariantPredict(BaseEstimator):
    def fit(self, X, y):
        # Convert data
        X, y = self._validate_data(
            X, y, accept_sparse=("csr", "csc"), multi_output=True, y_numeric=True
        )
        return self

    def predict(self, X):
        # return 1 if X has more than one element else return 0
        X = check_array(X)
        if X.shape[0] > 1:
            return np.ones(X.shape[0])
        return np.zeros(X.shape[0])


class NotInvariantSampleOrder(BaseEstimator):
    def fit(self, X, y):
        X, y = self._validate_data(
            X, y, accept_sparse=("csr", "csc"), multi_output=True, y_numeric=True
        )
        # store the original X to check for sample order later
        self._X = X
        return self

    def predict(self, X):
        X = check_array(X)
        # if the input contains the same elements but different sample order,
        # then just return zeros.
        if (
            np.array_equiv(np.sort(X, axis=0), np.sort(self._X, axis=0))
            and (X != self._X).any()
        ):
            return np.zeros(X.shape[0])
        return X[:, 0]


class LargeSparseNotSupportedClassifier(BaseEstimator):
    def fit(self, X, y):
        X, y = self._validate_data(
            X,
            y,
            accept_sparse=("csr", "csc", "coo"),
            accept_large_sparse=True,
            multi_output=True,
            y_numeric=True,
        )
        if sp.issparse(X):
            if X.getformat() == "coo":
                if X.row.dtype == "int64" or X.col.dtype == "int64":
                    raise ValueError("Estimator doesn't support 64-bit indices")
            elif X.getformat() in ["csc", "csr"]:
                assert "int64" not in (
                    X.indices.dtype,
                    X.indptr.dtype,
                ), "Estimator doesn't support 64-bit indices"

        return self


class SparseTransformer(BaseEstimator):
    def fit(self, X, y=None):
        self.X_shape_ = self._validate_data(X).shape
        return self

    def fit_transform(self, X, y=None):
        return self.fit(X, y).transform(X)

    def transform(self, X):
        X = check_array(X)
        if X.shape[1] != self.X_shape_[1]:
            raise ValueError("Bad number of features")
        return sp.csr_matrix(X)


class EstimatorInconsistentForPandas(BaseEstimator):
    def fit(self, X, y):
        try:
            from pandas import DataFrame

            if isinstance(X, DataFrame):
                self.value_ = X.iloc[0, 0]
            else:
                X = check_array(X)
                self.value_ = X[1, 0]
            return self

        except ImportError:
            X = check_array(X)
            self.value_ = X[1, 0]
            return self

    def predict(self, X):
        X = check_array(X)
        return np.array([self.value_] * X.shape[0])


class UntaggedBinaryClassifier(SGDClassifier):
    # Toy classifier that only supports binary classification, will fail tests.
    def fit(self, X, y, coef_init=None, intercept_init=None, sample_weight=None):
        super().fit(X, y, coef_init, intercept_init, sample_weight)
        if len(self.classes_) > 2:
            raise ValueError("Only 2 classes are supported")
        return self

    def partial_fit(self, X, y, classes=None, sample_weight=None):
        super().partial_fit(X=X, y=y, classes=classes, sample_weight=sample_weight)
        if len(self.classes_) > 2:
            raise ValueError("Only 2 classes are supported")
        return self


class TaggedBinaryClassifier(UntaggedBinaryClassifier):
    # Toy classifier that only supports binary classification.
    def _more_tags(self):
        return {"binary_only": True}


class EstimatorMissingDefaultTags(BaseEstimator):
    def _get_tags(self):
        tags = super()._get_tags().copy()
        del tags["allow_nan"]
        return tags


class RequiresPositiveYRegressor(LinearRegression):
    def fit(self, X, y):
        X, y = self._validate_data(X, y, multi_output=True)
        if (y <= 0).any():
            raise ValueError("negative y values not supported!")
        return super().fit(X, y)

    def _more_tags(self):
        return {"requires_positive_y": True}


class PoorScoreLogisticRegression(LogisticRegression):
    def decision_function(self, X):
        return super().decision_function(X) + 1

    def _more_tags(self):
        return {"poor_score": True}


def test_not_an_array_array_function():
    if np_version < parse_version("1.17"):
        raise SkipTest("array_function protocol not supported in numpy <1.17")
    not_array = _NotAnArray(np.ones(10))
    msg = "Don't want to call array_function sum!"
    with raises(TypeError, match=msg):
        np.sum(not_array)
    # always returns True
    assert np.may_share_memory(not_array, None)


def test_check_fit_score_takes_y_works_on_deprecated_fit():
    # Tests that check_fit_score_takes_y works on a class with
    # a deprecated fit method

    class TestEstimatorWithDeprecatedFitMethod(BaseEstimator):
        @deprecated("Deprecated for the purpose of testing check_fit_score_takes_y")
        def fit(self, X, y):
            return self

    check_fit_score_takes_y("test", TestEstimatorWithDeprecatedFitMethod())


def test_check_estimator():
    # tests that the estimator actually fails on "bad" estimators.
    # not a complete test of all checks, which are very extensive.

    # check that we have a set_params and can clone
    msg = "Passing a class was deprecated"
    with raises(TypeError, match=msg):
        check_estimator(object)
    msg = (
        "Parameter 'p' of estimator 'HasMutableParameters' is of type "
        "object which is not allowed"
    )
    # check that the "default_constructible" test checks for mutable parameters
    check_estimator(HasImmutableParameters())  # should pass
    with raises(AssertionError, match=msg):
        check_estimator(HasMutableParameters())
    # check that values returned by get_params match set_params
    msg = "get_params result does not match what was passed to set_params"
    with raises(AssertionError, match=msg):
        check_estimator(ModifiesValueInsteadOfRaisingError())
    with warnings.catch_warnings(record=True) as records:
        check_estimator(RaisesErrorInSetParams())
    assert UserWarning in [rec.category for rec in records]

    with raises(AssertionError, match=msg):
        check_estimator(ModifiesAnotherValue())
    # check that we have a fit method
    msg = "object has no attribute 'fit'"
    with raises(AttributeError, match=msg):
        check_estimator(BaseEstimator())
    # check that fit does input validation
    msg = "Did not raise"
    with raises(AssertionError, match=msg):
        check_estimator(BaseBadClassifier())
    # check that sample_weights in fit accepts pandas.Series type
    try:
        from pandas import Series  # noqa

        msg = (
            "Estimator NoSampleWeightPandasSeriesType raises error if "
            "'sample_weight' parameter is of type pandas.Series"
        )
        with raises(ValueError, match=msg):
            check_estimator(NoSampleWeightPandasSeriesType())
    except ImportError:
        pass
    # check that predict does input validation (doesn't accept dicts in input)
    msg = "Estimator doesn't check for NaN and inf in predict"
    with raises(AssertionError, match=msg):
        check_estimator(NoCheckinPredict())
    # check that estimator state does not change
    # at transform/predict/predict_proba time
    msg = "Estimator changes __dict__ during predict"
    with raises(AssertionError, match=msg):
        check_estimator(ChangesDict())
    # check that `fit` only changes attribures that
    # are private (start with an _ or end with a _).
    msg = (
        "Estimator ChangesWrongAttribute should not change or mutate  "
        "the parameter wrong_attribute from 0 to 1 during fit."
    )
    with raises(AssertionError, match=msg):
        check_estimator(ChangesWrongAttribute())
    check_estimator(ChangesUnderscoreAttribute())
    # check that `fit` doesn't add any public attribute
    msg = (
        r"Estimator adds public attribute\(s\) during the fit method."
        " Estimators are only allowed to add private attributes"
        " either started with _ or ended"
        " with _ but wrong_attribute added"
    )
    with raises(AssertionError, match=msg):
        check_estimator(SetsWrongAttribute())
    # check for sample order invariance
    name = NotInvariantSampleOrder.__name__
    method = "predict"
    msg = (
        "{method} of {name} is not invariant when applied to a dataset"
        "with different sample order."
    ).format(method=method, name=name)
    with raises(AssertionError, match=msg):
        check_estimator(NotInvariantSampleOrder())
    # check for invariant method
    name = NotInvariantPredict.__name__
    method = "predict"
    msg = ("{method} of {name} is not invariant when applied to a subset.").format(
        method=method, name=name
    )
    with raises(AssertionError, match=msg):
        check_estimator(NotInvariantPredict())
    # check for sparse matrix input handling
    name = NoSparseClassifier.__name__
    msg = "Estimator %s doesn't seem to fail gracefully on sparse data" % name
    with raises(AssertionError, match=msg):
        check_estimator(NoSparseClassifier())

    # Large indices test on bad estimator
    msg = (
        "Estimator LargeSparseNotSupportedClassifier doesn't seem to "
        r"support \S{3}_64 matrix, and is not failing gracefully.*"
    )
    with raises(AssertionError, match=msg):
        check_estimator(LargeSparseNotSupportedClassifier())

    # does error on binary_only untagged estimator
    msg = "Only 2 classes are supported"
    with raises(ValueError, match=msg):
        check_estimator(UntaggedBinaryClassifier())

    # non-regression test for estimators transforming to sparse data
    check_estimator(SparseTransformer())

    # doesn't error on actual estimator
    check_estimator(LogisticRegression())
    check_estimator(LogisticRegression(C=0.01))
    check_estimator(MultiTaskElasticNet())

    # doesn't error on binary_only tagged estimator
    check_estimator(TaggedBinaryClassifier())

    # Check regressor with requires_positive_y estimator tag
    msg = "negative y values not supported!"
    with raises(ValueError, match=msg):
        check_estimator(RequiresPositiveYRegressor())

    # Does not raise error on classifier with poor_score tag
    check_estimator(PoorScoreLogisticRegression())


def test_check_outlier_corruption():
    # should raise AssertionError
    decision = np.array([0.0, 1.0, 1.5, 2.0])
    with raises(AssertionError):
        check_outlier_corruption(1, 2, decision)
    # should pass
    decision = np.array([0.0, 1.0, 1.0, 2.0])
    check_outlier_corruption(1, 2, decision)


def test_check_estimator_transformer_no_mixin():
    # check that TransformerMixin is not required for transformer tests to run
    with raises(AttributeError, ".*fit_transform.*"):
        check_estimator(BadTransformerWithoutMixin())


def test_check_estimator_clones():
    # check that check_estimator doesn't modify the estimator it receives
    from sklearn.datasets import load_iris

    iris = load_iris()

    for Estimator in [
        GaussianMixture,
        LinearRegression,
        RandomForestClassifier,
        NMF,
        SGDClassifier,
        MiniBatchKMeans,
    ]:
        with ignore_warnings(category=FutureWarning):
            # when 'est = SGDClassifier()'
            est = Estimator()
            _set_checking_parameters(est)
            set_random_state(est)
            # without fitting
            old_hash = joblib.hash(est)
            check_estimator(est)
        assert old_hash == joblib.hash(est)

        with ignore_warnings(category=FutureWarning):
            # when 'est = SGDClassifier()'
            est = Estimator()
            _set_checking_parameters(est)
            set_random_state(est)
            # with fitting
            est.fit(iris.data + 10, iris.target)
            old_hash = joblib.hash(est)
            check_estimator(est)
        assert old_hash == joblib.hash(est)


def test_check_estimators_unfitted():
    # check that a ValueError/AttributeError is raised when calling predict
    # on an unfitted estimator
    msg = "Did not raise"
    with raises(AssertionError, match=msg):
        check_estimators_unfitted("estimator", NoSparseClassifier())

    # check that CorrectNotFittedError inherit from either ValueError
    # or AttributeError
    check_estimators_unfitted("estimator", CorrectNotFittedErrorClassifier())


def test_check_no_attributes_set_in_init():
    class NonConformantEstimatorPrivateSet(BaseEstimator):
        def __init__(self):
            self.you_should_not_set_this_ = None

    class NonConformantEstimatorNoParamSet(BaseEstimator):
        def __init__(self, you_should_set_this_=None):
            pass

    msg = (
        "Estimator estimator_name should not set any"
        " attribute apart from parameters during init."
        r" Found attributes \['you_should_not_set_this_'\]."
    )
    with raises(AssertionError, match=msg):
        check_no_attributes_set_in_init(
            "estimator_name", NonConformantEstimatorPrivateSet()
        )

    msg = (
        "Estimator estimator_name should store all parameters as an attribute"
        " during init"
    )
    with raises(AttributeError, match=msg):
        check_no_attributes_set_in_init(
            "estimator_name", NonConformantEstimatorNoParamSet()
        )


def test_check_estimator_pairwise():
    # check that check_estimator() works on estimator with _pairwise
    # kernel or metric

    # test precomputed kernel
    est = SVC(kernel="precomputed")
    check_estimator(est)

    # test precomputed metric
    est = KNeighborsRegressor(metric="precomputed")
    check_estimator(est)


def test_check_classifier_data_not_an_array():
    with raises(AssertionError, match="Not equal to tolerance"):
        check_classifier_data_not_an_array(
            "estimator_name", EstimatorInconsistentForPandas()
        )


def test_check_regressor_data_not_an_array():
    with raises(AssertionError, match="Not equal to tolerance"):
        check_regressor_data_not_an_array(
            "estimator_name", EstimatorInconsistentForPandas()
        )


def test_check_estimator_get_tags_default_keys():
    estimator = EstimatorMissingDefaultTags()
    err_msg = (
        r"EstimatorMissingDefaultTags._get_tags\(\) is missing entries"
        r" for the following default tags: {'allow_nan'}"
    )
    with raises(AssertionError, match=err_msg):
        check_estimator_get_tags_default_keys(estimator.__class__.__name__, estimator)

    # noop check when _get_tags is not available
    estimator = MinimalTransformer()
    check_estimator_get_tags_default_keys(estimator.__class__.__name__, estimator)


class _BaseMultiLabelClassifierMock(ClassifierMixin, BaseEstimator):
    def __init__(self, response_output):
        self.response_output = response_output

    def fit(self, X, y):
        return self

    def _more_tags(self):
        return {"multilabel": True}


def test_check_classifiers_multilabel_output_format_predict():
    n_samples, test_size, n_outputs = 100, 25, 5
    _, y = make_multilabel_classification(
        n_samples=n_samples,
        n_features=2,
        n_classes=n_outputs,
        n_labels=3,
        length=50,
        allow_unlabeled=True,
        random_state=0,
    )
    y_test = y[-test_size:]

    class MultiLabelClassifierPredict(_BaseMultiLabelClassifierMock):
        def predict(self, X):
            return self.response_output

    # 1. inconsistent array type
    clf = MultiLabelClassifierPredict(response_output=y_test.tolist())
    err_msg = (
        r"MultiLabelClassifierPredict.predict is expected to output a "
        r"NumPy array. Got <class 'list'> instead."
    )
    with raises(AssertionError, match=err_msg):
        check_classifiers_multilabel_output_format_predict(clf.__class__.__name__, clf)
    # 2. inconsistent shape
    clf = MultiLabelClassifierPredict(response_output=y_test[:, :-1])
    err_msg = (
        r"MultiLabelClassifierPredict.predict outputs a NumPy array of "
        r"shape \(25, 4\) instead of \(25, 5\)."
    )
    with raises(AssertionError, match=err_msg):
        check_classifiers_multilabel_output_format_predict(clf.__class__.__name__, clf)
    # 3. inconsistent dtype
    clf = MultiLabelClassifierPredict(response_output=y_test.astype(np.float64))
    err_msg = (
        r"MultiLabelClassifierPredict.predict does not output the same "
        r"dtype than the targets."
    )
    with raises(AssertionError, match=err_msg):
        check_classifiers_multilabel_output_format_predict(clf.__class__.__name__, clf)


def test_check_classifiers_multilabel_output_format_predict_proba():
    n_samples, test_size, n_outputs = 100, 25, 5
    _, y = make_multilabel_classification(
        n_samples=n_samples,
        n_features=2,
        n_classes=n_outputs,
        n_labels=3,
        length=50,
        allow_unlabeled=True,
        random_state=0,
    )
    y_test = y[-test_size:]

    class MultiLabelClassifierPredictProba(_BaseMultiLabelClassifierMock):
        def predict_proba(self, X):
            return self.response_output

    # 1. unknown output type
    clf = MultiLabelClassifierPredictProba(response_output=sp.csr_matrix(y_test))
    err_msg = (
        r"Unknown returned type <class 'scipy.sparse.csr.csr_matrix'> by "
        r"MultiLabelClassifierPredictProba.predict_proba. A list or a Numpy "
        r"array is expected."
    )
    with raises(ValueError, match=err_msg):
        check_classifiers_multilabel_output_format_predict_proba(
            clf.__class__.__name__,
            clf,
        )
    # 2. for list output
    # 2.1. inconsistent length
    clf = MultiLabelClassifierPredictProba(response_output=y_test.tolist())
    err_msg = (
        "When MultiLabelClassifierPredictProba.predict_proba returns a list, "
        "the list should be of length n_outputs and contain NumPy arrays. Got "
        f"length of {test_size} instead of {n_outputs}."
    )
    with raises(AssertionError, match=err_msg):
        check_classifiers_multilabel_output_format_predict_proba(
            clf.__class__.__name__,
            clf,
        )
    # 2.2. array of inconsistent shape
    response_output = [np.ones_like(y_test) for _ in range(n_outputs)]
    clf = MultiLabelClassifierPredictProba(response_output=response_output)
    err_msg = (
        r"When MultiLabelClassifierPredictProba.predict_proba returns a list, "
        r"this list should contain NumPy arrays of shape \(n_samples, 2\). Got "
        r"NumPy arrays of shape \(25, 5\) instead of \(25, 2\)."
    )
    with raises(AssertionError, match=err_msg):
        check_classifiers_multilabel_output_format_predict_proba(
            clf.__class__.__name__,
            clf,
        )
    # 2.3. array of inconsistent dtype
    response_output = [
        np.ones(shape=(y_test.shape[0], 2), dtype=np.int64) for _ in range(n_outputs)
    ]
    clf = MultiLabelClassifierPredictProba(response_output=response_output)
    err_msg = (
        "When MultiLabelClassifierPredictProba.predict_proba returns a list, "
        "it should contain NumPy arrays with floating dtype."
    )
    with raises(AssertionError, match=err_msg):
        check_classifiers_multilabel_output_format_predict_proba(
            clf.__class__.__name__,
            clf,
        )
    # 2.4. array does not contain probability (each row should sum to 1)
    response_output = [
        np.ones(shape=(y_test.shape[0], 2), dtype=np.float64) for _ in range(n_outputs)
    ]
    clf = MultiLabelClassifierPredictProba(response_output=response_output)
    err_msg = (
        r"When MultiLabelClassifierPredictProba.predict_proba returns a list, "
        r"each NumPy array should contain probabilities for each class and "
        r"thus each row should sum to 1"
    )
    with raises(AssertionError, match=err_msg):
        check_classifiers_multilabel_output_format_predict_proba(
            clf.__class__.__name__,
            clf,
        )
    # 3 for array output
    # 3.1. array of inconsistent shape
    clf = MultiLabelClassifierPredictProba(response_output=y_test[:, :-1])
    err_msg = (
        r"When MultiLabelClassifierPredictProba.predict_proba returns a NumPy "
        r"array, the expected shape is \(n_samples, n_outputs\). Got \(25, 4\)"
        r" instead of \(25, 5\)."
    )
    with raises(AssertionError, match=err_msg):
        check_classifiers_multilabel_output_format_predict_proba(
            clf.__class__.__name__,
            clf,
        )
    # 3.2. array of inconsistent dtype
    response_output = np.zeros_like(y_test, dtype=np.int64)
    clf = MultiLabelClassifierPredictProba(response_output=response_output)
    err_msg = (
        r"When MultiLabelClassifierPredictProba.predict_proba returns a NumPy "
        r"array, the expected data type is floating."
    )
    with raises(AssertionError, match=err_msg):
        check_classifiers_multilabel_output_format_predict_proba(
            clf.__class__.__name__,
            clf,
        )
    # 4. array does not contain probabilities
    clf = MultiLabelClassifierPredictProba(response_output=y_test * 2.0)
    err_msg = (
        r"When MultiLabelClassifierPredictProba.predict_proba returns a NumPy "
        r"array, this array is expected to provide probabilities of the "
        r"positive class and should therefore contain values between 0 and 1."
    )
    with raises(AssertionError, match=err_msg):
        check_classifiers_multilabel_output_format_predict_proba(
            clf.__class__.__name__,
            clf,
        )


def test_check_classifiers_multilabel_output_format_decision_function():
    n_samples, test_size, n_outputs = 100, 25, 5
    _, y = make_multilabel_classification(
        n_samples=n_samples,
        n_features=2,
        n_classes=n_outputs,
        n_labels=3,
        length=50,
        allow_unlabeled=True,
        random_state=0,
    )
    y_test = y[-test_size:]

    class MultiLabelClassifierDecisionFunction(_BaseMultiLabelClassifierMock):
        def decision_function(self, X):
            return self.response_output

    # 1. inconsistent array type
    clf = MultiLabelClassifierDecisionFunction(response_output=y_test.tolist())
    err_msg = (
        r"MultiLabelClassifierDecisionFunction.decision_function is expected "
        r"to output a NumPy array. Got <class 'list'> instead."
    )
    with raises(AssertionError, match=err_msg):
        check_classifiers_multilabel_output_format_decision_function(
            clf.__class__.__name__,
            clf,
        )
    # 2. inconsistent shape
    clf = MultiLabelClassifierDecisionFunction(response_output=y_test[:, :-1])
    err_msg = (
        r"MultiLabelClassifierDecisionFunction.decision_function is expected "
        r"to provide a NumPy array of shape \(n_samples, n_outputs\). Got "
        r"\(25, 4\) instead of \(25, 5\)"
    )
    with raises(AssertionError, match=err_msg):
        check_classifiers_multilabel_output_format_decision_function(
            clf.__class__.__name__,
            clf,
        )
    # 3. inconsistent dtype
    clf = MultiLabelClassifierDecisionFunction(response_output=y_test)
    err_msg = (
        r"MultiLabelClassifierDecisionFunction.decision_function is expected "
        r"to output a floating dtype."
    )
    with raises(AssertionError, match=err_msg):
        check_classifiers_multilabel_output_format_decision_function(
            clf.__class__.__name__,
            clf,
        )


def test_check_classifiers_multilabel_output_format():
    n_samples, test_size, n_outputs = 100, 25, 5
    _, y = make_multilabel_classification(n_samples=n_samples, n_features=2,
                                          n_classes=n_outputs, n_labels=3,
                                          length=50, allow_unlabeled=True,
                                          random_state=0)
    y_test = y[-test_size:]

    class BaseMultiLabelClassifierMock(ClassifierMixin, BaseEstimator):
        def __init__(self, response_output):
            self.response_output = response_output

        def fit(self, X, y):
            return self

    class MultiLabelClassifierPredict(BaseMultiLabelClassifierMock):
        def predict(self, X):
            return self.response_output

    class MultiLabelClassifierPredictProba(BaseMultiLabelClassifierMock):
        def predict_proba(self, X):
            return self.response_output

    class MultiLabelClassifierDecisionFunction(BaseMultiLabelClassifierMock):
        def decision_function(self, X):
            return self.response_output

    # 1.method predict
    # 1.1 inconsistent array type
    clf = MultiLabelClassifierPredict(response_output=y_test.tolist())
    err_msg = (
        r"MultiLabelClassifierPredict.predict is expected to output a "
        r"NumPy array. Got <class 'list'> instead."
    )
    assert_raises_regex(
        AssertionError,
        err_msg,
        check_classifiers_multilabel_format_output,
        clf.__class__.__name__,
        clf,
    )
    # 1.2. inconsistent shape
    clf = MultiLabelClassifierPredict(response_output=y_test[:, :-1])
    err_msg = (
        r"MultiLabelClassifierPredict.predict output a NumPy array of "
        r"shape \(25, 4\) instead of \(25, 5\)."
    )
    assert_raises_regex(
        AssertionError,
        err_msg,
        check_classifiers_multilabel_format_output,
        clf.__class__.__name__,
        clf,
    )
    # 1.3 inconsistent dtype
    clf = MultiLabelClassifierPredict(
        response_output=y_test.astype(np.float64)
    )
    err_msg = (
        r"MultiLabelClassifierPredict.predict does not output the same "
        r"dtype than the targets."
    )
    assert_raises_regex(
        AssertionError,
        err_msg,
        check_classifiers_multilabel_format_output,
        clf.__class__.__name__,
        clf,
    )

    # 2. method predict_proba
    # 2.1 unknown output type
    clf = MultiLabelClassifierPredictProba(
        response_output=sp.csr_matrix(y_test)
    )
    err_msg = (
        r"Unknown returned type <class 'scipy.sparse.csr.csr_matrix'> by "
        r"MultiLabelClassifierPredictProba.predict_proba. A list or a Numpy "
        r"array are expected."
    )
    assert_raises_regex(
        ValueError,
        err_msg,
        check_classifiers_multilabel_format_output,
        clf.__class__.__name__,
        clf,
    )
    # 2.2 for list output
    # 2.2.1 iconsistent length
    clf = MultiLabelClassifierPredictProba(response_output=y_test.tolist())
    err_msg = (
        r"MultiLabelClassifierPredictProba.predict_proba is expected to "
        r"output a list of length n_outputs of Numpy array. Got length of 25 "
        r"instead of 5."
    )
    assert_raises_regex(
        AssertionError,
        err_msg,
        check_classifiers_multilabel_format_output,
        clf.__class__.__name__,
        clf,
    )
    # 2.2.2 array of inconsistent shape
    response_output = [np.ones_like(y_test) for _ in range(n_outputs)]
    clf = MultiLabelClassifierPredictProba(response_output=response_output)
    err_msg = (
        r"MultiLabelClassifierPredictProba.predict_proba is expected to output"
        r" a list of NumPy array of shape \(n_samples, 2\). Got \(25, 5\) "
        r"instead of \(25, 2\)."
    )
    assert_raises_regex(
        AssertionError,
        err_msg,
        check_classifiers_multilabel_format_output,
        clf.__class__.__name__,
        clf,
    )
    # 2.2.3 array of inconsistent dtype
    response_output = [
        np.ones(shape=(y_test.shape[0], 2), dtype=np.int64)
        for _ in range(n_outputs)
    ]
    clf = MultiLabelClassifierPredictProba(response_output=response_output)
    err_msg = (
        r"MultiLabelClassifierPredictProba.predict_proba is expected to output"
        r" a list of NumPy array of floating dtype."
    )
    assert_raises_regex(
        AssertionError,
        err_msg,
        check_classifiers_multilabel_format_output,
        clf.__class__.__name__,
        clf,
    )
    # 2.2.4 array does not contain probability (each row should sum to 1)
    response_output = [
        np.ones(shape=(y_test.shape[0], 2), dtype=np.float64)
        for _ in range(n_outputs)
    ]
    clf = MultiLabelClassifierPredictProba(response_output=response_output)
    err_msg = (
        r"MultiLabelClassifierPredictProba.predict_proba is expected to "
        r"provide probabilities such that each array rows should sum to 1."
    )
    assert_raises_regex(
        AssertionError,
        err_msg,
        check_classifiers_multilabel_format_output,
        clf.__class__.__name__,
        clf,
    )
    # 2.3 for array output
    # 2.3.1 array of inconsistent shape
    clf = MultiLabelClassifierPredictProba(response_output=y_test[:, :-1])
    err_msg = (
        r"MultiLabelClassifierPredictProba.predict_proba is expected to "
        r"output a NumPy array of shape \(n_samples, n_outputs\). Got "
        r"\(25, 4\) instead of \(25, 5\)."
    )
    assert_raises_regex(
        AssertionError,
        err_msg,
        check_classifiers_multilabel_format_output,
        clf.__class__.__name__,
        clf,
    )
    # 2.3.2 array of inconsistent dtype
    response_output = np.zeros_like(y_test, dtype=np.int64)
    clf = MultiLabelClassifierPredictProba(response_output=response_output)
    err_msg = (
        r"MultiLabelClassifierPredictProba.predict_proba is expected to "
        r"output a NumPy array of floating dtype."
    )
    assert_raises_regex(
        AssertionError,
        err_msg,
        check_classifiers_multilabel_format_output,
        clf.__class__.__name__,
        clf,
    )
    # 2.2.4 array does not contain probabilities
    clf = MultiLabelClassifierPredictProba(response_output=y_test * 2.0)
    err_msg = (
        r"MultiLabelClassifierPredictProba.predict_proba is expected to "
        r"provide probabilities of the positive class and should therefore "
        r"contain values below 1."
    )
    assert_raises_regex(
        AssertionError,
        err_msg,
        check_classifiers_multilabel_format_output,
        clf.__class__.__name__,
        clf,
    )

    # 3. decision_function
    # 3.1 inconsistent array type
    clf = MultiLabelClassifierDecisionFunction(response_output=y_test.tolist())
    err_msg = (
        r"MultiLabelClassifierDecisionFunction.decision_function is expected "
        r"to output a NumPy array. Got <class 'list'> instead."
    )
    assert_raises_regex(
        AssertionError,
        err_msg,
        check_classifiers_multilabel_format_output,
        clf.__class__.__name__,
        clf,
    )
    # 3.2. inconsistent shape
    clf = MultiLabelClassifierDecisionFunction(response_output=y_test[:, :-1])
    err_msg = (
        r"MultiLabelClassifierDecisionFunction.decision_function is expected "
        r"to provide a NumPy array of shape \(n_samples, n_outputs\). Got "
        r"\(25, 4\) instead of \(25, 5\)"
    )
    assert_raises_regex(
        AssertionError,
        err_msg,
        check_classifiers_multilabel_format_output,
        clf.__class__.__name__,
        clf,
    )
    # 3.3 inconsistent dtype
    clf = MultiLabelClassifierDecisionFunction(response_output=y_test)
    err_msg = (
        r"MultiLabelClassifierDecisionFunction.decision_function is expected "
        r"to output a floating dtype."
    )
    assert_raises_regex(
        AssertionError,
        err_msg,
        check_classifiers_multilabel_format_output,
        clf.__class__.__name__,
        clf,
    )


def run_tests_without_pytest():
    """Runs the tests in this file without using pytest."""
    main_module = sys.modules["__main__"]
    test_functions = [
        getattr(main_module, name)
        for name in dir(main_module)
        if name.startswith("test_")
    ]
    test_cases = [unittest.FunctionTestCase(fn) for fn in test_functions]
    suite = unittest.TestSuite()
    suite.addTests(test_cases)
    runner = unittest.TextTestRunner()
    runner.run(suite)


def test_check_class_weight_balanced_linear_classifier():
    # check that ill-computed balanced weights raises an exception
    msg = "Classifier estimator_name is not computing class_weight=balanced properly"
    with raises(AssertionError, match=msg):
        check_class_weight_balanced_linear_classifier(
            "estimator_name", BadBalancedWeightsClassifier
        )


def test_all_estimators_all_public():
    # all_estimator should not fail when pytest is not installed and return
    # only public estimators
    with warnings.catch_warnings(record=True) as record:
        estimators = all_estimators()
    # no warnings are raised
    assert not record
    for est in estimators:
        assert not est.__class__.__name__.startswith("_")


if __name__ == "__main__":
    # This module is run as a script to check that we have no dependency on
    # pytest for estimator checks.
    run_tests_without_pytest()


def test_xfail_ignored_in_check_estimator():
    # Make sure checks marked as xfail are just ignored and not run by
    # check_estimator(), but still raise a warning.
    with warnings.catch_warnings(record=True) as records:
        check_estimator(NuSVC())
    assert SkipTestWarning in [rec.category for rec in records]


# FIXME: this test should be uncommented when the checks will be granular
# enough. In 0.24, these tests fail due to low estimator performance.
def test_minimal_class_implementation_checks():
    # Check that third-party library can run tests without inheriting from
    # BaseEstimator.
    # FIXME
    raise SkipTest
    minimal_estimators = [MinimalTransformer(), MinimalRegressor(), MinimalClassifier()]
    for estimator in minimal_estimators:
        check_estimator(estimator)<|MERGE_RESOLUTION|>--- conflicted
+++ resolved
@@ -40,23 +40,16 @@
     _set_checking_parameters,
     check_class_weight_balanced_linear_classifier,
     check_classifier_data_not_an_array,
-<<<<<<< HEAD
-    check_classifiers_multilabel_format_output,
-=======
     check_classifiers_multilabel_output_format_decision_function,
     check_classifiers_multilabel_output_format_predict,
     check_classifiers_multilabel_output_format_predict_proba,
->>>>>>> a44e9a8c
     check_estimator,
     check_estimator_get_tags_default_keys,
     check_estimators_unfitted,
     check_fit_score_takes_y,
     check_no_attributes_set_in_init,
     check_regressor_data_not_an_array,
-<<<<<<< HEAD
-=======
     check_outlier_corruption,
->>>>>>> a44e9a8c
     set_random_state,
 )
 
@@ -936,10 +929,15 @@
 
 def test_check_classifiers_multilabel_output_format():
     n_samples, test_size, n_outputs = 100, 25, 5
-    _, y = make_multilabel_classification(n_samples=n_samples, n_features=2,
-                                          n_classes=n_outputs, n_labels=3,
-                                          length=50, allow_unlabeled=True,
-                                          random_state=0)
+    _, y = make_multilabel_classification(
+        n_samples=n_samples,
+        n_features=2,
+        n_classes=n_outputs,
+        n_labels=3,
+        length=50,
+        allow_unlabeled=True,
+        random_state=0,
+    )
     y_test = y[-test_size:]
 
     class BaseMultiLabelClassifierMock(ClassifierMixin, BaseEstimator):
@@ -989,9 +987,7 @@
         clf,
     )
     # 1.3 inconsistent dtype
-    clf = MultiLabelClassifierPredict(
-        response_output=y_test.astype(np.float64)
-    )
+    clf = MultiLabelClassifierPredict(response_output=y_test.astype(np.float64))
     err_msg = (
         r"MultiLabelClassifierPredict.predict does not output the same "
         r"dtype than the targets."
@@ -1006,9 +1002,7 @@
 
     # 2. method predict_proba
     # 2.1 unknown output type
-    clf = MultiLabelClassifierPredictProba(
-        response_output=sp.csr_matrix(y_test)
-    )
+    clf = MultiLabelClassifierPredictProba(response_output=sp.csr_matrix(y_test))
     err_msg = (
         r"Unknown returned type <class 'scipy.sparse.csr.csr_matrix'> by "
         r"MultiLabelClassifierPredictProba.predict_proba. A list or a Numpy "
@@ -1053,8 +1047,7 @@
     )
     # 2.2.3 array of inconsistent dtype
     response_output = [
-        np.ones(shape=(y_test.shape[0], 2), dtype=np.int64)
-        for _ in range(n_outputs)
+        np.ones(shape=(y_test.shape[0], 2), dtype=np.int64) for _ in range(n_outputs)
     ]
     clf = MultiLabelClassifierPredictProba(response_output=response_output)
     err_msg = (
@@ -1070,8 +1063,7 @@
     )
     # 2.2.4 array does not contain probability (each row should sum to 1)
     response_output = [
-        np.ones(shape=(y_test.shape[0], 2), dtype=np.float64)
-        for _ in range(n_outputs)
+        np.ones(shape=(y_test.shape[0], 2), dtype=np.float64) for _ in range(n_outputs)
     ]
     clf = MultiLabelClassifierPredictProba(response_output=response_output)
     err_msg = (
