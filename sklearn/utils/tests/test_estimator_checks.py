--- conflicted
+++ resolved
@@ -36,12 +36,8 @@
 from sklearn.utils import all_estimators
 from sklearn.exceptions import SkipTestWarning
 from sklearn.utils.metaestimators import available_if
-<<<<<<< HEAD
 from sklearn.utils.estimator_checks import check_decision_proba_consistency
-
-=======
 from sklearn.utils._param_validation import Interval, StrOptions
->>>>>>> 625650fa
 
 from sklearn.utils.estimator_checks import (
     _NotAnArray,
@@ -1112,16 +1108,6 @@
         assert check_methods_subset_invariance not in all_tests
 
 
-<<<<<<< HEAD
-def test_decision_proba_tie_ranking():
-    """Check that in case with some probabilities ties, we relax the
-    ranking comparison with the decision function.
-    Non-regression test for:
-    https://github.com/scikit-learn/scikit-learn/issues/24025
-    """
-    estimator = SGDClassifier(loss="log_loss")
-    check_decision_proba_consistency("SGDClassifier", estimator)
-=======
 def test_check_outlier_contamination():
     """Check the test for the contamination parameter in the outlier detectors."""
 
@@ -1174,4 +1160,13 @@
         detector = OutlierDetectorWithConstraint()
         with raises(AssertionError, match=err_msg):
             check_outlier_contamination(detector.__class__.__name__, detector)
->>>>>>> 625650fa
+
+
+def test_decision_proba_tie_ranking():
+    """Check that in case with some probabilities ties, we relax the
+    ranking comparison with the decision function.
+    Non-regression test for:
+    https://github.com/scikit-learn/scikit-learn/issues/24025
+    """
+    estimator = SGDClassifier(loss="log_loss")
+    check_decision_proba_consistency("SGDClassifier", estimator)