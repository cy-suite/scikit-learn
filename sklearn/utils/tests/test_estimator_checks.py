# We can not use pytest here, because we run
# build_tools/azure/test_pytest_soft_dependency.sh on these
# tests to make sure estimator_checks works without pytest.

import importlib
import sys
import unittest
import warnings
from inspect import isgenerator
from numbers import Integral, Real

import joblib
import numpy as np
import scipy.sparse as sp

from sklearn import config_context, get_config
from sklearn.base import BaseEstimator, ClassifierMixin, OutlierMixin, TransformerMixin
from sklearn.cluster import MiniBatchKMeans
from sklearn.datasets import (
    load_iris,
    make_multilabel_classification,
)
from sklearn.decomposition import PCA
from sklearn.exceptions import (
    ConvergenceWarning,
    EstimatorCheckFailedWarning,
    SkipTestWarning,
)
from sklearn.linear_model import (
    LinearRegression,
    LogisticRegression,
    MultiTaskElasticNet,
    SGDClassifier,
)
from sklearn.mixture import GaussianMixture
from sklearn.neighbors import KNeighborsRegressor
from sklearn.preprocessing import StandardScaler
from sklearn.svm import SVC, NuSVC
from sklearn.utils import _array_api, all_estimators, deprecated
from sklearn.utils._param_validation import Interval, StrOptions
<<<<<<< HEAD
from sklearn.utils._tags import default_tags
from sklearn.utils._test_common.instance_generator import (
    _construct_instances,
    _get_expected_failed_checks,
)
=======
>>>>>>> 8f620fd7
from sklearn.utils._testing import (
    MinimalClassifier,
    MinimalRegressor,
    MinimalTransformer,
    SkipTest,
    ignore_warnings,
    raises,
)
from sklearn.utils.estimator_checks import (
    _check_name,
    _NotAnArray,
    _yield_all_checks,
    check_array_api_input,
    check_class_weight_balanced_linear_classifier,
    check_classifier_data_not_an_array,
    check_classifier_not_supporting_multiclass,
    check_classifiers_multilabel_output_format_decision_function,
    check_classifiers_multilabel_output_format_predict,
    check_classifiers_multilabel_output_format_predict_proba,
    check_classifiers_one_label_sample_weights,
    check_dataframe_column_names_consistency,
    check_decision_proba_consistency,
    check_dict_unchanged,
    check_dont_overwrite_parameters,
    check_estimator,
    check_estimator_cloneable,
    check_estimator_repr,
    check_estimator_sparse_array,
    check_estimator_sparse_matrix,
    check_estimator_tags_renamed,
    check_estimators_nan_inf,
    check_estimators_overwrite_params,
    check_estimators_unfitted,
    check_fit_check_is_fitted,
    check_fit_score_takes_y,
    check_methods_sample_order_invariance,
    check_methods_subset_invariance,
    check_no_attributes_set_in_init,
    check_outlier_contamination,
    check_outlier_corruption,
    check_parameters_default_constructible,
    check_regressor_data_not_an_array,
    check_requires_y_none,
    check_sample_weights_pandas_series,
    check_set_params,
    estimator_checks_generator,
    set_random_state,
)
from sklearn.utils.fixes import CSR_CONTAINERS, SPARRAY_PRESENT
from sklearn.utils.metaestimators import available_if
from sklearn.utils.multiclass import type_of_target
from sklearn.utils.validation import (
    check_array,
    check_is_fitted,
    check_X_y,
    validate_data,
)


class CorrectNotFittedError(ValueError):
    """Exception class to raise if estimator is used before fitting.

    Like NotFittedError, it inherits from ValueError, but not from
    AttributeError. Used for testing only.
    """


class BaseBadClassifier(ClassifierMixin, BaseEstimator):
    def fit(self, X, y):
        return self

    def predict(self, X):
        return np.ones(X.shape[0])


class ChangesDict(BaseEstimator):
    def __init__(self, key=0):
        self.key = key

    def fit(self, X, y=None):
        X, y = validate_data(self, X, y)
        return self

    def predict(self, X):
        X = check_array(X)
        self.key = 1000
        return np.ones(X.shape[0])


class SetsWrongAttribute(BaseEstimator):
    def __init__(self, acceptable_key=0):
        self.acceptable_key = acceptable_key

    def fit(self, X, y=None):
        self.wrong_attribute = 0
        X, y = validate_data(self, X, y)
        return self


class ChangesWrongAttribute(BaseEstimator):
    def __init__(self, wrong_attribute=0):
        self.wrong_attribute = wrong_attribute

    def fit(self, X, y=None):
        self.wrong_attribute = 1
        X, y = validate_data(self, X, y)
        return self


class ChangesUnderscoreAttribute(BaseEstimator):
    def fit(self, X, y=None):
        self._good_attribute = 1
        X, y = validate_data(self, X, y)
        return self


class RaisesErrorInSetParams(BaseEstimator):
    def __init__(self, p=0):
        self.p = p

    def set_params(self, **kwargs):
        if "p" in kwargs:
            p = kwargs.pop("p")
            if p < 0:
                raise ValueError("p can't be less than 0")
            self.p = p
        return super().set_params(**kwargs)

    def fit(self, X, y=None):
        X, y = validate_data(self, X, y)
        return self


class HasMutableParameters(BaseEstimator):
    def __init__(self, p=object()):
        self.p = p

    def fit(self, X, y=None):
        X, y = validate_data(self, X, y)
        return self


class HasImmutableParameters(BaseEstimator):
    # Note that object is an uninitialized class, thus immutable.
    def __init__(self, p=42, q=np.int32(42), r=object):
        self.p = p
        self.q = q
        self.r = r

    def fit(self, X, y=None):
        X, y = validate_data(self, X, y)
        return self


class ModifiesValueInsteadOfRaisingError(BaseEstimator):
    def __init__(self, p=0):
        self.p = p

    def set_params(self, **kwargs):
        if "p" in kwargs:
            p = kwargs.pop("p")
            if p < 0:
                p = 0
            self.p = p
        return super().set_params(**kwargs)

    def fit(self, X, y=None):
        X, y = validate_data(self, X, y)
        return self


class ModifiesAnotherValue(BaseEstimator):
    def __init__(self, a=0, b="method1"):
        self.a = a
        self.b = b

    def set_params(self, **kwargs):
        if "a" in kwargs:
            a = kwargs.pop("a")
            self.a = a
            if a is None:
                kwargs.pop("b")
                self.b = "method2"
        return super().set_params(**kwargs)

    def fit(self, X, y=None):
        X, y = validate_data(self, X, y)
        return self


class NoCheckinPredict(BaseBadClassifier):
    def fit(self, X, y):
        X, y = validate_data(self, X, y)
        return self


class NoSparseClassifier(BaseBadClassifier):
    def __init__(self, raise_for_type=None):
        # raise_for_type : str, expects "sparse_array" or "sparse_matrix"
        self.raise_for_type = raise_for_type

    def fit(self, X, y):
        X, y = validate_data(self, X, y, accept_sparse=["csr", "csc"])
        if self.raise_for_type == "sparse_array":
            correct_type = isinstance(X, sp.sparray)
        elif self.raise_for_type == "sparse_matrix":
            correct_type = isinstance(X, sp.spmatrix)
        if correct_type:
            raise ValueError("Nonsensical Error")
        return self

    def predict(self, X):
        X = check_array(X)
        return np.ones(X.shape[0])


class CorrectNotFittedErrorClassifier(BaseBadClassifier):
    def fit(self, X, y):
        X, y = validate_data(self, X, y)
        self.coef_ = np.ones(X.shape[1])
        return self

    def predict(self, X):
        check_is_fitted(self)
        X = check_array(X)
        return np.ones(X.shape[0])


class NoSampleWeightPandasSeriesType(BaseEstimator):
    def fit(self, X, y, sample_weight=None):
        # Convert data
        X, y = validate_data(
            self, X, y, accept_sparse=("csr", "csc"), multi_output=True, y_numeric=True
        )
        # Function is only called after we verify that pandas is installed
        from pandas import Series

        if isinstance(sample_weight, Series):
            raise ValueError(
                "Estimator does not accept 'sample_weight'of type pandas.Series"
            )
        return self

    def predict(self, X):
        X = check_array(X)
        return np.ones(X.shape[0])


class BadBalancedWeightsClassifier(BaseBadClassifier):
    def __init__(self, class_weight=None):
        self.class_weight = class_weight

    def fit(self, X, y):
        from sklearn.preprocessing import LabelEncoder
        from sklearn.utils import compute_class_weight

        label_encoder = LabelEncoder().fit(y)
        classes = label_encoder.classes_
        class_weight = compute_class_weight(self.class_weight, classes=classes, y=y)

        # Intentionally modify the balanced class_weight
        # to simulate a bug and raise an exception
        if self.class_weight == "balanced":
            class_weight += 1.0

        # Simply assigning coef_ to the class_weight
        self.coef_ = class_weight
        return self


class BadTransformerWithoutMixin(BaseEstimator):
    def fit(self, X, y=None):
        X = validate_data(self, X)
        return self

    def transform(self, X):
        check_is_fitted(self)
        X = validate_data(self, X, reset=False)
        return X


class NotInvariantPredict(BaseEstimator):
    def fit(self, X, y):
        # Convert data
        X, y = validate_data(
            self, X, y, accept_sparse=("csr", "csc"), multi_output=True, y_numeric=True
        )
        return self

    def predict(self, X):
        # return 1 if X has more than one element else return 0
        X = check_array(X)
        if X.shape[0] > 1:
            return np.ones(X.shape[0])
        return np.zeros(X.shape[0])


class NotInvariantSampleOrder(BaseEstimator):
    def fit(self, X, y):
        X, y = validate_data(
            self, X, y, accept_sparse=("csr", "csc"), multi_output=True, y_numeric=True
        )
        # store the original X to check for sample order later
        self._X = X
        return self

    def predict(self, X):
        X = check_array(X)
        # if the input contains the same elements but different sample order,
        # then just return zeros.
        if (
            np.array_equiv(np.sort(X, axis=0), np.sort(self._X, axis=0))
            and (X != self._X).any()
        ):
            return np.zeros(X.shape[0])
        return X[:, 0]


class OneClassSampleErrorClassifier(BaseBadClassifier):
    """Classifier allowing to trigger different behaviors when `sample_weight` reduces
    the number of classes to 1."""

    def __init__(self, raise_when_single_class=False):
        self.raise_when_single_class = raise_when_single_class

    def fit(self, X, y, sample_weight=None):
        X, y = check_X_y(
            X, y, accept_sparse=("csr", "csc"), multi_output=True, y_numeric=True
        )

        self.has_single_class_ = False
        self.classes_, y = np.unique(y, return_inverse=True)
        n_classes_ = self.classes_.shape[0]
        if n_classes_ < 2 and self.raise_when_single_class:
            self.has_single_class_ = True
            raise ValueError("normal class error")

        # find the number of class after trimming
        if sample_weight is not None:
            if isinstance(sample_weight, np.ndarray) and len(sample_weight) > 0:
                n_classes_ = np.count_nonzero(np.bincount(y, sample_weight))
            if n_classes_ < 2:
                self.has_single_class_ = True
                raise ValueError("Nonsensical Error")

        return self

    def predict(self, X):
        check_is_fitted(self)
        X = check_array(X)
        if self.has_single_class_:
            return np.zeros(X.shape[0])
        return np.ones(X.shape[0])


class LargeSparseNotSupportedClassifier(BaseEstimator):
    """Estimator that claims to support large sparse data
    (accept_large_sparse=True), but doesn't"""

    def __init__(self, raise_for_type=None):
        # raise_for_type : str, expects "sparse_array" or "sparse_matrix"
        self.raise_for_type = raise_for_type

    def fit(self, X, y):
        X, y = validate_data(
            self,
            X,
            y,
            accept_sparse=("csr", "csc", "coo"),
            accept_large_sparse=True,
            multi_output=True,
            y_numeric=True,
        )
        if self.raise_for_type == "sparse_array":
            correct_type = isinstance(X, sp.sparray)
        elif self.raise_for_type == "sparse_matrix":
            correct_type = isinstance(X, sp.spmatrix)
        if correct_type:
            if X.format == "coo":
                if X.row.dtype == "int64" or X.col.dtype == "int64":
                    raise ValueError("Estimator doesn't support 64-bit indices")
            elif X.format in ["csc", "csr"]:
                assert "int64" not in (
                    X.indices.dtype,
                    X.indptr.dtype,
                ), "Estimator doesn't support 64-bit indices"

        return self


class SparseTransformer(TransformerMixin, BaseEstimator):
    def __init__(self, sparse_container=None):
        self.sparse_container = sparse_container

    def fit(self, X, y=None):
        validate_data(self, X)
        return self

    def fit_transform(self, X, y=None):
        return self.fit(X, y).transform(X)

    def transform(self, X):
        check_is_fitted(self)
        X = validate_data(self, X, accept_sparse=True, reset=False)
        return self.sparse_container(X)


class EstimatorInconsistentForPandas(BaseEstimator):
    def fit(self, X, y):
        try:
            from pandas import DataFrame

            if isinstance(X, DataFrame):
                self.value_ = X.iloc[0, 0]
            else:
                X = check_array(X)
                self.value_ = X[1, 0]
            return self

        except ImportError:
            X = check_array(X)
            self.value_ = X[1, 0]
            return self

    def predict(self, X):
        X = check_array(X)
        return np.array([self.value_] * X.shape[0])


class UntaggedBinaryClassifier(SGDClassifier):
    # Toy classifier that only supports binary classification, will fail tests.
    def fit(self, X, y, coef_init=None, intercept_init=None, sample_weight=None):
        super().fit(X, y, coef_init, intercept_init, sample_weight)
        if len(self.classes_) > 2:
            raise ValueError("Only 2 classes are supported")
        return self

    def partial_fit(self, X, y, classes=None, sample_weight=None):
        super().partial_fit(X=X, y=y, classes=classes, sample_weight=sample_weight)
        if len(self.classes_) > 2:
            raise ValueError("Only 2 classes are supported")
        return self


class TaggedBinaryClassifier(UntaggedBinaryClassifier):
    def fit(self, X, y):
        y_type = type_of_target(y, input_name="y", raise_unknown=True)
        if y_type != "binary":
            raise ValueError(
                "Only binary classification is supported. The type of the target "
                f"is {y_type}."
            )
        return super().fit(X, y)

    # Toy classifier that only supports binary classification.
    def __sklearn_tags__(self):
        tags = super().__sklearn_tags__()
        tags.classifier_tags.multi_class = False
        return tags


class RequiresPositiveXRegressor(LinearRegression):
    def fit(self, X, y):
        X, y = validate_data(self, X, y, multi_output=True)
        if (X < 0).any():
            raise ValueError("negative X values not supported!")
        return super().fit(X, y)

    def __sklearn_tags__(self):
        tags = super().__sklearn_tags__()
        tags.input_tags.positive_only = True
        return tags


class RequiresPositiveYRegressor(LinearRegression):
    def fit(self, X, y):
        X, y = validate_data(self, X, y, multi_output=True)
        if (y <= 0).any():
            raise ValueError("negative y values not supported!")
        return super().fit(X, y)

    def __sklearn_tags__(self):
        tags = super().__sklearn_tags__()
        tags.target_tags.positive_only = True
        return tags


class PoorScoreLogisticRegression(LogisticRegression):
    def decision_function(self, X):
        return super().decision_function(X) + 1

    def __sklearn_tags__(self):
        tags = super().__sklearn_tags__()
        tags.classifier_tags.poor_score = True
        return tags


class PartialFitChecksName(BaseEstimator):
    def fit(self, X, y):
        validate_data(self, X, y)
        return self

    def partial_fit(self, X, y):
        reset = not hasattr(self, "_fitted")
        validate_data(self, X, y, reset=reset)
        self._fitted = True
        return self


class BrokenArrayAPI(BaseEstimator):
    """Make different predictions when using Numpy and the Array API"""

    def fit(self, X, y):
        return self

    def predict(self, X):
        enabled = get_config()["array_api_dispatch"]
        xp, _ = _array_api.get_namespace(X)
        if enabled:
            return xp.asarray([1, 2, 3])
        else:
            return np.array([3, 2, 1])


def test_check_array_api_input():
    try:
        importlib.import_module("array_api_compat")
    except ModuleNotFoundError:
        raise SkipTest("array_api_compat is required to run this test")
    try:
        importlib.import_module("array_api_strict")
    except ModuleNotFoundError:  # pragma: nocover
        raise SkipTest("array-api-strict is required to run this test")

    with raises(AssertionError, match="Not equal to tolerance"):
        check_array_api_input(
            "BrokenArrayAPI",
            BrokenArrayAPI(),
            array_namespace="array_api_strict",
            check_values=True,
        )


def test_not_an_array_array_function():
    not_array = _NotAnArray(np.ones(10))
    msg = "Don't want to call array_function sum!"
    with raises(TypeError, match=msg):
        np.sum(not_array)
    # always returns True
    assert np.may_share_memory(not_array, None)


def test_check_fit_score_takes_y_works_on_deprecated_fit():
    # Tests that check_fit_score_takes_y works on a class with
    # a deprecated fit method

    class TestEstimatorWithDeprecatedFitMethod(BaseEstimator):
        @deprecated("Deprecated for the purpose of testing check_fit_score_takes_y")
        def fit(self, X, y):
            return self

    check_fit_score_takes_y("test", TestEstimatorWithDeprecatedFitMethod())


def test_check_estimator_with_class_removed():
    """Test that passing a class instead of an instance fails."""
    msg = "Passing a class was deprecated"
    with raises(TypeError, match=msg):
        check_estimator(LogisticRegression)


def test_mutable_default_params():
    """Test that constructor cannot have mutable default parameters."""
    msg = (
        "Parameter 'p' of estimator 'HasMutableParameters' is of type "
        "object which is not allowed"
    )
    # check that the "default_constructible" test checks for mutable parameters
    check_parameters_default_constructible(
        "Immutable", HasImmutableParameters()
    )  # should pass
    with raises(AssertionError, match=msg):
        check_parameters_default_constructible("Mutable", HasMutableParameters())


def test_check_set_params():
    """Check set_params doesn't fail and sets the right values."""
    # check that values returned by get_params match set_params
    msg = "get_params result does not match what was passed to set_params"
    with raises(AssertionError, match=msg):
        check_set_params("test", ModifiesValueInsteadOfRaisingError())

    with warnings.catch_warnings(record=True) as records:
        check_set_params("test", RaisesErrorInSetParams())
    assert UserWarning in [rec.category for rec in records]

    with raises(AssertionError, match=msg):
        check_set_params("test", ModifiesAnotherValue())


def test_check_estimators_nan_inf():
    # check that predict does input validation (doesn't accept dicts in input)
    msg = "Estimator NoCheckinPredict doesn't check for NaN and inf in predict"
    with raises(AssertionError, match=msg):
        check_estimators_nan_inf("NoCheckinPredict", NoCheckinPredict())


def test_check_dict_unchanged():
    # check that estimator state does not change
    # at transform/predict/predict_proba time
    msg = "Estimator changes __dict__ during predict"
    with raises(AssertionError, match=msg):
        check_dict_unchanged("test", ChangesDict())


def test_check_sample_weights_pandas_series():
    # check that sample_weights in fit accepts pandas.Series type
    try:
        from pandas import Series  # noqa

        msg = (
            "Estimator NoSampleWeightPandasSeriesType raises error if "
            "'sample_weight' parameter is of type pandas.Series"
        )
        with raises(ValueError, match=msg):
            check_sample_weights_pandas_series(
                "NoSampleWeightPandasSeriesType", NoSampleWeightPandasSeriesType()
            )
    except ImportError:
        pass


def test_check_estimators_overwrite_params():
    # check that `fit` only changes attributes that
    # are private (start with an _ or end with a _).
    msg = (
        "Estimator ChangesWrongAttribute should not change or mutate  "
        "the parameter wrong_attribute from 0 to 1 during fit."
    )
    with raises(AssertionError, match=msg):
        check_estimators_overwrite_params(
            "ChangesWrongAttribute", ChangesWrongAttribute()
        )
    check_estimators_overwrite_params("test", ChangesUnderscoreAttribute())


def test_check_dont_overwrite_parameters():
    # check that `fit` doesn't add any public attribute
    msg = (
        r"Estimator adds public attribute\(s\) during the fit method."
        " Estimators are only allowed to add private attributes"
        " either started with _ or ended"
        " with _ but wrong_attribute added"
    )
    with raises(AssertionError, match=msg):
        check_dont_overwrite_parameters("test", SetsWrongAttribute())


def test_check_methods_sample_order_invariance():
    # check for sample order invariance
    name = NotInvariantSampleOrder.__name__
    method = "predict"
    msg = (
        "{method} of {name} is not invariant when applied to a dataset"
        "with different sample order."
    ).format(method=method, name=name)
    with raises(AssertionError, match=msg):
        check_methods_sample_order_invariance(
            "NotInvariantSampleOrder", NotInvariantSampleOrder()
        )


def test_check_methods_subset_invariance():
    # check for invariant method
    name = NotInvariantPredict.__name__
    method = "predict"
    msg = ("{method} of {name} is not invariant when applied to a subset.").format(
        method=method, name=name
    )
    with raises(AssertionError, match=msg):
        check_methods_subset_invariance("NotInvariantPredict", NotInvariantPredict())


def test_check_estimator_sparse_data():
    # check for sparse data input handling
    name = NoSparseClassifier.__name__
    msg = "Estimator %s doesn't seem to fail gracefully on sparse data" % name
    with raises(AssertionError, match=msg):
        check_estimator_sparse_matrix(name, NoSparseClassifier("sparse_matrix"))

    if SPARRAY_PRESENT:
        with raises(AssertionError, match=msg):
            check_estimator_sparse_array(name, NoSparseClassifier("sparse_array"))

    # Large indices test on bad estimator
    msg = (
        "Estimator LargeSparseNotSupportedClassifier doesn't seem to "
        r"support \S{3}_64 matrix, and is not failing gracefully.*"
    )
    with raises(AssertionError, match=msg):
        check_estimator_sparse_matrix(
            "LargeSparseNotSupportedClassifier",
            LargeSparseNotSupportedClassifier("sparse_matrix"),
        )

    if SPARRAY_PRESENT:
        with raises(AssertionError, match=msg):
            check_estimator_sparse_array(
                "LargeSparseNotSupportedClassifier",
                LargeSparseNotSupportedClassifier("sparse_array"),
            )


def test_check_classifiers_one_label_sample_weights():
    # check for classifiers reducing to less than two classes via sample weights
    name = OneClassSampleErrorClassifier.__name__
    msg = (
        f"{name} failed when fitted on one label after sample_weight "
        "trimming. Error message is not explicit, it should have "
        "'class'."
    )
    with raises(AssertionError, match=msg):
        check_classifiers_one_label_sample_weights(
            "OneClassSampleErrorClassifier", OneClassSampleErrorClassifier()
        )


def test_check_estimator_not_fail_fast():
    """Check the contents of the results returned with on_fail!="raise".

    This results should contain details about the observed failures, expected
    or not.
    """
    check_results = check_estimator(BaseEstimator(), on_fail=None)
    assert isinstance(check_results, list)
    assert len(check_results) > 0
    assert all(
        isinstance(item, dict)
        and set(item.keys())
        == {
            "estimator",
            "check_name",
            "exception",
            "status",
            "expected_to_fail",
            "expected_to_fail_reason",
        }
        for item in check_results
    )
    # Some tests are expected to fail, some are expected to pass.
    assert any(item["status"] == "failed" for item in check_results)
    assert any(item["status"] == "passed" for item in check_results)


def test_check_estimator():
    # tests that the estimator actually fails on "bad" estimators.
    # not a complete test of all checks, which are very extensive.

    # check that we have a fit method
    msg = "object has no attribute 'fit'"
    with raises(AttributeError, match=msg):
        check_estimator(BaseEstimator())

    # does error on binary_only untagged estimator
    msg = "Only 2 classes are supported"
    with raises(ValueError, match=msg):
        check_estimator(UntaggedBinaryClassifier())

    for csr_container in CSR_CONTAINERS:
        # non-regression test for estimators transforming to sparse data
        check_estimator(SparseTransformer(sparse_container=csr_container))

    # doesn't error on actual estimator
    check_estimator(LogisticRegression())
    check_estimator(LogisticRegression(C=0.01))
    check_estimator(MultiTaskElasticNet())

    # doesn't error on binary_only tagged estimator
    check_estimator(TaggedBinaryClassifier())
    check_estimator(RequiresPositiveXRegressor())

    # Check regressor with requires_positive_y estimator tag
    msg = "negative y values not supported!"
    with raises(ValueError, match=msg):
        check_estimator(RequiresPositiveYRegressor())

    # Does not raise error on classifier with poor_score tag
    check_estimator(PoorScoreLogisticRegression())


def test_check_outlier_corruption():
    # should raise AssertionError
    decision = np.array([0.0, 1.0, 1.5, 2.0])
    with raises(AssertionError):
        check_outlier_corruption(1, 2, decision)
    # should pass
    decision = np.array([0.0, 1.0, 1.0, 2.0])
    check_outlier_corruption(1, 2, decision)


def test_check_estimator_transformer_no_mixin():
    # check that TransformerMixin is not required for transformer tests to run
    with raises(AttributeError, ".*fit_transform.*"):
        check_estimator(BadTransformerWithoutMixin())


def test_check_estimator_clones():
    # check that check_estimator doesn't modify the estimator it receives

    iris = load_iris()

    for Estimator in [
        GaussianMixture,
        LinearRegression,
        SGDClassifier,
        PCA,
        MiniBatchKMeans,
    ]:
        # without fitting
        with ignore_warnings(category=ConvergenceWarning):
            est = Estimator()
            set_random_state(est)
            old_hash = joblib.hash(est)
            check_estimator(
                est, expected_failed_checks=_get_expected_failed_checks(est)
            )
        assert old_hash == joblib.hash(est)

        # with fitting
        with ignore_warnings(category=ConvergenceWarning):
            est = Estimator()
            set_random_state(est)
            est.fit(iris.data, iris.target)
            old_hash = joblib.hash(est)
            check_estimator(
                est, expected_failed_checks=_get_expected_failed_checks(est)
            )
        assert old_hash == joblib.hash(est)


def test_check_estimators_unfitted():
    # check that a ValueError/AttributeError is raised when calling predict
    # on an unfitted estimator
    msg = "Estimator should raise a NotFittedError when calling"
    with raises(AssertionError, match=msg):
        check_estimators_unfitted("estimator", NoSparseClassifier())

    # check that CorrectNotFittedError inherit from either ValueError
    # or AttributeError
    check_estimators_unfitted("estimator", CorrectNotFittedErrorClassifier())


def test_check_no_attributes_set_in_init():
    class NonConformantEstimatorPrivateSet(BaseEstimator):
        def __init__(self):
            self.you_should_not_set_this_ = None

    class NonConformantEstimatorNoParamSet(BaseEstimator):
        def __init__(self, you_should_set_this_=None):
            pass

    class ConformantEstimatorClassAttribute(BaseEstimator):
        # making sure our __metadata_request__* class attributes are okay!
        __metadata_request__fit = {"foo": True}

    msg = (
        "Estimator estimator_name should not set any"
        " attribute apart from parameters during init."
        r" Found attributes \['you_should_not_set_this_'\]."
    )
    with raises(AssertionError, match=msg):
        check_no_attributes_set_in_init(
            "estimator_name", NonConformantEstimatorPrivateSet()
        )

    msg = (
        "Estimator estimator_name should store all parameters as an attribute"
        " during init"
    )
    with raises(AttributeError, match=msg):
        check_no_attributes_set_in_init(
            "estimator_name", NonConformantEstimatorNoParamSet()
        )

    # a private class attribute is okay!
    check_no_attributes_set_in_init(
        "estimator_name", ConformantEstimatorClassAttribute()
    )
    # also check if cloning an estimator which has non-default set requests is
    # fine. Setting a non-default value via `set_{method}_request` sets the
    # private _metadata_request instance attribute which is copied in `clone`.
    with config_context(enable_metadata_routing=True):
        check_no_attributes_set_in_init(
            "estimator_name",
            ConformantEstimatorClassAttribute().set_fit_request(foo=True),
        )


def test_check_estimator_pairwise():
    # check that check_estimator() works on estimator with _pairwise
    # kernel or metric

    # test precomputed kernel
    est = SVC(kernel="precomputed")
    check_estimator(est)

    # test precomputed metric
    est = KNeighborsRegressor(metric="precomputed")
    check_estimator(est, expected_failed_checks=_get_expected_failed_checks(est))


def test_check_classifier_data_not_an_array():
    with raises(AssertionError, match="Not equal to tolerance"):
        check_classifier_data_not_an_array(
            "estimator_name", EstimatorInconsistentForPandas()
        )


def test_check_regressor_data_not_an_array():
    with raises(AssertionError, match="Not equal to tolerance"):
        check_regressor_data_not_an_array(
            "estimator_name", EstimatorInconsistentForPandas()
        )


def test_check_dataframe_column_names_consistency():
    err_msg = "Estimator does not have a feature_names_in_"
    with raises(ValueError, match=err_msg):
        check_dataframe_column_names_consistency("estimator_name", BaseBadClassifier())
    check_dataframe_column_names_consistency("estimator_name", PartialFitChecksName())

    lr = LogisticRegression()
    check_dataframe_column_names_consistency(lr.__class__.__name__, lr)
    lr.__doc__ = "Docstring that does not document the estimator's attributes"
    err_msg = (
        "Estimator LogisticRegression does not document its feature_names_in_ attribute"
    )
    with raises(ValueError, match=err_msg):
        check_dataframe_column_names_consistency(lr.__class__.__name__, lr)


class _BaseMultiLabelClassifierMock(ClassifierMixin, BaseEstimator):
    def __init__(self, response_output):
        self.response_output = response_output

    def fit(self, X, y):
        return self

    def __sklearn_tags__(self):
        tags = super().__sklearn_tags__()
        tags.classifier_tags.multi_label = True
        return tags


def test_check_classifiers_multilabel_output_format_predict():
    n_samples, test_size, n_outputs = 100, 25, 5
    _, y = make_multilabel_classification(
        n_samples=n_samples,
        n_features=2,
        n_classes=n_outputs,
        n_labels=3,
        length=50,
        allow_unlabeled=True,
        random_state=0,
    )
    y_test = y[-test_size:]

    class MultiLabelClassifierPredict(_BaseMultiLabelClassifierMock):
        def predict(self, X):
            return self.response_output

    # 1. inconsistent array type
    clf = MultiLabelClassifierPredict(response_output=y_test.tolist())
    err_msg = (
        r"MultiLabelClassifierPredict.predict is expected to output a "
        r"NumPy array. Got <class 'list'> instead."
    )
    with raises(AssertionError, match=err_msg):
        check_classifiers_multilabel_output_format_predict(clf.__class__.__name__, clf)
    # 2. inconsistent shape
    clf = MultiLabelClassifierPredict(response_output=y_test[:, :-1])
    err_msg = (
        r"MultiLabelClassifierPredict.predict outputs a NumPy array of "
        r"shape \(25, 4\) instead of \(25, 5\)."
    )
    with raises(AssertionError, match=err_msg):
        check_classifiers_multilabel_output_format_predict(clf.__class__.__name__, clf)
    # 3. inconsistent dtype
    clf = MultiLabelClassifierPredict(response_output=y_test.astype(np.float64))
    err_msg = (
        r"MultiLabelClassifierPredict.predict does not output the same "
        r"dtype than the targets."
    )
    with raises(AssertionError, match=err_msg):
        check_classifiers_multilabel_output_format_predict(clf.__class__.__name__, clf)


def test_check_classifiers_multilabel_output_format_predict_proba():
    n_samples, test_size, n_outputs = 100, 25, 5
    _, y = make_multilabel_classification(
        n_samples=n_samples,
        n_features=2,
        n_classes=n_outputs,
        n_labels=3,
        length=50,
        allow_unlabeled=True,
        random_state=0,
    )
    y_test = y[-test_size:]

    class MultiLabelClassifierPredictProba(_BaseMultiLabelClassifierMock):
        def predict_proba(self, X):
            return self.response_output

    for csr_container in CSR_CONTAINERS:
        # 1. unknown output type
        clf = MultiLabelClassifierPredictProba(response_output=csr_container(y_test))
        err_msg = (
            f"Unknown returned type .*{csr_container.__name__}.* by "
            r"MultiLabelClassifierPredictProba.predict_proba. A list or a Numpy "
            r"array is expected."
        )
        with raises(ValueError, match=err_msg):
            check_classifiers_multilabel_output_format_predict_proba(
                clf.__class__.__name__,
                clf,
            )
    # 2. for list output
    # 2.1. inconsistent length
    clf = MultiLabelClassifierPredictProba(response_output=y_test.tolist())
    err_msg = (
        "When MultiLabelClassifierPredictProba.predict_proba returns a list, "
        "the list should be of length n_outputs and contain NumPy arrays. Got "
        f"length of {test_size} instead of {n_outputs}."
    )
    with raises(AssertionError, match=err_msg):
        check_classifiers_multilabel_output_format_predict_proba(
            clf.__class__.__name__,
            clf,
        )
    # 2.2. array of inconsistent shape
    response_output = [np.ones_like(y_test) for _ in range(n_outputs)]
    clf = MultiLabelClassifierPredictProba(response_output=response_output)
    err_msg = (
        r"When MultiLabelClassifierPredictProba.predict_proba returns a list, "
        r"this list should contain NumPy arrays of shape \(n_samples, 2\). Got "
        r"NumPy arrays of shape \(25, 5\) instead of \(25, 2\)."
    )
    with raises(AssertionError, match=err_msg):
        check_classifiers_multilabel_output_format_predict_proba(
            clf.__class__.__name__,
            clf,
        )
    # 2.3. array of inconsistent dtype
    response_output = [
        np.ones(shape=(y_test.shape[0], 2), dtype=np.int64) for _ in range(n_outputs)
    ]
    clf = MultiLabelClassifierPredictProba(response_output=response_output)
    err_msg = (
        "When MultiLabelClassifierPredictProba.predict_proba returns a list, "
        "it should contain NumPy arrays with floating dtype."
    )
    with raises(AssertionError, match=err_msg):
        check_classifiers_multilabel_output_format_predict_proba(
            clf.__class__.__name__,
            clf,
        )
    # 2.4. array does not contain probability (each row should sum to 1)
    response_output = [
        np.ones(shape=(y_test.shape[0], 2), dtype=np.float64) for _ in range(n_outputs)
    ]
    clf = MultiLabelClassifierPredictProba(response_output=response_output)
    err_msg = (
        r"When MultiLabelClassifierPredictProba.predict_proba returns a list, "
        r"each NumPy array should contain probabilities for each class and "
        r"thus each row should sum to 1"
    )
    with raises(AssertionError, match=err_msg):
        check_classifiers_multilabel_output_format_predict_proba(
            clf.__class__.__name__,
            clf,
        )
    # 3 for array output
    # 3.1. array of inconsistent shape
    clf = MultiLabelClassifierPredictProba(response_output=y_test[:, :-1])
    err_msg = (
        r"When MultiLabelClassifierPredictProba.predict_proba returns a NumPy "
        r"array, the expected shape is \(n_samples, n_outputs\). Got \(25, 4\)"
        r" instead of \(25, 5\)."
    )
    with raises(AssertionError, match=err_msg):
        check_classifiers_multilabel_output_format_predict_proba(
            clf.__class__.__name__,
            clf,
        )
    # 3.2. array of inconsistent dtype
    response_output = np.zeros_like(y_test, dtype=np.int64)
    clf = MultiLabelClassifierPredictProba(response_output=response_output)
    err_msg = (
        r"When MultiLabelClassifierPredictProba.predict_proba returns a NumPy "
        r"array, the expected data type is floating."
    )
    with raises(AssertionError, match=err_msg):
        check_classifiers_multilabel_output_format_predict_proba(
            clf.__class__.__name__,
            clf,
        )
    # 4. array does not contain probabilities
    clf = MultiLabelClassifierPredictProba(response_output=y_test * 2.0)
    err_msg = (
        r"When MultiLabelClassifierPredictProba.predict_proba returns a NumPy "
        r"array, this array is expected to provide probabilities of the "
        r"positive class and should therefore contain values between 0 and 1."
    )
    with raises(AssertionError, match=err_msg):
        check_classifiers_multilabel_output_format_predict_proba(
            clf.__class__.__name__,
            clf,
        )


def test_check_classifiers_multilabel_output_format_decision_function():
    n_samples, test_size, n_outputs = 100, 25, 5
    _, y = make_multilabel_classification(
        n_samples=n_samples,
        n_features=2,
        n_classes=n_outputs,
        n_labels=3,
        length=50,
        allow_unlabeled=True,
        random_state=0,
    )
    y_test = y[-test_size:]

    class MultiLabelClassifierDecisionFunction(_BaseMultiLabelClassifierMock):
        def decision_function(self, X):
            return self.response_output

    # 1. inconsistent array type
    clf = MultiLabelClassifierDecisionFunction(response_output=y_test.tolist())
    err_msg = (
        r"MultiLabelClassifierDecisionFunction.decision_function is expected "
        r"to output a NumPy array. Got <class 'list'> instead."
    )
    with raises(AssertionError, match=err_msg):
        check_classifiers_multilabel_output_format_decision_function(
            clf.__class__.__name__,
            clf,
        )
    # 2. inconsistent shape
    clf = MultiLabelClassifierDecisionFunction(response_output=y_test[:, :-1])
    err_msg = (
        r"MultiLabelClassifierDecisionFunction.decision_function is expected "
        r"to provide a NumPy array of shape \(n_samples, n_outputs\). Got "
        r"\(25, 4\) instead of \(25, 5\)"
    )
    with raises(AssertionError, match=err_msg):
        check_classifiers_multilabel_output_format_decision_function(
            clf.__class__.__name__,
            clf,
        )
    # 3. inconsistent dtype
    clf = MultiLabelClassifierDecisionFunction(response_output=y_test)
    err_msg = (
        r"MultiLabelClassifierDecisionFunction.decision_function is expected "
        r"to output a floating dtype."
    )
    with raises(AssertionError, match=err_msg):
        check_classifiers_multilabel_output_format_decision_function(
            clf.__class__.__name__,
            clf,
        )


def run_tests_without_pytest():
    """Runs the tests in this file without using pytest."""
    main_module = sys.modules["__main__"]
    test_functions = [
        getattr(main_module, name)
        for name in dir(main_module)
        if name.startswith("test_")
    ]
    test_cases = [unittest.FunctionTestCase(fn) for fn in test_functions]
    suite = unittest.TestSuite()
    suite.addTests(test_cases)
    runner = unittest.TextTestRunner()
    runner.run(suite)


def test_check_class_weight_balanced_linear_classifier():
    # check that ill-computed balanced weights raises an exception
    msg = "Classifier estimator_name is not computing class_weight=balanced properly"
    with raises(AssertionError, match=msg):
        check_class_weight_balanced_linear_classifier(
            "estimator_name", BadBalancedWeightsClassifier()
        )


def test_all_estimators_all_public():
    # all_estimator should not fail when pytest is not installed and return
    # only public estimators
    with warnings.catch_warnings(record=True) as record:
        estimators = all_estimators()
    # no warnings are raised
    assert not record
    for est in estimators:
        assert not est.__class__.__name__.startswith("_")


if __name__ == "__main__":
    # This module is run as a script to check that we have no dependency on
    # pytest for estimator checks.
    run_tests_without_pytest()


def test_estimator_checks_generator_skipping_tests():
    # Make sure the checks generator skips tests that are expected to fail
    est = next(_construct_instances(NuSVC))
    expected_to_fail = _get_expected_failed_checks(est)
    checks = estimator_checks_generator(
        est, legacy=True, expected_failed_checks=expected_to_fail, mark="skip"
    )
    # making sure we use a class that has expected failures
    assert len(expected_to_fail) > 0
    skipped_checks = []
    for estimator, check in checks:
        try:
            check(estimator)
        except SkipTest:
            skipped_checks.append(_check_name(check))
    # all checks expected to fail are skipped
    # some others might also be skipped, if their dependencies are not installed.
    assert set(expected_to_fail.keys()) <= set(skipped_checks)


def test_xfail_count_with_no_fast_fail():
    """Test that the right number of xfail warnings are raised when on_fail is "warn".

    It also checks the number of raised EstimatorCheckFailedWarning, and checks the
    output of check_estimator.
    """
    est = NuSVC()
    expected_failed_checks = _get_expected_failed_checks(est)
    # This is to make sure we test a class that has some expected failures
    assert len(expected_failed_checks) > 0
    with warnings.catch_warnings(record=True) as records:
        logs = check_estimator(
            est,
            expected_failed_checks=expected_failed_checks,
            on_fail="warn",
        )
    xfail_warns = [w for w in records if w.category != SkipTestWarning]
    assert all([rec.category == EstimatorCheckFailedWarning for rec in xfail_warns])
    assert len(xfail_warns) == len(expected_failed_checks)

    xfailed = [log for log in logs if log["status"] == "xfail"]
    assert len(xfailed) == len(expected_failed_checks)


def test_check_estimator_callback():
    """Test that the callback is called with the right arguments."""
    call_count = {"xfail": 0, "skipped": 0, "passed": 0, "failed": 0}

    def callback(
        *,
        estimator,
        check_name,
        exception,
        status,
        expected_to_fail,
        expected_to_fail_reason,
    ):
        assert status in ("xfail", "skipped", "passed", "failed")
        nonlocal call_count
        call_count[status] += 1

    est = NuSVC()
    expected_failed_checks = _get_expected_failed_checks(est)
    # This is to make sure we test a class that has some expected failures
    assert len(expected_failed_checks) > 0
    with warnings.catch_warnings(record=True) as records:
        logs = check_estimator(
            est,
            expected_failed_checks=expected_failed_checks,
            on_fail=None,
            callback=callback,
        )
    all_checks_count = len(list(estimator_checks_generator(est, legacy=True)))
    assert call_count["xfail"] == len(expected_failed_checks)
    assert call_count["passed"] > 0
    assert call_count["failed"] == 0
    assert call_count["skipped"] == (
        all_checks_count - call_count["xfail"] - call_count["passed"]
    )


# FIXME: this test should be uncommented when the checks will be granular
# enough. In 0.24, these tests fail due to low estimator performance.
def test_minimal_class_implementation_checks():
    # Check that third-party library can run tests without inheriting from
    # BaseEstimator.
    # FIXME
    raise SkipTest
    minimal_estimators = [MinimalTransformer(), MinimalRegressor(), MinimalClassifier()]
    for estimator in minimal_estimators:
        check_estimator(estimator)


def test_check_fit_check_is_fitted():
    class Estimator(BaseEstimator):
        def __init__(self, behavior="attribute"):
            self.behavior = behavior

        def fit(self, X, y, **kwargs):
            if self.behavior == "attribute":
                self.is_fitted_ = True
            elif self.behavior == "method":
                self._is_fitted = True
            return self

        @available_if(lambda self: self.behavior in {"method", "always-true"})
        def __sklearn_is_fitted__(self):
            if self.behavior == "always-true":
                return True
            return hasattr(self, "_is_fitted")

    with raises(Exception, match="passes check_is_fitted before being fit"):
        check_fit_check_is_fitted("estimator", Estimator(behavior="always-true"))

    check_fit_check_is_fitted("estimator", Estimator(behavior="method"))
    check_fit_check_is_fitted("estimator", Estimator(behavior="attribute"))


def test_check_requires_y_none():
    class Estimator(BaseEstimator):
        def fit(self, X, y):
            X, y = check_X_y(X, y)

    with warnings.catch_warnings(record=True) as record:
        check_requires_y_none("estimator", Estimator())

    # no warnings are raised
    assert not [r.message for r in record]


def test_non_deterministic_estimator_skip_tests():
    # check estimators with non_deterministic tag set to True
    # will skip certain tests, refer to issue #22313 for details
    for Estimator in [MinimalTransformer, MinimalRegressor, MinimalClassifier]:
        all_tests = list(_yield_all_checks(Estimator(), legacy=True))
        assert check_methods_sample_order_invariance in all_tests
        assert check_methods_subset_invariance in all_tests

        class MyEstimator(Estimator):
            def __sklearn_tags__(self):
                tags = super().__sklearn_tags__()
                tags.non_deterministic = True
                return tags

        all_tests = list(_yield_all_checks(MyEstimator(), legacy=True))
        assert check_methods_sample_order_invariance not in all_tests
        assert check_methods_subset_invariance not in all_tests


def test_check_outlier_contamination():
    """Check the test for the contamination parameter in the outlier detectors."""

    # Without any parameter constraints, the estimator will early exit the test by
    # returning None.
    class OutlierDetectorWithoutConstraint(OutlierMixin, BaseEstimator):
        """Outlier detector without parameter validation."""

        def __init__(self, contamination=0.1):
            self.contamination = contamination

        def fit(self, X, y=None, sample_weight=None):
            return self  # pragma: no cover

        def predict(self, X, y=None):
            return np.ones(X.shape[0])

    detector = OutlierDetectorWithoutConstraint()
    assert check_outlier_contamination(detector.__class__.__name__, detector) is None

    # Now, we check that with the parameter constraints, the test should only be valid
    # if an Interval constraint with bound in [0, 1] is provided.
    class OutlierDetectorWithConstraint(OutlierDetectorWithoutConstraint):
        _parameter_constraints = {"contamination": [StrOptions({"auto"})]}

    detector = OutlierDetectorWithConstraint()
    err_msg = "contamination constraints should contain a Real Interval constraint."
    with raises(AssertionError, match=err_msg):
        check_outlier_contamination(detector.__class__.__name__, detector)

    # Add a correct interval constraint and check that the test passes.
    OutlierDetectorWithConstraint._parameter_constraints["contamination"] = [
        Interval(Real, 0, 0.5, closed="right")
    ]
    detector = OutlierDetectorWithConstraint()
    check_outlier_contamination(detector.__class__.__name__, detector)

    incorrect_intervals = [
        Interval(Integral, 0, 1, closed="right"),  # not an integral interval
        Interval(Real, -1, 1, closed="right"),  # lower bound is negative
        Interval(Real, 0, 2, closed="right"),  # upper bound is greater than 1
        Interval(Real, 0, 0.5, closed="left"),  # lower bound include 0
    ]

    err_msg = r"contamination constraint should be an interval in \(0, 0.5\]"
    for interval in incorrect_intervals:
        OutlierDetectorWithConstraint._parameter_constraints["contamination"] = [
            interval
        ]
        detector = OutlierDetectorWithConstraint()
        with raises(AssertionError, match=err_msg):
            check_outlier_contamination(detector.__class__.__name__, detector)


def test_decision_proba_tie_ranking():
    """Check that in case with some probabilities ties, we relax the
    ranking comparison with the decision function.
    Non-regression test for:
    https://github.com/scikit-learn/scikit-learn/issues/24025
    """
    estimator = SGDClassifier(loss="log_loss")
    check_decision_proba_consistency("SGDClassifier", estimator)


def test_yield_all_checks_legacy():
    # Test that _yield_all_checks with legacy=True returns more checks.
    estimator = MinimalClassifier()

    legacy_checks = list(_yield_all_checks(estimator, legacy=True))
    non_legacy_checks = list(_yield_all_checks(estimator, legacy=False))

    assert len(legacy_checks) > len(non_legacy_checks)

    def get_check_name(check):
        try:
            return check.__name__
        except AttributeError:
            return check.func.__name__

    # Check that all non-legacy checks are included in legacy checks
    non_legacy_check_names = {get_check_name(check) for check in non_legacy_checks}
    legacy_check_names = {get_check_name(check) for check in legacy_checks}
    assert non_legacy_check_names.issubset(legacy_check_names)


def test_check_estimator_cloneable_error():
    """Check that the right error is raised when the estimator is not cloneable."""

    class NotCloneable(BaseEstimator):
        def __sklearn_clone__(self):
            raise NotImplementedError("This estimator is not cloneable.")

    estimator = NotCloneable()
    msg = "Cloning of .* failed with error"
    with raises(AssertionError, match=msg):
        check_estimator_cloneable("NotCloneable", estimator)


def test_estimator_repr_error():
    """Check that the right error is raised when the estimator does not have a repr."""

    class NotRepr(BaseEstimator):
        def __repr__(self):
            raise NotImplementedError("This estimator does not have a repr.")

    estimator = NotRepr()
    msg = "Repr of .* failed with error"
    with raises(AssertionError, match=msg):
        check_estimator_repr("NotRepr", estimator)


def test_check_estimator_tags_renamed():
    class BadEstimator1:
        def _more_tags(self):
            return None  # pragma: no cover

    class BadEstimator2:
        def _get_tags(self):
            return None  # pragma: no cover

    class OkayEstimator:
        def __sklearn_tags__(self):
            return None  # pragma: no cover

        def _more_tags(self):
            return None  # pragma: no cover

    msg = "was removed in 1.6. Please use __sklearn_tags__ instead."
    with raises(AssertionError, match=msg):
        check_estimator_tags_renamed("BadEstimator1", BadEstimator1())
    with raises(AssertionError, match=msg):
        check_estimator_tags_renamed("BadEstimator2", BadEstimator2())

    # This shouldn't fail since we allow both __sklearn_tags__ and _more_tags
    # to exist so that third party estimators can easily support multiple sklearn
    # versions.
    check_estimator_tags_renamed("OkayEstimator", OkayEstimator())


def test_check_classifier_not_supporting_multiclass():
    """Check that when the estimator has the wrong tags.classifier_tags.multi_class
    set, the test fails."""

    class BadEstimator(BaseEstimator):
        # we don't actually need to define the tag here since we're running the test
        # manually, and BaseEstimator defaults to multi_output=False.
        def fit(self, X, y):
            return self

    msg = "The estimator tag `tags.classifier_tags.multi_class` is False"
    with raises(AssertionError, match=msg):
        check_classifier_not_supporting_multiclass("BadEstimator", BadEstimator())


# Test that set_output doesn't make the tests to fail.
def test_estimator_with_set_output():
    # Doing this since pytest is not available for this file.
    for lib in ["pandas", "polars"]:
        try:
            importlib.__import__(lib)
        except ImportError:
            raise SkipTest(f"Library {lib} is not installed")

        estimator = StandardScaler().set_output(transform=lib)
        check_estimator(estimator)


def test_estimator_checks_generator():
    """Check that checks_generator returns a generator."""
    all_instance_gen_checks = estimator_checks_generator(LogisticRegression())
    assert isgenerator(all_instance_gen_checks)<|MERGE_RESOLUTION|>--- conflicted
+++ resolved
@@ -38,14 +38,10 @@
 from sklearn.svm import SVC, NuSVC
 from sklearn.utils import _array_api, all_estimators, deprecated
 from sklearn.utils._param_validation import Interval, StrOptions
-<<<<<<< HEAD
-from sklearn.utils._tags import default_tags
 from sklearn.utils._test_common.instance_generator import (
     _construct_instances,
     _get_expected_failed_checks,
 )
-=======
->>>>>>> 8f620fd7
 from sklearn.utils._testing import (
     MinimalClassifier,
     MinimalRegressor,
