--- conflicted
+++ resolved
@@ -126,25 +126,6 @@
     if pickle_uniques:
         uniques = pickle.loads(pickle.dumps(uniques))
 
-<<<<<<< HEAD
-    assert_array_equal(diff, expected_diff)
-    assert_array_equal(valid_mask, expected_mask)
-
-
-@pytest.mark.parametrize("values, uniques, expected_counts", [
-    (np.array([1] * 10 + [2] * 4 + [3] * 15),
-     np.array([1, 2, 3]), [10, 4, 15]),
-    (np.array([1] * 10 + [2] * 4 + [3] * 15),
-     np.array([3, 1, 2]), [15, 10, 4]),
-    (np.array(['b'] * 4 + ['a'] * 16 + ['c'] * 20, dtype=object),
-     ['a', 'b', 'c'], [16, 4, 20]),
-    (np.array(['b'] * 4 + ['a'] * 16 + ['c'] * 20, dtype=object),
-     ['c', 'b', 'a'], [20, 4, 16])
-])
-def test_get_counts(values, uniques, expected_counts):
-    counts = _get_counts(values, uniques)
-    assert_array_equal(counts, expected_counts)
-=======
     expected_diff = ['d']
     expected_mask = [False, True, True, True, True]
     _assert_check_unknown(values, uniques, expected_diff, expected_mask)
@@ -241,4 +222,24 @@
     assert np.isnan(diff[1])
     assert_array_equal(valid_mask,
                        [False, True, True, True, False, False, False])
->>>>>>> 6b4f8243
+
+
+@pytest.mark.parametrize("values, uniques, expected_counts", [
+    (np.array([1] * 10 + [2] * 4 + [3] * 15),
+     np.array([1, 2, 3]), [10, 4, 15]),
+    (np.array([1] * 10 + [2] * 4 + [3] * 15),
+     np.array([3, 1, 2]), [15, 10, 4]),
+    (np.array([np.nan] * 10 + [2] * 4 + [3] * 15),
+     np.array([4, 15, np.nan]), [4, 15, 10]),
+    (np.array(['b'] * 4 + ['a'] * 16 + ['c'] * 20, dtype=object),
+     ['a', 'b', 'c'], [16, 4, 20]),
+    (np.array(['b'] * 4 + ['a'] * 16 + ['c'] * 20, dtype=object),
+     ['c', 'b', 'a'], [20, 4, 16])
+    (np.array([np.nan] * 4 + ['a'] * 16 + ['c'] * 20, dtype=object),
+     ['c', np.nan, 'a'], [20, 4, 16])
+    (np.array([float('nan')] * 4 + ['a'] * 16 + ['c'] * 20, dtype=object),
+     ['c', float('nan'), 'a'], [20, 4, 16])
+])
+def test_get_counts(values, uniques, expected_counts):
+    counts = _get_counts(values, uniques)
+    assert_array_equal(counts, expected_counts)