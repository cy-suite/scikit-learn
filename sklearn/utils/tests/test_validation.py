"""Tests for input validation functions"""

import warnings
import os

from tempfile import NamedTemporaryFile
from itertools import product

import pytest
from pytest import importorskip
import numpy as np
import scipy.sparse as sp
from scipy import __version__ as scipy_version

from sklearn.utils.testing import assert_true, assert_false, assert_equal
from sklearn.utils.testing import assert_raises
from sklearn.utils.testing import assert_raises_regex
from sklearn.utils.testing import assert_no_warnings
from sklearn.utils.testing import assert_warns_message
from sklearn.utils.testing import assert_warns
from sklearn.utils.testing import ignore_warnings
from sklearn.utils.testing import SkipTest
from sklearn.utils.testing import assert_array_equal
from sklearn.utils.testing import assert_allclose_dense_sparse
from sklearn.utils import as_float_array, check_array, check_symmetric
from sklearn.utils import check_X_y
from sklearn.utils import deprecated
from sklearn.utils.mocking import MockDataFrame
from sklearn.utils.estimator_checks import NotAnArray
from sklearn.random_projection import sparse_random_matrix
from sklearn.linear_model import ARDRegression
from sklearn.neighbors import KNeighborsClassifier
from sklearn.ensemble import RandomForestRegressor
from sklearn.svm import SVR
from sklearn.datasets import make_blobs
from sklearn.utils.validation import (
    has_fit_parameter,
    check_is_fitted,
    check_consistent_length,
    assert_all_finite,
    check_memory,
<<<<<<< HEAD
    check_non_negative
=======
    LARGE_SPARSE_SUPPORTED
>>>>>>> 0b0bd9b3
)
import sklearn

from sklearn.exceptions import NotFittedError
from sklearn.exceptions import DataConversionWarning

from sklearn.utils.testing import assert_raise_message
from sklearn.utils.testing import TempMemmap


def test_as_float_array():
    # Test function for as_float_array
    X = np.ones((3, 10), dtype=np.int32)
    X = X + np.arange(10, dtype=np.int32)
    X2 = as_float_array(X, copy=False)
    assert_equal(X2.dtype, np.float32)
    # Another test
    X = X.astype(np.int64)
    X2 = as_float_array(X, copy=True)
    # Checking that the array wasn't overwritten
    assert_true(as_float_array(X, False) is not X)
    assert_equal(X2.dtype, np.float64)
    # Test int dtypes <= 32bit
    tested_dtypes = [np.bool,
                     np.int8, np.int16, np.int32,
                     np.uint8, np.uint16, np.uint32]
    for dtype in tested_dtypes:
        X = X.astype(dtype)
        X2 = as_float_array(X)
        assert_equal(X2.dtype, np.float32)

    # Test object dtype
    X = X.astype(object)
    X2 = as_float_array(X, copy=True)
    assert_equal(X2.dtype, np.float64)

    # Here, X is of the right type, it shouldn't be modified
    X = np.ones((3, 2), dtype=np.float32)
    assert_true(as_float_array(X, copy=False) is X)
    # Test that if X is fortran ordered it stays
    X = np.asfortranarray(X)
    assert_true(np.isfortran(as_float_array(X, copy=True)))

    # Test the copy parameter with some matrices
    matrices = [
        np.matrix(np.arange(5)),
        sp.csc_matrix(np.arange(5)).toarray(),
        sparse_random_matrix(10, 10, density=0.10).toarray()
    ]
    for M in matrices:
        N = as_float_array(M, copy=True)
        N[0, 0] = np.nan
        assert_false(np.isnan(M).any())


@pytest.mark.parametrize(
    "X",
    [(np.random.random((10, 2))),
     (sp.rand(10, 2).tocsr())])
def test_as_float_array_nan(X):
    X[5, 0] = np.nan
    X[6, 1] = np.nan
    X_converted = as_float_array(X, force_all_finite='allow-nan')
    assert_allclose_dense_sparse(X_converted, X)


def test_np_matrix():
    # Confirm that input validation code does not return np.matrix
    X = np.arange(12).reshape(3, 4)

    assert_false(isinstance(as_float_array(X), np.matrix))
    assert_false(isinstance(as_float_array(np.matrix(X)), np.matrix))
    assert_false(isinstance(as_float_array(sp.csc_matrix(X)), np.matrix))


def test_memmap():
    # Confirm that input validation code doesn't copy memory mapped arrays

    asflt = lambda x: as_float_array(x, copy=False)

    with NamedTemporaryFile(prefix='sklearn-test') as tmp:
        M = np.memmap(tmp, shape=(10, 10), dtype=np.float32)
        M[:] = 0

        for f in (check_array, np.asarray, asflt):
            X = f(M)
            X[:] = 1
            assert_array_equal(X.ravel(), M.ravel())
            X[:] = 0


def test_ordering():
    # Check that ordering is enforced correctly by validation utilities.
    # We need to check each validation utility, because a 'copy' without
    # 'order=K' will kill the ordering.
    X = np.ones((10, 5))
    for A in X, X.T:
        for copy in (True, False):
            B = check_array(A, order='C', copy=copy)
            assert_true(B.flags['C_CONTIGUOUS'])
            B = check_array(A, order='F', copy=copy)
            assert_true(B.flags['F_CONTIGUOUS'])
            if copy:
                assert_false(A is B)

    X = sp.csr_matrix(X)
    X.data = X.data[::-1]
    assert_false(X.data.flags['C_CONTIGUOUS'])


@pytest.mark.parametrize(
    "value, force_all_finite",
    [(np.inf, False), (np.nan, 'allow-nan'), (np.nan, False)]
)
@pytest.mark.parametrize(
    "retype",
    [np.asarray, sp.csr_matrix]
)
def test_check_array_force_all_finite_valid(value, force_all_finite, retype):
    X = retype(np.arange(4).reshape(2, 2).astype(np.float))
    X[0, 0] = value
    X_checked = check_array(X, force_all_finite=force_all_finite,
                            accept_sparse=True)
    assert_allclose_dense_sparse(X, X_checked)


@pytest.mark.parametrize(
    "value, force_all_finite, match_msg",
    [(np.inf, True, 'Input contains NaN, infinity'),
     (np.inf, 'allow-nan', 'Input contains infinity'),
     (np.nan, True, 'Input contains NaN, infinity'),
     (np.nan, 'allow-inf', 'force_all_finite should be a bool or "allow-nan"'),
     (np.nan, 1, 'force_all_finite should be a bool or "allow-nan"')]
)
@pytest.mark.parametrize(
    "retype",
    [np.asarray, sp.csr_matrix]
)
def test_check_array_force_all_finiteinvalid(value, force_all_finite,
                                             match_msg, retype):
    X = retype(np.arange(4).reshape(2, 2).astype(np.float))
    X[0, 0] = value
    with pytest.raises(ValueError, message=match_msg):
        check_array(X, force_all_finite=force_all_finite,
                    accept_sparse=True)


@ignore_warnings
def test_check_array():
    # accept_sparse == None
    # raise error on sparse inputs
    X = [[1, 2], [3, 4]]
    X_csr = sp.csr_matrix(X)
    assert_raises(TypeError, check_array, X_csr)
    # ensure_2d=False
    X_array = check_array([0, 1, 2], ensure_2d=False)
    assert_equal(X_array.ndim, 1)
    # ensure_2d=True with 1d array
    assert_raise_message(ValueError, 'Expected 2D array, got 1D array instead',
                         check_array, [0, 1, 2], ensure_2d=True)
    # ensure_2d=True with scalar array
    assert_raise_message(ValueError,
                         'Expected 2D array, got scalar array instead',
                         check_array, 10, ensure_2d=True)
    # don't allow ndim > 3
    X_ndim = np.arange(8).reshape(2, 2, 2)
    assert_raises(ValueError, check_array, X_ndim)
    check_array(X_ndim, allow_nd=True)  # doesn't raise

    # dtype and order enforcement.
    X_C = np.arange(4).reshape(2, 2).copy("C")
    X_F = X_C.copy("F")
    X_int = X_C.astype(np.int)
    X_float = X_C.astype(np.float)
    Xs = [X_C, X_F, X_int, X_float]
    dtypes = [np.int32, np.int, np.float, np.float32, None, np.bool, object]
    orders = ['C', 'F', None]
    copys = [True, False]

    for X, dtype, order, copy in product(Xs, dtypes, orders, copys):
        X_checked = check_array(X, dtype=dtype, order=order, copy=copy)
        if dtype is not None:
            assert_equal(X_checked.dtype, dtype)
        else:
            assert_equal(X_checked.dtype, X.dtype)
        if order == 'C':
            assert_true(X_checked.flags['C_CONTIGUOUS'])
            assert_false(X_checked.flags['F_CONTIGUOUS'])
        elif order == 'F':
            assert_true(X_checked.flags['F_CONTIGUOUS'])
            assert_false(X_checked.flags['C_CONTIGUOUS'])
        if copy:
            assert_false(X is X_checked)
        else:
            # doesn't copy if it was already good
            if (X.dtype == X_checked.dtype and
                    X_checked.flags['C_CONTIGUOUS'] == X.flags['C_CONTIGUOUS']
                    and X_checked.flags['F_CONTIGUOUS'] == X.flags['F_CONTIGUOUS']):
                assert_true(X is X_checked)

    # allowed sparse != None
    X_csc = sp.csc_matrix(X_C)
    X_coo = X_csc.tocoo()
    X_dok = X_csc.todok()
    X_int = X_csc.astype(np.int)
    X_float = X_csc.astype(np.float)

    Xs = [X_csc, X_coo, X_dok, X_int, X_float]
    accept_sparses = [['csr', 'coo'], ['coo', 'dok']]
    for X, dtype, accept_sparse, copy in product(Xs, dtypes, accept_sparses,
                                                 copys):
        with warnings.catch_warnings(record=True) as w:
            X_checked = check_array(X, dtype=dtype,
                                    accept_sparse=accept_sparse, copy=copy)
        if (dtype is object or sp.isspmatrix_dok(X)) and len(w):
            message = str(w[0].message)
            messages = ["object dtype is not supported by sparse matrices",
                        "Can't check dok sparse matrix for nan or inf."]
            assert_true(message in messages)
        else:
            assert_equal(len(w), 0)
        if dtype is not None:
            assert_equal(X_checked.dtype, dtype)
        else:
            assert_equal(X_checked.dtype, X.dtype)
        if X.format in accept_sparse:
            # no change if allowed
            assert_equal(X.format, X_checked.format)
        else:
            # got converted
            assert_equal(X_checked.format, accept_sparse[0])
        if copy:
            assert_false(X is X_checked)
        else:
            # doesn't copy if it was already good
            if (X.dtype == X_checked.dtype and X.format == X_checked.format):
                assert_true(X is X_checked)

    # other input formats
    # convert lists to arrays
    X_dense = check_array([[1, 2], [3, 4]])
    assert_true(isinstance(X_dense, np.ndarray))
    # raise on too deep lists
    assert_raises(ValueError, check_array, X_ndim.tolist())
    check_array(X_ndim.tolist(), allow_nd=True)  # doesn't raise
    # convert weird stuff to arrays
    X_no_array = NotAnArray(X_dense)
    result = check_array(X_no_array)
    assert_true(isinstance(result, np.ndarray))

    # deprecation warning if string-like array with dtype="numeric"
    X_str = [['a', 'b'], ['c', 'd']]
    assert_warns_message(
        FutureWarning,
        "arrays of strings will be interpreted as decimal numbers if "
        "parameter 'dtype' is 'numeric'. It is recommended that you convert "
        "the array to type np.float64 before passing it to check_array.",
        check_array, X_str, "numeric")
    assert_warns_message(
        FutureWarning,
        "arrays of strings will be interpreted as decimal numbers if "
        "parameter 'dtype' is 'numeric'. It is recommended that you convert "
        "the array to type np.float64 before passing it to check_array.",
        check_array, np.array(X_str, dtype='U'), "numeric")
    assert_warns_message(
        FutureWarning,
        "arrays of strings will be interpreted as decimal numbers if "
        "parameter 'dtype' is 'numeric'. It is recommended that you convert "
        "the array to type np.float64 before passing it to check_array.",
        check_array, np.array(X_str, dtype='S'), "numeric")

    # deprecation warning if byte-like array with dtype="numeric"
    X_bytes = [[b'a', b'b'], [b'c', b'd']]
    assert_warns_message(
        FutureWarning,
        "arrays of strings will be interpreted as decimal numbers if "
        "parameter 'dtype' is 'numeric'. It is recommended that you convert "
        "the array to type np.float64 before passing it to check_array.",
        check_array, X_bytes, "numeric")
    assert_warns_message(
        FutureWarning,
        "arrays of strings will be interpreted as decimal numbers if "
        "parameter 'dtype' is 'numeric'. It is recommended that you convert "
        "the array to type np.float64 before passing it to check_array.",
        check_array, np.array(X_bytes, dtype='V1'), "numeric")


def test_check_array_pandas_dtype_object_conversion():
    # test that data-frame like objects with dtype object
    # get converted
    X = np.array([[1, 2, 3], [4, 5, 6], [7, 8, 9]], dtype=np.object)
    X_df = MockDataFrame(X)
    assert_equal(check_array(X_df).dtype.kind, "f")
    assert_equal(check_array(X_df, ensure_2d=False).dtype.kind, "f")
    # smoke-test against dataframes with column named "dtype"
    X_df.dtype = "Hans"
    assert_equal(check_array(X_df, ensure_2d=False).dtype.kind, "f")


def test_check_array_on_mock_dataframe():
    arr = np.array([[0.2, 0.7], [0.6, 0.5], [0.4, 0.1], [0.7, 0.2]])
    mock_df = MockDataFrame(arr)
    checked_arr = check_array(mock_df)
    assert_equal(checked_arr.dtype,
                 arr.dtype)
    checked_arr = check_array(mock_df, dtype=np.float32)
    assert_equal(checked_arr.dtype, np.dtype(np.float32))


def test_check_array_dtype_stability():
    # test that lists with ints don't get converted to floats
    X = [[1, 2, 3], [4, 5, 6], [7, 8, 9]]
    assert_equal(check_array(X).dtype.kind, "i")
    assert_equal(check_array(X, ensure_2d=False).dtype.kind, "i")


def test_check_array_dtype_warning():
    X_int_list = [[1, 2, 3], [4, 5, 6], [7, 8, 9]]
    X_float64 = np.asarray(X_int_list, dtype=np.float64)
    X_float32 = np.asarray(X_int_list, dtype=np.float32)
    X_int64 = np.asarray(X_int_list, dtype=np.int64)
    X_csr_float64 = sp.csr_matrix(X_float64)
    X_csr_float32 = sp.csr_matrix(X_float32)
    X_csc_float32 = sp.csc_matrix(X_float32)
    X_csc_int32 = sp.csc_matrix(X_int64, dtype=np.int32)
    y = [0, 0, 1]
    integer_data = [X_int64, X_csc_int32]
    float64_data = [X_float64, X_csr_float64]
    float32_data = [X_float32, X_csr_float32, X_csc_float32]
    for X in integer_data:
        X_checked = assert_no_warnings(check_array, X, dtype=np.float64,
                                       accept_sparse=True)
        assert_equal(X_checked.dtype, np.float64)

        X_checked = assert_warns(DataConversionWarning, check_array, X,
                                 dtype=np.float64,
                                 accept_sparse=True, warn_on_dtype=True)
        assert_equal(X_checked.dtype, np.float64)

        # Check that the warning message includes the name of the Estimator
        X_checked = assert_warns_message(DataConversionWarning,
                                         'SomeEstimator',
                                         check_array, X,
                                         dtype=[np.float64, np.float32],
                                         accept_sparse=True,
                                         warn_on_dtype=True,
                                         estimator='SomeEstimator')
        assert_equal(X_checked.dtype, np.float64)

        X_checked, y_checked = assert_warns_message(
            DataConversionWarning, 'KNeighborsClassifier',
            check_X_y, X, y, dtype=np.float64, accept_sparse=True,
            warn_on_dtype=True, estimator=KNeighborsClassifier())

        assert_equal(X_checked.dtype, np.float64)

    for X in float64_data:
        X_checked = assert_no_warnings(check_array, X, dtype=np.float64,
                                       accept_sparse=True, warn_on_dtype=True)
        assert_equal(X_checked.dtype, np.float64)
        X_checked = assert_no_warnings(check_array, X, dtype=np.float64,
                                       accept_sparse=True, warn_on_dtype=False)
        assert_equal(X_checked.dtype, np.float64)

    for X in float32_data:
        X_checked = assert_no_warnings(check_array, X,
                                       dtype=[np.float64, np.float32],
                                       accept_sparse=True)
        assert_equal(X_checked.dtype, np.float32)
        assert_true(X_checked is X)

        X_checked = assert_no_warnings(check_array, X,
                                       dtype=[np.float64, np.float32],
                                       accept_sparse=['csr', 'dok'],
                                       copy=True)
        assert_equal(X_checked.dtype, np.float32)
        assert_false(X_checked is X)

    X_checked = assert_no_warnings(check_array, X_csc_float32,
                                   dtype=[np.float64, np.float32],
                                   accept_sparse=['csr', 'dok'],
                                   copy=False)
    assert_equal(X_checked.dtype, np.float32)
    assert_false(X_checked is X_csc_float32)
    assert_equal(X_checked.format, 'csr')


def test_check_array_accept_sparse_type_exception():
    X = [[1, 2], [3, 4]]
    X_csr = sp.csr_matrix(X)
    invalid_type = SVR()

    msg = ("A sparse matrix was passed, but dense data is required. "
           "Use X.toarray() to convert to a dense numpy array.")
    assert_raise_message(TypeError, msg,
                         check_array, X_csr, accept_sparse=False)
    assert_raise_message(TypeError, msg,
                         check_array, X_csr, accept_sparse=None)

    msg = ("Parameter 'accept_sparse' should be a string, "
           "boolean or list of strings. You provided 'accept_sparse={}'.")
    assert_raise_message(ValueError, msg.format(invalid_type),
                         check_array, X_csr, accept_sparse=invalid_type)

    msg = ("When providing 'accept_sparse' as a tuple or list, "
           "it must contain at least one string value.")
    assert_raise_message(ValueError, msg.format([]),
                         check_array, X_csr, accept_sparse=[])
    assert_raise_message(ValueError, msg.format(()),
                         check_array, X_csr, accept_sparse=())

    assert_raise_message(TypeError, "SVR",
                         check_array, X_csr, accept_sparse=[invalid_type])

    # Test deprecation of 'None'
    assert_warns(DeprecationWarning, check_array, X, accept_sparse=None)


def test_check_array_accept_sparse_no_exception():
    X = [[1, 2], [3, 4]]
    X_csr = sp.csr_matrix(X)

    check_array(X_csr, accept_sparse=True)
    check_array(X_csr, accept_sparse='csr')
    check_array(X_csr, accept_sparse=['csr'])
    check_array(X_csr, accept_sparse=('csr',))


@pytest.fixture(params=['csr', 'csc', 'coo', 'bsr'])
def X_64bit(request):
    X = sp.rand(20, 10, format=request.param)
    for attr in ['indices', 'indptr', 'row', 'col']:
        if hasattr(X, attr):
            setattr(X, attr, getattr(X, attr).astype('int64'))
    yield X


def test_check_array_accept_large_sparse_no_exception(X_64bit):
    # When large sparse are allowed
    if LARGE_SPARSE_SUPPORTED:
        check_array(X_64bit, accept_large_sparse=True, accept_sparse=True)


def test_check_array_accept_large_sparse_raise_exception(X_64bit):
    # When large sparse are not allowed
    if LARGE_SPARSE_SUPPORTED:
        msg = ("Only sparse matrices with 32-bit integer indices "
               "are accepted. Got int64 indices.")
        assert_raise_message(ValueError, msg,
                             check_array, X_64bit,
                             accept_sparse=True,
                             accept_large_sparse=False)


def test_check_array_large_indices_non_supported_scipy_version(X_64bit):
    # Large indices should not be allowed for scipy<0.14.0
    if not LARGE_SPARSE_SUPPORTED:
        msg = ("Scipy version %s does not support large"
               " indices, please upgrade your scipy"
               " to 0.14.0 or above" % scipy_version)
        assert_raise_message(ValueError, msg, check_array,
                             X_64bit, accept_sparse='csc')


def test_check_array_min_samples_and_features_messages():
    # empty list is considered 2D by default:
    msg = "0 feature(s) (shape=(1, 0)) while a minimum of 1 is required."
    assert_raise_message(ValueError, msg, check_array, [[]])

    # If considered a 1D collection when ensure_2d=False, then the minimum
    # number of samples will break:
    msg = "0 sample(s) (shape=(0,)) while a minimum of 1 is required."
    assert_raise_message(ValueError, msg, check_array, [], ensure_2d=False)

    # Invalid edge case when checking the default minimum sample of a scalar
    msg = "Singleton array array(42) cannot be considered a valid collection."
    assert_raise_message(TypeError, msg, check_array, 42, ensure_2d=False)

    # Simulate a model that would need at least 2 samples to be well defined
    X = np.ones((1, 10))
    y = np.ones(1)
    msg = "1 sample(s) (shape=(1, 10)) while a minimum of 2 is required."
    assert_raise_message(ValueError, msg, check_X_y, X, y,
                         ensure_min_samples=2)

    # The same message is raised if the data has 2 dimensions even if this is
    # not mandatory
    assert_raise_message(ValueError, msg, check_X_y, X, y,
                         ensure_min_samples=2, ensure_2d=False)

    # Simulate a model that would require at least 3 features (e.g. SelectKBest
    # with k=3)
    X = np.ones((10, 2))
    y = np.ones(2)
    msg = "2 feature(s) (shape=(10, 2)) while a minimum of 3 is required."
    assert_raise_message(ValueError, msg, check_X_y, X, y,
                         ensure_min_features=3)

    # Only the feature check is enabled whenever the number of dimensions is 2
    # even if allow_nd is enabled:
    assert_raise_message(ValueError, msg, check_X_y, X, y,
                         ensure_min_features=3, allow_nd=True)

    # Simulate a case where a pipeline stage as trimmed all the features of a
    # 2D dataset.
    X = np.empty(0).reshape(10, 0)
    y = np.ones(10)
    msg = "0 feature(s) (shape=(10, 0)) while a minimum of 1 is required."
    assert_raise_message(ValueError, msg, check_X_y, X, y)

    # nd-data is not checked for any minimum number of features by default:
    X = np.ones((10, 0, 28, 28))
    y = np.ones(10)
    X_checked, y_checked = check_X_y(X, y, allow_nd=True)
    assert_array_equal(X, X_checked)
    assert_array_equal(y, y_checked)


def test_check_array_complex_data_error():
    X = np.array([[1 + 2j, 3 + 4j, 5 + 7j], [2 + 3j, 4 + 5j, 6 + 7j]])
    assert_raises_regex(
        ValueError, "Complex data not supported", check_array, X)

    # list of lists
    X = [[1 + 2j, 3 + 4j, 5 + 7j], [2 + 3j, 4 + 5j, 6 + 7j]]
    assert_raises_regex(
        ValueError, "Complex data not supported", check_array, X)

    # tuple of tuples
    X = ((1 + 2j, 3 + 4j, 5 + 7j), (2 + 3j, 4 + 5j, 6 + 7j))
    assert_raises_regex(
        ValueError, "Complex data not supported", check_array, X)

    # list of np arrays
    X = [np.array([1 + 2j, 3 + 4j, 5 + 7j]),
         np.array([2 + 3j, 4 + 5j, 6 + 7j])]
    assert_raises_regex(
        ValueError, "Complex data not supported", check_array, X)

    # tuple of np arrays
    X = (np.array([1 + 2j, 3 + 4j, 5 + 7j]),
         np.array([2 + 3j, 4 + 5j, 6 + 7j]))
    assert_raises_regex(
        ValueError, "Complex data not supported", check_array, X)

    # dataframe
    X = MockDataFrame(
        np.array([[1 + 2j, 3 + 4j, 5 + 7j], [2 + 3j, 4 + 5j, 6 + 7j]]))
    assert_raises_regex(
        ValueError, "Complex data not supported", check_array, X)

    # sparse matrix
    X = sp.coo_matrix([[0, 1 + 2j], [0, 0]])
    assert_raises_regex(
        ValueError, "Complex data not supported", check_array, X)


def test_has_fit_parameter():
    assert_false(has_fit_parameter(KNeighborsClassifier, "sample_weight"))
    assert_true(has_fit_parameter(RandomForestRegressor, "sample_weight"))
    assert_true(has_fit_parameter(SVR, "sample_weight"))
    assert_true(has_fit_parameter(SVR(), "sample_weight"))

    class TestClassWithDeprecatedFitMethod:
        @deprecated("Deprecated for the purpose of testing has_fit_parameter")
        def fit(self, X, y, sample_weight=None):
            pass

    assert has_fit_parameter(TestClassWithDeprecatedFitMethod,
                             "sample_weight"), \
        "has_fit_parameter fails for class with deprecated fit method."


def test_check_symmetric():
    arr_sym = np.array([[0, 1], [1, 2]])
    arr_bad = np.ones(2)
    arr_asym = np.array([[0, 2], [0, 2]])

    test_arrays = {'dense': arr_asym,
                   'dok': sp.dok_matrix(arr_asym),
                   'csr': sp.csr_matrix(arr_asym),
                   'csc': sp.csc_matrix(arr_asym),
                   'coo': sp.coo_matrix(arr_asym),
                   'lil': sp.lil_matrix(arr_asym),
                   'bsr': sp.bsr_matrix(arr_asym)}

    # check error for bad inputs
    assert_raises(ValueError, check_symmetric, arr_bad)

    # check that asymmetric arrays are properly symmetrized
    for arr_format, arr in test_arrays.items():
        # Check for warnings and errors
        assert_warns(UserWarning, check_symmetric, arr)
        assert_raises(ValueError, check_symmetric, arr, raise_exception=True)

        output = check_symmetric(arr, raise_warning=False)
        if sp.issparse(output):
            assert_equal(output.format, arr_format)
            assert_array_equal(output.toarray(), arr_sym)
        else:
            assert_array_equal(output, arr_sym)


def test_check_is_fitted():
    # Check is ValueError raised when non estimator instance passed
    assert_raises(ValueError, check_is_fitted, ARDRegression, "coef_")
    assert_raises(TypeError, check_is_fitted, "SVR", "support_")

    ard = ARDRegression()
    svr = SVR(gamma='scale')

    try:
        assert_raises(NotFittedError, check_is_fitted, ard, "coef_")
        assert_raises(NotFittedError, check_is_fitted, svr, "support_")
    except ValueError:
        assert False, "check_is_fitted failed with ValueError"

    # NotFittedError is a subclass of both ValueError and AttributeError
    try:
        check_is_fitted(ard, "coef_", "Random message %(name)s, %(name)s")
    except ValueError as e:
        assert_equal(str(e), "Random message ARDRegression, ARDRegression")

    try:
        check_is_fitted(svr, "support_", "Another message %(name)s, %(name)s")
    except AttributeError as e:
        assert_equal(str(e), "Another message SVR, SVR")

    ard.fit(*make_blobs())
    svr.fit(*make_blobs())

    assert_equal(None, check_is_fitted(ard, "coef_"))
    assert_equal(None, check_is_fitted(svr, "support_"))


def test_check_consistent_length():
    check_consistent_length([1], [2], [3], [4], [5])
    check_consistent_length([[1, 2], [[1, 2]]], [1, 2], ['a', 'b'])
    check_consistent_length([1], (2,), np.array([3]), sp.csr_matrix((1, 2)))
    assert_raises_regex(ValueError, 'inconsistent numbers of samples',
                        check_consistent_length, [1, 2], [1])
    assert_raises_regex(TypeError, r"got <\w+ 'int'>",
                        check_consistent_length, [1, 2], 1)
    assert_raises_regex(TypeError, r"got <\w+ 'object'>",
                        check_consistent_length, [1, 2], object())

    assert_raises(TypeError, check_consistent_length, [1, 2], np.array(1))
    # Despite ensembles having __len__ they must raise TypeError
    assert_raises_regex(TypeError, 'estimator', check_consistent_length,
                        [1, 2], RandomForestRegressor())
    # XXX: We should have a test with a string, but what is correct behaviour?


def test_check_dataframe_fit_attribute():
    # check pandas dataframe with 'fit' column does not raise error
    # https://github.com/scikit-learn/scikit-learn/issues/8415
    try:
        import pandas as pd
        X = np.array([[1, 2, 3], [4, 5, 6], [7, 8, 9]])
        X_df = pd.DataFrame(X, columns=['a', 'b', 'fit'])
        check_consistent_length(X_df)
    except ImportError:
        raise SkipTest("Pandas not found")


def test_suppress_validation():
    X = np.array([0, np.inf])
    assert_raises(ValueError, assert_all_finite, X)
    sklearn.set_config(assume_finite=True)
    assert_all_finite(X)
    sklearn.set_config(assume_finite=False)
    assert_raises(ValueError, assert_all_finite, X)


def test_check_dataframe_warns_on_dtype():
    # Check that warn_on_dtype also works for DataFrames.
    # https://github.com/scikit-learn/scikit-learn/issues/10948
    pd = importorskip("pandas")

    df = pd.DataFrame([[1, 2, 3], [4, 5, 6]], dtype=object)
    assert_warns_message(DataConversionWarning,
                         "Data with input dtype object were all converted to "
                         "float64.",
                         check_array, df, dtype=np.float64, warn_on_dtype=True)
    assert_warns(DataConversionWarning, check_array, df,
                 dtype='numeric', warn_on_dtype=True)
    assert_no_warnings(check_array, df, dtype='object', warn_on_dtype=True)

    # Also check that it raises a warning for mixed dtypes in a DataFrame.
    df_mixed = pd.DataFrame([['1', 2, 3], ['4', 5, 6]])
    assert_warns(DataConversionWarning, check_array, df_mixed,
                 dtype=np.float64, warn_on_dtype=True)
    assert_warns(DataConversionWarning, check_array, df_mixed,
                 dtype='numeric', warn_on_dtype=True)
    assert_warns(DataConversionWarning, check_array, df_mixed,
                 dtype=object, warn_on_dtype=True)

    # Even with numerical dtypes, a conversion can be made because dtypes are
    # uniformized throughout the array.
    df_mixed_numeric = pd.DataFrame([[1., 2, 3], [4., 5, 6]])
    assert_warns(DataConversionWarning, check_array, df_mixed_numeric,
                 dtype='numeric', warn_on_dtype=True)
    assert_no_warnings(check_array, df_mixed_numeric.astype(int),
                       dtype='numeric', warn_on_dtype=True)


class DummyMemory(object):
    def cache(self, func):
        return func


class WrongDummyMemory(object):
    pass


def test_check_memory():
    memory = check_memory("cache_directory")
    assert_equal(memory.cachedir, os.path.join('cache_directory', 'joblib'))
    memory = check_memory(None)
    assert_equal(memory.cachedir, None)
    dummy = DummyMemory()
    memory = check_memory(dummy)
    assert memory is dummy
    assert_raises_regex(ValueError, "'memory' should be None, a string or"
                        " have the same interface as "
                        "sklearn.externals.joblib.Memory."
                        " Got memory='1' instead.", check_memory, 1)
    dummy = WrongDummyMemory()
    assert_raises_regex(ValueError, "'memory' should be None, a string or"
                        " have the same interface as "
                        "sklearn.externals.joblib.Memory. Got memory='{}' "
                        "instead.".format(dummy), check_memory, dummy)


@pytest.mark.parametrize('copy', [True, False])
def test_check_array_memmap(copy):
    X = np.ones((4, 4))
    with TempMemmap(X, mmap_mode='r') as X_memmap:
        X_checked = check_array(X_memmap, copy=copy)
        assert np.may_share_memory(X_memmap, X_checked) == (not copy)
        assert X_checked.flags['WRITEABLE'] == copy


@pytest.mark.parametrize('retype', [
    np.asarray, sp.csr_matrix, sp.csc_matrix, sp.coo_matrix, sp.lil_matrix,
    sp.bsr_matrix, sp.dok_matrix, sp.dia_matrix
])
def test_check_non_negative(retype):
    A = np.array([[1, 1, 0, 0],
                  [1, 1, 0, 0],
                  [0, 0, 0, 0],
                  [0, 0, 0, 0]])
    X = retype(A)
    check_non_negative(X, "")
    X = retype([[0, 0], [0, 0]])
    check_non_negative(X, "")

    A[0, 0] = -1
    X = retype(A)
    assert_raises_regex(ValueError, "Negative ", check_non_negative, X, "")<|MERGE_RESOLUTION|>--- conflicted
+++ resolved
@@ -39,11 +39,8 @@
     check_consistent_length,
     assert_all_finite,
     check_memory,
-<<<<<<< HEAD
-    check_non_negative
-=======
-    LARGE_SPARSE_SUPPORTED
->>>>>>> 0b0bd9b3
+    check_non_negative,
+    LARGE_SPARSE_SUPPORTED,
 )
 import sklearn
 
