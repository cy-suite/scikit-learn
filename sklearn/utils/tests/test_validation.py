--- conflicted
+++ resolved
@@ -41,12 +41,6 @@
     check_non_negative,
     _num_samples,
     check_scalar,
-<<<<<<< HEAD
-    check_psd_eigenvalues)
-import sklearn
-
-from sklearn.exceptions import NotFittedError, PSDSpectrumWarning
-=======
     _check_psd_eigenvalues,
     _deprecate_positional_args,
     _check_sample_weight,
@@ -56,7 +50,6 @@
 import sklearn
 
 from sklearn.exceptions import NotFittedError, PositiveSpectrumWarning
->>>>>>> b6f124c8
 from sklearn.exceptions import DataConversionWarning
 
 from sklearn.utils._testing import assert_raise_message
@@ -949,26 +942,6 @@
 _psd_cases_valid = {
     'nominal': ((1, 2), np.array([1, 2]), None, ""),
     'nominal_np_array': (np.array([1, 2]), np.array([1, 2]), None, ""),
-<<<<<<< HEAD
-    'insignificant_imag': ((5, 5e-5j), np.array([5, 0]), None, ""),
-    'significant neg': ((5, -1), np.array([5, 0]), PSDSpectrumWarning,
-                        "There are significant negative eigenvalues"),
-    'significant neg float32': (np.array([3e-4, -2e-6], dtype=np.float32),
-                                np.array([3e-4, 0], dtype=np.float32),
-                                PSDSpectrumWarning,
-                                "There are significant negative eigenvalues"),
-    'significant neg float64': (np.array([1e-5, -2e-10], dtype=np.float64),
-                                np.array([1e-5, 0], dtype=np.float64),
-                                PSDSpectrumWarning,
-                                "There are significant negative eigenvalues"),
-    'insignificant neg': ((5, -5e-5), np.array([5, 0]), None, ""),
-    'insignificant neg float32': (np.array([1, -1e-6], dtype=np.float32),
-                                  np.array([1, 0], dtype=np.float32),
-                                  None, ""),
-    'insignificant neg float64': (np.array([1, -1e-10], dtype=np.float64),
-                                  np.array([1, 0], dtype=np.float64),
-                                  None, ""),
-=======
     'insignificant_imag': ((5, 5e-5j), np.array([5, 0]),
                            PositiveSpectrumWarning,
                            "There are imaginary parts in eigenvalues "
@@ -989,24 +962,12 @@
                           PositiveSpectrumWarning,
                           "the largest eigenvalue is more than 1e\\+12 "
                           "times the smallest"),
->>>>>>> b6f124c8
 }
 
 
 @pytest.mark.parametrize("lambdas, expected_lambdas, w_type, w_msg",
                          list(_psd_cases_valid.values()),
                          ids=list(_psd_cases_valid.keys()))
-<<<<<<< HEAD
-@pytest.mark.parametrize("warn_on_zeros", [True, False])
-def test_check_psd_eigenvalues_valid(lambdas, expected_lambdas, w_type, w_msg,
-                                     warn_on_zeros):
-    """Test that check_psd_eigenvalues returns the right output for valid
-    input, possibly raising the right warning"""
-
-    with pytest.warns(w_type, match=w_msg) as w:
-        assert_array_equal(
-            check_psd_eigenvalues(lambdas, warn_on_zeros=warn_on_zeros),
-=======
 @pytest.mark.parametrize("enable_warnings", [True, False])
 def test_check_psd_eigenvalues_valid(lambdas, expected_lambdas, w_type, w_msg,
                                      enable_warnings):
@@ -1020,41 +981,16 @@
     with pytest.warns(w_type, match=w_msg) as w:
         assert_array_equal(
             _check_psd_eigenvalues(lambdas, enable_warnings=enable_warnings),
->>>>>>> b6f124c8
             expected_lambdas
         )
     if w_type is None:
         assert not w
 
 
-<<<<<<< HEAD
-def test_check_psd_eigenvalues_bad_conditioning_warning():
-    """Test that check_psd_eigenvalues raises a warning for bad conditioning
-    when warn_on_zeros is set to True, and does not when it is set to False"""
-
-    input = (5, 4e-12)
-    output = np.array([5, 0])
-
-    with pytest.warns(None, ) as w:
-        assert_array_equal(check_psd_eigenvalues(input, warn_on_zeros=False),
-                           output)
-    assert not w
-
-    w_msg = "the largest eigenvalue is more than 1.00E\\+12 times the smallest"
-    with pytest.warns(PSDSpectrumWarning, match=w_msg) as w:
-        assert_array_equal(check_psd_eigenvalues(input, warn_on_zeros=True),
-                           output)
-
-
-=======
->>>>>>> b6f124c8
 _psd_cases_invalid = {
     'significant_imag': ((5, 5j), ValueError,
                          "There are significant imaginary parts in eigenv"),
     'all negative': ((-5, -1), ValueError,
-<<<<<<< HEAD
-                     "All eigenvalues are negative \\(maximum is -1.000")
-=======
                      "All eigenvalues are negative \\(maximum is -1"),
     'significant neg': ((5, -1), ValueError,
                         "There are significant negative eigenvalues"),
@@ -1064,7 +1000,6 @@
     'significant neg float64': (np.array([1e-5, -2e-10], dtype=np.float64),
                                 ValueError,
                                 "There are significant negative eigenvalues"),
->>>>>>> b6f124c8
 }
 
 
@@ -1072,13 +1007,6 @@
                          list(_psd_cases_invalid.values()),
                          ids=list(_psd_cases_invalid.keys()))
 def test_check_psd_eigenvalues_invalid(lambdas, err_type, err_msg):
-<<<<<<< HEAD
-    """Test that check_psd_eigenvalues raises the right error for invalid
-    input"""
-
-    with pytest.raises(err_type, match=err_msg):
-        check_psd_eigenvalues(lambdas)
-=======
     # Test that ``_check_psd_eigenvalues`` raises the right error for invalid
     # input
 
@@ -1199,5 +1127,4 @@
 
     with pytest.warns(FutureWarning,
                       match=r"Pass c=3, d=4 as keyword args"):
-        A2(1, 2, 3, 4)
->>>>>>> b6f124c8
+        A2(1, 2, 3, 4)