--- conflicted
+++ resolved
@@ -1,13 +1,8 @@
 """
 The :mod:`sklearn.utils` module includes various utilities.
 """
-<<<<<<< HEAD
-from collections import Sequence
 import sys
-=======
-
 import numbers
->>>>>>> 7ec71e74
 
 import numpy as np
 from scipy.sparse import issparse
