--- conflicted
+++ resolved
@@ -83,7 +83,6 @@
 _IS_32BIT = 8 * struct.calcsize("P") == 32
 
 
-<<<<<<< HEAD
 def _in_unstable_openblas_configuration():
     """Return True if in an unstable configuration for OpenBLAS"""
 
@@ -117,58 +116,6 @@
     return False
 
 
-class Bunch(dict):
-    """Container object exposing keys as attributes.
-
-    Bunch objects are sometimes used as an output for functions and methods.
-    They extend dictionaries by enabling values to be accessed by key,
-    `bunch["value_key"]`, or by an attribute, `bunch.value_key`.
-
-    Examples
-    --------
-    >>> from sklearn.utils import Bunch
-    >>> b = Bunch(a=1, b=2)
-    >>> b['b']
-    2
-    >>> b.b
-    2
-    >>> b.a = 3
-    >>> b['a']
-    3
-    >>> b.c = 6
-    >>> b['c']
-    6
-    """
-
-    def __init__(self, **kwargs):
-        super().__init__(kwargs)
-
-    def __setattr__(self, key, value):
-        self[key] = value
-
-    def __dir__(self):
-        return self.keys()
-
-    def __getattr__(self, key):
-        try:
-            return self[key]
-        except KeyError:
-            raise AttributeError(key)
-
-    def __setstate__(self, state):
-        # Bunch pickles generated with scikit-learn 0.16.* have an non
-        # empty __dict__. This causes a surprising behaviour when
-        # loading these pickles scikit-learn 0.17: reading bunch.key
-        # uses __dict__ but assigning to bunch.key use __setattr__ and
-        # only changes bunch['key']. More details can be found at:
-        # https://github.com/scikit-learn/scikit-learn/issues/6196.
-        # Overriding __setstate__ to be a noop has the effect of
-        # ignoring the pickled __dict__
-        pass
-
-
-=======
->>>>>>> 104dedec
 def safe_mask(X, mask):
     """Return a mask which is safe to use on X.
 
