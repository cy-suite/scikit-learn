--- conflicted
+++ resolved
@@ -64,13 +64,8 @@
     X.data *= np.repeat(scale, np.diff(X.indptr))
 
 
-<<<<<<< HEAD
-def mean_variance_axis(X, axis):
-    """Compute mean and variance along an axis on a CSR or CSC matrix
-=======
 def mean_variance_axis(X, axis, weights=None, return_sum_weights=False):
-    """Compute mean and variance along an axix on a CSR or CSC matrix
->>>>>>> 4773f3e3
+    """Compute mean and variance along an axis on a CSR or CSC matrix.
 
     Parameters
     ----------
@@ -96,19 +91,11 @@
     Returns
     -------
 
-<<<<<<< HEAD
-    means : ndarray of shape (n_features,), dtype={np.float32, np.float64}
+    means : ndarray of shape (n_features,), dtype=floating
         Feature-wise means.
 
-    variances : ndarray of shape (n_features,), dtype={np.float32, np.float64}
+    variances : ndarray of shape (n_features,), dtype=floating
         Feature-wise variances.
-=======
-    means : ndarray of shape (n_features,), dtype=floating
-        Feature-wise means
-
-    variances : ndarray of shape (n_features,), dtype=floating
-        Feature-wise variances
->>>>>>> 4773f3e3
 
     sum_weights : ndarray of shape (n_features,), dtype=floating
         Returned if `return_sum_weights` is `True`.
@@ -134,14 +121,9 @@
 
 
 @_deprecate_positional_args
-<<<<<<< HEAD
-def incr_mean_variance_axis(X, *, axis, last_mean, last_var, last_n):
-    """Compute incremental mean and variance along an axis on a CSR or
-=======
 def incr_mean_variance_axis(X, *, axis, last_mean, last_var, last_n,
                             weights=None):
-    """Compute incremental mean and variance along an axix on a CSR or
->>>>>>> 4773f3e3
+    """Compute incremental mean and variance along an axis on a CSR or
     CSC matrix.
 
     last_mean, last_var are the statistics computed at the last step by this
@@ -157,16 +139,7 @@
     axis : {0, 1}
         Axis along which the axis should be computed.
 
-<<<<<<< HEAD
-    last_mean : ndarray of shape (n_features,), dtype={np.float32, np.float64}
-        Array of feature-wise means to update with the new data X.
-
-    last_var : ndarray of shape (n_features,), dtype={np.float32, np.float64}
-        Array of feature-wise var to update with the new data X.
-
-    last_n : ndarray of shape (n_features,), dtype={np.int32, np.int64}
-        Number of samples seen so far, excluded X.
-=======
+
     last_mean : ndarray of shape (n_features,) or (n_samples,), dtype=floating
         Array of means to update with the new data X.
         Should be of shape (n_features,) if axis=0 or (n_samples,) if axis=1.
@@ -188,7 +161,6 @@
         If it is set to None, then samples are equally weighted.
 
         .. versionadded:: 0.24
->>>>>>> 4773f3e3
 
     Returns
     -------
@@ -196,16 +168,7 @@
         Updated feature-wise means if axis = 0 or
         sample-wise means if axis = 1.
 
-<<<<<<< HEAD
-    means : ndarray of shape (n_features,), dtype={np.float32, np.float64}
-        Updated feature-wise means.
-
-    variances : ndarray of shape (n_features,), dtype={np.float32, np.float64}
-        Updated feature-wise variances.
-
-    n : ndarray of shape (n_features,), dtype={np.int32, np.int64}
-        Updated number of seen samples.
-=======
+
     variances : ndarray of shape (n_features,) or (n_samples,), dtype=floating
         Updated feature-wise variances if axis = 0 or
         sample-wise variances if axis = 1.
@@ -217,7 +180,6 @@
         If weights is not None, n is a sum of the weights of the seen
         samples or features instead of the actual number of seen
         samples or features.
->>>>>>> 4773f3e3
 
     Notes
     -----
