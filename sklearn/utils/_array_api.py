--- conflicted
+++ resolved
@@ -559,11 +559,10 @@
         remove_types=remove_types,
     )
 
-<<<<<<< HEAD
+    if not arrays:
+        return _NUMPY_API_WRAPPER_INSTANCE, False
+
     if any(issparse(arr) for arr in arrays):
-=======
-    if not arrays:
->>>>>>> 88c2db24
         return _NUMPY_API_WRAPPER_INSTANCE, False
 
     _check_array_api_dispatch(array_api_dispatch)
@@ -1067,7 +1066,14 @@
     return xp.sum(xp.where(X != 0, weights, zero_scalar), axis=axis)
 
 
-<<<<<<< HEAD
+def _modify_in_place_if_numpy(xp, func, *args, out=None, **kwargs):
+    if _is_numpy_namespace(xp):
+        func(*args, out=out, **kwargs)
+    else:
+        out = func(*args, **kwargs)
+    return out
+
+
 def _bincount(xp, array, weights=None, minlength=None):
     # TODO: update if bincount is ever adopted in a future version of the standard:
     # https://github.com/data-apis/array-api/issues/812
@@ -1080,12 +1086,4 @@
     else:
         weights_np = None
     bin_out = numpy.bincount(array_np, weights=weights_np, minlength=minlength)
-    return xp.asarray(bin_out, device=device(array))
-=======
-def _modify_in_place_if_numpy(xp, func, *args, out=None, **kwargs):
-    if _is_numpy_namespace(xp):
-        func(*args, out=out, **kwargs)
-    else:
-        out = func(*args, **kwargs)
-    return out
->>>>>>> 88c2db24
+    return xp.asarray(bin_out, device=device(array))