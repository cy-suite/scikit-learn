--- conflicted
+++ resolved
@@ -1086,7 +1086,7 @@
     return out
 
 
-<<<<<<< HEAD
+
 def _take_along_axis(sample_weight, sorted_idx, xp=None):
     """
     TO DO: add docstring
@@ -1166,7 +1166,7 @@
         return xp.cumsum(X, axis=axis, dtype=dtype)
 
     return xp.asarray(numpy.cumsum(_convert_to_numpy(X, xp=xp), axis=axis), dtype=dtype)
-=======
+
 def _bincount(array, weights=None, minlength=None, xp=None):
     # TODO: update if bincount is ever adopted in a future version of the standard:
     # https://github.com/data-apis/array-api/issues/812
@@ -1189,4 +1189,3 @@
         return array.tolist()
     array_np = _convert_to_numpy(array, xp=xp)
     return [element.item() for element in array_np]
->>>>>>> 0d46062e
