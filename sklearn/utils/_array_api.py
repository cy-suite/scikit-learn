"""Tools to support array_api."""

import itertools
import math
from functools import wraps

import numpy
import scipy.special as special

from .._config import get_config
from .fixes import parse_version

_NUMPY_NAMESPACE_NAMES = {"numpy", "array_api_compat.numpy"}


def yield_namespaces(include_numpy_namespaces=True):
    """Yield supported namespace.

    This is meant to be used for testing purposes only.

    Parameters
    ----------
    include_numpy_namespaces : bool, default=True
        If True, also yield numpy namespaces.

    Returns
    -------
    array_namespace : str
        The name of the Array API namespace.
    """
    for array_namespace in [
        # The following is used to test the array_api_compat wrapper when
        # array_api_dispatch is enabled: in particular, the arrays used in the
        # tests are regular numpy arrays without any "device" attribute.
        "numpy",
        # Stricter NumPy-based Array API implementation. The
        # array_api_strict.Array instances always have a dummy "device" attribute.
        "array_api_strict",
        "cupy",
        "cupy.array_api",
        "torch",
    ]:
        if not include_numpy_namespaces and array_namespace in _NUMPY_NAMESPACE_NAMES:
            continue
        yield array_namespace


def yield_namespace_device_dtype_combinations(include_numpy_namespaces=True):
    """Yield supported namespace, device, dtype tuples for testing.

    Use this to test that an estimator works with all combinations.

    Parameters
    ----------
    include_numpy_namespaces : bool, default=True
        If True, also yield numpy namespaces.

    Returns
    -------
    array_namespace : str
        The name of the Array API namespace.

    device : str
        The name of the device on which to allocate the arrays. Can be None to
        indicate that the default value should be used.

    dtype_name : str
        The name of the data type to use for arrays. Can be None to indicate
        that the default value should be used.
    """
    for array_namespace in yield_namespaces(
        include_numpy_namespaces=include_numpy_namespaces
    ):
        if array_namespace == "torch":
            for device, dtype in itertools.product(
                ("cpu", "cuda"), ("float64", "float32")
            ):
                yield array_namespace, device, dtype
            yield array_namespace, "mps", "float32"
        else:
            yield array_namespace, None, None


def _check_array_api_dispatch(array_api_dispatch):
    """Check that array_api_compat is installed and NumPy version is compatible.

    array_api_compat follows NEP29, which has a higher minimum NumPy version than
    scikit-learn.
    """
    if array_api_dispatch:
        try:
            import array_api_compat  # noqa
        except ImportError:
            raise ImportError(
                "array_api_compat is required to dispatch arrays using the API"
                " specification"
            )

        numpy_version = parse_version(numpy.__version__)
        min_numpy_version = "1.21"
        if numpy_version < parse_version(min_numpy_version):
            raise ImportError(
                f"NumPy must be {min_numpy_version} or newer to dispatch array using"
                " the API specification"
            )


def _single_array_device(array):
    """Hardware device where the array data resides on."""
    if isinstance(array, (numpy.ndarray, numpy.generic)) or not hasattr(
        array, "device"
    ):
        return "cpu"
    else:
        return array.device


def device(*array_list, remove_none=True, remove_types=(str,)):
    """Hardware device where the array data resides on.

    If the hardware device is not the same for all arrays, an error is raised.

    Parameters
    ----------
    *array_list : arrays
        List of array instances from NumPy or an array API compatible library.

    remove_none : bool, default=True
        Whether to ignore None objects passed in array_list.

    remove_types : tuple or list, default=(str,)
        Types to ignore in array_list.

    Returns
    -------
    out : device
        `device` object (see the "Device Support" section of the array API spec).
    """
    array_list = _remove_non_arrays(
        *array_list, remove_none=remove_none, remove_types=remove_types
    )

    # Note that _remove_non_arrays ensures that array_list is not empty.
    device_ = _single_array_device(array_list[0])

    # Note: here we cannot simply use a Python `set` as it requires
    # hashable members which is not guaranteed for Array API device
    # objects. In particular, CuPy devices are not hashable at the
    # time of writing.
    for array in array_list[1:]:
        device_other = _single_array_device(array)
        if device_ != device_other:
            raise ValueError(
                f"Input arrays use different devices: {str(device_)}, "
                f"{str(device_other)}"
            )

    return device_


def size(x):
    """Return the total number of elements of x.

    Parameters
    ----------
    x : array
        Array instance from NumPy or an array API compatible library.

    Returns
    -------
    out : int
        Total number of elements.
    """
    return math.prod(x.shape)


def _is_numpy_namespace(xp):
    """Return True if xp is backed by NumPy."""
    return xp.__name__ in _NUMPY_NAMESPACE_NAMES


def _union1d(a, b, xp):
    if _is_numpy_namespace(xp):
        return xp.asarray(numpy.union1d(a, b))
    assert a.ndim == b.ndim == 1
    return xp.unique_values(xp.concat([xp.unique_values(a), xp.unique_values(b)]))


def isdtype(dtype, kind, *, xp):
    """Returns a boolean indicating whether a provided dtype is of type "kind".

    Included in the v2022.12 of the Array API spec.
    https://data-apis.org/array-api/latest/API_specification/generated/array_api.isdtype.html
    """
    if isinstance(kind, tuple):
        return any(_isdtype_single(dtype, k, xp=xp) for k in kind)
    else:
        return _isdtype_single(dtype, kind, xp=xp)


def _isdtype_single(dtype, kind, *, xp):
    if isinstance(kind, str):
        if kind == "bool":
            return dtype == xp.bool
        elif kind == "signed integer":
            return dtype in {xp.int8, xp.int16, xp.int32, xp.int64}
        elif kind == "unsigned integer":
            return dtype in {xp.uint8, xp.uint16, xp.uint32, xp.uint64}
        elif kind == "integral":
            return any(
                _isdtype_single(dtype, k, xp=xp)
                for k in ("signed integer", "unsigned integer")
            )
        elif kind == "real floating":
            return dtype in supported_float_dtypes(xp)
        elif kind == "complex floating":
            # Some name spaces do not have complex, such as cupy.array_api
            complex_dtypes = set()
            if hasattr(xp, "complex64"):
                complex_dtypes.add(xp.complex64)
            if hasattr(xp, "complex128"):
                complex_dtypes.add(xp.complex128)
            return dtype in complex_dtypes
        elif kind == "numeric":
            return any(
                _isdtype_single(dtype, k, xp=xp)
                for k in ("integral", "real floating", "complex floating")
            )
        else:
            raise ValueError(f"Unrecognized data type kind: {kind!r}")
    else:
        return dtype == kind


def supported_float_dtypes(xp):
    """Supported floating point types for the namespace.

    Note: float16 is not officially part of the Array API spec at the
    time of writing but scikit-learn estimators and functions can choose
    to accept it when xp.float16 is defined.

    https://data-apis.org/array-api/latest/API_specification/data_types.html
    """
    if hasattr(xp, "float16"):
        return (xp.float64, xp.float32, xp.float16)
    else:
        return (xp.float64, xp.float32)


def ensure_common_namespace_device(reference, *arrays):
    """Ensure that all arrays use the same namespace and device as reference.

    If neccessary the arrays are moved to the same namespace and device as
    the reference array.

    Parameters
    ----------
    reference : array
        Reference array.

    *arrays : array
        Arrays to check.

    Returns
    -------
    arrays : list
        Arrays with the same namespace and device as reference.
    """
    xp, is_array_api = get_namespace(reference)

    if is_array_api:
        device_ = device(reference)
        # Move arrays to the same namespace and device as the reference array.
        return [xp.asarray(a, device=device_) for a in arrays]
    else:
        return arrays


class _ArrayAPIWrapper:
    """sklearn specific Array API compatibility wrapper

    This wrapper makes it possible for scikit-learn maintainers to
    deal with discrepancies between different implementations of the
    Python Array API standard and its evolution over time.

    The Python Array API standard specification:
    https://data-apis.org/array-api/latest/

    Documentation of the NumPy implementation:
    https://numpy.org/neps/nep-0047-array-api-standard.html
    """

    def __init__(self, array_namespace):
        self._namespace = array_namespace

    def __getattr__(self, name):
        return getattr(self._namespace, name)

    def __eq__(self, other):
        return self._namespace == other._namespace

    def isdtype(self, dtype, kind):
        return isdtype(dtype, kind, xp=self._namespace)

    def bincount(self, X, weights=None, minlength=None):
        count = numpy.bincount(X, weights=weights, minlength=minlength)
        return self._namespace.asarray(count)

    def searchsorted(self, a, v, *, side="left", sorter=None):
        indices = numpy.searchsorted(a, v, side=side, sorter=sorter)
        return self._namespace.asarray(indices)


def _check_device_cpu(device):  # noqa
    if device not in {"cpu", None}:
        raise ValueError(f"Unsupported device for NumPy: {device!r}")


def _accept_device_cpu(func):
    @wraps(func)
    def wrapped_func(*args, **kwargs):
        _check_device_cpu(kwargs.pop("device", None))
        return func(*args, **kwargs)

    return wrapped_func


class _NumPyAPIWrapper:
    """Array API compat wrapper for any numpy version

    NumPy < 2 does not implement the namespace. NumPy 2 and later should
    progressively implement more an more of the latest Array API spec but this
    is still work in progress at this time.

    This wrapper makes it possible to write code that uses the standard Array
    API while working with any version of NumPy supported by scikit-learn.

    See the `get_namespace()` public function for more details.
    """

    # TODO: once scikit-learn drops support for NumPy < 2, this class can be
    # removed, assuming Array API compliance of NumPy 2 is actually sufficient
    # for scikit-learn's needs.

    # Creation functions in spec:
    # https://data-apis.org/array-api/latest/API_specification/creation_functions.html
    _CREATION_FUNCS = {
        "arange",
        "empty",
        "empty_like",
        "eye",
        "full",
        "full_like",
        "linspace",
        "ones",
        "ones_like",
        "zeros",
        "zeros_like",
    }
    # Data types in spec
    # https://data-apis.org/array-api/latest/API_specification/data_types.html
    _DTYPES = {
        "int8",
        "int16",
        "int32",
        "int64",
        "uint8",
        "uint16",
        "uint32",
        "uint64",
        # XXX: float16 is not part of the Array API spec but exposed by
        # some namespaces.
        "float16",
        "float32",
        "float64",
        "complex64",
        "complex128",
    }

    def __getattr__(self, name):
        attr = getattr(numpy, name)

        # Support device kwargs and make sure they are on the CPU
        if name in self._CREATION_FUNCS:
            return _accept_device_cpu(attr)

        # Convert to dtype objects
        if name in self._DTYPES:
            return numpy.dtype(attr)
        return attr

    @property
    def bool(self):
        return numpy.bool_

    def astype(self, x, dtype, *, copy=True, casting="unsafe"):
        # astype is not defined in the top level NumPy namespace
        return x.astype(dtype, copy=copy, casting=casting)

    def asarray(self, x, *, dtype=None, device=None, copy=None):  # noqa
        _check_device_cpu(device)
        # Support copy in NumPy namespace
        if copy is True:
            return numpy.array(x, copy=True, dtype=dtype)
        else:
            return numpy.asarray(x, dtype=dtype)

    def unique_inverse(self, x):
        return numpy.unique(x, return_inverse=True)

    def unique_counts(self, x):
        return numpy.unique(x, return_counts=True)

    def unique_values(self, x):
        return numpy.unique(x)

    def unique_all(self, x):
        return numpy.unique(
            x, return_index=True, return_inverse=True, return_counts=True
        )

    def concat(self, arrays, *, axis=None):
        return numpy.concatenate(arrays, axis=axis)

    def reshape(self, x, shape, *, copy=None):
        """Gives a new shape to an array without changing its data.

        The Array API specification requires shape to be a tuple.
        https://data-apis.org/array-api/latest/API_specification/generated/array_api.reshape.html
        """
        if not isinstance(shape, tuple):
            raise TypeError(
                f"shape must be a tuple, got {shape!r} of type {type(shape)}"
            )

        if copy is True:
            x = x.copy()
        return numpy.reshape(x, shape)

    def isdtype(self, dtype, kind):
        return isdtype(dtype, kind, xp=self)

    def pow(self, x1, x2):
        return numpy.power(x1, x2)


_NUMPY_API_WRAPPER_INSTANCE = _NumPyAPIWrapper()


def _remove_non_arrays(*arrays, remove_none=True, remove_types=(str,)):
    """Filter arrays to exclude None and/or specific types.

    Raise ValueError if no arrays are left after filtering.

    Parameters
    ----------
    *arrays : array objects
        Array objects.

    remove_none : bool, default=True
        Whether to ignore None objects passed in arrays.

    remove_types : tuple or list, default=(str,)
        Types to ignore in the arrays.

    Returns
    -------
    filtered_arrays : list
        List of arrays with None and typoe
    """
    filtered_arrays = []
    remove_types = tuple(remove_types)
    for array in arrays:
        if remove_none and array is None:
            continue
        if isinstance(array, remove_types):
            continue
        filtered_arrays.append(array)

    if not filtered_arrays:
        raise ValueError(
            f"At least one input array expected after filtering with {remove_none=}, "
            f"remove_types=[{', '.join(t.__name__ for t in remove_types)}]. Got none. "
            f"Original types: [{', '.join(type(a).__name__ for a in arrays)}]."
        )
    return filtered_arrays


def get_namespace(*arrays, remove_none=True, remove_types=(str,), xp=None):
    """Get namespace of arrays.

    Introspect `arrays` arguments and return their common Array API compatible
    namespace object, if any.

    See: https://numpy.org/neps/nep-0047-array-api-standard.html

    If `arrays` are regular numpy arrays, an instance of the `_NumPyAPIWrapper`
    compatibility wrapper is returned instead.

    Namespace support is not enabled by default. To enabled it call:

      sklearn.set_config(array_api_dispatch=True)

    or:

      with sklearn.config_context(array_api_dispatch=True):
          # your code here

    Otherwise an instance of the `_NumPyAPIWrapper` compatibility wrapper is
    always returned irrespective of the fact that arrays implement the
    `__array_namespace__` protocol or not.

    Parameters
    ----------
    *arrays : array objects
        Array objects.

    remove_none : bool, default=True
        Whether to ignore None objects passed in arrays.

    remove_types : tuple or list, default=(str,)
        Types to ignore in the arrays.

    xp : module, default=None
        Precomputed array namespace module. When passed, typically from a caller
        that has already performed inspection of its own inputs, skips array
        namespace inspection.

    Returns
    -------
    namespace : module
        Namespace shared by array objects. If any of the `arrays` are not arrays,
        the namespace defaults to NumPy.

    is_array_api_compliant : bool
        True if the arrays are containers that implement the Array API spec.
        Always False when array_api_dispatch=False.
    """
    array_api_dispatch = get_config()["array_api_dispatch"]
    if not array_api_dispatch:
        if xp is not None:
            return xp, False
        else:
            return _NUMPY_API_WRAPPER_INSTANCE, False

    if xp is not None:
        return xp, True

    arrays = _remove_non_arrays(
        *arrays, remove_none=remove_none, remove_types=remove_types
    )

    _check_array_api_dispatch(array_api_dispatch)

    # array-api-compat is a required dependency of scikit-learn only when
    # configuring `array_api_dispatch=True`. Its import should therefore be
    # protected by _check_array_api_dispatch to display an informative error
    # message in case it is missing.
    import array_api_compat

    namespace, is_array_api_compliant = array_api_compat.get_namespace(*arrays), True

    # These namespaces need additional wrapping to smooth out small differences
    # between implementations
    if namespace.__name__ in {"cupy.array_api"}:
        namespace = _ArrayAPIWrapper(namespace)

    return namespace, is_array_api_compliant


def get_namespace_and_device(*array_list, remove_none=True, remove_types=(str,)):
    """Combination into one single function of `get_namespace` and `device`."""
    array_list = _remove_non_arrays(
        *array_list, remove_none=remove_none, remove_types=remove_types
    )

    skip_remove_kwargs = dict(remove_none=False, remove_types=[])

    return (
        *get_namespace(*array_list, **skip_remove_kwargs),
        device(*array_list, **skip_remove_kwargs),
    )


def _expit(X, xp=None):
    xp, _ = get_namespace(X, xp=xp)
    if _is_numpy_namespace(xp):
        return xp.asarray(special.expit(numpy.asarray(X)))

    return 1.0 / (1.0 + xp.exp(-X))


def _add_to_diagonal(array, value, xp):
    # Workaround for the lack of support for xp.reshape(a, shape, copy=False) in
    # numpy.array_api: https://github.com/numpy/numpy/issues/23410
    value = xp.asarray(value, dtype=array.dtype)
    if _is_numpy_namespace(xp):
        array_np = numpy.asarray(array)
        array_np.flat[:: array.shape[0] + 1] += value
        return xp.asarray(array_np)
    elif value.ndim == 1:
        for i in range(array.shape[0]):
            array[i, i] += value[i]
    else:
        # scalar value
        for i in range(array.shape[0]):
            array[i, i] += value


def _find_matching_floating_dtype(*arrays, xp):
    """Find a suitable floating point dtype when computing with arrays.

    If any of the arrays are floating point, return the dtype with the highest
    precision by following official type promotion rules:

    https://data-apis.org/array-api/latest/API_specification/type_promotion.html

    If there are no floating point input arrays (all integral inputs for
    instance), return the default floating point dtype for the namespace.
    """
    dtyped_arrays = [a for a in arrays if hasattr(a, "dtype")]
    floating_dtypes = [
        a.dtype for a in dtyped_arrays if xp.isdtype(a.dtype, "real floating")
    ]
    if floating_dtypes:
        # Return the floating dtype with the highest precision:
        return xp.result_type(*floating_dtypes)

    # If none of the input arrays have a floating point dtype, they must be all
    # integer arrays or containers of Python scalars: return the default
    # floating point dtype for the namespace (implementation specific).
    return xp.asarray(0.0).dtype


def _average(a, axis=None, weights=None, normalize=True, xp=None):
    """Partial port of np.average to support the Array API.

    It does a best effort at mimicking the return dtype rule described at
    https://numpy.org/doc/stable/reference/generated/numpy.average.html but
    only for the common cases needed in scikit-learn.
    """
    xp, _, device_ = get_namespace_and_device(a, weights)

    if _is_numpy_namespace(xp):
        if normalize:
            return xp.asarray(numpy.average(a, axis=axis, weights=weights))
        elif axis is None and weights is not None:
            return xp.asarray(numpy.dot(a, weights))

    a = xp.asarray(a, device=device_)
    if weights is not None:
        weights = xp.asarray(weights, device=device_)

    if weights is not None and a.shape != weights.shape:
        if axis is None:
            raise TypeError(
                f"Axis must be specified when the shape of a {tuple(a.shape)} and "
                f"weights {tuple(weights.shape)} differ."
            )

        if weights.ndim != 1:
            raise TypeError(
                f"1D weights expected when a.shape={tuple(a.shape)} and "
                f"weights.shape={tuple(weights.shape)} differ."
            )

        if size(weights) != a.shape[axis]:
            raise ValueError(
                f"Length of weights {size(weights)} not compatible with "
                f" a.shape={tuple(a.shape)} and {axis=}."
            )

        # If weights are 1D, add singleton dimensions for broadcasting
        shape = [1] * a.ndim
        shape[axis] = a.shape[axis]
        weights = xp.reshape(weights, shape)

    if xp.isdtype(a.dtype, "complex floating"):
        raise NotImplementedError(
            "Complex floating point values are not supported by average."
        )
    if weights is not None and xp.isdtype(weights.dtype, "complex floating"):
        raise NotImplementedError(
            "Complex floating point values are not supported by average."
        )

    output_dtype = _find_matching_floating_dtype(a, weights, xp=xp)
    a = xp.astype(a, output_dtype)

    if weights is None:
        return (xp.mean if normalize else xp.sum)(a, axis=axis)

    weights = xp.astype(weights, output_dtype)

    sum_ = xp.sum(xp.multiply(a, weights), axis=axis)

    if not normalize:
        return sum_

    scale = xp.sum(weights, axis=axis)
    if xp.any(scale == 0.0):
        raise ZeroDivisionError("Weights sum to zero, can't be normalized")

    return sum_ / scale


def _nanmin(X, axis=None, xp=None):
    # TODO: refactor once nan-aware reductions are standardized:
    # https://github.com/data-apis/array-api/issues/621
    xp, _ = get_namespace(X, xp=xp)
    if _is_numpy_namespace(xp):
        return xp.asarray(numpy.nanmin(X, axis=axis))

    else:
        mask = xp.isnan(X)
        X = xp.min(xp.where(mask, xp.asarray(+xp.inf, device=device(X)), X), axis=axis)
        # Replace Infs from all NaN slices with NaN again
        mask = xp.all(mask, axis=axis)
        if xp.any(mask):
            X = xp.where(mask, xp.asarray(xp.nan), X)
        return X


def _nanmax(X, axis=None, xp=None):
    # TODO: refactor once nan-aware reductions are standardized:
    # https://github.com/data-apis/array-api/issues/621
    xp, _ = get_namespace(X, xp=xp)
    if _is_numpy_namespace(xp):
        return xp.asarray(numpy.nanmax(X, axis=axis))

    else:
        mask = xp.isnan(X)
        X = xp.max(xp.where(mask, xp.asarray(-xp.inf, device=device(X)), X), axis=axis)
        # Replace Infs from all NaN slices with NaN again
        mask = xp.all(mask, axis=axis)
        if xp.any(mask):
            X = xp.where(mask, xp.asarray(xp.nan), X)
        return X


def _asarray_with_order(
    array, dtype=None, order=None, copy=None, *, xp=None, device=None
):
    """Helper to support the order kwarg only for NumPy-backed arrays

    Memory layout parameter `order` is not exposed in the Array API standard,
    however some input validation code in scikit-learn needs to work both
    for classes and functions that will leverage Array API only operations
    and for code that inherently relies on NumPy backed data containers with
    specific memory layout constraints (e.g. our own Cython code). The
    purpose of this helper is to make it possible to share code for data
    container validation without memory copies for both downstream use cases:
    the `order` parameter is only enforced if the input array implementation
    is NumPy based, otherwise `order` is just silently ignored.
    """
    xp, _ = get_namespace(array, xp=xp)
    if _is_numpy_namespace(xp):
        # Use NumPy API to support order
        if copy is True:
            array = numpy.array(array, order=order, dtype=dtype)
        else:
            array = numpy.asarray(array, order=order, dtype=dtype)

        # At this point array is a NumPy ndarray. We convert it to an array
        # container that is consistent with the input's namespace.
        return xp.asarray(array)
    else:
        return xp.asarray(array, dtype=dtype, copy=copy, device=device)


def _ravel(array, xp=None):
    """Array API compliant version of np.ravel.

    For non numpy namespaces, it just returns a flattened array, that might
    be or not be a copy.
    """
    xp, _ = get_namespace(array, xp=xp)
    if _is_numpy_namespace(xp):
        array = numpy.asarray(array)
        return xp.asarray(numpy.ravel(array, order="C"))

    return xp.reshape(array, shape=(-1,))


def _convert_to_numpy(array, xp=None):
    """Convert X into a NumPy ndarray on the CPU."""
    if xp is None:
        xp, _ = get_namespace(array)

    xp_name = xp.__name__

    if xp_name in {"array_api_compat.torch", "torch"}:
        return array.cpu().numpy()
    elif xp_name == "cupy.array_api":
        return array._array.get()
    elif xp_name in {"array_api_compat.cupy", "cupy"}:  # pragma: nocover
        return array.get()

    return numpy.asarray(array)


def _estimator_with_converted_arrays(estimator, converter):
    """Create new estimator which converting all attributes that are arrays.

    The converter is called on all NumPy arrays and arrays that support the
    `DLPack interface <https://dmlc.github.io/dlpack/latest/>`__.

    Parameters
    ----------
    estimator : Estimator
        Estimator to convert

    converter : callable
        Callable that takes an array attribute and returns the converted array.

    Returns
    -------
    new_estimator : Estimator
        Convert estimator
    """
    from sklearn.base import clone

    new_estimator = clone(estimator)
    for key, attribute in vars(estimator).items():
        if hasattr(attribute, "__dlpack__") or isinstance(attribute, numpy.ndarray):
            attribute = converter(attribute)
        setattr(new_estimator, key, attribute)
    return new_estimator


def _atol_for_type(dtype):
<<<<<<< HEAD
    """Return the absolute tolerance for a given dtype."""
    return numpy.finfo(dtype).eps * 100


def _setdiff1d(ar1, ar2, assume_unique=False, xp=None):
    if xp is None:
        xp, _ = get_namespace(ar1, ar2)

=======
    """Return the absolute tolerance for a given numpy dtype."""
    return numpy.finfo(dtype).eps * 100


def indexing_dtype(xp):
    """Return a platform-specific integer dtype suitable for indexing.

    On 32-bit platforms, this will typically return int32 and int64 otherwise.

    Note: using dtype is recommended for indexing transient array
    datastructures. For long-lived arrays, such as the fitted attributes of
    estimators, it is instead recommended to use platform-independent int32 if
    we do not expect to index more 2B elements. Using fixed dtypes simplifies
    the handling of serialized models, e.g. to deploy a model fit on a 64-bit
    platform to a target 32-bit platform such as WASM/pyodide.
    """
    # Currently this is implemented with simple hack that assumes that
    # following "may be" statements in the Array API spec always hold:
    # > The default integer data type should be the same across platforms, but
    # > the default may vary depending on whether Python is 32-bit or 64-bit.
    # > The default array index data type may be int32 on 32-bit platforms, but
    # > the default should be int64 otherwise.
    # https://data-apis.org/array-api/latest/API_specification/data_types.html#default-data-types
    # TODO: once sufficiently adopted, we might want to instead rely on the
    # newer inspection API: https://github.com/data-apis/array-api/issues/640
    return xp.asarray(0).dtype


def _searchsorted(xp, a, v, *, side="left", sorter=None):
    # Temporary workaround needed as long as searchsorted is not widely
    # adopted by implementers of the Array API spec. This is a quite
    # recent addition to the spec:
    # https://data-apis.org/array-api/latest/API_specification/generated/array_api.searchsorted.html # noqa
    if hasattr(xp, "searchsorted"):
        return xp.searchsorted(a, v, side=side, sorter=sorter)

    a_np = _convert_to_numpy(a, xp=xp)
    v_np = _convert_to_numpy(v, xp=xp)
    indices = numpy.searchsorted(a_np, v_np, side=side, sorter=sorter)
    return xp.asarray(indices, device=device(a))


def _setdiff1d(ar1, ar2, xp, assume_unique=False):
    """Find the set difference of two arrays.

    Return the unique values in `ar1` that are not in `ar2`.
    """
>>>>>>> acd2d90e
    if _is_numpy_namespace(xp):
        return xp.asarray(
            numpy.setdiff1d(
                ar1=ar1,
                ar2=ar2,
                assume_unique=assume_unique,
            )
        )

    if assume_unique:
<<<<<<< HEAD
        ar1 = xp.reshape(xp.asarray(ar1), (-1,))
    else:
        ar1 = xp.unique_values(ar1)
        ar2 = xp.unique_values(ar2)

    ar = xp.concat((ar1, ar2))
    order = ar.argsort(stable=True)
    sar = ar[order]
    bool_ar = sar[1:] != sar[:-1]

    flag = xp.concat((bool_ar, xp.asarray([True])))
    ret = xp.empty(ar.shape, dtype=xp.bool)
    ret[order] = flag

    return ar1[ret[: len(ar1)]]
=======
        ar1 = xp.reshape(ar1, (-1,))
    else:
        ar1 = xp.unique_values(ar1)
        ar2 = xp.unique_values(ar2)
    return ar1[_in1d(ar1=ar1, ar2=ar2, xp=xp, assume_unique=True, invert=True)]


def _isin(element, test_elements, xp, assume_unique=False, invert=False):
    """Calculates ``element in test_elements``, broadcasting over `element`
    only.

    Returns a boolean array of the same shape as `element` that is True
    where an element of `element` is in `test_elements` and False otherwise.
    """
    if _is_numpy_namespace(xp):
        return xp.asarray(
            numpy.isin(
                element=element,
                test_elements=test_elements,
                assume_unique=assume_unique,
                invert=invert,
            )
        )

    original_element_shape = element.shape
    element = xp.reshape(element, (-1,))
    test_elements = xp.reshape(test_elements, (-1,))
    return xp.reshape(
        _in1d(
            ar1=element,
            ar2=test_elements,
            xp=xp,
            assume_unique=assume_unique,
            invert=invert,
        ),
        original_element_shape,
    )


# Note: This is a helper for the functions `_isin` and
# `_setdiff1d`. It is not meant to be called directly.
def _in1d(ar1, ar2, xp, assume_unique=False, invert=False):
    """Checks whether each element of an array is also present in a
    second array.

    Returns a boolean array the same length as `ar1` that is True
    where an element of `ar1` is in `ar2` and False otherwise.

    This function has been adapted using the original implementation
    present in numpy:
    https://github.com/numpy/numpy/blob/v1.26.0/numpy/lib/arraysetops.py#L524-L758
    """
    xp, _ = get_namespace(ar1, ar2, xp=xp)

    # This code is run to make the code significantly faster
    if ar2.shape[0] < 10 * ar1.shape[0] ** 0.145:
        if invert:
            mask = xp.ones(ar1.shape[0], dtype=xp.bool, device=device(ar1))
            for a in ar2:
                mask &= ar1 != a
        else:
            mask = xp.zeros(ar1.shape[0], dtype=xp.bool, device=device(ar1))
            for a in ar2:
                mask |= ar1 == a
        return mask

    if not assume_unique:
        ar1, rev_idx = xp.unique_inverse(ar1)
        ar2 = xp.unique_values(ar2)

    ar = xp.concat((ar1, ar2))
    device_ = device(ar)
    # We need this to be a stable sort.
    order = xp.argsort(ar, stable=True)
    reverse_order = xp.argsort(order, stable=True)
    sar = xp.take(ar, order, axis=0)
    if invert:
        bool_ar = sar[1:] != sar[:-1]
    else:
        bool_ar = sar[1:] == sar[:-1]
    flag = xp.concat((bool_ar, xp.asarray([invert], device=device_)))
    ret = xp.take(flag, reverse_order, axis=0)

    if assume_unique:
        return ret[: ar1.shape[0]]
    else:
        return xp.take(ret, rev_idx, axis=0)
>>>>>>> acd2d90e
<|MERGE_RESOLUTION|>--- conflicted
+++ resolved
@@ -301,14 +301,6 @@
 
     def isdtype(self, dtype, kind):
         return isdtype(dtype, kind, xp=self._namespace)
-
-    def bincount(self, X, weights=None, minlength=None):
-        count = numpy.bincount(X, weights=weights, minlength=minlength)
-        return self._namespace.asarray(count)
-
-    def searchsorted(self, a, v, *, side="left", sorter=None):
-        indices = numpy.searchsorted(a, v, side=side, sorter=sorter)
-        return self._namespace.asarray(indices)
 
 
 def _check_device_cpu(device):  # noqa
@@ -782,11 +774,8 @@
     return xp.reshape(array, shape=(-1,))
 
 
-def _convert_to_numpy(array, xp=None):
+def _convert_to_numpy(array, xp):
     """Convert X into a NumPy ndarray on the CPU."""
-    if xp is None:
-        xp, _ = get_namespace(array)
-
     xp_name = xp.__name__
 
     if xp_name in {"array_api_compat.torch", "torch"}:
@@ -829,16 +818,6 @@
 
 
 def _atol_for_type(dtype):
-<<<<<<< HEAD
-    """Return the absolute tolerance for a given dtype."""
-    return numpy.finfo(dtype).eps * 100
-
-
-def _setdiff1d(ar1, ar2, assume_unique=False, xp=None):
-    if xp is None:
-        xp, _ = get_namespace(ar1, ar2)
-
-=======
     """Return the absolute tolerance for a given numpy dtype."""
     return numpy.finfo(dtype).eps * 100
 
@@ -886,7 +865,6 @@
 
     Return the unique values in `ar1` that are not in `ar2`.
     """
->>>>>>> acd2d90e
     if _is_numpy_namespace(xp):
         return xp.asarray(
             numpy.setdiff1d(
@@ -897,23 +875,6 @@
         )
 
     if assume_unique:
-<<<<<<< HEAD
-        ar1 = xp.reshape(xp.asarray(ar1), (-1,))
-    else:
-        ar1 = xp.unique_values(ar1)
-        ar2 = xp.unique_values(ar2)
-
-    ar = xp.concat((ar1, ar2))
-    order = ar.argsort(stable=True)
-    sar = ar[order]
-    bool_ar = sar[1:] != sar[:-1]
-
-    flag = xp.concat((bool_ar, xp.asarray([True])))
-    ret = xp.empty(ar.shape, dtype=xp.bool)
-    ret[order] = flag
-
-    return ar1[ret[: len(ar1)]]
-=======
         ar1 = xp.reshape(ar1, (-1,))
     else:
         ar1 = xp.unique_values(ar1)
@@ -1000,5 +961,4 @@
     if assume_unique:
         return ret[: ar1.shape[0]]
     else:
-        return xp.take(ret, rev_idx, axis=0)
->>>>>>> acd2d90e
+        return xp.take(ret, rev_idx, axis=0)