"""Tools to support array_api."""

import itertools
import math
from contextlib import nullcontext
from functools import wraps

import numpy
import scipy.special as special

from .._config import config_context, get_config
from .fixes import parse_version

_NUMPY_NAMESPACE_NAMES = {"numpy", "array_api_compat.numpy"}


def yield_namespaces(include_numpy_namespaces=True):
    """Yield supported namespace.

    This is meant to be used for testing purposes only.

    Parameters
    ----------
    include_numpy_namespaces : bool, default=True
        If True, also yield numpy namespaces.

    Returns
    -------
    array_namespace : str
        The name of the Array API namespace.
    """
    for array_namespace in [
        # The following is used to test the array_api_compat wrapper when
        # array_api_dispatch is enabled: in particular, the arrays used in the
        # tests are regular numpy arrays without any "device" attribute.
        "numpy",
        # Stricter NumPy-based Array API implementation. The
        # array_api_strict.Array instances always have a dummy "device" attribute.
        "array_api_strict",
        "cupy",
        "cupy.array_api",
        "torch",
    ]:
        if not include_numpy_namespaces and array_namespace in _NUMPY_NAMESPACE_NAMES:
            continue
        yield array_namespace


def yield_namespace_device_dtype_combinations(include_numpy_namespaces=True):
    """Yield supported namespace, device, dtype tuples for testing.

    Use this to test that an estimator works with all combinations.

    Parameters
    ----------
    include_numpy_namespaces : bool, default=True
        If True, also yield numpy namespaces.

    Returns
    -------
    array_namespace : str
        The name of the Array API namespace.

    device : str
        The name of the device on which to allocate the arrays. Can be None to
        indicate that the default value should be used.

    dtype_name : str
        The name of the data type to use for arrays. Can be None to indicate
        that the default value should be used.
    """
    for array_namespace in yield_namespaces(
        include_numpy_namespaces=include_numpy_namespaces
    ):
        if array_namespace == "torch":
            for device, dtype in itertools.product(
                ("cpu", "cuda"), ("float64", "float32")
            ):
                yield array_namespace, device, dtype
            yield array_namespace, "mps", "float32"
        else:
            yield array_namespace, None, None


def _check_array_api_dispatch(array_api_dispatch):
    """Check that array_api_compat is installed and NumPy version is compatible.

    array_api_compat follows NEP29, which has a higher minimum NumPy version than
    scikit-learn.
    """
    if array_api_dispatch:
        try:
            import array_api_compat  # noqa
        except ImportError:
            raise ImportError(
                "array_api_compat is required to dispatch arrays using the API"
                " specification"
            )

        numpy_version = parse_version(numpy.__version__)
        min_numpy_version = "1.21"
        if numpy_version < parse_version(min_numpy_version):
            raise ImportError(
                f"NumPy must be {min_numpy_version} or newer to dispatch array using"
                " the API specification"
            )


def _single_array_device(array):
    """Hardware device where the array data resides on."""
    if isinstance(array, (numpy.ndarray, numpy.generic)) or not hasattr(
        array, "device"
    ):
        return "cpu"
    else:
        return array.device


def device(*array_list, remove_none=True, remove_types=(str,)):
    """Hardware device where the array data resides on.

    If the hardware device is not the same for all arrays, an error is raised.

    Parameters
    ----------
    *array_list : arrays
        List of array instances from NumPy or an array API compatible library.

    remove_none : bool, default=True
        Whether to ignore None objects passed in array_list.

    remove_types : tuple or list, default=(str,)
        Types to ignore in array_list.

    Returns
    -------
    out : device
        `device` object (see the "Device Support" section of the array API spec).
    """
    array_list = _remove_non_arrays(
        *array_list, remove_none=remove_none, remove_types=remove_types
    )

    # Note that _remove_non_arrays ensures that array_list is not empty.
    device_ = _single_array_device(array_list[0])

    # Note: here we cannot simply use a Python `set` as it requires
    # hashable members which is not guaranteed for Array API device
    # objects. In particular, CuPy devices are not hashable at the
    # time of writing.
    for array in array_list[1:]:
        device_other = _single_array_device(array)
        if device_ != device_other:
            raise ValueError(
                f"Input arrays use different devices: {str(device_)}, "
                f"{str(device_other)}"
            )

    return device_


def size(x):
    """Return the total number of elements of x.

    Parameters
    ----------
    x : array
        Array instance from NumPy or an array API compatible library.

    Returns
    -------
    out : int
        Total number of elements.
    """
    return math.prod(x.shape)


def _is_numpy_namespace(xp):
    """Return True if xp is backed by NumPy."""
    return xp.__name__ in _NUMPY_NAMESPACE_NAMES


def _union1d(a, b, xp):
    if _is_numpy_namespace(xp):
        return xp.asarray(numpy.union1d(a, b))
    assert a.ndim == b.ndim == 1
    return xp.unique_values(xp.concat([xp.unique_values(a), xp.unique_values(b)]))


def isdtype(dtype, kind, *, xp):
    """Returns a boolean indicating whether a provided dtype is of type "kind".

    Included in the v2022.12 of the Array API spec.
    https://data-apis.org/array-api/latest/API_specification/generated/array_api.isdtype.html
    """
    if isinstance(kind, tuple):
        return any(_isdtype_single(dtype, k, xp=xp) for k in kind)
    else:
        return _isdtype_single(dtype, kind, xp=xp)


def _isdtype_single(dtype, kind, *, xp):
    if isinstance(kind, str):
        if kind == "bool":
            return dtype == xp.bool
        elif kind == "signed integer":
            return dtype in {xp.int8, xp.int16, xp.int32, xp.int64}
        elif kind == "unsigned integer":
            return dtype in {xp.uint8, xp.uint16, xp.uint32, xp.uint64}
        elif kind == "integral":
            return any(
                _isdtype_single(dtype, k, xp=xp)
                for k in ("signed integer", "unsigned integer")
            )
        elif kind == "real floating":
            return dtype in supported_float_dtypes(xp)
        elif kind == "complex floating":
            # Some name spaces do not have complex, such as cupy.array_api
            complex_dtypes = set()
            if hasattr(xp, "complex64"):
                complex_dtypes.add(xp.complex64)
            if hasattr(xp, "complex128"):
                complex_dtypes.add(xp.complex128)
            return dtype in complex_dtypes
        elif kind == "numeric":
            return any(
                _isdtype_single(dtype, k, xp=xp)
                for k in ("integral", "real floating", "complex floating")
            )
        else:
            raise ValueError(f"Unrecognized data type kind: {kind!r}")
    else:
        return dtype == kind


def supported_float_dtypes(xp):
    """Supported floating point types for the namespace.

    Note: float16 is not officially part of the Array API spec at the
    time of writing but scikit-learn estimators and functions can choose
    to accept it when xp.float16 is defined.

    https://data-apis.org/array-api/latest/API_specification/data_types.html
    """
    if hasattr(xp, "float16"):
        return (xp.float64, xp.float32, xp.float16)
    else:
        return (xp.float64, xp.float32)


def ensure_common_namespace_device(reference, *arrays):
    """Ensure that all arrays use the same namespace and device as reference.

    If necessary the arrays are moved to the same namespace and device as
    the reference array.

    Parameters
    ----------
    reference : array
        Reference array.

    *arrays : array
        Arrays to check.

    Returns
    -------
    arrays : list
        Arrays with the same namespace and device as reference.
    """
    xp, is_array_api = get_namespace(reference)

    if is_array_api:
        device_ = device(reference)
        # Move arrays to the same namespace and device as the reference array.
        return [xp.asarray(a, device=device_) for a in arrays]
    else:
        return arrays


class _ArrayAPIWrapper:
    """sklearn specific Array API compatibility wrapper

    This wrapper makes it possible for scikit-learn maintainers to
    deal with discrepancies between different implementations of the
    Python Array API standard and its evolution over time.

    The Python Array API standard specification:
    https://data-apis.org/array-api/latest/

    Documentation of the NumPy implementation:
    https://numpy.org/neps/nep-0047-array-api-standard.html
    """

    def __init__(self, array_namespace):
        self._namespace = array_namespace

    def __getattr__(self, name):
        return getattr(self._namespace, name)

    def __eq__(self, other):
        return self._namespace == other._namespace

    def isdtype(self, dtype, kind):
        return isdtype(dtype, kind, xp=self._namespace)


def _check_device_cpu(device):  # noqa
    if device not in {"cpu", None}:
        raise ValueError(f"Unsupported device for NumPy: {device!r}")


def _accept_device_cpu(func):
    @wraps(func)
    def wrapped_func(*args, **kwargs):
        _check_device_cpu(kwargs.pop("device", None))
        return func(*args, **kwargs)

    return wrapped_func


class _NumPyAPIWrapper:
    """Array API compat wrapper for any numpy version

    NumPy < 2 does not implement the namespace. NumPy 2 and later should
    progressively implement more an more of the latest Array API spec but this
    is still work in progress at this time.

    This wrapper makes it possible to write code that uses the standard Array
    API while working with any version of NumPy supported by scikit-learn.

    See the `get_namespace()` public function for more details.
    """

    # TODO: once scikit-learn drops support for NumPy < 2, this class can be
    # removed, assuming Array API compliance of NumPy 2 is actually sufficient
    # for scikit-learn's needs.

    # Creation functions in spec:
    # https://data-apis.org/array-api/latest/API_specification/creation_functions.html
    _CREATION_FUNCS = {
        "arange",
        "empty",
        "empty_like",
        "eye",
        "full",
        "full_like",
        "linspace",
        "ones",
        "ones_like",
        "zeros",
        "zeros_like",
    }
    # Data types in spec
    # https://data-apis.org/array-api/latest/API_specification/data_types.html
    _DTYPES = {
        "int8",
        "int16",
        "int32",
        "int64",
        "uint8",
        "uint16",
        "uint32",
        "uint64",
        # XXX: float16 is not part of the Array API spec but exposed by
        # some namespaces.
        "float16",
        "float32",
        "float64",
        "complex64",
        "complex128",
    }

    def __getattr__(self, name):
        attr = getattr(numpy, name)

        # Support device kwargs and make sure they are on the CPU
        if name in self._CREATION_FUNCS:
            return _accept_device_cpu(attr)

        # Convert to dtype objects
        if name in self._DTYPES:
            return numpy.dtype(attr)
        return attr

    @property
    def bool(self):
        return numpy.bool_

    def astype(self, x, dtype, *, copy=True, casting="unsafe"):
        # astype is not defined in the top level NumPy namespace
        return x.astype(dtype, copy=copy, casting=casting)

    def asarray(self, x, *, dtype=None, device=None, copy=None):  # noqa
        _check_device_cpu(device)
        # Support copy in NumPy namespace
        if copy is True:
            return numpy.array(x, copy=True, dtype=dtype)
        else:
            return numpy.asarray(x, dtype=dtype)

    def unique_inverse(self, x):
        return numpy.unique(x, return_inverse=True)

    def unique_counts(self, x):
        return numpy.unique(x, return_counts=True)

    def unique_values(self, x):
        return numpy.unique(x)

    def unique_all(self, x):
        return numpy.unique(
            x, return_index=True, return_inverse=True, return_counts=True
        )

    def concat(self, arrays, *, axis=None):
        return numpy.concatenate(arrays, axis=axis)

    def reshape(self, x, shape, *, copy=None):
        """Gives a new shape to an array without changing its data.

        The Array API specification requires shape to be a tuple.
        https://data-apis.org/array-api/latest/API_specification/generated/array_api.reshape.html
        """
        if not isinstance(shape, tuple):
            raise TypeError(
                f"shape must be a tuple, got {shape!r} of type {type(shape)}"
            )

        if copy is True:
            x = x.copy()
        return numpy.reshape(x, shape)

    def isdtype(self, dtype, kind):
        return isdtype(dtype, kind, xp=self)

    def pow(self, x1, x2):
        return numpy.power(x1, x2)


_NUMPY_API_WRAPPER_INSTANCE = _NumPyAPIWrapper()


def _remove_non_arrays(*arrays, remove_none=True, remove_types=(str,)):
    """Filter arrays to exclude None and/or specific types.

    Raise ValueError if no arrays are left after filtering.

    Parameters
    ----------
    *arrays : array objects
        Array objects.

    remove_none : bool, default=True
        Whether to ignore None objects passed in arrays.

    remove_types : tuple or list, default=(str,)
        Types to ignore in the arrays.

    Returns
    -------
    filtered_arrays : list
        List of arrays with None and typoe
    """
    filtered_arrays = []
    remove_types = tuple(remove_types)
    for array in arrays:
        if remove_none and array is None:
            continue
        if isinstance(array, remove_types):
            continue
        filtered_arrays.append(array)

    if not filtered_arrays:
        raise ValueError(
            f"At least one input array expected after filtering with {remove_none=}, "
            f"remove_types=[{', '.join(t.__name__ for t in remove_types)}]. Got none. "
            f"Original types: [{', '.join(type(a).__name__ for a in arrays)}]."
        )
    return filtered_arrays


def get_namespace(*arrays, remove_none=True, remove_types=(str,), xp=None):
    """Get namespace of arrays.

    Introspect `arrays` arguments and return their common Array API compatible
    namespace object, if any.

    See: https://numpy.org/neps/nep-0047-array-api-standard.html

    If `arrays` are regular numpy arrays, an instance of the `_NumPyAPIWrapper`
    compatibility wrapper is returned instead.

    Namespace support is not enabled by default. To enabled it call:

      sklearn.set_config(array_api_dispatch=True)

    or:

      with sklearn.config_context(array_api_dispatch=True):
          # your code here

    Otherwise an instance of the `_NumPyAPIWrapper` compatibility wrapper is
    always returned irrespective of the fact that arrays implement the
    `__array_namespace__` protocol or not.

    Parameters
    ----------
    *arrays : array objects
        Array objects.

    remove_none : bool, default=True
        Whether to ignore None objects passed in arrays.

    remove_types : tuple or list, default=(str,)
        Types to ignore in the arrays.

    xp : module, default=None
        Precomputed array namespace module. When passed, typically from a caller
        that has already performed inspection of its own inputs, skips array
        namespace inspection.

    Returns
    -------
    namespace : module
        Namespace shared by array objects. If any of the `arrays` are not arrays,
        the namespace defaults to NumPy.

    is_array_api_compliant : bool
        True if the arrays are containers that implement the Array API spec.
        Always False when array_api_dispatch=False.
    """
    array_api_dispatch = get_config()["array_api_dispatch"]
    if not array_api_dispatch:
        if xp is not None:
            return xp, False
        else:
            return _NUMPY_API_WRAPPER_INSTANCE, False

    if xp is not None:
        return xp, True

    arrays = _remove_non_arrays(
        *arrays, remove_none=remove_none, remove_types=remove_types
    )

    _check_array_api_dispatch(array_api_dispatch)

    # array-api-compat is a required dependency of scikit-learn only when
    # configuring `array_api_dispatch=True`. Its import should therefore be
    # protected by _check_array_api_dispatch to display an informative error
    # message in case it is missing.
    import array_api_compat

    namespace, is_array_api_compliant = array_api_compat.get_namespace(*arrays), True

    # These namespaces need additional wrapping to smooth out small differences
    # between implementations
    if namespace.__name__ in {"cupy.array_api"}:
        namespace = _ArrayAPIWrapper(namespace)

    if namespace.__name__ == "array_api_strict" and hasattr(
        namespace, "set_array_api_strict_flags"
    ):
        namespace.set_array_api_strict_flags(api_version="2023.12")

    return namespace, is_array_api_compliant


def get_namespace_and_device(*array_list, remove_none=True, remove_types=(str,)):
    """Combination into one single function of `get_namespace` and `device`."""
    array_list = _remove_non_arrays(
        *array_list, remove_none=remove_none, remove_types=remove_types
    )

    skip_remove_kwargs = dict(remove_none=False, remove_types=[])

    xp, is_array_api = get_namespace(*array_list, **skip_remove_kwargs)
    if is_array_api:
        return (
            xp,
            is_array_api,
            device(*array_list, **skip_remove_kwargs),
        )
    else:
        return xp, False, None


def _expit(X, xp=None):
    xp, _ = get_namespace(X, xp=xp)
    if _is_numpy_namespace(xp):
        return xp.asarray(special.expit(numpy.asarray(X)))

    return 1.0 / (1.0 + xp.exp(-X))


def _add_to_diagonal(array, value, xp):
    # Workaround for the lack of support for xp.reshape(a, shape, copy=False) in
    # numpy.array_api: https://github.com/numpy/numpy/issues/23410
    value = xp.asarray(value, dtype=array.dtype)
    if _is_numpy_namespace(xp):
        array_np = numpy.asarray(array)
        array_np.flat[:: array.shape[0] + 1] += value
        return xp.asarray(array_np)
    elif value.ndim == 1:
        for i in range(array.shape[0]):
            array[i, i] += value[i]
    else:
        # scalar value
        for i in range(array.shape[0]):
            array[i, i] += value


def _max_precision_float_dtype(xp, device):
    """Return the float dtype with the highest precision supported by the device."""
    # TODO: Update to use `__array_namespace__info__()` from array-api v2023.12
    # when/if that becomes more widespread.
    xp_name = xp.__name__
    if xp_name in {"array_api_compat.torch", "torch"} and (
        str(device).startswith("mps")
    ):  # pragma: no cover
        return xp.float32
    return xp.float64


def _find_matching_floating_dtype(*arrays, xp):
    """Find a suitable floating point dtype when computing with arrays.

    If any of the arrays are floating point, return the dtype with the highest
    precision by following official type promotion rules:

    https://data-apis.org/array-api/latest/API_specification/type_promotion.html

    If there are no floating point input arrays (all integral inputs for
    instance), return the default floating point dtype for the namespace.
    """
    dtyped_arrays = [a for a in arrays if hasattr(a, "dtype")]
    floating_dtypes = [
        a.dtype for a in dtyped_arrays if xp.isdtype(a.dtype, "real floating")
    ]
    if floating_dtypes:
        # Return the floating dtype with the highest precision:
        return xp.result_type(*floating_dtypes)

    # If none of the input arrays have a floating point dtype, they must be all
    # integer arrays or containers of Python scalars: return the default
    # floating point dtype for the namespace (implementation specific).
    return xp.asarray(0.0).dtype


def _average(a, axis=None, weights=None, normalize=True, xp=None):
    """Partial port of np.average to support the Array API.

    It does a best effort at mimicking the return dtype rule described at
    https://numpy.org/doc/stable/reference/generated/numpy.average.html but
    only for the common cases needed in scikit-learn.
    """
    xp, _, device_ = get_namespace_and_device(a, weights)

    if _is_numpy_namespace(xp):
        if normalize:
            return xp.asarray(numpy.average(a, axis=axis, weights=weights))
        elif axis is None and weights is not None:
            return xp.asarray(numpy.dot(a, weights))

    a = xp.asarray(a, device=device_)
    if weights is not None:
        weights = xp.asarray(weights, device=device_)

    if weights is not None and a.shape != weights.shape:
        if axis is None:
            raise TypeError(
                f"Axis must be specified when the shape of a {tuple(a.shape)} and "
                f"weights {tuple(weights.shape)} differ."
            )

        if tuple(weights.shape) != (a.shape[axis],):
            raise ValueError(
                f"Shape of weights weights.shape={tuple(weights.shape)} must be "
                f"consistent with a.shape={tuple(a.shape)} and {axis=}."
            )

        # If weights are 1D, add singleton dimensions for broadcasting
        shape = [1] * a.ndim
        shape[axis] = a.shape[axis]
        weights = xp.reshape(weights, shape)

    if xp.isdtype(a.dtype, "complex floating"):
        raise NotImplementedError(
            "Complex floating point values are not supported by average."
        )
    if weights is not None and xp.isdtype(weights.dtype, "complex floating"):
        raise NotImplementedError(
            "Complex floating point values are not supported by average."
        )

    output_dtype = _find_matching_floating_dtype(a, weights, xp=xp)
    a = xp.astype(a, output_dtype)

    if weights is None:
        return (xp.mean if normalize else xp.sum)(a, axis=axis)

    weights = xp.astype(weights, output_dtype)

    sum_ = xp.sum(xp.multiply(a, weights), axis=axis)

    if not normalize:
        return sum_

    scale = xp.sum(weights, axis=axis)
    if xp.any(scale == 0.0):
        raise ZeroDivisionError("Weights sum to zero, can't be normalized")

    return sum_ / scale


def _nanmin(X, axis=None, xp=None):
    # TODO: refactor once nan-aware reductions are standardized:
    # https://github.com/data-apis/array-api/issues/621
    xp, _ = get_namespace(X, xp=xp)
    if _is_numpy_namespace(xp):
        return xp.asarray(numpy.nanmin(X, axis=axis))

    else:
        mask = xp.isnan(X)
        X = xp.min(xp.where(mask, xp.asarray(+xp.inf, device=device(X)), X), axis=axis)
        # Replace Infs from all NaN slices with NaN again
        mask = xp.all(mask, axis=axis)
        if xp.any(mask):
            X = xp.where(mask, xp.asarray(xp.nan), X)
        return X


def _nanmax(X, axis=None, xp=None):
    # TODO: refactor once nan-aware reductions are standardized:
    # https://github.com/data-apis/array-api/issues/621
    xp, _ = get_namespace(X, xp=xp)
    if _is_numpy_namespace(xp):
        return xp.asarray(numpy.nanmax(X, axis=axis))

    else:
        mask = xp.isnan(X)
        X = xp.max(xp.where(mask, xp.asarray(-xp.inf, device=device(X)), X), axis=axis)
        # Replace Infs from all NaN slices with NaN again
        mask = xp.all(mask, axis=axis)
        if xp.any(mask):
            X = xp.where(mask, xp.asarray(xp.nan), X)
        return X


def _asarray_with_order(
    array, dtype=None, order=None, copy=None, *, xp=None, device=None
):
    """Helper to support the order kwarg only for NumPy-backed arrays

    Memory layout parameter `order` is not exposed in the Array API standard,
    however some input validation code in scikit-learn needs to work both
    for classes and functions that will leverage Array API only operations
    and for code that inherently relies on NumPy backed data containers with
    specific memory layout constraints (e.g. our own Cython code). The
    purpose of this helper is to make it possible to share code for data
    container validation without memory copies for both downstream use cases:
    the `order` parameter is only enforced if the input array implementation
    is NumPy based, otherwise `order` is just silently ignored.
    """
    xp, _ = get_namespace(array, xp=xp)
    if _is_numpy_namespace(xp):
        # Use NumPy API to support order
        if copy is True:
            array = numpy.array(array, order=order, dtype=dtype)
        else:
            array = numpy.asarray(array, order=order, dtype=dtype)

        # At this point array is a NumPy ndarray. We convert it to an array
        # container that is consistent with the input's namespace.
        return xp.asarray(array)
    else:
        return xp.asarray(array, dtype=dtype, copy=copy, device=device)


def _ravel(array, xp=None):
    """Array API compliant version of np.ravel.

    For non numpy namespaces, it just returns a flattened array, that might
    be or not be a copy.
    """
    xp, _ = get_namespace(array, xp=xp)
    if _is_numpy_namespace(xp):
        array = numpy.asarray(array)
        return xp.asarray(numpy.ravel(array, order="C"))

    return xp.reshape(array, shape=(-1,))


def _convert_to_numpy(array, xp):
    """Convert X into a NumPy ndarray on the CPU."""
    xp_name = xp.__name__

    if xp_name in {"array_api_compat.torch", "torch"}:
        return array.cpu().numpy()
    elif xp_name == "cupy.array_api":
        return array._array.get()
    elif xp_name in {"array_api_compat.cupy", "cupy"}:  # pragma: nocover
        return array.get()

    return numpy.asarray(array)


def _estimator_with_converted_arrays(estimator, converter):
    """Create new estimator which converting all attributes that are arrays.

    The converter is called on all NumPy arrays and arrays that support the
    `DLPack interface <https://dmlc.github.io/dlpack/latest/>`__.

    Parameters
    ----------
    estimator : Estimator
        Estimator to convert

    converter : callable
        Callable that takes an array attribute and returns the converted array.

    Returns
    -------
    new_estimator : Estimator
        Convert estimator
    """
    from sklearn.base import clone

    new_estimator = clone(estimator)
    for key, attribute in vars(estimator).items():
        if hasattr(attribute, "__dlpack__") or isinstance(attribute, numpy.ndarray):
            attribute = converter(attribute)
        setattr(new_estimator, key, attribute)
    return new_estimator


<<<<<<< HEAD
def make_converter(X):
    """Helper to implement the 'y follows X' rule.

    Returns a function that converts an array to the namespace and device of X.

    When X is not an array api array, the converter does nothing.
    """
    if isinstance(X, numpy.ndarray):

        def convert(data):
            if not hasattr(data, "__dlpack__"):
                return data
            data_xp, _ = get_namespace(data)
            return _convert_to_numpy(data, data_xp)

        return convert
    xp, is_array_api, device_ = get_namespace_and_device(X)
    if not is_array_api:

        def convert(data):
            return data

        return convert

    def convert(data):
        if not isinstance(data, numpy.ndarray) and not hasattr(data, "__dlpack__"):
            return data
        data_xp, _, data_device = get_namespace_and_device(data)
        if data_xp == xp and data_device == device_:
            return data
        try:
            return xp.asarray(data, device=device_)
        except Exception:  # pragma: no cover
            # direct conversion to a different library may fail in which
            # case we try converting to numpy first
            data = _convert_to_numpy(data, data_xp)
            return xp.asarray(data, device=device_)

    return convert


def convert_estimator(estimator, reference_array):
    """
    Convert attributes of estimator to namespace and device of reference array.

    Attributes which are not arrays are left unchanged.
    """
    with config_context(array_api_dispatch=True):
        return _estimator_with_converted_arrays(
            estimator, make_converter(reference_array)
        )


def check_same_namespace(X, estimator, *, attribute, method):
    """Check that estimator's fitted attribute is compatible with X.

    Use this to check that an estimator was fitted using the same array
    namespace and device as ``X``. This is done by comparing the namespace and
    device of ``X`` and the provided ``attribute``.

    Parameters
    ----------
    X : array-like
        The data passed to the fitted estimator's method, e.g. to ``predict``.

    estimator : estimator object
        The fitted estimator

    attribute : str
        The name of the fitted attribute to check; for example it could be
        ``"coef_"`` for a linear model. This function will check that ``X`` is
        in a namespace and device that are consistent with the attribute.

    method : str
        The name of the calling method (e.g. ``"predict"``). It is used to
        write the error message if the check fails.
    """
    attr = getattr(estimator, attribute)
    X_xp, X_is_array_api, X_device = get_namespace_and_device(X)
    if hasattr(attr, "__dlpack__") and not isinstance(attr, numpy.ndarray):
        context = config_context(array_api_dispatch=True)
    else:
        context = nullcontext()
    with context:
        a_xp, a_is_array_api, a_device = get_namespace_and_device(attr)
    if not X_is_array_api and (not a_is_array_api or isinstance(attr, numpy.ndarray)):
        return
    if X_xp == a_xp and X_device == a_device:
        return
    if X_xp != a_xp:
        msg = (
            f"Array api namespaces used during fit ({a_xp.__name__}) "
            f"and {method} ({X_xp.__name__}) differ."
        )
    else:  # pragma: no cover
        msg = (
            f"Devices used during fit ({a_device}) "
            f"and {method} ({X_device}) differ."
        )
    raise ValueError(
        f"Inputs passed to {estimator.__class__.__name__}.{method}() "
        "must use the same array library and the same device as those passed to fit(). "
        f"{msg} "
        "You can convert the estimator to the same library and device as X with: "
        "'from sklearn.utils._array_api import convert_estimator; "
        "estimator = convert_estimator(estimator, X)'"
    )


def _atol_for_type(dtype):
=======
def _atol_for_type(dtype_or_dtype_name):
>>>>>>> a922568c
    """Return the absolute tolerance for a given numpy dtype."""
    if dtype_or_dtype_name is None:
        # If no dtype is specified when running tests for a given namespace, we
        # expect the same floating precision level as NumPy's default floating
        # point dtype.
        dtype_or_dtype_name = numpy.float64
    return numpy.finfo(dtype_or_dtype_name).eps * 100


def indexing_dtype(xp):
    """Return a platform-specific integer dtype suitable for indexing.

    On 32-bit platforms, this will typically return int32 and int64 otherwise.

    Note: using dtype is recommended for indexing transient array
    datastructures. For long-lived arrays, such as the fitted attributes of
    estimators, it is instead recommended to use platform-independent int32 if
    we do not expect to index more 2B elements. Using fixed dtypes simplifies
    the handling of serialized models, e.g. to deploy a model fit on a 64-bit
    platform to a target 32-bit platform such as WASM/pyodide.
    """
    # Currently this is implemented with simple hack that assumes that
    # following "may be" statements in the Array API spec always hold:
    # > The default integer data type should be the same across platforms, but
    # > the default may vary depending on whether Python is 32-bit or 64-bit.
    # > The default array index data type may be int32 on 32-bit platforms, but
    # > the default should be int64 otherwise.
    # https://data-apis.org/array-api/latest/API_specification/data_types.html#default-data-types
    # TODO: once sufficiently adopted, we might want to instead rely on the
    # newer inspection API: https://github.com/data-apis/array-api/issues/640
    return xp.asarray(0).dtype


def _searchsorted(xp, a, v, *, side="left", sorter=None):
    # Temporary workaround needed as long as searchsorted is not widely
    # adopted by implementers of the Array API spec. This is a quite
    # recent addition to the spec:
    # https://data-apis.org/array-api/latest/API_specification/generated/array_api.searchsorted.html # noqa
    if hasattr(xp, "searchsorted"):
        return xp.searchsorted(a, v, side=side, sorter=sorter)

    a_np = _convert_to_numpy(a, xp=xp)
    v_np = _convert_to_numpy(v, xp=xp)
    indices = numpy.searchsorted(a_np, v_np, side=side, sorter=sorter)
    return xp.asarray(indices, device=device(a))


def _setdiff1d(ar1, ar2, xp, assume_unique=False):
    """Find the set difference of two arrays.

    Return the unique values in `ar1` that are not in `ar2`.
    """
    if _is_numpy_namespace(xp):
        return xp.asarray(
            numpy.setdiff1d(
                ar1=ar1,
                ar2=ar2,
                assume_unique=assume_unique,
            )
        )

    if assume_unique:
        ar1 = xp.reshape(ar1, (-1,))
    else:
        ar1 = xp.unique_values(ar1)
        ar2 = xp.unique_values(ar2)
    return ar1[_in1d(ar1=ar1, ar2=ar2, xp=xp, assume_unique=True, invert=True)]


def _isin(element, test_elements, xp, assume_unique=False, invert=False):
    """Calculates ``element in test_elements``, broadcasting over `element`
    only.

    Returns a boolean array of the same shape as `element` that is True
    where an element of `element` is in `test_elements` and False otherwise.
    """
    if _is_numpy_namespace(xp):
        return xp.asarray(
            numpy.isin(
                element=element,
                test_elements=test_elements,
                assume_unique=assume_unique,
                invert=invert,
            )
        )

    original_element_shape = element.shape
    element = xp.reshape(element, (-1,))
    test_elements = xp.reshape(test_elements, (-1,))
    return xp.reshape(
        _in1d(
            ar1=element,
            ar2=test_elements,
            xp=xp,
            assume_unique=assume_unique,
            invert=invert,
        ),
        original_element_shape,
    )


# Note: This is a helper for the functions `_isin` and
# `_setdiff1d`. It is not meant to be called directly.
def _in1d(ar1, ar2, xp, assume_unique=False, invert=False):
    """Checks whether each element of an array is also present in a
    second array.

    Returns a boolean array the same length as `ar1` that is True
    where an element of `ar1` is in `ar2` and False otherwise.

    This function has been adapted using the original implementation
    present in numpy:
    https://github.com/numpy/numpy/blob/v1.26.0/numpy/lib/arraysetops.py#L524-L758
    """
    xp, _ = get_namespace(ar1, ar2, xp=xp)

    # This code is run to make the code significantly faster
    if ar2.shape[0] < 10 * ar1.shape[0] ** 0.145:
        if invert:
            mask = xp.ones(ar1.shape[0], dtype=xp.bool, device=device(ar1))
            for a in ar2:
                mask &= ar1 != a
        else:
            mask = xp.zeros(ar1.shape[0], dtype=xp.bool, device=device(ar1))
            for a in ar2:
                mask |= ar1 == a
        return mask

    if not assume_unique:
        ar1, rev_idx = xp.unique_inverse(ar1)
        ar2 = xp.unique_values(ar2)

    ar = xp.concat((ar1, ar2))
    device_ = device(ar)
    # We need this to be a stable sort.
    order = xp.argsort(ar, stable=True)
    reverse_order = xp.argsort(order, stable=True)
    sar = xp.take(ar, order, axis=0)
    if invert:
        bool_ar = sar[1:] != sar[:-1]
    else:
        bool_ar = sar[1:] == sar[:-1]
    flag = xp.concat((bool_ar, xp.asarray([invert], device=device_)))
    ret = xp.take(flag, reverse_order, axis=0)

    if assume_unique:
        return ret[: ar1.shape[0]]
    else:
        return xp.take(ret, rev_idx, axis=0)


def _count_nonzero(X, xp, device, axis=None, sample_weight=None):
    """A variant of `sklearn.utils.sparsefuncs.count_nonzero` for the Array API.

    It only supports 2D arrays.
    """
    assert X.ndim == 2

    weights = xp.ones_like(X, device=device)
    if sample_weight is not None:
        sample_weight = xp.asarray(sample_weight, device=device)
        sample_weight = xp.reshape(sample_weight, (sample_weight.shape[0], 1))
        weights = xp.astype(weights, sample_weight.dtype) * sample_weight

    zero_scalar = xp.asarray(0, device=device, dtype=weights.dtype)
    return xp.sum(xp.where(X != 0, weights, zero_scalar), axis=axis)<|MERGE_RESOLUTION|>--- conflicted
+++ resolved
@@ -834,7 +834,6 @@
     return new_estimator
 
 
-<<<<<<< HEAD
 def make_converter(X):
     """Helper to implement the 'y follows X' rule.
 
@@ -944,10 +943,7 @@
     )
 
 
-def _atol_for_type(dtype):
-=======
 def _atol_for_type(dtype_or_dtype_name):
->>>>>>> a922568c
     """Return the absolute tolerance for a given numpy dtype."""
     if dtype_or_dtype_name is None:
         # If no dtype is specified when running tests for a given namespace, we
