"""Tools to support array_api."""

# Authors: The scikit-learn developers
# SPDX-License-Identifier: BSD-3-Clause

import itertools
import math
import os
import warnings
from functools import wraps

import numpy
import scipy.special as special

from .._config import get_config
from .fixes import parse_version

_NUMPY_NAMESPACE_NAMES = {"numpy", "array_api_compat.numpy"}


def yield_namespaces(include_numpy_namespaces=True):
    """Yield supported namespace.

    This is meant to be used for testing purposes only.

    Parameters
    ----------
    include_numpy_namespaces : bool, default=True
        If True, also yield numpy namespaces.

    Returns
    -------
    array_namespace : str
        The name of the Array API namespace.
    """
    for array_namespace in [
        # The following is used to test the array_api_compat wrapper when
        # array_api_dispatch is enabled: in particular, the arrays used in the
        # tests are regular numpy arrays without any "device" attribute.
        "numpy",
        # Stricter NumPy-based Array API implementation. The
        # array_api_strict.Array instances always have a dummy "device" attribute.
        "array_api_strict",
        "cupy",
        "cupy.array_api",
        "torch",
    ]:
        if not include_numpy_namespaces and array_namespace in _NUMPY_NAMESPACE_NAMES:
            continue
        yield array_namespace


def yield_namespace_device_dtype_combinations(include_numpy_namespaces=True):
    """Yield supported namespace, device, dtype tuples for testing.

    Use this to test that an estimator works with all combinations.

    Parameters
    ----------
    include_numpy_namespaces : bool, default=True
        If True, also yield numpy namespaces.

    Returns
    -------
    array_namespace : str
        The name of the Array API namespace.

    device : str
        The name of the device on which to allocate the arrays. Can be None to
        indicate that the default value should be used.

    dtype_name : str
        The name of the data type to use for arrays. Can be None to indicate
        that the default value should be used.
    """
    for array_namespace in yield_namespaces(
        include_numpy_namespaces=include_numpy_namespaces
    ):
        if array_namespace == "torch":
            for device, dtype in itertools.product(
                ("cpu", "cuda"), ("float64", "float32")
            ):
                yield array_namespace, device, dtype
            yield array_namespace, "mps", "float32"
        else:
            yield array_namespace, None, None


def _check_array_api_dispatch(array_api_dispatch):
    """Check that array_api_compat is installed and NumPy version is compatible.

    array_api_compat follows NEP29, which has a higher minimum NumPy version than
    scikit-learn.
    """
    if array_api_dispatch:
        try:
            import array_api_compat  # noqa
        except ImportError:
            raise ImportError(
                "array_api_compat is required to dispatch arrays using the API"
                " specification"
            )

        numpy_version = parse_version(numpy.__version__)
        min_numpy_version = "1.21"
        if numpy_version < parse_version(min_numpy_version):
            raise ImportError(
                f"NumPy must be {min_numpy_version} or newer to dispatch array using"
                " the API specification"
            )
        if os.environ.get("SCIPY_ARRAY_API") != "1":
            warnings.warn(
                (
                    "Some scikit-learn array API features might rely on enabling "
                    "SciPy's own support for array API to function properly. "
                    "Please set the SCIPY_ARRAY_API=1 environment variable "
                    "before importing sklearn or scipy. More details at: "
                    "https://docs.scipy.org/doc/scipy/dev/api-dev/array_api.html"
                ),
                UserWarning,
            )


def _single_array_device(array):
    """Hardware device where the array data resides on."""
    if isinstance(array, (numpy.ndarray, numpy.generic)) or not hasattr(
        array, "device"
    ):
        return "cpu"
    else:
        return array.device


def device(*array_list, remove_none=True, remove_types=(str,)):
    """Hardware device where the array data resides on.

    If the hardware device is not the same for all arrays, an error is raised.

    Parameters
    ----------
    *array_list : arrays
        List of array instances from NumPy or an array API compatible library.

    remove_none : bool, default=True
        Whether to ignore None objects passed in array_list.

    remove_types : tuple or list, default=(str,)
        Types to ignore in array_list.

    Returns
    -------
    out : device
        `device` object (see the "Device Support" section of the array API spec).
    """
    array_list = _remove_non_arrays(
        *array_list, remove_none=remove_none, remove_types=remove_types
    )

    # Note that _remove_non_arrays ensures that array_list is not empty.
    device_ = _single_array_device(array_list[0])

    # Note: here we cannot simply use a Python `set` as it requires
    # hashable members which is not guaranteed for Array API device
    # objects. In particular, CuPy devices are not hashable at the
    # time of writing.
    for array in array_list[1:]:
        device_other = _single_array_device(array)
        if device_ != device_other:
            raise ValueError(
                f"Input arrays use different devices: {str(device_)}, "
                f"{str(device_other)}"
            )

    return device_


def size(x):
    """Return the total number of elements of x.

    Parameters
    ----------
    x : array
        Array instance from NumPy or an array API compatible library.

    Returns
    -------
    out : int
        Total number of elements.
    """
    return math.prod(x.shape)


def _is_numpy_namespace(xp):
    """Return True if xp is backed by NumPy."""
    return xp.__name__ in _NUMPY_NAMESPACE_NAMES


def _union1d(a, b, xp):
    if _is_numpy_namespace(xp):
        return xp.asarray(numpy.union1d(a, b))
    assert a.ndim == b.ndim == 1
    return xp.unique_values(xp.concat([xp.unique_values(a), xp.unique_values(b)]))


def isdtype(dtype, kind, *, xp):
    """Returns a boolean indicating whether a provided dtype is of type "kind".

    Included in the v2022.12 of the Array API spec.
    https://data-apis.org/array-api/latest/API_specification/generated/array_api.isdtype.html
    """
    if isinstance(kind, tuple):
        return any(_isdtype_single(dtype, k, xp=xp) for k in kind)
    else:
        return _isdtype_single(dtype, kind, xp=xp)


def _isdtype_single(dtype, kind, *, xp):
    if isinstance(kind, str):
        if kind == "bool":
            return dtype == xp.bool
        elif kind == "signed integer":
            return dtype in {xp.int8, xp.int16, xp.int32, xp.int64}
        elif kind == "unsigned integer":
            return dtype in {xp.uint8, xp.uint16, xp.uint32, xp.uint64}
        elif kind == "integral":
            return any(
                _isdtype_single(dtype, k, xp=xp)
                for k in ("signed integer", "unsigned integer")
            )
        elif kind == "real floating":
            return dtype in supported_float_dtypes(xp)
        elif kind == "complex floating":
            # Some name spaces do not have complex, such as cupy.array_api
            complex_dtypes = set()
            if hasattr(xp, "complex64"):
                complex_dtypes.add(xp.complex64)
            if hasattr(xp, "complex128"):
                complex_dtypes.add(xp.complex128)
            return dtype in complex_dtypes
        elif kind == "numeric":
            return any(
                _isdtype_single(dtype, k, xp=xp)
                for k in ("integral", "real floating", "complex floating")
            )
        else:
            raise ValueError(f"Unrecognized data type kind: {kind!r}")
    else:
        return dtype == kind


def supported_float_dtypes(xp):
    """Supported floating point types for the namespace.

    Note: float16 is not officially part of the Array API spec at the
    time of writing but scikit-learn estimators and functions can choose
    to accept it when xp.float16 is defined.

    https://data-apis.org/array-api/latest/API_specification/data_types.html
    """
    if hasattr(xp, "float16"):
        return (xp.float64, xp.float32, xp.float16)
    else:
        return (xp.float64, xp.float32)


def ensure_common_namespace_device(reference, *arrays):
    """Ensure that all arrays use the same namespace and device as reference.

    If necessary the arrays are moved to the same namespace and device as
    the reference array.

    Parameters
    ----------
    reference : array
        Reference array.

    *arrays : array
        Arrays to check.

    Returns
    -------
    arrays : list
        Arrays with the same namespace and device as reference.
    """
    xp, is_array_api = get_namespace(reference)

    if is_array_api:
        device_ = device(reference)
        # Move arrays to the same namespace and device as the reference array.
        return [xp.asarray(a, device=device_) for a in arrays]
    else:
        return arrays


class _ArrayAPIWrapper:
    """sklearn specific Array API compatibility wrapper

    This wrapper makes it possible for scikit-learn maintainers to
    deal with discrepancies between different implementations of the
    Python Array API standard and its evolution over time.

    The Python Array API standard specification:
    https://data-apis.org/array-api/latest/

    Documentation of the NumPy implementation:
    https://numpy.org/neps/nep-0047-array-api-standard.html
    """

    def __init__(self, array_namespace):
        self._namespace = array_namespace

    def __getattr__(self, name):
        return getattr(self._namespace, name)

    def __eq__(self, other):
        return self._namespace == other._namespace

    def isdtype(self, dtype, kind):
        return isdtype(dtype, kind, xp=self._namespace)

    def maximum(self, x1, x2):
        # TODO: Remove when `maximum` is made compatible in `array_api_compat`,
        #  based on the `2023.12` specification.
        #  https://github.com/data-apis/array-api-compat/issues/127
        x1_np = _convert_to_numpy(x1, xp=self._namespace)
        x2_np = _convert_to_numpy(x2, xp=self._namespace)
        x_max = numpy.maximum(x1_np, x2_np)
        return self._namespace.asarray(x_max, device=device(x1, x2))


def _check_device_cpu(device):  # noqa
    if device not in {"cpu", None}:
        raise ValueError(f"Unsupported device for NumPy: {device!r}")


def _accept_device_cpu(func):
    @wraps(func)
    def wrapped_func(*args, **kwargs):
        _check_device_cpu(kwargs.pop("device", None))
        return func(*args, **kwargs)

    return wrapped_func


class _NumPyAPIWrapper:
    """Array API compat wrapper for any numpy version

    NumPy < 2 does not implement the namespace. NumPy 2 and later should
    progressively implement more an more of the latest Array API spec but this
    is still work in progress at this time.

    This wrapper makes it possible to write code that uses the standard Array
    API while working with any version of NumPy supported by scikit-learn.

    See the `get_namespace()` public function for more details.
    """

    # TODO: once scikit-learn drops support for NumPy < 2, this class can be
    # removed, assuming Array API compliance of NumPy 2 is actually sufficient
    # for scikit-learn's needs.

    # Creation functions in spec:
    # https://data-apis.org/array-api/latest/API_specification/creation_functions.html
    _CREATION_FUNCS = {
        "arange",
        "empty",
        "empty_like",
        "eye",
        "full",
        "full_like",
        "linspace",
        "ones",
        "ones_like",
        "zeros",
        "zeros_like",
    }
    # Data types in spec
    # https://data-apis.org/array-api/latest/API_specification/data_types.html
    _DTYPES = {
        "int8",
        "int16",
        "int32",
        "int64",
        "uint8",
        "uint16",
        "uint32",
        "uint64",
        # XXX: float16 is not part of the Array API spec but exposed by
        # some namespaces.
        "float16",
        "float32",
        "float64",
        "complex64",
        "complex128",
    }

    def __getattr__(self, name):
        attr = getattr(numpy, name)

        # Support device kwargs and make sure they are on the CPU
        if name in self._CREATION_FUNCS:
            return _accept_device_cpu(attr)

        # Convert to dtype objects
        if name in self._DTYPES:
            return numpy.dtype(attr)
        return attr

    @property
    def bool(self):
        return numpy.bool_

    def astype(self, x, dtype, *, copy=True, casting="unsafe"):
        # astype is not defined in the top level NumPy namespace
        return x.astype(dtype, copy=copy, casting=casting)

    def asarray(self, x, *, dtype=None, device=None, copy=None):  # noqa
        _check_device_cpu(device)
        # Support copy in NumPy namespace
        if copy is True:
            return numpy.array(x, copy=True, dtype=dtype)
        else:
            return numpy.asarray(x, dtype=dtype)

    def unique_inverse(self, x):
        return numpy.unique(x, return_inverse=True)

    def unique_counts(self, x):
        return numpy.unique(x, return_counts=True)

    def unique_values(self, x):
        return numpy.unique(x)

    def unique_all(self, x):
        return numpy.unique(
            x, return_index=True, return_inverse=True, return_counts=True
        )

    def concat(self, arrays, *, axis=None):
        return numpy.concatenate(arrays, axis=axis)

    def reshape(self, x, shape, *, copy=None):
        """Gives a new shape to an array without changing its data.

        The Array API specification requires shape to be a tuple.
        https://data-apis.org/array-api/latest/API_specification/generated/array_api.reshape.html
        """
        if not isinstance(shape, tuple):
            raise TypeError(
                f"shape must be a tuple, got {shape!r} of type {type(shape)}"
            )

        if copy is True:
            x = x.copy()
        return numpy.reshape(x, shape)

    def isdtype(self, dtype, kind):
        try:
            return isdtype(dtype, kind, xp=self)
        except TypeError:
            # In older versions of numpy, data types that arise from outside
            # numpy like from a Polars Series raise a TypeError.
            # e.g. TypeError: Cannot interpret 'Int64' as a data type.
            # Therefore, we return False.
            # TODO: Remove when minimum supported version of numpy is >= 1.21.
            return False

    def pow(self, x1, x2):
        return numpy.power(x1, x2)

    def cumulative_sum(self, x, axis=None, dtype=None):
        return numpy.cumsum(x, axis=axis, dtype=dtype)


_NUMPY_API_WRAPPER_INSTANCE = _NumPyAPIWrapper()


def _remove_non_arrays(*arrays, remove_none=True, remove_types=(str,)):
    """Filter arrays to exclude None and/or specific types.

    Raise ValueError if no arrays are left after filtering.

    Parameters
    ----------
    *arrays : array objects
        Array objects.

    remove_none : bool, default=True
        Whether to ignore None objects passed in arrays.

    remove_types : tuple or list, default=(str,)
        Types to ignore in the arrays.

    Returns
    -------
    filtered_arrays : list
        List of arrays with None and typoe
    """
    filtered_arrays = []
    remove_types = tuple(remove_types)
    for array in arrays:
        if remove_none and array is None:
            continue
        if isinstance(array, remove_types):
            continue
        filtered_arrays.append(array)

    if not filtered_arrays:
        raise ValueError(
            f"At least one input array expected after filtering with {remove_none=}, "
            f"remove_types=[{', '.join(t.__name__ for t in remove_types)}]. Got none. "
            f"Original types: [{', '.join(type(a).__name__ for a in arrays)}]."
        )
    return filtered_arrays


def get_namespace(*arrays, remove_none=True, remove_types=(str,), xp=None):
    """Get namespace of arrays.

    Introspect `arrays` arguments and return their common Array API compatible
    namespace object, if any.

    See: https://numpy.org/neps/nep-0047-array-api-standard.html

    If `arrays` are regular numpy arrays, an instance of the `_NumPyAPIWrapper`
    compatibility wrapper is returned instead.

    Namespace support is not enabled by default. To enabled it call:

      sklearn.set_config(array_api_dispatch=True)

    or:

      with sklearn.config_context(array_api_dispatch=True):
          # your code here

    Otherwise an instance of the `_NumPyAPIWrapper` compatibility wrapper is
    always returned irrespective of the fact that arrays implement the
    `__array_namespace__` protocol or not.

    Parameters
    ----------
    *arrays : array objects
        Array objects.

    remove_none : bool, default=True
        Whether to ignore None objects passed in arrays.

    remove_types : tuple or list, default=(str,)
        Types to ignore in the arrays.

    xp : module, default=None
        Precomputed array namespace module. When passed, typically from a caller
        that has already performed inspection of its own inputs, skips array
        namespace inspection.

    Returns
    -------
    namespace : module
        Namespace shared by array objects. If any of the `arrays` are not arrays,
        the namespace defaults to NumPy.

    is_array_api_compliant : bool
        True if the arrays are containers that implement the Array API spec.
        Always False when array_api_dispatch=False.
    """
    array_api_dispatch = get_config()["array_api_dispatch"]
    if not array_api_dispatch:
        if xp is not None:
            return xp, False
        else:
            return _NUMPY_API_WRAPPER_INSTANCE, False

    if xp is not None:
        return xp, True

    arrays = _remove_non_arrays(
        *arrays, remove_none=remove_none, remove_types=remove_types
    )

    _check_array_api_dispatch(array_api_dispatch)

    # array-api-compat is a required dependency of scikit-learn only when
    # configuring `array_api_dispatch=True`. Its import should therefore be
    # protected by _check_array_api_dispatch to display an informative error
    # message in case it is missing.
    import array_api_compat

    namespace, is_array_api_compliant = array_api_compat.get_namespace(*arrays), True

    # These namespaces need additional wrapping to smooth out small differences
    # between implementations
    if namespace.__name__ in {"cupy.array_api"}:
        namespace = _ArrayAPIWrapper(namespace)

    if namespace.__name__ == "array_api_strict" and hasattr(
        namespace, "set_array_api_strict_flags"
    ):
        namespace.set_array_api_strict_flags(api_version="2023.12")

    return namespace, is_array_api_compliant


def get_namespace_and_device(*array_list, remove_none=True, remove_types=(str,)):
    """Combination into one single function of `get_namespace` and `device`.

    Parameters
    ----------
    *array_list : array objects
        Array objects.
    remove_none : bool, default=True
        Whether to ignore None objects passed in arrays.
    remove_types : tuple or list, default=(str,)
        Types to ignore in the arrays.

    Returns
    -------
    namespace : module
        Namespace shared by array objects. If any of the `arrays` are not arrays,
        the namespace defaults to NumPy.
    is_array_api_compliant : bool
        True if the arrays are containers that implement the Array API spec.
        Always False when array_api_dispatch=False.
    device : device
        `device` object (see the "Device Support" section of the array API spec).
    """
    array_list = _remove_non_arrays(
        *array_list, remove_none=remove_none, remove_types=remove_types
    )

    skip_remove_kwargs = dict(remove_none=False, remove_types=[])

    xp, is_array_api = get_namespace(*array_list, **skip_remove_kwargs)
    if is_array_api:
        return (
            xp,
            is_array_api,
            device(*array_list, **skip_remove_kwargs),
        )
    else:
        return xp, False, None


def _expit(X, xp=None):
    xp, _ = get_namespace(X, xp=xp)
    if _is_numpy_namespace(xp):
        return xp.asarray(special.expit(numpy.asarray(X)))

    return 1.0 / (1.0 + xp.exp(-X))


def _fill_or_add_to_diagonal(array, value, xp, add_value=True, wrap=False):
    """Implementation to facilitate adding or assigning specified values to the
    diagonal of a 2-d array.

    If ``add_value`` is `True` then the values will be added to the diagonal
    elements otherwise the values will be assigned to the diagonal elements.
    By default, ``add_value`` is set to `True. This is currently only
    supported for 2-d arrays.

    The implementation is taken from the `numpy.fill_diagonal` function:
    https://github.com/numpy/numpy/blob/v2.0.0/numpy/lib/_index_tricks_impl.py#L799-L929
    """
    if array.ndim != 2:
        raise ValueError(
            f"array should be 2-d. Got array with shape {tuple(array.shape)}"
        )

    value = xp.asarray(value, dtype=array.dtype, device=device(array))
    end = None
    # Explicit, fast formula for the common case.  For 2-d arrays, we
    # accept rectangular ones.
    step = array.shape[1] + 1
    if not wrap:
        end = array.shape[1] * array.shape[1]

    array_flat = xp.reshape(array, (-1,))
    if add_value:
        array_flat[:end:step] += value
    else:
        array_flat[:end:step] = value


def _max_precision_float_dtype(xp, device):
    """Return the float dtype with the highest precision supported by the device."""
    # TODO: Update to use `__array_namespace__info__()` from array-api v2023.12
    # when/if that becomes more widespread.
    xp_name = xp.__name__
    if xp_name in {"array_api_compat.torch", "torch"} and (
        str(device).startswith("mps")
    ):  # pragma: no cover
        return xp.float32
    return xp.float64


def _find_matching_floating_dtype(*arrays, xp):
    """Find a suitable floating point dtype when computing with arrays.

    If any of the arrays are floating point, return the dtype with the highest
    precision by following official type promotion rules:

    https://data-apis.org/array-api/latest/API_specification/type_promotion.html

    If there are no floating point input arrays (all integral inputs for
    instance), return the default floating point dtype for the namespace.
    """
    dtyped_arrays = [a for a in arrays if hasattr(a, "dtype")]
    floating_dtypes = [
        a.dtype for a in dtyped_arrays if xp.isdtype(a.dtype, "real floating")
    ]
    if floating_dtypes:
        # Return the floating dtype with the highest precision:
        return xp.result_type(*floating_dtypes)

    # If none of the input arrays have a floating point dtype, they must be all
    # integer arrays or containers of Python scalars: return the default
    # floating point dtype for the namespace (implementation specific).
    return xp.asarray(0.0).dtype


def _average(a, axis=None, weights=None, normalize=True, xp=None):
    """Partial port of np.average to support the Array API.

    It does a best effort at mimicking the return dtype rule described at
    https://numpy.org/doc/stable/reference/generated/numpy.average.html but
    only for the common cases needed in scikit-learn.
    """
    xp, _, device_ = get_namespace_and_device(a, weights)

    if _is_numpy_namespace(xp):
        if normalize:
            return xp.asarray(numpy.average(a, axis=axis, weights=weights))
        elif axis is None and weights is not None:
            return xp.asarray(numpy.dot(a, weights))

    a = xp.asarray(a, device=device_)
    if weights is not None:
        weights = xp.asarray(weights, device=device_)

    if weights is not None and a.shape != weights.shape:
        if axis is None:
            raise TypeError(
                f"Axis must be specified when the shape of a {tuple(a.shape)} and "
                f"weights {tuple(weights.shape)} differ."
            )

        if tuple(weights.shape) != (a.shape[axis],):
            raise ValueError(
                f"Shape of weights weights.shape={tuple(weights.shape)} must be "
                f"consistent with a.shape={tuple(a.shape)} and {axis=}."
            )

        # If weights are 1D, add singleton dimensions for broadcasting
        shape = [1] * a.ndim
        shape[axis] = a.shape[axis]
        weights = xp.reshape(weights, shape)

    if xp.isdtype(a.dtype, "complex floating"):
        raise NotImplementedError(
            "Complex floating point values are not supported by average."
        )
    if weights is not None and xp.isdtype(weights.dtype, "complex floating"):
        raise NotImplementedError(
            "Complex floating point values are not supported by average."
        )

    output_dtype = _find_matching_floating_dtype(a, weights, xp=xp)
    a = xp.astype(a, output_dtype)

    if weights is None:
        return (xp.mean if normalize else xp.sum)(a, axis=axis)

    weights = xp.astype(weights, output_dtype)

    sum_ = xp.sum(xp.multiply(a, weights), axis=axis)

    if not normalize:
        return sum_

    scale = xp.sum(weights, axis=axis)
    if xp.any(scale == 0.0):
        raise ZeroDivisionError("Weights sum to zero, can't be normalized")

    return sum_ / scale


def _nanmin(X, axis=None, xp=None):
    # TODO: refactor once nan-aware reductions are standardized:
    # https://github.com/data-apis/array-api/issues/621
    xp, _ = get_namespace(X, xp=xp)
    if _is_numpy_namespace(xp):
        return xp.asarray(numpy.nanmin(X, axis=axis))

    else:
        mask = xp.isnan(X)
        X = xp.min(xp.where(mask, xp.asarray(+xp.inf, device=device(X)), X), axis=axis)
        # Replace Infs from all NaN slices with NaN again
        mask = xp.all(mask, axis=axis)
        if xp.any(mask):
            X = xp.where(mask, xp.asarray(xp.nan), X)
        return X


def _nanmax(X, axis=None, xp=None):
    # TODO: refactor once nan-aware reductions are standardized:
    # https://github.com/data-apis/array-api/issues/621
    xp, _ = get_namespace(X, xp=xp)
    if _is_numpy_namespace(xp):
        return xp.asarray(numpy.nanmax(X, axis=axis))

    else:
        mask = xp.isnan(X)
        X = xp.max(xp.where(mask, xp.asarray(-xp.inf, device=device(X)), X), axis=axis)
        # Replace Infs from all NaN slices with NaN again
        mask = xp.all(mask, axis=axis)
        if xp.any(mask):
            X = xp.where(mask, xp.asarray(xp.nan), X)
        return X


def _clip(S, min_val, max_val, xp):
    # TODO: remove this method and change all usage once we move to array api 2023.12
    # https://data-apis.org/array-api/2023.12/API_specification/generated/array_api.clip.html#clip
    if _is_numpy_namespace(xp):
        return numpy.clip(S, min_val, max_val)
    else:
        min_arr = xp.asarray(min_val, dtype=S.dtype)
        max_arr = xp.asarray(max_val, dtype=S.dtype)
        S = xp.where(S < min_arr, min_arr, S)
        S = xp.where(S > max_arr, max_arr, S)
        return S


def _asarray_with_order(
    array, dtype=None, order=None, copy=None, *, xp=None, device=None
):
    """Helper to support the order kwarg only for NumPy-backed arrays

    Memory layout parameter `order` is not exposed in the Array API standard,
    however some input validation code in scikit-learn needs to work both
    for classes and functions that will leverage Array API only operations
    and for code that inherently relies on NumPy backed data containers with
    specific memory layout constraints (e.g. our own Cython code). The
    purpose of this helper is to make it possible to share code for data
    container validation without memory copies for both downstream use cases:
    the `order` parameter is only enforced if the input array implementation
    is NumPy based, otherwise `order` is just silently ignored.
    """
    xp, _ = get_namespace(array, xp=xp)
    if _is_numpy_namespace(xp):
        # Use NumPy API to support order
        if copy is True:
            array = numpy.array(array, order=order, dtype=dtype)
        else:
            array = numpy.asarray(array, order=order, dtype=dtype)

        # At this point array is a NumPy ndarray. We convert it to an array
        # container that is consistent with the input's namespace.
        return xp.asarray(array)
    else:
        return xp.asarray(array, dtype=dtype, copy=copy, device=device)


def _ravel(array, xp=None):
    """Array API compliant version of np.ravel.

    For non numpy namespaces, it just returns a flattened array, that might
    be or not be a copy.
    """
    xp, _ = get_namespace(array, xp=xp)
    if _is_numpy_namespace(xp):
        array = numpy.asarray(array)
        return xp.asarray(numpy.ravel(array, order="C"))

    return xp.reshape(array, shape=(-1,))


def _convert_to_numpy(array, xp):
    """Convert X into a NumPy ndarray on the CPU."""
    xp_name = xp.__name__

    if xp_name in {"array_api_compat.torch", "torch"}:
        return array.cpu().numpy()
    elif xp_name == "cupy.array_api":
        return array._array.get()
    elif xp_name in {"array_api_compat.cupy", "cupy"}:  # pragma: nocover
        return array.get()

    return numpy.asarray(array)


def _estimator_with_converted_arrays(estimator, converter):
    """Create new estimator which converting all attributes that are arrays.

    The converter is called on all NumPy arrays and arrays that support the
    `DLPack interface <https://dmlc.github.io/dlpack/latest/>`__.

    Parameters
    ----------
    estimator : Estimator
        Estimator to convert

    converter : callable
        Callable that takes an array attribute and returns the converted array.

    Returns
    -------
    new_estimator : Estimator
        Convert estimator
    """
    from sklearn.base import clone

    new_estimator = clone(estimator)
    for key, attribute in vars(estimator).items():
        if hasattr(attribute, "__dlpack__") or isinstance(attribute, numpy.ndarray):
            attribute = converter(attribute)
        setattr(new_estimator, key, attribute)
    return new_estimator


def _atol_for_type(dtype_or_dtype_name):
    """Return the absolute tolerance for a given numpy dtype."""
    if dtype_or_dtype_name is None:
        # If no dtype is specified when running tests for a given namespace, we
        # expect the same floating precision level as NumPy's default floating
        # point dtype.
        dtype_or_dtype_name = numpy.float64
    return numpy.finfo(dtype_or_dtype_name).eps * 100


def indexing_dtype(xp):
    """Return a platform-specific integer dtype suitable for indexing.

    On 32-bit platforms, this will typically return int32 and int64 otherwise.

    Note: using dtype is recommended for indexing transient array
    datastructures. For long-lived arrays, such as the fitted attributes of
    estimators, it is instead recommended to use platform-independent int32 if
    we do not expect to index more 2B elements. Using fixed dtypes simplifies
    the handling of serialized models, e.g. to deploy a model fit on a 64-bit
    platform to a target 32-bit platform such as WASM/pyodide.
    """
    # Currently this is implemented with simple hack that assumes that
    # following "may be" statements in the Array API spec always hold:
    # > The default integer data type should be the same across platforms, but
    # > the default may vary depending on whether Python is 32-bit or 64-bit.
    # > The default array index data type may be int32 on 32-bit platforms, but
    # > the default should be int64 otherwise.
    # https://data-apis.org/array-api/latest/API_specification/data_types.html#default-data-types
    # TODO: once sufficiently adopted, we might want to instead rely on the
    # newer inspection API: https://github.com/data-apis/array-api/issues/640
    return xp.asarray(0).dtype


def _searchsorted(xp, a, v, *, side="left", sorter=None):
    # Temporary workaround needed as long as searchsorted is not widely
    # adopted by implementers of the Array API spec. This is a quite
    # recent addition to the spec:
    # https://data-apis.org/array-api/latest/API_specification/generated/array_api.searchsorted.html # noqa
    if hasattr(xp, "searchsorted"):
        return xp.searchsorted(a, v, side=side, sorter=sorter)

    a_np = _convert_to_numpy(a, xp=xp)
    v_np = _convert_to_numpy(v, xp=xp)
    indices = numpy.searchsorted(a_np, v_np, side=side, sorter=sorter)
    return xp.asarray(indices, device=device(a))


def _setdiff1d(ar1, ar2, xp, assume_unique=False):
    """Find the set difference of two arrays.

    Return the unique values in `ar1` that are not in `ar2`.
    """
    if _is_numpy_namespace(xp):
        return xp.asarray(
            numpy.setdiff1d(
                ar1=ar1,
                ar2=ar2,
                assume_unique=assume_unique,
            )
        )

    if assume_unique:
        ar1 = xp.reshape(ar1, (-1,))
    else:
        ar1 = xp.unique_values(ar1)
        ar2 = xp.unique_values(ar2)
    return ar1[_in1d(ar1=ar1, ar2=ar2, xp=xp, assume_unique=True, invert=True)]


def _isin(element, test_elements, xp, assume_unique=False, invert=False):
    """Calculates ``element in test_elements``, broadcasting over `element`
    only.

    Returns a boolean array of the same shape as `element` that is True
    where an element of `element` is in `test_elements` and False otherwise.
    """
    if _is_numpy_namespace(xp):
        return xp.asarray(
            numpy.isin(
                element=element,
                test_elements=test_elements,
                assume_unique=assume_unique,
                invert=invert,
            )
        )

    original_element_shape = element.shape
    element = xp.reshape(element, (-1,))
    test_elements = xp.reshape(test_elements, (-1,))
    return xp.reshape(
        _in1d(
            ar1=element,
            ar2=test_elements,
            xp=xp,
            assume_unique=assume_unique,
            invert=invert,
        ),
        original_element_shape,
    )


# Note: This is a helper for the functions `_isin` and
# `_setdiff1d`. It is not meant to be called directly.
def _in1d(ar1, ar2, xp, assume_unique=False, invert=False):
    """Checks whether each element of an array is also present in a
    second array.

    Returns a boolean array the same length as `ar1` that is True
    where an element of `ar1` is in `ar2` and False otherwise.

    This function has been adapted using the original implementation
    present in numpy:
    https://github.com/numpy/numpy/blob/v1.26.0/numpy/lib/arraysetops.py#L524-L758
    """
    xp, _ = get_namespace(ar1, ar2, xp=xp)

    # This code is run to make the code significantly faster
    if ar2.shape[0] < 10 * ar1.shape[0] ** 0.145:
        if invert:
            mask = xp.ones(ar1.shape[0], dtype=xp.bool, device=device(ar1))
            for a in ar2:
                mask &= ar1 != a
        else:
            mask = xp.zeros(ar1.shape[0], dtype=xp.bool, device=device(ar1))
            for a in ar2:
                mask |= ar1 == a
        return mask

    if not assume_unique:
        ar1, rev_idx = xp.unique_inverse(ar1)
        ar2 = xp.unique_values(ar2)

    ar = xp.concat((ar1, ar2))
    device_ = device(ar)
    # We need this to be a stable sort.
    order = xp.argsort(ar, stable=True)
    reverse_order = xp.argsort(order, stable=True)
    sar = xp.take(ar, order, axis=0)
    if invert:
        bool_ar = sar[1:] != sar[:-1]
    else:
        bool_ar = sar[1:] == sar[:-1]
    flag = xp.concat((bool_ar, xp.asarray([invert], device=device_)))
    ret = xp.take(flag, reverse_order, axis=0)

    if assume_unique:
        return ret[: ar1.shape[0]]
    else:
        return xp.take(ret, rev_idx, axis=0)


def _count_nonzero(X, xp, device, axis=None, sample_weight=None):
    """A variant of `sklearn.utils.sparsefuncs.count_nonzero` for the Array API.

    It only supports 2D arrays.
    """
    assert X.ndim == 2

    weights = xp.ones_like(X, device=device)
    if sample_weight is not None:
        sample_weight = xp.asarray(sample_weight, device=device)
        sample_weight = xp.reshape(sample_weight, (sample_weight.shape[0], 1))
        weights = xp.astype(weights, sample_weight.dtype) * sample_weight

    zero_scalar = xp.asarray(0, device=device, dtype=weights.dtype)
    return xp.sum(xp.where(X != 0, weights, zero_scalar), axis=axis)


<<<<<<< HEAD
def _cumulative_sum1d(array, xp, device):
    """Cumulative sum of a 1D array.

    Included in the v2023.12 of the Array API spec.
    https://data-apis.org/array-api/latest/API_specification/generated/array_api.cumulative_sum.html
    """
    array = _ravel(array, xp)
    # PyTorch doesn't define `size` in an Array API compatible way
    # https://data-apis.org/array-api-compat/helper-functions.html#array_api_compat.size
    array_size = xp.size(array) if hasattr(xp, "size") else array.size
    return xp.asarray(
        [xp.sum(array[: i + 1]) for i in range(array_size)], device=device
    )


def _zip(*arrays, xp):
    """Zip arrays together."""
    pass
=======
def _modify_in_place_if_numpy(xp, func, *args, out=None, **kwargs):
    if _is_numpy_namespace(xp):
        func(*args, out=out, **kwargs)
    else:
        out = func(*args, **kwargs)
    return out
>>>>>>> d20e0b9a
<|MERGE_RESOLUTION|>--- conflicted
+++ resolved
@@ -1087,7 +1087,14 @@
     return xp.sum(xp.where(X != 0, weights, zero_scalar), axis=axis)
 
 
-<<<<<<< HEAD
+def _modify_in_place_if_numpy(xp, func, *args, out=None, **kwargs):
+    if _is_numpy_namespace(xp):
+        func(*args, out=out, **kwargs)
+    else:
+        out = func(*args, **kwargs)
+    return out
+
+
 def _cumulative_sum1d(array, xp, device):
     """Cumulative sum of a 1D array.
 
@@ -1105,12 +1112,4 @@
 
 def _zip(*arrays, xp):
     """Zip arrays together."""
-    pass
-=======
-def _modify_in_place_if_numpy(xp, func, *args, out=None, **kwargs):
-    if _is_numpy_namespace(xp):
-        func(*args, out=out, **kwargs)
-    else:
-        out = func(*args, **kwargs)
-    return out
->>>>>>> d20e0b9a
+    pass