--- conflicted
+++ resolved
@@ -747,7 +747,6 @@
         return X
 
 
-<<<<<<< HEAD
 def _nan_to_num(X, *, xp=None, copy=True, nan=0.0, posinf=None, neginf=None):
     """Port of np.nan_to_num for array-api"""
     xp, _ = get_namespace(X, xp=None)
@@ -783,12 +782,9 @@
     return X[()] if isscaler else X
 
 
-def _asarray_with_order(array, dtype=None, order=None, copy=None, *, xp=None):
-=======
 def _asarray_with_order(
     array, dtype=None, order=None, copy=None, *, xp=None, device=None
 ):
->>>>>>> 0bdc754e
     """Helper to support the order kwarg only for NumPy-backed arrays
 
     Memory layout parameter `order` is not exposed in the Array API standard,
