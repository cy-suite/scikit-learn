--- conflicted
+++ resolved
@@ -59,12 +59,9 @@
             sum_abs_grad = scipy.linalg.norm(grad, ord=1)
             check = sum_abs_grad < sum_abs_grad_old
             if check:
-<<<<<<< HEAD
                 if verbose >= 2:
                     print("  newton_cg line search detected tiny loss improvement.")
                     print(f"  {loss_improvement=} {sum_abs_grad=}")
-=======
->>>>>>> dda6337b
                 ret = (
                     1.0,  # step size
                     ret[1] + 1,  # number of function evaluations
@@ -135,11 +132,8 @@
         curv = np.dot(psupi, Ap)
         if 0 <= curv <= 16 * np.finfo(np.float64).eps * psupi_norm2:
             # See https://arxiv.org/abs/1803.02924, Algo 1 Capped Conjugate Gradient.
-<<<<<<< HEAD
             if verbose >= 2:
                 print(f"  inner solver iteration {i} stopped with {curv=}")
-=======
->>>>>>> dda6337b
             break
         elif curv < 0:
             if i > 0:
