<<<<<<< HEAD
from collections import Counter
=======
from typing import NamedTuple

>>>>>>> 6b4f8243
import numpy as np
from . import is_scalar_nan


def _unique(values, *, return_inverse=False, return_counts=False):
    """Helper function to find unique values with support for python objects.

    Uses pure python method for object dtype, and numpy method for
    all other dtypes.

    Parameters
    ----------
    values : ndarray
        Values to check for unknowns.

    return_inverse : bool, default=False
        If True, also return the indices of the unique values.

    return_count : bool, default=False
        If True, also return the number of times each unique item appears in
        values.

    Returns
    -------
    unique : ndarray
        The sorted unique values.

    unique_inverse : ndarray
        The indices to reconstruct the original array from the unique array.
        Only provided if `return_inverse` is True.

    unique_counts : ndarray
        The number of times each of the unique values comes up in the original
        array. Only provided if `return_counts` is True.
    """
    if values.dtype == object:
        return _unique_python(values, return_inverse=return_inverse,
                              return_counts=return_counts)
    # numerical
<<<<<<< HEAD
    return np.unique(values, return_inverse=return_inverse,
                     return_counts=return_counts)
=======
    out = np.unique(values, return_inverse=return_inverse)

    if return_inverse:
        uniques, inverse = out
    else:
        uniques = out

    # np.unique will have duplicate missing values at the end of `uniques`
    # here we clip the nans and remove it from uniques
    if uniques.size and is_scalar_nan(uniques[-1]):
        nan_idx = np.searchsorted(uniques, np.nan)
        uniques = uniques[:nan_idx + 1]
        if return_inverse:
            inverse[inverse > nan_idx] = nan_idx

    if return_inverse:
        return uniques, inverse
    return uniques


class MissingValues(NamedTuple):
    """Data class for missing data information"""
    nan: bool
    none: bool

    def to_list(self):
        """Convert tuple to a list where None is always first."""
        output = []
        if self.none:
            output.append(None)
        if self.nan:
            output.append(np.nan)
        return output


def _extract_missing(values):
    """Extract missing values from `values`.

    Parameters
    ----------
    values: set
        Set of values to extract missing from.

    Returns
    -------
    output: set
        Set with missing values extracted.

    missing_values: MissingValues
        Object with missing value information.
    """
    missing_values_set = {value for value in values
                          if value is None or is_scalar_nan(value)}

    if not missing_values_set:
        return values, MissingValues(nan=False, none=False)

    if None in missing_values_set:
        if len(missing_values_set) == 1:
            output_missing_values = MissingValues(nan=False, none=True)
        else:
            # If there is more than one missing value, then it has to be
            # float('nan') or np.nan
            output_missing_values = MissingValues(nan=True, none=True)
    else:
        output_missing_values = MissingValues(nan=True, none=False)

    # create set without the missing values
    output = values - missing_values_set
    return output, output_missing_values


class _nandict(dict):
    """Dictionary with support for nans."""
    def __init__(self, mapping):
        super().__init__(mapping)
        for key, value in mapping.items():
            if is_scalar_nan(key):
                self.nan_value = value
                break

    def __missing__(self, key):
        if hasattr(self, 'nan_value') and is_scalar_nan(key):
            return self.nan_value
        raise KeyError(key)


def _map_to_integer(values, uniques):
    """Map values based on its position in uniques."""
    table = _nandict({val: i for i, val in enumerate(uniques)})
    return np.array([table[v] for v in values])
>>>>>>> 6b4f8243


def _unique_python(values, *, return_inverse, return_counts):
    # Only used in `_uniques`, see docstring there for details
    try:
        uniques_set = set(values)
        uniques_set, missing_values = _extract_missing(uniques_set)

        uniques = sorted(uniques_set)
        uniques.extend(missing_values.to_list())
        uniques = np.array(uniques, dtype=values.dtype)
    except TypeError:
        types = sorted(t.__qualname__
                       for t in set(type(v) for v in values))
        raise TypeError("Encoders require their input to be uniformly "
                        f"strings or numbers. Got {types}")
    ret = (uniques, )

    if return_inverse:
<<<<<<< HEAD
        table = {val: i for i, val in enumerate(uniques)}
        inverse = np.array([table[v] for v in values])
        ret += (inverse, )

    if return_counts:
        counts = _get_counts(values, uniques)
        ret += (counts, )
=======
        return uniques, _map_to_integer(values, uniques)
>>>>>>> 6b4f8243

    if len(ret) == 1:
        ret = ret[0]

    return ret


def _encode(values, *, uniques, check_unknown=True):
    """Helper function to encode values into [0, n_uniques - 1].

    Uses pure python method for object dtype, and numpy method for
    all other dtypes.
    The numpy method has the limitation that the `uniques` need to
    be sorted. Importantly, this is not checked but assumed to already be
    the case. The calling method needs to ensure this for all non-object
    values.

    Parameters
    ----------
    values : ndarray
        Values to encode.
    uniques : ndarray
        The unique values in `values`. If the dtype is not object, then
        `uniques` needs to be sorted.
    check_unknown : bool, default=True
        If True, check for values in `values` that are not in `unique`
        and raise an error. This is ignored for object dtype, and treated as
        True in this case. This parameter is useful for
        _BaseEncoder._transform() to avoid calling _check_unknown()
        twice.

    Returns
    -------
    encoded : ndarray
        Encoded values
    """
    if values.dtype.kind in 'OU':
        try:
            return _map_to_integer(values, uniques)
        except KeyError as e:
            raise ValueError(f"y contains previously unseen labels: {str(e)}")
    else:
        if check_unknown:
            diff = _check_unknown(values, uniques)
            if diff:
                raise ValueError(f"y contains previously unseen labels: "
                                 f"{str(diff)}")
        return np.searchsorted(uniques, values)


def _check_unknown(values, known_values, return_mask=False):
    """
    Helper function to check for unknowns in values to be encoded.

    Uses pure python method for object dtype, and numpy method for
    all other dtypes.

    Parameters
    ----------
    values : array
        Values to check for unknowns.
    known_values : array
        Known values. Must be unique.
    return_mask : bool, default=False
        If True, return a mask of the same shape as `values` indicating
        the valid values.

    Returns
    -------
    diff : list
        The unique values present in `values` and not in `know_values`.
    valid_mask : boolean array
        Additionally returned if ``return_mask=True``.

    """
    valid_mask = None

    if values.dtype.kind in 'UO':
        values_set = set(values)
        values_set, missing_in_values = _extract_missing(values_set)

        uniques_set = set(known_values)
        uniques_set, missing_in_uniques = _extract_missing(uniques_set)
        diff = values_set - uniques_set

        nan_in_diff = missing_in_values.nan and not missing_in_uniques.nan
        none_in_diff = missing_in_values.none and not missing_in_uniques.none

        def is_valid(value):
            return (value in uniques_set or
                    missing_in_uniques.none and value is None or
                    missing_in_uniques.nan and is_scalar_nan(value))

        if return_mask:
            if diff or nan_in_diff or none_in_diff:
                valid_mask = np.array([is_valid(value) for value in values])
            else:
                valid_mask = np.ones(len(values), dtype=bool)

        diff = list(diff)
        if none_in_diff:
            diff.append(None)
        if nan_in_diff:
            diff.append(np.nan)
    else:
        unique_values = np.unique(values)
        diff = np.setdiff1d(unique_values, known_values,
                            assume_unique=True)
        if return_mask:
            if diff.size:
                valid_mask = np.in1d(values, known_values)
            else:
                valid_mask = np.ones(len(values), dtype=bool)
<<<<<<< HEAD
            return diff, valid_mask
        else:
            return diff


def _get_counts(values, uniques):
    """Get the count of each of the `uniques` in `values`. The counts will use
    the order passed in by `uniques`.

    For non-object dtypes, `uniques` is assumed to be sorted.
    """
    if values.dtype == object:
        counter = Counter(values)
        counts = np.array([counter[item] for item in uniques],
                          dtype=int)
        return counts

    unique_values, counts = np.unique(values, return_counts=True)
    uniques_in_values = np.isin(uniques, unique_values, assume_unique=True)
    unique_valid_indices = np.searchsorted(unique_values,
                                           uniques[uniques_in_values])

    output = np.zeros_like(uniques)
    output[uniques_in_values] = counts[unique_valid_indices]
    return output
=======

        # check for nans in the known_values
        if np.isnan(known_values).any():
            diff_is_nan = np.isnan(diff)
            if diff_is_nan.any():
                # removes nan from valid_mask
                if diff.size and return_mask:
                    is_nan = np.isnan(values)
                    valid_mask[is_nan] = 1

                # remove nan from diff
                diff = diff[~diff_is_nan]
        diff = list(diff)

    if return_mask:
        return diff, valid_mask
    return diff
>>>>>>> 6b4f8243
<|MERGE_RESOLUTION|>--- conflicted
+++ resolved
@@ -1,9 +1,6 @@
-<<<<<<< HEAD
 from collections import Counter
-=======
 from typing import NamedTuple
 
->>>>>>> 6b4f8243
 import numpy as np
 from . import is_scalar_nan
 
@@ -43,28 +40,47 @@
         return _unique_python(values, return_inverse=return_inverse,
                               return_counts=return_counts)
     # numerical
-<<<<<<< HEAD
-    return np.unique(values, return_inverse=return_inverse,
-                     return_counts=return_counts)
-=======
-    out = np.unique(values, return_inverse=return_inverse)
+    return _unique_np(values, return_inverse=return_inverse,
+                      return_counts=return_counts)
+
+
+def _unique_np(values, return_inverse=False, return_counts=False):
+    """Helper function to find unique values for numpy arrays that correctly
+    accounts for nans. See `_unique` documentation for details."""
+    uniques = np.unique(values, return_inverse=return_inverse,
+                        return_counts=return_counts)
+
+    inverse, counts = None, None
+
+    if return_counts:
+        *uniques, counts = uniques
 
     if return_inverse:
-        uniques, inverse = out
-    else:
-        uniques = out
+        *uniques, inverse = uniques
+
+    if return_counts or return_inverse:
+        uniques = uniques[0]
 
     # np.unique will have duplicate missing values at the end of `uniques`
     # here we clip the nans and remove it from uniques
     if uniques.size and is_scalar_nan(uniques[-1]):
         nan_idx = np.searchsorted(uniques, np.nan)
         uniques = uniques[:nan_idx + 1]
+        counts = counts[:nan_idx + 1]
         if return_inverse:
             inverse[inverse > nan_idx] = nan_idx
+        if return_counts:
+            counts[nan_idx] = np.sum(counts[nan_idx:])
+
+    ret = (uniques, )
 
     if return_inverse:
-        return uniques, inverse
-    return uniques
+        ret += (inverse, )
+
+    if return_counts:
+        ret += (counts, )
+
+    return ret
 
 
 class MissingValues(NamedTuple):
@@ -138,7 +154,6 @@
     """Map values based on its position in uniques."""
     table = _nandict({val: i for i, val in enumerate(uniques)})
     return np.array([table[v] for v in values])
->>>>>>> 6b4f8243
 
 
 def _unique_python(values, *, return_inverse, return_counts):
@@ -158,17 +173,11 @@
     ret = (uniques, )
 
     if return_inverse:
-<<<<<<< HEAD
-        table = {val: i for i, val in enumerate(uniques)}
-        inverse = np.array([table[v] for v in values])
-        ret += (inverse, )
+        ret += (_map_to_integer(values, uniques))
 
     if return_counts:
         counts = _get_counts(values, uniques)
         ret += (counts, )
-=======
-        return uniques, _map_to_integer(values, uniques)
->>>>>>> 6b4f8243
 
     if len(ret) == 1:
         ret = ret[0]
@@ -282,33 +291,6 @@
                 valid_mask = np.in1d(values, known_values)
             else:
                 valid_mask = np.ones(len(values), dtype=bool)
-<<<<<<< HEAD
-            return diff, valid_mask
-        else:
-            return diff
-
-
-def _get_counts(values, uniques):
-    """Get the count of each of the `uniques` in `values`. The counts will use
-    the order passed in by `uniques`.
-
-    For non-object dtypes, `uniques` is assumed to be sorted.
-    """
-    if values.dtype == object:
-        counter = Counter(values)
-        counts = np.array([counter[item] for item in uniques],
-                          dtype=int)
-        return counts
-
-    unique_values, counts = np.unique(values, return_counts=True)
-    uniques_in_values = np.isin(uniques, unique_values, assume_unique=True)
-    unique_valid_indices = np.searchsorted(unique_values,
-                                           uniques[uniques_in_values])
-
-    output = np.zeros_like(uniques)
-    output[uniques_in_values] = counts[unique_valid_indices]
-    return output
-=======
 
         # check for nans in the known_values
         if np.isnan(known_values).any():
@@ -326,4 +308,25 @@
     if return_mask:
         return diff, valid_mask
     return diff
->>>>>>> 6b4f8243
+
+
+def _get_counts(values, uniques):
+    """Get the count of each of the `uniques` in `values`. The counts will use
+    the order passed in by `uniques`.
+
+    For non-object dtypes, `uniques` is assumed to be sorted.
+    """
+    if values.dtype == object:
+        counter = Counter(values)
+        counts = np.array([counter[item] for item in uniques],
+                          dtype=int)
+        return counts
+
+    unique_values, counts = np.unique(values, return_counts=True)
+    uniques_in_values = np.isin(uniques, unique_values, assume_unique=True)
+    unique_valid_indices = np.searchsorted(unique_values,
+                                           uniques[uniques_in_values])
+
+    output = np.zeros_like(uniques)
+    output[uniques_in_values] = counts[unique_valid_indices]
+    return output