from collections import Counter
from contextlib import suppress
from typing import NamedTuple

import numpy as np

<<<<<<< HEAD
from . import is_scalar_nan
from ._array_api import _convert_to_numpy, _isin, _setdiff1d, device, get_namespace
=======
from ._missing import is_scalar_nan
>>>>>>> a530a176


def _unique(values, *, return_inverse=False, return_counts=False):
    """Helper function to find unique values with support for python objects.

    Uses pure python method for object dtype, and numpy method for
    all other dtypes.

    Parameters
    ----------
    values : ndarray
        Values to check for unknowns.

    return_inverse : bool, default=False
        If True, also return the indices of the unique values.

    return_counts : bool, default=False
        If True, also return the number of times each unique item appears in
        values.

    Returns
    -------
    unique : ndarray
        The sorted unique values.

    unique_inverse : ndarray
        The indices to reconstruct the original array from the unique array.
        Only provided if `return_inverse` is True.

    unique_counts : ndarray
        The number of times each of the unique values comes up in the original
        array. Only provided if `return_counts` is True.
    """
    if values.dtype == object:
        return _unique_python(
            values, return_inverse=return_inverse, return_counts=return_counts
        )
    # numerical
    return _unique_np(
        values, return_inverse=return_inverse, return_counts=return_counts
    )


def _unique_np(values, return_inverse=False, return_counts=False):
    """Helper function to find unique values for numpy arrays that correctly
    accounts for nans. See `_unique` documentation for details."""
    xp, _ = get_namespace(values)

    inverse, counts = None, None

    if return_inverse and return_counts:
        uniques, _, inverse, counts = xp.unique_all(values)
    elif return_inverse:
        uniques, inverse = xp.unique_inverse(values)
    elif return_counts:
        uniques, counts = xp.unique_counts(values)
    else:
        uniques = xp.unique_values(values)

    # np.unique will have duplicate missing values at the end of `uniques`
    # here we clip the nans and remove it from uniques
    if uniques.size and is_scalar_nan(uniques[-1]):
        nan_idx = xp.searchsorted(uniques, xp.nan)
        uniques = uniques[: nan_idx + 1]
        if return_inverse:
            inverse[inverse > nan_idx] = nan_idx

        if return_counts:
            counts[nan_idx] = xp.sum(counts[nan_idx:])
            counts = counts[: nan_idx + 1]

    ret = (uniques,)

    if return_inverse:
        ret += (inverse,)

    if return_counts:
        ret += (counts,)

    return ret[0] if len(ret) == 1 else ret


class MissingValues(NamedTuple):
    """Data class for missing data information"""

    nan: bool
    none: bool

    def to_list(self):
        """Convert tuple to a list where None is always first."""
        output = []
        if self.none:
            output.append(None)
        if self.nan:
            output.append(np.nan)
        return output


def _extract_missing(values):
    """Extract missing values from `values`.

    Parameters
    ----------
    values: set
        Set of values to extract missing from.

    Returns
    -------
    output: set
        Set with missing values extracted.

    missing_values: MissingValues
        Object with missing value information.
    """
    missing_values_set = {
        value for value in values if value is None or is_scalar_nan(value)
    }

    if not missing_values_set:
        return values, MissingValues(nan=False, none=False)

    if None in missing_values_set:
        if len(missing_values_set) == 1:
            output_missing_values = MissingValues(nan=False, none=True)
        else:
            # If there is more than one missing value, then it has to be
            # float('nan') or np.nan
            output_missing_values = MissingValues(nan=True, none=True)
    else:
        output_missing_values = MissingValues(nan=True, none=False)

    # create set without the missing values
    output = values - missing_values_set
    return output, output_missing_values


class _nandict(dict):
    """Dictionary with support for nans."""

    def __init__(self, mapping):
        super().__init__(mapping)
        for key, value in mapping.items():
            if is_scalar_nan(key):
                self.nan_value = value
                break

    def __missing__(self, key):
        if hasattr(self, "nan_value") and is_scalar_nan(key):
            return self.nan_value
        raise KeyError(key)


def _map_to_integer(values, uniques):
    """Map values based on its position in uniques."""
    xp, _ = get_namespace(values, uniques)
    table = _nandict({val: i for i, val in enumerate(uniques)})
    return xp.asarray([table[v] for v in values], device=device(values))


def _unique_python(values, *, return_inverse, return_counts):
    # Only used in `_uniques`, see docstring there for details
    try:
        uniques_set = set(values)
        uniques_set, missing_values = _extract_missing(uniques_set)

        uniques = sorted(uniques_set)
        uniques.extend(missing_values.to_list())
        uniques = np.array(uniques, dtype=values.dtype)
    except TypeError:
        types = sorted(t.__qualname__ for t in set(type(v) for v in values))
        raise TypeError(
            "Encoders require their input argument must be uniformly "
            f"strings or numbers. Got {types}"
        )
    ret = (uniques,)

    if return_inverse:
        ret += (_map_to_integer(values, uniques),)

    if return_counts:
        ret += (_get_counts(values, uniques),)

    return ret[0] if len(ret) == 1 else ret


def _encode(values, *, uniques, check_unknown=True):
    """Helper function to encode values into [0, n_uniques - 1].

    Uses pure python method for object dtype, and numpy method for
    all other dtypes.
    The numpy method has the limitation that the `uniques` need to
    be sorted. Importantly, this is not checked but assumed to already be
    the case. The calling method needs to ensure this for all non-object
    values.

    Parameters
    ----------
    values : ndarray
        Values to encode.
    uniques : ndarray
        The unique values in `values`. If the dtype is not object, then
        `uniques` needs to be sorted.
    check_unknown : bool, default=True
        If True, check for values in `values` that are not in `unique`
        and raise an error. This is ignored for object dtype, and treated as
        True in this case. This parameter is useful for
        _BaseEncoder._transform() to avoid calling _check_unknown()
        twice.

    Returns
    -------
    encoded : ndarray
        Encoded values
    """
    xp, is_array_api_compliant = get_namespace(values, uniques)
    if is_array_api_compliant:
        dtype_kind = _convert_to_numpy(values, xp).dtype.kind
    else:
        dtype_kind = values.dtype.kind

    if dtype_kind in "OUS":
        try:
            return _map_to_integer(values, uniques)
        except KeyError as e:
            raise ValueError(f"y contains previously unseen labels: {str(e)}")
    else:
        if check_unknown:
            diff = _check_unknown(values, uniques)
            if diff:
                raise ValueError(f"y contains previously unseen labels: {str(diff)}")
        return xp.searchsorted(uniques, values)


def _check_unknown(values, known_values, return_mask=False):
    """
    Helper function to check for unknowns in values to be encoded.

    Uses pure python method for object dtype, and numpy method for
    all other dtypes.

    Parameters
    ----------
    values : array
        Values to check for unknowns.
    known_values : array
        Known values. Must be unique.
    return_mask : bool, default=False
        If True, return a mask of the same shape as `values` indicating
        the valid values.

    Returns
    -------
    diff : list
        The unique values present in `values` and not in `know_values`.
    valid_mask : boolean array
        Additionally returned if ``return_mask=True``.

    """
    xp, is_array_api_compliant = get_namespace(values, known_values)
    valid_mask = None
    if is_array_api_compliant:
        dtype_kind = _convert_to_numpy(values, xp).dtype.kind
    else:
        dtype_kind = values.dtype.kind

    if dtype_kind in "OUS":
        values_set = set(values)
        values_set, missing_in_values = _extract_missing(values_set)

        uniques_set = set(known_values)
        uniques_set, missing_in_uniques = _extract_missing(uniques_set)
        diff = values_set - uniques_set

        nan_in_diff = missing_in_values.nan and not missing_in_uniques.nan
        none_in_diff = missing_in_values.none and not missing_in_uniques.none

        def is_valid(value):
            return (
                value in uniques_set
                or missing_in_uniques.none
                and value is None
                or missing_in_uniques.nan
                and is_scalar_nan(value)
            )

        if return_mask:
            if diff or nan_in_diff or none_in_diff:
                valid_mask = xp.array([is_valid(value) for value in values])
            else:
                valid_mask = xp.ones(len(values), dtype=xp.bool)

        diff = list(diff)
        if none_in_diff:
            diff.append(None)
        if nan_in_diff:
            diff.append(np.nan)
    else:
        unique_values = xp.unique_values(values)
        diff = _setdiff1d(unique_values, known_values, xp, assume_unique=True)
        if return_mask:
            if diff.size:
                valid_mask = _isin(values, known_values, xp)
            else:
                valid_mask = xp.ones(len(values), dtype=xp.bool)

        # check for nans in the known_values
        if xp.any(xp.isnan(known_values)):
            diff_is_nan = xp.isnan(diff)
            if xp.any(diff_is_nan):
                # removes nan from valid_mask
                if diff.size and return_mask:
                    is_nan = xp.isnan(values)
                    valid_mask[is_nan] = 1

                # remove nan from diff
                diff = diff[~diff_is_nan]
        diff = list(diff)

    if return_mask:
        return diff, valid_mask
    return diff


class _NaNCounter(Counter):
    """Counter with support for nan values."""

    def __init__(self, items):
        super().__init__(self._generate_items(items))

    def _generate_items(self, items):
        """Generate items without nans. Stores the nan counts separately."""
        for item in items:
            if not is_scalar_nan(item):
                yield item
                continue
            if not hasattr(self, "nan_count"):
                self.nan_count = 0
            self.nan_count += 1

    def __missing__(self, key):
        if hasattr(self, "nan_count") and is_scalar_nan(key):
            return self.nan_count
        raise KeyError(key)


def _get_counts(values, uniques):
    """Get the count of each of the `uniques` in `values`.

    The counts will use the order passed in by `uniques`. For non-object dtypes,
    `uniques` is assumed to be sorted and `np.nan` is at the end.
    """
    if values.dtype.kind in "OU":
        counter = _NaNCounter(values)
        output = np.zeros(len(uniques), dtype=np.int64)
        for i, item in enumerate(uniques):
            with suppress(KeyError):
                output[i] = counter[item]
        return output

    unique_values, counts = _unique_np(values, return_counts=True)

    # Recorder unique_values based on input: `uniques`
    uniques_in_values = np.isin(uniques, unique_values, assume_unique=True)
    if np.isnan(unique_values[-1]) and np.isnan(uniques[-1]):
        uniques_in_values[-1] = True

    unique_valid_indices = np.searchsorted(unique_values, uniques[uniques_in_values])
    output = np.zeros_like(uniques, dtype=np.int64)
    output[uniques_in_values] = counts[unique_valid_indices]
    return output<|MERGE_RESOLUTION|>--- conflicted
+++ resolved
@@ -4,12 +4,8 @@
 
 import numpy as np
 
-<<<<<<< HEAD
-from . import is_scalar_nan
 from ._array_api import _convert_to_numpy, _isin, _setdiff1d, device, get_namespace
-=======
 from ._missing import is_scalar_nan
->>>>>>> a530a176
 
 
 def _unique(values, *, return_inverse=False, return_counts=False):
