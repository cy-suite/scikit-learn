--- conflicted
+++ resolved
@@ -51,19 +51,6 @@
    return min_val
 
 
-<<<<<<< HEAD
-# we should be using np.npy_intp or Py_ssize_t for indices, but BLAS wants int
-def cholesky_delete(np.ndarray L, int go_out):
-    cdef int n = <int> L.shape[0]
-    cdef int m = <int> L.strides[0]
-
-    if L.dtype.name == 'float64':
-        cholesky_delete_dbl(m // sizeof(double), n, <double *> L.data, go_out)
-    elif L.dtype.name == 'float32':
-        cholesky_delete_flt(m // sizeof(float),  n, <float *> L.data,  go_out)
-    else:
-        raise TypeError("unsupported dtype %r." % L.dtype)
-=======
 # General Cholesky Delete.
 # Remove an element from the cholesky factorization
 # m = columns
@@ -101,5 +88,4 @@
       L1[i + 1] = 0.  # just for cleanup
       L1 += m
 
-      _rot(n - i - 2, L1 + i, m, L1 + i + 1, m, c, s)
->>>>>>> afc6cc58
+      _rot(n - i - 2, L1 + i, m, L1 + i + 1, m, c, s)