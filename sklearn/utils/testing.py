"""Testing utilities."""

# Copyright (c) 2011, 2012
# Authors: Pietro Berkes,
#          Andreas Muller
#          Mathieu Blondel
#          Olivier Grisel
#          Arnaud Joly
#          Denis Engemann
#          Giorgio Patrini
#          Thierry Guillemot
# License: BSD 3 clause
import os
import inspect
import pkgutil
import warnings
import sys
import struct
import functools

import scipy as sp
import scipy.io
from functools import wraps
from operator import itemgetter
try:
    # Python 2
    from urllib2 import urlopen
    from urllib2 import HTTPError
except ImportError:
    # Python 3+
    from urllib.request import urlopen
    from urllib.error import HTTPError

import tempfile
import shutil
import os.path as op
import atexit
import unittest

# WindowsError only exist on Windows
try:
    WindowsError
except NameError:
    WindowsError = None

import sklearn
from sklearn.base import BaseEstimator
from sklearn.externals import joblib
from sklearn.utils.fixes import signature
from sklearn.utils import deprecated


additional_names_in_all = []
try:
    from nose.tools import raises as _nose_raises
    deprecation_message = (
        'sklearn.utils.testing.raises has been deprecated in version 0.20 '
        'and will be removed in 0.22. Please use '
        'sklearn.utils.testing.assert_raises instead.')
    raises = deprecated(deprecation_message)(_nose_raises)
    additional_names_in_all.append('raises')
except ImportError:
    pass

try:
    from nose.tools import with_setup as _with_setup
    deprecation_message = (
        'sklearn.utils.testing.with_setup has been deprecated in version 0.20 '
        'and will be removed in 0.22.'
        'If your code relies on with_setup, please use'
        ' nose.tools.with_setup instead.')
    with_setup = deprecated(deprecation_message)(_with_setup)
    additional_names_in_all.append('with_setup')
except ImportError:
    pass

from numpy.testing import assert_almost_equal
from numpy.testing import assert_array_equal
from numpy.testing import assert_array_almost_equal
from numpy.testing import assert_array_less
from numpy.testing import assert_approx_equal
import numpy as np

from sklearn.base import (ClassifierMixin, RegressorMixin, TransformerMixin,
                          ClusterMixin)
from sklearn.utils._unittest_backport import TestCase

__all__ = ["assert_equal", "assert_not_equal", "assert_raises",
           "assert_raises_regexp", "assert_true",
           "assert_false", "assert_almost_equal", "assert_array_equal",
           "assert_array_almost_equal", "assert_array_less",
           "assert_less", "assert_less_equal",
           "assert_greater", "assert_greater_equal",
           "assert_approx_equal", "SkipTest"]
__all__.extend(additional_names_in_all)

_dummy = TestCase('__init__')
assert_equal = _dummy.assertEqual
assert_not_equal = _dummy.assertNotEqual
assert_true = _dummy.assertTrue
assert_false = _dummy.assertFalse
assert_raises = _dummy.assertRaises
SkipTest = unittest.case.SkipTest
assert_dict_equal = _dummy.assertDictEqual
assert_in = _dummy.assertIn
assert_not_in = _dummy.assertNotIn
assert_less = _dummy.assertLess
assert_greater = _dummy.assertGreater
assert_less_equal = _dummy.assertLessEqual
assert_greater_equal = _dummy.assertGreaterEqual

assert_raises_regex = _dummy.assertRaisesRegex
# assert_raises_regexp is deprecated in Python 3.4 in favor of
# assert_raises_regex but lets keep the backward compat in scikit-learn with
# the old name for now
assert_raises_regexp = assert_raises_regex


def assert_warns(warning_class, func, *args, **kw):
    """Test that a certain warning occurs.

    Parameters
    ----------
    warning_class : the warning class
        The class to test for, e.g. UserWarning.

    func : callable
        Callable object to trigger warnings.

    *args : the positional arguments to `func`.

    **kw : the keyword arguments to `func`

    Returns
    -------

    result : the return value of `func`

    """
    clean_warning_registry()
    with warnings.catch_warnings(record=True) as w:
        # Cause all warnings to always be triggered.
        warnings.simplefilter("always")
        # Trigger a warning.
        result = func(*args, **kw)
        if hasattr(np, 'VisibleDeprecationWarning'):
            # Filter out numpy-specific warnings in numpy >= 1.9
            w = [e for e in w
                 if e.category is not np.VisibleDeprecationWarning]

        # Verify some things
        if not len(w) > 0:
            raise AssertionError("No warning raised when calling %s"
                                 % func.__name__)

        found = any(warning.category is warning_class for warning in w)
        if not found:
            raise AssertionError("%s did not give warning: %s( is %s)"
                                 % (func.__name__, warning_class, w))
    return result


def assert_warns_message(warning_class, message, func, *args, **kw):
    # very important to avoid uncontrolled state propagation
    """Test that a certain warning occurs and with a certain message.

    Parameters
    ----------
    warning_class : the warning class
        The class to test for, e.g. UserWarning.

    message : str | callable
        The message or a substring of the message to test for. If callable,
        it takes a string as the argument and will trigger an AssertionError
        if the callable returns `False`.

    func : callable
        Callable object to trigger warnings.

    *args : the positional arguments to `func`.

    **kw : the keyword arguments to `func`.

    Returns
    -------
    result : the return value of `func`

    """
    clean_warning_registry()
    with warnings.catch_warnings(record=True) as w:
        # Cause all warnings to always be triggered.
        warnings.simplefilter("always")
        if hasattr(np, 'VisibleDeprecationWarning'):
            # Let's not catch the numpy internal DeprecationWarnings
            warnings.simplefilter('ignore', np.VisibleDeprecationWarning)
        # Trigger a warning.
        result = func(*args, **kw)
        # Verify some things
        if not len(w) > 0:
            raise AssertionError("No warning raised when calling %s"
                                 % func.__name__)

        found = [issubclass(warning.category, warning_class) for warning in w]
        if not any(found):
            raise AssertionError("No warning raised for %s with class "
                                 "%s"
                                 % (func.__name__, warning_class))

        message_found = False
        # Checks the message of all warnings belong to warning_class
        for index in [i for i, x in enumerate(found) if x]:
            # substring will match, the entire message with typo won't
            msg = w[index].message  # For Python 3 compatibility
            msg = str(msg.args[0] if hasattr(msg, 'args') else msg)
            if callable(message):  # add support for certain tests
                check_in_message = message
            else:
                check_in_message = lambda msg: message in msg

            if check_in_message(msg):
                message_found = True
                break

        if not message_found:
            raise AssertionError("Did not receive the message you expected "
                                 "('%s') for <%s>, got: '%s'"
                                 % (message, func.__name__, msg))

    return result


def assert_warns_div0(func, *args, **kw):
    """Assume that numpy's warning for divide by zero is raised

    Handles the case of platforms that do not support warning on divide by zero

    Parameters
    ----------
    func
    *args
    **kw
    """

    with np.errstate(divide='warn', invalid='warn'):
        try:
            assert_warns(RuntimeWarning, np.divide, 1, np.zeros(1))
        except AssertionError:
            # This platform does not report numpy divide by zeros
            return func(*args, **kw)
        return assert_warns_message(RuntimeWarning,
                                    'invalid value encountered',
                                    func, *args, **kw)


# To remove when we support numpy 1.7
def assert_no_warnings(func, *args, **kw):
    """
    Parameters
    ----------
    func
    *args
    **kw
    """
    # very important to avoid uncontrolled state propagation
    clean_warning_registry()
    with warnings.catch_warnings(record=True) as w:
        warnings.simplefilter('always')

        result = func(*args, **kw)
        if hasattr(np, 'VisibleDeprecationWarning'):
            # Filter out numpy-specific warnings in numpy >= 1.9
            w = [e for e in w
                 if e.category is not np.VisibleDeprecationWarning]

        if len(w) > 0:
            raise AssertionError("Got warnings when calling %s: [%s]"
                                 % (func.__name__,
                                    ', '.join(str(warning) for warning in w)))
    return result


def ignore_warnings(obj=None, category=Warning):
    """Context manager and decorator to ignore warnings.

    Note: Using this (in both variants) will clear all warnings
    from all python modules loaded. In case you need to test
    cross-module-warning-logging, this is not your tool of choice.

    Parameters
    ----------
<<<<<<< HEAD
    obj : object
=======
    obj : callable or None
        callable where you want to ignore the warnings.
>>>>>>> bf11d445
    category : warning class, defaults to Warning.
        The category to filter. If Warning, all categories will be muted.

    Examples
    --------
    >>> with ignore_warnings():
    ...     warnings.warn('buhuhuhu')

    >>> def nasty_warn():
    ...    warnings.warn('buhuhuhu')
    ...    print(42)

    >>> ignore_warnings(nasty_warn)()
    42
    """
    if isinstance(obj, type) and issubclass(obj, Warning):
        # Avoid common pitfall of passing category as the first positional
        # argument which result in the test not being run
        warning_name = obj.__name__
        raise ValueError(
            "'obj' should be a callable where you want to ignore warnings. "
            "You passed a warning class instead: 'obj={warning_name}'. "
            "If you want to pass a warning class to ignore_warnings, "
            "you should use 'category={warning_name}'".format(
                warning_name=warning_name))
    elif callable(obj):
        return _IgnoreWarnings(category=category)(obj)
    else:
        return _IgnoreWarnings(category=category)


class _IgnoreWarnings(object):
    """Improved and simplified Python warnings context manager and decorator.

    This class allows the user to ignore the warnings raised by a function.
    Copied from Python 2.7.5 and modified as required.

    Parameters
    ----------
    category : tuple of warning class, default to Warning
        The category to filter. By default, all the categories will be muted.

    """

    def __init__(self, category):
        self._record = True
        self._module = sys.modules['warnings']
        self._entered = False
        self.log = []
        self.category = category

    def __call__(self, fn):
        """Decorator to catch and hide warnings without visual nesting."""
        @wraps(fn)
        def wrapper(*args, **kwargs):
            clean_warning_registry()
            with warnings.catch_warnings():
                warnings.simplefilter("ignore", self.category)
                return fn(*args, **kwargs)

        return wrapper

    def __repr__(self):
        args = []
        if self._record:
            args.append("record=True")
        if self._module is not sys.modules['warnings']:
            args.append("module=%r" % self._module)
        name = type(self).__name__
        return "%s(%s)" % (name, ", ".join(args))

    def __enter__(self):
        if self._entered:
            raise RuntimeError("Cannot enter %r twice" % self)
        self._entered = True
        self._filters = self._module.filters
        self._module.filters = self._filters[:]
        self._showwarning = self._module.showwarning
        clean_warning_registry()
        warnings.simplefilter("ignore", self.category)

    def __exit__(self, *exc_info):
        if not self._entered:
            raise RuntimeError("Cannot exit %r without entering first" % self)
        self._module.filters = self._filters
        self._module.showwarning = self._showwarning
        self.log[:] = []
        clean_warning_registry()


assert_less = _dummy.assertLess
assert_greater = _dummy.assertGreater

assert_allclose = np.testing.assert_allclose

def assert_raise_message(exceptions, message, function, *args, **kwargs):
    """Helper function to test the message raised in an exception.

    Given an exception, a callable to raise the exception, and
    a message string, tests that the correct exception is raised and
    that the message is a substring of the error thrown. Used to test
    that the specific message thrown during an exception is correct.

    Parameters
    ----------
    exceptions : exception or tuple of exception
        An Exception object.

    message : str
        The error message or a substring of the error message.

    function : callable
        Callable object to raise error.

    *args : the positional arguments to `function`.

    **kwargs : the keyword arguments to `function`.
    """
    try:
        function(*args, **kwargs)
    except exceptions as e:
        error_message = str(e)
        if message not in error_message:
            raise AssertionError("Error message does not include the expected"
                                 " string: %r. Observed error message: %r" %
                                 (message, error_message))
    else:
        # concatenate exception names
        if isinstance(exceptions, tuple):
            names = " or ".join(e.__name__ for e in exceptions)
        else:
            names = exceptions.__name__

        raise AssertionError("%s not raised by %s" %
                             (names, function.__name__))


def assert_allclose_dense_sparse(x, y, rtol=1e-07, atol=1e-9, err_msg=''):
    """Assert allclose for sparse and dense data.

    Both x and y need to be either sparse or dense, they
    can't be mixed.

    Parameters
    ----------
    x : array-like or sparse matrix
        First array to compare.

    y : array-like or sparse matrix
        Second array to compare.

    rtol : float, optional
        relative tolerance; see numpy.allclose

    atol : float, optional
        absolute tolerance; see numpy.allclose. Note that the default here is
        more tolerant than the default for numpy.testing.assert_allclose, where
        atol=0.

    err_msg : string, default=''
        Error message to raise.
    """
    if sp.sparse.issparse(x) and sp.sparse.issparse(y):
        x = x.tocsr()
        y = y.tocsr()
        x.sum_duplicates()
        y.sum_duplicates()
        assert_array_equal(x.indices, y.indices, err_msg=err_msg)
        assert_array_equal(x.indptr, y.indptr, err_msg=err_msg)
        assert_allclose(x.data, y.data, rtol=rtol, atol=atol, err_msg=err_msg)
    elif not sp.sparse.issparse(x) and not sp.sparse.issparse(y):
        # both dense
        assert_allclose(x, y, rtol=rtol, atol=atol, err_msg=err_msg)
    else:
        raise ValueError("Can only compare two sparse matrices,"
                         " not a sparse matrix and an array.")


def fake_mldata(columns_dict, dataname, matfile, ordering=None):
    """Create a fake mldata data set.

    Parameters
    ----------
    columns_dict : dict, keys=str, values=ndarray
        Contains data as columns_dict[column_name] = array of data.

    dataname : string
        Name of data set.

    matfile : string or file object
        The file name string or the file-like object of the output file.

    ordering : list, default None
        List of column_names, determines the ordering in the data set.

    Notes
    -----
    This function transposes all arrays, while fetch_mldata only transposes
    'data', keep that into account in the tests.
    """
    datasets = dict(columns_dict)

    # transpose all variables
    for name in datasets:
        datasets[name] = datasets[name].T

    if ordering is None:
        ordering = sorted(list(datasets.keys()))
    # NOTE: setting up this array is tricky, because of the way Matlab
    # re-packages 1D arrays
    datasets['mldata_descr_ordering'] = sp.empty((1, len(ordering)),
                                                 dtype='object')
    for i, name in enumerate(ordering):
        datasets['mldata_descr_ordering'][0, i] = name

    scipy.io.savemat(matfile, datasets, oned_as='column')


class mock_mldata_urlopen(object):
    """Object that mocks the urlopen function to fake requests to mldata.

    When requesting a dataset with a name that is in mock_datasets, this object
    creates a fake dataset in a StringIO object and returns it. Otherwise, it
    raises an HTTPError.

    Parameters
    ----------
    mock_datasets : dict
        A dictionary of {dataset_name: data_dict}, or
        {dataset_name: (data_dict, ordering). `data_dict` itself is a
        dictionary of {column_name: data_array}, and `ordering` is a list of
        column_names to determine the ordering in the data set (see
        :func:`fake_mldata` for details).
    """
    def __init__(self, mock_datasets):
        self.mock_datasets = mock_datasets

    def __call__(self, urlname):
        """
        Parameters
        ----------
        urlname : string
            The url
        """
        dataset_name = urlname.split('/')[-1]
        if dataset_name in self.mock_datasets:
            resource_name = '_' + dataset_name
            from io import BytesIO
            matfile = BytesIO()

            dataset = self.mock_datasets[dataset_name]
            ordering = None
            if isinstance(dataset, tuple):
                dataset, ordering = dataset
            fake_mldata(dataset, resource_name, matfile, ordering)

            matfile.seek(0)
            return matfile
        else:
            raise HTTPError(urlname, 404, dataset_name + " is not available",
                            [], None)


def install_mldata_mock(mock_datasets):
    """
    Parameters
    ----------
    mock_datasets : dict
        A dictionary of {dataset_name: data_dict}, or
        {dataset_name: (data_dict, ordering). `data_dict` itself is a
        dictionary of {column_name: data_array}, and `ordering` is a list of
        column_names to determine the ordering in the data set (see
        :func:`fake_mldata` for details).
    """
    # Lazy import to avoid mutually recursive imports
    from sklearn import datasets
    datasets.mldata.urlopen = mock_mldata_urlopen(mock_datasets)


def uninstall_mldata_mock():
    # Lazy import to avoid mutually recursive imports
    from sklearn import datasets
    datasets.mldata.urlopen = urlopen


# Meta estimators need another estimator to be instantiated.
META_ESTIMATORS = ["OneVsOneClassifier", "MultiOutputEstimator",
                   "MultiOutputRegressor", "MultiOutputClassifier",
                   "OutputCodeClassifier", "OneVsRestClassifier",
                   "RFE", "RFECV", "BaseEnsemble", "ClassifierChain",
                   "RegressorChain"]
# estimators that there is no way to default-construct sensibly
OTHER = ["Pipeline", "FeatureUnion", "GridSearchCV", "RandomizedSearchCV",
         "SelectFromModel", "ColumnTransformer"]

# some strange ones
DONT_TEST = ['SparseCoder', 'DictVectorizer',
             'LabelBinarizer', 'LabelEncoder',
             'MultiLabelBinarizer', 'TfidfTransformer',
             'TfidfVectorizer', 'IsotonicRegression',
             'OneHotEncoder', 'RandomTreesEmbedding', 'OrdinalEncoder',
             'FeatureHasher', 'DummyClassifier', 'DummyRegressor',
             'TruncatedSVD', 'PolynomialFeatures',
             'GaussianRandomProjectionHash', 'HashingVectorizer',
             'CheckingClassifier', 'PatchExtractor', 'CountVectorizer',
             # GradientBoosting base estimators, maybe should
             # exclude them in another way
             'ZeroEstimator', 'ScaledLogOddsEstimator',
             'QuantileEstimator', 'MeanEstimator',
             'LogOddsEstimator', 'PriorProbabilityEstimator',
             '_SigmoidCalibration', 'VotingClassifier']


def all_estimators(include_meta_estimators=False,
                   include_other=False, type_filter=None,
                   include_dont_test=False):
    """Get a list of all estimators from sklearn.

    This function crawls the module and gets all classes that inherit
    from BaseEstimator. Classes that are defined in test-modules are not
    included.
    By default meta_estimators such as GridSearchCV are also not included.

    Parameters
    ----------
    include_meta_estimators : boolean, default=False
        Whether to include meta-estimators that can be constructed using
        an estimator as their first argument. These are currently
        BaseEnsemble, OneVsOneClassifier, OutputCodeClassifier,
        OneVsRestClassifier, RFE, RFECV.

    include_other : boolean, default=False
        Wether to include meta-estimators that are somehow special and can
        not be default-constructed sensibly. These are currently
        Pipeline, FeatureUnion and GridSearchCV

    type_filter : string, list of string,  or None, default=None
        Which kind of estimators should be returned. If None, no filter is
        applied and all estimators are returned.  Possible values are
        'classifier', 'regressor', 'cluster' and 'transformer' to get
        estimators only of these specific types, or a list of these to
        get the estimators that fit at least one of the types.
        Whether to include "special" label estimator or test processors.

    include_dont_test : boolean, default=False

    Returns
    -------
    estimators : list of tuples
        List of (name, class), where ``name`` is the class name as string
        and ``class`` is the actuall type of the class.
    """
    def is_abstract(c):
        if not(hasattr(c, '__abstractmethods__')):
            return False
        if not len(c.__abstractmethods__):
            return False
        return True

    all_classes = []
    # get parent folder
    path = sklearn.__path__
    for importer, modname, ispkg in pkgutil.walk_packages(
            path=path, prefix='sklearn.', onerror=lambda x: None):
        if (".tests." in modname):
            continue
        module = __import__(modname, fromlist="dummy")
        classes = inspect.getmembers(module, inspect.isclass)
        all_classes.extend(classes)

    all_classes = set(all_classes)

    estimators = [c for c in all_classes
                  if (issubclass(c[1], BaseEstimator) and
                      c[0] != 'BaseEstimator')]
    # get rid of abstract base classes
    estimators = [c for c in estimators if not is_abstract(c[1])]

    if not include_dont_test:
        estimators = [c for c in estimators if not c[0] in DONT_TEST]

    if not include_other:
        estimators = [c for c in estimators if not c[0] in OTHER]
    # possibly get rid of meta estimators
    if not include_meta_estimators:
        estimators = [c for c in estimators if not c[0] in META_ESTIMATORS]
    if type_filter is not None:
        if not isinstance(type_filter, list):
            type_filter = [type_filter]
        else:
            type_filter = list(type_filter)  # copy
        filtered_estimators = []
        filters = {'classifier': ClassifierMixin,
                   'regressor': RegressorMixin,
                   'transformer': TransformerMixin,
                   'cluster': ClusterMixin}
        for name, mixin in filters.items():
            if name in type_filter:
                type_filter.remove(name)
                filtered_estimators.extend([est for est in estimators
                                            if issubclass(est[1], mixin)])
        estimators = filtered_estimators
        if type_filter:
            raise ValueError("Parameter type_filter must be 'classifier', "
                             "'regressor', 'transformer', 'cluster' or "
                             "None, got"
                             " %s." % repr(type_filter))

    # drop duplicates, sort for reproducibility
    # itemgetter is used to ensure the sort does not extend to the 2nd item of
    # the tuple
    return sorted(set(estimators), key=itemgetter(0))


def set_random_state(estimator, random_state=0):
    """Set random state of an estimator if it has the `random_state` param.

    Parameters
    ----------
    estimator : object
        The estimator
    random_state : int, RandomState instance or None, optional, default=0
        Pseudo random number generator state.  If int, random_state is the seed
        used by the random number generator; If RandomState instance,
        random_state is the random number generator; If None, the random number
        generator is the RandomState instance used by `np.random`.
    """
    if "random_state" in estimator.get_params():
        estimator.set_params(random_state=random_state)


def if_matplotlib(func):
    """Test decorator that skips test if matplotlib not installed.

    Parameters
    ----------
    func
    """
    @wraps(func)
    def run_test(*args, **kwargs):
        try:
            import matplotlib
            matplotlib.use('Agg', warn=False)
            # this fails if no $DISPLAY specified
            import matplotlib.pyplot as plt
            plt.figure()
        except ImportError:
            raise SkipTest('Matplotlib not available.')
        else:
            return func(*args, **kwargs)
    return run_test


try:
    import pytest

    skip_if_32bit = pytest.mark.skipif(8 * struct.calcsize("P") == 32,
                                       reason='skipped on 32bit platforms')
    skip_travis = pytest.mark.skipif(os.environ.get('TRAVIS') == 'true',
                                     reason='skip on travis')

    #  Decorator for tests involving both BLAS calls and multiprocessing.
    #
    #  Under POSIX (e.g. Linux or OSX), using multiprocessing in conjunction
    #  with some implementation of BLAS (or other libraries that manage an
    #  internal posix thread pool) can cause a crash or a freeze of the Python
    #  process.
    #
    #  In practice all known packaged distributions (from Linux distros or
    #  Anaconda) of BLAS under Linux seems to be safe. So we this problem seems
    #  to only impact OSX users.
    #
    #  This wrapper makes it possible to skip tests that can possibly cause
    #  this crash under OS X with.
    #
    #  Under Python 3.4+ it is possible to use the `forkserver` start method
    #  for multiprocessing to avoid this issue. However it can cause pickling
    #  errors on interactively defined functions. It therefore not enabled by
    #  default.

    if_safe_multiprocessing_with_blas = pytest.mark.skipif(
            sys.platform == 'darwin',
            reason="Possible multi-process bug with some BLAS")
except ImportError:
    pass


def clean_warning_registry():
    """Clean Python warning registry for easier testing of warning messages.

    We may not need to do this any more when getting rid of Python 2, not
    entirely sure. See https://bugs.python.org/issue4180 and
    https://bugs.python.org/issue21724 for more details.

    """
    reg = "__warningregistry__"
    for mod_name, mod in list(sys.modules.items()):
        if 'six.moves' in mod_name:
            continue
        if hasattr(mod, reg):
            getattr(mod, reg).clear()


def check_skip_network():
    if int(os.environ.get('SKLEARN_SKIP_NETWORK_TESTS', 0)):
        raise SkipTest("Text tutorial requires large dataset download")


def _delete_folder(folder_path, warn=False):
    """Utility function to cleanup a temporary folder if still existing.

    Copy from joblib.pool (for independence).
    """
    try:
        if os.path.exists(folder_path):
            # This can fail under windows,
            #  but will succeed when called by atexit
            shutil.rmtree(folder_path)
    except WindowsError:
        if warn:
            warnings.warn("Could not delete temporary folder %s" % folder_path)


class TempMemmap(object):
    """
    Parameters
    ----------
    data
    mmap_mode
    """
    def __init__(self, data, mmap_mode='r'):
        self.mmap_mode = mmap_mode
        self.data = data

    def __enter__(self):
        data_read_only, self.temp_folder = create_memmap_backed_data(
            self.data, mmap_mode=self.mmap_mode, return_folder=True)
        return data_read_only

    def __exit__(self, exc_type, exc_val, exc_tb):
        _delete_folder(self.temp_folder)


def create_memmap_backed_data(data, mmap_mode='r', return_folder=False):
    """
    Parameters
    ----------
    data
    mmap_mode
    return_folder
    """
    temp_folder = tempfile.mkdtemp(prefix='sklearn_testing_')
    atexit.register(functools.partial(_delete_folder, temp_folder, warn=True))
    filename = op.join(temp_folder, 'data.pkl')
    joblib.dump(data, filename)
    memmap_backed_data = joblib.load(filename, mmap_mode=mmap_mode)
    result = (memmap_backed_data if not return_folder
              else (memmap_backed_data, temp_folder))
    return result


# Utils to test docstrings


def _get_args(function, varargs=False):
    """Helper to get function arguments"""

    try:
        params = signature(function).parameters
    except ValueError:
        # Error on builtin C function
        return []
    args = [key for key, param in params.items()
            if param.kind not in (param.VAR_POSITIONAL, param.VAR_KEYWORD)]
    if varargs:
        varargs = [param.name for param in params.values()
                   if param.kind == param.VAR_POSITIONAL]
        if len(varargs) == 0:
            varargs = None
        return args, varargs
    else:
        return args


def _get_func_name(func, class_name=None):
    """Get function full name

    Parameters
    ----------
    func : callable
        The function object.
    class_name : string, optional (default: None)
       If ``func`` is a class method and the class name is known specify
       class_name for the error message.

    Returns
    -------
    name : str
        The function name.
    """
    parts = []
    module = inspect.getmodule(func)
    if module:
        parts.append(module.__name__)
    if class_name is not None:
        parts.append(class_name)
    elif hasattr(func, 'im_class'):
        parts.append(func.im_class.__name__)

    parts.append(func.__name__)
    return '.'.join(parts)


def check_docstring_parameters(func, doc=None, ignore=None, class_name=None):
    """Helper to check docstring

    Parameters
    ----------
    func : callable
        The function object to test.
    doc : str, optional (default: None)
        Docstring if it is passed manually to the test.
    ignore : None | list
        Parameters to ignore.
    class_name : string, optional (default: None)
       If ``func`` is a class method and the class name is known specify
       class_name for the error message.

    Returns
    -------
    incorrect : list
        A list of string describing the incorrect results.
    """
    from numpydoc import docscrape
    incorrect = []
    ignore = [] if ignore is None else ignore

    func_name = _get_func_name(func, class_name=class_name)
    if (not func_name.startswith('sklearn.') or
            func_name.startswith('sklearn.externals')):
        return incorrect
    # Don't check docstring for property-functions
    if inspect.isdatadescriptor(func):
        return incorrect
    # Dont check estimator_checks module
    if func_name.split('.')[2] == 'estimator_checks':
        return incorrect
    args = list(filter(lambda x: x not in ignore, _get_args(func)))
    # drop self
    if len(args) > 0 and args[0] == 'self':
        args.remove('self')

    if doc is None:
        with warnings.catch_warnings(record=True) as w:
            try:
                doc = docscrape.FunctionDoc(func)
            except Exception as exp:
                incorrect += [func_name + ' parsing error: ' + str(exp)]
                return incorrect
        if len(w):
            raise RuntimeError('Error for %s:\n%s' % (func_name, w[0]))

    param_names = []
    for name, type_definition, param_doc in doc['Parameters']:
        if not type_definition.strip():
            if ':' in name and name[:name.index(':')][-1:].strip():
                incorrect += [func_name +
                              ' There was no space between the param name and '
                              'colon (%r)' % name]
            elif name.rstrip().endswith(':'):
                incorrect += [func_name +
                              ' Parameter %r has an empty type spec. '
                              'Remove the colon' % (name.lstrip())]

        if '*' not in name:
            param_names.append(name.split(':')[0].strip('` '))

    param_names = list(filter(lambda x: x not in ignore, param_names))

    if len(param_names) != len(args):
        bad = str(sorted(list(set(param_names) ^ set(args))))
        incorrect += [func_name + ' arg mismatch: ' + bad]
    else:
        for n1, n2 in zip(param_names, args):
            if n1 != n2:
                incorrect += [func_name + ' ' + n1 + ' != ' + n2]
    return incorrect<|MERGE_RESOLUTION|>--- conflicted
+++ resolved
@@ -288,12 +288,8 @@
 
     Parameters
     ----------
-<<<<<<< HEAD
-    obj : object
-=======
     obj : callable or None
         callable where you want to ignore the warnings.
->>>>>>> bf11d445
     category : warning class, defaults to Warning.
         The category to filter. If Warning, all categories will be muted.
 
