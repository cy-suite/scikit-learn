--- conflicted
+++ resolved
@@ -47,11 +47,7 @@
 from sklearn.base import BaseEstimator
 from sklearn.externals import joblib
 from sklearn.utils.fixes import signature
-<<<<<<< HEAD
-from sklearn.utils import deprecated, safe_repr
-=======
-from sklearn.utils import deprecated, IS_PYPY
->>>>>>> dd700f44
+from sklearn.utils import deprecated, IS_PYPY, safe_repr
 
 
 additional_names_in_all = []
