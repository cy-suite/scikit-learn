--- conflicted
+++ resolved
@@ -697,7 +697,6 @@
     skip_travis = pytest.mark.skipif(os.environ.get('TRAVIS') == 'true',
                                      reason='skip on travis')
 
-<<<<<<< HEAD
     #  Decorator for tests involving both BLAS calls and multiprocessing.
     #
     #  Under POSIX (e.g. Linux or OSX), using multiprocessing in conjunction
@@ -720,26 +719,6 @@
     if_safe_multiprocessing_with_blas = pytest.mark.skipif(
             sys.platform == 'darwin',
             reason="Possible multi-process bug with some BLAS")
-=======
-except ImportError:
-    pass
-
-
-def if_safe_multiprocessing_with_blas(func):
-    """Decorator for tests involving both BLAS calls and multiprocessing.
-
-    Under POSIX (e.g. Linux or OSX), using multiprocessing in conjunction with
-    some implementation of BLAS (or other libraries that manage an internal
-    posix thread pool) can cause a crash or a freeze of the Python process.
-
-    In practice all known packaged distributions (from Linux distros or
-    Anaconda) of BLAS under Linux seems to be safe. So we this problem seems to
-    only impact OSX users.
-
-    This wrapper makes it possible to skip tests that can possibly cause
-    this crash under OS X with.
->>>>>>> c50d9e87
-
 except ImportError:
     pass
 
