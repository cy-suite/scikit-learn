--- conflicted
+++ resolved
@@ -157,11 +157,7 @@
         if hasattr(np, 'VisibleDeprecationWarning'):
             # Filter out numpy-specific warnings in numpy >= 1.9
             w = [e for e in w
-<<<<<<< HEAD
-                 if not e.category is np.VisibleDeprecationWarning]
-=======
                  if e.category is not np.VisibleDeprecationWarning]
->>>>>>> acc1ac27
 
         # Verify some things
         if not len(w) > 0:
@@ -259,11 +255,7 @@
         if hasattr(np, 'VisibleDeprecationWarning'):
             # Filter out numpy-specific warnings in numpy >= 1.9
             w = [e for e in w
-<<<<<<< HEAD
-                 if not e.category is np.VisibleDeprecationWarning]
-=======
                  if e.category is not np.VisibleDeprecationWarning]
->>>>>>> acc1ac27
 
         if len(w) > 0:
             raise AssertionError("Got warnings when calling %s: %s"
