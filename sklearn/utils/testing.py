--- conflicted
+++ resolved
@@ -33,35 +33,9 @@
 
 # WindowsError only exist on Windows
 try:
-<<<<<<< HEAD
-    # Python 2
-    from urllib2 import urlopen
-    from urllib2 import HTTPError
-except ImportError:
-    # Python 3+
-    from urllib.request import urlopen
-    from urllib.error import HTTPError
-
-import sklearn
-from sklearn.base import BaseEstimator
-from .fixes import savemat
-
-# Conveniently import all assertions in one place.
-from nose.tools import assert_equal
-from nose.tools import assert_not_equal
-from nose.tools import assert_true
-from nose.tools import assert_false
-from nose.tools import assert_raises
-from nose.tools import assert_list_equal
-from nose.tools import assert_is_instance
-from nose.tools import raises
-from nose import SkipTest
-from nose import with_setup
-=======
     WindowsError
 except NameError:
     WindowsError = None
->>>>>>> cdfca8cb
 
 from numpy.testing import assert_allclose
 from numpy.testing import assert_almost_equal
