--- conflicted
+++ resolved
@@ -36,42 +36,7 @@
 except NameError:
     WindowsError = None
 
-<<<<<<< HEAD
-import sklearn
-from sklearn.base import BaseEstimator
-from sklearn.externals import joblib
-from sklearn.utils.fixes import signature
-from sklearn.utils import deprecated, IS_PYPY, _IS_32BIT
-from sklearn.utils.validation import _num_samples
-
-
-additional_names_in_all = []
-try:
-    from nose.tools import raises as _nose_raises
-    deprecation_message = (
-        'sklearn.utils.testing.raises has been deprecated in version 0.20 '
-        'and will be removed in 0.22. Please use '
-        'sklearn.utils.testing.assert_raises instead.')
-    raises = deprecated(deprecation_message)(_nose_raises)
-    additional_names_in_all.append('raises')
-except ImportError:
-    pass
-
-try:
-    from nose.tools import with_setup as _with_setup
-    deprecation_message = (
-        'sklearn.utils.testing.with_setup has been deprecated in version 0.20 '
-        'and will be removed in 0.22.'
-        'If your code relies on with_setup, please use'
-        ' nose.tools.with_setup instead.')
-    with_setup = deprecated(deprecation_message)(_with_setup)
-    additional_names_in_all.append('with_setup')
-except ImportError:
-    pass
-
-=======
 from numpy.testing import assert_allclose
->>>>>>> 14295f9c
 from numpy.testing import assert_almost_equal
 from numpy.testing import assert_approx_equal
 from numpy.testing import assert_array_equal
@@ -719,97 +684,6 @@
     return result
 
 
-@ignore_warnings
-def check_sample_weight_invariance(name, metric, y1, y2):
-    """Various tests for metrics that use sample weights
-
-    Parameters
-    ----------
-    name : str, metric name
-
-    metric : tested function
-
-    y1 : array-like
-
-    y2 : array-like
-    """
-    rng = np.random.RandomState(0)
-    sample_weight = rng.randint(1, 10, size=len(y1))
-
-    # check that unit weights gives the same score as no weight
-    unweighted_score = metric(y1, y2, sample_weight=None)
-
-    assert_allclose(
-        unweighted_score,
-        metric(y1, y2, sample_weight=np.ones(shape=len(y1))),
-        err_msg="For %s sample_weight=None is not equivalent to "
-                "sample_weight=ones" % name)
-
-    # check that the weighted and unweighted scores are unequal
-    weighted_score = metric(y1, y2, sample_weight=sample_weight)
-
-    # use context manager to supply custom error message
-    with assert_raises(AssertionError) as cm:
-        assert_allclose(unweighted_score, weighted_score)
-        cm.msg = ("Unweighted and weighted scores are unexpectedly almost "
-                  "equal (%s) and (%s) for %s" % (unweighted_score,
-                                                  weighted_score, name))
-
-    # check that sample_weight can be a list
-    weighted_score_list = metric(y1, y2,
-                                 sample_weight=sample_weight.tolist())
-    assert_allclose(
-        weighted_score, weighted_score_list,
-        err_msg=("Weighted scores for array and list "
-                 "sample_weight input are not equal (%s != %s) for %s") % (
-                     weighted_score, weighted_score_list, name))
-
-    # check that integer weights is the same as repeated samples
-    repeat_weighted_score = metric(
-        np.repeat(y1, sample_weight, axis=0),
-        np.repeat(y2, sample_weight, axis=0), sample_weight=None)
-    assert_allclose(
-        weighted_score, repeat_weighted_score,
-        err_msg="Weighting %s is not equal to repeating samples" % name)
-
-    # check that ignoring a fraction of the samples is equivalent to setting
-    # the corresponding weights to zero
-    sample_weight_subset = sample_weight[1::2]
-    sample_weight_zeroed = np.copy(sample_weight)
-    sample_weight_zeroed[::2] = 0
-    y1_subset = y1[1::2]
-    y2_subset = y2[1::2]
-    weighted_score_subset = metric(y1_subset, y2_subset,
-                                   sample_weight=sample_weight_subset)
-    weighted_score_zeroed = metric(y1, y2,
-                                   sample_weight=sample_weight_zeroed)
-    assert_allclose(
-        weighted_score_subset, weighted_score_zeroed,
-        err_msg=("Zeroing weights does not give the same result as "
-                 "removing the corresponding samples (%s != %s) for %s" %
-                 (weighted_score_zeroed, weighted_score_subset, name)))
-
-    if not name.startswith('unnormalized'):
-        # check that the score is invariant under scaling of the weights by a
-        # common factor
-        for scaling in [2, 0.3]:
-            assert_allclose(
-                weighted_score,
-                metric(y1, y2, sample_weight=sample_weight * scaling),
-                err_msg="%s sample_weight is not invariant "
-                        "under scaling" % name)
-
-    # Check that if number of samples in y_true and sample_weight are not
-    # equal, meaningful error is raised.
-    error_message = ("Found input variables with inconsistent numbers of "
-                     "samples: [{}, {}, {}]".format(
-                         _num_samples(y1), _num_samples(y2),
-                         _num_samples(sample_weight) * 2))
-    assert_raise_message(ValueError, error_message, metric, y1, y2,
-                         sample_weight=np.hstack([sample_weight,
-                                                  sample_weight]))
-
-
 # Utils to test docstrings
 
 
