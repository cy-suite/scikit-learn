--- conflicted
+++ resolved
@@ -939,13 +939,11 @@
     # Don't check docstring for property-functions
     if inspect.isdatadescriptor(func):
         return incorrect
-<<<<<<< HEAD
     # Don't check docstring for setup / teardown pytest functions
     if func_name.split('.')[-1] in ('setup_module', 'teardown_module'):
-=======
+        return incorrect
     # Dont check estimator_checks module
     if func_name.split('.')[2] == 'estimator_checks':
->>>>>>> 5fe3b5df
         return incorrect
     args = list(filter(lambda x: x not in ignore, _get_args(func)))
     # drop self
