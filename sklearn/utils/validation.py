"""Utilities for input validation"""

# Authors: Olivier Grisel
#          Gael Varoquaux
#          Andreas Mueller
#          Lars Buitinck
#          Alexandre Gramfort
#          Nicolas Tresegnie
#          Sylvain Marie
# License: BSD 3 clause

from functools import wraps
import warnings
import numbers

import numpy as np
import scipy.sparse as sp
from inspect import signature, isclass, Parameter

# mypy error: Module 'numpy.core.numeric' has no attribute 'ComplexWarning'
from numpy.core.numeric import ComplexWarning  # type: ignore
import joblib

from contextlib import suppress

from .fixes import _object_dtype_isnan, parse_version
from .. import get_config as _get_config
from ..exceptions import PositiveSpectrumWarning
from ..exceptions import NotFittedError
from ..exceptions import DataConversionWarning

FLOAT_DTYPES = (np.float64, np.float32, np.float16)


def _deprecate_positional_args(f):
    """Decorator for methods that issues warnings for positional arguments.

    Using the keyword-only argument syntax in pep 3102, arguments after the
    * will issue a warning when passed as a positional argument.

    Parameters
    ----------
    f : callable
        Function to check arguments on.
    """
    sig = signature(f)
    kwonly_args = []
    all_args = []

    for name, param in sig.parameters.items():
        if param.kind == Parameter.POSITIONAL_OR_KEYWORD:
            all_args.append(name)
        elif param.kind == Parameter.KEYWORD_ONLY:
            kwonly_args.append(name)

    @wraps(f)
    def inner_f(*args, **kwargs):
        extra_args = len(args) - len(all_args)
        if extra_args <= 0:
            return f(*args, **kwargs)

        # extra_args > 0
        args_msg = ['{}={}'.format(name, arg)
                    for name, arg in zip(kwonly_args[:extra_args],
                                         args[-extra_args:])]
        warnings.warn("Pass {} as keyword args. From version 0.25 "
                      "passing these as positional arguments will "
                      "result in an error".format(", ".join(args_msg)),
                      FutureWarning)
        kwargs.update(zip(sig.parameters, args))
        return f(**kwargs)
    return inner_f


def _assert_all_finite(X, allow_nan=False, msg_dtype=None):
    """Like assert_all_finite, but only for ndarray."""
    # validation is also imported in extmath
    from .extmath import _safe_accumulator_op

    if _get_config()['assume_finite']:
        return
    X = np.asanyarray(X)
    # First try an O(n) time, O(1) space solution for the common case that
    # everything is finite; fall back to O(n) space np.isfinite to prevent
    # false positives from overflow in sum method. The sum is also calculated
    # safely to reduce dtype induced overflows.
    is_float = X.dtype.kind in 'fc'
    if is_float and (np.isfinite(_safe_accumulator_op(np.sum, X))):
        pass
    elif is_float:
        msg_err = "Input contains {} or a value too large for {!r}."
        if (allow_nan and np.isinf(X).any() or
                not allow_nan and not np.isfinite(X).all()):
            type_err = 'infinity' if allow_nan else 'NaN, infinity'
            raise ValueError(
                    msg_err.format
                    (type_err,
                     msg_dtype if msg_dtype is not None else X.dtype)
            )
    # for object dtype data, we only check for NaNs (GH-13254)
    elif X.dtype == np.dtype('object') and not allow_nan:
        if _object_dtype_isnan(X).any():
            raise ValueError("Input contains NaN")


@_deprecate_positional_args
def assert_all_finite(X, *, allow_nan=False):
    """Throw a ValueError if X contains NaN or infinity.

    Parameters
    ----------
    X : {ndarray, sparse matrix}

    allow_nan : bool, default=False
    """
    _assert_all_finite(X.data if sp.issparse(X) else X, allow_nan)


@_deprecate_positional_args
def as_float_array(X, *, copy=True, force_all_finite=True):
    """Converts an array-like to an array of floats.

    The new dtype will be np.float32 or np.float64, depending on the original
    type. The function can create a copy or modify the argument depending
    on the argument copy.

    Parameters
    ----------
    X : {array-like, sparse matrix}

    copy : bool, default=True
        If True, a copy of X will be created. If False, a copy may still be
        returned if X's dtype is not a floating point type.

    force_all_finite : bool or 'allow-nan', default=True
        Whether to raise an error on np.inf, np.nan, pd.NA in X. The
        possibilities are:

        - True: Force all values of X to be finite.
        - False: accepts np.inf, np.nan, pd.NA in X.
        - 'allow-nan': accepts only np.nan and pd.NA values in X. Values cannot
          be infinite.

        .. versionadded:: 0.20
           ``force_all_finite`` accepts the string ``'allow-nan'``.

        .. versionchanged:: 0.23
           Accepts `pd.NA` and converts it into `np.nan`

    Returns
    -------
    XT : {ndarray, sparse matrix}
        An array of type float.
    """
    if isinstance(X, np.matrix) or (not isinstance(X, np.ndarray)
                                    and not sp.issparse(X)):
        return check_array(X, accept_sparse=['csr', 'csc', 'coo'],
                           dtype=np.float64, copy=copy,
                           force_all_finite=force_all_finite, ensure_2d=False)
    elif sp.issparse(X) and X.dtype in [np.float32, np.float64]:
        return X.copy() if copy else X
    elif X.dtype in [np.float32, np.float64]:  # is numpy array
        return X.copy('F' if X.flags['F_CONTIGUOUS'] else 'C') if copy else X
    else:
        if X.dtype.kind in 'uib' and X.dtype.itemsize <= 4:
            return_dtype = np.float32
        else:
            return_dtype = np.float64
        return X.astype(return_dtype)


def _is_arraylike(x):
    """Returns whether the input is array-like."""
    return (hasattr(x, '__len__') or
            hasattr(x, 'shape') or
            hasattr(x, '__array__'))


def _num_samples(x):
    """Return number of samples in array-like x."""
    message = 'Expected sequence or array-like, got %s' % type(x)
    if hasattr(x, 'fit') and callable(x.fit):
        # Don't get num_samples from an ensembles length!
        raise TypeError(message)

    if not hasattr(x, '__len__') and not hasattr(x, 'shape'):
        if hasattr(x, '__array__'):
            x = np.asarray(x)
        else:
            raise TypeError(message)

    if hasattr(x, 'shape') and x.shape is not None:
        if len(x.shape) == 0:
            raise TypeError("Singleton array %r cannot be considered"
                            " a valid collection." % x)
        # Check that shape is returning an integer or default to len
        # Dask dataframes may not return numeric shape[0] value
        if isinstance(x.shape[0], numbers.Integral):
            return x.shape[0]

    try:
        return len(x)
    except TypeError as type_error:
        raise TypeError(message) from type_error


def check_memory(memory):
    """Check that ``memory`` is joblib.Memory-like.

    joblib.Memory-like means that ``memory`` can be converted into a
    joblib.Memory instance (typically a str denoting the ``location``)
    or has the same interface (has a ``cache`` method).

    Parameters
    ----------
    memory : None, str or object with the joblib.Memory interface

    Returns
    -------
    memory : object with the joblib.Memory interface

    Raises
    ------
    ValueError
        If ``memory`` is not joblib.Memory-like.
    """

    if memory is None or isinstance(memory, str):
        if parse_version(joblib.__version__) < parse_version('0.12'):
            memory = joblib.Memory(cachedir=memory, verbose=0)
        else:
            memory = joblib.Memory(location=memory, verbose=0)
    elif not hasattr(memory, 'cache'):
        raise ValueError("'memory' should be None, a string or have the same"
                         " interface as joblib.Memory."
                         " Got memory='{}' instead.".format(memory))
    return memory


def check_consistent_length(*arrays):
    """Check that all arrays have consistent first dimensions.

    Checks whether all objects in arrays have the same shape or length.

    Parameters
    ----------
    *arrays : list or tuple of input objects.
        Objects that will be checked for consistent length.
    """

    lengths = [_num_samples(X) for X in arrays if X is not None]
    uniques = np.unique(lengths)
    if len(uniques) > 1:
        raise ValueError("Found input variables with inconsistent numbers of"
                         " samples: %r" % [int(l) for l in lengths])


def _make_indexable(iterable):
    """Ensure iterable supports indexing or convert to an indexable variant.

    Convert sparse matrices to csr and other non-indexable iterable to arrays.
    Let `None` and indexable objects (e.g. pandas dataframes) pass unchanged.

    Parameters
    ----------
    iterable : {list, dataframe, ndarray, sparse matrix} or None
        Object to be converted to an indexable iterable.
    """
    if sp.issparse(iterable):
        return iterable.tocsr()
    elif hasattr(iterable, "__getitem__") or hasattr(iterable, "iloc"):
        return iterable
    elif iterable is None:
        return iterable
    return np.array(iterable)


def indexable(*iterables):
    """Make arrays indexable for cross-validation.

    Checks consistent length, passes through None, and ensures that everything
    can be indexed by converting sparse matrices to csr and converting
    non-interable objects to arrays.

    Parameters
    ----------
    *iterables : {lists, dataframes, ndarrays, sparse matrices}
        List of objects to ensure sliceability.
    """
    result = [_make_indexable(X) for X in iterables]
    check_consistent_length(*result)
    return result


def _ensure_sparse_format(spmatrix, accept_sparse, dtype, copy,
                          force_all_finite, accept_large_sparse):
    """Convert a sparse matrix to a given format.

    Checks the sparse format of spmatrix and converts if necessary.

    Parameters
    ----------
    spmatrix : sparse matrix
        Input to validate and convert.

    accept_sparse : str, bool or list/tuple of str
        String[s] representing allowed sparse matrix formats ('csc',
        'csr', 'coo', 'dok', 'bsr', 'lil', 'dia'). If the input is sparse but
        not in the allowed format, it will be converted to the first listed
        format. True allows the input to be any format. False means
        that a sparse matrix input will raise an error.

    dtype : str, type or None
        Data type of result. If None, the dtype of the input is preserved.

    copy : bool
        Whether a forced copy will be triggered. If copy=False, a copy might
        be triggered by a conversion.

    force_all_finite : bool or 'allow-nan'
        Whether to raise an error on np.inf, np.nan, pd.NA in X. The
        possibilities are:

        - True: Force all values of X to be finite.
        - False: accepts np.inf, np.nan, pd.NA in X.
        - 'allow-nan': accepts only np.nan and pd.NA values in X. Values cannot
          be infinite.

        .. versionadded:: 0.20
           ``force_all_finite`` accepts the string ``'allow-nan'``.

        .. versionchanged:: 0.23
           Accepts `pd.NA` and converts it into `np.nan`

    Returns
    -------
    spmatrix_converted : sparse matrix.
        Matrix that is ensured to have an allowed type.
    """
    if dtype is None:
        dtype = spmatrix.dtype

    changed_format = False

    if isinstance(accept_sparse, str):
        accept_sparse = [accept_sparse]

    # Indices dtype validation
    _check_large_sparse(spmatrix, accept_large_sparse)

    if accept_sparse is False:
        raise TypeError('A sparse matrix was passed, but dense '
                        'data is required. Use X.toarray() to '
                        'convert to a dense numpy array.')
    elif isinstance(accept_sparse, (list, tuple)):
        if len(accept_sparse) == 0:
            raise ValueError("When providing 'accept_sparse' "
                             "as a tuple or list, it must contain at "
                             "least one string value.")
        # ensure correct sparse format
        if spmatrix.format not in accept_sparse:
            # create new with correct sparse
            spmatrix = spmatrix.asformat(accept_sparse[0])
            changed_format = True
    elif accept_sparse is not True:
        # any other type
        raise ValueError("Parameter 'accept_sparse' should be a string, "
                         "boolean or list of strings. You provided "
                         "'accept_sparse={}'.".format(accept_sparse))

    if dtype != spmatrix.dtype:
        # convert dtype
        spmatrix = spmatrix.astype(dtype)
    elif copy and not changed_format:
        # force copy
        spmatrix = spmatrix.copy()

    if force_all_finite:
        if not hasattr(spmatrix, "data"):
            warnings.warn("Can't check %s sparse matrix for nan or inf."
                          % spmatrix.format, stacklevel=2)
        else:
            _assert_all_finite(spmatrix.data,
                               allow_nan=force_all_finite == 'allow-nan')

    return spmatrix


def _ensure_no_complex_data(array):
    if hasattr(array, 'dtype') and array.dtype is not None \
            and hasattr(array.dtype, 'kind') and array.dtype.kind == "c":
        raise ValueError("Complex data not supported\n"
                         "{}\n".format(array))


@_deprecate_positional_args
def check_array(array, accept_sparse=False, *, accept_large_sparse=True,
                dtype="numeric", order=None, copy=False, force_all_finite=True,
                ensure_2d=True, allow_nd=False, ensure_min_samples=1,
                ensure_min_features=1, estimator=None):

    """Input validation on an array, list, sparse matrix or similar.

    By default, the input is checked to be a non-empty 2D array containing
    only finite values. If the dtype of the array is object, attempt
    converting to float, raising on failure.

    Parameters
    ----------
    array : object
        Input object to check / convert.

    accept_sparse : str, bool or list/tuple of str, default=False
        String[s] representing allowed sparse matrix formats, such as 'csc',
        'csr', etc. If the input is sparse but not in the allowed format,
        it will be converted to the first listed format. True allows the input
        to be any format. False means that a sparse matrix input will
        raise an error.

    accept_large_sparse : bool, default=True
        If a CSR, CSC, COO or BSR sparse matrix is supplied and accepted by
        accept_sparse, accept_large_sparse=False will cause it to be accepted
        only if its indices are stored with a 32-bit dtype.

        .. versionadded:: 0.20

    dtype : 'numeric', type, list of type or None, default='numeric'
        Data type of result. If None, the dtype of the input is preserved.
        If "numeric", dtype is preserved unless array.dtype is object.
        If dtype is a list of types, conversion on the first type is only
        performed if the dtype of the input is not in the list.

    order : {'F', 'C'} or None, default=None
        Whether an array will be forced to be fortran or c-style.
        When order is None (default), then if copy=False, nothing is ensured
        about the memory layout of the output array; otherwise (copy=True)
        the memory layout of the returned array is kept as close as possible
        to the original array.

    copy : bool, default=False
        Whether a forced copy will be triggered. If copy=False, a copy might
        be triggered by a conversion.

    force_all_finite : bool or 'allow-nan', default=True
        Whether to raise an error on np.inf, np.nan, pd.NA in array. The
        possibilities are:

        - True: Force all values of array to be finite.
        - False: accepts np.inf, np.nan, pd.NA in array.
        - 'allow-nan': accepts only np.nan and pd.NA values in array. Values
          cannot be infinite.

        .. versionadded:: 0.20
           ``force_all_finite`` accepts the string ``'allow-nan'``.

        .. versionchanged:: 0.23
           Accepts `pd.NA` and converts it into `np.nan`

    ensure_2d : bool, default=True
        Whether to raise a value error if array is not 2D.

    allow_nd : bool, default=False
        Whether to allow array.ndim > 2.

    ensure_min_samples : int, default=1
        Make sure that the array has a minimum number of samples in its first
        axis (rows for a 2D array). Setting to 0 disables this check.

    ensure_min_features : int, default=1
        Make sure that the 2D array has some minimum number of features
        (columns). The default value of 1 rejects empty datasets.
        This check is only enforced when the input data has effectively 2
        dimensions or is originally 1D and ``ensure_2d`` is True. Setting to 0
        disables this check.

    estimator : str or estimator instance, default=None
        If passed, include the name of the estimator in warning messages.

    Returns
    -------
    array_converted : object
        The converted and validated array.
    """
    # store reference to original array to check if copy is needed when
    # function returns
    array_orig = array

    # store whether originally we wanted numeric dtype
    dtype_numeric = isinstance(dtype, str) and dtype == "numeric"

    dtype_orig = getattr(array, "dtype", None)
    if not hasattr(dtype_orig, 'kind'):
        # not a data type (e.g. a column named dtype in a pandas DataFrame)
        dtype_orig = None

    # check if the object contains several dtypes (typically a pandas
    # DataFrame), and store them. If not, store None.
    dtypes_orig = None
    has_pd_integer_array = False
    if hasattr(array, "dtypes") and hasattr(array.dtypes, '__array__'):
        # throw warning if columns are sparse. If all columns are sparse, then
        # array.sparse exists and sparsity will be perserved (later).
        with suppress(ImportError):
            from pandas.api.types import is_sparse
            if (not hasattr(array, 'sparse') and
                    array.dtypes.apply(is_sparse).any()):
                warnings.warn(
                    "pandas.DataFrame with sparse columns found."
                    "It will be converted to a dense numpy array."
                )

        dtypes_orig = list(array.dtypes)
        # pandas boolean dtype __array__ interface coerces bools to objects
        for i, dtype_iter in enumerate(dtypes_orig):
            if dtype_iter.kind == 'b':
                dtypes_orig[i] = np.dtype(object)
            elif dtype_iter.name.startswith(("Int", "UInt")):
                # name looks like an Integer Extension Array, now check for
                # the dtype
                with suppress(ImportError):
                    from pandas import (Int8Dtype, Int16Dtype,
                                        Int32Dtype, Int64Dtype,
                                        UInt8Dtype, UInt16Dtype,
                                        UInt32Dtype, UInt64Dtype)
                    if isinstance(dtype_iter, (Int8Dtype, Int16Dtype,
                                               Int32Dtype, Int64Dtype,
                                               UInt8Dtype, UInt16Dtype,
                                               UInt32Dtype, UInt64Dtype)):
                        has_pd_integer_array = True

        if all(isinstance(dtype, np.dtype) for dtype in dtypes_orig):
            dtype_orig = np.result_type(*dtypes_orig)

    if dtype_numeric:
        if dtype_orig is not None and dtype_orig.kind == "O":
            # if input is object, convert to float.
            dtype = np.float64
        else:
            dtype = None

    if isinstance(dtype, (list, tuple)):
        if dtype_orig is not None and dtype_orig in dtype:
            # no dtype conversion required
            dtype = None
        else:
            # dtype conversion required. Let's select the first element of the
            # list of accepted types.
            dtype = dtype[0]

    if has_pd_integer_array:
        # If there are any pandas integer extension arrays,
        array = array.astype(dtype)

    if force_all_finite not in (True, False, 'allow-nan'):
        raise ValueError('force_all_finite should be a bool or "allow-nan"'
                         '. Got {!r} instead'.format(force_all_finite))

    if estimator is not None:
        if isinstance(estimator, str):
            estimator_name = estimator
        else:
            estimator_name = estimator.__class__.__name__
    else:
        estimator_name = "Estimator"
    context = " by %s" % estimator_name if estimator is not None else ""

    # When all dataframe columns are sparse, convert to a sparse array
    if hasattr(array, 'sparse') and array.ndim > 1:
        # DataFrame.sparse only supports `to_coo`
        array = array.sparse.to_coo()
        if array.dtype == np.dtype('object'):
            unique_dtypes = set(
                [dt.subtype.name for dt in array_orig.dtypes]
            )
            if len(unique_dtypes) > 1:
                raise ValueError(
                    "Pandas DataFrame with mixed sparse extension arrays "
                    "generated a sparse matrix with object dtype which "
                    "can not be converted to a scipy sparse matrix."
                    "Sparse extension arrays should all have the same "
                    "numeric type.")

    if sp.issparse(array):
        _ensure_no_complex_data(array)
        array = _ensure_sparse_format(array, accept_sparse=accept_sparse,
                                      dtype=dtype, copy=copy,
                                      force_all_finite=force_all_finite,
                                      accept_large_sparse=accept_large_sparse)
    else:
        # If np.array(..) gives ComplexWarning, then we convert the warning
        # to an error. This is needed because specifying a non complex
        # dtype to the function converts complex to real dtype,
        # thereby passing the test made in the lines following the scope
        # of warnings context manager.
        with warnings.catch_warnings():
            try:
                warnings.simplefilter('error', ComplexWarning)
                if dtype is not None and np.dtype(dtype).kind in 'iu':
                    # Conversion float -> int should not contain NaN or
                    # inf (numpy#14412). We cannot use casting='safe' because
                    # then conversion float -> int would be disallowed.
                    array = np.asarray(array, order=order)
                    if array.dtype.kind == 'f':
                        _assert_all_finite(array, allow_nan=False,
                                           msg_dtype=dtype)
                    array = array.astype(dtype, casting="unsafe", copy=False)
                else:
                    array = np.asarray(array, order=order, dtype=dtype)
            except ComplexWarning as complex_warning:
                raise ValueError("Complex data not supported\n"
                                 "{}\n".format(array)) from complex_warning

        # It is possible that the np.array(..) gave no warning. This happens
        # when no dtype conversion happened, for example dtype = None. The
        # result is that np.array(..) produces an array of complex dtype
        # and we need to catch and raise exception for such cases.
        _ensure_no_complex_data(array)

        if ensure_2d:
            # If input is scalar raise error
            if array.ndim == 0:
                raise ValueError(
                    "Expected 2D array, got scalar array instead:\narray={}.\n"
                    "Reshape your data either using array.reshape(-1, 1) if "
                    "your data has a single feature or array.reshape(1, -1) "
                    "if it contains a single sample.".format(array))
            # If input is 1D raise error
            if array.ndim == 1:
                raise ValueError(
                    "Expected 2D array, got 1D array instead:\narray={}.\n"
                    "Reshape your data either using array.reshape(-1, 1) if "
                    "your data has a single feature or array.reshape(1, -1) "
                    "if it contains a single sample.".format(array))

        # in the future np.flexible dtypes will be handled like object dtypes
        if dtype_numeric and np.issubdtype(array.dtype, np.flexible):
            warnings.warn(
                "Beginning in version 0.22, arrays of bytes/strings will be "
                "converted to decimal numbers if dtype='numeric'. "
                "It is recommended that you convert the array to "
                "a float dtype before using it in scikit-learn, "
                "for example by using "
                "your_array = your_array.astype(np.float64).",
                FutureWarning, stacklevel=2)

        # make sure we actually converted to numeric:
        if dtype_numeric and array.dtype.kind == "O":
            array = array.astype(np.float64)
        if not allow_nd and array.ndim >= 3:
            raise ValueError("Found array with dim %d. %s expected <= 2."
                             % (array.ndim, estimator_name))

        if force_all_finite:
            _assert_all_finite(array,
                               allow_nan=force_all_finite == 'allow-nan')

    if ensure_min_samples > 0:
        n_samples = _num_samples(array)
        if n_samples < ensure_min_samples:
            raise ValueError("Found array with %d sample(s) (shape=%s) while a"
                             " minimum of %d is required%s."
                             % (n_samples, array.shape, ensure_min_samples,
                                context))

    if ensure_min_features > 0 and array.ndim == 2:
        n_features = array.shape[1]
        if n_features < ensure_min_features:
            raise ValueError("Found array with %d feature(s) (shape=%s) while"
                             " a minimum of %d is required%s."
                             % (n_features, array.shape, ensure_min_features,
                                context))

    if copy and np.may_share_memory(array, array_orig):
        array = np.array(array, dtype=dtype, order=order)

    return array


def _check_large_sparse(X, accept_large_sparse=False):
    """Raise a ValueError if X has 64bit indices and accept_large_sparse=False
    """
    if not accept_large_sparse:
        supported_indices = ["int32"]
        if X.getformat() == "coo":
            index_keys = ['col', 'row']
        elif X.getformat() in ["csr", "csc", "bsr"]:
            index_keys = ['indices', 'indptr']
        else:
            return
        for key in index_keys:
            indices_datatype = getattr(X, key).dtype
            if (indices_datatype not in supported_indices):
                raise ValueError("Only sparse matrices with 32-bit integer"
                                 " indices are accepted. Got %s indices."
                                 % indices_datatype)


@_deprecate_positional_args
def check_X_y(X, y, accept_sparse=False, *, accept_large_sparse=True,
              dtype="numeric", order=None, copy=False, force_all_finite=True,
              ensure_2d=True, allow_nd=False, multi_output=False,
              ensure_min_samples=1, ensure_min_features=1, y_numeric=False,
              estimator=None):
    """Input validation for standard estimators.

    Checks X and y for consistent length, enforces X to be 2D and y 1D. By
    default, X is checked to be non-empty and containing only finite values.
    Standard input checks are also applied to y, such as checking that y
    does not have np.nan or np.inf targets. For multi-label y, set
    multi_output=True to allow 2D and sparse y. If the dtype of X is
    object, attempt converting to float, raising on failure.

    Parameters
    ----------
    X : {ndarray, list, sparse matrix}
        Input data.

    y : {ndarray, list, sparse matrix}
        Labels.

    accept_sparse : str, bool or list of str, default=False
        String[s] representing allowed sparse matrix formats, such as 'csc',
        'csr', etc. If the input is sparse but not in the allowed format,
        it will be converted to the first listed format. True allows the input
        to be any format. False means that a sparse matrix input will
        raise an error.

    accept_large_sparse : bool, default=True
        If a CSR, CSC, COO or BSR sparse matrix is supplied and accepted by
        accept_sparse, accept_large_sparse will cause it to be accepted only
        if its indices are stored with a 32-bit dtype.

        .. versionadded:: 0.20

    dtype : 'numeric', type, list of type or None, default='numeric'
        Data type of result. If None, the dtype of the input is preserved.
        If "numeric", dtype is preserved unless array.dtype is object.
        If dtype is a list of types, conversion on the first type is only
        performed if the dtype of the input is not in the list.

    order : {'F', 'C'}, default=None
        Whether an array will be forced to be fortran or c-style.

    copy : bool, default=False
        Whether a forced copy will be triggered. If copy=False, a copy might
        be triggered by a conversion.

    force_all_finite : bool or 'allow-nan', default=True
        Whether to raise an error on np.inf, np.nan, pd.NA in X. This parameter
        does not influence whether y can have np.inf, np.nan, pd.NA values.
        The possibilities are:

        - True: Force all values of X to be finite.
        - False: accepts np.inf, np.nan, pd.NA in X.
        - 'allow-nan': accepts only np.nan or pd.NA values in X. Values cannot
          be infinite.

        .. versionadded:: 0.20
           ``force_all_finite`` accepts the string ``'allow-nan'``.

        .. versionchanged:: 0.23
           Accepts `pd.NA` and converts it into `np.nan`

    ensure_2d : bool, default=True
        Whether to raise a value error if X is not 2D.

    allow_nd : bool, default=False
        Whether to allow X.ndim > 2.

    multi_output : bool, default=False
        Whether to allow 2D y (array or sparse matrix). If false, y will be
        validated as a vector. y cannot have np.nan or np.inf values if
        multi_output=True.

    ensure_min_samples : int, default=1
        Make sure that X has a minimum number of samples in its first
        axis (rows for a 2D array).

    ensure_min_features : int, default=1
        Make sure that the 2D array has some minimum number of features
        (columns). The default value of 1 rejects empty datasets.
        This check is only enforced when X has effectively 2 dimensions or
        is originally 1D and ``ensure_2d`` is True. Setting to 0 disables
        this check.

    y_numeric : bool, default=False
        Whether to ensure that y has a numeric type. If dtype of y is object,
        it is converted to float64. Should only be used for regression
        algorithms.

    estimator : str or estimator instance, default=None
        If passed, include the name of the estimator in warning messages.

    Returns
    -------
    X_converted : object
        The converted and validated X.

    y_converted : object
        The converted and validated y.
    """
    if y is None:
        raise ValueError("y cannot be None")

    X = check_array(X, accept_sparse=accept_sparse,
                    accept_large_sparse=accept_large_sparse,
                    dtype=dtype, order=order, copy=copy,
                    force_all_finite=force_all_finite,
                    ensure_2d=ensure_2d, allow_nd=allow_nd,
                    ensure_min_samples=ensure_min_samples,
                    ensure_min_features=ensure_min_features,
                    estimator=estimator)
    if multi_output:
        y = check_array(y, accept_sparse='csr', force_all_finite=True,
                        ensure_2d=False, dtype=None)
    else:
        y = column_or_1d(y, warn=True)
        _assert_all_finite(y)
    if y_numeric and y.dtype.kind == 'O':
        y = y.astype(np.float64)

    check_consistent_length(X, y)

    return X, y


@_deprecate_positional_args
def column_or_1d(y, *, warn=False):
    """ Ravel column or 1d numpy array, else raises an error.

    Parameters
    ----------
    y : array-like

    warn : bool, default=False
       To control display of warnings.

    Returns
    -------
    y : ndarray

    """
    y = np.asarray(y)
    shape = np.shape(y)
    if len(shape) == 1:
        return np.ravel(y)
    if len(shape) == 2 and shape[1] == 1:
        if warn:
            warnings.warn("A column-vector y was passed when a 1d array was"
                          " expected. Please change the shape of y to "
                          "(n_samples, ), for example using ravel().",
                          DataConversionWarning, stacklevel=2)
        return np.ravel(y)

    raise ValueError(
        "y should be a 1d array, "
        "got an array of shape {} instead.".format(shape))


def check_random_state(seed):
    """Turn seed into a np.random.RandomState instance

    Parameters
    ----------
    seed : None, int or instance of RandomState
        If seed is None, return the RandomState singleton used by np.random.
        If seed is an int, return a new RandomState instance seeded with seed.
        If seed is already a RandomState instance, return it.
        Otherwise raise ValueError.
    """
    if seed is None or seed is np.random:
        return np.random.mtrand._rand
    if isinstance(seed, numbers.Integral):
        return np.random.RandomState(seed)
    if isinstance(seed, np.random.RandomState):
        return seed
    raise ValueError('%r cannot be used to seed a numpy.random.RandomState'
                     ' instance' % seed)


def has_fit_parameter(estimator, parameter):
    """Checks whether the estimator's fit method supports the given parameter.

    Parameters
    ----------
    estimator : object
        An estimator to inspect.

    parameter : str
        The searched parameter.

    Returns
    -------
    is_parameter: bool
        Whether the parameter was found to be a named parameter of the
        estimator's fit method.

    Examples
    --------
    >>> from sklearn.svm import SVC
    >>> has_fit_parameter(SVC(), "sample_weight")
    True

    """
    return parameter in signature(estimator.fit).parameters


@_deprecate_positional_args
def check_symmetric(array, *, tol=1E-10, raise_warning=True,
                    raise_exception=False):
    """Make sure that array is 2D, square and symmetric.

    If the array is not symmetric, then a symmetrized version is returned.
    Optionally, a warning or exception is raised if the matrix is not
    symmetric.

    Parameters
    ----------
    array : {ndarray, sparse matrix}
        Input object to check / convert. Must be two-dimensional and square,
        otherwise a ValueError will be raised.

    tol : float, default=1e-10
        Absolute tolerance for equivalence of arrays. Default = 1E-10.

    raise_warning : bool, default=True
        If True then raise a warning if conversion is required.

    raise_exception : bool, default=False
        If True then raise an exception if array is not symmetric.

    Returns
    -------
    array_sym : {ndarray, sparse matrix}
        Symmetrized version of the input array, i.e. the average of array
        and array.transpose(). If sparse, then duplicate entries are first
        summed and zeros are eliminated.
    """
    if (array.ndim != 2) or (array.shape[0] != array.shape[1]):
        raise ValueError("array must be 2-dimensional and square. "
                         "shape = {0}".format(array.shape))

    if sp.issparse(array):
        diff = array - array.T
        # only csr, csc, and coo have `data` attribute
        if diff.format not in ['csr', 'csc', 'coo']:
            diff = diff.tocsr()
        symmetric = np.all(abs(diff.data) < tol)
    else:
        symmetric = np.allclose(array, array.T, atol=tol)

    if not symmetric:
        if raise_exception:
            raise ValueError("Array must be symmetric")
        if raise_warning:
            warnings.warn("Array is not symmetric, and will be converted "
                          "to symmetric by average with its transpose.",
                          stacklevel=2)
        if sp.issparse(array):
            conversion = 'to' + array.format
            array = getattr(0.5 * (array + array.T), conversion)()
        else:
            array = 0.5 * (array + array.T)

    return array


@_deprecate_positional_args
def check_is_fitted(estimator, attributes=None, *, msg=None, all_or_any=all):
    """Perform is_fitted validation for estimator.

    Checks if the estimator is fitted by verifying the presence of
    fitted attributes (ending with a trailing underscore) and otherwise
    raises a NotFittedError with the given message.

    This utility is meant to be used internally by estimators themselves,
    typically in their own predict / transform methods.

    Parameters
    ----------
    estimator : estimator instance
        estimator instance for which the check is performed.

    attributes : str, list or tuple of str, default=None
        Attribute name(s) given as string or a list/tuple of strings
        Eg.: ``["coef_", "estimator_", ...], "coef_"``

        If `None`, `estimator` is considered fitted if there exist an
        attribute that ends with a underscore and does not start with double
        underscore.

    msg : str, default=None
        The default error message is, "This %(name)s instance is not fitted
        yet. Call 'fit' with appropriate arguments before using this
        estimator."

        For custom messages if "%(name)s" is present in the message string,
        it is substituted for the estimator name.

        Eg. : "Estimator, %(name)s, must be fitted before sparsifying".

    all_or_any : callable, {all, any}, default=all
        Specify whether all or any of the given attributes must exist.

    Returns
    -------
    None

    Raises
    ------
    NotFittedError
        If the attributes are not found.
    """
    if isclass(estimator):
        raise TypeError("{} is a class, not an instance.".format(estimator))
    if msg is None:
        msg = ("This %(name)s instance is not fitted yet. Call 'fit' with "
               "appropriate arguments before using this estimator.")

    if not hasattr(estimator, 'fit'):
        raise TypeError("%s is not an estimator instance." % (estimator))

    if attributes is not None:
        if not isinstance(attributes, (list, tuple)):
            attributes = [attributes]
        attrs = all_or_any([hasattr(estimator, attr) for attr in attributes])
    else:
        attrs = [v for v in vars(estimator)
                 if v.endswith("_") and not v.startswith("__")]

    if not attrs:
        raise NotFittedError(msg % {'name': type(estimator).__name__})


def check_non_negative(X, whom):
    """
    Check if there is any negative value in an array.

    Parameters
    ----------
    X : {array-like, sparse matrix}
        Input data.

    whom : str
        Who passed X to this function.
    """
    # avoid X.min() on sparse matrix since it also sorts the indices
    if sp.issparse(X):
        if X.format in ['lil', 'dok']:
            X = X.tocsr()
        if X.data.size == 0:
            X_min = 0
        else:
            X_min = X.data.min()
    else:
        X_min = X.min()

    if X_min < 0:
        raise ValueError("Negative values in data passed to %s" % whom)


def check_scalar(x, name, target_type, *, min_val=None, max_val=None):
    """Validate scalar parameters type and value.

    Parameters
    ----------
    x : object
        The scalar parameter to validate.

    name : str
        The name of the parameter to be printed in error messages.

    target_type : type or tuple
        Acceptable data types for the parameter.

    min_val : float or int, default=None
        The minimum valid value the parameter can take. If None (default) it
        is implied that the parameter does not have a lower bound.

    max_val : float or int, default=None
        The maximum valid value the parameter can take. If None (default) it
        is implied that the parameter does not have an upper bound.

    Raises
    -------
    TypeError
        If the parameter's type does not match the desired type.

    ValueError
        If the parameter's value violates the given bounds.
    """

    if not isinstance(x, target_type):
        raise TypeError('`{}` must be an instance of {}, not {}.'
                        .format(name, target_type, type(x)))

    if min_val is not None and x < min_val:
        raise ValueError('`{}`= {}, must be >= {}.'.format(name, x, min_val))

    if max_val is not None and x > max_val:
        raise ValueError('`{}`= {}, must be <= {}.'.format(name, x, max_val))


def _check_psd_eigenvalues(lambdas, enable_warnings=False):
    """Check the eigenvalues of a positive semidefinite (PSD) matrix.

    Checks the provided array of PSD matrix eigenvalues for numerical or
    conditioning issues and returns a fixed validated version. This method
    should typically be used if the PSD matrix is user-provided (e.g. a
    Gram matrix) or computed using a user-provided dissimilarity metric
    (e.g. kernel function), or if the decomposition process uses approximation
    methods (randomized SVD, etc.).

    It checks for three things:

    - that there are no significant imaginary parts in eigenvalues (more than
      1e-5 times the maximum real part). If this check fails, it raises a
      ``ValueError``. Otherwise all non-significant imaginary parts that may
      remain are set to zero. This operation is traced with a
      ``PositiveSpectrumWarning`` when ``enable_warnings=True``.

    - that eigenvalues are not all negative. If this check fails, it raises a
      ``ValueError``

    - that there are no significant negative eigenvalues with absolute value
      more than 1e-10 (1e-6) and more than 1e-5 (5e-3) times the largest
      positive eigenvalue in double (simple) precision. If this check fails,
      it raises a ``ValueError``. Otherwise all negative eigenvalues that may
      remain are set to zero. This operation is traced with a
      ``PositiveSpectrumWarning`` when ``enable_warnings=True``.

    Finally, all the positive eigenvalues that are too small (with a value
    smaller than the maximum eigenvalue multiplied by 1e-12 (2e-7)) are set to
    zero. This operation is traced with a ``PositiveSpectrumWarning`` when
    ``enable_warnings=True``.

    Parameters
    ----------
    lambdas : array-like of shape (n_eigenvalues,)
        Array of eigenvalues to check / fix.

    enable_warnings : bool, default=False
        When this is set to ``True``, a ``PositiveSpectrumWarning`` will be
        raised when there are imaginary parts, negative eigenvalues, or
        extremely small non-zero eigenvalues. Otherwise no warning will be
        raised. In both cases, imaginary parts, negative eigenvalues, and
        extremely small non-zero eigenvalues will be set to zero.

    Returns
    -------
    lambdas_fixed : ndarray of shape (n_eigenvalues,)
        A fixed validated copy of the array of eigenvalues.

    Examples
    --------
    >>> _check_psd_eigenvalues([1, 2])      # nominal case
    array([1, 2])
    >>> _check_psd_eigenvalues([5, 5j])     # significant imag part
    Traceback (most recent call last):
        ...
    ValueError: There are significant imaginary parts in eigenvalues (1
        of the maximum real part). Either the matrix is not PSD, or there was
        an issue while computing the eigendecomposition of the matrix.
    >>> _check_psd_eigenvalues([5, 5e-5j])  # insignificant imag part
    array([5., 0.])
    >>> _check_psd_eigenvalues([-5, -1])    # all negative
    Traceback (most recent call last):
        ...
    ValueError: All eigenvalues are negative (maximum is -1). Either the
        matrix is not PSD, or there was an issue while computing the
        eigendecomposition of the matrix.
    >>> _check_psd_eigenvalues([5, -1])     # significant negative
    Traceback (most recent call last):
        ...
    ValueError: There are significant negative eigenvalues (0.2 of the
        maximum positive). Either the matrix is not PSD, or there was an issue
        while computing the eigendecomposition of the matrix.
    >>> _check_psd_eigenvalues([5, -5e-5])  # insignificant negative
    array([5., 0.])
    >>> _check_psd_eigenvalues([5, 4e-12])  # bad conditioning (too small)
    array([5., 0.])

    """

    lambdas = np.array(lambdas)
    is_double_precision = lambdas.dtype == np.float64

    # note: the minimum value available is
    #  - single-precision: np.finfo('float32').eps = 1.2e-07
    #  - double-precision: np.finfo('float64').eps = 2.2e-16

    # the various thresholds used for validation
    # we may wish to change the value according to precision.
    significant_imag_ratio = 1e-5
    significant_neg_ratio = 1e-5 if is_double_precision else 5e-3
    significant_neg_value = 1e-10 if is_double_precision else 1e-6
    small_pos_ratio = 1e-12 if is_double_precision else 2e-7

    # Check that there are no significant imaginary parts
    if not np.isreal(lambdas).all():
        max_imag_abs = np.abs(np.imag(lambdas)).max()
        max_real_abs = np.abs(np.real(lambdas)).max()
        if max_imag_abs > significant_imag_ratio * max_real_abs:
            raise ValueError(
                "There are significant imaginary parts in eigenvalues (%g "
                "of the maximum real part). Either the matrix is not PSD, or "
                "there was an issue while computing the eigendecomposition "
                "of the matrix."
                % (max_imag_abs / max_real_abs))

        # warn about imaginary parts being removed
        if enable_warnings:
            warnings.warn("There are imaginary parts in eigenvalues (%g "
                          "of the maximum real part). Either the matrix is not"
                          " PSD, or there was an issue while computing the "
                          "eigendecomposition of the matrix. Only the real "
                          "parts will be kept."
                          % (max_imag_abs / max_real_abs),
                          PositiveSpectrumWarning)

    # Remove all imaginary parts (even if zero)
    lambdas = np.real(lambdas)

    # Check that there are no significant negative eigenvalues
    max_eig = lambdas.max()
    if max_eig < 0:
        raise ValueError("All eigenvalues are negative (maximum is %g). "
                         "Either the matrix is not PSD, or there was an "
                         "issue while computing the eigendecomposition of "
                         "the matrix." % max_eig)

    else:
        min_eig = lambdas.min()
        if (min_eig < -significant_neg_ratio * max_eig
                and min_eig < -significant_neg_value):
            raise ValueError("There are significant negative eigenvalues (%g"
                             " of the maximum positive). Either the matrix is "
                             "not PSD, or there was an issue while computing "
                             "the eigendecomposition of the matrix."
                             % (-min_eig / max_eig))
        elif min_eig < 0:
            # Remove all negative values and warn about it
            if enable_warnings:
                warnings.warn("There are negative eigenvalues (%g of the "
                              "maximum positive). Either the matrix is not "
                              "PSD, or there was an issue while computing the"
                              " eigendecomposition of the matrix. Negative "
                              "eigenvalues will be replaced with 0."
                              % (-min_eig / max_eig),
                              PositiveSpectrumWarning)
            lambdas[lambdas < 0] = 0

    # Check for conditioning (small positive non-zeros)
    too_small_lambdas = (0 < lambdas) & (lambdas < small_pos_ratio * max_eig)
    if too_small_lambdas.any():
        if enable_warnings:
            warnings.warn("Badly conditioned PSD matrix spectrum: the largest "
                          "eigenvalue is more than %g times the smallest. "
                          "Small eigenvalues will be replaced with 0."
                          "" % (1 / small_pos_ratio),
                          PositiveSpectrumWarning)
        lambdas[too_small_lambdas] = 0

    return lambdas


def _check_sample_weight(sample_weight, X, dtype=None):
    """Validate sample weights.

    Note that passing sample_weight=None will output an array of ones.
    Therefore, in some cases, you may want to protect the call with:
    if sample_weight is not None:
        sample_weight = _check_sample_weight(...)

    Parameters
    ----------
    sample_weight : {ndarray, Number or None}, shape (n_samples,)
       Input sample weights.

    X : {ndarray, list, sparse matrix}
        Input data.

<<<<<<< HEAD
    dtype : dtype
=======
    dtype: dtype, default=None
>>>>>>> bc39e62e
       dtype of the validated `sample_weight`.
       If None, and the input `sample_weight` is an array, the dtype of the
       input is preserved; otherwise an array with the default numpy dtype
       is be allocated.  If `dtype` is not one of `float32`, `float64`,
       `None`, the output will be of dtype `float64`.

    Returns
    -------
    sample_weight : ndarray of shape (n_samples,)
       Validated sample weight. It is guaranteed to be "C" contiguous.
    """
    n_samples = _num_samples(X)

    if dtype is not None and dtype not in [np.float32, np.float64]:
        dtype = np.float64

    if sample_weight is None:
        sample_weight = np.ones(n_samples, dtype=dtype)
    elif isinstance(sample_weight, numbers.Number):
        sample_weight = np.full(n_samples, sample_weight, dtype=dtype)
    else:
        if dtype is None:
            dtype = [np.float64, np.float32]
        sample_weight = check_array(
            sample_weight, accept_sparse=False, ensure_2d=False, dtype=dtype,
            order="C"
        )
        if sample_weight.ndim != 1:
            raise ValueError("Sample weights must be 1D array or scalar")

        if sample_weight.shape != (n_samples,):
            raise ValueError("sample_weight.shape == {}, expected {}!"
                             .format(sample_weight.shape, (n_samples,)))

    return sample_weight


def _allclose_dense_sparse(x, y, rtol=1e-7, atol=1e-9):
    """Check allclose for sparse and dense data.

    Both x and y need to be either sparse or dense, they
    can't be mixed.

    Parameters
    ----------
    x : {array-like, sparse matrix}
        First array to compare.

    y : {array-like, sparse matrix}
        Second array to compare.

    rtol : float, default=1e-7
        Relative tolerance; see numpy.allclose.

    atol : float, default=1e-9
        absolute tolerance; see numpy.allclose. Note that the default here is
        more tolerant than the default for numpy.testing.assert_allclose, where
        atol=0.
    """
    if sp.issparse(x) and sp.issparse(y):
        x = x.tocsr()
        y = y.tocsr()
        x.sum_duplicates()
        y.sum_duplicates()
        return (np.array_equal(x.indices, y.indices) and
                np.array_equal(x.indptr, y.indptr) and
                np.allclose(x.data, y.data, rtol=rtol, atol=atol))
    elif not sp.issparse(x) and not sp.issparse(y):
        return np.allclose(x, y, rtol=rtol, atol=atol)
    raise ValueError("Can only compare two sparse matrices, not a sparse "
                     "matrix and an array")


def _check_fit_params(X, fit_params, indices=None):
    """Check and validate the parameters passed during `fit`.

    Parameters
    ----------
    X : array-like of shape (n_samples, n_features)
        Data array.

    fit_params : dict
        Dictionary containing the parameters passed at fit.

    indices : array-like of shape (n_samples,), default=None
        Indices to be selected if the parameter has the same size as `X`.

    Returns
    -------
    fit_params_validated : dict
        Validated parameters. We ensure that the values support indexing.
    """
    from . import _safe_indexing
    fit_params_validated = {}
    for param_key, param_value in fit_params.items():
        if (not _is_arraylike(param_value) or
                _num_samples(param_value) != _num_samples(X)):
            # Non-indexable pass-through (for now for backward-compatibility).
            # https://github.com/scikit-learn/scikit-learn/issues/15805
            fit_params_validated[param_key] = param_value
        else:
            # Any other fit_params should support indexing
            # (e.g. for cross-validation).
            fit_params_validated[param_key] = _make_indexable(param_value)
            fit_params_validated[param_key] = _safe_indexing(
                fit_params_validated[param_key], indices
            )

    return fit_params_validated<|MERGE_RESOLUTION|>--- conflicted
+++ resolved
@@ -1280,11 +1280,7 @@
     X : {ndarray, list, sparse matrix}
         Input data.
 
-<<<<<<< HEAD
-    dtype : dtype
-=======
-    dtype: dtype, default=None
->>>>>>> bc39e62e
+    dtype : dtype, default=None
        dtype of the validated `sample_weight`.
        If None, and the input `sample_weight` is an array, the dtype of the
        input is preserved; otherwise an array with the default numpy dtype
