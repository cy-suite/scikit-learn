"""Utilities for input validation"""

# Authors: Olivier Grisel
#          Gael Varoquaux
#          Andreas Mueller
#          Lars Buitinck
#          Alexandre Gramfort
#          Nicolas Tresegnie
#          Sylvain Marie
# License: BSD 3 clause

from functools import wraps
import warnings
import numbers

import numpy as np
import scipy.sparse as sp
from distutils.version import LooseVersion
from inspect import signature, isclass, Parameter

from numpy.core.numeric import ComplexWarning
import joblib

from contextlib import suppress

from .fixes import _object_dtype_isnan
from .. import get_config as _get_config
from ..exceptions import NonBLASDotWarning, PositiveSpectrumWarning
from ..exceptions import NotFittedError
from ..exceptions import DataConversionWarning

FLOAT_DTYPES = (np.float64, np.float32, np.float16)

# Silenced by default to reduce verbosity. Turn on at runtime for
# performance profiling.
warnings.simplefilter('ignore', NonBLASDotWarning)


def _assert_all_finite(X, allow_nan=False, msg_dtype=None):
    """Like assert_all_finite, but only for ndarray."""
    # validation is also imported in extmath
    from .extmath import _safe_accumulator_op

    if _get_config()['assume_finite']:
        return
    X = np.asanyarray(X)
    # First try an O(n) time, O(1) space solution for the common case that
    # everything is finite; fall back to O(n) space np.isfinite to prevent
    # false positives from overflow in sum method. The sum is also calculated
    # safely to reduce dtype induced overflows.
    is_float = X.dtype.kind in 'fc'
    if is_float and (np.isfinite(_safe_accumulator_op(np.sum, X))):
        pass
    elif is_float:
        msg_err = "Input contains {} or a value too large for {!r}."
        if (allow_nan and np.isinf(X).any() or
                not allow_nan and not np.isfinite(X).all()):
            type_err = 'infinity' if allow_nan else 'NaN, infinity'
            raise ValueError(
                    msg_err.format
                    (type_err,
                     msg_dtype if msg_dtype is not None else X.dtype)
            )
    # for object dtype data, we only check for NaNs (GH-13254)
    elif X.dtype == np.dtype('object') and not allow_nan:
        if _object_dtype_isnan(X).any():
            raise ValueError("Input contains NaN")


def assert_all_finite(X, allow_nan=False):
    """Throw a ValueError if X contains NaN or infinity.

    Parameters
    ----------
    X : array or sparse matrix

    allow_nan : bool
    """
    _assert_all_finite(X.data if sp.issparse(X) else X, allow_nan)


def as_float_array(X, copy=True, force_all_finite=True):
    """Converts an array-like to an array of floats.

    The new dtype will be np.float32 or np.float64, depending on the original
    type. The function can create a copy or modify the argument depending
    on the argument copy.

    Parameters
    ----------
    X : {array-like, sparse matrix}

    copy : bool, optional
        If True, a copy of X will be created. If False, a copy may still be
        returned if X's dtype is not a floating point type.

    force_all_finite : boolean or 'allow-nan', (default=True)
        Whether to raise an error on np.inf and np.nan in X. The possibilities
        are:

        - True: Force all values of X to be finite.
        - False: accept both np.inf and np.nan in X.
        - 'allow-nan': accept only np.nan values in X. Values cannot be
          infinite.

        .. versionadded:: 0.20
           ``force_all_finite`` accepts the string ``'allow-nan'``.

    Returns
    -------
    XT : {array, sparse matrix}
        An array of type np.float
    """
    if isinstance(X, np.matrix) or (not isinstance(X, np.ndarray)
                                    and not sp.issparse(X)):
        return check_array(X, ['csr', 'csc', 'coo'], dtype=np.float64,
                           copy=copy, force_all_finite=force_all_finite,
                           ensure_2d=False)
    elif sp.issparse(X) and X.dtype in [np.float32, np.float64]:
        return X.copy() if copy else X
    elif X.dtype in [np.float32, np.float64]:  # is numpy array
        return X.copy('F' if X.flags['F_CONTIGUOUS'] else 'C') if copy else X
    else:
        if X.dtype.kind in 'uib' and X.dtype.itemsize <= 4:
            return_dtype = np.float32
        else:
            return_dtype = np.float64
        return X.astype(return_dtype)


def _is_arraylike(x):
    """Returns whether the input is array-like"""
    return (hasattr(x, '__len__') or
            hasattr(x, 'shape') or
            hasattr(x, '__array__'))


def _num_samples(x):
    """Return number of samples in array-like x."""
    message = 'Expected sequence or array-like, got %s' % type(x)
    if hasattr(x, 'fit') and callable(x.fit):
        # Don't get num_samples from an ensembles length!
        raise TypeError(message)

    if not hasattr(x, '__len__') and not hasattr(x, 'shape'):
        if hasattr(x, '__array__'):
            x = np.asarray(x)
        else:
            raise TypeError(message)

    if hasattr(x, 'shape') and x.shape is not None:
        if len(x.shape) == 0:
            raise TypeError("Singleton array %r cannot be considered"
                            " a valid collection." % x)
        # Check that shape is returning an integer or default to len
        # Dask dataframes may not return numeric shape[0] value
        if isinstance(x.shape[0], numbers.Integral):
            return x.shape[0]

    try:
        return len(x)
    except TypeError:
        raise TypeError(message)


def check_memory(memory):
    """Check that ``memory`` is joblib.Memory-like.

    joblib.Memory-like means that ``memory`` can be converted into a
    joblib.Memory instance (typically a str denoting the ``location``)
    or has the same interface (has a ``cache`` method).

    Parameters
    ----------
    memory : None, str or object with the joblib.Memory interface

    Returns
    -------
    memory : object with the joblib.Memory interface

    Raises
    ------
    ValueError
        If ``memory`` is not joblib.Memory-like.
    """

    if memory is None or isinstance(memory, str):
        if LooseVersion(joblib.__version__) < '0.12':
            memory = joblib.Memory(cachedir=memory, verbose=0)
        else:
            memory = joblib.Memory(location=memory, verbose=0)
    elif not hasattr(memory, 'cache'):
        raise ValueError("'memory' should be None, a string or have the same"
                         " interface as joblib.Memory."
                         " Got memory='{}' instead.".format(memory))
    return memory


def check_consistent_length(*arrays):
    """Check that all arrays have consistent first dimensions.

    Checks whether all objects in arrays have the same shape or length.

    Parameters
    ----------
    *arrays : list or tuple of input objects.
        Objects that will be checked for consistent length.
    """

    lengths = [_num_samples(X) for X in arrays if X is not None]
    uniques = np.unique(lengths)
    if len(uniques) > 1:
        raise ValueError("Found input variables with inconsistent numbers of"
                         " samples: %r" % [int(l) for l in lengths])


def _make_indexable(iterable):
    """Ensure iterable supports indexing or convert to an indexable variant.

    Convert sparse matrices to csr and other non-indexable iterable to arrays.
    Let `None` and indexable objects (e.g. pandas dataframes) pass unchanged.

    Parameters
    ----------
    iterable : {list, dataframe, array, sparse} or None
        Object to be converted to an indexable iterable.
    """
    if sp.issparse(iterable):
        return iterable.tocsr()
    elif hasattr(iterable, "__getitem__") or hasattr(iterable, "iloc"):
        return iterable
    elif iterable is None:
        return iterable
    return np.array(iterable)


def indexable(*iterables):
    """Make arrays indexable for cross-validation.

    Checks consistent length, passes through None, and ensures that everything
    can be indexed by converting sparse matrices to csr and converting
    non-interable objects to arrays.

    Parameters
    ----------
    *iterables : lists, dataframes, arrays, sparse matrices
        List of objects to ensure sliceability.
    """
    result = [_make_indexable(X) for X in iterables]
    check_consistent_length(*result)
    return result


def _ensure_sparse_format(spmatrix, accept_sparse, dtype, copy,
                          force_all_finite, accept_large_sparse):
    """Convert a sparse matrix to a given format.

    Checks the sparse format of spmatrix and converts if necessary.

    Parameters
    ----------
    spmatrix : scipy sparse matrix
        Input to validate and convert.

    accept_sparse : string, boolean or list/tuple of strings
        String[s] representing allowed sparse matrix formats ('csc',
        'csr', 'coo', 'dok', 'bsr', 'lil', 'dia'). If the input is sparse but
        not in the allowed format, it will be converted to the first listed
        format. True allows the input to be any format. False means
        that a sparse matrix input will raise an error.

    dtype : string, type or None
        Data type of result. If None, the dtype of the input is preserved.

    copy : boolean
        Whether a forced copy will be triggered. If copy=False, a copy might
        be triggered by a conversion.

    force_all_finite : boolean or 'allow-nan', (default=True)
        Whether to raise an error on np.inf and np.nan in X. The possibilities
        are:

        - True: Force all values of X to be finite.
        - False: accept both np.inf and np.nan in X.
        - 'allow-nan': accept only np.nan values in X. Values cannot be
          infinite.

        .. versionadded:: 0.20
           ``force_all_finite`` accepts the string ``'allow-nan'``.

    Returns
    -------
    spmatrix_converted : scipy sparse matrix.
        Matrix that is ensured to have an allowed type.
    """
    if dtype is None:
        dtype = spmatrix.dtype

    changed_format = False

    if isinstance(accept_sparse, str):
        accept_sparse = [accept_sparse]

    # Indices dtype validation
    _check_large_sparse(spmatrix, accept_large_sparse)

    if accept_sparse is False:
        raise TypeError('A sparse matrix was passed, but dense '
                        'data is required. Use X.toarray() to '
                        'convert to a dense numpy array.')
    elif isinstance(accept_sparse, (list, tuple)):
        if len(accept_sparse) == 0:
            raise ValueError("When providing 'accept_sparse' "
                             "as a tuple or list, it must contain at "
                             "least one string value.")
        # ensure correct sparse format
        if spmatrix.format not in accept_sparse:
            # create new with correct sparse
            spmatrix = spmatrix.asformat(accept_sparse[0])
            changed_format = True
    elif accept_sparse is not True:
        # any other type
        raise ValueError("Parameter 'accept_sparse' should be a string, "
                         "boolean or list of strings. You provided "
                         "'accept_sparse={}'.".format(accept_sparse))

    if dtype != spmatrix.dtype:
        # convert dtype
        spmatrix = spmatrix.astype(dtype)
    elif copy and not changed_format:
        # force copy
        spmatrix = spmatrix.copy()

    if force_all_finite:
        if not hasattr(spmatrix, "data"):
            warnings.warn("Can't check %s sparse matrix for nan or inf."
                          % spmatrix.format, stacklevel=2)
        else:
            _assert_all_finite(spmatrix.data,
                               allow_nan=force_all_finite == 'allow-nan')

    return spmatrix


def _ensure_no_complex_data(array):
    if hasattr(array, 'dtype') and array.dtype is not None \
            and hasattr(array.dtype, 'kind') and array.dtype.kind == "c":
        raise ValueError("Complex data not supported\n"
                         "{}\n".format(array))


def check_array(array, accept_sparse=False, accept_large_sparse=True,
                dtype="numeric", order=None, copy=False, force_all_finite=True,
                ensure_2d=True, allow_nd=False, ensure_min_samples=1,
                ensure_min_features=1, estimator=None):

    """Input validation on an array, list, sparse matrix or similar.

    By default, the input is checked to be a non-empty 2D array containing
    only finite values. If the dtype of the array is object, attempt
    converting to float, raising on failure.

    Parameters
    ----------
    array : object
        Input object to check / convert.

    accept_sparse : string, boolean or list/tuple of strings (default=False)
        String[s] representing allowed sparse matrix formats, such as 'csc',
        'csr', etc. If the input is sparse but not in the allowed format,
        it will be converted to the first listed format. True allows the input
        to be any format. False means that a sparse matrix input will
        raise an error.

    accept_large_sparse : bool (default=True)
        If a CSR, CSC, COO or BSR sparse matrix is supplied and accepted by
        accept_sparse, accept_large_sparse=False will cause it to be accepted
        only if its indices are stored with a 32-bit dtype.

        .. versionadded:: 0.20

    dtype : string, type, list of types or None (default="numeric")
        Data type of result. If None, the dtype of the input is preserved.
        If "numeric", dtype is preserved unless array.dtype is object.
        If dtype is a list of types, conversion on the first type is only
        performed if the dtype of the input is not in the list.

    order : 'F', 'C' or None (default=None)
        Whether an array will be forced to be fortran or c-style.
        When order is None (default), then if copy=False, nothing is ensured
        about the memory layout of the output array; otherwise (copy=True)
        the memory layout of the returned array is kept as close as possible
        to the original array.

    copy : boolean (default=False)
        Whether a forced copy will be triggered. If copy=False, a copy might
        be triggered by a conversion.

    force_all_finite : boolean or 'allow-nan', (default=True)
        Whether to raise an error on np.inf and np.nan in array. The
        possibilities are:

        - True: Force all values of array to be finite.
        - False: accept both np.inf and np.nan in array.
        - 'allow-nan': accept only np.nan values in array. Values cannot
          be infinite.

        For object dtyped data, only np.nan is checked and not np.inf.

        .. versionadded:: 0.20
           ``force_all_finite`` accepts the string ``'allow-nan'``.

    ensure_2d : boolean (default=True)
        Whether to raise a value error if array is not 2D.

    allow_nd : boolean (default=False)
        Whether to allow array.ndim > 2.

    ensure_min_samples : int (default=1)
        Make sure that the array has a minimum number of samples in its first
        axis (rows for a 2D array). Setting to 0 disables this check.

    ensure_min_features : int (default=1)
        Make sure that the 2D array has some minimum number of features
        (columns). The default value of 1 rejects empty datasets.
        This check is only enforced when the input data has effectively 2
        dimensions or is originally 1D and ``ensure_2d`` is True. Setting to 0
        disables this check.

    estimator : str or estimator instance (default=None)
        If passed, include the name of the estimator in warning messages.

    Returns
    -------
    array_converted : object
        The converted and validated array.
    """
    # store reference to original array to check if copy is needed when
    # function returns
    array_orig = array

    # store whether originally we wanted numeric dtype
    dtype_numeric = isinstance(dtype, str) and dtype == "numeric"

    dtype_orig = getattr(array, "dtype", None)
    if not hasattr(dtype_orig, 'kind'):
        # not a data type (e.g. a column named dtype in a pandas DataFrame)
        dtype_orig = None

    # check if the object contains several dtypes (typically a pandas
    # DataFrame), and store them. If not, store None.
    dtypes_orig = None
    if hasattr(array, "dtypes") and hasattr(array.dtypes, '__array__'):
        # throw warning if pandas dataframe is sparse
        with suppress(ImportError):
            from pandas.api.types import is_sparse
            if array.dtypes.apply(is_sparse).any():
                warnings.warn(
                    "pandas.DataFrame with sparse columns found."
                    "It will be converted to a dense numpy array."
                )

        dtypes_orig = list(array.dtypes)
        # pandas boolean dtype __array__ interface coerces bools to objects
        for i, dtype_iter in enumerate(dtypes_orig):
            if dtype_iter.kind == 'b':
                dtypes_orig[i] = np.object

        if all(isinstance(dtype, np.dtype) for dtype in dtypes_orig):
            dtype_orig = np.result_type(*dtypes_orig)

    if dtype_numeric:
        if dtype_orig is not None and dtype_orig.kind == "O":
            # if input is object, convert to float.
            dtype = np.float64
        else:
            dtype = None

    if isinstance(dtype, (list, tuple)):
        if dtype_orig is not None and dtype_orig in dtype:
            # no dtype conversion required
            dtype = None
        else:
            # dtype conversion required. Let's select the first element of the
            # list of accepted types.
            dtype = dtype[0]

    if force_all_finite not in (True, False, 'allow-nan'):
        raise ValueError('force_all_finite should be a bool or "allow-nan"'
                         '. Got {!r} instead'.format(force_all_finite))

    if estimator is not None:
        if isinstance(estimator, str):
            estimator_name = estimator
        else:
            estimator_name = estimator.__class__.__name__
    else:
        estimator_name = "Estimator"
    context = " by %s" % estimator_name if estimator is not None else ""

    if sp.issparse(array):
        _ensure_no_complex_data(array)
        array = _ensure_sparse_format(array, accept_sparse=accept_sparse,
                                      dtype=dtype, copy=copy,
                                      force_all_finite=force_all_finite,
                                      accept_large_sparse=accept_large_sparse)
    else:
        # If np.array(..) gives ComplexWarning, then we convert the warning
        # to an error. This is needed because specifying a non complex
        # dtype to the function converts complex to real dtype,
        # thereby passing the test made in the lines following the scope
        # of warnings context manager.
        with warnings.catch_warnings():
            try:
                warnings.simplefilter('error', ComplexWarning)
                if dtype is not None and np.dtype(dtype).kind in 'iu':
                    # Conversion float -> int should not contain NaN or
                    # inf (numpy#14412). We cannot use casting='safe' because
                    # then conversion float -> int would be disallowed.
                    array = np.asarray(array, order=order)
                    if array.dtype.kind == 'f':
                        _assert_all_finite(array, allow_nan=False,
                                           msg_dtype=dtype)
                    array = array.astype(dtype, casting="unsafe", copy=False)
                else:
                    array = np.asarray(array, order=order, dtype=dtype)
            except ComplexWarning:
                raise ValueError("Complex data not supported\n"
                                 "{}\n".format(array))

        # It is possible that the np.array(..) gave no warning. This happens
        # when no dtype conversion happened, for example dtype = None. The
        # result is that np.array(..) produces an array of complex dtype
        # and we need to catch and raise exception for such cases.
        _ensure_no_complex_data(array)

        if ensure_2d:
            # If input is scalar raise error
            if array.ndim == 0:
                raise ValueError(
                    "Expected 2D array, got scalar array instead:\narray={}.\n"
                    "Reshape your data either using array.reshape(-1, 1) if "
                    "your data has a single feature or array.reshape(1, -1) "
                    "if it contains a single sample.".format(array))
            # If input is 1D raise error
            if array.ndim == 1:
                raise ValueError(
                    "Expected 2D array, got 1D array instead:\narray={}.\n"
                    "Reshape your data either using array.reshape(-1, 1) if "
                    "your data has a single feature or array.reshape(1, -1) "
                    "if it contains a single sample.".format(array))

        # in the future np.flexible dtypes will be handled like object dtypes
        if dtype_numeric and np.issubdtype(array.dtype, np.flexible):
            warnings.warn(
                "Beginning in version 0.22, arrays of bytes/strings will be "
                "converted to decimal numbers if dtype='numeric'. "
                "It is recommended that you convert the array to "
                "a float dtype before using it in scikit-learn, "
                "for example by using "
                "your_array = your_array.astype(np.float64).",
                FutureWarning, stacklevel=2)

        # make sure we actually converted to numeric:
        if dtype_numeric and array.dtype.kind == "O":
            array = array.astype(np.float64)
        if not allow_nd and array.ndim >= 3:
            raise ValueError("Found array with dim %d. %s expected <= 2."
                             % (array.ndim, estimator_name))

        if force_all_finite:
            _assert_all_finite(array,
                               allow_nan=force_all_finite == 'allow-nan')

    if ensure_min_samples > 0:
        n_samples = _num_samples(array)
        if n_samples < ensure_min_samples:
            raise ValueError("Found array with %d sample(s) (shape=%s) while a"
                             " minimum of %d is required%s."
                             % (n_samples, array.shape, ensure_min_samples,
                                context))

    if ensure_min_features > 0 and array.ndim == 2:
        n_features = array.shape[1]
        if n_features < ensure_min_features:
            raise ValueError("Found array with %d feature(s) (shape=%s) while"
                             " a minimum of %d is required%s."
                             % (n_features, array.shape, ensure_min_features,
                                context))

    if copy and np.may_share_memory(array, array_orig):
        array = np.array(array, dtype=dtype, order=order)

    return array


def _check_large_sparse(X, accept_large_sparse=False):
    """Raise a ValueError if X has 64bit indices and accept_large_sparse=False
    """
    if not accept_large_sparse:
        supported_indices = ["int32"]
        if X.getformat() == "coo":
            index_keys = ['col', 'row']
        elif X.getformat() in ["csr", "csc", "bsr"]:
            index_keys = ['indices', 'indptr']
        else:
            return
        for key in index_keys:
            indices_datatype = getattr(X, key).dtype
            if (indices_datatype not in supported_indices):
                raise ValueError("Only sparse matrices with 32-bit integer"
                                 " indices are accepted. Got %s indices."
                                 % indices_datatype)


def check_X_y(X, y, accept_sparse=False, accept_large_sparse=True,
              dtype="numeric", order=None, copy=False, force_all_finite=True,
              ensure_2d=True, allow_nd=False, multi_output=False,
              ensure_min_samples=1, ensure_min_features=1, y_numeric=False,
              estimator=None):
    """Input validation for standard estimators.

    Checks X and y for consistent length, enforces X to be 2D and y 1D. By
    default, X is checked to be non-empty and containing only finite values.
    Standard input checks are also applied to y, such as checking that y
    does not have np.nan or np.inf targets. For multi-label y, set
    multi_output=True to allow 2D and sparse y. If the dtype of X is
    object, attempt converting to float, raising on failure.

    Parameters
    ----------
    X : nd-array, list or sparse matrix
        Input data.

    y : nd-array, list or sparse matrix
        Labels.

    accept_sparse : string, boolean or list of string (default=False)
        String[s] representing allowed sparse matrix formats, such as 'csc',
        'csr', etc. If the input is sparse but not in the allowed format,
        it will be converted to the first listed format. True allows the input
        to be any format. False means that a sparse matrix input will
        raise an error.

    accept_large_sparse : bool (default=True)
        If a CSR, CSC, COO or BSR sparse matrix is supplied and accepted by
        accept_sparse, accept_large_sparse will cause it to be accepted only
        if its indices are stored with a 32-bit dtype.

        .. versionadded:: 0.20

    dtype : string, type, list of types or None (default="numeric")
        Data type of result. If None, the dtype of the input is preserved.
        If "numeric", dtype is preserved unless array.dtype is object.
        If dtype is a list of types, conversion on the first type is only
        performed if the dtype of the input is not in the list.

    order : 'F', 'C' or None (default=None)
        Whether an array will be forced to be fortran or c-style.

    copy : boolean (default=False)
        Whether a forced copy will be triggered. If copy=False, a copy might
        be triggered by a conversion.

    force_all_finite : boolean or 'allow-nan', (default=True)
        Whether to raise an error on np.inf and np.nan in X. This parameter
        does not influence whether y can have np.inf or np.nan values.
        The possibilities are:

        - True: Force all values of X to be finite.
        - False: accept both np.inf and np.nan in X.
        - 'allow-nan': accept only np.nan values in X. Values cannot be
          infinite.

        .. versionadded:: 0.20
           ``force_all_finite`` accepts the string ``'allow-nan'``.

    ensure_2d : boolean (default=True)
        Whether to raise a value error if X is not 2D.

    allow_nd : boolean (default=False)
        Whether to allow X.ndim > 2.

    multi_output : boolean (default=False)
        Whether to allow 2D y (array or sparse matrix). If false, y will be
        validated as a vector. y cannot have np.nan or np.inf values if
        multi_output=True.

    ensure_min_samples : int (default=1)
        Make sure that X has a minimum number of samples in its first
        axis (rows for a 2D array).

    ensure_min_features : int (default=1)
        Make sure that the 2D array has some minimum number of features
        (columns). The default value of 1 rejects empty datasets.
        This check is only enforced when X has effectively 2 dimensions or
        is originally 1D and ``ensure_2d`` is True. Setting to 0 disables
        this check.

    y_numeric : boolean (default=False)
        Whether to ensure that y has a numeric type. If dtype of y is object,
        it is converted to float64. Should only be used for regression
        algorithms.

    estimator : str or estimator instance (default=None)
        If passed, include the name of the estimator in warning messages.

    Returns
    -------
    X_converted : object
        The converted and validated X.

    y_converted : object
        The converted and validated y.
    """
    if y is None:
        raise ValueError("y cannot be None")

    X = check_array(X, accept_sparse=accept_sparse,
                    accept_large_sparse=accept_large_sparse,
                    dtype=dtype, order=order, copy=copy,
                    force_all_finite=force_all_finite,
                    ensure_2d=ensure_2d, allow_nd=allow_nd,
                    ensure_min_samples=ensure_min_samples,
                    ensure_min_features=ensure_min_features,
                    estimator=estimator)
    if multi_output:
        y = check_array(y, 'csr', force_all_finite=True, ensure_2d=False,
                        dtype=None)
    else:
        y = column_or_1d(y, warn=True)
        _assert_all_finite(y)
    if y_numeric and y.dtype.kind == 'O':
        y = y.astype(np.float64)

    check_consistent_length(X, y)

    return X, y


def column_or_1d(y, warn=False):
    """ Ravel column or 1d numpy array, else raises an error

    Parameters
    ----------
    y : array-like

    warn : boolean, default False
       To control display of warnings.

    Returns
    -------
    y : array

    """
    y = np.asarray(y)
    shape = np.shape(y)
    if len(shape) == 1:
        return np.ravel(y)
    if len(shape) == 2 and shape[1] == 1:
        if warn:
            warnings.warn("A column-vector y was passed when a 1d array was"
                          " expected. Please change the shape of y to "
                          "(n_samples, ), for example using ravel().",
                          DataConversionWarning, stacklevel=2)
        return np.ravel(y)

    raise ValueError(
        "y should be a 1d array, "
        "got an array of shape {} instead.".format(shape))


def check_random_state(seed):
    """Turn seed into a np.random.RandomState instance

    Parameters
    ----------
    seed : None | int | instance of RandomState
        If seed is None, return the RandomState singleton used by np.random.
        If seed is an int, return a new RandomState instance seeded with seed.
        If seed is already a RandomState instance, return it.
        Otherwise raise ValueError.
    """
    if seed is None or seed is np.random:
        return np.random.mtrand._rand
    if isinstance(seed, numbers.Integral):
        return np.random.RandomState(seed)
    if isinstance(seed, np.random.RandomState):
        return seed
    raise ValueError('%r cannot be used to seed a numpy.random.RandomState'
                     ' instance' % seed)


def has_fit_parameter(estimator, parameter):
    """Checks whether the estimator's fit method supports the given parameter.

    Parameters
    ----------
    estimator : object
        An estimator to inspect.

    parameter : str
        The searched parameter.

    Returns
    -------
    is_parameter: bool
        Whether the parameter was found to be a named parameter of the
        estimator's fit method.

    Examples
    --------
    >>> from sklearn.svm import SVC
    >>> has_fit_parameter(SVC(), "sample_weight")
    True

    """
    return parameter in signature(estimator.fit).parameters


def check_symmetric(array, tol=1E-10, raise_warning=True,
                    raise_exception=False):
    """Make sure that array is 2D, square and symmetric.

    If the array is not symmetric, then a symmetrized version is returned.
    Optionally, a warning or exception is raised if the matrix is not
    symmetric.

    Parameters
    ----------
    array : nd-array or sparse matrix
        Input object to check / convert. Must be two-dimensional and square,
        otherwise a ValueError will be raised.
    tol : float
        Absolute tolerance for equivalence of arrays. Default = 1E-10.
    raise_warning : boolean (default=True)
        If True then raise a warning if conversion is required.
    raise_exception : boolean (default=False)
        If True then raise an exception if array is not symmetric.

    Returns
    -------
    array_sym : ndarray or sparse matrix
        Symmetrized version of the input array, i.e. the average of array
        and array.transpose(). If sparse, then duplicate entries are first
        summed and zeros are eliminated.
    """
    if (array.ndim != 2) or (array.shape[0] != array.shape[1]):
        raise ValueError("array must be 2-dimensional and square. "
                         "shape = {0}".format(array.shape))

    if sp.issparse(array):
        diff = array - array.T
        # only csr, csc, and coo have `data` attribute
        if diff.format not in ['csr', 'csc', 'coo']:
            diff = diff.tocsr()
        symmetric = np.all(abs(diff.data) < tol)
    else:
        symmetric = np.allclose(array, array.T, atol=tol)

    if not symmetric:
        if raise_exception:
            raise ValueError("Array must be symmetric")
        if raise_warning:
            warnings.warn("Array is not symmetric, and will be converted "
                          "to symmetric by average with its transpose.",
                          stacklevel=2)
        if sp.issparse(array):
            conversion = 'to' + array.format
            array = getattr(0.5 * (array + array.T), conversion)()
        else:
            array = 0.5 * (array + array.T)

    return array


def check_is_fitted(estimator, attributes=None, msg=None, all_or_any=all):
    """Perform is_fitted validation for estimator.

    Checks if the estimator is fitted by verifying the presence of
    fitted attributes (ending with a trailing underscore) and otherwise
    raises a NotFittedError with the given message.

    This utility is meant to be used internally by estimators themselves,
    typically in their own predict / transform methods.

    Parameters
    ----------
    estimator : estimator instance.
        estimator instance for which the check is performed.

    attributes : str, list or tuple of str, default=None
        Attribute name(s) given as string or a list/tuple of strings
        Eg.: ``["coef_", "estimator_", ...], "coef_"``

        If `None`, `estimator` is considered fitted if there exist an
        attribute that ends with a underscore and does not start with double
        underscore.

    msg : string
        The default error message is, "This %(name)s instance is not fitted
        yet. Call 'fit' with appropriate arguments before using this
        estimator."

        For custom messages if "%(name)s" is present in the message string,
        it is substituted for the estimator name.

        Eg. : "Estimator, %(name)s, must be fitted before sparsifying".

    all_or_any : callable, {all, any}, default all
        Specify whether all or any of the given attributes must exist.

    Returns
    -------
    None

    Raises
    ------
    NotFittedError
        If the attributes are not found.
    """
    if isclass(estimator):
        raise TypeError("{} is a class, not an instance.".format(estimator))
    if msg is None:
        msg = ("This %(name)s instance is not fitted yet. Call 'fit' with "
               "appropriate arguments before using this estimator.")

    if not hasattr(estimator, 'fit'):
        raise TypeError("%s is not an estimator instance." % (estimator))

    if attributes is not None:
        if not isinstance(attributes, (list, tuple)):
            attributes = [attributes]
        attrs = all_or_any([hasattr(estimator, attr) for attr in attributes])
    else:
        attrs = [v for v in vars(estimator)
                 if v.endswith("_") and not v.startswith("__")]

    if not attrs:
        raise NotFittedError(msg % {'name': type(estimator).__name__})


def check_non_negative(X, whom):
    """
    Check if there is any negative value in an array.

    Parameters
    ----------
    X : array-like or sparse matrix
        Input data.

    whom : string
        Who passed X to this function.
    """
    # avoid X.min() on sparse matrix since it also sorts the indices
    if sp.issparse(X):
        if X.format in ['lil', 'dok']:
            X = X.tocsr()
        if X.data.size == 0:
            X_min = 0
        else:
            X_min = X.data.min()
    else:
        X_min = X.min()

    if X_min < 0:
        raise ValueError("Negative values in data passed to %s" % whom)


def check_scalar(x, name, target_type, min_val=None, max_val=None):
    """Validate scalar parameters type and value.

    Parameters
    ----------
    x : object
        The scalar parameter to validate.

    name : str
        The name of the parameter to be printed in error messages.

    target_type : type or tuple
        Acceptable data types for the parameter.

    min_val : float or int, optional (default=None)
        The minimum valid value the parameter can take. If None (default) it
        is implied that the parameter does not have a lower bound.

    max_val : float or int, optional (default=None)
        The maximum valid value the parameter can take. If None (default) it
        is implied that the parameter does not have an upper bound.

    Raises
    -------
    TypeError
        If the parameter's type does not match the desired type.

    ValueError
        If the parameter's value violates the given bounds.
    """

    if not isinstance(x, target_type):
        raise TypeError('`{}` must be an instance of {}, not {}.'
                        .format(name, target_type, type(x)))

    if min_val is not None and x < min_val:
        raise ValueError('`{}`= {}, must be >= {}.'.format(name, x, min_val))

    if max_val is not None and x > max_val:
        raise ValueError('`{}`= {}, must be <= {}.'.format(name, x, max_val))


def _check_psd_eigenvalues(lambdas, enable_warnings=False):
    """Check the eigenvalues of a positive semidefinite (PSD) matrix.

    Checks the provided array of PSD matrix eigenvalues for numerical or
    conditioning issues and returns a fixed validated version. This method
    should typically be used if the PSD matrix is user-provided (e.g. a
    Gram matrix) or computed using a user-provided dissimilarity metric
    (e.g. kernel function), or if the decomposition process uses approximation
    methods (randomized SVD, etc.).

    It checks for three things:

    - that there are no significant imaginary parts in eigenvalues (more than
      1e-5 times the maximum real part). If this check fails, it raises a
      ``ValueError``. Otherwise all non-significant imaginary parts that may
      remain are set to zero. This operation is traced with a
      ``PositiveSpectrumWarning`` when ``enable_warnings=True``.

    - that eigenvalues are not all negative. If this check fails, it raises a
      ``ValueError``

    - that there are no significant negative eigenvalues with absolute value
      more than 1e-10 (1e-6) and more than 1e-5 (5e-3) times the largest
      positive eigenvalue in double (simple) precision. If this check fails,
      it raises a ``ValueError``. Otherwise all negative eigenvalues that may
      remain are set to zero. This operation is traced with a
      ``PositiveSpectrumWarning`` when ``enable_warnings=True``.

    Finally, all the positive eigenvalues that are too small (with a value
    smaller than the maximum eigenvalue divided by 1e12) are set to zero.
    This operation is traced with a ``PositiveSpectrumWarning`` when
    ``enable_warnings=True``.

    Parameters
    ----------
    lambdas : array-like of shape (n_eigenvalues,)
        Array of eigenvalues to check / fix.

    enable_warnings : bool, default=False
        When this is set to ``True``, a ``PositiveSpectrumWarning`` will be
        raised when there are imaginary parts, negative eigenvalues, or
        extremely small non-zero eigenvalues. Otherwise no warning will be
        raised. In both cases, imaginary parts, negative eigenvalues, and
        extremely small non-zero eigenvalues will be set to zero.

    Returns
    -------
    lambdas_fixed : ndarray of shape (n_eigenvalues,)
        A fixed validated copy of the array of eigenvalues.

    Examples
    --------
    >>> _check_psd_eigenvalues([1, 2])      # nominal case
    array([1, 2])
    >>> _check_psd_eigenvalues([5, 5j])     # significant imag part
    Traceback (most recent call last):
        ...
    ValueError: There are significant imaginary parts in eigenvalues (1
        of the maximum real part). Either the matrix is not PSD, or there was
        an issue while computing the eigendecomposition of the matrix.
    >>> _check_psd_eigenvalues([5, 5e-5j])  # insignificant imag part
    array([5., 0.])
    >>> _check_psd_eigenvalues([-5, -1])    # all negative
    Traceback (most recent call last):
        ...
    ValueError: All eigenvalues are negative (maximum is -1). Either the
        matrix is not PSD, or there was an issue while computing the
        eigendecomposition of the matrix.
    >>> _check_psd_eigenvalues([5, -1])     # significant negative
    Traceback (most recent call last):
        ...
    ValueError: There are significant negative eigenvalues (0.2 of the
        maximum positive). Either the matrix is not PSD, or there was an issue
        while computing the eigendecomposition of the matrix.
    >>> _check_psd_eigenvalues([5, -5e-5])  # insignificant negative
    array([5., 0.])
    >>> _check_psd_eigenvalues([5, 4e-12])  # bad conditioning (too small)
    array([5., 0.])

    """

    lambdas = np.array(lambdas)
    is_double_precision = lambdas.dtype == np.float64

    # note: the minimum value available is
    #  - single-precision: np.finfo('float32').eps = 1.2e-07
    #  - double-precision: np.finfo('float64').eps = 2.2e-16

    # the various thresholds used for validation
    # we may wish to change the value according to precision.
    significant_imag_ratio = 1e-5
    significant_neg_ratio = 1e-5 if is_double_precision else 5e-3
    significant_neg_value = 1e-10 if is_double_precision else 1e-6
    small_pos_ratio = 1e-12

    # Check that there are no significant imaginary parts
    if not np.isreal(lambdas).all():
        max_imag_abs = np.abs(np.imag(lambdas)).max()
        max_real_abs = np.abs(np.real(lambdas)).max()
        if max_imag_abs > significant_imag_ratio * max_real_abs:
            raise ValueError(
                "There are significant imaginary parts in eigenvalues (%g "
                "of the maximum real part). Either the matrix is not PSD, or "
                "there was an issue while computing the eigendecomposition "
                "of the matrix."
                % (max_imag_abs / max_real_abs))

        # warn about imaginary parts being removed
        if enable_warnings:
            warnings.warn("There are imaginary parts in eigenvalues (%g "
                          "of the maximum real part). Either the matrix is not"
                          " PSD, or there was an issue while computing the "
                          "eigendecomposition of the matrix. Only the real "
                          "parts will be kept."
                          % (max_imag_abs / max_real_abs),
                          PositiveSpectrumWarning)

    # Remove all imaginary parts (even if zero)
    lambdas = np.real(lambdas)

    # Check that there are no significant negative eigenvalues
    max_eig = lambdas.max()
    if max_eig < 0:
        raise ValueError("All eigenvalues are negative (maximum is %g). "
                         "Either the matrix is not PSD, or there was an "
                         "issue while computing the eigendecomposition of "
                         "the matrix." % max_eig)

    else:
        min_eig = lambdas.min()
        if (min_eig < -significant_neg_ratio * max_eig
                and min_eig < -significant_neg_value):
            raise ValueError("There are significant negative eigenvalues (%g"
                             " of the maximum positive). Either the matrix is "
                             "not PSD, or there was an issue while computing "
                             "the eigendecomposition of the matrix."
                             % (-min_eig / max_eig))
        elif min_eig < 0:
            # Remove all negative values and warn about it
            if enable_warnings:
                warnings.warn("There are negative eigenvalues (%g of the "
                              "maximum positive). Either the matrix is not "
                              "PSD, or there was an issue while computing the"
                              " eigendecomposition of the matrix. Negative "
                              "eigenvalues will be replaced with 0."
                              % (-min_eig / max_eig),
                              PositiveSpectrumWarning)
            lambdas[lambdas < 0] = 0

    # Check for conditioning (small positive non-zeros)
    too_small_lambdas = (0 < lambdas) & (lambdas < small_pos_ratio * max_eig)
    if too_small_lambdas.any():
        if enable_warnings:
            warnings.warn("Badly conditioned PSD matrix spectrum: the largest "
                          "eigenvalue is more than %g times the smallest. "
                          "Small eigenvalues will be replaced with 0."
                          "" % (1 / small_pos_ratio),
                          PositiveSpectrumWarning)
        lambdas[too_small_lambdas] = 0

    return lambdas


def _check_sample_weight(sample_weight, X, dtype=None):
    """Validate sample weights.

    Note that passing sample_weight=None will output an array of ones.
    Therefore, in some cases, you may want to protect the call with:
    if sample_weight is not None:
        sample_weight = _check_sample_weight(...)

    Parameters
    ----------
    sample_weight : {ndarray, Number or None}, shape (n_samples,)
       Input sample weights.

    X : nd-array, list or sparse matrix
        Input data.

    dtype: dtype
       dtype of the validated `sample_weight`.
       If None, and the input `sample_weight` is an array, the dtype of the
       input is preserved; otherwise an array with the default numpy dtype
       is be allocated.  If `dtype` is not one of `float32`, `float64`,
       `None`, the output will be of dtype `float64`.

    Returns
    -------
    sample_weight : ndarray, shape (n_samples,)
       Validated sample weight. It is guaranteed to be "C" contiguous.
    """
    n_samples = _num_samples(X)

    if dtype is not None and dtype not in [np.float32, np.float64]:
        dtype = np.float64

    if sample_weight is None:
        sample_weight = np.ones(n_samples, dtype=dtype)
    elif isinstance(sample_weight, numbers.Number):
<<<<<<< HEAD
        sample_weight = np.full(n_samples, sample_weight,
                                dtype=dtype)
=======
        sample_weight = np.full(n_samples, sample_weight, dtype=dtype)
>>>>>>> 87a59309
    else:
        if dtype is None:
            dtype = [np.float64, np.float32]
        sample_weight = check_array(
            sample_weight, accept_sparse=False, ensure_2d=False, dtype=dtype,
            order="C"
        )
        if sample_weight.ndim != 1:
            raise ValueError("Sample weights must be 1D array or scalar")

        if sample_weight.shape != (n_samples,):
            raise ValueError("sample_weight.shape == {}, expected {}!"
                             .format(sample_weight.shape, (n_samples,)))
    return sample_weight


def _allclose_dense_sparse(x, y, rtol=1e-7, atol=1e-9):
    """Check allclose for sparse and dense data.

    Both x and y need to be either sparse or dense, they
    can't be mixed.

    Parameters
    ----------
    x : array-like or sparse matrix
        First array to compare.

    y : array-like or sparse matrix
        Second array to compare.

    rtol : float, optional
        relative tolerance; see numpy.allclose

    atol : float, optional
        absolute tolerance; see numpy.allclose. Note that the default here is
        more tolerant than the default for numpy.testing.assert_allclose, where
        atol=0.
    """
    if sp.issparse(x) and sp.issparse(y):
        x = x.tocsr()
        y = y.tocsr()
        x.sum_duplicates()
        y.sum_duplicates()
        return (np.array_equal(x.indices, y.indices) and
                np.array_equal(x.indptr, y.indptr) and
                np.allclose(x.data, y.data, rtol=rtol, atol=atol))
    elif not sp.issparse(x) and not sp.issparse(y):
        return np.allclose(x, y, rtol=rtol, atol=atol)
    raise ValueError("Can only compare two sparse matrices, not a sparse "
                     "matrix and an array")


def _deprecate_positional_args(f):
    """Decorator for methods that issues warnings for positional arguments

    Using the keyword-only argument syntax in pep 3102, arguments after the
    * will issue a warning when passed as a positional argument.

    Parameters
    ----------
    f : function
        function to check arguments on
    """
    sig = signature(f)
    kwonly_args = []
    all_args = []

    for name, param in sig.parameters.items():
        if param.kind == Parameter.POSITIONAL_OR_KEYWORD:
            all_args.append(name)
        elif param.kind == Parameter.KEYWORD_ONLY:
            kwonly_args.append(name)

    @wraps(f)
    def inner_f(*args, **kwargs):
        extra_args = len(args) - len(all_args)
        if extra_args > 0:
            # ignore first 'self' argument for instance methods
            args_msg = ['{}={}'.format(name, arg)
                        for name, arg in zip(kwonly_args[:extra_args],
                                             args[-extra_args:])]
            warnings.warn("Pass {} as keyword args. From version 0.24 "
                          "passing these as positional arguments will "
                          "result in an error".format(", ".join(args_msg)),
                          FutureWarning)
        kwargs.update({k: arg for k, arg in zip(all_args, args)})
        return f(**kwargs)
    return inner_f


def _check_fit_params(X, fit_params, indices=None):
    """Check and validate the parameters passed during `fit`.

    Parameters
    ----------
    X : array-like of shape (n_samples, n_features)
        Data array.

    fit_params : dict
        Dictionary containing the parameters passed at fit.

    indices : array-like of shape (n_samples,), default=None
        Indices to be selected if the parameter has the same size as `X`.

    Returns
    -------
    fit_params_validated : dict
        Validated parameters. We ensure that the values support indexing.
    """
    from . import _safe_indexing
    fit_params_validated = {}
    for param_key, param_value in fit_params.items():
        if (not _is_arraylike(param_value) or
                _num_samples(param_value) != _num_samples(X)):
            # Non-indexable pass-through (for now for backward-compatibility).
            # https://github.com/scikit-learn/scikit-learn/issues/15805
            fit_params_validated[param_key] = param_value
        else:
            # Any other fit_params should support indexing
            # (e.g. for cross-validation).
            fit_params_validated[param_key] = _make_indexable(param_value)
            fit_params_validated[param_key] = _safe_indexing(
                fit_params_validated[param_key], indices
            )

    return fit_params_validated<|MERGE_RESOLUTION|>--- conflicted
+++ resolved
@@ -1208,12 +1208,7 @@
     if sample_weight is None:
         sample_weight = np.ones(n_samples, dtype=dtype)
     elif isinstance(sample_weight, numbers.Number):
-<<<<<<< HEAD
-        sample_weight = np.full(n_samples, sample_weight,
-                                dtype=dtype)
-=======
         sample_weight = np.full(n_samples, sample_weight, dtype=dtype)
->>>>>>> 87a59309
     else:
         if dtype is None:
             dtype = [np.float64, np.float32]
