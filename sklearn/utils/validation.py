"""Utilities for input validation"""

# Authors: Olivier Grisel
#          Gael Varoquaux
#          Andreas Mueller
#          Lars Buitinck
#          Alexandre Gramfort
#          Nicolas Tresegnie
#          Sylvain Marie
# License: BSD 3 clause

from functools import wraps
import warnings
import numbers
import operator

import numpy as np
import scipy.sparse as sp
from inspect import signature, isclass, Parameter

# mypy error: Module 'numpy.core.numeric' has no attribute 'ComplexWarning'
from numpy.core.numeric import ComplexWarning  # type: ignore
import joblib

from contextlib import suppress

from .fixes import _object_dtype_isnan
from .. import get_config as _get_config
from ..exceptions import PositiveSpectrumWarning
from ..exceptions import NotFittedError
from ..exceptions import DataConversionWarning
from ..utils._array_api import get_namespace
from ..utils._array_api import _asarray_with_order
from ._isfinite import cy_isfinite, FiniteStatus

FLOAT_DTYPES = (np.float64, np.float32, np.float16)


# This function is not used anymore at this moment in the code base but we keep it in
# case that we merge a new public function without kwarg only by mistake, which would
# require a deprecation cycle to fix.
def _deprecate_positional_args(func=None, *, version="1.3"):
    """Decorator for methods that issues warnings for positional arguments.

    Using the keyword-only argument syntax in pep 3102, arguments after the
    * will issue a warning when passed as a positional argument.

    Parameters
    ----------
    func : callable, default=None
        Function to check arguments on.
    version : callable, default="1.3"
        The version when positional arguments will result in error.
    """

    def _inner_deprecate_positional_args(f):
        sig = signature(f)
        kwonly_args = []
        all_args = []

        for name, param in sig.parameters.items():
            if param.kind == Parameter.POSITIONAL_OR_KEYWORD:
                all_args.append(name)
            elif param.kind == Parameter.KEYWORD_ONLY:
                kwonly_args.append(name)

        @wraps(f)
        def inner_f(*args, **kwargs):
            extra_args = len(args) - len(all_args)
            if extra_args <= 0:
                return f(*args, **kwargs)

            # extra_args > 0
            args_msg = [
                "{}={}".format(name, arg)
                for name, arg in zip(kwonly_args[:extra_args], args[-extra_args:])
            ]
            args_msg = ", ".join(args_msg)
            warnings.warn(
                f"Pass {args_msg} as keyword args. From version "
                f"{version} passing these as positional arguments "
                "will result in an error",
                FutureWarning,
            )
            kwargs.update(zip(sig.parameters, args))
            return f(**kwargs)

        return inner_f

    if func is not None:
        return _inner_deprecate_positional_args(func)

    return _inner_deprecate_positional_args


def _assert_all_finite(
    X, allow_nan=False, msg_dtype=None, estimator_name=None, input_name=""
):
    """Like assert_all_finite, but only for ndarray."""

    xp, _ = get_namespace(X)

    if _get_config()["assume_finite"]:
        return

    X = xp.asarray(X)

    # for object dtype data, we only check for NaNs (GH-13254)
    if X.dtype == np.dtype("object") and not allow_nan:
        if _object_dtype_isnan(X).any():
            raise ValueError("Input contains NaN")

    # We need only consider float arrays, hence can early return for all else.
    if X.dtype.kind not in "fc":
        return

    # First try an O(n) time, O(1) space solution for the common case that
    # everything is finite; fall back to O(n) space `np.isinf/isnan` or custom
    # Cython implementation to prevent false positives and provide a detailed
    # error message.
    with np.errstate(over="ignore"):
        first_pass_isfinite = xp.isfinite(xp.sum(X))
    if first_pass_isfinite:
        return
    # Cython implementation doesn't support FP16 or complex numbers
    use_cython = (
        xp is np and X.data.contiguous and X.dtype.type in {np.float32, np.float64}
    )
    if use_cython:
        out = cy_isfinite(X.reshape(-1), allow_nan=allow_nan)
        has_nan_error = False if allow_nan else out == FiniteStatus.has_nan
        has_inf = out == FiniteStatus.has_infinite
    else:
        has_inf = np.isinf(X).any()
        has_nan_error = False if allow_nan else xp.isnan(X).any()
    if has_inf or has_nan_error:
        if has_nan_error:
            type_err = "NaN"
        else:
            msg_dtype = msg_dtype if msg_dtype is not None else X.dtype
            type_err = f"infinity or a value too large for {msg_dtype!r}"
        padded_input_name = input_name + " " if input_name else ""
        msg_err = f"Input {padded_input_name}contains {type_err}."
        if estimator_name and input_name == "X" and has_nan_error:
            # Improve the error message on how to handle missing values in
            # scikit-learn.
            msg_err += (
                f"\n{estimator_name} does not accept missing values"
                " encoded as NaN natively. For supervised learning, you might want"
                " to consider sklearn.ensemble.HistGradientBoostingClassifier and"
                " Regressor which accept missing values encoded as NaNs natively."
                " Alternatively, it is possible to preprocess the data, for"
                " instance by using an imputer transformer in a pipeline or drop"
                " samples with missing values. See"
                " https://scikit-learn.org/stable/modules/impute.html"
                " You can find a list of all estimators that handle NaN values"
                " at the following page:"
                " https://scikit-learn.org/stable/modules/impute.html"
                "#estimators-that-handle-nan-values"
            )
        raise ValueError(msg_err)


def assert_all_finite(
    X,
    *,
    allow_nan=False,
    estimator_name=None,
    input_name="",
):
    """Throw a ValueError if X contains NaN or infinity.

    Parameters
    ----------
    X : {ndarray, sparse matrix}
        The input data.

    allow_nan : bool, default=False
        If True, do not throw error when `X` contains NaN.

    estimator_name : str, default=None
        The estimator name, used to construct the error message.

    input_name : str, default=""
        The data name used to construct the error message. In particular
        if `input_name` is "X" and the data has NaN values and
        allow_nan is False, the error message will link to the imputer
        documentation.
    """
    _assert_all_finite(
        X.data if sp.issparse(X) else X,
        allow_nan=allow_nan,
        estimator_name=estimator_name,
        input_name=input_name,
    )


def as_float_array(X, *, copy=True, force_all_finite=True):
    """Convert an array-like to an array of floats.

    The new dtype will be np.float32 or np.float64, depending on the original
    type. The function can create a copy or modify the argument depending
    on the argument copy.

    Parameters
    ----------
    X : {array-like, sparse matrix}
        The input data.

    copy : bool, default=True
        If True, a copy of X will be created. If False, a copy may still be
        returned if X's dtype is not a floating point type.

    force_all_finite : bool or 'allow-nan', default=True
        Whether to raise an error on np.inf, np.nan, pd.NA in X. The
        possibilities are:

        - True: Force all values of X to be finite.
        - False: accepts np.inf, np.nan, pd.NA in X.
        - 'allow-nan': accepts only np.nan and pd.NA values in X. Values cannot
          be infinite.

        .. versionadded:: 0.20
           ``force_all_finite`` accepts the string ``'allow-nan'``.

        .. versionchanged:: 0.23
           Accepts `pd.NA` and converts it into `np.nan`

    Returns
    -------
    XT : {ndarray, sparse matrix}
        An array of type float.
    """
    if isinstance(X, np.matrix) or (
        not isinstance(X, np.ndarray) and not sp.issparse(X)
    ):
        return check_array(
            X,
            accept_sparse=["csr", "csc", "coo"],
            dtype=np.float64,
            copy=copy,
            force_all_finite=force_all_finite,
            ensure_2d=False,
        )
    elif sp.issparse(X) and X.dtype in [np.float32, np.float64]:
        return X.copy() if copy else X
    elif X.dtype in [np.float32, np.float64]:  # is numpy array
        return X.copy("F" if X.flags["F_CONTIGUOUS"] else "C") if copy else X
    else:
        if X.dtype.kind in "uib" and X.dtype.itemsize <= 4:
            return_dtype = np.float32
        else:
            return_dtype = np.float64
        return X.astype(return_dtype)


def _is_arraylike(x):
    """Returns whether the input is array-like."""
    return hasattr(x, "__len__") or hasattr(x, "shape") or hasattr(x, "__array__")


def _is_arraylike_not_scalar(array):
    """Return True if array is array-like and not a scalar"""
    return _is_arraylike(array) and not np.isscalar(array)


def _num_features(X):
    """Return the number of features in an array-like X.

    This helper function tries hard to avoid to materialize an array version
    of X unless necessary. For instance, if X is a list of lists,
    this function will return the length of the first element, assuming
    that subsequent elements are all lists of the same length without
    checking.
    Parameters
    ----------
    X : array-like
        array-like to get the number of features.

    Returns
    -------
    features : int
        Number of features
    """
    type_ = type(X)
    if type_.__module__ == "builtins":
        type_name = type_.__qualname__
    else:
        type_name = f"{type_.__module__}.{type_.__qualname__}"
    message = f"Unable to find the number of features from X of type {type_name}"
    if not hasattr(X, "__len__") and not hasattr(X, "shape"):
        if not hasattr(X, "__array__"):
            raise TypeError(message)
        # Only convert X to a numpy array if there is no cheaper, heuristic
        # option.
        X = np.asarray(X)

    if hasattr(X, "shape"):
        if not hasattr(X.shape, "__len__") or len(X.shape) <= 1:
            message += f" with shape {X.shape}"
            raise TypeError(message)
        return X.shape[1]

    first_sample = X[0]

    # Do not consider an array-like of strings or dicts to be a 2D array
    if isinstance(first_sample, (str, bytes, dict)):
        message += f" where the samples are of type {type(first_sample).__qualname__}"
        raise TypeError(message)

    try:
        # If X is a list of lists, for instance, we assume that all nested
        # lists have the same length without checking or converting to
        # a numpy array to keep this function call as cheap as possible.
        return len(first_sample)
    except Exception as err:
        raise TypeError(message) from err


def _num_samples(x):
    """Return number of samples in array-like x."""
    message = "Expected sequence or array-like, got %s" % type(x)
    if hasattr(x, "fit") and callable(x.fit):
        # Don't get num_samples from an ensembles length!
        raise TypeError(message)

    if not hasattr(x, "__len__") and not hasattr(x, "shape"):
        if hasattr(x, "__array__"):
            x = np.asarray(x)
        else:
            raise TypeError(message)

    if hasattr(x, "shape") and x.shape is not None:
        if len(x.shape) == 0:
            raise TypeError(
                "Singleton array %r cannot be considered a valid collection." % x
            )
        # Check that shape is returning an integer or default to len
        # Dask dataframes may not return numeric shape[0] value
        if isinstance(x.shape[0], numbers.Integral):
            return x.shape[0]

    try:
        return len(x)
    except TypeError as type_error:
        raise TypeError(message) from type_error


def check_memory(memory):
    """Check that ``memory`` is joblib.Memory-like.

    joblib.Memory-like means that ``memory`` can be converted into a
    joblib.Memory instance (typically a str denoting the ``location``)
    or has the same interface (has a ``cache`` method).

    Parameters
    ----------
    memory : None, str or object with the joblib.Memory interface
        - If string, the location where to create the `joblib.Memory` interface.
        - If None, no caching is done and the Memory object is completely transparent.

    Returns
    -------
    memory : object with the joblib.Memory interface
        A correct joblib.Memory object.

    Raises
    ------
    ValueError
        If ``memory`` is not joblib.Memory-like.
    """
    if memory is None or isinstance(memory, str):
        memory = joblib.Memory(location=memory, verbose=0)
    elif not hasattr(memory, "cache"):
        raise ValueError(
            "'memory' should be None, a string or have the same"
            " interface as joblib.Memory."
            " Got memory='{}' instead.".format(memory)
        )
    return memory


def check_consistent_length(*arrays):
    """Check that all arrays have consistent first dimensions.

    Checks whether all objects in arrays have the same shape or length.

    Parameters
    ----------
    *arrays : list or tuple of input objects.
        Objects that will be checked for consistent length.
    """

    lengths = [_num_samples(X) for X in arrays if X is not None]
    uniques = np.unique(lengths)
    if len(uniques) > 1:
        raise ValueError(
            "Found input variables with inconsistent numbers of samples: %r"
            % [int(l) for l in lengths]
        )


def _make_indexable(iterable):
    """Ensure iterable supports indexing or convert to an indexable variant.

    Convert sparse matrices to csr and other non-indexable iterable to arrays.
    Let `None` and indexable objects (e.g. pandas dataframes) pass unchanged.

    Parameters
    ----------
    iterable : {list, dataframe, ndarray, sparse matrix} or None
        Object to be converted to an indexable iterable.
    """
    if sp.issparse(iterable):
        return iterable.tocsr()
    elif hasattr(iterable, "__getitem__") or hasattr(iterable, "iloc"):
        return iterable
    elif iterable is None:
        return iterable
    return np.array(iterable)


def indexable(*iterables):
    """Make arrays indexable for cross-validation.

    Checks consistent length, passes through None, and ensures that everything
    can be indexed by converting sparse matrices to csr and converting
    non-interable objects to arrays.

    Parameters
    ----------
    *iterables : {lists, dataframes, ndarrays, sparse matrices}
        List of objects to ensure sliceability.

    Returns
    -------
    result : list of {ndarray, sparse matrix, dataframe} or None
        Returns a list containing indexable arrays (i.e. NumPy array,
        sparse matrix, or dataframe) or `None`.
    """

    result = [_make_indexable(X) for X in iterables]
    check_consistent_length(*result)
    return result


def _ensure_sparse_format(
    spmatrix,
    accept_sparse,
    dtype,
    copy,
    force_all_finite,
    accept_large_sparse,
    estimator_name=None,
    input_name="",
):
    """Convert a sparse matrix to a given format.

    Checks the sparse format of spmatrix and converts if necessary.

    Parameters
    ----------
    spmatrix : sparse matrix
        Input to validate and convert.

    accept_sparse : str, bool or list/tuple of str
        String[s] representing allowed sparse matrix formats ('csc',
        'csr', 'coo', 'dok', 'bsr', 'lil', 'dia'). If the input is sparse but
        not in the allowed format, it will be converted to the first listed
        format. True allows the input to be any format. False means
        that a sparse matrix input will raise an error.

    dtype : str, type or None
        Data type of result. If None, the dtype of the input is preserved.

    copy : bool
        Whether a forced copy will be triggered. If copy=False, a copy might
        be triggered by a conversion.

    force_all_finite : bool or 'allow-nan'
        Whether to raise an error on np.inf, np.nan, pd.NA in X. The
        possibilities are:

        - True: Force all values of X to be finite.
        - False: accepts np.inf, np.nan, pd.NA in X.
        - 'allow-nan': accepts only np.nan and pd.NA values in X. Values cannot
          be infinite.

        .. versionadded:: 0.20
           ``force_all_finite`` accepts the string ``'allow-nan'``.

        .. versionchanged:: 0.23
           Accepts `pd.NA` and converts it into `np.nan`


    estimator_name : str, default=None
        The estimator name, used to construct the error message.

    input_name : str, default=""
        The data name used to construct the error message. In particular
        if `input_name` is "X" and the data has NaN values and
        allow_nan is False, the error message will link to the imputer
        documentation.

    Returns
    -------
    spmatrix_converted : sparse matrix.
        Matrix that is ensured to have an allowed type.
    """
    if dtype is None:
        dtype = spmatrix.dtype

    changed_format = False

    if isinstance(accept_sparse, str):
        accept_sparse = [accept_sparse]

    # Indices dtype validation
    _check_large_sparse(spmatrix, accept_large_sparse)

    if accept_sparse is False:
        raise TypeError(
            "A sparse matrix was passed, but dense "
            "data is required. Use X.toarray() to "
            "convert to a dense numpy array."
        )
    elif isinstance(accept_sparse, (list, tuple)):
        if len(accept_sparse) == 0:
            raise ValueError(
                "When providing 'accept_sparse' "
                "as a tuple or list, it must contain at "
                "least one string value."
            )
        # ensure correct sparse format
        if spmatrix.format not in accept_sparse:
            # create new with correct sparse
            spmatrix = spmatrix.asformat(accept_sparse[0])
            changed_format = True
    elif accept_sparse is not True:
        # any other type
        raise ValueError(
            "Parameter 'accept_sparse' should be a string, "
            "boolean or list of strings. You provided "
            "'accept_sparse={}'.".format(accept_sparse)
        )

    if dtype != spmatrix.dtype:
        # convert dtype
        spmatrix = spmatrix.astype(dtype)
    elif copy and not changed_format:
        # force copy
        spmatrix = spmatrix.copy()

    if force_all_finite:
        if not hasattr(spmatrix, "data"):
            warnings.warn(
                "Can't check %s sparse matrix for nan or inf." % spmatrix.format,
                stacklevel=2,
            )
        else:
            _assert_all_finite(
                spmatrix.data,
                allow_nan=force_all_finite == "allow-nan",
                estimator_name=estimator_name,
                input_name=input_name,
            )

    return spmatrix


def _ensure_no_complex_data(array):
    if (
        hasattr(array, "dtype")
        and array.dtype is not None
        and hasattr(array.dtype, "kind")
        and array.dtype.kind == "c"
    ):
        raise ValueError("Complex data not supported\n{}\n".format(array))


def _check_estimator_name(estimator):
    if estimator is not None:
        if isinstance(estimator, str):
            return estimator
        else:
            return estimator.__class__.__name__
    return None


def _pandas_dtype_needs_early_conversion(pd_dtype):
    """Return True if pandas extension pd_dtype need to be converted early."""
    # Check these early for pandas versions without extension dtypes
    from pandas.api.types import (
        is_bool_dtype,
        is_sparse,
        is_float_dtype,
        is_integer_dtype,
    )

    if is_bool_dtype(pd_dtype):
        # bool and extension booleans need early converstion because __array__
        # converts mixed dtype dataframes into object dtypes
        return True

    if is_sparse(pd_dtype):
        # Sparse arrays will be converted later in `check_array`
        return False

    try:
        from pandas.api.types import is_extension_array_dtype
    except ImportError:
        return False

    if is_sparse(pd_dtype) or not is_extension_array_dtype(pd_dtype):
        # Sparse arrays will be converted later in `check_array`
        # Only handle extension arrays for integer and floats
        return False
    elif is_float_dtype(pd_dtype):
        # Float ndarrays can normally support nans. They need to be converted
        # first to map pd.NA to np.nan
        return True
    elif is_integer_dtype(pd_dtype):
        # XXX: Warn when converting from a high integer to a float
        return True

    return False


def check_array(
    array,
    accept_sparse=False,
    *,
    accept_large_sparse=True,
    dtype="numeric",
    order=None,
    copy=False,
    force_all_finite=True,
    ensure_2d=True,
    allow_nd=False,
    ensure_min_samples=1,
    ensure_min_features=1,
    estimator=None,
    input_name="",
):

    """Input validation on an array, list, sparse matrix or similar.

    By default, the input is checked to be a non-empty 2D array containing
    only finite values. If the dtype of the array is object, attempt
    converting to float, raising on failure.

    Parameters
    ----------
    array : object
        Input object to check / convert.

    accept_sparse : str, bool or list/tuple of str, default=False
        String[s] representing allowed sparse matrix formats, such as 'csc',
        'csr', etc. If the input is sparse but not in the allowed format,
        it will be converted to the first listed format. True allows the input
        to be any format. False means that a sparse matrix input will
        raise an error.

    accept_large_sparse : bool, default=True
        If a CSR, CSC, COO or BSR sparse matrix is supplied and accepted by
        accept_sparse, accept_large_sparse=False will cause it to be accepted
        only if its indices are stored with a 32-bit dtype.

        .. versionadded:: 0.20

    dtype : 'numeric', type, list of type or None, default='numeric'
        Data type of result. If None, the dtype of the input is preserved.
        If "numeric", dtype is preserved unless array.dtype is object.
        If dtype is a list of types, conversion on the first type is only
        performed if the dtype of the input is not in the list.

    order : {'F', 'C'} or None, default=None
        Whether an array will be forced to be fortran or c-style.
        When order is None (default), then if copy=False, nothing is ensured
        about the memory layout of the output array; otherwise (copy=True)
        the memory layout of the returned array is kept as close as possible
        to the original array.

    copy : bool, default=False
        Whether a forced copy will be triggered. If copy=False, a copy might
        be triggered by a conversion.

    force_all_finite : bool or 'allow-nan', default=True
        Whether to raise an error on np.inf, np.nan, pd.NA in array. The
        possibilities are:

        - True: Force all values of array to be finite.
        - False: accepts np.inf, np.nan, pd.NA in array.
        - 'allow-nan': accepts only np.nan and pd.NA values in array. Values
          cannot be infinite.

        .. versionadded:: 0.20
           ``force_all_finite`` accepts the string ``'allow-nan'``.

        .. versionchanged:: 0.23
           Accepts `pd.NA` and converts it into `np.nan`

    ensure_2d : bool, default=True
        Whether to raise a value error if array is not 2D.

    allow_nd : bool, default=False
        Whether to allow array.ndim > 2.

    ensure_min_samples : int, default=1
        Make sure that the array has a minimum number of samples in its first
        axis (rows for a 2D array). Setting to 0 disables this check.

    ensure_min_features : int, default=1
        Make sure that the 2D array has some minimum number of features
        (columns). The default value of 1 rejects empty datasets.
        This check is only enforced when the input data has effectively 2
        dimensions or is originally 1D and ``ensure_2d`` is True. Setting to 0
        disables this check.

    estimator : str or estimator instance, default=None
        If passed, include the name of the estimator in warning messages.

    input_name : str, default=""
        The data name used to construct the error message. In particular
        if `input_name` is "X" and the data has NaN values and
        allow_nan is False, the error message will link to the imputer
        documentation.

        .. versionadded:: 1.1.0

    Returns
    -------
    array_converted : object
        The converted and validated array.
    """
    if isinstance(array, np.matrix):
        raise TypeError(
            "np.matrix is not supported. Please convert to a numpy array with "
            "np.asarray. For more information see: "
            "https://numpy.org/doc/stable/reference/generated/numpy.matrix.html"
        )

    xp, is_array_api = get_namespace(array)

    # store reference to original array to check if copy is needed when
    # function returns
    array_orig = array

    # store whether originally we wanted numeric dtype
    dtype_numeric = isinstance(dtype, str) and dtype == "numeric"

    dtype_orig = getattr(array, "dtype", None)
    if not hasattr(dtype_orig, "kind"):
        # not a data type (e.g. a column named dtype in a pandas DataFrame)
        dtype_orig = None

    # check if the object contains several dtypes (typically a pandas
    # DataFrame), and store them. If not, store None.
    dtypes_orig = None
    pandas_requires_conversion = False
    if hasattr(array, "dtypes") and hasattr(array.dtypes, "__array__"):
        # throw warning if columns are sparse. If all columns are sparse, then
        # array.sparse exists and sparsity will be preserved (later).
        with suppress(ImportError):
            from pandas.api.types import is_sparse

            if not hasattr(array, "sparse") and array.dtypes.apply(is_sparse).any():
                warnings.warn(
                    "pandas.DataFrame with sparse columns found."
                    "It will be converted to a dense numpy array."
                )

        dtypes_orig = list(array.dtypes)
        pandas_requires_conversion = any(
            _pandas_dtype_needs_early_conversion(i) for i in dtypes_orig
        )
        if all(isinstance(dtype_iter, np.dtype) for dtype_iter in dtypes_orig):
            dtype_orig = np.result_type(*dtypes_orig)

    elif hasattr(array, "iloc") and hasattr(array, "dtype"):
        # array is a pandas series
        pandas_requires_conversion = _pandas_dtype_needs_early_conversion(array.dtype)
        if isinstance(array.dtype, np.dtype):
            dtype_orig = array.dtype
        else:
            # Set to None to let array.astype work out the best dtype
            dtype_orig = None

    if dtype_numeric:
        if dtype_orig is not None and dtype_orig.kind == "O":
            # if input is object, convert to float.
            dtype = xp.float64
        else:
            dtype = None

    if isinstance(dtype, (list, tuple)):
        if dtype_orig is not None and dtype_orig in dtype:
            # no dtype conversion required
            dtype = None
        else:
            # dtype conversion required. Let's select the first element of the
            # list of accepted types.
            dtype = dtype[0]

    if pandas_requires_conversion:
        # pandas dataframe requires conversion earlier to handle extension dtypes with
        # nans
        # Use the original dtype for conversion if dtype is None
        new_dtype = dtype_orig if dtype is None else dtype
        array = array.astype(new_dtype)
        # Since we converted here, we do not need to convert again later
        dtype = None

    if force_all_finite not in (True, False, "allow-nan"):
        raise ValueError(
            'force_all_finite should be a bool or "allow-nan". Got {!r} instead'.format(
                force_all_finite
            )
        )

    estimator_name = _check_estimator_name(estimator)
    context = " by %s" % estimator_name if estimator is not None else ""

    # When all dataframe columns are sparse, convert to a sparse array
    if hasattr(array, "sparse") and array.ndim > 1:
        with suppress(ImportError):
            from pandas.api.types import is_sparse

            if array.dtypes.apply(is_sparse).all():
                # DataFrame.sparse only supports `to_coo`
                array = array.sparse.to_coo()
                if array.dtype == np.dtype("object"):
                    unique_dtypes = set([dt.subtype.name for dt in array_orig.dtypes])
                    if len(unique_dtypes) > 1:
                        raise ValueError(
                            "Pandas DataFrame with mixed sparse extension arrays "
                            "generated a sparse matrix with object dtype which "
                            "can not be converted to a scipy sparse matrix."
                            "Sparse extension arrays should all have the same "
                            "numeric type."
                        )

    if sp.issparse(array):
        _ensure_no_complex_data(array)
        array = _ensure_sparse_format(
            array,
            accept_sparse=accept_sparse,
            dtype=dtype,
            copy=copy,
            force_all_finite=force_all_finite,
            accept_large_sparse=accept_large_sparse,
            estimator_name=estimator_name,
            input_name=input_name,
        )
    else:
        # If np.array(..) gives ComplexWarning, then we convert the warning
        # to an error. This is needed because specifying a non complex
        # dtype to the function converts complex to real dtype,
        # thereby passing the test made in the lines following the scope
        # of warnings context manager.
        with warnings.catch_warnings():
            try:
                warnings.simplefilter("error", ComplexWarning)
                if dtype is not None and np.dtype(dtype).kind in "iu":
                    # Conversion float -> int should not contain NaN or
                    # inf (numpy#14412). We cannot use casting='safe' because
                    # then conversion float -> int would be disallowed.
                    array = _asarray_with_order(array, order=order, xp=xp)
                    if array.dtype.kind == "f":
                        _assert_all_finite(
                            array,
                            allow_nan=False,
                            msg_dtype=dtype,
                            estimator_name=estimator_name,
                            input_name=input_name,
                        )
                    array = xp.astype(array, dtype, copy=False)
                else:
                    array = _asarray_with_order(array, order=order, dtype=dtype, xp=xp)
            except ComplexWarning as complex_warning:
                raise ValueError(
                    "Complex data not supported\n{}\n".format(array)
                ) from complex_warning

        # It is possible that the np.array(..) gave no warning. This happens
        # when no dtype conversion happened, for example dtype = None. The
        # result is that np.array(..) produces an array of complex dtype
        # and we need to catch and raise exception for such cases.
        _ensure_no_complex_data(array)

        if ensure_2d:
            # If input is scalar raise error
            if array.ndim == 0:
                raise ValueError(
                    "Expected 2D array, got scalar array instead:\narray={}.\n"
                    "Reshape your data either using array.reshape(-1, 1) if "
                    "your data has a single feature or array.reshape(1, -1) "
                    "if it contains a single sample.".format(array)
                )
            # If input is 1D raise error
            if array.ndim == 1:
                raise ValueError(
                    "Expected 2D array, got 1D array instead:\narray={}.\n"
                    "Reshape your data either using array.reshape(-1, 1) if "
                    "your data has a single feature or array.reshape(1, -1) "
                    "if it contains a single sample.".format(array)
                )

        if dtype_numeric and array.dtype.kind in "USV":
            raise ValueError(
                "dtype='numeric' is not compatible with arrays of bytes/strings."
                "Convert your data to numeric values explicitly instead."
            )
        if not allow_nd and array.ndim >= 3:
            raise ValueError(
                "Found array with dim %d. %s expected <= 2."
                % (array.ndim, estimator_name)
            )

        if force_all_finite:
            _assert_all_finite(
                array,
                input_name=input_name,
                estimator_name=estimator_name,
                allow_nan=force_all_finite == "allow-nan",
            )

    if ensure_min_samples > 0:
        n_samples = _num_samples(array)
        if n_samples < ensure_min_samples:
            raise ValueError(
                "Found array with %d sample(s) (shape=%s) while a"
                " minimum of %d is required%s."
                % (n_samples, array.shape, ensure_min_samples, context)
            )

    if ensure_min_features > 0 and array.ndim == 2:
        n_features = array.shape[1]
        if n_features < ensure_min_features:
            raise ValueError(
                "Found array with %d feature(s) (shape=%s) while"
                " a minimum of %d is required%s."
                % (n_features, array.shape, ensure_min_features, context)
            )

    if copy:
        if xp.__name__ in {"numpy", "numpy.array_api"}:
            # only make a copy if `array` and `array_orig` may share memory`
            if np.may_share_memory(array, array_orig):
                array = _asarray_with_order(
                    array, dtype=dtype, order=order, copy=True, xp=xp
                )
        else:
            # always make a copy for non-numpy arrays
            array = _asarray_with_order(
                array, dtype=dtype, order=order, copy=True, xp=xp
            )

    return array


def _check_large_sparse(X, accept_large_sparse=False):
    """Raise a ValueError if X has 64bit indices and accept_large_sparse=False"""
    if not accept_large_sparse:
        supported_indices = ["int32"]
        if X.getformat() == "coo":
            index_keys = ["col", "row"]
        elif X.getformat() in ["csr", "csc", "bsr"]:
            index_keys = ["indices", "indptr"]
        else:
            return
        for key in index_keys:
            indices_datatype = getattr(X, key).dtype
            if indices_datatype not in supported_indices:
                raise ValueError(
                    "Only sparse matrices with 32-bit integer"
                    " indices are accepted. Got %s indices." % indices_datatype
                )


def check_X_y(
    X,
    y,
    accept_sparse=False,
    *,
    accept_large_sparse=True,
    dtype="numeric",
    order=None,
    copy=False,
    force_all_finite=True,
    ensure_2d=True,
    allow_nd=False,
    multi_output=False,
    ensure_min_samples=1,
    ensure_min_features=1,
    y_numeric=False,
    estimator=None,
):
    """Input validation for standard estimators.

    Checks X and y for consistent length, enforces X to be 2D and y 1D. By
    default, X is checked to be non-empty and containing only finite values.
    Standard input checks are also applied to y, such as checking that y
    does not have np.nan or np.inf targets. For multi-label y, set
    multi_output=True to allow 2D and sparse y. If the dtype of X is
    object, attempt converting to float, raising on failure.

    Parameters
    ----------
    X : {ndarray, list, sparse matrix}
        Input data.

    y : {ndarray, list, sparse matrix}
        Labels.

    accept_sparse : str, bool or list of str, default=False
        String[s] representing allowed sparse matrix formats, such as 'csc',
        'csr', etc. If the input is sparse but not in the allowed format,
        it will be converted to the first listed format. True allows the input
        to be any format. False means that a sparse matrix input will
        raise an error.

    accept_large_sparse : bool, default=True
        If a CSR, CSC, COO or BSR sparse matrix is supplied and accepted by
        accept_sparse, accept_large_sparse will cause it to be accepted only
        if its indices are stored with a 32-bit dtype.

        .. versionadded:: 0.20

    dtype : 'numeric', type, list of type or None, default='numeric'
        Data type of result. If None, the dtype of the input is preserved.
        If "numeric", dtype is preserved unless array.dtype is object.
        If dtype is a list of types, conversion on the first type is only
        performed if the dtype of the input is not in the list.

    order : {'F', 'C'}, default=None
        Whether an array will be forced to be fortran or c-style.

    copy : bool, default=False
        Whether a forced copy will be triggered. If copy=False, a copy might
        be triggered by a conversion.

    force_all_finite : bool or 'allow-nan', default=True
        Whether to raise an error on np.inf, np.nan, pd.NA in X. This parameter
        does not influence whether y can have np.inf, np.nan, pd.NA values.
        The possibilities are:

        - True: Force all values of X to be finite.
        - False: accepts np.inf, np.nan, pd.NA in X.
        - 'allow-nan': accepts only np.nan or pd.NA values in X. Values cannot
          be infinite.

        .. versionadded:: 0.20
           ``force_all_finite`` accepts the string ``'allow-nan'``.

        .. versionchanged:: 0.23
           Accepts `pd.NA` and converts it into `np.nan`

    ensure_2d : bool, default=True
        Whether to raise a value error if X is not 2D.

    allow_nd : bool, default=False
        Whether to allow X.ndim > 2.

    multi_output : bool, default=False
        Whether to allow 2D y (array or sparse matrix). If false, y will be
        validated as a vector. y cannot have np.nan or np.inf values if
        multi_output=True.

    ensure_min_samples : int, default=1
        Make sure that X has a minimum number of samples in its first
        axis (rows for a 2D array).

    ensure_min_features : int, default=1
        Make sure that the 2D array has some minimum number of features
        (columns). The default value of 1 rejects empty datasets.
        This check is only enforced when X has effectively 2 dimensions or
        is originally 1D and ``ensure_2d`` is True. Setting to 0 disables
        this check.

    y_numeric : bool, default=False
        Whether to ensure that y has a numeric type. If dtype of y is object,
        it is converted to float64. Should only be used for regression
        algorithms.

    estimator : str or estimator instance, default=None
        If passed, include the name of the estimator in warning messages.

    Returns
    -------
    X_converted : object
        The converted and validated X.

    y_converted : object
        The converted and validated y.
    """
    if y is None:
        if estimator is None:
            estimator_name = "estimator"
        else:
            estimator_name = _check_estimator_name(estimator)
        raise ValueError(
            f"{estimator_name} requires y to be passed, but the target y is None"
        )

    X = check_array(
        X,
        accept_sparse=accept_sparse,
        accept_large_sparse=accept_large_sparse,
        dtype=dtype,
        order=order,
        copy=copy,
        force_all_finite=force_all_finite,
        ensure_2d=ensure_2d,
        allow_nd=allow_nd,
        ensure_min_samples=ensure_min_samples,
        ensure_min_features=ensure_min_features,
        estimator=estimator,
        input_name="X",
    )

    y = _check_y(y, multi_output=multi_output, y_numeric=y_numeric, estimator=estimator)

    check_consistent_length(X, y)

    return X, y


def _check_y(y, multi_output=False, y_numeric=False, estimator=None):
    """Isolated part of check_X_y dedicated to y validation"""
    if multi_output:
        y = check_array(
            y,
            accept_sparse="csr",
            force_all_finite=True,
            ensure_2d=False,
            dtype=None,
            input_name="y",
            estimator=estimator,
        )
    else:
        estimator_name = _check_estimator_name(estimator)
        y = column_or_1d(y, warn=True)
        _assert_all_finite(y, input_name="y", estimator_name=estimator_name)
        _ensure_no_complex_data(y)
    if y_numeric and y.dtype.kind == "O":
        y = y.astype(np.float64)

    return y


def column_or_1d(y, *, dtype=None, warn=False):
    """Ravel column or 1d numpy array, else raises an error.

    Parameters
    ----------
    y : array-like
       Input data.

    dtype : data-type, default=None
        Data type for `y`.

        .. versionadded:: 1.2

    warn : bool, default=False
       To control display of warnings.

    Returns
    -------
    y : ndarray
       Output data.

    Raises
    ------
    ValueError
        If `y` is not a 1D array or a 2D array with a single row or column.
    """
    xp, _ = get_namespace(y)
    y = check_array(
        y,
        ensure_2d=False,
        dtype=dtype,
        input_name="y",
        force_all_finite=False,
        ensure_min_samples=0,
    )

    shape = y.shape
    if len(shape) == 1:
        return _asarray_with_order(xp.reshape(y, -1), order="C", xp=xp)
    if len(shape) == 2 and shape[1] == 1:
        if warn:
            warnings.warn(
                "A column-vector y was passed when a 1d array was"
                " expected. Please change the shape of y to "
                "(n_samples, ), for example using ravel().",
                DataConversionWarning,
                stacklevel=2,
            )
        return _asarray_with_order(xp.reshape(y, -1), order="C", xp=xp)

    raise ValueError(
        "y should be a 1d array, got an array of shape {} instead.".format(shape)
    )


def check_random_state(seed):
    """Turn seed into a np.random.RandomState instance.

    Parameters
    ----------
    seed : None, int or instance of RandomState
        If seed is None, return the RandomState singleton used by np.random.
        If seed is an int, return a new RandomState instance seeded with seed.
        If seed is already a RandomState instance, return it.
        Otherwise raise ValueError.

    Returns
    -------
    :class:`numpy:numpy.random.RandomState`
        The random state object based on `seed` parameter.
    """
    if seed is None or seed is np.random:
        return np.random.mtrand._rand
    if isinstance(seed, numbers.Integral):
        return np.random.RandomState(seed)
    if isinstance(seed, np.random.RandomState):
        return seed
    raise ValueError(
        "%r cannot be used to seed a numpy.random.RandomState instance" % seed
    )


def has_fit_parameter(estimator, parameter):
    """Check whether the estimator's fit method supports the given parameter.

    Parameters
    ----------
    estimator : object
        An estimator to inspect.

    parameter : str
        The searched parameter.

    Returns
    -------
    is_parameter : bool
        Whether the parameter was found to be a named parameter of the
        estimator's fit method.

    Examples
    --------
    >>> from sklearn.svm import SVC
    >>> from sklearn.utils.validation import has_fit_parameter
    >>> has_fit_parameter(SVC(), "sample_weight")
    True
    """
    return parameter in signature(estimator.fit).parameters


def check_symmetric(array, *, tol=1e-10, raise_warning=True, raise_exception=False):
    """Make sure that array is 2D, square and symmetric.

    If the array is not symmetric, then a symmetrized version is returned.
    Optionally, a warning or exception is raised if the matrix is not
    symmetric.

    Parameters
    ----------
    array : {ndarray, sparse matrix}
        Input object to check / convert. Must be two-dimensional and square,
        otherwise a ValueError will be raised.

    tol : float, default=1e-10
        Absolute tolerance for equivalence of arrays. Default = 1E-10.

    raise_warning : bool, default=True
        If True then raise a warning if conversion is required.

    raise_exception : bool, default=False
        If True then raise an exception if array is not symmetric.

    Returns
    -------
    array_sym : {ndarray, sparse matrix}
        Symmetrized version of the input array, i.e. the average of array
        and array.transpose(). If sparse, then duplicate entries are first
        summed and zeros are eliminated.
    """
    if (array.ndim != 2) or (array.shape[0] != array.shape[1]):
        raise ValueError(
            "array must be 2-dimensional and square. shape = {0}".format(array.shape)
        )

    if sp.issparse(array):
        diff = array - array.T
        # only csr, csc, and coo have `data` attribute
        if diff.format not in ["csr", "csc", "coo"]:
            diff = diff.tocsr()
        symmetric = np.all(abs(diff.data) < tol)
    else:
        symmetric = np.allclose(array, array.T, atol=tol)

    if not symmetric:
        if raise_exception:
            raise ValueError("Array must be symmetric")
        if raise_warning:
            warnings.warn(
                "Array is not symmetric, and will be converted "
                "to symmetric by average with its transpose.",
                stacklevel=2,
            )
        if sp.issparse(array):
            conversion = "to" + array.format
            array = getattr(0.5 * (array + array.T), conversion)()
        else:
            array = 0.5 * (array + array.T)

    return array


def check_is_fitted(estimator, attributes=None, *, msg=None, all_or_any=all):
    """Perform is_fitted validation for estimator.

    Checks if the estimator is fitted by verifying the presence of
    fitted attributes (ending with a trailing underscore) and otherwise
    raises a NotFittedError with the given message.

    If an estimator does not set any attributes with a trailing underscore, it
    can define a ``__sklearn_is_fitted__`` method returning a boolean to specify if the
    estimator is fitted or not.

    Parameters
    ----------
    estimator : estimator instance
        Estimator instance for which the check is performed.

    attributes : str, list or tuple of str, default=None
        Attribute name(s) given as string or a list/tuple of strings
        Eg.: ``["coef_", "estimator_", ...], "coef_"``

        If `None`, `estimator` is considered fitted if there exist an
        attribute that ends with a underscore and does not start with double
        underscore.

    msg : str, default=None
        The default error message is, "This %(name)s instance is not fitted
        yet. Call 'fit' with appropriate arguments before using this
        estimator."

        For custom messages if "%(name)s" is present in the message string,
        it is substituted for the estimator name.

        Eg. : "Estimator, %(name)s, must be fitted before sparsifying".

    all_or_any : callable, {all, any}, default=all
        Specify whether all or any of the given attributes must exist.

    Raises
    ------
    TypeError
        If the estimator is a class or not an estimator instance

    NotFittedError
        If the attributes are not found.
    """
    if isclass(estimator):
        raise TypeError("{} is a class, not an instance.".format(estimator))
    if msg is None:
        msg = (
            "This %(name)s instance is not fitted yet. Call 'fit' with "
            "appropriate arguments before using this estimator."
        )

    if not hasattr(estimator, "fit"):
        raise TypeError("%s is not an estimator instance." % (estimator))

    if attributes is not None:
        if not isinstance(attributes, (list, tuple)):
            attributes = [attributes]
        fitted = all_or_any([hasattr(estimator, attr) for attr in attributes])
    elif hasattr(estimator, "__sklearn_is_fitted__"):
        fitted = estimator.__sklearn_is_fitted__()
    else:
        fitted = [
            v for v in vars(estimator) if v.endswith("_") and not v.startswith("__")
        ]

    if not fitted:
        raise NotFittedError(msg % {"name": type(estimator).__name__})


def check_non_negative(X, whom, accept_nan=False):
    """
    Check if there is any negative value in an array.

    Parameters
    ----------
    X : {array-like, sparse matrix}
        Input data.

    whom : str
        Who passed X to this function.

    accept_nan : boolean
        If True, NaN values are accepted in X.
    """
    xp, _ = get_namespace(X)
    # avoid X.min() on sparse matrix since it also sorts the indices
    if sp.issparse(X):
        if X.format in ["lil", "dok"]:
            X = X.tocsr()
        if X.data.size == 0:
            X = np.arange(1)
        else:
            X = X.data

    if accept_nan:
        X_min = np.nanmin(X)
    else:
<<<<<<< HEAD
        X_min = np.min(X)
        if np.isnan(X_min):
            raise ValueError("NaN values in data passed to %s" % whom)
=======
        X_min = xp.min(X)
>>>>>>> ecb9a70e

    if X_min < 0:
        raise ValueError("Negative values in data passed to %s" % whom)


def check_scalar(
    x,
    name,
    target_type,
    *,
    min_val=None,
    max_val=None,
    include_boundaries="both",
):
    """Validate scalar parameters type and value.

    Parameters
    ----------
    x : object
        The scalar parameter to validate.

    name : str
        The name of the parameter to be printed in error messages.

    target_type : type or tuple
        Acceptable data types for the parameter.

    min_val : float or int, default=None
        The minimum valid value the parameter can take. If None (default) it
        is implied that the parameter does not have a lower bound.

    max_val : float or int, default=None
        The maximum valid value the parameter can take. If None (default) it
        is implied that the parameter does not have an upper bound.

    include_boundaries : {"left", "right", "both", "neither"}, default="both"
        Whether the interval defined by `min_val` and `max_val` should include
        the boundaries. Possible choices are:

        - `"left"`: only `min_val` is included in the valid interval.
          It is equivalent to the interval `[ min_val, max_val )`.
        - `"right"`: only `max_val` is included in the valid interval.
          It is equivalent to the interval `( min_val, max_val ]`.
        - `"both"`: `min_val` and `max_val` are included in the valid interval.
          It is equivalent to the interval `[ min_val, max_val ]`.
        - `"neither"`: neither `min_val` nor `max_val` are included in the
          valid interval. It is equivalent to the interval `( min_val, max_val )`.

    Returns
    -------
    x : numbers.Number
        The validated number.

    Raises
    ------
    TypeError
        If the parameter's type does not match the desired type.

    ValueError
        If the parameter's value violates the given bounds.
        If `min_val`, `max_val` and `include_boundaries` are inconsistent.
    """

    def type_name(t):
        """Convert type into humman readable string."""
        module = t.__module__
        qualname = t.__qualname__
        if module == "builtins":
            return qualname
        elif t == numbers.Real:
            return "float"
        elif t == numbers.Integral:
            return "int"
        return f"{module}.{qualname}"

    if not isinstance(x, target_type):
        if isinstance(target_type, tuple):
            types_str = ", ".join(type_name(t) for t in target_type)
            target_type_str = f"{{{types_str}}}"
        else:
            target_type_str = type_name(target_type)

        raise TypeError(
            f"{name} must be an instance of {target_type_str}, not"
            f" {type(x).__qualname__}."
        )

    expected_include_boundaries = ("left", "right", "both", "neither")
    if include_boundaries not in expected_include_boundaries:
        raise ValueError(
            f"Unknown value for `include_boundaries`: {repr(include_boundaries)}. "
            f"Possible values are: {expected_include_boundaries}."
        )

    if max_val is None and include_boundaries == "right":
        raise ValueError(
            "`include_boundaries`='right' without specifying explicitly `max_val` "
            "is inconsistent."
        )

    if min_val is None and include_boundaries == "left":
        raise ValueError(
            "`include_boundaries`='left' without specifying explicitly `min_val` "
            "is inconsistent."
        )

    comparison_operator = (
        operator.lt if include_boundaries in ("left", "both") else operator.le
    )
    if min_val is not None and comparison_operator(x, min_val):
        raise ValueError(
            f"{name} == {x}, must be"
            f" {'>=' if include_boundaries in ('left', 'both') else '>'} {min_val}."
        )

    comparison_operator = (
        operator.gt if include_boundaries in ("right", "both") else operator.ge
    )
    if max_val is not None and comparison_operator(x, max_val):
        raise ValueError(
            f"{name} == {x}, must be"
            f" {'<=' if include_boundaries in ('right', 'both') else '<'} {max_val}."
        )

    return x


def _check_psd_eigenvalues(lambdas, enable_warnings=False):
    """Check the eigenvalues of a positive semidefinite (PSD) matrix.

    Checks the provided array of PSD matrix eigenvalues for numerical or
    conditioning issues and returns a fixed validated version. This method
    should typically be used if the PSD matrix is user-provided (e.g. a
    Gram matrix) or computed using a user-provided dissimilarity metric
    (e.g. kernel function), or if the decomposition process uses approximation
    methods (randomized SVD, etc.).

    It checks for three things:

    - that there are no significant imaginary parts in eigenvalues (more than
      1e-5 times the maximum real part). If this check fails, it raises a
      ``ValueError``. Otherwise all non-significant imaginary parts that may
      remain are set to zero. This operation is traced with a
      ``PositiveSpectrumWarning`` when ``enable_warnings=True``.

    - that eigenvalues are not all negative. If this check fails, it raises a
      ``ValueError``

    - that there are no significant negative eigenvalues with absolute value
      more than 1e-10 (1e-6) and more than 1e-5 (5e-3) times the largest
      positive eigenvalue in double (simple) precision. If this check fails,
      it raises a ``ValueError``. Otherwise all negative eigenvalues that may
      remain are set to zero. This operation is traced with a
      ``PositiveSpectrumWarning`` when ``enable_warnings=True``.

    Finally, all the positive eigenvalues that are too small (with a value
    smaller than the maximum eigenvalue multiplied by 1e-12 (2e-7)) are set to
    zero. This operation is traced with a ``PositiveSpectrumWarning`` when
    ``enable_warnings=True``.

    Parameters
    ----------
    lambdas : array-like of shape (n_eigenvalues,)
        Array of eigenvalues to check / fix.

    enable_warnings : bool, default=False
        When this is set to ``True``, a ``PositiveSpectrumWarning`` will be
        raised when there are imaginary parts, negative eigenvalues, or
        extremely small non-zero eigenvalues. Otherwise no warning will be
        raised. In both cases, imaginary parts, negative eigenvalues, and
        extremely small non-zero eigenvalues will be set to zero.

    Returns
    -------
    lambdas_fixed : ndarray of shape (n_eigenvalues,)
        A fixed validated copy of the array of eigenvalues.

    Examples
    --------
    >>> from sklearn.utils.validation import _check_psd_eigenvalues
    >>> _check_psd_eigenvalues([1, 2])      # nominal case
    array([1, 2])
    >>> _check_psd_eigenvalues([5, 5j])     # significant imag part
    Traceback (most recent call last):
        ...
    ValueError: There are significant imaginary parts in eigenvalues (1
        of the maximum real part). Either the matrix is not PSD, or there was
        an issue while computing the eigendecomposition of the matrix.
    >>> _check_psd_eigenvalues([5, 5e-5j])  # insignificant imag part
    array([5., 0.])
    >>> _check_psd_eigenvalues([-5, -1])    # all negative
    Traceback (most recent call last):
        ...
    ValueError: All eigenvalues are negative (maximum is -1). Either the
        matrix is not PSD, or there was an issue while computing the
        eigendecomposition of the matrix.
    >>> _check_psd_eigenvalues([5, -1])     # significant negative
    Traceback (most recent call last):
        ...
    ValueError: There are significant negative eigenvalues (0.2 of the
        maximum positive). Either the matrix is not PSD, or there was an issue
        while computing the eigendecomposition of the matrix.
    >>> _check_psd_eigenvalues([5, -5e-5])  # insignificant negative
    array([5., 0.])
    >>> _check_psd_eigenvalues([5, 4e-12])  # bad conditioning (too small)
    array([5., 0.])

    """

    lambdas = np.array(lambdas)
    is_double_precision = lambdas.dtype == np.float64

    # note: the minimum value available is
    #  - single-precision: np.finfo('float32').eps = 1.2e-07
    #  - double-precision: np.finfo('float64').eps = 2.2e-16

    # the various thresholds used for validation
    # we may wish to change the value according to precision.
    significant_imag_ratio = 1e-5
    significant_neg_ratio = 1e-5 if is_double_precision else 5e-3
    significant_neg_value = 1e-10 if is_double_precision else 1e-6
    small_pos_ratio = 1e-12 if is_double_precision else 2e-7

    # Check that there are no significant imaginary parts
    if not np.isreal(lambdas).all():
        max_imag_abs = np.abs(np.imag(lambdas)).max()
        max_real_abs = np.abs(np.real(lambdas)).max()
        if max_imag_abs > significant_imag_ratio * max_real_abs:
            raise ValueError(
                "There are significant imaginary parts in eigenvalues (%g "
                "of the maximum real part). Either the matrix is not PSD, or "
                "there was an issue while computing the eigendecomposition "
                "of the matrix." % (max_imag_abs / max_real_abs)
            )

        # warn about imaginary parts being removed
        if enable_warnings:
            warnings.warn(
                "There are imaginary parts in eigenvalues (%g "
                "of the maximum real part). Either the matrix is not"
                " PSD, or there was an issue while computing the "
                "eigendecomposition of the matrix. Only the real "
                "parts will be kept." % (max_imag_abs / max_real_abs),
                PositiveSpectrumWarning,
            )

    # Remove all imaginary parts (even if zero)
    lambdas = np.real(lambdas)

    # Check that there are no significant negative eigenvalues
    max_eig = lambdas.max()
    if max_eig < 0:
        raise ValueError(
            "All eigenvalues are negative (maximum is %g). "
            "Either the matrix is not PSD, or there was an "
            "issue while computing the eigendecomposition of "
            "the matrix." % max_eig
        )

    else:
        min_eig = lambdas.min()
        if (
            min_eig < -significant_neg_ratio * max_eig
            and min_eig < -significant_neg_value
        ):
            raise ValueError(
                "There are significant negative eigenvalues (%g"
                " of the maximum positive). Either the matrix is "
                "not PSD, or there was an issue while computing "
                "the eigendecomposition of the matrix." % (-min_eig / max_eig)
            )
        elif min_eig < 0:
            # Remove all negative values and warn about it
            if enable_warnings:
                warnings.warn(
                    "There are negative eigenvalues (%g of the "
                    "maximum positive). Either the matrix is not "
                    "PSD, or there was an issue while computing the"
                    " eigendecomposition of the matrix. Negative "
                    "eigenvalues will be replaced with 0." % (-min_eig / max_eig),
                    PositiveSpectrumWarning,
                )
            lambdas[lambdas < 0] = 0

    # Check for conditioning (small positive non-zeros)
    too_small_lambdas = (0 < lambdas) & (lambdas < small_pos_ratio * max_eig)
    if too_small_lambdas.any():
        if enable_warnings:
            warnings.warn(
                "Badly conditioned PSD matrix spectrum: the largest "
                "eigenvalue is more than %g times the smallest. "
                "Small eigenvalues will be replaced with 0."
                "" % (1 / small_pos_ratio),
                PositiveSpectrumWarning,
            )
        lambdas[too_small_lambdas] = 0

    return lambdas


def _check_sample_weight(
    sample_weight, X, dtype=None, copy=False, only_non_negative=False
):
    """Validate sample weights.

    Note that passing sample_weight=None will output an array of ones.
    Therefore, in some cases, you may want to protect the call with:
    if sample_weight is not None:
        sample_weight = _check_sample_weight(...)

    Parameters
    ----------
    sample_weight : {ndarray, Number or None}, shape (n_samples,)
        Input sample weights.

    X : {ndarray, list, sparse matrix}
        Input data.

    only_non_negative : bool, default=False,
        Whether or not the weights are expected to be non-negative.

        .. versionadded:: 1.0

    dtype : dtype, default=None
        dtype of the validated `sample_weight`.
        If None, and the input `sample_weight` is an array, the dtype of the
        input is preserved; otherwise an array with the default numpy dtype
        is be allocated.  If `dtype` is not one of `float32`, `float64`,
        `None`, the output will be of dtype `float64`.

    copy : bool, default=False
        If True, a copy of sample_weight will be created.

    Returns
    -------
    sample_weight : ndarray of shape (n_samples,)
        Validated sample weight. It is guaranteed to be "C" contiguous.
    """
    n_samples = _num_samples(X)

    if dtype is not None and dtype not in [np.float32, np.float64]:
        dtype = np.float64

    if sample_weight is None:
        sample_weight = np.ones(n_samples, dtype=dtype)
    elif isinstance(sample_weight, numbers.Number):
        sample_weight = np.full(n_samples, sample_weight, dtype=dtype)
    else:
        if dtype is None:
            dtype = [np.float64, np.float32]
        sample_weight = check_array(
            sample_weight,
            accept_sparse=False,
            ensure_2d=False,
            dtype=dtype,
            order="C",
            copy=copy,
            input_name="sample_weight",
        )
        if sample_weight.ndim != 1:
            raise ValueError("Sample weights must be 1D array or scalar")

        if sample_weight.shape != (n_samples,):
            raise ValueError(
                "sample_weight.shape == {}, expected {}!".format(
                    sample_weight.shape, (n_samples,)
                )
            )

    if only_non_negative:
        check_non_negative(sample_weight, "`sample_weight`")

    return sample_weight


def _allclose_dense_sparse(x, y, rtol=1e-7, atol=1e-9):
    """Check allclose for sparse and dense data.

    Both x and y need to be either sparse or dense, they
    can't be mixed.

    Parameters
    ----------
    x : {array-like, sparse matrix}
        First array to compare.

    y : {array-like, sparse matrix}
        Second array to compare.

    rtol : float, default=1e-7
        Relative tolerance; see numpy.allclose.

    atol : float, default=1e-9
        absolute tolerance; see numpy.allclose. Note that the default here is
        more tolerant than the default for numpy.testing.assert_allclose, where
        atol=0.
    """
    if sp.issparse(x) and sp.issparse(y):
        x = x.tocsr()
        y = y.tocsr()
        x.sum_duplicates()
        y.sum_duplicates()
        return (
            np.array_equal(x.indices, y.indices)
            and np.array_equal(x.indptr, y.indptr)
            and np.allclose(x.data, y.data, rtol=rtol, atol=atol)
        )
    elif not sp.issparse(x) and not sp.issparse(y):
        return np.allclose(x, y, rtol=rtol, atol=atol)
    raise ValueError(
        "Can only compare two sparse matrices, not a sparse matrix and an array"
    )


def _check_fit_params(X, fit_params, indices=None):
    """Check and validate the parameters passed during `fit`.

    Parameters
    ----------
    X : array-like of shape (n_samples, n_features)
        Data array.

    fit_params : dict
        Dictionary containing the parameters passed at fit.

    indices : array-like of shape (n_samples,), default=None
        Indices to be selected if the parameter has the same size as `X`.

    Returns
    -------
    fit_params_validated : dict
        Validated parameters. We ensure that the values support indexing.
    """
    from . import _safe_indexing

    fit_params_validated = {}
    for param_key, param_value in fit_params.items():
        if not _is_arraylike(param_value) or _num_samples(param_value) != _num_samples(
            X
        ):
            # Non-indexable pass-through (for now for backward-compatibility).
            # https://github.com/scikit-learn/scikit-learn/issues/15805
            fit_params_validated[param_key] = param_value
        else:
            # Any other fit_params should support indexing
            # (e.g. for cross-validation).
            fit_params_validated[param_key] = _make_indexable(param_value)
            fit_params_validated[param_key] = _safe_indexing(
                fit_params_validated[param_key], indices
            )

    return fit_params_validated


def _get_feature_names(X):
    """Get feature names from X.

    Support for other array containers should place its implementation here.

    Parameters
    ----------
    X : {ndarray, dataframe} of shape (n_samples, n_features)
        Array container to extract feature names.

        - pandas dataframe : The columns will be considered to be feature
          names. If the dataframe contains non-string feature names, `None` is
          returned.
        - All other array containers will return `None`.

    Returns
    -------
    names: ndarray or None
        Feature names of `X`. Unrecognized array containers will return `None`.
    """
    feature_names = None

    # extract feature names for support array containers
    if hasattr(X, "columns"):
        feature_names = np.asarray(X.columns, dtype=object)

    if feature_names is None or len(feature_names) == 0:
        return

    types = sorted(t.__qualname__ for t in set(type(v) for v in feature_names))

    # mixed type of string and non-string is not supported
    if len(types) > 1 and "str" in types:
        raise TypeError(
            "Feature names are only supported if all input features have string names, "
            f"but your input has {types} as feature name / column name types. "
            "If you want feature names to be stored and validated, you must convert "
            "them all to strings, by using X.columns = X.columns.astype(str) for "
            "example. Otherwise you can remove feature / column names from your input "
            "data, or convert them all to a non-string data type."
        )

    # Only feature names of all strings are supported
    if len(types) == 1 and types[0] == "str":
        return feature_names


def _check_feature_names_in(estimator, input_features=None, *, generate_names=True):
    """Check `input_features` and generate names if needed.

    Commonly used in :term:`get_feature_names_out`.

    Parameters
    ----------
    input_features : array-like of str or None, default=None
        Input features.

        - If `input_features` is `None`, then `feature_names_in_` is
          used as feature names in. If `feature_names_in_` is not defined,
          then the following input feature names are generated:
          `["x0", "x1", ..., "x(n_features_in_ - 1)"]`.
        - If `input_features` is an array-like, then `input_features` must
          match `feature_names_in_` if `feature_names_in_` is defined.

    generate_names : bool, default=True
        Whether to generate names when `input_features` is `None` and
        `estimator.feature_names_in_` is not defined. This is useful for transformers
        that validates `input_features` but do not require them in
        :term:`get_feature_names_out` e.g. `PCA`.

    Returns
    -------
    feature_names_in : ndarray of str or `None`
        Feature names in.
    """

    feature_names_in_ = getattr(estimator, "feature_names_in_", None)
    n_features_in_ = getattr(estimator, "n_features_in_", None)

    if input_features is not None:
        input_features = np.asarray(input_features, dtype=object)
        if feature_names_in_ is not None and not np.array_equal(
            feature_names_in_, input_features
        ):
            raise ValueError("input_features is not equal to feature_names_in_")

        if n_features_in_ is not None and len(input_features) != n_features_in_:
            raise ValueError(
                "input_features should have length equal to number of "
                f"features ({n_features_in_}), got {len(input_features)}"
            )
        return input_features

    if feature_names_in_ is not None:
        return feature_names_in_

    if not generate_names:
        return

    # Generates feature names if `n_features_in_` is defined
    if n_features_in_ is None:
        raise ValueError("Unable to generate feature names without n_features_in_")

    return np.asarray([f"x{i}" for i in range(n_features_in_)], dtype=object)


def _generate_get_feature_names_out(estimator, n_features_out, input_features=None):
    """Generate feature names out for estimator using the estimator name as the prefix.

    The input_feature names are validated but not used. This function is useful
    for estimators that generate their own names based on `n_features_out`, i.e. PCA.

    Parameters
    ----------
    estimator : estimator instance
        Estimator producing output feature names.

    n_feature_out : int
        Number of feature names out.

    input_features : array-like of str or None, default=None
        Only used to validate feature names with `estimator.feature_names_in_`.

    Returns
    -------
    feature_names_in : ndarray of str or `None`
        Feature names in.
    """
    _check_feature_names_in(estimator, input_features, generate_names=False)
    estimator_name = estimator.__class__.__name__.lower()
    return np.asarray(
        [f"{estimator_name}{i}" for i in range(n_features_out)], dtype=object
    )


def _check_monotonic_cst(estimator, monotonic_cst=None):
    """Check the monotonic constraints and return the corresponding array.

    This helper function should be used in the `fit` method of an estimator
    that supports monotonic constraints and called after the estimator has
    introspected input data to set the `n_features_in_` and optionally the
    `feature_names_in_` attributes.

    .. versionadded:: 1.2

    Parameters
    ----------
    estimator : estimator instance

    monotonic_cst : array-like of int, dict of str or None, default=None
        Monotonic constraints for the features.

        - If array-like, then it should contain only -1, 0 or 1. Each value
            will be checked to be in [-1, 0, 1]. If a value is -1, then the
            corresponding feature is required to be monotonically decreasing.
        - If dict, then it the keys should be the feature names occurring in
            `estimator.feature_names_in_` and the values should be -1, 0 or 1.
        - If None, then an array of 0s will be allocated.

    Returns
    -------
    monotonic_cst : ndarray of int
        Monotonic constraints for each feature.
    """
    original_monotonic_cst = monotonic_cst
    if monotonic_cst is None or isinstance(monotonic_cst, dict):
        monotonic_cst = np.full(
            shape=estimator.n_features_in_,
            fill_value=0,
            dtype=np.int8,
        )
        if isinstance(original_monotonic_cst, dict):
            if not hasattr(estimator, "feature_names_in_"):
                raise ValueError(
                    f"{estimator.__class__.__name__} was not fitted on data "
                    "with feature names. Pass monotonic_cst as an integer "
                    "array instead."
                )
            unexpected_feature_names = list(
                set(original_monotonic_cst) - set(estimator.feature_names_in_)
            )
            unexpected_feature_names.sort()  # deterministic error message
            n_unexpeced = len(unexpected_feature_names)
            if unexpected_feature_names:
                if len(unexpected_feature_names) > 5:
                    unexpected_feature_names = unexpected_feature_names[:5]
                    unexpected_feature_names.append("...")
                raise ValueError(
                    f"monotonic_cst contains {n_unexpeced} unexpected feature "
                    f"names: {unexpected_feature_names}."
                )
            for feature_idx, feature_name in enumerate(estimator.feature_names_in_):
                if feature_name in original_monotonic_cst:
                    cst = original_monotonic_cst[feature_name]
                    if cst not in [-1, 0, 1]:
                        raise ValueError(
                            f"monotonic_cst['{feature_name}'] must be either "
                            f"-1, 0 or 1. Got {cst!r}."
                        )
                    monotonic_cst[feature_idx] = cst
    else:
        unexpected_cst = np.setdiff1d(monotonic_cst, [-1, 0, 1])
        if unexpected_cst.shape[0]:
            raise ValueError(
                "monotonic_cst must be an array-like of -1, 0 or 1. Observed "
                f"values: {unexpected_cst.tolist()}."
            )

        monotonic_cst = np.asarray(monotonic_cst, dtype=np.int8)
        if monotonic_cst.shape[0] != estimator.n_features_in_:
            raise ValueError(
                f"monotonic_cst has shape {monotonic_cst.shape} but the input data "
                f"X has {estimator.n_features_in_} features."
            )
    return monotonic_cst<|MERGE_RESOLUTION|>--- conflicted
+++ resolved
@@ -1411,20 +1411,16 @@
         if X.format in ["lil", "dok"]:
             X = X.tocsr()
         if X.data.size == 0:
-            X = np.arange(1)
+            X = xp.arange(1)
         else:
             X = X.data
 
     if accept_nan:
-        X_min = np.nanmin(X)
+        X_min = xp.nanmin(X)
     else:
-<<<<<<< HEAD
-        X_min = np.min(X)
-        if np.isnan(X_min):
+        X_min = xp.min(X)
+        if xp.isnan(X_min):
             raise ValueError("NaN values in data passed to %s" % whom)
-=======
-        X_min = xp.min(X)
->>>>>>> ecb9a70e
 
     if X_min < 0:
         raise ValueError("Negative values in data passed to %s" % whom)
