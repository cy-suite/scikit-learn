"""Compatibility fixes for older version of python, numpy and scipy

If you add content to this file, please give the version of the package
at which the fixe is no longer needed.
"""
# Authors: Emmanuelle Gouillart <emmanuelle.gouillart@normalesup.org>
#          Gael Varoquaux <gael.varoquaux@normalesup.org>
#          Fabian Pedregosa <fpedregosa@acm.org>
#          Lars Buitinck
#
# License: BSD 3 clause

import os
import errno

import numpy as np
import scipy.sparse as sp
import scipy

try:
    from inspect import signature
except ImportError:
    from ..externals.funcsigs import signature


def _parse_version(version_string):
    version = []
    for x in version_string.split('.'):
        try:
            version.append(int(x))
        except ValueError:
            # x may be of the form dev-1ea1592
            version.append(x)
    return tuple(version)


euler_gamma = getattr(np, 'euler_gamma',
                      0.577215664901532860606512090082402431)

np_version = _parse_version(np.__version__)
sp_version = _parse_version(scipy.__version__)


# Remove when minimum required NumPy >= 1.10
try:
    if (not np.allclose(np.divide(.4, 1, casting="unsafe"),
                        np.divide(.4, 1, casting="unsafe", dtype=np.float64))
            or not np.allclose(np.divide(.4, 1), .4)):
        raise TypeError('Divide not working with dtype: '
                        'https://github.com/numpy/numpy/issues/3484')
    divide = np.divide

except TypeError:
    # Compat for old versions of np.divide that do not provide support for
    # the dtype args
    def divide(x1, x2, out=None, dtype=None):
        out_orig = out
        if out is None:
            out = np.asarray(x1, dtype=dtype)
            if out is x1:
                out = x1.copy()
        else:
            if out is not x1:
                out[:] = x1
        if dtype is not None and out.dtype != dtype:
            out = out.astype(dtype)
        out /= x2
        if out_orig is None and np.isscalar(x1):
            out = np.asscalar(out)
        return out


if sp_version < (0, 15):
    # Backport fix for scikit-learn/scikit-learn#2986 / scipy/scipy#4142
    from ._scipy_sparse_lsqr_backport import lsqr as sparse_lsqr
else:
    from scipy.sparse.linalg import lsqr as sparse_lsqr  # noqa


try:  # SciPy >= 0.19
    from scipy.special import comb, logsumexp
except ImportError:
    from scipy.misc import comb, logsumexp  # noqa


if sp_version >= (0, 19):
    def _argmax(arr_or_spmatrix, axis=None):
        return arr_or_spmatrix.argmax(axis=axis)
else:
    # Backport of argmax functionality from scipy 0.19.1, can be removed
    # once support for scipy 0.18 and below is dropped

    def _find_missing_index(ind, n):
        for k, a in enumerate(ind):
            if k != a:
                return k

        k += 1
        if k < n:
            return k
        else:
            return -1

    def _arg_min_or_max_axis(self, axis, op, compare):
        if self.shape[axis] == 0:
            raise ValueError("Can't apply the operation along a zero-sized "
                             "dimension.")

        if axis < 0:
            axis += 2

        zero = self.dtype.type(0)

        mat = self.tocsc() if axis == 0 else self.tocsr()
        mat.sum_duplicates()

        ret_size, line_size = mat._swap(mat.shape)
        ret = np.zeros(ret_size, dtype=int)

        nz_lines, = np.nonzero(np.diff(mat.indptr))
        for i in nz_lines:
            p, q = mat.indptr[i:i + 2]
            data = mat.data[p:q]
            indices = mat.indices[p:q]
            am = op(data)
            m = data[am]
            if compare(m, zero) or q - p == line_size:
                ret[i] = indices[am]
            else:
                zero_ind = _find_missing_index(indices, line_size)
                if m == zero:
                    ret[i] = min(am, zero_ind)
                else:
                    ret[i] = zero_ind

        if axis == 1:
            ret = ret.reshape(-1, 1)

        return np.asmatrix(ret)

    def _arg_min_or_max(self, axis, out, op, compare):
        if out is not None:
            raise ValueError("Sparse matrices do not support "
                             "an 'out' parameter.")

        # validateaxis(axis)

        if axis is None:
            if 0 in self.shape:
                raise ValueError("Can't apply the operation to "
                                 "an empty matrix.")

            if self.nnz == 0:
                return 0
            else:
                zero = self.dtype.type(0)
                mat = self.tocoo()
                mat.sum_duplicates()
                am = op(mat.data)
                m = mat.data[am]

                if compare(m, zero):
                    return mat.row[am] * mat.shape[1] + mat.col[am]
                else:
                    size = np.product(mat.shape)
                    if size == mat.nnz:
                        return am
                    else:
                        ind = mat.row * mat.shape[1] + mat.col
                        zero_ind = _find_missing_index(ind, size)
                        if m == zero:
                            return min(zero_ind, am)
                        else:
                            return zero_ind

        return _arg_min_or_max_axis(self, axis, op, compare)

    def _sparse_argmax(self, axis=None, out=None):
        return _arg_min_or_max(self, axis, out, np.argmax, np.greater)

    def _argmax(arr_or_matrix, axis=None):
        if sp.issparse(arr_or_matrix):
            return _sparse_argmax(arr_or_matrix, axis=axis)
        else:
            return arr_or_matrix.argmax(axis=axis)


def parallel_helper(obj, methodname, *args, **kwargs):
    """Workaround for Python 2 limitations of pickling instance methods"""
    return getattr(obj, methodname)(*args, **kwargs)


if 'exist_ok' in signature(os.makedirs).parameters:
    makedirs = os.makedirs
else:
    def makedirs(name, mode=0o777, exist_ok=False):
        """makedirs(name [, mode=0o777][, exist_ok=False])

        Super-mkdir; create a leaf directory and all intermediate ones.  Works
        like mkdir, except that any intermediate path segment (not just the
        rightmost) will be created if it does not exist. If the target
        directory already exists, raise an OSError if exist_ok is False.
        Otherwise no exception is raised.  This is recursive.

        """

        try:
            os.makedirs(name, mode=mode)
        except OSError as e:
            if (not exist_ok or e.errno != errno.EEXIST
                    or not os.path.isdir(name)):
                raise


if np_version < (1, 12):
    class MaskedArray(np.ma.MaskedArray):
        # Before numpy 1.12, np.ma.MaskedArray object is not picklable
        # This fix is needed to make our model_selection.GridSearchCV
        # picklable as the ``cv_results_`` param uses MaskedArray
        def __getstate__(self):
            """Return the internal state of the masked array, for pickling
            purposes.

            """
            cf = 'CF'[self.flags.fnc]
            data_state = super(np.ma.MaskedArray, self).__reduce__()[2]
            return data_state + (np.ma.getmaskarray(self).tostring(cf),
                                 self._fill_value)
else:
    from numpy.ma import MaskedArray    # noqa


if np_version < (1, 11):
    def nanpercentile(a, q):
        """
        Compute the qth percentile of the data along the specified axis,
        while ignoring nan values.

        Returns the qth percentile(s) of the array elements.

        Parameters
        ----------
        a : array_like
            Input array or object that can be converted to an array.
        q : float in range of [0,100] (or sequence of floats)
            Percentile to compute, which must be between 0 and 100
            inclusive.

        Returns
        -------
        percentile : scalar or ndarray
            If `q` is a single percentile and `axis=None`, then the result
            is a scalar. If multiple percentiles are given, first axis of
            the result corresponds to the percentiles. The other axes are
            the axes that remain after the reduction of `a`. If the input
            contains integers or floats smaller than ``float64``, the output
            data-type is ``float64``. Otherwise, the output data-type is the
            same as that of the input. If `out` is specified, that array is
            returned instead.

        """
        data = np.compress(~np.isnan(a), a)
        if data.size:
            return np.percentile(data, q)
        else:
            size_q = 1 if np.isscalar(q) else len(q)
            return np.array([np.nan] * size_q)
else:
    from numpy import nanpercentile  # noqa


<<<<<<< HEAD
if np_version < (1, 9):
    def nanmedian(a, axis=None):
        if axis is None:
            data = a.reshape(-1)
            return np.median(np.compress(~np.isnan(data), data))
        else:
            data = a.T if not axis else a
            return np.array([np.median(np.compress(~np.isnan(row), row))
                             for row in data])
else:
    from numpy import nanmedian  # noqa
=======
# Fix for behavior inconsistency on numpy.equal for object dtypes.
# For numpy versions < 1.13, numpy.equal tests element-wise identity of objects
# instead of equality. This fix returns the mask of NaNs in an array of
# numerical or object values for all nupy versions.

_nan_object_array = np.array([np.nan], dtype=object)
_nan_object_mask = _nan_object_array != _nan_object_array

if np.array_equal(_nan_object_mask, np.array([True])):
    def _object_dtype_isnan(X):
        return X != X

else:
    def _object_dtype_isnan(X):
        return np.frompyfunc(lambda x: x != x, 1, 1)(X).astype(bool)
>>>>>>> e5558934
<|MERGE_RESOLUTION|>--- conflicted
+++ resolved
@@ -269,7 +269,6 @@
     from numpy import nanpercentile  # noqa
 
 
-<<<<<<< HEAD
 if np_version < (1, 9):
     def nanmedian(a, axis=None):
         if axis is None:
@@ -281,7 +280,8 @@
                              for row in data])
 else:
     from numpy import nanmedian  # noqa
-=======
+
+
 # Fix for behavior inconsistency on numpy.equal for object dtypes.
 # For numpy versions < 1.13, numpy.equal tests element-wise identity of objects
 # instead of equality. This fix returns the mask of NaNs in an array of
@@ -296,5 +296,4 @@
 
 else:
     def _object_dtype_isnan(X):
-        return np.frompyfunc(lambda x: x != x, 1, 1)(X).astype(bool)
->>>>>>> e5558934
+        return np.frompyfunc(lambda x: x != x, 1, 1)(X).astype(bool)