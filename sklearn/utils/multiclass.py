"""
The :mod:`sklearn.utils.multiclass` module includes utilities to handle
multiclass/multioutput target in classifiers.
"""

# Author: Arnaud Joly, Joel Nothman, Hamzeh Alsalhi
#
# License: BSD 3 clause
import warnings
from collections.abc import Sequence
from itertools import chain

import numpy as np
from scipy.sparse import issparse

from ..utils._array_api import get_namespace
from ..utils.fixes import VisibleDeprecationWarning
from .validation import _assert_all_finite, check_array


def _unique_multiclass(y):
    xp, is_array_api_compliant = get_namespace(y)
    if hasattr(y, "__array__") or is_array_api_compliant:
        return xp.unique_values(xp.asarray(y))
    else:
        return set(y)


def _unique_indicator(y):
    xp, _ = get_namespace(y)
    return xp.arange(
        check_array(y, input_name="y", accept_sparse=["csr", "csc", "coo"]).shape[1]
    )


_FN_UNIQUE_LABELS = {
    "binary": _unique_multiclass,
    "multiclass": _unique_multiclass,
    "multilabel-indicator": _unique_indicator,
}


def unique_labels(*ys):
    """Extract an ordered array of unique labels.

    We don't allow:
        - mix of multilabel and multiclass (single label) targets
        - mix of label indicator matrix and anything else,
          because there are no explicit labels)
        - mix of label indicator matrices of different sizes
        - mix of string and integer labels

    At the moment, we also don't allow "multiclass-multioutput" input type.

    Parameters
    ----------
    *ys : array-likes
        Label values.

    Returns
    -------
    out : ndarray of shape (n_unique_labels,)
        An ordered array of unique labels.

    Examples
    --------
    >>> from sklearn.utils.multiclass import unique_labels
    >>> unique_labels([3, 5, 5, 5, 7, 7])
    array([3, 5, 7])
    >>> unique_labels([1, 2, 3, 4], [2, 2, 3, 4])
    array([1, 2, 3, 4])
    >>> unique_labels([1, 2, 10], [5, 11])
    array([ 1,  2,  5, 10, 11])
    """
    xp, is_array_api_compliant = get_namespace(*ys)
    if not ys:
        raise ValueError("No argument has been passed.")
    # Check that we don't mix label format

    ys_types = set(type_of_target(x) for x in ys)
    if ys_types == {"binary", "multiclass"}:
        ys_types = {"multiclass"}

    if len(ys_types) > 1:
        raise ValueError("Mix type of y not allowed, got types %s" % ys_types)

    label_type = ys_types.pop()

    # Check consistency for the indicator format
    if (
        label_type == "multilabel-indicator"
        and len(
            set(
                check_array(y, accept_sparse=["csr", "csc", "coo"]).shape[1] for y in ys
            )
        )
        > 1
    ):
        raise ValueError(
            "Multi-label binary indicator input with different numbers of labels"
        )

    # Get the unique set of labels
    _unique_labels = _FN_UNIQUE_LABELS.get(label_type, None)
    if not _unique_labels:
        raise ValueError("Unknown label type: %s" % repr(ys))

    if is_array_api_compliant:
        # array_api does not allow for mixed dtypes
        unique_ys = xp.concat([_unique_labels(y) for y in ys])
        return xp.unique_values(unique_ys)

    ys_labels = set(chain.from_iterable((i for i in _unique_labels(y)) for y in ys))
    # Check that we don't mix string type with number type
    if len(set(isinstance(label, str) for label in ys_labels)) > 1:
        raise ValueError("Mix of label input types (string and number)")

    return xp.asarray(sorted(ys_labels))


def _is_integral_float(y):
    xp, is_array_api_compliant = get_namespace(y)
    return xp.isdtype(y.dtype, "real floating") and bool(
        xp.all(xp.astype((xp.astype(y, xp.int64)), y.dtype) == y)
    )


def is_multilabel(y):
    """Check if ``y`` is in a multilabel format.

    Parameters
    ----------
    y : ndarray of shape (n_samples,)
        Target values.

    Returns
    -------
    out : bool
        Return ``True``, if ``y`` is in a multilabel format, else ```False``.

    Examples
    --------
    >>> import numpy as np
    >>> from sklearn.utils.multiclass import is_multilabel
    >>> is_multilabel([0, 1, 0, 1])
    False
    >>> is_multilabel([[1], [0, 2], []])
    False
    >>> is_multilabel(np.array([[1, 0], [0, 0]]))
    True
    >>> is_multilabel(np.array([[1], [0], [0]]))
    False
    >>> is_multilabel(np.array([[1, 0, 0]]))
    True
    """
    xp, is_array_api_compliant = get_namespace(y)
    if hasattr(y, "__array__") or isinstance(y, Sequence) or is_array_api_compliant:
        # DeprecationWarning will be replaced by ValueError, see NEP 34
        # https://numpy.org/neps/nep-0034-infer-dtype-is-object.html
        check_y_kwargs = dict(
            accept_sparse=True,
            allow_nd=True,
            force_all_finite=False,
            ensure_2d=False,
            ensure_min_samples=0,
            ensure_min_features=0,
        )
        with warnings.catch_warnings():
            warnings.simplefilter("error", VisibleDeprecationWarning)
            try:
                y = check_array(y, dtype=None, **check_y_kwargs)
            except (VisibleDeprecationWarning, ValueError) as e:
                if str(e).startswith("Complex data not supported"):
                    raise

                # dtype=object should be provided explicitly for ragged arrays,
                # see NEP 34
                y = check_array(y, dtype=object, **check_y_kwargs)

    if not (hasattr(y, "shape") and y.ndim == 2 and y.shape[1] > 1):
        return False

    if issparse(y):
        if y.format in ("dok", "lil"):
            y = y.tocsr()
        labels = xp.unique_values(y.data)
        return (
            len(y.data) == 0
            or (labels.size == 1 or (labels.size == 2) and (0 in labels))
            and (y.dtype.kind in "biu" or _is_integral_float(labels))  # bool, int, uint
        )
    else:
        labels = xp.unique_values(y)

        return labels.shape[0] < 3 and (
            xp.isdtype(y.dtype, ("bool", "signed integer", "unsigned integer"))
            or _is_integral_float(labels)
        )


def check_classification_targets(y):
    """Ensure that target y is of a non-regression type.

    Only the following target types (as defined in type_of_target) are allowed:
        'binary', 'multiclass', 'multiclass-multioutput',
        'multilabel-indicator', 'multilabel-sequences'

    Parameters
    ----------
    y : array-like
        Target values.
    """
    y_type = type_of_target(y, input_name="y")
    if y_type not in [
        "binary",
        "multiclass",
        "multiclass-multioutput",
        "multilabel-indicator",
        "multilabel-sequences",
    ]:
        raise ValueError(
            f"Unknown label type: {y_type}. Maybe you are trying to fit a "
            "classifier, which expects discrete classes on a "
            "regression target with continuous values."
        )


def type_of_target(y, input_name=""):
    """Determine the type of data indicated by the target.

    Note that this type is the most specific type that can be inferred.
    For example:

        * ``binary`` is more specific but compatible with ``multiclass``.
        * ``multiclass`` of integers is more specific but compatible with
          ``continuous``.
        * ``multilabel-indicator`` is more specific but compatible with
          ``multiclass-multioutput``.

    Parameters
    ----------
    y : {array-like, sparse matrix}
        Target values. If a sparse matrix, `y` is expected to be a
        CSR/CSC matrix.

    input_name : str, default=""
        The data name used to construct the error message.

        .. versionadded:: 1.1.0

    Returns
    -------
    target_type : str
        One of:

        * 'continuous': `y` is an array-like of floats that are not all
          integers, and is 1d or a column vector.
        * 'continuous-multioutput': `y` is a 2d array of floats that are
          not all integers, and both dimensions are of size > 1.
        * 'binary': `y` contains <= 2 discrete values and is 1d or a column
          vector.
        * 'multiclass': `y` contains more than two discrete values, is not a
          sequence of sequences, and is 1d or a column vector.
        * 'multiclass-multioutput': `y` is a 2d array that contains more
          than two discrete values, is not a sequence of sequences, and both
          dimensions are of size > 1.
        * 'multilabel-indicator': `y` is a label indicator matrix, an array
          of two dimensions with at least two columns, and at most 2 unique
          values.
        * 'unknown': `y` is array-like but none of the above, such as a 3d
          array, sequence of sequences, or an array of non-sequence objects.

    Examples
    --------
    >>> from sklearn.utils.multiclass import type_of_target
    >>> import numpy as np
    >>> type_of_target([0.1, 0.6])
    'continuous'
    >>> type_of_target([1, -1, -1, 1])
    'binary'
    >>> type_of_target(['a', 'b', 'a'])
    'binary'
    >>> type_of_target([1.0, 2.0])
    'binary'
    >>> type_of_target([1, 0, 2])
    'multiclass'
    >>> type_of_target([1.0, 0.0, 3.0])
    'multiclass'
    >>> type_of_target(['a', 'b', 'c'])
    'multiclass'
    >>> type_of_target(np.array([[1, 2], [3, 1]]))
    'multiclass-multioutput'
    >>> type_of_target([[1, 2]])
    'multilabel-indicator'
    >>> type_of_target(np.array([[1.5, 2.0], [3.0, 1.6]]))
    'continuous-multioutput'
    >>> type_of_target(np.array([[0, 1], [1, 1]]))
    'multilabel-indicator'
    """
    xp, is_array_api_compliant = get_namespace(y)
    valid = (
        (isinstance(y, Sequence) or issparse(y) or hasattr(y, "__array__"))
        and not isinstance(y, str)
        or is_array_api_compliant
    )

    if not valid:
        raise ValueError(
            "Expected array-like (array or non-string sequence), got %r" % y
        )

    sparse_pandas = y.__class__.__name__ in ["SparseSeries", "SparseArray"]
    if sparse_pandas:
        raise ValueError("y cannot be class 'SparseSeries' or 'SparseArray'")

    if is_multilabel(y):
        return "multilabel-indicator"

    # DeprecationWarning will be replaced by ValueError, see NEP 34
    # https://numpy.org/neps/nep-0034-infer-dtype-is-object.html
    # We therefore catch both deprecation (NumPy < 1.24) warning and
    # value error (NumPy >= 1.24).
    check_y_kwargs = dict(
        accept_sparse=True,
        allow_nd=True,
        force_all_finite=False,
        ensure_2d=False,
        ensure_min_samples=0,
        ensure_min_features=0,
    )

    with warnings.catch_warnings():
        warnings.simplefilter("error", VisibleDeprecationWarning)
        if not issparse(y):
            try:
                y = check_array(y, dtype=None, **check_y_kwargs)
            except (VisibleDeprecationWarning, ValueError) as e:
                if str(e).startswith("Complex data not supported"):
                    raise

                # dtype=object should be provided explicitly for ragged arrays,
                # see NEP 34
                y = check_array(y, dtype=object, **check_y_kwargs)

    # The old sequence of sequences format
    try:
        first_row = y[[0], :] if issparse(y) else y[0]
        if (
            not hasattr(first_row, "__array__")
            and isinstance(first_row, Sequence)
            and not isinstance(first_row, str)
        ):
            raise ValueError(
                "You appear to be using a legacy multi-label data"
                " representation. Sequence of sequences are no"
                " longer supported; use a binary array or sparse"
                " matrix instead - the MultiLabelBinarizer"
                " transformer can convert to this format."
            )
    except IndexError:
        pass

    # Invalid inputs
    if y.ndim not in (1, 2):
        # Number of dimension greater than 2: [[[1, 2]]]
        return "unknown"
    if not min(y.shape):
        # Empty ndarray: []/[[]]
        if y.ndim == 1:
            # 1-D empty array: []
            return "binary"  # []
        # 2-D empty array: [[]]
        return "unknown"
    if not issparse(y) and y.dtype == object and not isinstance(y.flat[0], str):
        # [obj_1] and not ["label_1"]
        return "unknown"

    # Check if multioutput
    if y.ndim == 2 and y.shape[1] > 1:
        suffix = "-multioutput"  # [[1, 2], [1, 2]]
    else:
        suffix = ""  # [1, 2, 3] or [[1], [2], [3]]

    # Check float and contains non-integer float values
    if xp.isdtype(y.dtype, "real floating"):
        # [.1, .2, 3] or [[.1, .2, 3]] or [[1., .2]] and not [1., 2., 3.]
        data = y.data if issparse(y) else y
        if xp.any(data != xp.astype(data, int)):
            _assert_all_finite(data, input_name=input_name)
            return "continuous" + suffix

    # Check multiclass
<<<<<<< HEAD
    first_row = y[0] if not issparse(y) else y.getrow(0).data
    classes = xp.unique_values(y)
    if classes.shape[0] > round(0.5 * y.shape[0]) and classes.shape[0] > 1:
        warnings.warn(
            r"The number of unique classes is greater than 50% of the samples.",
            UserWarning,
            stacklevel=2,
        )

    if classes.shape[0] > 2 or (y.ndim == 2 and len(first_row) > 1):
=======
    if issparse(first_row):
        first_row = first_row.data
    if xp.unique_values(y).shape[0] > 2 or (y.ndim == 2 and len(first_row) > 1):
>>>>>>> 0ab36990
        # [1, 2, 3] or [[1., 2., 3]] or [[1, 2]]
        return "multiclass" + suffix
    else:
        return "binary"  # [1, 2] or [["a"], ["b"]]


def _check_partial_fit_first_call(clf, classes=None):
    """Private helper function for factorizing common classes param logic.

    Estimators that implement the ``partial_fit`` API need to be provided with
    the list of possible classes at the first call to partial_fit.

    Subsequent calls to partial_fit should check that ``classes`` is still
    consistent with a previous value of ``clf.classes_`` when provided.

    This function returns True if it detects that this was the first call to
    ``partial_fit`` on ``clf``. In that case the ``classes_`` attribute is also
    set on ``clf``.

    """
    if getattr(clf, "classes_", None) is None and classes is None:
        raise ValueError("classes must be passed on the first call to partial_fit.")

    elif classes is not None:
        if getattr(clf, "classes_", None) is not None:
            if not np.array_equal(clf.classes_, unique_labels(classes)):
                raise ValueError(
                    "`classes=%r` is not the same as on last call "
                    "to partial_fit, was: %r" % (classes, clf.classes_)
                )

        else:
            # This is the first call to partial_fit
            clf.classes_ = unique_labels(classes)
            return True

    # classes is None and clf.classes_ has already previously been set:
    # nothing to do
    return False


def class_distribution(y, sample_weight=None):
    """Compute class priors from multioutput-multiclass target data.

    Parameters
    ----------
    y : {array-like, sparse matrix} of size (n_samples, n_outputs)
        The labels for each example.

    sample_weight : array-like of shape (n_samples,), default=None
        Sample weights.

    Returns
    -------
    classes : list of size n_outputs of ndarray of size (n_classes,)
        List of classes for each column.

    n_classes : list of int of size n_outputs
        Number of classes in each column.

    class_prior : list of size n_outputs of ndarray of size (n_classes,)
        Class distribution of each column.
    """
    classes = []
    n_classes = []
    class_prior = []

    n_samples, n_outputs = y.shape
    if sample_weight is not None:
        sample_weight = np.asarray(sample_weight)

    if issparse(y):
        y = y.tocsc()
        y_nnz = np.diff(y.indptr)

        for k in range(n_outputs):
            col_nonzero = y.indices[y.indptr[k] : y.indptr[k + 1]]
            # separate sample weights for zero and non-zero elements
            if sample_weight is not None:
                nz_samp_weight = sample_weight[col_nonzero]
                zeros_samp_weight_sum = np.sum(sample_weight) - np.sum(nz_samp_weight)
            else:
                nz_samp_weight = None
                zeros_samp_weight_sum = y.shape[0] - y_nnz[k]

            classes_k, y_k = np.unique(
                y.data[y.indptr[k] : y.indptr[k + 1]], return_inverse=True
            )
            class_prior_k = np.bincount(y_k, weights=nz_samp_weight)

            # An explicit zero was found, combine its weight with the weight
            # of the implicit zeros
            if 0 in classes_k:
                class_prior_k[classes_k == 0] += zeros_samp_weight_sum

            # If an there is an implicit zero and it is not in classes and
            # class_prior, make an entry for it
            if 0 not in classes_k and y_nnz[k] < y.shape[0]:
                classes_k = np.insert(classes_k, 0, 0)
                class_prior_k = np.insert(class_prior_k, 0, zeros_samp_weight_sum)

            classes.append(classes_k)
            n_classes.append(classes_k.shape[0])
            class_prior.append(class_prior_k / class_prior_k.sum())
    else:
        for k in range(n_outputs):
            classes_k, y_k = np.unique(y[:, k], return_inverse=True)
            classes.append(classes_k)
            n_classes.append(classes_k.shape[0])
            class_prior_k = np.bincount(y_k, weights=sample_weight)
            class_prior.append(class_prior_k / class_prior_k.sum())

    return (classes, n_classes, class_prior)


def _ovr_decision_function(predictions, confidences, n_classes):
    """Compute a continuous, tie-breaking OvR decision function from OvO.

    It is important to include a continuous value, not only votes,
    to make computing AUC or calibration meaningful.

    Parameters
    ----------
    predictions : array-like of shape (n_samples, n_classifiers)
        Predicted classes for each binary classifier.

    confidences : array-like of shape (n_samples, n_classifiers)
        Decision functions or predicted probabilities for positive class
        for each binary classifier.

    n_classes : int
        Number of classes. n_classifiers must be
        ``n_classes * (n_classes - 1 ) / 2``.
    """
    n_samples = predictions.shape[0]
    votes = np.zeros((n_samples, n_classes))
    sum_of_confidences = np.zeros((n_samples, n_classes))

    k = 0
    for i in range(n_classes):
        for j in range(i + 1, n_classes):
            sum_of_confidences[:, i] -= confidences[:, k]
            sum_of_confidences[:, j] += confidences[:, k]
            votes[predictions[:, k] == 0, i] += 1
            votes[predictions[:, k] == 1, j] += 1
            k += 1

    # Monotonically transform the sum_of_confidences to (-1/3, 1/3)
    # and add it with votes. The monotonic transformation  is
    # f: x -> x / (3 * (|x| + 1)), it uses 1/3 instead of 1/2
    # to ensure that we won't reach the limits and change vote order.
    # The motivation is to use confidence levels as a way to break ties in
    # the votes without switching any decision made based on a difference
    # of 1 vote.
    transformed_confidences = sum_of_confidences / (
        3 * (np.abs(sum_of_confidences) + 1)
    )
    return votes + transformed_confidences<|MERGE_RESOLUTION|>--- conflicted
+++ resolved
@@ -390,22 +390,17 @@
             return "continuous" + suffix
 
     # Check multiclass
-<<<<<<< HEAD
-    first_row = y[0] if not issparse(y) else y.getrow(0).data
+    if issparse(first_row):
+        first_row = first_row.data
     classes = xp.unique_values(y)
-    if classes.shape[0] > round(0.5 * y.shape[0]) and classes.shape[0] > 1:
+    if y.shape[0] > 100 and classes.shape[0] > round(0.5 * y.shape[0]):
         warnings.warn(
-            r"The number of unique classes is greater than 50% of the samples.",
+            r"The number of unique classes is greater than 50% of the number "
+            r"of samples.",
             UserWarning,
             stacklevel=2,
         )
-
     if classes.shape[0] > 2 or (y.ndim == 2 and len(first_row) > 1):
-=======
-    if issparse(first_row):
-        first_row = first_row.data
-    if xp.unique_values(y).shape[0] > 2 or (y.ndim == 2 and len(first_row) > 1):
->>>>>>> 0ab36990
         # [1, 2, 3] or [[1., 2., 3]] or [[1, 2]]
         return "multiclass" + suffix
     else:
