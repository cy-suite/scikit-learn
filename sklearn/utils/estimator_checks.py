import types
import warnings
import pickle
import re
from copy import deepcopy
from functools import partial, wraps
from inspect import signature

import numpy as np
from scipy import sparse
from scipy.stats import rankdata
import joblib

from . import IS_PYPY
from .. import config_context
from ._testing import _get_args
from ._testing import assert_raise_message
from ._testing import assert_array_equal
from ._testing import assert_array_almost_equal
from ._testing import assert_allclose
from ._testing import assert_allclose_dense_sparse
from ._testing import set_random_state
from ._testing import SkipTest
from ._testing import ignore_warnings
from ._testing import create_memmap_backed_data
from ._testing import raises
from . import is_scalar_nan

from ..linear_model import LogisticRegression
from ..linear_model import Ridge

from ..base import (
    clone,
    ClusterMixin,
    is_classifier,
    is_regressor,
    is_outlier_detector,
    RegressorMixin,
    _is_pairwise,
)

from ..metrics import accuracy_score, adjusted_rand_score, f1_score
from ..random_projection import BaseRandomProjection
from ..feature_selection import SelectKBest
from ..pipeline import make_pipeline
from ..exceptions import DataConversionWarning
from ..exceptions import NotFittedError
from ..exceptions import SkipTestWarning
from ..model_selection import train_test_split
from ..model_selection import ShuffleSplit
from ..model_selection._validation import _safe_split
from ..metrics.pairwise import rbf_kernel, linear_kernel, pairwise_distances

from . import shuffle
from ._tags import (
    _DEFAULT_TAGS,
    _safe_tags,
)
from .validation import has_fit_parameter, _num_samples
from ..preprocessing import StandardScaler
from ..preprocessing import scale
from ..datasets import (
    load_iris,
    make_blobs,
    make_multilabel_classification,
    make_regression,
)

REGRESSION_DATASET = None
CROSS_DECOMPOSITION = ["PLSCanonical", "PLSRegression", "CCA", "PLSSVD"]


def _yield_checks(estimator):
    name = estimator.__class__.__name__
    tags = _safe_tags(estimator)
    pairwise = _is_pairwise(estimator)

    yield check_no_attributes_set_in_init
    yield check_estimators_dtypes
    yield check_fit_score_takes_y
    yield check_sample_weights_pandas_series
    yield check_sample_weights_not_an_array
    yield check_sample_weights_list
    yield check_sample_weights_shape
    if has_fit_parameter(estimator, "sample_weight") and not pairwise:
        # We skip pairwise because the data is not pairwise
        yield partial(check_sample_weights_invariance, kind="ones")
        yield partial(check_sample_weights_invariance, kind="zeros")
    yield check_estimators_fit_returns_self
    yield partial(check_estimators_fit_returns_self, readonly_memmap=True)

    # Check that all estimator yield informative messages when
    # trained on empty datasets
    if not tags["no_validation"]:
        yield check_complex_data
        yield check_dtype_object
        yield check_estimators_empty_data_messages

    if name not in CROSS_DECOMPOSITION:
        # cross-decomposition's "transform" returns X and Y
        yield check_pipeline_consistency

    if not tags["allow_nan"] and not tags["no_validation"]:
        # Test that all estimators check their input for NaN's and infs
        yield check_estimators_nan_inf

    if pairwise:
        # Check that pairwise estimator throws error on non-square input
        yield check_nonsquare_error

    yield check_estimators_overwrite_params
    if hasattr(estimator, "sparsify"):
        yield check_sparsify_coefficients

    yield check_estimator_sparse_data

    # Test that estimators can be pickled, and once pickled
    # give the same answer as before.
    yield check_estimators_pickle

    yield check_estimator_get_tags_default_keys


def _yield_classifier_checks(classifier):
    tags = _safe_tags(classifier)

    # test classifiers can handle non-array data and pandas objects
    yield check_classifier_data_not_an_array
    # test classifiers trained on a single label always return this label
    yield check_classifiers_one_label
    yield check_classifiers_classes
    yield check_estimators_partial_fit_n_features
    if tags["multioutput"]:
        yield check_classifier_multioutput
    # basic consistency testing
    yield check_classifiers_train
    yield partial(check_classifiers_train, readonly_memmap=True)
    yield partial(check_classifiers_train, readonly_memmap=True, X_dtype="float32")
    yield check_classifiers_regression_target
    if tags["multilabel"]:
        yield check_classifiers_multilabel_representation_invariance
    if not tags["no_validation"]:
        yield check_supervised_y_no_nan
        if not tags["multioutput_only"]:
            yield check_supervised_y_2d
    if tags["requires_fit"]:
        yield check_estimators_unfitted
    if "class_weight" in classifier.get_params().keys():
        yield check_class_weight_classifiers

    yield check_non_transformer_estimators_n_iter
    # test if predict_proba is a monotonic transformation of decision_function
    yield check_decision_proba_consistency


@ignore_warnings(category=FutureWarning)
def check_supervised_y_no_nan(name, estimator_orig):
    # Checks that the Estimator targets are not NaN.
    estimator = clone(estimator_orig)
    rng = np.random.RandomState(888)
    X = rng.randn(10, 5)
    y = np.full(10, np.inf)
    y = _enforce_estimator_tags_y(estimator, y)

    match = (
        "Input contains NaN, infinity or a value too large for " r"dtype\('float64'\)."
    )
    err_msg = (
        f"Estimator {name} should have raised error on fitting "
        "array y with NaN value."
    )
    with raises(ValueError, match=match, err_msg=err_msg):
        estimator.fit(X, y)


def _yield_regressor_checks(regressor):
    tags = _safe_tags(regressor)
    # TODO: test with intercept
    # TODO: test with multiple responses
    # basic testing
    yield check_regressors_train
    yield partial(check_regressors_train, readonly_memmap=True)
    yield partial(check_regressors_train, readonly_memmap=True, X_dtype="float32")
    yield check_regressor_data_not_an_array
    yield check_estimators_partial_fit_n_features
    if tags["multioutput"]:
        yield check_regressor_multioutput
    yield check_regressors_no_decision_function
    if not tags["no_validation"] and not tags["multioutput_only"]:
        yield check_supervised_y_2d
    yield check_supervised_y_no_nan
    name = regressor.__class__.__name__
    if name != "CCA":
        # check that the regressor handles int input
        yield check_regressors_int
    if tags["requires_fit"]:
        yield check_estimators_unfitted
    yield check_non_transformer_estimators_n_iter


def _yield_transformer_checks(transformer):
    tags = _safe_tags(transformer)
    # All transformers should either deal with sparse data or raise an
    # exception with type TypeError and an intelligible error message
    if not tags["no_validation"]:
        yield check_transformer_data_not_an_array
    # these don't actually fit the data, so don't raise errors
    yield check_transformer_general
    if tags["preserves_dtype"]:
        yield check_transformer_preserve_dtypes
    yield partial(check_transformer_general, readonly_memmap=True)
    if not _safe_tags(transformer, key="stateless"):
        yield check_transformers_unfitted
    # Dependent on external solvers and hence accessing the iter
    # param is non-trivial.
    external_solver = [
        "Isomap",
        "KernelPCA",
        "LocallyLinearEmbedding",
        "RandomizedLasso",
        "LogisticRegressionCV",
    ]

    name = transformer.__class__.__name__
    if name not in external_solver:
        yield check_transformer_n_iter


def _yield_clustering_checks(clusterer):
    yield check_clusterer_compute_labels_predict
    name = clusterer.__class__.__name__
    if name not in ("WardAgglomeration", "FeatureAgglomeration"):
        # this is clustering on the features
        # let's not test that here.
        yield check_clustering
        yield partial(check_clustering, readonly_memmap=True)
        yield check_estimators_partial_fit_n_features
    yield check_non_transformer_estimators_n_iter


def _yield_outliers_checks(estimator):

    # checks for outlier detectors that have a fit_predict method
    if hasattr(estimator, "fit_predict"):
        yield check_outliers_fit_predict

    # checks for estimators that can be used on a test set
    if hasattr(estimator, "predict"):
        yield check_outliers_train
        yield partial(check_outliers_train, readonly_memmap=True)
        # test outlier detectors can handle non-array data
        yield check_classifier_data_not_an_array
        # test if NotFittedError is raised
        if _safe_tags(estimator, key="requires_fit"):
            yield check_estimators_unfitted


def _yield_all_checks(estimator):
    name = estimator.__class__.__name__
    tags = _safe_tags(estimator)
    if "2darray" not in tags["X_types"]:
        warnings.warn(
            "Can't test estimator {} which requires input "
            " of type {}".format(name, tags["X_types"]),
            SkipTestWarning,
        )
        return
    if tags["_skip_test"]:
        warnings.warn(
            "Explicit SKIP via _skip_test tag for estimator " "{}.".format(name),
            SkipTestWarning,
        )
        return

    for check in _yield_checks(estimator):
        yield check
    if is_classifier(estimator):
        for check in _yield_classifier_checks(estimator):
            yield check
    if is_regressor(estimator):
        for check in _yield_regressor_checks(estimator):
            yield check
    if hasattr(estimator, "transform"):
        for check in _yield_transformer_checks(estimator):
            yield check
    if isinstance(estimator, ClusterMixin):
        for check in _yield_clustering_checks(estimator):
            yield check
    if is_outlier_detector(estimator):
        for check in _yield_outliers_checks(estimator):
            yield check
    yield check_parameters_default_constructible
    yield check_methods_sample_order_invariance
    yield check_methods_subset_invariance
    yield check_fit2d_1sample
    yield check_fit2d_1feature
    yield check_get_params_invariance
    yield check_set_params
    yield check_dict_unchanged
    yield check_dont_overwrite_parameters
    yield check_fit_idempotent
    if not tags["no_validation"]:
        yield check_n_features_in
        yield check_fit1d
        yield check_fit2d_predict1d
        if tags["requires_y"]:
            yield check_requires_y_none
    if tags["requires_positive_X"]:
        yield check_fit_non_negative


def _get_check_estimator_ids(obj):
    """Create pytest ids for checks.

    When `obj` is an estimator, this returns the pprint version of the
    estimator (with `print_changed_only=True`). When `obj` is a function, the
    name of the function is returned with its keyword arguments.

    `_get_check_estimator_ids` is designed to be used as the `id` in
    `pytest.mark.parametrize` where `check_estimator(..., generate_only=True)`
    is yielding estimators and checks.

    Parameters
    ----------
    obj : estimator or function
        Items generated by `check_estimator`.

    Returns
    -------
    id : str or None

    See Also
    --------
    check_estimator
    """
    if callable(obj):
        if not isinstance(obj, partial):
            return obj.__name__

        if not obj.keywords:
            return obj.func.__name__

        kwstring = ",".join(["{}={}".format(k, v) for k, v in obj.keywords.items()])
        return "{}({})".format(obj.func.__name__, kwstring)
    if hasattr(obj, "get_params"):
        with config_context(print_changed_only=True):
            return re.sub(r"\s", "", str(obj))


def _construct_instance(Estimator):
    """Construct Estimator instance if possible."""
    required_parameters = getattr(Estimator, "_required_parameters", [])
    if len(required_parameters):
        if required_parameters in (["estimator"], ["base_estimator"]):
            if issubclass(Estimator, RegressorMixin):
                estimator = Estimator(Ridge())
            else:
                estimator = Estimator(LogisticRegression(C=1))
        elif required_parameters in (["estimators"],):
            # Heterogeneous ensemble classes (i.e. stacking, voting)
            if issubclass(Estimator, RegressorMixin):
                estimator = Estimator(
                    estimators=[("est1", Ridge(alpha=0.1)), ("est2", Ridge(alpha=1))]
                )
            else:
                estimator = Estimator(
                    estimators=[
                        ("est1", LogisticRegression(C=0.1)),
                        ("est2", LogisticRegression(C=1)),
                    ]
                )
        else:
            msg = (
                f"Can't instantiate estimator {Estimator.__name__} "
                f"parameters {required_parameters}"
            )
            # raise additional warning to be shown by pytest
            warnings.warn(msg, SkipTestWarning)
            raise SkipTest(msg)
    else:
        estimator = Estimator()
    return estimator


def _maybe_mark_xfail(estimator, check, pytest):
    # Mark (estimator, check) pairs as XFAIL if needed (see conditions in
    # _should_be_skipped_or_marked())
    # This is similar to _maybe_skip(), but this one is used by
    # @parametrize_with_checks() instead of check_estimator()

    should_be_marked, reason = _should_be_skipped_or_marked(estimator, check)
    if not should_be_marked:
        return estimator, check
    else:
        return pytest.param(estimator, check, marks=pytest.mark.xfail(reason=reason))


def _maybe_skip(estimator, check):
    # Wrap a check so that it's skipped if needed (see conditions in
    # _should_be_skipped_or_marked())
    # This is similar to _maybe_mark_xfail(), but this one is used by
    # check_estimator() instead of @parametrize_with_checks which requires
    # pytest
    should_be_skipped, reason = _should_be_skipped_or_marked(estimator, check)
    if not should_be_skipped:
        return check

    check_name = check.func.__name__ if isinstance(check, partial) else check.__name__

    @wraps(check)
    def wrapped(*args, **kwargs):
        raise SkipTest(
            f"Skipping {check_name} for {estimator.__class__.__name__}: " f"{reason}"
        )

    return wrapped


def _should_be_skipped_or_marked(estimator, check):
    # Return whether a check should be skipped (when using check_estimator())
    # or marked as XFAIL (when using @parametrize_with_checks()), along with a
    # reason.
    # Currently, a check should be skipped or marked if
    # the check is in the _xfail_checks tag of the estimator

    check_name = check.func.__name__ if isinstance(check, partial) else check.__name__

    xfail_checks = _safe_tags(estimator, key="_xfail_checks") or {}
    if check_name in xfail_checks:
        return True, xfail_checks[check_name]

    return False, "placeholder reason that will never be used"


def parametrize_with_checks(estimators):
    """Pytest specific decorator for parametrizing estimator checks.

    The `id` of each check is set to be a pprint version of the estimator
    and the name of the check with its keyword arguments.
    This allows to use `pytest -k` to specify which tests to run::

        pytest test_check_estimators.py -k check_estimators_fit_returns_self

    Parameters
    ----------
    estimators : list of estimators instances
        Estimators to generated checks for.

        .. versionchanged:: 0.24
           Passing a class was deprecated in version 0.23, and support for
           classes was removed in 0.24. Pass an instance instead.

        .. versionadded:: 0.24

    Returns
    -------
    decorator : `pytest.mark.parametrize`

    Examples
    --------
    >>> from sklearn.utils.estimator_checks import parametrize_with_checks
    >>> from sklearn.linear_model import LogisticRegression
    >>> from sklearn.tree import DecisionTreeRegressor

    >>> @parametrize_with_checks([LogisticRegression(),
    ...                           DecisionTreeRegressor()])
    ... def test_sklearn_compatible_estimator(estimator, check):
    ...     check(estimator)

    """
    import pytest

    if any(isinstance(est, type) for est in estimators):
        msg = (
            "Passing a class was deprecated in version 0.23 "
            "and isn't supported anymore from 0.24."
            "Please pass an instance instead."
        )
        raise TypeError(msg)

    def checks_generator():
        for estimator in estimators:
            name = type(estimator).__name__
            for check in _yield_all_checks(estimator):
                check = partial(check, name)
                yield _maybe_mark_xfail(estimator, check, pytest)

    return pytest.mark.parametrize(
        "estimator, check", checks_generator(), ids=_get_check_estimator_ids
    )


def check_estimator(Estimator, generate_only=False):
    """Check if estimator adheres to scikit-learn conventions.

    This estimator will run an extensive test-suite for input validation,
    shapes, etc, making sure that the estimator complies with `scikit-learn`
    conventions as detailed in :ref:`rolling_your_own_estimator`.
    Additional tests for classifiers, regressors, clustering or transformers
    will be run if the Estimator class inherits from the corresponding mixin
    from sklearn.base.

    Setting `generate_only=True` returns a generator that yields (estimator,
    check) tuples where the check can be called independently from each
    other, i.e. `check(estimator)`. This allows all checks to be run
    independently and report the checks that are failing.

    scikit-learn provides a pytest specific decorator,
    :func:`~sklearn.utils.parametrize_with_checks`, making it easier to test
    multiple estimators.

    Parameters
    ----------
    Estimator : estimator object
        Estimator instance to check.

        .. versionchanged:: 0.24
           Passing a class was deprecated in version 0.23, and support for
           classes was removed in 0.24.

    generate_only : bool, default=False
        When `False`, checks are evaluated when `check_estimator` is called.
        When `True`, `check_estimator` returns a generator that yields
        (estimator, check) tuples. The check is run by calling
        `check(estimator)`.

        .. versionadded:: 0.22

    Returns
    -------
    checks_generator : generator
        Generator that yields (estimator, check) tuples. Returned when
        `generate_only=True`.
    """
    if isinstance(Estimator, type):
        msg = (
            "Passing a class was deprecated in version 0.23 "
            "and isn't supported anymore from 0.24."
            "Please pass an instance instead."
        )
        raise TypeError(msg)

    estimator = Estimator
    name = type(estimator).__name__

    def checks_generator():
        for check in _yield_all_checks(estimator):
            check = _maybe_skip(estimator, check)
            yield estimator, partial(check, name)

    if generate_only:
        return checks_generator()

    for estimator, check in checks_generator():
        try:
            check(estimator)
        except SkipTest as exception:
            # SkipTest is thrown when pandas can't be imported, or by checks
            # that are in the xfail_checks tag
            warnings.warn(str(exception), SkipTestWarning)


def _regression_dataset():
    global REGRESSION_DATASET
    if REGRESSION_DATASET is None:
        X, y = make_regression(
            n_samples=200,
            n_features=10,
            n_informative=1,
            bias=5.0,
            noise=20,
            random_state=42,
        )
        X = StandardScaler().fit_transform(X)
        REGRESSION_DATASET = X, y
    return REGRESSION_DATASET


def _set_checking_parameters(estimator):
    # set parameters to speed up some estimators and
    # avoid deprecated behaviour
    params = estimator.get_params()
    name = estimator.__class__.__name__
    if "n_iter" in params and name != "TSNE":
        estimator.set_params(n_iter=5)
    if "max_iter" in params:
        if estimator.max_iter is not None:
            estimator.set_params(max_iter=min(5, estimator.max_iter))
        # LinearSVR, LinearSVC
        if estimator.__class__.__name__ in ["LinearSVR", "LinearSVC"]:
            estimator.set_params(max_iter=20)
        # NMF and MiniBatchNMF
<<<<<<< HEAD
        if estimator.__class__.__name__ in ['NMF', 'MiniBatchNMF']:
=======
        if estimator.__class__.__name__ in ["NMF", "MiniBatchNMF"]:
>>>>>>> 40d0b36f
            # FIXME : init should be removed in 1.1
            estimator.set_params(max_iter=500, init="nndsvda")
        # MLP
        if estimator.__class__.__name__ in ["MLPClassifier", "MLPRegressor"]:
            estimator.set_params(max_iter=100)
    if "n_resampling" in params:
        # randomized lasso
        estimator.set_params(n_resampling=5)
    if "n_estimators" in params:
        estimator.set_params(n_estimators=min(5, estimator.n_estimators))
    if "max_trials" in params:
        # RANSAC
        estimator.set_params(max_trials=10)
    if "n_init" in params:
        # K-Means
        estimator.set_params(n_init=2)

    if name == "TruncatedSVD":
        # TruncatedSVD doesn't run with n_components = n_features
        # This is ugly :-/
        estimator.n_components = 1

    if hasattr(estimator, "n_clusters"):
        estimator.n_clusters = min(estimator.n_clusters, 2)

    if hasattr(estimator, "n_best"):
        estimator.n_best = 1

    if name == "SelectFdr":
        # be tolerant of noisy datasets (not actually speed)
        estimator.set_params(alpha=0.5)

    if name == "TheilSenRegressor":
        estimator.max_subpopulation = 100

    if isinstance(estimator, BaseRandomProjection):
        # Due to the jl lemma and often very few samples, the number
        # of components of the random matrix projection will be probably
        # greater than the number of features.
        # So we impose a smaller number (avoid "auto" mode)
        estimator.set_params(n_components=2)

    if isinstance(estimator, SelectKBest):
        # SelectKBest has a default of k=10
        # which is more feature than we have in most case.
        estimator.set_params(k=1)

    if name in ("HistGradientBoostingClassifier", "HistGradientBoostingRegressor"):
        # The default min_samples_leaf (20) isn't appropriate for small
        # datasets (only very shallow trees are built) that the checks use.
        estimator.set_params(min_samples_leaf=5)

    if name == "DummyClassifier":
        # the default strategy prior would output constant predictions and fail
        # for check_classifiers_predictions
        estimator.set_params(strategy="stratified")

    # Speed-up by reducing the number of CV or splits for CV estimators
    loo_cv = ["RidgeCV"]
    if name not in loo_cv and hasattr(estimator, "cv"):
        estimator.set_params(cv=3)
    if hasattr(estimator, "n_splits"):
        estimator.set_params(n_splits=3)

    if name == "OneHotEncoder":
        estimator.set_params(handle_unknown="ignore")

    if name in CROSS_DECOMPOSITION:
        estimator.set_params(n_components=1)


class _NotAnArray:
    """An object that is convertible to an array.

    Parameters
    ----------
    data : array-like
        The data.
    """

    def __init__(self, data):
        self.data = np.asarray(data)

    def __array__(self, dtype=None):
        return self.data

    def __array_function__(self, func, types, args, kwargs):
        if func.__name__ == "may_share_memory":
            return True
        raise TypeError("Don't want to call array_function {}!".format(func.__name__))


def _is_pairwise_metric(estimator):
    """Returns True if estimator accepts pairwise metric.

    Parameters
    ----------
    estimator : object
        Estimator object to test.

    Returns
    -------
    out : bool
        True if _pairwise is set to True and False otherwise.
    """
    metric = getattr(estimator, "metric", None)

    return bool(metric == "precomputed")


def _pairwise_estimator_convert_X(X, estimator, kernel=linear_kernel):

    if _is_pairwise_metric(estimator):
        return pairwise_distances(X, metric="euclidean")
    if _is_pairwise(estimator):
        return kernel(X, X)

    return X


def _generate_sparse_matrix(X_csr):
    """Generate sparse matrices with {32,64}bit indices of diverse format.

    Parameters
    ----------
    X_csr: CSR Matrix
        Input matrix in CSR format.

    Returns
    -------
    out: iter(Matrices)
        In format['dok', 'lil', 'dia', 'bsr', 'csr', 'csc', 'coo',
        'coo_64', 'csc_64', 'csr_64']
    """

    assert X_csr.format == "csr"
    yield "csr", X_csr.copy()
    for sparse_format in ["dok", "lil", "dia", "bsr", "csc", "coo"]:
        yield sparse_format, X_csr.asformat(sparse_format)

    # Generate large indices matrix only if its supported by scipy
    X_coo = X_csr.asformat("coo")
    X_coo.row = X_coo.row.astype("int64")
    X_coo.col = X_coo.col.astype("int64")
    yield "coo_64", X_coo

    for sparse_format in ["csc", "csr"]:
        X = X_csr.asformat(sparse_format)
        X.indices = X.indices.astype("int64")
        X.indptr = X.indptr.astype("int64")
        yield sparse_format + "_64", X


def check_estimator_sparse_data(name, estimator_orig):
    rng = np.random.RandomState(0)
    X = rng.rand(40, 10)
    X[X < 0.8] = 0
    X = _pairwise_estimator_convert_X(X, estimator_orig)
    X_csr = sparse.csr_matrix(X)
    y = (4 * rng.rand(40)).astype(int)
    # catch deprecation warnings
    with ignore_warnings(category=FutureWarning):
        estimator = clone(estimator_orig)
    y = _enforce_estimator_tags_y(estimator, y)
    tags = _safe_tags(estimator_orig)
    for matrix_format, X in _generate_sparse_matrix(X_csr):
        # catch deprecation warnings
        with ignore_warnings(category=FutureWarning):
            estimator = clone(estimator_orig)
            if name in ["Scaler", "StandardScaler"]:
                estimator.set_params(with_mean=False)
        # fit and predict
        if "64" in matrix_format:
            err_msg = (
                f"Estimator {name} doesn't seem to support {matrix_format} "
                "matrix, and is not failing gracefully, e.g. by using "
                "check_array(X, accept_large_sparse=False)"
            )
        else:
            err_msg = (
                f"Estimator {name} doesn't seem to fail gracefully on sparse "
                "data: error message should state explicitly that sparse "
                "input is not supported if this is not the case."
            )
        with raises(
            (TypeError, ValueError),
            match=["sparse", "Sparse"],
            may_pass=True,
            err_msg=err_msg,
        ):
            with ignore_warnings(category=FutureWarning):
                estimator.fit(X, y)
            if hasattr(estimator, "predict"):
                pred = estimator.predict(X)
                if tags["multioutput_only"]:
                    assert pred.shape == (X.shape[0], 1)
                else:
                    assert pred.shape == (X.shape[0],)
            if hasattr(estimator, "predict_proba"):
                probs = estimator.predict_proba(X)
                if tags["binary_only"]:
                    expected_probs_shape = (X.shape[0], 2)
                else:
                    expected_probs_shape = (X.shape[0], 4)
                assert probs.shape == expected_probs_shape


@ignore_warnings(category=FutureWarning)
def check_sample_weights_pandas_series(name, estimator_orig):
    # check that estimators will accept a 'sample_weight' parameter of
    # type pandas.Series in the 'fit' function.
    estimator = clone(estimator_orig)
    if has_fit_parameter(estimator, "sample_weight"):
        try:
            import pandas as pd

            X = np.array(
                [
                    [1, 1],
                    [1, 2],
                    [1, 3],
                    [1, 4],
                    [2, 1],
                    [2, 2],
                    [2, 3],
                    [2, 4],
                    [3, 1],
                    [3, 2],
                    [3, 3],
                    [3, 4],
                ]
            )
            X = pd.DataFrame(_pairwise_estimator_convert_X(X, estimator_orig))
            y = pd.Series([1, 1, 1, 1, 2, 2, 2, 2, 1, 1, 2, 2])
            weights = pd.Series([1] * 12)
            if _safe_tags(estimator, key="multioutput_only"):
                y = pd.DataFrame(y)
            try:
                estimator.fit(X, y, sample_weight=weights)
            except ValueError:
                raise ValueError(
                    "Estimator {0} raises error if "
                    "'sample_weight' parameter is of "
                    "type pandas.Series".format(name)
                )
        except ImportError:
            raise SkipTest(
                "pandas is not installed: not testing for "
                "input of type pandas.Series to class weight."
            )


@ignore_warnings(category=(FutureWarning))
def check_sample_weights_not_an_array(name, estimator_orig):
    # check that estimators will accept a 'sample_weight' parameter of
    # type _NotAnArray in the 'fit' function.
    estimator = clone(estimator_orig)
    if has_fit_parameter(estimator, "sample_weight"):
        X = np.array(
            [
                [1, 1],
                [1, 2],
                [1, 3],
                [1, 4],
                [2, 1],
                [2, 2],
                [2, 3],
                [2, 4],
                [3, 1],
                [3, 2],
                [3, 3],
                [3, 4],
            ]
        )
        X = _NotAnArray(_pairwise_estimator_convert_X(X, estimator_orig))
        y = _NotAnArray([1, 1, 1, 1, 2, 2, 2, 2, 1, 1, 2, 2])
        weights = _NotAnArray([1] * 12)
        if _safe_tags(estimator, key="multioutput_only"):
            y = _NotAnArray(y.data.reshape(-1, 1))
        estimator.fit(X, y, sample_weight=weights)


@ignore_warnings(category=(FutureWarning))
def check_sample_weights_list(name, estimator_orig):
    # check that estimators will accept a 'sample_weight' parameter of
    # type list in the 'fit' function.
    if has_fit_parameter(estimator_orig, "sample_weight"):
        estimator = clone(estimator_orig)
        rnd = np.random.RandomState(0)
        n_samples = 30
        X = _pairwise_estimator_convert_X(
            rnd.uniform(size=(n_samples, 3)), estimator_orig
        )
        y = np.arange(n_samples) % 3
        y = _enforce_estimator_tags_y(estimator, y)
        sample_weight = [3] * n_samples
        # Test that estimators don't raise any exception
        estimator.fit(X, y, sample_weight=sample_weight)


@ignore_warnings(category=FutureWarning)
def check_sample_weights_shape(name, estimator_orig):
    # check that estimators raise an error if sample_weight
    # shape mismatches the input
    if has_fit_parameter(estimator_orig, "sample_weight") and not _is_pairwise(
        estimator_orig
    ):
        estimator = clone(estimator_orig)
        X = np.array(
            [
                [1, 3],
                [1, 3],
                [1, 3],
                [1, 3],
                [2, 1],
                [2, 1],
                [2, 1],
                [2, 1],
                [3, 3],
                [3, 3],
                [3, 3],
                [3, 3],
                [4, 1],
                [4, 1],
                [4, 1],
                [4, 1],
            ]
        )
        y = np.array([1, 1, 1, 1, 2, 2, 2, 2, 1, 1, 1, 1, 2, 2, 2, 2])
        y = _enforce_estimator_tags_y(estimator, y)

        estimator.fit(X, y, sample_weight=np.ones(len(y)))

        with raises(ValueError):
            estimator.fit(X, y, sample_weight=np.ones(2 * len(y)))

        with raises(ValueError):
            estimator.fit(X, y, sample_weight=np.ones((len(y), 2)))


@ignore_warnings(category=FutureWarning)
def check_sample_weights_invariance(name, estimator_orig, kind="ones"):
    # For kind="ones" check that the estimators yield same results for
    # unit weights and no weights
    # For kind="zeros" check that setting sample_weight to 0 is equivalent
    # to removing corresponding samples.
    estimator1 = clone(estimator_orig)
    estimator2 = clone(estimator_orig)
    set_random_state(estimator1, random_state=0)
    set_random_state(estimator2, random_state=0)

    X1 = np.array(
        [
            [1, 3],
            [1, 3],
            [1, 3],
            [1, 3],
            [2, 1],
            [2, 1],
            [2, 1],
            [2, 1],
            [3, 3],
            [3, 3],
            [3, 3],
            [3, 3],
            [4, 1],
            [4, 1],
            [4, 1],
            [4, 1],
        ],
        dtype=np.float64,
    )
    y1 = np.array([1, 1, 1, 1, 2, 2, 2, 2, 1, 1, 1, 1, 2, 2, 2, 2], dtype=int)

    if kind == "ones":
        X2 = X1
        y2 = y1
        sw2 = np.ones(shape=len(y1))
        err_msg = (
            f"For {name} sample_weight=None is not equivalent to " f"sample_weight=ones"
        )
    elif kind == "zeros":
        # Construct a dataset that is very different to (X, y) if weights
        # are disregarded, but identical to (X, y) given weights.
        X2 = np.vstack([X1, X1 + 1])
        y2 = np.hstack([y1, 3 - y1])
        sw2 = np.ones(shape=len(y1) * 2)
        sw2[len(y1) :] = 0
        X2, y2, sw2 = shuffle(X2, y2, sw2, random_state=0)

        err_msg = (
            f"For {name}, a zero sample_weight is not equivalent "
            f"to removing the sample"
        )
    else:  # pragma: no cover
        raise ValueError

    y1 = _enforce_estimator_tags_y(estimator1, y1)
    y2 = _enforce_estimator_tags_y(estimator2, y2)

    estimator1.fit(X1, y=y1, sample_weight=None)
    estimator2.fit(X2, y=y2, sample_weight=sw2)

    for method in ["predict", "predict_proba", "decision_function", "transform"]:
        if hasattr(estimator_orig, method):
            X_pred1 = getattr(estimator1, method)(X1)
            X_pred2 = getattr(estimator2, method)(X1)
            assert_allclose_dense_sparse(X_pred1, X_pred2, err_msg=err_msg)


@ignore_warnings(category=(FutureWarning, UserWarning))
def check_dtype_object(name, estimator_orig):
    # check that estimators treat dtype object as numeric if possible
    rng = np.random.RandomState(0)
    X = _pairwise_estimator_convert_X(rng.rand(40, 10), estimator_orig)
    X = X.astype(object)
    tags = _safe_tags(estimator_orig)
    y = (X[:, 0] * 4).astype(int)
    estimator = clone(estimator_orig)
    y = _enforce_estimator_tags_y(estimator, y)

    estimator.fit(X, y)
    if hasattr(estimator, "predict"):
        estimator.predict(X)

    if hasattr(estimator, "transform"):
        estimator.transform(X)

    with raises(Exception, match="Unknown label type", may_pass=True):
        estimator.fit(X, y.astype(object))

    if "string" not in tags["X_types"]:
        X[0, 0] = {"foo": "bar"}
        msg = "argument must be a string.* number"
        with raises(TypeError, match=msg):
            estimator.fit(X, y)
    else:
        # Estimators supporting string will not call np.asarray to convert the
        # data to numeric and therefore, the error will not be raised.
        # Checking for each element dtype in the input array will be costly.
        # Refer to #11401 for full discussion.
        estimator.fit(X, y)


def check_complex_data(name, estimator_orig):
    rng = np.random.RandomState(42)
    # check that estimators raise an exception on providing complex data
    X = rng.uniform(size=10) + 1j * rng.uniform(size=10)
    X = X.reshape(-1, 1)

    # Something both valid for classification and regression
    y = rng.randint(low=0, high=2, size=10) + 1j
    estimator = clone(estimator_orig)
    set_random_state(estimator, random_state=0)
    with raises(ValueError, match="Complex data not supported"):
        estimator.fit(X, y)


@ignore_warnings
def check_dict_unchanged(name, estimator_orig):
    # this estimator raises
    # ValueError: Found array with 0 feature(s) (shape=(23, 0))
    # while a minimum of 1 is required.
    # error
    if name in ["SpectralCoclustering"]:
        return
    rnd = np.random.RandomState(0)
    if name in ["RANSACRegressor"]:
        X = 3 * rnd.uniform(size=(20, 3))
    else:
        X = 2 * rnd.uniform(size=(20, 3))

    X = _pairwise_estimator_convert_X(X, estimator_orig)

    y = X[:, 0].astype(int)
    estimator = clone(estimator_orig)
    y = _enforce_estimator_tags_y(estimator, y)
    if hasattr(estimator, "n_components"):
        estimator.n_components = 1

    if hasattr(estimator, "n_clusters"):
        estimator.n_clusters = 1

    if hasattr(estimator, "n_best"):
        estimator.n_best = 1

    set_random_state(estimator, 1)

    estimator.fit(X, y)
    for method in ["predict", "transform", "decision_function", "predict_proba"]:
        if hasattr(estimator, method):
            dict_before = estimator.__dict__.copy()
            getattr(estimator, method)(X)
            assert estimator.__dict__ == dict_before, (
                "Estimator changes __dict__ during %s" % method
            )


def _is_public_parameter(attr):
    return not (attr.startswith("_") or attr.endswith("_"))


@ignore_warnings(category=FutureWarning)
def check_dont_overwrite_parameters(name, estimator_orig):
    # check that fit method only changes or sets private attributes
    if hasattr(estimator_orig.__init__, "deprecated_original"):
        # to not check deprecated classes
        return
    estimator = clone(estimator_orig)
    rnd = np.random.RandomState(0)
    X = 3 * rnd.uniform(size=(20, 3))
    X = _pairwise_estimator_convert_X(X, estimator_orig)
    y = X[:, 0].astype(int)
    y = _enforce_estimator_tags_y(estimator, y)

    if hasattr(estimator, "n_components"):
        estimator.n_components = 1
    if hasattr(estimator, "n_clusters"):
        estimator.n_clusters = 1

    set_random_state(estimator, 1)
    dict_before_fit = estimator.__dict__.copy()
    estimator.fit(X, y)

    dict_after_fit = estimator.__dict__

    public_keys_after_fit = [
        key for key in dict_after_fit.keys() if _is_public_parameter(key)
    ]

    attrs_added_by_fit = [
        key for key in public_keys_after_fit if key not in dict_before_fit.keys()
    ]

    # check that fit doesn't add any public attribute
    assert not attrs_added_by_fit, (
        "Estimator adds public attribute(s) during"
        " the fit method."
        " Estimators are only allowed to add private attributes"
        " either started with _ or ended"
        " with _ but %s added" % ", ".join(attrs_added_by_fit)
    )

    # check that fit doesn't change any public attribute
    attrs_changed_by_fit = [
        key
        for key in public_keys_after_fit
        if (dict_before_fit[key] is not dict_after_fit[key])
    ]

    assert not attrs_changed_by_fit, (
        "Estimator changes public attribute(s) during"
        " the fit method. Estimators are only allowed"
        " to change attributes started"
        " or ended with _, but"
        " %s changed" % ", ".join(attrs_changed_by_fit)
    )


@ignore_warnings(category=FutureWarning)
def check_fit2d_predict1d(name, estimator_orig):
    # check by fitting a 2d array and predicting with a 1d array
    rnd = np.random.RandomState(0)
    X = 3 * rnd.uniform(size=(20, 3))
    X = _pairwise_estimator_convert_X(X, estimator_orig)
    y = X[:, 0].astype(int)
    estimator = clone(estimator_orig)
    y = _enforce_estimator_tags_y(estimator, y)

    if hasattr(estimator, "n_components"):
        estimator.n_components = 1
    if hasattr(estimator, "n_clusters"):
        estimator.n_clusters = 1

    set_random_state(estimator, 1)
    estimator.fit(X, y)

    for method in ["predict", "transform", "decision_function", "predict_proba"]:
        if hasattr(estimator, method):
            assert_raise_message(
                ValueError, "Reshape your data", getattr(estimator, method), X[0]
            )


def _apply_on_subsets(func, X):
    # apply function on the whole set and on mini batches
    result_full = func(X)
    n_features = X.shape[1]
    result_by_batch = [func(batch.reshape(1, n_features)) for batch in X]

    # func can output tuple (e.g. score_samples)
    if type(result_full) == tuple:
        result_full = result_full[0]
        result_by_batch = list(map(lambda x: x[0], result_by_batch))

    if sparse.issparse(result_full):
        result_full = result_full.A
        result_by_batch = [x.A for x in result_by_batch]

    return np.ravel(result_full), np.ravel(result_by_batch)


@ignore_warnings(category=FutureWarning)
def check_methods_subset_invariance(name, estimator_orig):
    # check that method gives invariant results if applied
    # on mini batches or the whole set
    rnd = np.random.RandomState(0)
    X = 3 * rnd.uniform(size=(20, 3))
    X = _pairwise_estimator_convert_X(X, estimator_orig)
    y = X[:, 0].astype(int)
    estimator = clone(estimator_orig)
    y = _enforce_estimator_tags_y(estimator, y)

    if hasattr(estimator, "n_components"):
        estimator.n_components = 1
    if hasattr(estimator, "n_clusters"):
        estimator.n_clusters = 1

    set_random_state(estimator, 1)
    estimator.fit(X, y)

    for method in [
        "predict",
        "transform",
        "decision_function",
        "score_samples",
        "predict_proba",
    ]:

        msg = (
            "{method} of {name} is not invariant when applied " "to a subset."
        ).format(method=method, name=name)

        if hasattr(estimator, method):
            result_full, result_by_batch = _apply_on_subsets(
                getattr(estimator, method), X
            )
            assert_allclose(result_full, result_by_batch, atol=1e-7, err_msg=msg)


@ignore_warnings(category=FutureWarning)
def check_methods_sample_order_invariance(name, estimator_orig):
    # check that method gives invariant results if applied
    # on a subset with different sample order
    rnd = np.random.RandomState(0)
    X = 3 * rnd.uniform(size=(20, 3))
    X = _pairwise_estimator_convert_X(X, estimator_orig)
    y = X[:, 0].astype(np.int64)
    if _safe_tags(estimator_orig, key="binary_only"):
        y[y == 2] = 1
    estimator = clone(estimator_orig)
    y = _enforce_estimator_tags_y(estimator, y)

    if hasattr(estimator, "n_components"):
        estimator.n_components = 1
    if hasattr(estimator, "n_clusters"):
        estimator.n_clusters = 2

    set_random_state(estimator, 1)
    estimator.fit(X, y)

    idx = np.random.permutation(X.shape[0])

    for method in [
        "predict",
        "transform",
        "decision_function",
        "score_samples",
        "predict_proba",
    ]:
        msg = (
            "{method} of {name} is not invariant when applied to a dataset"
            "with different sample order."
        ).format(method=method, name=name)

        if hasattr(estimator, method):
            assert_allclose_dense_sparse(
                getattr(estimator, method)(X)[idx],
                getattr(estimator, method)(X[idx]),
                atol=1e-9,
                err_msg=msg,
            )


@ignore_warnings
def check_fit2d_1sample(name, estimator_orig):
    # Check that fitting a 2d array with only one sample either works or
    # returns an informative message. The error message should either mention
    # the number of samples or the number of classes.
    rnd = np.random.RandomState(0)
    X = 3 * rnd.uniform(size=(1, 10))
    X = _pairwise_estimator_convert_X(X, estimator_orig)

    y = X[:, 0].astype(int)
    estimator = clone(estimator_orig)
    y = _enforce_estimator_tags_y(estimator, y)

    if hasattr(estimator, "n_components"):
        estimator.n_components = 1
    if hasattr(estimator, "n_clusters"):
        estimator.n_clusters = 1

    set_random_state(estimator, 1)

    # min_cluster_size cannot be less than the data size for OPTICS.
    if name == "OPTICS":
        estimator.set_params(min_samples=1)

    msgs = [
        "1 sample",
        "n_samples = 1",
        "n_samples=1",
        "one sample",
        "1 class",
        "one class",
    ]

    with raises(ValueError, match=msgs, may_pass=True):
        estimator.fit(X, y)


@ignore_warnings
def check_fit2d_1feature(name, estimator_orig):
    # check fitting a 2d array with only 1 feature either works or returns
    # informative message
    rnd = np.random.RandomState(0)
    X = 3 * rnd.uniform(size=(10, 1))
    X = _pairwise_estimator_convert_X(X, estimator_orig)
    y = X[:, 0].astype(int)
    estimator = clone(estimator_orig)
    y = _enforce_estimator_tags_y(estimator, y)

    if hasattr(estimator, "n_components"):
        estimator.n_components = 1
    if hasattr(estimator, "n_clusters"):
        estimator.n_clusters = 1
    # ensure two labels in subsample for RandomizedLogisticRegression
    if name == "RandomizedLogisticRegression":
        estimator.sample_fraction = 1
    # ensure non skipped trials for RANSACRegressor
    if name == "RANSACRegressor":
        estimator.residual_threshold = 0.5

    y = _enforce_estimator_tags_y(estimator, y)
    set_random_state(estimator, 1)

    msgs = [r"1 feature\(s\)", "n_features = 1", "n_features=1"]

    with raises(ValueError, match=msgs, may_pass=True):
        estimator.fit(X, y)


@ignore_warnings
def check_fit1d(name, estimator_orig):
    # check fitting 1d X array raises a ValueError
    rnd = np.random.RandomState(0)
    X = 3 * rnd.uniform(size=(20))
    y = X.astype(int)
    estimator = clone(estimator_orig)
    y = _enforce_estimator_tags_y(estimator, y)

    if hasattr(estimator, "n_components"):
        estimator.n_components = 1
    if hasattr(estimator, "n_clusters"):
        estimator.n_clusters = 1

    set_random_state(estimator, 1)
    with raises(ValueError):
        estimator.fit(X, y)


@ignore_warnings(category=FutureWarning)
def check_transformer_general(name, transformer, readonly_memmap=False):
    X, y = make_blobs(
        n_samples=30,
        centers=[[0, 0, 0], [1, 1, 1]],
        random_state=0,
        n_features=2,
        cluster_std=0.1,
    )
    X = StandardScaler().fit_transform(X)
    X -= X.min()
    X = _pairwise_estimator_convert_X(X, transformer)

    if readonly_memmap:
        X, y = create_memmap_backed_data([X, y])

    _check_transformer(name, transformer, X, y)


@ignore_warnings(category=FutureWarning)
def check_transformer_data_not_an_array(name, transformer):
    X, y = make_blobs(
        n_samples=30,
        centers=[[0, 0, 0], [1, 1, 1]],
        random_state=0,
        n_features=2,
        cluster_std=0.1,
    )
    X = StandardScaler().fit_transform(X)
    # We need to make sure that we have non negative data, for things
    # like NMF
    X -= X.min() - 0.1
    X = _pairwise_estimator_convert_X(X, transformer)
    this_X = _NotAnArray(X)
    this_y = _NotAnArray(np.asarray(y))
    _check_transformer(name, transformer, this_X, this_y)
    # try the same with some list
    _check_transformer(name, transformer, X.tolist(), y.tolist())


@ignore_warnings(category=FutureWarning)
def check_transformers_unfitted(name, transformer):
    X, y = _regression_dataset()

    transformer = clone(transformer)
    with raises(
        (AttributeError, ValueError),
        err_msg="The unfitted "
        f"transformer {name} does not raise an error when "
        "transform is called. Perhaps use "
        "check_is_fitted in transform.",
    ):
        transformer.transform(X)


def _check_transformer(name, transformer_orig, X, y):
    n_samples, n_features = np.asarray(X).shape
    transformer = clone(transformer_orig)
    set_random_state(transformer)

    # fit

    if name in CROSS_DECOMPOSITION:
        y_ = np.c_[np.asarray(y), np.asarray(y)]
        y_[::2, 1] *= 2
        if isinstance(X, _NotAnArray):
            y_ = _NotAnArray(y_)
    else:
        y_ = y

    transformer.fit(X, y_)
    # fit_transform method should work on non fitted estimator
    transformer_clone = clone(transformer)
    X_pred = transformer_clone.fit_transform(X, y=y_)

    if isinstance(X_pred, tuple):
        for x_pred in X_pred:
            assert x_pred.shape[0] == n_samples
    else:
        # check for consistent n_samples
        assert X_pred.shape[0] == n_samples

    if hasattr(transformer, "transform"):
        if name in CROSS_DECOMPOSITION:
            X_pred2 = transformer.transform(X, y_)
            X_pred3 = transformer.fit_transform(X, y=y_)
        else:
            X_pred2 = transformer.transform(X)
            X_pred3 = transformer.fit_transform(X, y=y_)

        if _safe_tags(transformer_orig, key="non_deterministic"):
            msg = name + " is non deterministic"
            raise SkipTest(msg)
        if isinstance(X_pred, tuple) and isinstance(X_pred2, tuple):
            for x_pred, x_pred2, x_pred3 in zip(X_pred, X_pred2, X_pred3):
                assert_allclose_dense_sparse(
                    x_pred,
                    x_pred2,
                    atol=1e-2,
                    err_msg="fit_transform and transform outcomes "
                    "not consistent in %s" % transformer,
                )
                assert_allclose_dense_sparse(
                    x_pred,
                    x_pred3,
                    atol=1e-2,
                    err_msg="consecutive fit_transform outcomes "
                    "not consistent in %s" % transformer,
                )
        else:
            assert_allclose_dense_sparse(
                X_pred,
                X_pred2,
                err_msg="fit_transform and transform outcomes "
                "not consistent in %s" % transformer,
                atol=1e-2,
            )
            assert_allclose_dense_sparse(
                X_pred,
                X_pred3,
                atol=1e-2,
                err_msg="consecutive fit_transform outcomes "
                "not consistent in %s" % transformer,
            )
            assert _num_samples(X_pred2) == n_samples
            assert _num_samples(X_pred3) == n_samples

        # raises error on malformed input for transform
        if (
            hasattr(X, "shape")
            and not _safe_tags(transformer, key="stateless")
            and X.ndim == 2
            and X.shape[1] > 1
        ):

            # If it's not an array, it does not have a 'T' property
            with raises(
                ValueError,
                err_msg=f"The transformer {name} does not raise an error "
                "when the number of features in transform is different from "
                "the number of features in fit.",
            ):
                transformer.transform(X[:, :-1])


@ignore_warnings
def check_pipeline_consistency(name, estimator_orig):
    if _safe_tags(estimator_orig, key="non_deterministic"):
        msg = name + " is non deterministic"
        raise SkipTest(msg)

    # check that make_pipeline(est) gives same score as est
    X, y = make_blobs(
        n_samples=30,
        centers=[[0, 0, 0], [1, 1, 1]],
        random_state=0,
        n_features=2,
        cluster_std=0.1,
    )
    X -= X.min()
    X = _pairwise_estimator_convert_X(X, estimator_orig, kernel=rbf_kernel)
    estimator = clone(estimator_orig)
    y = _enforce_estimator_tags_y(estimator, y)
    set_random_state(estimator)
    pipeline = make_pipeline(estimator)
    estimator.fit(X, y)
    pipeline.fit(X, y)

    funcs = ["score", "fit_transform"]

    for func_name in funcs:
        func = getattr(estimator, func_name, None)
        if func is not None:
            func_pipeline = getattr(pipeline, func_name)
            result = func(X, y)
            result_pipe = func_pipeline(X, y)
            assert_allclose_dense_sparse(result, result_pipe)


@ignore_warnings
def check_fit_score_takes_y(name, estimator_orig):
    # check that all estimators accept an optional y
    # in fit and score so they can be used in pipelines
    rnd = np.random.RandomState(0)
    n_samples = 30
    X = rnd.uniform(size=(n_samples, 3))
    X = _pairwise_estimator_convert_X(X, estimator_orig)
    y = np.arange(n_samples) % 3
    estimator = clone(estimator_orig)
    y = _enforce_estimator_tags_y(estimator, y)
    set_random_state(estimator)

    funcs = ["fit", "score", "partial_fit", "fit_predict", "fit_transform"]
    for func_name in funcs:
        func = getattr(estimator, func_name, None)
        if func is not None:
            func(X, y)
            args = [p.name for p in signature(func).parameters.values()]
            if args[0] == "self":
                # if_delegate_has_method makes methods into functions
                # with an explicit "self", so need to shift arguments
                args = args[1:]
            assert args[1] in ["y", "Y"], (
                "Expected y or Y as second argument for method "
                "%s of %s. Got arguments: %r."
                % (func_name, type(estimator).__name__, args)
            )


@ignore_warnings
def check_estimators_dtypes(name, estimator_orig):
    rnd = np.random.RandomState(0)
    X_train_32 = 3 * rnd.uniform(size=(20, 5)).astype(np.float32)
    X_train_32 = _pairwise_estimator_convert_X(X_train_32, estimator_orig)
    X_train_64 = X_train_32.astype(np.float64)
    X_train_int_64 = X_train_32.astype(np.int64)
    X_train_int_32 = X_train_32.astype(np.int32)
    y = X_train_int_64[:, 0]
    y = _enforce_estimator_tags_y(estimator_orig, y)

    methods = ["predict", "transform", "decision_function", "predict_proba"]

    for X_train in [X_train_32, X_train_64, X_train_int_64, X_train_int_32]:
        estimator = clone(estimator_orig)
        set_random_state(estimator, 1)
        estimator.fit(X_train, y)

        for method in methods:
            if hasattr(estimator, method):
                getattr(estimator, method)(X_train)


def check_transformer_preserve_dtypes(name, transformer_orig):
    # check that dtype are preserved meaning if input X is of some dtype
    # X_transformed should be from the same dtype.
    X, y = make_blobs(
        n_samples=30,
        centers=[[0, 0, 0], [1, 1, 1]],
        random_state=0,
        cluster_std=0.1,
    )
    X = StandardScaler().fit_transform(X)
    X -= X.min()
    X = _pairwise_estimator_convert_X(X, transformer_orig)

    for dtype in _safe_tags(transformer_orig, key="preserves_dtype"):
        X_cast = X.astype(dtype)
        transformer = clone(transformer_orig)
        set_random_state(transformer)
        X_trans = transformer.fit_transform(X_cast, y)

        if isinstance(X_trans, tuple):
            # cross-decompostion returns a tuple of (x_scores, y_scores)
            # when given y with fit_transform; only check the first element
            X_trans = X_trans[0]

        # check that the output dtype is preserved
        assert X_trans.dtype == dtype, (
            f"Estimator transform dtype: {X_trans.dtype} - "
            f"original/expected dtype: {dtype.__name__}"
        )


@ignore_warnings(category=FutureWarning)
def check_estimators_empty_data_messages(name, estimator_orig):
    e = clone(estimator_orig)
    set_random_state(e, 1)

    X_zero_samples = np.empty(0).reshape(0, 3)
    # The precise message can change depending on whether X or y is
    # validated first. Let us test the type of exception only:
    err_msg = (
        f"The estimator {name} does not raise an error when an "
        "empty data is used to train. Perhaps use check_array in train."
    )
    with raises(ValueError, err_msg=err_msg):
        e.fit(X_zero_samples, [])

    X_zero_features = np.empty(0).reshape(12, 0)
    # the following y should be accepted by both classifiers and regressors
    # and ignored by unsupervised models
    y = _enforce_estimator_tags_y(e, np.array([1, 0, 1, 0, 1, 0, 1, 0, 1, 0, 1, 0]))
    msg = r"0 feature\(s\) \(shape=\(\d*, 0\)\) while a minimum of \d* " "is required."
    with raises(ValueError, match=msg):
        e.fit(X_zero_features, y)


@ignore_warnings(category=FutureWarning)
def check_estimators_nan_inf(name, estimator_orig):
    # Checks that Estimator X's do not contain NaN or inf.
    rnd = np.random.RandomState(0)
    X_train_finite = _pairwise_estimator_convert_X(
        rnd.uniform(size=(10, 3)), estimator_orig
    )
    X_train_nan = rnd.uniform(size=(10, 3))
    X_train_nan[0, 0] = np.nan
    X_train_inf = rnd.uniform(size=(10, 3))
    X_train_inf[0, 0] = np.inf
    y = np.ones(10)
    y[:5] = 0
    y = _enforce_estimator_tags_y(estimator_orig, y)
    error_string_fit = "Estimator doesn't check for NaN and inf in fit."
    error_string_predict = "Estimator doesn't check for NaN and inf in" " predict."
    error_string_transform = "Estimator doesn't check for NaN and inf in" " transform."
    for X_train in [X_train_nan, X_train_inf]:
        # catch deprecation warnings
        with ignore_warnings(category=FutureWarning):
            estimator = clone(estimator_orig)
            set_random_state(estimator, 1)
            # try to fit
            with raises(ValueError, match=["inf", "NaN"], err_msg=error_string_fit):
                estimator.fit(X_train, y)
            # actually fit
            estimator.fit(X_train_finite, y)

            # predict
            if hasattr(estimator, "predict"):
                with raises(
                    ValueError,
                    match=["inf", "NaN"],
                    err_msg=error_string_predict,
                ):
                    estimator.predict(X_train)

            # transform
            if hasattr(estimator, "transform"):
                with raises(
                    ValueError,
                    match=["inf", "NaN"],
                    err_msg=error_string_transform,
                ):
                    estimator.transform(X_train)


@ignore_warnings
def check_nonsquare_error(name, estimator_orig):
    """Test that error is thrown when non-square data provided."""

    X, y = make_blobs(n_samples=20, n_features=10)
    estimator = clone(estimator_orig)

    with raises(
        ValueError,
        err_msg=f"The pairwise estimator {name} does not raise an error "
        "on non-square data",
    ):
        estimator.fit(X, y)


@ignore_warnings
def check_estimators_pickle(name, estimator_orig):
    """Test that we can pickle all estimators."""
    check_methods = ["predict", "transform", "decision_function", "predict_proba"]

    X, y = make_blobs(
        n_samples=30,
        centers=[[0, 0, 0], [1, 1, 1]],
        random_state=0,
        n_features=2,
        cluster_std=0.1,
    )

    # some estimators can't do features less than 0
    X -= X.min()
    X = _pairwise_estimator_convert_X(X, estimator_orig, kernel=rbf_kernel)

    tags = _safe_tags(estimator_orig)
    # include NaN values when the estimator should deal with them
    if tags["allow_nan"]:
        # set randomly 10 elements to np.nan
        rng = np.random.RandomState(42)
        mask = rng.choice(X.size, 10, replace=False)
        X.reshape(-1)[mask] = np.nan

    estimator = clone(estimator_orig)

    y = _enforce_estimator_tags_y(estimator, y)

    set_random_state(estimator)
    estimator.fit(X, y)

    # pickle and unpickle!
    pickled_estimator = pickle.dumps(estimator)
    module_name = estimator.__module__
    if module_name.startswith("sklearn.") and not (
        "test_" in module_name or module_name.endswith("_testing")
    ):
        # strict check for sklearn estimators that are not implemented in test
        # modules.
        assert b"version" in pickled_estimator
    unpickled_estimator = pickle.loads(pickled_estimator)

    result = dict()
    for method in check_methods:
        if hasattr(estimator, method):
            result[method] = getattr(estimator, method)(X)

    for method in result:
        unpickled_result = getattr(unpickled_estimator, method)(X)
        assert_allclose_dense_sparse(result[method], unpickled_result)


@ignore_warnings(category=FutureWarning)
def check_estimators_partial_fit_n_features(name, estimator_orig):
    # check if number of features changes between calls to partial_fit.
    if not hasattr(estimator_orig, "partial_fit"):
        return
    estimator = clone(estimator_orig)
    X, y = make_blobs(n_samples=50, random_state=1)
    X -= X.min()
    y = _enforce_estimator_tags_y(estimator_orig, y)

    try:
        if is_classifier(estimator):
            classes = np.unique(y)
            estimator.partial_fit(X, y, classes=classes)
        else:
            estimator.partial_fit(X, y)
    except NotImplementedError:
        return

    with raises(
        ValueError,
        err_msg=f"The estimator {name} does not raise an error when the "
        "number of features changes between calls to partial_fit.",
    ):
        estimator.partial_fit(X[:, :-1], y)


@ignore_warnings(category=FutureWarning)
def check_classifier_multioutput(name, estimator):
    n_samples, n_labels, n_classes = 42, 5, 3
    tags = _safe_tags(estimator)
    estimator = clone(estimator)
    X, y = make_multilabel_classification(
        random_state=42, n_samples=n_samples, n_labels=n_labels, n_classes=n_classes
    )
    estimator.fit(X, y)
    y_pred = estimator.predict(X)

    assert y_pred.shape == (n_samples, n_classes), (
        "The shape of the prediction for multioutput data is "
        "incorrect. Expected {}, got {}.".format((n_samples, n_labels), y_pred.shape)
    )
    assert y_pred.dtype.kind == "i"

    if hasattr(estimator, "decision_function"):
        decision = estimator.decision_function(X)
        assert isinstance(decision, np.ndarray)
        assert decision.shape == (n_samples, n_classes), (
            "The shape of the decision function output for "
            "multioutput data is incorrect. Expected {}, got {}.".format(
                (n_samples, n_classes), decision.shape
            )
        )

        dec_pred = (decision > 0).astype(int)
        dec_exp = estimator.classes_[dec_pred]
        assert_array_equal(dec_exp, y_pred)

    if hasattr(estimator, "predict_proba"):
        y_prob = estimator.predict_proba(X)

        if isinstance(y_prob, list) and not tags["poor_score"]:
            for i in range(n_classes):
                assert y_prob[i].shape == (n_samples, 2), (
                    "The shape of the probability for multioutput data is"
                    " incorrect. Expected {}, got {}.".format(
                        (n_samples, 2), y_prob[i].shape
                    )
                )
                assert_array_equal(
                    np.argmax(y_prob[i], axis=1).astype(int), y_pred[:, i]
                )
        elif not tags["poor_score"]:
            assert y_prob.shape == (n_samples, n_classes), (
                "The shape of the probability for multioutput data is"
                " incorrect. Expected {}, got {}.".format(
                    (n_samples, n_classes), y_prob.shape
                )
            )
            assert_array_equal(y_prob.round().astype(int), y_pred)

    if hasattr(estimator, "decision_function") and hasattr(estimator, "predict_proba"):
        for i in range(n_classes):
            y_proba = estimator.predict_proba(X)[:, i]
            y_decision = estimator.decision_function(X)
            assert_array_equal(rankdata(y_proba), rankdata(y_decision[:, i]))


@ignore_warnings(category=FutureWarning)
def check_regressor_multioutput(name, estimator):
    estimator = clone(estimator)
    n_samples = n_features = 10

    if not _is_pairwise_metric(estimator):
        n_samples = n_samples + 1

    X, y = make_regression(
        random_state=42, n_targets=5, n_samples=n_samples, n_features=n_features
    )
    X = _pairwise_estimator_convert_X(X, estimator)

    estimator.fit(X, y)
    y_pred = estimator.predict(X)

    assert y_pred.dtype == np.dtype("float64"), (
        "Multioutput predictions by a regressor are expected to be"
        " floating-point precision. Got {} instead".format(y_pred.dtype)
    )
    assert y_pred.shape == y.shape, (
        "The shape of the prediction for multioutput data is incorrect."
        " Expected {}, got {}."
    )


@ignore_warnings(category=FutureWarning)
def check_clustering(name, clusterer_orig, readonly_memmap=False):
    clusterer = clone(clusterer_orig)
    X, y = make_blobs(n_samples=50, random_state=1)
    X, y = shuffle(X, y, random_state=7)
    X = StandardScaler().fit_transform(X)
    rng = np.random.RandomState(7)
    X_noise = np.concatenate([X, rng.uniform(low=-3, high=3, size=(5, 2))])

    if readonly_memmap:
        X, y, X_noise = create_memmap_backed_data([X, y, X_noise])

    n_samples, n_features = X.shape
    # catch deprecation and neighbors warnings
    if hasattr(clusterer, "n_clusters"):
        clusterer.set_params(n_clusters=3)
    set_random_state(clusterer)
    if name == "AffinityPropagation":
        clusterer.set_params(preference=-100)
        clusterer.set_params(max_iter=100)

    # fit
    clusterer.fit(X)
    # with lists
    clusterer.fit(X.tolist())

    pred = clusterer.labels_
    assert pred.shape == (n_samples,)
    assert adjusted_rand_score(pred, y) > 0.4
    if _safe_tags(clusterer, key="non_deterministic"):
        return
    set_random_state(clusterer)
    with warnings.catch_warnings(record=True):
        pred2 = clusterer.fit_predict(X)
    assert_array_equal(pred, pred2)

    # fit_predict(X) and labels_ should be of type int
    assert pred.dtype in [np.dtype("int32"), np.dtype("int64")]
    assert pred2.dtype in [np.dtype("int32"), np.dtype("int64")]

    # Add noise to X to test the possible values of the labels
    labels = clusterer.fit_predict(X_noise)

    # There should be at least one sample in every cluster. Equivalently
    # labels_ should contain all the consecutive values between its
    # min and its max.
    labels_sorted = np.unique(labels)
    assert_array_equal(
        labels_sorted, np.arange(labels_sorted[0], labels_sorted[-1] + 1)
    )

    # Labels are expected to start at 0 (no noise) or -1 (if noise)
    assert labels_sorted[0] in [0, -1]
    # Labels should be less than n_clusters - 1
    if hasattr(clusterer, "n_clusters"):
        n_clusters = getattr(clusterer, "n_clusters")
        assert n_clusters - 1 >= labels_sorted[-1]
    # else labels should be less than max(labels_) which is necessarily true


@ignore_warnings(category=FutureWarning)
def check_clusterer_compute_labels_predict(name, clusterer_orig):
    """Check that predict is invariant of compute_labels."""
    X, y = make_blobs(n_samples=20, random_state=0)
    clusterer = clone(clusterer_orig)
    set_random_state(clusterer)

    if hasattr(clusterer, "compute_labels"):
        # MiniBatchKMeans
        X_pred1 = clusterer.fit(X).predict(X)
        clusterer.set_params(compute_labels=False)
        X_pred2 = clusterer.fit(X).predict(X)
        assert_array_equal(X_pred1, X_pred2)


@ignore_warnings(category=FutureWarning)
def check_classifiers_one_label(name, classifier_orig):
    error_string_fit = "Classifier can't train when only one class is present."
    error_string_predict = "Classifier can't predict when only one class is " "present."
    rnd = np.random.RandomState(0)
    X_train = rnd.uniform(size=(10, 3))
    X_test = rnd.uniform(size=(10, 3))
    y = np.ones(10)
    # catch deprecation warnings
    with ignore_warnings(category=FutureWarning):
        classifier = clone(classifier_orig)
        with raises(
            ValueError, match="class", may_pass=True, err_msg=error_string_fit
        ) as cm:
            classifier.fit(X_train, y)

        if cm.raised_and_matched:
            # ValueError was raised with proper error message
            return

        assert_array_equal(classifier.predict(X_test), y, err_msg=error_string_predict)


@ignore_warnings  # Warnings are raised by decision function
def check_classifiers_train(
    name, classifier_orig, readonly_memmap=False, X_dtype="float64"
):
    X_m, y_m = make_blobs(n_samples=300, random_state=0)
    X_m = X_m.astype(X_dtype)
    X_m, y_m = shuffle(X_m, y_m, random_state=7)
    X_m = StandardScaler().fit_transform(X_m)
    # generate binary problem from multi-class one
    y_b = y_m[y_m != 2]
    X_b = X_m[y_m != 2]

    if name in ["BernoulliNB", "MultinomialNB", "ComplementNB", "CategoricalNB"]:
        X_m -= X_m.min()
        X_b -= X_b.min()

    if readonly_memmap:
        X_m, y_m, X_b, y_b = create_memmap_backed_data([X_m, y_m, X_b, y_b])

    problems = [(X_b, y_b)]
    tags = _safe_tags(classifier_orig)
    if not tags["binary_only"]:
        problems.append((X_m, y_m))

    for (X, y) in problems:
        classes = np.unique(y)
        n_classes = len(classes)
        n_samples, n_features = X.shape
        classifier = clone(classifier_orig)
        X = _pairwise_estimator_convert_X(X, classifier)
        y = _enforce_estimator_tags_y(classifier, y)

        set_random_state(classifier)
        # raises error on malformed input for fit
        if not tags["no_validation"]:
            with raises(
                ValueError,
                err_msg=f"The classifier {name} does not raise an error when "
                "incorrect/malformed input data for fit is passed. The number "
                "of training examples is not the same as the number of "
                "labels. Perhaps use check_X_y in fit.",
            ):
                classifier.fit(X, y[:-1])

        # fit
        classifier.fit(X, y)
        # with lists
        classifier.fit(X.tolist(), y.tolist())
        assert hasattr(classifier, "classes_")
        y_pred = classifier.predict(X)

        assert y_pred.shape == (n_samples,)
        # training set performance
        if not tags["poor_score"]:
            assert accuracy_score(y, y_pred) > 0.83

        # raises error on malformed input for predict
        msg_pairwise = (
            "The classifier {} does not raise an error when shape of X in "
            " {} is not equal to (n_test_samples, n_training_samples)"
        )
        msg = (
            "The classifier {} does not raise an error when the number of "
            "features in {} is different from the number of features in "
            "fit."
        )

        if not tags["no_validation"]:
            if _is_pairwise(classifier):
                with raises(
                    ValueError,
                    err_msg=msg_pairwise.format(name, "predict"),
                ):
                    classifier.predict(X.reshape(-1, 1))
            else:
                with raises(ValueError, err_msg=msg.format(name, "predict")):
                    classifier.predict(X.T)
        if hasattr(classifier, "decision_function"):
            try:
                # decision_function agrees with predict
                decision = classifier.decision_function(X)
                if n_classes == 2:
                    if not tags["multioutput_only"]:
                        assert decision.shape == (n_samples,)
                    else:
                        assert decision.shape == (n_samples, 1)
                    dec_pred = (decision.ravel() > 0).astype(int)
                    assert_array_equal(dec_pred, y_pred)
                else:
                    assert decision.shape == (n_samples, n_classes)
                    assert_array_equal(np.argmax(decision, axis=1), y_pred)

                # raises error on malformed input for decision_function
                if not tags["no_validation"]:
                    if _is_pairwise(classifier):
                        with raises(
                            ValueError,
                            err_msg=msg_pairwise.format(name, "decision_function"),
                        ):
                            classifier.decision_function(X.reshape(-1, 1))
                    else:
                        with raises(
                            ValueError,
                            err_msg=msg.format(name, "decision_function"),
                        ):
                            classifier.decision_function(X.T)
            except NotImplementedError:
                pass

        if hasattr(classifier, "predict_proba"):
            # predict_proba agrees with predict
            y_prob = classifier.predict_proba(X)
            assert y_prob.shape == (n_samples, n_classes)
            assert_array_equal(np.argmax(y_prob, axis=1), y_pred)
            # check that probas for all classes sum to one
            assert_array_almost_equal(np.sum(y_prob, axis=1), np.ones(n_samples))
            if not tags["no_validation"]:
                # raises error on malformed input for predict_proba
                if _is_pairwise(classifier_orig):
                    with raises(
                        ValueError,
                        err_msg=msg_pairwise.format(name, "predict_proba"),
                    ):
                        classifier.predict_proba(X.reshape(-1, 1))
                else:
                    with raises(
                        ValueError,
                        err_msg=msg.format(name, "predict_proba"),
                    ):
                        classifier.predict_proba(X.T)
            if hasattr(classifier, "predict_log_proba"):
                # predict_log_proba is a transformation of predict_proba
                y_log_prob = classifier.predict_log_proba(X)
                assert_allclose(y_log_prob, np.log(y_prob), 8, atol=1e-9)
                assert_array_equal(np.argsort(y_log_prob), np.argsort(y_prob))


def check_outlier_corruption(num_outliers, expected_outliers, decision):
    # Check for deviation from the precise given contamination level that may
    # be due to ties in the anomaly scores.
    if num_outliers < expected_outliers:
        start = num_outliers
        end = expected_outliers + 1
    else:
        start = expected_outliers
        end = num_outliers + 1

    # ensure that all values in the 'critical area' are tied,
    # leading to the observed discrepancy between provided
    # and actual contamination levels.
    sorted_decision = np.sort(decision)
    msg = (
        "The number of predicted outliers is not equal to the expected "
        "number of outliers and this difference is not explained by the "
        "number of ties in the decision_function values"
    )
    assert len(np.unique(sorted_decision[start:end])) == 1, msg


def check_outliers_train(name, estimator_orig, readonly_memmap=True):
    n_samples = 300
    X, _ = make_blobs(n_samples=n_samples, random_state=0)
    X = shuffle(X, random_state=7)

    if readonly_memmap:
        X = create_memmap_backed_data(X)

    n_samples, n_features = X.shape
    estimator = clone(estimator_orig)
    set_random_state(estimator)

    # fit
    estimator.fit(X)
    # with lists
    estimator.fit(X.tolist())

    y_pred = estimator.predict(X)
    assert y_pred.shape == (n_samples,)
    assert y_pred.dtype.kind == "i"
    assert_array_equal(np.unique(y_pred), np.array([-1, 1]))

    decision = estimator.decision_function(X)
    scores = estimator.score_samples(X)
    for output in [decision, scores]:
        assert output.dtype == np.dtype("float")
        assert output.shape == (n_samples,)

    # raises error on malformed input for predict
    with raises(ValueError):
        estimator.predict(X.T)

    # decision_function agrees with predict
    dec_pred = (decision >= 0).astype(int)
    dec_pred[dec_pred == 0] = -1
    assert_array_equal(dec_pred, y_pred)

    # raises error on malformed input for decision_function
    with raises(ValueError):
        estimator.decision_function(X.T)

    # decision_function is a translation of score_samples
    y_dec = scores - estimator.offset_
    assert_allclose(y_dec, decision)

    # raises error on malformed input for score_samples
    with raises(ValueError):
        estimator.score_samples(X.T)

    # contamination parameter (not for OneClassSVM which has the nu parameter)
    if hasattr(estimator, "contamination") and not hasattr(estimator, "novelty"):
        # proportion of outliers equal to contamination parameter when not
        # set to 'auto'. This is true for the training set and cannot thus be
        # checked as follows for estimators with a novelty parameter such as
        # LocalOutlierFactor (tested in check_outliers_fit_predict)
        expected_outliers = 30
        contamination = expected_outliers / n_samples
        estimator.set_params(contamination=contamination)
        estimator.fit(X)
        y_pred = estimator.predict(X)

        num_outliers = np.sum(y_pred != 1)
        # num_outliers should be equal to expected_outliers unless
        # there are ties in the decision_function values. this can
        # only be tested for estimators with a decision_function
        # method, i.e. all estimators except LOF which is already
        # excluded from this if branch.
        if num_outliers != expected_outliers:
            decision = estimator.decision_function(X)
            check_outlier_corruption(num_outliers, expected_outliers, decision)

        # raises error when contamination is a scalar and not in [0,1]
        msg = r"contamination must be in \(0, 0.5]"
        for contamination in [-0.5, 2.3]:
            estimator.set_params(contamination=contamination)
            with raises(ValueError, match=msg):
                estimator.fit(X)


@ignore_warnings(category=(FutureWarning))
def check_classifiers_multilabel_representation_invariance(name, classifier_orig):

    X, y = make_multilabel_classification(
        n_samples=100,
        n_features=20,
        n_classes=5,
        n_labels=3,
        length=50,
        allow_unlabeled=True,
        random_state=0,
    )

    X_train, y_train = X[:80], y[:80]
    X_test = X[80:]

    y_train_list_of_lists = y_train.tolist()
    y_train_list_of_arrays = list(y_train)

    classifier = clone(classifier_orig)
    set_random_state(classifier)

    y_pred = classifier.fit(X_train, y_train).predict(X_test)

    y_pred_list_of_lists = classifier.fit(X_train, y_train_list_of_lists).predict(
        X_test
    )

    y_pred_list_of_arrays = classifier.fit(X_train, y_train_list_of_arrays).predict(
        X_test
    )

    assert_array_equal(y_pred, y_pred_list_of_arrays)
    assert_array_equal(y_pred, y_pred_list_of_lists)

    assert y_pred.dtype == y_pred_list_of_arrays.dtype
    assert y_pred.dtype == y_pred_list_of_lists.dtype
    assert type(y_pred) == type(y_pred_list_of_arrays)
    assert type(y_pred) == type(y_pred_list_of_lists)


@ignore_warnings(category=FutureWarning)
def check_estimators_fit_returns_self(name, estimator_orig, readonly_memmap=False):
    """Check if self is returned when calling fit."""
    X, y = make_blobs(random_state=0, n_samples=21)
    # some want non-negative input
    X -= X.min()
    X = _pairwise_estimator_convert_X(X, estimator_orig)

    estimator = clone(estimator_orig)
    y = _enforce_estimator_tags_y(estimator, y)

    if readonly_memmap:
        X, y = create_memmap_backed_data([X, y])

    set_random_state(estimator)
    assert estimator.fit(X, y) is estimator


@ignore_warnings
def check_estimators_unfitted(name, estimator_orig):
    """Check that predict raises an exception in an unfitted estimator.

    Unfitted estimators should raise a NotFittedError.
    """
    # Common test for Regressors, Classifiers and Outlier detection estimators
    X, y = _regression_dataset()

    estimator = clone(estimator_orig)
    for method in (
        "decision_function",
        "predict",
        "predict_proba",
        "predict_log_proba",
    ):
        if hasattr(estimator, method):
            with raises(NotFittedError):
                getattr(estimator, method)(X)


@ignore_warnings(category=FutureWarning)
def check_supervised_y_2d(name, estimator_orig):
    tags = _safe_tags(estimator_orig)
    rnd = np.random.RandomState(0)
    n_samples = 30
    X = _pairwise_estimator_convert_X(rnd.uniform(size=(n_samples, 3)), estimator_orig)
    y = np.arange(n_samples) % 3
    y = _enforce_estimator_tags_y(estimator_orig, y)
    estimator = clone(estimator_orig)
    set_random_state(estimator)
    # fit
    estimator.fit(X, y)
    y_pred = estimator.predict(X)

    set_random_state(estimator)
    # Check that when a 2D y is given, a DataConversionWarning is
    # raised
    with warnings.catch_warnings(record=True) as w:
        warnings.simplefilter("always", DataConversionWarning)
        warnings.simplefilter("ignore", RuntimeWarning)
        estimator.fit(X, y[:, np.newaxis])
    y_pred_2d = estimator.predict(X)
    msg = "expected 1 DataConversionWarning, got: %s" % (
        ", ".join([str(w_x) for w_x in w])
    )
    if not tags["multioutput"]:
        # check that we warned if we don't support multi-output
        assert len(w) > 0, msg
        assert (
            "DataConversionWarning('A column-vector y"
            " was passed when a 1d array was expected" in msg
        )
    assert_allclose(y_pred.ravel(), y_pred_2d.ravel())


@ignore_warnings
def check_classifiers_predictions(X, y, name, classifier_orig):
    classes = np.unique(y)
    classifier = clone(classifier_orig)
    if name == "BernoulliNB":
        X = X > X.mean()
    set_random_state(classifier)

    classifier.fit(X, y)
    y_pred = classifier.predict(X)

    if hasattr(classifier, "decision_function"):
        decision = classifier.decision_function(X)
        assert isinstance(decision, np.ndarray)
        if len(classes) == 2:
            dec_pred = (decision.ravel() > 0).astype(int)
            dec_exp = classifier.classes_[dec_pred]
            assert_array_equal(
                dec_exp,
                y_pred,
                err_msg="decision_function does not match "
                "classifier for %r: expected '%s', got '%s'"
                % (
                    classifier,
                    ", ".join(map(str, dec_exp)),
                    ", ".join(map(str, y_pred)),
                ),
            )
        elif getattr(classifier, "decision_function_shape", "ovr") == "ovr":
            decision_y = np.argmax(decision, axis=1).astype(int)
            y_exp = classifier.classes_[decision_y]
            assert_array_equal(
                y_exp,
                y_pred,
                err_msg="decision_function does not match "
                "classifier for %r: expected '%s', got '%s'"
                % (classifier, ", ".join(map(str, y_exp)), ", ".join(map(str, y_pred))),
            )

    # training set performance
    if name != "ComplementNB":
        # This is a pathological data set for ComplementNB.
        # For some specific cases 'ComplementNB' predicts less classes
        # than expected
        assert_array_equal(np.unique(y), np.unique(y_pred))
    assert_array_equal(
        classes,
        classifier.classes_,
        err_msg="Unexpected classes_ attribute for %r: "
        "expected '%s', got '%s'"
        % (
            classifier,
            ", ".join(map(str, classes)),
            ", ".join(map(str, classifier.classes_)),
        ),
    )


def _choose_check_classifiers_labels(name, y, y_names):
    # Semisupervised classifers use -1 as the indicator for an unlabeled
    # sample.
    return (
        y
        if name in ["LabelPropagation", "LabelSpreading", "SelfTrainingClassifier"]
        else y_names
    )


def check_classifiers_classes(name, classifier_orig):
    X_multiclass, y_multiclass = make_blobs(
        n_samples=30, random_state=0, cluster_std=0.1
    )
    X_multiclass, y_multiclass = shuffle(X_multiclass, y_multiclass, random_state=7)
    X_multiclass = StandardScaler().fit_transform(X_multiclass)
    # We need to make sure that we have non negative data, for things
    # like NMF
    X_multiclass -= X_multiclass.min() - 0.1

    X_binary = X_multiclass[y_multiclass != 2]
    y_binary = y_multiclass[y_multiclass != 2]

    X_multiclass = _pairwise_estimator_convert_X(X_multiclass, classifier_orig)
    X_binary = _pairwise_estimator_convert_X(X_binary, classifier_orig)

    labels_multiclass = ["one", "two", "three"]
    labels_binary = ["one", "two"]

    y_names_multiclass = np.take(labels_multiclass, y_multiclass)
    y_names_binary = np.take(labels_binary, y_binary)

    problems = [(X_binary, y_binary, y_names_binary)]
    if not _safe_tags(classifier_orig, key="binary_only"):
        problems.append((X_multiclass, y_multiclass, y_names_multiclass))

    for X, y, y_names in problems:
        for y_names_i in [y_names, y_names.astype("O")]:
            y_ = _choose_check_classifiers_labels(name, y, y_names_i)
            check_classifiers_predictions(X, y_, name, classifier_orig)

    labels_binary = [-1, 1]
    y_names_binary = np.take(labels_binary, y_binary)
    y_binary = _choose_check_classifiers_labels(name, y_binary, y_names_binary)
    check_classifiers_predictions(X_binary, y_binary, name, classifier_orig)


@ignore_warnings(category=FutureWarning)
def check_regressors_int(name, regressor_orig):
    X, _ = _regression_dataset()
    X = _pairwise_estimator_convert_X(X[:50], regressor_orig)
    rnd = np.random.RandomState(0)
    y = rnd.randint(3, size=X.shape[0])
    y = _enforce_estimator_tags_y(regressor_orig, y)
    rnd = np.random.RandomState(0)
    # separate estimators to control random seeds
    regressor_1 = clone(regressor_orig)
    regressor_2 = clone(regressor_orig)
    set_random_state(regressor_1)
    set_random_state(regressor_2)

    if name in CROSS_DECOMPOSITION:
        y_ = np.vstack([y, 2 * y + rnd.randint(2, size=len(y))])
        y_ = y_.T
    else:
        y_ = y

    # fit
    regressor_1.fit(X, y_)
    pred1 = regressor_1.predict(X)
    regressor_2.fit(X, y_.astype(float))
    pred2 = regressor_2.predict(X)
    assert_allclose(pred1, pred2, atol=1e-2, err_msg=name)


@ignore_warnings(category=FutureWarning)
def check_regressors_train(
    name, regressor_orig, readonly_memmap=False, X_dtype=np.float64
):
    X, y = _regression_dataset()
    X = X.astype(X_dtype)
    X = _pairwise_estimator_convert_X(X, regressor_orig)
    y = scale(y)  # X is already scaled
    regressor = clone(regressor_orig)
    y = _enforce_estimator_tags_y(regressor, y)
    if name in CROSS_DECOMPOSITION:
        rnd = np.random.RandomState(0)
        y_ = np.vstack([y, 2 * y + rnd.randint(2, size=len(y))])
        y_ = y_.T
    else:
        y_ = y

    if readonly_memmap:
        X, y, y_ = create_memmap_backed_data([X, y, y_])

    if not hasattr(regressor, "alphas") and hasattr(regressor, "alpha"):
        # linear regressors need to set alpha, but not generalized CV ones
        regressor.alpha = 0.01
    if name == "PassiveAggressiveRegressor":
        regressor.C = 0.01

    # raises error on malformed input for fit
    with raises(
        ValueError,
        err_msg=f"The classifier {name} does not raise an error when "
        "incorrect/malformed input data for fit is passed. The number of "
        "training examples is not the same as the number of labels. Perhaps "
        "use check_X_y in fit.",
    ):
        regressor.fit(X, y[:-1])
    # fit
    set_random_state(regressor)
    regressor.fit(X, y_)
    regressor.fit(X.tolist(), y_.tolist())
    y_pred = regressor.predict(X)
    assert y_pred.shape == y_.shape

    # TODO: find out why PLS and CCA fail. RANSAC is random
    # and furthermore assumes the presence of outliers, hence
    # skipped
    if not _safe_tags(regressor, key="poor_score"):
        assert regressor.score(X, y_) > 0.5


@ignore_warnings
def check_regressors_no_decision_function(name, regressor_orig):
    # check that regressors don't have a decision_function, predict_proba, or
    # predict_log_proba method.
    rng = np.random.RandomState(0)
    regressor = clone(regressor_orig)

    X = rng.normal(size=(10, 4))
    X = _pairwise_estimator_convert_X(X, regressor_orig)
    y = _enforce_estimator_tags_y(regressor, X[:, 0])

    regressor.fit(X, y)
    funcs = ["decision_function", "predict_proba", "predict_log_proba"]
    for func_name in funcs:
        assert not hasattr(regressor, func_name)


@ignore_warnings(category=FutureWarning)
def check_class_weight_classifiers(name, classifier_orig):

    if _safe_tags(classifier_orig, key="binary_only"):
        problems = [2]
    else:
        problems = [2, 3]

    for n_centers in problems:
        # create a very noisy dataset
        X, y = make_blobs(centers=n_centers, random_state=0, cluster_std=20)
        X_train, X_test, y_train, y_test = train_test_split(
            X, y, test_size=0.5, random_state=0
        )

        # can't use gram_if_pairwise() here, setting up gram matrix manually
        if _is_pairwise(classifier_orig):
            X_test = rbf_kernel(X_test, X_train)
            X_train = rbf_kernel(X_train, X_train)

        n_centers = len(np.unique(y_train))

        if n_centers == 2:
            class_weight = {0: 1000, 1: 0.0001}
        else:
            class_weight = {0: 1000, 1: 0.0001, 2: 0.0001}

        classifier = clone(classifier_orig).set_params(class_weight=class_weight)
        if hasattr(classifier, "n_iter"):
            classifier.set_params(n_iter=100)
        if hasattr(classifier, "max_iter"):
            classifier.set_params(max_iter=1000)
        if hasattr(classifier, "min_weight_fraction_leaf"):
            classifier.set_params(min_weight_fraction_leaf=0.01)
        if hasattr(classifier, "n_iter_no_change"):
            classifier.set_params(n_iter_no_change=20)

        set_random_state(classifier)
        classifier.fit(X_train, y_train)
        y_pred = classifier.predict(X_test)
        # XXX: Generally can use 0.89 here. On Windows, LinearSVC gets
        #      0.88 (Issue #9111)
        if not _safe_tags(classifier_orig, key="poor_score"):
            assert np.mean(y_pred == 0) > 0.87


@ignore_warnings(category=FutureWarning)
def check_class_weight_balanced_classifiers(
    name, classifier_orig, X_train, y_train, X_test, y_test, weights
):
    classifier = clone(classifier_orig)
    if hasattr(classifier, "n_iter"):
        classifier.set_params(n_iter=100)
    if hasattr(classifier, "max_iter"):
        classifier.set_params(max_iter=1000)

    set_random_state(classifier)
    classifier.fit(X_train, y_train)
    y_pred = classifier.predict(X_test)

    classifier.set_params(class_weight="balanced")
    classifier.fit(X_train, y_train)
    y_pred_balanced = classifier.predict(X_test)
    assert f1_score(y_test, y_pred_balanced, average="weighted") > f1_score(
        y_test, y_pred, average="weighted"
    )


@ignore_warnings(category=FutureWarning)
def check_class_weight_balanced_linear_classifier(name, Classifier):
    """Test class weights with non-contiguous class labels."""
    # this is run on classes, not instances, though this should be changed
    X = np.array([[-1.0, -1.0], [-1.0, 0], [-0.8, -1.0], [1.0, 1.0], [1.0, 0.0]])
    y = np.array([1, 1, 1, -1, -1])

    classifier = Classifier()

    if hasattr(classifier, "n_iter"):
        # This is a very small dataset, default n_iter are likely to prevent
        # convergence
        classifier.set_params(n_iter=1000)
    if hasattr(classifier, "max_iter"):
        classifier.set_params(max_iter=1000)
    if hasattr(classifier, "cv"):
        classifier.set_params(cv=3)
    set_random_state(classifier)

    # Let the model compute the class frequencies
    classifier.set_params(class_weight="balanced")
    coef_balanced = classifier.fit(X, y).coef_.copy()

    # Count each label occurrence to reweight manually
    n_samples = len(y)
    n_classes = float(len(np.unique(y)))

    class_weight = {
        1: n_samples / (np.sum(y == 1) * n_classes),
        -1: n_samples / (np.sum(y == -1) * n_classes),
    }
    classifier.set_params(class_weight=class_weight)
    coef_manual = classifier.fit(X, y).coef_.copy()

    assert_allclose(
        coef_balanced,
        coef_manual,
        err_msg="Classifier %s is not computing"
        " class_weight=balanced properly." % name,
    )


@ignore_warnings(category=FutureWarning)
def check_estimators_overwrite_params(name, estimator_orig):
    X, y = make_blobs(random_state=0, n_samples=21)
    # some want non-negative input
    X -= X.min()
    X = _pairwise_estimator_convert_X(X, estimator_orig, kernel=rbf_kernel)
    estimator = clone(estimator_orig)
    y = _enforce_estimator_tags_y(estimator, y)

    set_random_state(estimator)

    # Make a physical copy of the original estimator parameters before fitting.
    params = estimator.get_params()
    original_params = deepcopy(params)

    # Fit the model
    estimator.fit(X, y)

    # Compare the state of the model parameters with the original parameters
    new_params = estimator.get_params()
    for param_name, original_value in original_params.items():
        new_value = new_params[param_name]

        # We should never change or mutate the internal state of input
        # parameters by default. To check this we use the joblib.hash function
        # that introspects recursively any subobjects to compute a checksum.
        # The only exception to this rule of immutable constructor parameters
        # is possible RandomState instance but in this check we explicitly
        # fixed the random_state params recursively to be integer seeds.
        assert joblib.hash(new_value) == joblib.hash(original_value), (
            "Estimator %s should not change or mutate "
            " the parameter %s from %s to %s during fit."
            % (name, param_name, original_value, new_value)
        )


@ignore_warnings(category=FutureWarning)
def check_no_attributes_set_in_init(name, estimator_orig):
    """Check setting during init."""
    try:
        # Clone fails if the estimator does not store
        # all parameters as an attribute during init
        estimator = clone(estimator_orig)
    except AttributeError:
        raise AttributeError(
            f"Estimator {name} should store all "
            "parameters as an attribute during init."
        )

    if hasattr(type(estimator).__init__, "deprecated_original"):
        return

    init_params = _get_args(type(estimator).__init__)
    if IS_PYPY:
        # __init__ signature has additional objects in PyPy
        for key in ["obj"]:
            if key in init_params:
                init_params.remove(key)
    parents_init_params = [
        param
        for params_parent in (_get_args(parent) for parent in type(estimator).__mro__)
        for param in params_parent
    ]

    # Test for no setting apart from parameters during init
    invalid_attr = set(vars(estimator)) - set(init_params) - set(parents_init_params)
    assert not invalid_attr, (
        "Estimator %s should not set any attribute apart"
        " from parameters during init. Found attributes %s."
        % (name, sorted(invalid_attr))
    )


@ignore_warnings(category=FutureWarning)
def check_sparsify_coefficients(name, estimator_orig):
    X = np.array(
        [
            [-2, -1],
            [-1, -1],
            [-1, -2],
            [1, 1],
            [1, 2],
            [2, 1],
            [-1, -2],
            [2, 2],
            [-2, -2],
        ]
    )
    y = np.array([1, 1, 1, 2, 2, 2, 3, 3, 3])
    y = _enforce_estimator_tags_y(estimator_orig, y)
    est = clone(estimator_orig)

    est.fit(X, y)
    pred_orig = est.predict(X)

    # test sparsify with dense inputs
    est.sparsify()
    assert sparse.issparse(est.coef_)
    pred = est.predict(X)
    assert_array_equal(pred, pred_orig)

    # pickle and unpickle with sparse coef_
    est = pickle.loads(pickle.dumps(est))
    assert sparse.issparse(est.coef_)
    pred = est.predict(X)
    assert_array_equal(pred, pred_orig)


@ignore_warnings(category=FutureWarning)
def check_classifier_data_not_an_array(name, estimator_orig):
    X = np.array(
        [
            [3, 0],
            [0, 1],
            [0, 2],
            [1, 1],
            [1, 2],
            [2, 1],
            [0, 3],
            [1, 0],
            [2, 0],
            [4, 4],
            [2, 3],
            [3, 2],
        ]
    )
    X = _pairwise_estimator_convert_X(X, estimator_orig)
    y = np.array([1, 1, 1, 2, 2, 2, 1, 1, 1, 2, 2, 2])
    y = _enforce_estimator_tags_y(estimator_orig, y)
    for obj_type in ["NotAnArray", "PandasDataframe"]:
        check_estimators_data_not_an_array(name, estimator_orig, X, y, obj_type)


@ignore_warnings(category=FutureWarning)
def check_regressor_data_not_an_array(name, estimator_orig):
    X, y = _regression_dataset()
    X = _pairwise_estimator_convert_X(X, estimator_orig)
    y = _enforce_estimator_tags_y(estimator_orig, y)
    for obj_type in ["NotAnArray", "PandasDataframe"]:
        check_estimators_data_not_an_array(name, estimator_orig, X, y, obj_type)


@ignore_warnings(category=FutureWarning)
def check_estimators_data_not_an_array(name, estimator_orig, X, y, obj_type):
    if name in CROSS_DECOMPOSITION:
        raise SkipTest(
            "Skipping check_estimators_data_not_an_array "
            "for cross decomposition module as estimators "
            "are not deterministic."
        )
    # separate estimators to control random seeds
    estimator_1 = clone(estimator_orig)
    estimator_2 = clone(estimator_orig)
    set_random_state(estimator_1)
    set_random_state(estimator_2)

    if obj_type not in ["NotAnArray", "PandasDataframe"]:
        raise ValueError("Data type {0} not supported".format(obj_type))

    if obj_type == "NotAnArray":
        y_ = _NotAnArray(np.asarray(y))
        X_ = _NotAnArray(np.asarray(X))
    else:
        # Here pandas objects (Series and DataFrame) are tested explicitly
        # because some estimators may handle them (especially their indexing)
        # specially.
        try:
            import pandas as pd

            y_ = np.asarray(y)
            if y_.ndim == 1:
                y_ = pd.Series(y_)
            else:
                y_ = pd.DataFrame(y_)
            X_ = pd.DataFrame(np.asarray(X))

        except ImportError:
            raise SkipTest(
                "pandas is not installed: not checking estimators "
                "for pandas objects."
            )

    # fit
    estimator_1.fit(X_, y_)
    pred1 = estimator_1.predict(X_)
    estimator_2.fit(X, y)
    pred2 = estimator_2.predict(X)
    assert_allclose(pred1, pred2, atol=1e-2, err_msg=name)


def check_parameters_default_constructible(name, Estimator):
    # test default-constructibility
    # get rid of deprecation warnings

    Estimator = Estimator.__class__

    with ignore_warnings(category=FutureWarning):
        estimator = _construct_instance(Estimator)
        # test cloning
        clone(estimator)
        # test __repr__
        repr(estimator)
        # test that set_params returns self
        assert estimator.set_params() is estimator

        # test if init does nothing but set parameters
        # this is important for grid_search etc.
        # We get the default parameters from init and then
        # compare these against the actual values of the attributes.

        # this comes from getattr. Gets rid of deprecation decorator.
        init = getattr(estimator.__init__, "deprecated_original", estimator.__init__)

        try:

            def param_filter(p):
                """Identify hyper parameters of an estimator."""
                return (
                    p.name != "self"
                    and p.kind != p.VAR_KEYWORD
                    and p.kind != p.VAR_POSITIONAL
                )

            init_params = [
                p for p in signature(init).parameters.values() if param_filter(p)
            ]

        except (TypeError, ValueError):
            # init is not a python function.
            # true for mixins
            return
        params = estimator.get_params()
        # they can need a non-default argument
        init_params = init_params[len(getattr(estimator, "_required_parameters", [])) :]

        for init_param in init_params:
            assert (
                init_param.default != init_param.empty
            ), "parameter %s for %s has no default value" % (
                init_param.name,
                type(estimator).__name__,
            )
            allowed_types = {
                str,
                int,
                float,
                bool,
                tuple,
                type(None),
                type,
                types.FunctionType,
                joblib.Memory,
            }
            # Any numpy numeric such as np.int32.
            allowed_types.update(np.core.numerictypes.allTypes.values())
            assert type(init_param.default) in allowed_types, (
                f"Parameter '{init_param.name}' of estimator "
                f"'{Estimator.__name__}' is of type "
                f"{type(init_param.default).__name__} which is not "
                f"allowed. All init parameters have to be immutable to "
                f"make cloning possible. Therefore we restrict the set of "
                f"legal types to "
                f"{set(type.__name__ for type in allowed_types)}."
            )
            if init_param.name not in params.keys():
                # deprecated parameter, not in get_params
                assert init_param.default is None, (
                    f"Estimator parameter '{init_param.name}' of estimator "
                    f"'{Estimator.__name__}' is not returned by get_params. "
                    f"If it is deprecated, set its default value to None."
                )
                continue

            param_value = params[init_param.name]
            if isinstance(param_value, np.ndarray):
                assert_array_equal(param_value, init_param.default)
            else:
                failure_text = (
                    f"Parameter {init_param.name} was mutated on init. All "
                    f"parameters must be stored unchanged."
                )
                if is_scalar_nan(param_value):
                    # Allows to set default parameters to np.nan
                    assert param_value is init_param.default, failure_text
                else:
                    assert param_value == init_param.default, failure_text


def _enforce_estimator_tags_y(estimator, y):
    # Estimators with a `requires_positive_y` tag only accept strictly positive
    # data
    if _safe_tags(estimator, key="requires_positive_y"):
        # Create strictly positive y. The minimal increment above 0 is 1, as
        # y could be of integer dtype.
        y += 1 + abs(y.min())
    # Estimators with a `binary_only` tag only accept up to two unique y values
    if _safe_tags(estimator, key="binary_only") and y.size > 0:
        y = np.where(y == y.flat[0], y, y.flat[0] + 1)
    # Estimators in mono_output_task_error raise ValueError if y is of 1-D
    # Convert into a 2-D y for those estimators.
    if _safe_tags(estimator, key="multioutput_only"):
        return np.reshape(y, (-1, 1))
    return y


def _enforce_estimator_tags_x(estimator, X):
    # Pairwise estimators only accept
    # X of shape (`n_samples`, `n_samples`)
    if _is_pairwise(estimator):
        X = X.dot(X.T)
    # Estimators with `1darray` in `X_types` tag only accept
    # X of shape (`n_samples`,)
    if "1darray" in _safe_tags(estimator, key="X_types"):
        X = X[:, 0]
    # Estimators with a `requires_positive_X` tag only accept
    # strictly positive data
    if _safe_tags(estimator, key="requires_positive_X"):
        X -= X.min()
    return X


@ignore_warnings(category=FutureWarning)
def check_non_transformer_estimators_n_iter(name, estimator_orig):
    # Test that estimators that are not transformers with a parameter
    # max_iter, return the attribute of n_iter_ at least 1.

    # These models are dependent on external solvers like
    # libsvm and accessing the iter parameter is non-trivial.
    # SelfTrainingClassifier does not perform an iteration if all samples are
    # labeled, hence n_iter_ = 0 is valid.
    not_run_check_n_iter = [
        "Ridge",
        "SVR",
        "NuSVR",
        "NuSVC",
        "RidgeClassifier",
        "SVC",
        "RandomizedLasso",
        "LogisticRegressionCV",
        "LinearSVC",
        "LogisticRegression",
        "SelfTrainingClassifier",
    ]

    # Tested in test_transformer_n_iter
    not_run_check_n_iter += CROSS_DECOMPOSITION
    if name in not_run_check_n_iter:
        return

    # LassoLars stops early for the default alpha=1.0 the iris dataset.
    if name == "LassoLars":
        estimator = clone(estimator_orig).set_params(alpha=0.0)
    else:
        estimator = clone(estimator_orig)
    if hasattr(estimator, "max_iter"):
        iris = load_iris()
        X, y_ = iris.data, iris.target
        y_ = _enforce_estimator_tags_y(estimator, y_)

        set_random_state(estimator, 0)

        estimator.fit(X, y_)

        assert estimator.n_iter_ >= 1


@ignore_warnings(category=FutureWarning)
def check_transformer_n_iter(name, estimator_orig):
    # Test that transformers with a parameter max_iter, return the
    # attribute of n_iter_ at least 1.
    estimator = clone(estimator_orig)
    if hasattr(estimator, "max_iter"):
        if name in CROSS_DECOMPOSITION:
            # Check using default data
            X = [[0.0, 0.0, 1.0], [1.0, 0.0, 0.0], [2.0, 2.0, 2.0], [2.0, 5.0, 4.0]]
            y_ = [[0.1, -0.2], [0.9, 1.1], [0.1, -0.5], [0.3, -0.2]]

        else:
            X, y_ = make_blobs(
                n_samples=30,
                centers=[[0, 0, 0], [1, 1, 1]],
                random_state=0,
                n_features=2,
                cluster_std=0.1,
            )
            X -= X.min() - 0.1
        set_random_state(estimator, 0)
        estimator.fit(X, y_)

        # These return a n_iter per component.
        if name in CROSS_DECOMPOSITION:
            for iter_ in estimator.n_iter_:
                assert iter_ >= 1
        else:
            assert estimator.n_iter_ >= 1


@ignore_warnings(category=FutureWarning)
def check_get_params_invariance(name, estimator_orig):
    # Checks if get_params(deep=False) is a subset of get_params(deep=True)
    e = clone(estimator_orig)

    shallow_params = e.get_params(deep=False)
    deep_params = e.get_params(deep=True)

    assert all(item in deep_params.items() for item in shallow_params.items())


@ignore_warnings(category=FutureWarning)
def check_set_params(name, estimator_orig):
    # Check that get_params() returns the same thing
    # before and after set_params() with some fuzz
    estimator = clone(estimator_orig)

    orig_params = estimator.get_params(deep=False)
    msg = "get_params result does not match what was passed to set_params"

    estimator.set_params(**orig_params)
    curr_params = estimator.get_params(deep=False)
    assert set(orig_params.keys()) == set(curr_params.keys()), msg
    for k, v in curr_params.items():
        assert orig_params[k] is v, msg

    # some fuzz values
    test_values = [-np.inf, np.inf, None]

    test_params = deepcopy(orig_params)
    for param_name in orig_params.keys():
        default_value = orig_params[param_name]
        for value in test_values:
            test_params[param_name] = value
            try:
                estimator.set_params(**test_params)
            except (TypeError, ValueError) as e:
                e_type = e.__class__.__name__
                # Exception occurred, possibly parameter validation
                warnings.warn(
                    "{0} occurred during set_params of param {1} on "
                    "{2}. It is recommended to delay parameter "
                    "validation until fit.".format(e_type, param_name, name)
                )

                change_warning_msg = (
                    "Estimator's parameters changed after "
                    "set_params raised {}".format(e_type)
                )
                params_before_exception = curr_params
                curr_params = estimator.get_params(deep=False)
                try:
                    assert set(params_before_exception.keys()) == set(
                        curr_params.keys()
                    )
                    for k, v in curr_params.items():
                        assert params_before_exception[k] is v
                except AssertionError:
                    warnings.warn(change_warning_msg)
            else:
                curr_params = estimator.get_params(deep=False)
                assert set(test_params.keys()) == set(curr_params.keys()), msg
                for k, v in curr_params.items():
                    assert test_params[k] is v, msg
        test_params[param_name] = default_value


@ignore_warnings(category=FutureWarning)
def check_classifiers_regression_target(name, estimator_orig):
    # Check if classifier throws an exception when fed regression targets

    X, y = _regression_dataset()

    X = X + 1 + abs(X.min(axis=0))  # be sure that X is non-negative
    e = clone(estimator_orig)
    msg = "Unknown label type: "
    if not _safe_tags(e, key="no_validation"):
        with raises(ValueError, match=msg):
            e.fit(X, y)


@ignore_warnings(category=FutureWarning)
def check_decision_proba_consistency(name, estimator_orig):
    # Check whether an estimator having both decision_function and
    # predict_proba methods has outputs with perfect rank correlation.

    centers = [(2, 2), (4, 4)]
    X, y = make_blobs(
        n_samples=100,
        random_state=0,
        n_features=4,
        centers=centers,
        cluster_std=1.0,
        shuffle=True,
    )
    X_train, X_test, y_train, y_test = train_test_split(
        X, y, test_size=0.2, random_state=0
    )
    estimator = clone(estimator_orig)

    if hasattr(estimator, "decision_function") and hasattr(estimator, "predict_proba"):

        estimator.fit(X_train, y_train)
        # Since the link function from decision_function() to predict_proba()
        # is sometimes not precise enough (typically expit), we round to the
        # 10th decimal to avoid numerical issues: we compare the rank
        # with deterministic ties rather than get platform specific rank
        # inversions in case of machine level differences.
        a = estimator.predict_proba(X_test)[:, 1].round(decimals=10)
        b = estimator.decision_function(X_test).round(decimals=10)
        assert_array_equal(rankdata(a), rankdata(b))


def check_outliers_fit_predict(name, estimator_orig):
    # Check fit_predict for outlier detectors.

    n_samples = 300
    X, _ = make_blobs(n_samples=n_samples, random_state=0)
    X = shuffle(X, random_state=7)
    n_samples, n_features = X.shape
    estimator = clone(estimator_orig)

    set_random_state(estimator)

    y_pred = estimator.fit_predict(X)
    assert y_pred.shape == (n_samples,)
    assert y_pred.dtype.kind == "i"
    assert_array_equal(np.unique(y_pred), np.array([-1, 1]))

    # check fit_predict = fit.predict when the estimator has both a predict and
    # a fit_predict method. recall that it is already assumed here that the
    # estimator has a fit_predict method
    if hasattr(estimator, "predict"):
        y_pred_2 = estimator.fit(X).predict(X)
        assert_array_equal(y_pred, y_pred_2)

    if hasattr(estimator, "contamination"):
        # proportion of outliers equal to contamination parameter when not
        # set to 'auto'
        expected_outliers = 30
        contamination = float(expected_outliers) / n_samples
        estimator.set_params(contamination=contamination)
        y_pred = estimator.fit_predict(X)

        num_outliers = np.sum(y_pred != 1)
        # num_outliers should be equal to expected_outliers unless
        # there are ties in the decision_function values. this can
        # only be tested for estimators with a decision_function
        # method
        if num_outliers != expected_outliers and hasattr(
            estimator, "decision_function"
        ):
            decision = estimator.decision_function(X)
            check_outlier_corruption(num_outliers, expected_outliers, decision)

        # raises error when contamination is a scalar and not in [0,1]
        msg = r"contamination must be in \(0, 0.5]"
        for contamination in [-0.5, -0.001, 0.5001, 2.3]:
            estimator.set_params(contamination=contamination)
            with raises(ValueError, match=msg):
                estimator.fit_predict(X)


def check_fit_non_negative(name, estimator_orig):
    # Check that proper warning is raised for non-negative X
    # when tag requires_positive_X is present
    X = np.array([[-1.0, 1], [-1.0, 1]])
    y = np.array([1, 2])
    estimator = clone(estimator_orig)
    with raises(ValueError):
        estimator.fit(X, y)


def check_fit_idempotent(name, estimator_orig):
    # Check that est.fit(X) is the same as est.fit(X).fit(X). Ideally we would
    # check that the estimated parameters during training (e.g. coefs_) are
    # the same, but having a universal comparison function for those
    # attributes is difficult and full of edge cases. So instead we check that
    # predict(), predict_proba(), decision_function() and transform() return
    # the same results.

    check_methods = ["predict", "transform", "decision_function", "predict_proba"]
    rng = np.random.RandomState(0)

    estimator = clone(estimator_orig)
    set_random_state(estimator)
    if "warm_start" in estimator.get_params().keys():
        estimator.set_params(warm_start=False)

    n_samples = 100
    X = rng.normal(loc=100, size=(n_samples, 2))
    X = _pairwise_estimator_convert_X(X, estimator)
    if is_regressor(estimator_orig):
        y = rng.normal(size=n_samples)
    else:
        y = rng.randint(low=0, high=2, size=n_samples)
    y = _enforce_estimator_tags_y(estimator, y)

    train, test = next(ShuffleSplit(test_size=0.2, random_state=rng).split(X))
    X_train, y_train = _safe_split(estimator, X, y, train)
    X_test, y_test = _safe_split(estimator, X, y, test, train)

    # Fit for the first time
    estimator.fit(X_train, y_train)

    result = {
        method: getattr(estimator, method)(X_test)
        for method in check_methods
        if hasattr(estimator, method)
    }

    # Fit again
    set_random_state(estimator)
    estimator.fit(X_train, y_train)

    for method in check_methods:
        if hasattr(estimator, method):
            new_result = getattr(estimator, method)(X_test)
            if np.issubdtype(new_result.dtype, np.floating):
                tol = 2 * np.finfo(new_result.dtype).eps
            else:
                tol = 2 * np.finfo(np.float64).eps
            assert_allclose_dense_sparse(
                result[method],
                new_result,
                atol=max(tol, 1e-9),
                rtol=max(tol, 1e-7),
                err_msg="Idempotency check failed for method {}".format(method),
            )


def check_n_features_in(name, estimator_orig):
    # Make sure that n_features_in_ attribute doesn't exist until fit is
    # called, and that its value is correct.

    rng = np.random.RandomState(0)

    estimator = clone(estimator_orig)
    set_random_state(estimator)
    if "warm_start" in estimator.get_params():
        estimator.set_params(warm_start=False)

    n_samples = 100
    X = rng.normal(loc=100, size=(n_samples, 2))
    X = _pairwise_estimator_convert_X(X, estimator)
    if is_regressor(estimator_orig):
        y = rng.normal(size=n_samples)
    else:
        y = rng.randint(low=0, high=2, size=n_samples)
    y = _enforce_estimator_tags_y(estimator, y)

    assert not hasattr(estimator, "n_features_in_")
    estimator.fit(X, y)
    if hasattr(estimator, "n_features_in_"):
        assert estimator.n_features_in_ == X.shape[1]
    else:
        warnings.warn(
            "As of scikit-learn 0.23, estimators should expose a "
            "n_features_in_ attribute, unless the 'no_validation' tag is "
            "True. This attribute should be equal to the number of features "
            "passed to the fit method. "
            "An error will be raised from version 1.0 (renaming of 0.25) "
            "when calling check_estimator(). "
            "See SLEP010: "
            "https://scikit-learn-enhancement-proposals.readthedocs.io/en/latest/slep010/proposal.html",  # noqa
            FutureWarning,
        )


def check_requires_y_none(name, estimator_orig):
    # Make sure that an estimator with requires_y=True fails gracefully when
    # given y=None

    rng = np.random.RandomState(0)

    estimator = clone(estimator_orig)
    set_random_state(estimator)

    n_samples = 100
    X = rng.normal(loc=100, size=(n_samples, 2))
    X = _pairwise_estimator_convert_X(X, estimator)

    warning_msg = (
        "As of scikit-learn 0.23, estimators should have a "
        "'requires_y' tag set to the appropriate value. "
        "The default value of the tag is False. "
        "An error will be raised from version 1.0 when calling "
        "check_estimator() if the tag isn't properly set."
    )

    expected_err_msgs = (
        "requires y to be passed, but the target y is None",
        "Expected array-like (array or non-string sequence), got None",
        "y should be a 1d array",
    )

    try:
        estimator.fit(X, None)
    except ValueError as ve:
        if not any(msg in str(ve) for msg in expected_err_msgs):
            warnings.warn(warning_msg, FutureWarning)


@ignore_warnings(category=FutureWarning)
def check_n_features_in_after_fitting(name, estimator_orig):
    # Make sure that n_features_in are checked after fitting
    tags = _safe_tags(estimator_orig)

    if (
        "2darray" not in tags["X_types"]
        and "sparse" not in tags["X_types"]
        or tags["no_validation"]
    ):
        return

    rng = np.random.RandomState(0)

    estimator = clone(estimator_orig)
    set_random_state(estimator)
    if "warm_start" in estimator.get_params():
        estimator.set_params(warm_start=False)

    n_samples = 150
    X = rng.normal(size=(n_samples, 8))
    X = _enforce_estimator_tags_x(estimator, X)
    X = _pairwise_estimator_convert_X(X, estimator)

    if is_regressor(estimator):
        y = rng.normal(size=n_samples)
    else:
        y = rng.randint(low=0, high=2, size=n_samples)
    y = _enforce_estimator_tags_y(estimator, y)

    estimator.fit(X, y)
    assert estimator.n_features_in_ == X.shape[1]

    # check methods will check n_features_in_
    check_methods = [
        "predict",
        "transform",
        "decision_function",
        "predict_proba",
        "score",
    ]
    X_bad = X[:, [1]]

    msg = f"X has 1 features, but \\w+ is expecting {X.shape[1]} " "features as input"
    for method in check_methods:
        if not hasattr(estimator, method):
            continue

        callable_method = getattr(estimator, method)
        if method == "score":
            callable_method = partial(callable_method, y=y)

        with raises(ValueError, match=msg):
            callable_method(X_bad)

    # partial_fit will check in the second call
    if not hasattr(estimator, "partial_fit"):
        return

    estimator = clone(estimator_orig)
    if is_classifier(estimator):
        estimator.partial_fit(X, y, classes=np.unique(y))
    else:
        estimator.partial_fit(X, y)
    assert estimator.n_features_in_ == X.shape[1]

    with raises(ValueError, match=msg):
        estimator.partial_fit(X_bad, y)


def check_estimator_get_tags_default_keys(name, estimator_orig):
    # check that if _get_tags is implemented, it contains all keys from
    # _DEFAULT_KEYS
    estimator = clone(estimator_orig)
    if not hasattr(estimator, "_get_tags"):
        return

    tags_keys = set(estimator._get_tags().keys())
    default_tags_keys = set(_DEFAULT_TAGS.keys())
    assert tags_keys.intersection(default_tags_keys) == default_tags_keys, (
        f"{name}._get_tags() is missing entries for the following default tags"
        f": {default_tags_keys - tags_keys.intersection(default_tags_keys)}"
    )<|MERGE_RESOLUTION|>--- conflicted
+++ resolved
@@ -590,11 +590,7 @@
         if estimator.__class__.__name__ in ["LinearSVR", "LinearSVC"]:
             estimator.set_params(max_iter=20)
         # NMF and MiniBatchNMF
-<<<<<<< HEAD
-        if estimator.__class__.__name__ in ['NMF', 'MiniBatchNMF']:
-=======
         if estimator.__class__.__name__ in ["NMF", "MiniBatchNMF"]:
->>>>>>> 40d0b36f
             # FIXME : init should be removed in 1.1
             estimator.set_params(max_iter=500, init="nndsvda")
         # MLP
