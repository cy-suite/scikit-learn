--- conflicted
+++ resolved
@@ -352,23 +352,11 @@
         # try to construct estimator instance, if it is unable to then
         # return the estimator class, ignoring the tag
         try:
-<<<<<<< HEAD
-            xfail_checks = _construct_instance(estimator._get_tags(),
-                                               '_xfail_test')
-        except Exception:
-            return estimator, check
-    else:
-        xfail_checks = estimator._get_tags()['_xfail_test']
-
-    if not xfail_checks:
-        return estimator, check
-=======
             estimator = _construct_instance(estimator),
         except Exception:
             return estimator, check
->>>>>>> 2d03d781
-
-    xfail_checks = _safe_tags(estimator, '_xfail_checks') or {}
+
+    xfail_checks = estimator._get_tags()['_xfail_test'] or {}
     check_name = _set_check_estimator_ids(check)
 
     if check_name not in xfail_checks:
