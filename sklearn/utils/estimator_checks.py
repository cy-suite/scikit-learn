from __future__ import print_function

import warnings
import sys
import traceback
import inspect
import pickle

import numpy as np
from scipy import sparse
import struct

from sklearn.externals.six.moves import zip
from sklearn.utils.testing import assert_raises
from sklearn.utils.testing import assert_equal
from sklearn.utils.testing import assert_true
from sklearn.utils.testing import assert_false
from sklearn.utils.testing import assert_array_equal
from sklearn.utils.testing import assert_array_almost_equal
from sklearn.utils.testing import META_ESTIMATORS
from sklearn.utils.testing import set_random_state
from sklearn.utils.testing import assert_greater
from sklearn.utils.testing import SkipTest
from sklearn.utils.testing import check_skip_travis

from sklearn.base import (clone, ClusterMixin, ClassifierMixin)
from sklearn.metrics import accuracy_score, adjusted_rand_score, f1_score

from sklearn.lda import LDA
from sklearn.random_projection import BaseRandomProjection
from sklearn.feature_selection import SelectKBest
from sklearn.svm.base import BaseLibSVM

from sklearn.utils.validation import DataConversionWarning
from sklearn.utils import ConvergenceWarning
from sklearn.cross_validation import train_test_split

from sklearn.utils import shuffle
from sklearn.preprocessing import StandardScaler
from sklearn.datasets import load_iris, load_boston, make_blobs


BOSTON = None
CROSS_DECOMPOSITION = ['PLSCanonical', 'PLSRegression', 'CCA', 'PLSSVD']


def _boston_subset(n_samples=200):
    global BOSTON
    if BOSTON is None:
        boston = load_boston()
        X, y = boston.data, boston.target
        X, y = shuffle(X, y, random_state=0)
        X, y = X[:n_samples], y[:n_samples]
        X = StandardScaler().fit_transform(X)
        BOSTON = X, y
    return BOSTON

def set_fast_parameters(estimator):
    # speed up some estimators
    params = estimator.get_params()
    if "n_iter" in params:
        estimator.set_params(n_iter=5)
    if "max_iter" in params:
        warnings.simplefilter("ignore", ConvergenceWarning)
        if estimator.max_iter is not None:
<<<<<<< HEAD
            # NMF, SVC, NuSVC, SAGRegressor, SAGClassifier
            estimator.set_params(max_iter=10)
=======
            estimator.set_params(max_iter=min(5, estimator.max_iter))
        # LinearSVR
        if estimator.__class__.__name__ == 'LinearSVR':
            estimator.set_params(max_iter=20)
>>>>>>> 6dab7c5c
    if "n_resampling" in params:
        # randomized lasso
        estimator.set_params(n_resampling=5)
    if "n_estimators" in params:
        # especially gradient boosting with default 100
        estimator.set_params(n_estimators=min(5, estimator.n_estimators))
    if "max_trials" in params:
        # RANSAC
        estimator.set_params(max_trials=10)
    if "n_init" in params:
        # K-Means
        estimator.set_params(n_init=2)

    if isinstance(estimator, BaseRandomProjection):
        # Due to the jl lemma and often very few samples, the number
        # of components of the random matrix projection will be probably
        # greater than the number of features.
        # So we impose a smaller number (avoid "auto" mode)
        estimator.set_params(n_components=1)

    if isinstance(estimator, SelectKBest):
        # SelectKBest has a default of k=10
        # which is more feature than we have in most case.
        estimator.set_params(k=1)


class NotAnArray(object):
    " An object that is convertable to an array"

    def __init__(self, data):
        self.data = data

    def __array__(self, dtype=None):
        return self.data


def _is_32bit():
    """Detect if process is 32bit Python."""
    return struct.calcsize('P') * 8 == 32


def check_regressors_classifiers_sparse_data(name, Estimator):
    rng = np.random.RandomState(0)
    X = rng.rand(40, 10)
    X[X < .8] = 0
    X = sparse.csr_matrix(X)
    y = (4 * rng.rand(40)).astype(np.int)
    # catch deprecation warnings
    with warnings.catch_warnings():
        estimator = Estimator()
    set_fast_parameters(estimator)
    # fit and predict
    try:
        estimator.fit(X, y)
        estimator.predict(X)
        if hasattr(estimator, 'predict_proba'):
            estimator.predict_proba(X)
    except TypeError as e:
        if not 'sparse' in repr(e):
            print("Estimator %s doesn't seem to fail gracefully on "
                  "sparse data: error message state explicitly that "
                  "sparse input is not supported if this is not the case."
                  % name)
            raise
    except Exception:
        print("Estimator %s doesn't seem to fail gracefully on "
              "sparse data: it should raise a TypeError if sparse input "
              "is explicitly not supported." % name)
        raise


def check_transformer(name, Transformer):
    X, y = make_blobs(n_samples=30, centers=[[0, 0, 0], [1, 1, 1]],
                      random_state=0, n_features=2, cluster_std=0.1)
    X = StandardScaler().fit_transform(X)
    X -= X.min()
    _check_transformer(name, Transformer, X, y)
    _check_transformer(name, Transformer, X.tolist(), y.tolist())


def check_transformer_data_not_an_array(name, Transformer):
    X, y = make_blobs(n_samples=30, centers=[[0, 0, 0], [1, 1, 1]],
                      random_state=0, n_features=2, cluster_std=0.1)
    X = StandardScaler().fit_transform(X)
    # We need to make sure that we have non negative data, for things
    # like NMF
    X -= X.min() - .1
    this_X = NotAnArray(X)
    this_y = NotAnArray(np.asarray(y))
    _check_transformer(name, Transformer, this_X, this_y)


def _check_transformer(name, Transformer, X, y):
    if name in ('CCA', 'LocallyLinearEmbedding', 'KernelPCA') and _is_32bit():
        # Those transformers yield non-deterministic output when executed on
        # a 32bit Python. The same transformers are stable on 64bit Python.
        # FIXME: try to isolate a minimalistic reproduction case only depending
        # on numpy & scipy and/or maybe generate a test dataset that does not
        # cause such unstable behaviors.
        msg = name + ' is non deterministic on 32bit Python'
        raise SkipTest(msg)
    n_samples, n_features = np.asarray(X).shape
    # catch deprecation warnings
    with warnings.catch_warnings(record=True):
        transformer = Transformer()
    set_random_state(transformer)

    if name == "KernelPCA":
        transformer.remove_zero_eig = False

    set_fast_parameters(transformer)

    # fit

    if name in CROSS_DECOMPOSITION:
        y_ = np.c_[y, y]
        y_[::2, 1] *= 2
    else:
        y_ = y

    transformer.fit(X, y_)
    X_pred = transformer.fit_transform(X, y=y_)
    if isinstance(X_pred, tuple):
        for x_pred in X_pred:
            assert_equal(x_pred.shape[0], n_samples)
    else:
        assert_equal(X_pred.shape[0], n_samples)

    if hasattr(transformer, 'transform'):
        if name in CROSS_DECOMPOSITION:
            X_pred2 = transformer.transform(X, y_)
            X_pred3 = transformer.fit_transform(X, y=y_)
        else:
            X_pred2 = transformer.transform(X)
            X_pred3 = transformer.fit_transform(X, y=y_)
        if isinstance(X_pred, tuple) and isinstance(X_pred2, tuple):
            for x_pred, x_pred2, x_pred3 in zip(X_pred, X_pred2, X_pred3):
                assert_array_almost_equal(
                    x_pred, x_pred2, 2,
                    "fit_transform and transform outcomes not consistent in %s"
                    % Transformer)
                assert_array_almost_equal(
                    x_pred, x_pred3, 2,
                    "consecutive fit_transform outcomes not consistent in %s"
                    % Transformer)
        else:
            assert_array_almost_equal(
                X_pred, X_pred2, 2,
                "fit_transform and transform outcomes not consistent in %s"
                % Transformer)
            assert_array_almost_equal(
                X_pred, X_pred3, 2,
                "consecutive fit_transform outcomes not consistent in %s"
                % Transformer)

        # raises error on malformed input for transform
        if hasattr(X, 'T'):
            # If it's not an array, it does not have a 'T' property
            assert_raises(ValueError, transformer.transform, X.T)


def check_transformer_sparse_data(name, Transformer):
    rng = np.random.RandomState(0)
    X = rng.rand(40, 10)
    X[X < .8] = 0
    X = sparse.csr_matrix(X)
    y = (4 * rng.rand(40)).astype(np.int)
    # catch deprecation warnings
    with warnings.catch_warnings(record=True):
        if name in ['Scaler', 'StandardScaler']:
            transformer = Transformer(with_mean=False)
        else:
            transformer = Transformer()

    set_fast_parameters(transformer)

    # fit
    try:
        transformer.fit(X, y)
    except TypeError as e:
        if not 'sparse' in repr(e):
            print("Estimator %s doesn't seem to fail gracefully on "
                  "sparse data: error message state explicitly that "
                  "sparse input is not supported if this is not the case."
                  % name)
            raise
    except Exception:
        print("Estimator %s doesn't seem to fail gracefully on "
              "sparse data: it should raise a TypeError if sparse input "
              "is explicitly not supported." % name)
        raise


def check_estimators_nan_inf(name, Estimator):
    rnd = np.random.RandomState(0)
    X_train_finite = rnd.uniform(size=(10, 3))
    X_train_nan = rnd.uniform(size=(10, 3))
    X_train_nan[0, 0] = np.nan
    X_train_inf = rnd.uniform(size=(10, 3))
    X_train_inf[0, 0] = np.inf
    y = np.ones(10)
    y[:5] = 0
    y = multioutput_estimator_convert_y_2d(name, y)
    error_string_fit = "Estimator doesn't check for NaN and inf in fit."
    error_string_predict = ("Estimator doesn't check for NaN and inf in"
                            " predict.")
    error_string_transform = ("Estimator doesn't check for NaN and inf in"
                              " transform.")
    for X_train in [X_train_nan, X_train_inf]:
        # catch deprecation warnings
        with warnings.catch_warnings(record=True):
            estimator = Estimator()
            set_fast_parameters(estimator)
            set_random_state(estimator, 1)
            # try to fit
            try:
                if issubclass(Estimator, ClusterMixin):
                    estimator.fit(X_train)
                else:
                    estimator.fit(X_train, y)
            except ValueError as e:
                if not 'inf' in repr(e) and not 'NaN' in repr(e):
                    print(error_string_fit, Estimator, e)
                    traceback.print_exc(file=sys.stdout)
                    raise e
            except Exception as exc:
                    print(error_string_fit, Estimator, exc)
                    traceback.print_exc(file=sys.stdout)
                    raise exc
            else:
                raise AssertionError(error_string_fit, Estimator)
            # actually fit
            if issubclass(Estimator, ClusterMixin):
                # All estimators except clustering algorithm
                # support fitting with (optional) y
                estimator.fit(X_train_finite)
            else:
                estimator.fit(X_train_finite, y)

            # predict
            if hasattr(estimator, "predict"):
                try:
                    estimator.predict(X_train)
                except ValueError as e:
                    if not 'inf' in repr(e) and not 'NaN' in repr(e):
                        print(error_string_predict, Estimator, e)
                        traceback.print_exc(file=sys.stdout)
                        raise e
                except Exception as exc:
                    print(error_string_predict, Estimator, exc)
                    traceback.print_exc(file=sys.stdout)
                else:
                    raise AssertionError(error_string_predict, Estimator)

            # transform
            if hasattr(estimator, "transform"):
                try:
                    estimator.transform(X_train)
                except ValueError as e:
                    if not 'inf' in repr(e) and not 'NaN' in repr(e):
                        print(error_string_transform, Estimator, e)
                        traceback.print_exc(file=sys.stdout)
                        raise e
                except Exception as exc:
                    print(error_string_transform, Estimator, exc)
                    traceback.print_exc(file=sys.stdout)
                else:
                    raise AssertionError(error_string_transform, Estimator)


def check_transformer_pickle(name, Transformer):
    X, y = make_blobs(n_samples=30, centers=[[0, 0, 0], [1, 1, 1]],
                      random_state=0, n_features=2, cluster_std=0.1)
    n_samples, n_features = X.shape
    X = StandardScaler().fit_transform(X)
    X -= X.min()
    # catch deprecation warnings
    with warnings.catch_warnings(record=True):
        transformer = Transformer()
    if not hasattr(transformer, 'transform'):
        return
    set_random_state(transformer)
    set_fast_parameters(transformer)

    # fit
    if name in CROSS_DECOMPOSITION:
        random_state = np.random.RandomState(seed=12345)
        y_ = np.vstack([y, 2 * y + random_state.randint(2, size=len(y))])
        y_ = y_.T
    else:
        y_ = y

    transformer.fit(X, y_)
    X_pred = transformer.fit(X, y_).transform(X)
    pickled_transformer = pickle.dumps(transformer)
    unpickled_transformer = pickle.loads(pickled_transformer)
    pickled_X_pred = unpickled_transformer.transform(X)

    assert_array_almost_equal(pickled_X_pred, X_pred)


def check_estimators_partial_fit_n_features(name, Alg):
    # check if number of features changes between calls to partial_fit.
    if not hasattr(Alg, 'partial_fit'):
        return
    X, y = make_blobs(n_samples=50, random_state=1)
    X -= X.min()
    with warnings.catch_warnings(record=True):
        alg = Alg()
    set_fast_parameters(alg)
    if isinstance(alg, ClassifierMixin):
        classes = np.unique(y)
        alg.partial_fit(X, y, classes=classes)
    else:
        alg.partial_fit(X, y)

    assert_raises(ValueError, alg.partial_fit, X[:, :-1], y)


def check_clustering(name, Alg):
    X, y = make_blobs(n_samples=50, random_state=1)
    X, y = shuffle(X, y, random_state=7)
    X = StandardScaler().fit_transform(X)
    n_samples, n_features = X.shape
    # catch deprecation and neighbors warnings
    with warnings.catch_warnings(record=True):
        alg = Alg()
    set_fast_parameters(alg)
    if hasattr(alg, "n_clusters"):
        alg.set_params(n_clusters=3)
    set_random_state(alg)
    if name == 'AffinityPropagation':
        alg.set_params(preference=-100)
        alg.set_params(max_iter=100)

    # fit
    alg.fit(X)
    # with lists
    alg.fit(X.tolist())

    assert_equal(alg.labels_.shape, (n_samples,))
    pred = alg.labels_
    assert_greater(adjusted_rand_score(pred, y), 0.4)
    # fit another time with ``fit_predict`` and compare results
    if name is 'SpectralClustering':
        # there is no way to make Spectral clustering deterministic :(
        return
    set_random_state(alg)
    with warnings.catch_warnings(record=True):
        pred2 = alg.fit_predict(X)
    assert_array_equal(pred, pred2)


def check_clusterer_compute_labels_predict(name, Clusterer):
    """Check that predict is invariant of compute_labels"""
    X, y = make_blobs(n_samples=20, random_state=0)
    clusterer = Clusterer()

    if hasattr(clusterer, "compute_labels"):
        # MiniBatchKMeans
        if hasattr(clusterer, "random_state"):
            clusterer.set_params(random_state=0)

        X_pred1 = clusterer.fit(X).predict(X)
        clusterer.set_params(compute_labels=False)
        X_pred2 = clusterer.fit(X).predict(X)
        assert_array_equal(X_pred1, X_pred2)


def check_classifiers_one_label(name, Classifier):
    error_string_fit = "Classifier can't train when only one class is present."
    error_string_predict = ("Classifier can't predict when only one class is "
                            "present.")
    rnd = np.random.RandomState(0)
    X_train = rnd.uniform(size=(10, 3))
    X_test = rnd.uniform(size=(10, 3))
    y = np.ones(10)
    # catch deprecation warnings
    with warnings.catch_warnings(record=True):
        classifier = Classifier()
        set_fast_parameters(classifier)
        # try to fit
        try:
            classifier.fit(X_train, y)
        except ValueError as e:
            if not 'class' in repr(e):
                print(error_string_fit, Classifier, e)
                traceback.print_exc(file=sys.stdout)
                raise e
            else:
                return
        except Exception as exc:
                print(error_string_fit, Classifier, exc)
                traceback.print_exc(file=sys.stdout)
                raise exc
        # predict
        try:
            assert_array_equal(classifier.predict(X_test), y)
        except Exception as exc:
            print(error_string_predict, Classifier, exc)
            raise exc


def check_classifiers_train(name, Classifier):
    X_m, y_m = make_blobs(random_state=0)
    X_m, y_m = shuffle(X_m, y_m, random_state=7)
    X_m = StandardScaler().fit_transform(X_m)
    # generate binary problem from multi-class one
    y_b = y_m[y_m != 2]
    X_b = X_m[y_m != 2]
    for (X, y) in [(X_m, y_m), (X_b, y_b)]:
        # catch deprecation warnings
        classes = np.unique(y)
        n_classes = len(classes)
        n_samples, n_features = X.shape
        with warnings.catch_warnings(record=True):
            classifier = Classifier()
        if name in ['BernoulliNB', 'MultinomialNB']:
            X -= X.min()
        set_fast_parameters(classifier)
        # raises error on malformed input for fit
        assert_raises(ValueError, classifier.fit, X, y[:-1])

        # fit
        classifier.fit(X, y)
        # with lists
        classifier.fit(X.tolist(), y.tolist())
        assert_true(hasattr(classifier, "classes_"))
        y_pred = classifier.predict(X)
        assert_equal(y_pred.shape, (n_samples,))
        # training set performance
        if name not in ['BernoulliNB', 'MultinomialNB']:
            assert_greater(accuracy_score(y, y_pred), 0.85)

        # raises error on malformed input for predict
        assert_raises(ValueError, classifier.predict, X.T)
        if hasattr(classifier, "decision_function"):
            try:
                # decision_function agrees with predict:
                decision = classifier.decision_function(X)
                if n_classes is 2:
                    assert_equal(decision.shape, (n_samples,))
                    dec_pred = (decision.ravel() > 0).astype(np.int)
                    assert_array_equal(dec_pred, y_pred)
                if (n_classes is 3
                        and not isinstance(classifier, BaseLibSVM)):
                    # 1on1 of LibSVM works differently
                    assert_equal(decision.shape, (n_samples, n_classes))
                    assert_array_equal(np.argmax(decision, axis=1), y_pred)

                # raises error on malformed input
                assert_raises(ValueError,
                              classifier.decision_function, X.T)
                # raises error on malformed input for decision_function
                assert_raises(ValueError,
                              classifier.decision_function, X.T)
            except NotImplementedError:
                pass
        if hasattr(classifier, "predict_proba"):
            # predict_proba agrees with predict:
            y_prob = classifier.predict_proba(X)
            assert_equal(y_prob.shape, (n_samples, n_classes))
            assert_array_equal(np.argmax(y_prob, axis=1), y_pred)
            # check that probas for all classes sum to one
            assert_array_almost_equal(np.sum(y_prob, axis=1),
                                      np.ones(n_samples))
            # raises error on malformed input
            assert_raises(ValueError, classifier.predict_proba, X.T)
            # raises error on malformed input for predict_proba
            assert_raises(ValueError, classifier.predict_proba, X.T)

def check_classifiers_input_shapes(name, Classifier):
    iris = load_iris()
    X, y = iris.data, iris.target
    X, y = shuffle(X, y, random_state=1)
    X = StandardScaler().fit_transform(X)
    # catch deprecation warnings
    with warnings.catch_warnings(record=True):
        classifier = Classifier()
    set_fast_parameters(classifier)
    set_random_state(classifier)
    # fit
    classifier.fit(X, y)
    y_pred = classifier.predict(X)

    set_random_state(classifier)
    # Check that when a 2D y is given, a DataConversionWarning is
    # raised
    with warnings.catch_warnings(record=True) as w:
        warnings.simplefilter("always", DataConversionWarning)
        classifier.fit(X, y[:, np.newaxis])
    assert_true(issubclass(w[0].category, DataConversionWarning))
    assert_array_equal(y_pred, classifier.predict(X))


def check_classifiers_classes(name, Classifier):
    X, y = make_blobs(n_samples=30, random_state=0, cluster_std=0.1)
    X, y = shuffle(X, y, random_state=7)
    X = StandardScaler().fit_transform(X)
    # We need to make sure that we have non negative data, for things
    # like NMF
    X -= X.min() - .1
    y_names = np.array(["one", "two", "three"])[y]

    for y_names in [y_names, y_names.astype('O')]:
        if name in ["LabelPropagation", "LabelSpreading"]:
            # TODO some complication with -1 label
            y_ = y
        else:
            y_ = y_names

        classes = np.unique(y_)
        # catch deprecation warnings
        with warnings.catch_warnings(record=True):
            classifier = Classifier()
        if name == 'BernoulliNB':
            classifier.set_params(binarize=X.mean())
        set_fast_parameters(classifier)
        # fit
        classifier.fit(X, y_)

        y_pred = classifier.predict(X)
        # training set performance
        assert_array_equal(np.unique(y_), np.unique(y_pred))
        if np.any(classifier.classes_ != classes):
            print("Unexpected classes_ attribute for %r: "
                  "expected %s, got %s" %
                  (classifier, classes, classifier.classes_))


def check_classifiers_pickle(name, Classifier):
    X, y = make_blobs(random_state=0)
    X, y = shuffle(X, y, random_state=7)
    X -= X.min()

    # catch deprecation warnings
    with warnings.catch_warnings(record=True):
        classifier = Classifier()
    set_fast_parameters(classifier)
    # raises error on malformed input for fit
    assert_raises(ValueError, classifier.fit, X, y[:-1])

    # fit
    classifier.fit(X, y)
    y_pred = classifier.predict(X)
    pickled_classifier = pickle.dumps(classifier)
    unpickled_classifier = pickle.loads(pickled_classifier)
    pickled_y_pred = unpickled_classifier.predict(X)

    assert_array_almost_equal(pickled_y_pred, y_pred)


def check_regressors_int(name, Regressor):
    X, _ = _boston_subset()
    X = X[:50]
    rnd = np.random.RandomState(0)
    y = rnd.randint(3, size=X.shape[0])
    y = multioutput_estimator_convert_y_2d(name, y)
    if name == 'OrthogonalMatchingPursuitCV':
        # FIXME: This test is unstable on Travis, see issue #3190.
        check_skip_travis()
    rnd = np.random.RandomState(0)
    # catch deprecation warnings
    with warnings.catch_warnings(record=True):
        # separate estimators to control random seeds
        regressor_1 = Regressor()
        regressor_2 = Regressor()
    set_fast_parameters(regressor_1)
    set_fast_parameters(regressor_2)
    set_random_state(regressor_1)
    set_random_state(regressor_2)

    if name in CROSS_DECOMPOSITION:
        y_ = np.vstack([y, 2 * y + rnd.randint(2, size=len(y))])
        y_ = y_.T
    else:
        y_ = y

    # fit
    regressor_1.fit(X, y_)
    pred1 = regressor_1.predict(X)
    regressor_2.fit(X, y_.astype(np.float))
    pred2 = regressor_2.predict(X)
    assert_array_almost_equal(pred1, pred2, 2, name)


def check_regressors_train(name, Regressor):
    X, y = _boston_subset()
    y = StandardScaler().fit_transform(y)   # X is already scaled
    y = multioutput_estimator_convert_y_2d(name, y)
    if name == 'OrthogonalMatchingPursuitCV':
        # FIXME: This test is unstable on Travis, see issue #3190.
        check_skip_travis()
    rnd = np.random.RandomState(0)
    # catch deprecation warnings
    with warnings.catch_warnings(record=True):
        regressor = Regressor()
    set_fast_parameters(regressor)
    if not hasattr(regressor, 'alphas') and hasattr(regressor, 'alpha'):
        # linear regressors need to set alpha, but not generalized CV ones
        regressor.alpha = 0.01

    # raises error on malformed input for fit
    assert_raises(ValueError, regressor.fit, X, y[:-1])
    # fit
    if name in CROSS_DECOMPOSITION:
        y_ = np.vstack([y, 2 * y + rnd.randint(2, size=len(y))])
        y_ = y_.T
    else:
        y_ = y
    set_random_state(regressor)
    regressor.fit(X, y_)
    regressor.fit(X.tolist(), y_.tolist())
    regressor.predict(X)

      # TODO: find out why PLS and CCA fail. RANSAC is random
      # and furthermore assumes the presence of outliers, hence
      # skipped
    if name not in ('PLSCanonical', 'CCA', 'RANSACRegressor'):
        assert_greater(regressor.score(X, y_), 0.5)


def check_regressors_pickle(name, Regressor):
    X, y = _boston_subset()
    y = StandardScaler().fit_transform(y)   # X is already scaled
    y = multioutput_estimator_convert_y_2d(name, y)
    if name == 'OrthogonalMatchingPursuitCV':
        # FIXME: This test is unstable on Travis, see issue #3190.
        check_skip_travis()
    rnd = np.random.RandomState(0)
    # catch deprecation warnings
    with warnings.catch_warnings(record=True):
        regressor = Regressor()
    set_fast_parameters(regressor)
    if not hasattr(regressor, 'alphas') and hasattr(regressor, 'alpha'):
        # linear regressors need to set alpha, but not generalized CV ones
        regressor.alpha = 0.01

    if name in CROSS_DECOMPOSITION:
        y_ = np.vstack([y, 2 * y + rnd.randint(2, size=len(y))])
        y_ = y_.T
    else:
        y_ = y
    regressor.fit(X, y_)
    y_pred = regressor.predict(X)
    # store old predictions
    pickled_regressor = pickle.dumps(regressor)
    unpickled_regressor = pickle.loads(pickled_regressor)
    pickled_y_pred = unpickled_regressor.predict(X)
    assert_array_almost_equal(pickled_y_pred, y_pred)


def check_class_weight_classifiers(name, Classifier):
    for n_centers in [2, 3]:
        # create a very noisy dataset
        X, y = make_blobs(centers=n_centers, random_state=0, cluster_std=20)
        X_train, X_test, y_train, y_test = train_test_split(X, y, test_size=.5,
                                                            random_state=0)
        n_centers = len(np.unique(y_train))

        if n_centers == 2:
            class_weight = {0: 1000, 1: 0.0001}
        else:
            class_weight = {0: 1000, 1: 0.0001, 2: 0.0001}

        with warnings.catch_warnings(record=True):
            classifier = Classifier(class_weight=class_weight)
        if hasattr(classifier, "n_iter"):
            classifier.set_params(n_iter=100)

        set_random_state(classifier)
        classifier.fit(X_train, y_train)
        y_pred = classifier.predict(X_test)
        assert_greater(np.mean(y_pred == 0), 0.9)


def check_class_weight_auto_classifiers(name, Classifier, X_train, y_train,
                                        X_test, y_test, weights):
    with warnings.catch_warnings(record=True):
        classifier = Classifier()
    if hasattr(classifier, "n_iter"):
        classifier.set_params(n_iter=100)

    set_random_state(classifier)
    classifier.fit(X_train, y_train)
    y_pred = classifier.predict(X_test)

    classifier.set_params(class_weight='auto')
    classifier.fit(X_train, y_train)
    y_pred_auto = classifier.predict(X_test)
    assert_greater(f1_score(y_test, y_pred_auto, average='weighted'),
                   f1_score(y_test, y_pred, average='weighted'))


def check_class_weight_auto_linear_classifier(name, Classifier):
    """Test class weights with non-contiguous class labels."""
    X = np.array([[-1.0, -1.0], [-1.0, 0], [-.8, -1.0],
                  [1.0, 1.0], [1.0, 0.0]])
    y = [1, 1, 1, -1, -1]

    with warnings.catch_warnings(record=True):
        classifier = Classifier()
    if hasattr(classifier, "n_iter"):
        # This is a very small dataset, default n_iter are likely to prevent
        # convergence
        classifier.set_params(n_iter=1000)
    set_random_state(classifier)

    # Let the model compute the class frequencies
    classifier.set_params(class_weight='auto')
    coef_auto = classifier.fit(X, y).coef_.copy()

    # Count each label occurrence to reweight manually
    mean_weight = (1. / 3 + 1. / 2) / 2
    class_weight = {
        1: 1. / 3 / mean_weight,
        -1: 1. / 2 / mean_weight,
    }
    classifier.set_params(class_weight=class_weight)
    coef_manual = classifier.fit(X, y).coef_.copy()

    assert_array_almost_equal(coef_auto, coef_manual)


def check_estimators_overwrite_params(name, Estimator):
    X, y = make_blobs(random_state=0, n_samples=9)
    y = multioutput_estimator_convert_y_2d(name, y)
    # some want non-negative input
    X -= X.min()
    with warnings.catch_warnings(record=True):
        # catch deprecation warnings
        estimator = Estimator()

    if name == 'MiniBatchDictLearning' or name == 'MiniBatchSparsePCA':
        # FIXME
        # for MiniBatchDictLearning and MiniBatchSparsePCA
        estimator.batch_size = 1

    set_fast_parameters(estimator)

    set_random_state(estimator)

    params = estimator.get_params()
    estimator.fit(X, y)
    new_params = estimator.get_params()
    for k, v in params.items():
        assert_false(np.any(new_params[k] != v),
                     "Estimator %s changes its parameter %s"
                     " from %s to %s during fit."
                     % (name, k, v, new_params[k]))


def check_cluster_overwrite_params(name, Clustering):
    X, y = make_blobs(random_state=0, n_samples=9)
    with warnings.catch_warnings(record=True):
        # catch deprecation warnings
        clustering = Clustering()
    set_fast_parameters(clustering)
    params = clustering.get_params()
    clustering.fit(X)
    new_params = clustering.get_params()
    for k, v in params.items():
        assert_false(np.any(new_params[k] != v),
                     "Estimator %s changes its parameter %s"
                     " from %s to %s during fit."
                     % (name, k, v, new_params[k]))


def check_sparsify_multiclass_classifier(name, Classifier):
    X = np.array([[-2, -1], [-1, -1], [-1, -2], [1, 1], [1, 2], [2, 1],
                  [-1, -2], [2, 2], [-2, -2]])
    y = [1, 1, 1, 2, 2, 2, 3, 3, 3]
    est = Classifier()

    est.fit(X, y)
    pred_orig = est.predict(X)

    # test sparsify with dense inputs
    est.sparsify()
    assert_true(sparse.issparse(est.coef_))
    pred = est.predict(X)
    assert_array_equal(pred, pred_orig)

    # pickle and unpickle with sparse coef_
    est = pickle.loads(pickle.dumps(est))
    assert_true(sparse.issparse(est.coef_))
    pred = est.predict(X)
    assert_array_equal(pred, pred_orig)


def check_sparsify_binary_classifier(name, Estimator):
    X = np.array([[-2, -1], [-1, -1], [-1, -2], [1, 1], [1, 2], [2, 1]])
    y = [1, 1, 1, 2, 2, 2]
    est = Estimator()

    est.fit(X, y)
    pred_orig = est.predict(X)

    # test sparsify with dense inputs
    est.sparsify()
    assert_true(sparse.issparse(est.coef_))
    pred = est.predict(X)
    assert_array_equal(pred, pred_orig)

    # pickle and unpickle with sparse coef_
    est = pickle.loads(pickle.dumps(est))
    assert_true(sparse.issparse(est.coef_))
    pred = est.predict(X)
    assert_array_equal(pred, pred_orig)


def check_classifier_data_not_an_array(name, Estimator):
    X = np.array([[3, 0], [0, 1], [0, 2], [1, 1], [1, 2], [2, 1]])
    y = [1, 1, 1, 2, 2, 2]
    y = multioutput_estimator_convert_y_2d(name, y)
    check_estimators_data_not_an_array(name, Estimator, X, y)


def check_regressor_data_not_an_array(name, Estimator):
    X, y = _boston_subset(n_samples=50)
    y = multioutput_estimator_convert_y_2d(name, y)
    check_estimators_data_not_an_array(name, Estimator, X, y)


def check_estimators_data_not_an_array(name, Estimator, X, y):

    if name in CROSS_DECOMPOSITION:
        raise SkipTest
    # catch deprecation warnings
    with warnings.catch_warnings(record=True):
        # separate estimators to control random seeds
        estimator_1 = Estimator()
        estimator_2 = Estimator()
    set_fast_parameters(estimator_1)
    set_fast_parameters(estimator_2)
    set_random_state(estimator_1)
    set_random_state(estimator_2)

    y_ = NotAnArray(np.asarray(y))
    X_ = NotAnArray(np.asarray(X))

    # fit
    estimator_1.fit(X_, y_)
    pred1 = estimator_1.predict(X_)
    estimator_2.fit(X, y)
    pred2 = estimator_2.predict(X)
    assert_array_almost_equal(pred1, pred2, 2, name)


def check_parameters_default_constructible(name, Estimator):
    classifier = LDA()
    # test default-constructibility
    # get rid of deprecation warnings
    with warnings.catch_warnings(record=True):
        if name in META_ESTIMATORS:
            estimator = Estimator(classifier)
        else:
            estimator = Estimator()
        # test cloning
        clone(estimator)
        # test __repr__
        repr(estimator)
        # test that set_params returns self
        assert_true(isinstance(estimator.set_params(), Estimator))

        # test if init does nothing but set parameters
        # this is important for grid_search etc.
        # We get the default parameters from init and then
        # compare these against the actual values of the attributes.

        # this comes from getattr. Gets rid of deprecation decorator.
        init = getattr(estimator.__init__, 'deprecated_original',
                       estimator.__init__)
        try:
            args, varargs, kws, defaults = inspect.getargspec(init)
        except TypeError:
            # init is not a python function.
            # true for mixins
            return
        params = estimator.get_params()
        if name in META_ESTIMATORS:
            # they need a non-default argument
            args = args[2:]
        else:
            args = args[1:]
        if args:
            # non-empty list
            assert_equal(len(args), len(defaults))
        else:
            return
        for arg, default in zip(args, defaults):
            if arg not in params.keys():
                # deprecated parameter, not in get_params
                assert_true(default is None)
                continue

            if isinstance(params[arg], np.ndarray):
                assert_array_equal(params[arg], default)
            else:
                assert_equal(params[arg], default)


def multioutput_estimator_convert_y_2d(name, y):
    # Estimators in mono_output_task_error raise ValueError if y is of 1-D
    # Convert into a 2-D y for those estimators.
    if name in (['MultiTaskElasticNetCV', 'MultiTaskLassoCV',
                 'MultiTaskLasso', 'MultiTaskElasticNet']):
        return y[:, np.newaxis]
    return y


def check_non_transformer_estimators_n_iter(name, estimator, multi_output=False):
    # Check if all iterative solvers, run for more than one iteratiom

    iris = load_iris()
    X, y_ = iris.data, iris.target

    if multi_output:
        y_ = y_[:, np.newaxis]

    set_random_state(estimator, 0)
    if name == 'AffinityPropagation':
        estimator.fit(X)
    else:
        estimator.fit(X, y_)
    assert_greater(estimator.n_iter_, 0)


def check_transformer_n_iter(name, estimator):
    if name in CROSS_DECOMPOSITION:
        # Check using default data
        X = [[0., 0., 1.], [1., 0., 0.], [2., 2., 2.], [2., 5., 4.]]
        y_ = [[0.1, -0.2], [0.9, 1.1], [0.1, -0.5], [0.3, -0.2]]

    else:
        X, y_ = make_blobs(n_samples=30, centers=[[0, 0, 0], [1, 1, 1]],
                           random_state=0, n_features=2, cluster_std=0.1)
        X -= X.min() - 0.1
    set_random_state(estimator, 0)
    estimator.fit(X, y_)

    # These return a n_iter per component.
    if name in CROSS_DECOMPOSITION:
        for iter_ in estimator.n_iter_:
            assert_greater(iter_, 1)
    else:
        assert_greater(estimator.n_iter_, 1)<|MERGE_RESOLUTION|>--- conflicted
+++ resolved
@@ -63,15 +63,10 @@
     if "max_iter" in params:
         warnings.simplefilter("ignore", ConvergenceWarning)
         if estimator.max_iter is not None:
-<<<<<<< HEAD
-            # NMF, SVC, NuSVC, SAGRegressor, SAGClassifier
-            estimator.set_params(max_iter=10)
-=======
             estimator.set_params(max_iter=min(5, estimator.max_iter))
         # LinearSVR
         if estimator.__class__.__name__ == 'LinearSVR':
             estimator.set_params(max_iter=20)
->>>>>>> 6dab7c5c
     if "n_resampling" in params:
         # randomized lasso
         estimator.set_params(n_resampling=5)
