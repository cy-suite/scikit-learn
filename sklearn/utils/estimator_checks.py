--- conflicted
+++ resolved
@@ -91,11 +91,7 @@
         # cross-decomposition's "transform" returns X and Y
         yield check_pipeline_consistency
 
-<<<<<<< HEAD
-    if name not in ['Imputer', 'MICEImputer']:
-=======
     if name not in ['SimpleImputer', 'Imputer']:
->>>>>>> 83039875
         # Test that all estimators check their input for NaN's and infs
         yield check_estimators_nan_inf
 
