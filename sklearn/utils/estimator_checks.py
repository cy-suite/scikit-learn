from __future__ import print_function

import types
import warnings
import sys
import traceback
import pickle
from copy import deepcopy
import numpy as np
from scipy import sparse
from scipy.stats import rankdata
import struct

from sklearn.externals.six.moves import zip
from sklearn.externals.joblib import hash, Memory
from sklearn.utils.testing import assert_raises
from sklearn.utils.testing import assert_raises_regex
from sklearn.utils.testing import assert_raise_message
from sklearn.utils.testing import assert_equal
from sklearn.utils.testing import assert_not_equal
from sklearn.utils.testing import assert_true
from sklearn.utils.testing import assert_false
from sklearn.utils.testing import assert_in
from sklearn.utils.testing import assert_array_equal
from sklearn.utils.testing import assert_array_almost_equal
from sklearn.utils.testing import assert_warns_message
from sklearn.utils.testing import META_ESTIMATORS
from sklearn.utils.testing import set_random_state
from sklearn.utils.testing import assert_greater
from sklearn.utils.testing import assert_greater_equal
from sklearn.utils.testing import SkipTest
from sklearn.utils.testing import ignore_warnings
from sklearn.utils.testing import assert_dict_equal


from sklearn.base import (clone, ClassifierMixin, RegressorMixin,
                          TransformerMixin, ClusterMixin, BaseEstimator)
from sklearn.metrics import accuracy_score, adjusted_rand_score, f1_score

from sklearn.discriminant_analysis import LinearDiscriminantAnalysis
from sklearn.random_projection import BaseRandomProjection
from sklearn.feature_selection import SelectKBest
from sklearn.svm.base import BaseLibSVM
from sklearn.pipeline import make_pipeline
from sklearn.exceptions import ConvergenceWarning
from sklearn.exceptions import DataConversionWarning
from sklearn.exceptions import SkipTestWarning
from sklearn.model_selection import train_test_split

from sklearn.utils import shuffle
from sklearn.utils.fixes import signature
from sklearn.utils.validation import has_fit_parameter
from sklearn.preprocessing import StandardScaler
from sklearn.datasets import load_iris, load_boston, make_blobs


BOSTON = None
CROSS_DECOMPOSITION = ['PLSCanonical', 'PLSRegression', 'CCA', 'PLSSVD']
MULTI_OUTPUT = ['CCA', 'DecisionTreeRegressor', 'ElasticNet',
                'ExtraTreeRegressor', 'ExtraTreesRegressor', 'GaussianProcess',
                'GaussianProcessRegressor',
                'KNeighborsRegressor', 'KernelRidge', 'Lars', 'Lasso',
                'LassoLars', 'LinearRegression', 'MultiTaskElasticNet',
                'MultiTaskElasticNetCV', 'MultiTaskLasso', 'MultiTaskLassoCV',
                'OrthogonalMatchingPursuit', 'PLSCanonical', 'PLSRegression',
                'RANSACRegressor', 'RadiusNeighborsRegressor',
                'RandomForestRegressor', 'Ridge', 'RidgeCV']


def _yield_non_meta_checks(name, Estimator):
    yield check_estimators_dtypes
    yield check_fit_score_takes_y
    yield check_dtype_object
    yield check_sample_weights_pandas_series
    yield check_sample_weights_list
    yield check_estimators_fit_returns_self

    # Check that all estimator yield informative messages when
    # trained on empty datasets
    yield check_estimators_empty_data_messages

    if name not in CROSS_DECOMPOSITION + ['SpectralEmbedding']:
        # SpectralEmbedding is non-deterministic,
        # see issue #4236
        # cross-decomposition's "transform" returns X and Y
        yield check_pipeline_consistency

    if name not in ['Imputer']:
        # Test that all estimators check their input for NaN's and infs
        yield check_estimators_nan_inf

    if name not in ['GaussianProcess']:
        # FIXME!
        # in particular GaussianProcess!
        yield check_estimators_overwrite_params
    if hasattr(Estimator, 'sparsify'):
        yield check_sparsify_coefficients

    yield check_estimator_sparse_data

    # Test that estimators can be pickled, and once pickled
    # give the same answer as before.
    yield check_estimators_pickle


def _yield_classifier_checks(name, Classifier):
    # test classifiers can handle non-array data
    yield check_classifier_data_not_an_array
    # test classifiers trained on a single label always return this label
    yield check_classifiers_one_label
    yield check_classifiers_classes
    yield check_estimators_partial_fit_n_features
    # basic consistency testing
    yield check_classifiers_train
    yield check_classifiers_regression_target
    if (name not in
        ["MultinomialNB", "LabelPropagation", "LabelSpreading"] and
        # TODO some complication with -1 label
       name not in ["DecisionTreeClassifier", "ExtraTreeClassifier"]):
            # We don't raise a warning in these classifiers, as
            # the column y interface is used by the forests.

        yield check_supervised_y_2d
    # test if NotFittedError is raised
    yield check_estimators_unfitted
    if 'class_weight' in Classifier().get_params().keys():
        yield check_class_weight_classifiers

    yield check_non_transformer_estimators_n_iter
    # test if predict_proba is a monotonic transformation of decision_function
    yield check_decision_proba_consistency


@ignore_warnings(category=DeprecationWarning)
def check_supervised_y_no_nan(name, Estimator):
    # Checks that the Estimator targets are not NaN.

    rng = np.random.RandomState(888)
    X = rng.randn(10, 5)
    y = np.ones(10) * np.inf
    y = multioutput_estimator_convert_y_2d(name, y)

    errmsg = "Input contains NaN, infinity or a value too large for " \
             "dtype('float64')."
    try:
        Estimator().fit(X, y)
    except ValueError as e:
        if str(e) != errmsg:
            raise ValueError("Estimator {0} raised warning as expected, but "
                             "does not match expected error message"
                             .format(name))
    else:
        raise ValueError("Estimator {0} should have raised error on fitting "
                         "array y with NaN value.".format(name))


def _yield_regressor_checks(name, Regressor):
    # TODO: test with intercept
    # TODO: test with multiple responses
    # basic testing
    yield check_regressors_train
    yield check_regressor_data_not_an_array
    yield check_estimators_partial_fit_n_features
    yield check_regressors_no_decision_function
    yield check_supervised_y_2d
    yield check_supervised_y_no_nan
    if name != 'CCA':
        # check that the regressor handles int input
        yield check_regressors_int
    if name != "GaussianProcessRegressor":
        # Test if NotFittedError is raised
        yield check_estimators_unfitted
    yield check_non_transformer_estimators_n_iter


def _yield_transformer_checks(name, Transformer):
    # All transformers should either deal with sparse data or raise an
    # exception with type TypeError and an intelligible error message
    if name not in ['AdditiveChi2Sampler', 'Binarizer', 'Normalizer',
                    'PLSCanonical', 'PLSRegression', 'CCA', 'PLSSVD']:
        yield check_transformer_data_not_an_array
    # these don't actually fit the data, so don't raise errors
    if name not in ['AdditiveChi2Sampler', 'Binarizer',
                    'FunctionTransformer', 'Normalizer']:
        # basic tests
        yield check_transformer_general
        yield check_transformers_unfitted
    # Dependent on external solvers and hence accessing the iter
    # param is non-trivial.
    external_solver = ['Isomap', 'KernelPCA', 'LocallyLinearEmbedding',
                       'RandomizedLasso', 'LogisticRegressionCV']
    if name not in external_solver:
        yield check_transformer_n_iter


def _yield_clustering_checks(name, Clusterer):
    yield check_clusterer_compute_labels_predict
    if name not in ('WardAgglomeration', "FeatureAgglomeration"):
        # this is clustering on the features
        # let's not test that here.
        yield check_clustering
        yield check_estimators_partial_fit_n_features
    yield check_non_transformer_estimators_n_iter


def _yield_all_checks(name, Estimator):
    for check in _yield_non_meta_checks(name, Estimator):
        yield check
    if issubclass(Estimator, ClassifierMixin):
        for check in _yield_classifier_checks(name, Estimator):
            yield check
    if issubclass(Estimator, RegressorMixin):
        for check in _yield_regressor_checks(name, Estimator):
            yield check
    if issubclass(Estimator, TransformerMixin):
        for check in _yield_transformer_checks(name, Estimator):
            yield check
    if issubclass(Estimator, ClusterMixin):
        for check in _yield_clustering_checks(name, Estimator):
            yield check
    yield check_fit2d_predict1d
    yield check_fit2d_1sample
    yield check_fit2d_1feature
    yield check_fit1d_1feature
    yield check_fit1d_1sample
    yield check_get_params_invariance
    yield check_dict_unchanged
    yield check_no_fit_attributes_set_in_init
    yield check_dont_overwrite_parameters


def check_estimator(Estimator):
    """Check if estimator adheres to scikit-learn conventions.

    This estimator will run an extensive test-suite for input validation,
    shapes, etc.
    Additional tests for classifiers, regressors, clustering or transformers
    will be run if the Estimator class inherits from the corresponding mixin
    from sklearn.base.

    Parameters
    ----------
    Estimator : class
        Class to check. Estimator is a class object (not an instance).

    """
    name = Estimator.__name__
    check_parameters_default_constructible(name, Estimator)
    for check in _yield_all_checks(name, Estimator):
        try:
            check(name, Estimator)
        except SkipTest as message:
            # the only SkipTest thrown currently results from not
            # being able to import pandas.
            warnings.warn(message, SkipTestWarning)


def _boston_subset(n_samples=200):
    global BOSTON
    if BOSTON is None:
        boston = load_boston()
        X, y = boston.data, boston.target
        X, y = shuffle(X, y, random_state=0)
        X, y = X[:n_samples], y[:n_samples]
        X = StandardScaler().fit_transform(X)
        BOSTON = X, y
    return BOSTON


def set_testing_parameters(estimator):
    # set parameters to speed up some estimators and
    # avoid deprecated behaviour
    params = estimator.get_params()
    if ("n_iter" in params and estimator.__class__.__name__ != "TSNE"):
        estimator.set_params(n_iter=5)
    if "max_iter" in params:
        warnings.simplefilter("ignore", ConvergenceWarning)
        if estimator.max_iter is not None:
            estimator.set_params(max_iter=min(5, estimator.max_iter))
        # LinearSVR
        if estimator.__class__.__name__ == 'LinearSVR':
            estimator.set_params(max_iter=20)
        # NMF
        if estimator.__class__.__name__ == 'NMF':
            estimator.set_params(max_iter=100)
        # MLP
        if estimator.__class__.__name__ in ['MLPClassifier', 'MLPRegressor']:
            estimator.set_params(max_iter=100)
    if "n_resampling" in params:
        # randomized lasso
        estimator.set_params(n_resampling=5)
    if "n_estimators" in params:
        # especially gradient boosting with default 100
        estimator.set_params(n_estimators=min(5, estimator.n_estimators))
    if "max_trials" in params:
        # RANSAC
        estimator.set_params(max_trials=10)
    if "n_init" in params:
        # K-Means
        estimator.set_params(n_init=2)
    if "decision_function_shape" in params:
        # SVC
        estimator.set_params(decision_function_shape='ovo')

    if estimator.__class__.__name__ == "SelectFdr":
        # be tolerant of noisy datasets (not actually speed)
        estimator.set_params(alpha=.5)

    if estimator.__class__.__name__ == "TheilSenRegressor":
        estimator.max_subpopulation = 100

    if isinstance(estimator, BaseRandomProjection):
        # Due to the jl lemma and often very few samples, the number
        # of components of the random matrix projection will be probably
        # greater than the number of features.
        # So we impose a smaller number (avoid "auto" mode)
        estimator.set_params(n_components=1)

    if isinstance(estimator, SelectKBest):
        # SelectKBest has a default of k=10
        # which is more feature than we have in most case.
        estimator.set_params(k=1)


class NotAnArray(object):
    " An object that is convertable to an array"

    def __init__(self, data):
        self.data = data

    def __array__(self, dtype=None):
        return self.data


def _is_32bit():
    """Detect if process is 32bit Python."""
    return struct.calcsize('P') * 8 == 32


def check_estimator_sparse_data(name, Estimator):
    rng = np.random.RandomState(0)
    X = rng.rand(40, 10)
    X[X < .8] = 0
    X_csr = sparse.csr_matrix(X)
    y = (4 * rng.rand(40)).astype(np.int)
    for sparse_format in ['csr', 'csc', 'dok', 'lil', 'coo', 'dia', 'bsr']:
        X = X_csr.asformat(sparse_format)
        # catch deprecation warnings
        with ignore_warnings(category=DeprecationWarning):
            if name in ['Scaler', 'StandardScaler']:
                estimator = Estimator(with_mean=False)
            else:
                estimator = Estimator()
        set_testing_parameters(estimator)
        # fit and predict
        try:
            with ignore_warnings(category=DeprecationWarning):
                estimator.fit(X, y)
            if hasattr(estimator, "predict"):
                pred = estimator.predict(X)
                assert_equal(pred.shape, (X.shape[0],))
            if hasattr(estimator, 'predict_proba'):
                probs = estimator.predict_proba(X)
                assert_equal(probs.shape, (X.shape[0], 4))
        except TypeError as e:
            if 'sparse' not in repr(e):
                print("Estimator %s doesn't seem to fail gracefully on "
                      "sparse data: error message state explicitly that "
                      "sparse input is not supported if this is not the case."
                      % name)
                raise
        except Exception:
            print("Estimator %s doesn't seem to fail gracefully on "
                  "sparse data: it should raise a TypeError if sparse input "
                  "is explicitly not supported." % name)
            raise


@ignore_warnings(category=DeprecationWarning)
def check_sample_weights_pandas_series(name, Estimator):
    # check that estimators will accept a 'sample_weight' parameter of
    # type pandas.Series in the 'fit' function.
    estimator = Estimator()
    if has_fit_parameter(estimator, "sample_weight"):
        try:
            import pandas as pd
            X = pd.DataFrame([[1, 1], [1, 2], [1, 3], [2, 1], [2, 2], [2, 3]])
            y = pd.Series([1, 1, 1, 2, 2, 2])
            weights = pd.Series([1] * 6)
            try:
                estimator.fit(X, y, sample_weight=weights)
            except ValueError:
                raise ValueError("Estimator {0} raises error if "
                                 "'sample_weight' parameter is of "
                                 "type pandas.Series".format(name))
        except ImportError:
            raise SkipTest("pandas is not installed: not testing for "
                           "input of type pandas.Series to class weight.")


@ignore_warnings(category=DeprecationWarning)
def check_sample_weights_list(name, Estimator):
    # check that estimators will accept a 'sample_weight' parameter of
    # type list in the 'fit' function.
    estimator = Estimator()
    if has_fit_parameter(estimator, "sample_weight"):
        rnd = np.random.RandomState(0)
        X = rnd.uniform(size=(10, 3))
        y = np.arange(10) % 3
        y = multioutput_estimator_convert_y_2d(name, y)
        sample_weight = [3] * 10
        # Test that estimators don't raise any exception
        estimator.fit(X, y, sample_weight=sample_weight)


@ignore_warnings(category=(DeprecationWarning, UserWarning))
def check_dtype_object(name, Estimator):
    # check that estimators treat dtype object as numeric if possible
    rng = np.random.RandomState(0)
    X = rng.rand(40, 10).astype(object)
    y = (X[:, 0] * 4).astype(np.int)
    y = multioutput_estimator_convert_y_2d(name, y)
    estimator = Estimator()
    set_testing_parameters(estimator)

    estimator.fit(X, y)
    if hasattr(estimator, "predict"):
        estimator.predict(X)

    if hasattr(estimator, "transform"):
        estimator.transform(X)

    try:
        estimator.fit(X, y.astype(object))
    except Exception as e:
        if "Unknown label type" not in str(e):
            raise

    X[0, 0] = {'foo': 'bar'}
    msg = "argument must be a string or a number"
    assert_raises_regex(TypeError, msg, estimator.fit, X, y)


@ignore_warnings
def check_dict_unchanged(name, Estimator):
    # this estimator raises
    # ValueError: Found array with 0 feature(s) (shape=(23, 0))
    # while a minimum of 1 is required.
    # error
    if name in ['SpectralCoclustering']:
        return
    rnd = np.random.RandomState(0)
    if name in ['RANSACRegressor']:
        X = 3 * rnd.uniform(size=(20, 3))
    else:
        X = 2 * rnd.uniform(size=(20, 3))

    y = X[:, 0].astype(np.int)
    y = multioutput_estimator_convert_y_2d(name, y)
    estimator = Estimator()
    set_testing_parameters(estimator)
    if hasattr(estimator, "n_components"):
        estimator.n_components = 1

    if hasattr(estimator, "n_clusters"):
        estimator.n_clusters = 1

    if hasattr(estimator, "n_best"):
        estimator.n_best = 1

    set_random_state(estimator, 1)

    # should be just `estimator.fit(X, y)`
    # after merging #6141
    if name in ['SpectralBiclustering']:
        estimator.fit(X)
    else:
        estimator.fit(X, y)
    for method in ["predict", "transform", "decision_function",
                   "predict_proba"]:
        if hasattr(estimator, method):
            dict_before = estimator.__dict__.copy()
            getattr(estimator, method)(X)
            assert_dict_equal(estimator.__dict__, dict_before,
                              'Estimator changes __dict__ during %s' % method)


def is_public_parameter(attr):
    return not (attr.startswith('_') or attr.endswith('_'))


def check_dont_overwrite_parameters(name, Estimator):
    # check that fit method only changes or sets private attributes
    if hasattr(Estimator.__init__, "deprecated_original"):
        # to not check deprecated classes
        return
    rnd = np.random.RandomState(0)
    X = 3 * rnd.uniform(size=(20, 3))
    y = X[:, 0].astype(np.int)
    y = multioutput_estimator_convert_y_2d(name, y)
    estimator = Estimator()
    set_testing_parameters(estimator)

    if hasattr(estimator, "n_components"):
        estimator.n_components = 1
    if hasattr(estimator, "n_clusters"):
        estimator.n_clusters = 1

    set_random_state(estimator, 1)
    dict_before_fit = estimator.__dict__.copy()
    estimator.fit(X, y)

    dict_after_fit = estimator.__dict__

    public_keys_after_fit = [key for key in dict_after_fit.keys()
                             if is_public_parameter(key)]

    attrs_added_by_fit = [key for key in public_keys_after_fit
                          if key not in dict_before_fit.keys()]

    # check that fit doesn't add any public attribute
    assert_true(not attrs_added_by_fit,
                ('Estimator adds public attribute(s) during'
                 ' the fit method.'
                 ' Estimators are only allowed to add private attributes'
                 ' either started with _ or ended'
                 ' with _ but %s added' % ', '.join(attrs_added_by_fit)))

    # check that fit doesn't change any public attribute
    attrs_changed_by_fit = [key for key in public_keys_after_fit
                            if (dict_before_fit[key]
                                is not dict_after_fit[key])]

    assert_true(not attrs_changed_by_fit,
                ('Estimator changes public attribute(s) during'
                 ' the fit method. Estimators are only allowed'
                 ' to change attributes started'
                 ' or ended with _, but'
                 ' %s changed' % ', '.join(attrs_changed_by_fit)))


def check_fit2d_predict1d(name, Estimator):
    # check by fitting a 2d array and predicting with a 1d array
    rnd = np.random.RandomState(0)
    X = 3 * rnd.uniform(size=(20, 3))
    y = X[:, 0].astype(np.int)
    y = multioutput_estimator_convert_y_2d(name, y)
    estimator = Estimator()
    set_testing_parameters(estimator)

    if hasattr(estimator, "n_components"):
        estimator.n_components = 1
    if hasattr(estimator, "n_clusters"):
        estimator.n_clusters = 1

    set_random_state(estimator, 1)
    estimator.fit(X, y)

    for method in ["predict", "transform", "decision_function",
                   "predict_proba"]:
        if hasattr(estimator, method):
            assert_raise_message(ValueError, "Reshape your data",
                                 getattr(estimator, method), X[0])


@ignore_warnings
def check_fit2d_1sample(name, Estimator):
    # check by fitting a 2d array and prediting with a 1d array
    rnd = np.random.RandomState(0)
    X = 3 * rnd.uniform(size=(1, 10))
    y = X[:, 0].astype(np.int)
    y = multioutput_estimator_convert_y_2d(name, y)
    estimator = Estimator()
    set_testing_parameters(estimator)

    if hasattr(estimator, "n_components"):
        estimator.n_components = 1
    if hasattr(estimator, "n_clusters"):
        estimator.n_clusters = 1

    set_random_state(estimator, 1)
    try:
        estimator.fit(X, y)
    except ValueError:
        pass


@ignore_warnings
def check_fit2d_1feature(name, Estimator):
    # check by fitting a 2d array and prediting with a 1d array
    rnd = np.random.RandomState(0)
    X = 3 * rnd.uniform(size=(10, 1))
    y = X[:, 0].astype(np.int)
    y = multioutput_estimator_convert_y_2d(name, y)
    estimator = Estimator()
    set_testing_parameters(estimator)

    if hasattr(estimator, "n_components"):
        estimator.n_components = 1
    if hasattr(estimator, "n_clusters"):
        estimator.n_clusters = 1

    set_random_state(estimator, 1)
    try:
        estimator.fit(X, y)
    except ValueError:
        pass


@ignore_warnings
def check_fit1d_1feature(name, Estimator):
    # check fitting 1d array with 1 feature
    rnd = np.random.RandomState(0)
    X = 3 * rnd.uniform(size=(20))
    y = X.astype(np.int)
    y = multioutput_estimator_convert_y_2d(name, y)
    estimator = Estimator()
    set_testing_parameters(estimator)

    if hasattr(estimator, "n_components"):
        estimator.n_components = 1
    if hasattr(estimator, "n_clusters"):
        estimator.n_clusters = 1

    set_random_state(estimator, 1)

    try:
        estimator.fit(X, y)
    except ValueError:
        pass


@ignore_warnings
def check_fit1d_1sample(name, Estimator):
    # check fitting 1d array with 1 feature
    rnd = np.random.RandomState(0)
    X = 3 * rnd.uniform(size=(20))
    y = np.array([1])
    y = multioutput_estimator_convert_y_2d(name, y)
    estimator = Estimator()
    set_testing_parameters(estimator)

    if hasattr(estimator, "n_components"):
        estimator.n_components = 1
    if hasattr(estimator, "n_clusters"):
        estimator.n_clusters = 1

    set_random_state(estimator, 1)

    try:
        estimator.fit(X, y)
    except ValueError:
        pass


@ignore_warnings(category=DeprecationWarning)
def check_transformer_general(name, Transformer):
    X, y = make_blobs(n_samples=30, centers=[[0, 0, 0], [1, 1, 1]],
                      random_state=0, n_features=2, cluster_std=0.1)
    X = StandardScaler().fit_transform(X)
    X -= X.min()
    _check_transformer(name, Transformer, X, y)
    _check_transformer(name, Transformer, X.tolist(), y.tolist())


@ignore_warnings(category=DeprecationWarning)
def check_transformer_data_not_an_array(name, Transformer):
    X, y = make_blobs(n_samples=30, centers=[[0, 0, 0], [1, 1, 1]],
                      random_state=0, n_features=2, cluster_std=0.1)
    X = StandardScaler().fit_transform(X)
    # We need to make sure that we have non negative data, for things
    # like NMF
    X -= X.min() - .1
    this_X = NotAnArray(X)
    this_y = NotAnArray(np.asarray(y))
    _check_transformer(name, Transformer, this_X, this_y)


def check_transformers_unfitted(name, Transformer):
    X, y = _boston_subset()

    with ignore_warnings(category=DeprecationWarning):
        transformer = Transformer()

    assert_raises((AttributeError, ValueError), transformer.transform, X)


def _check_transformer(name, Transformer, X, y):
    if name in ('CCA', 'LocallyLinearEmbedding', 'KernelPCA') and _is_32bit():
        # Those transformers yield non-deterministic output when executed on
        # a 32bit Python. The same transformers are stable on 64bit Python.
        # FIXME: try to isolate a minimalistic reproduction case only depending
        # on numpy & scipy and/or maybe generate a test dataset that does not
        # cause such unstable behaviors.
        msg = name + ' is non deterministic on 32bit Python'
        raise SkipTest(msg)
    n_samples, n_features = np.asarray(X).shape
    # catch deprecation warnings
    transformer = Transformer()
    set_random_state(transformer)
    set_testing_parameters(transformer)

    # fit

    if name in CROSS_DECOMPOSITION:
        y_ = np.c_[y, y]
        y_[::2, 1] *= 2
    else:
        y_ = y

    transformer.fit(X, y_)
    # fit_transform method should work on non fitted estimator
    transformer_clone = clone(transformer)
    X_pred = transformer_clone.fit_transform(X, y=y_)

    if isinstance(X_pred, tuple):
        for x_pred in X_pred:
            assert_equal(x_pred.shape[0], n_samples)
    else:
        # check for consistent n_samples
        assert_equal(X_pred.shape[0], n_samples)

    if hasattr(transformer, 'transform'):
        if name in CROSS_DECOMPOSITION:
            X_pred2 = transformer.transform(X, y_)
            X_pred3 = transformer.fit_transform(X, y=y_)
        else:
            X_pred2 = transformer.transform(X)
            X_pred3 = transformer.fit_transform(X, y=y_)
        if isinstance(X_pred, tuple) and isinstance(X_pred2, tuple):
            for x_pred, x_pred2, x_pred3 in zip(X_pred, X_pred2, X_pred3):
                assert_array_almost_equal(
                    x_pred, x_pred2, 2,
                    "fit_transform and transform outcomes not consistent in %s"
                    % Transformer)
                assert_array_almost_equal(
                    x_pred, x_pred3, 2,
                    "consecutive fit_transform outcomes not consistent in %s"
                    % Transformer)
        else:
            assert_array_almost_equal(
                X_pred, X_pred2, 2,
                "fit_transform and transform outcomes not consistent in %s"
                % Transformer)
            assert_array_almost_equal(
                X_pred, X_pred3, 2,
                "consecutive fit_transform outcomes not consistent in %s"
                % Transformer)
            assert_equal(len(X_pred2), n_samples)
            assert_equal(len(X_pred3), n_samples)

        # raises error on malformed input for transform
        if hasattr(X, 'T'):
            # If it's not an array, it does not have a 'T' property
            assert_raises(ValueError, transformer.transform, X.T)


@ignore_warnings
def check_pipeline_consistency(name, Estimator):
    if name in ('CCA', 'LocallyLinearEmbedding', 'KernelPCA') and _is_32bit():
        # Those transformers yield non-deterministic output when executed on
        # a 32bit Python. The same transformers are stable on 64bit Python.
        # FIXME: try to isolate a minimalistic reproduction case only depending
        # scipy and/or maybe generate a test dataset that does not
        # cause such unstable behaviors.
        msg = name + ' is non deterministic on 32bit Python'
        raise SkipTest(msg)

    # check that make_pipeline(est) gives same score as est
    X, y = make_blobs(n_samples=30, centers=[[0, 0, 0], [1, 1, 1]],
                      random_state=0, n_features=2, cluster_std=0.1)
    X -= X.min()
    y = multioutput_estimator_convert_y_2d(name, y)
    estimator = Estimator()
    set_testing_parameters(estimator)
    set_random_state(estimator)
    pipeline = make_pipeline(estimator)
    estimator.fit(X, y)
    pipeline.fit(X, y)

    funcs = ["score", "fit_transform"]

    for func_name in funcs:
        func = getattr(estimator, func_name, None)
        if func is not None:
            func_pipeline = getattr(pipeline, func_name)
            result = func(X, y)
            result_pipe = func_pipeline(X, y)
            assert_array_almost_equal(result, result_pipe)


@ignore_warnings
def check_fit_score_takes_y(name, Estimator):
    # check that all estimators accept an optional y
    # in fit and score so they can be used in pipelines
    rnd = np.random.RandomState(0)
    X = rnd.uniform(size=(10, 3))
    y = np.arange(10) % 3
    y = multioutput_estimator_convert_y_2d(name, y)
    estimator = Estimator()
    set_testing_parameters(estimator)
    set_random_state(estimator)

    funcs = ["fit", "score", "partial_fit", "fit_predict", "fit_transform"]
    for func_name in funcs:
        func = getattr(estimator, func_name, None)
        if func is not None:
            func(X, y)
            args = [p.name for p in signature(func).parameters.values()]
            assert_true(args[1] in ["y", "Y"],
                        "Expected y or Y as second argument for method "
                        "%s of %s. Got arguments: %r."
                        % (func_name, Estimator.__name__, args))


@ignore_warnings
def check_estimators_dtypes(name, Estimator):
    rnd = np.random.RandomState(0)
    X_train_32 = 3 * rnd.uniform(size=(20, 5)).astype(np.float32)
    X_train_64 = X_train_32.astype(np.float64)
    X_train_int_64 = X_train_32.astype(np.int64)
    X_train_int_32 = X_train_32.astype(np.int32)
    y = X_train_int_64[:, 0]
    y = multioutput_estimator_convert_y_2d(name, y)

    methods = ["predict", "transform", "decision_function", "predict_proba"]

    for X_train in [X_train_32, X_train_64, X_train_int_64, X_train_int_32]:
        estimator = Estimator()
        set_testing_parameters(estimator)
        set_random_state(estimator, 1)
        estimator.fit(X_train, y)

        for method in methods:
            if hasattr(estimator, method):
                getattr(estimator, method)(X_train)


@ignore_warnings(category=DeprecationWarning)
def check_estimators_empty_data_messages(name, Estimator):
    e = Estimator()
    set_testing_parameters(e)
    set_random_state(e, 1)

    X_zero_samples = np.empty(0).reshape(0, 3)
    # The precise message can change depending on whether X or y is
    # validated first. Let us test the type of exception only:
    assert_raises(ValueError, e.fit, X_zero_samples, [])

    X_zero_features = np.empty(0).reshape(3, 0)
    # the following y should be accepted by both classifiers and regressors
    # and ignored by unsupervised models
    y = multioutput_estimator_convert_y_2d(name, np.array([1, 0, 1]))
    msg = ("0 feature\(s\) \(shape=\(3, 0\)\) while a minimum of \d* "
           "is required.")
    assert_raises_regex(ValueError, msg, e.fit, X_zero_features, y)


def check_estimators_nan_inf(name, Estimator):
    # Checks that Estimator X's do not contain NaN or inf.
    rnd = np.random.RandomState(0)
    X_train_finite = rnd.uniform(size=(10, 3))
    X_train_nan = rnd.uniform(size=(10, 3))
    X_train_nan[0, 0] = np.nan
    X_train_inf = rnd.uniform(size=(10, 3))
    X_train_inf[0, 0] = np.inf
    y = np.ones(10)
    y[:5] = 0
    y = multioutput_estimator_convert_y_2d(name, y)
    error_string_fit = "Estimator doesn't check for NaN and inf in fit."
    error_string_predict = ("Estimator doesn't check for NaN and inf in"
                            " predict.")
    error_string_transform = ("Estimator doesn't check for NaN and inf in"
                              " transform.")
    for X_train in [X_train_nan, X_train_inf]:
        # catch deprecation warnings
        with ignore_warnings(category=DeprecationWarning):
            estimator = Estimator()
            set_testing_parameters(estimator)
            set_random_state(estimator, 1)
            # try to fit
            try:
                estimator.fit(X_train, y)
            except ValueError as e:
                if 'inf' not in repr(e) and 'NaN' not in repr(e):
                    print(error_string_fit, Estimator, e)
                    traceback.print_exc(file=sys.stdout)
                    raise e
            except Exception as exc:
                print(error_string_fit, Estimator, exc)
                traceback.print_exc(file=sys.stdout)
                raise exc
            else:
                raise AssertionError(error_string_fit, Estimator)
            # actually fit
            estimator.fit(X_train_finite, y)

            # predict
            if hasattr(estimator, "predict"):
                try:
                    estimator.predict(X_train)
                except ValueError as e:
                    if 'inf' not in repr(e) and 'NaN' not in repr(e):
                        print(error_string_predict, Estimator, e)
                        traceback.print_exc(file=sys.stdout)
                        raise e
                except Exception as exc:
                    print(error_string_predict, Estimator, exc)
                    traceback.print_exc(file=sys.stdout)
                else:
                    raise AssertionError(error_string_predict, Estimator)

            # transform
            if hasattr(estimator, "transform"):
                try:
                    estimator.transform(X_train)
                except ValueError as e:
                    if 'inf' not in repr(e) and 'NaN' not in repr(e):
                        print(error_string_transform, Estimator, e)
                        traceback.print_exc(file=sys.stdout)
                        raise e
                except Exception as exc:
                    print(error_string_transform, Estimator, exc)
                    traceback.print_exc(file=sys.stdout)
                else:
                    raise AssertionError(error_string_transform, Estimator)


@ignore_warnings
def check_estimators_pickle(name, Estimator):
    """Test that we can pickle all estimators"""
    check_methods = ["predict", "transform", "decision_function",
                     "predict_proba"]

    X, y = make_blobs(n_samples=30, centers=[[0, 0, 0], [1, 1, 1]],
                      random_state=0, n_features=2, cluster_std=0.1)

    # some estimators can't do features less than 0
    X -= X.min()

    # some estimators only take multioutputs
    y = multioutput_estimator_convert_y_2d(name, y)

    estimator = Estimator()

    set_random_state(estimator)
    set_testing_parameters(estimator)
    estimator.fit(X, y)

    result = dict()
    for method in check_methods:
        if hasattr(estimator, method):
            result[method] = getattr(estimator, method)(X)

    # pickle and unpickle!
    pickled_estimator = pickle.dumps(estimator)
    if Estimator.__module__.startswith('sklearn.'):
        assert_true(b"version" in pickled_estimator)
    unpickled_estimator = pickle.loads(pickled_estimator)

    for method in result:
        unpickled_result = getattr(unpickled_estimator, method)(X)
        assert_array_almost_equal(result[method], unpickled_result)


def check_estimators_partial_fit_n_features(name, Alg):
    # check if number of features changes between calls to partial_fit.
    if not hasattr(Alg, 'partial_fit'):
        return
    X, y = make_blobs(n_samples=50, random_state=1)
    X -= X.min()
    with ignore_warnings(category=DeprecationWarning):
        alg = Alg()
    if not hasattr(alg, 'partial_fit'):
        # check again as for mlp this depends on algorithm
        return

    set_testing_parameters(alg)
    try:
        if isinstance(alg, ClassifierMixin):
            classes = np.unique(y)
            alg.partial_fit(X, y, classes=classes)
        else:
            alg.partial_fit(X, y)
    except NotImplementedError:
        return

    assert_raises(ValueError, alg.partial_fit, X[:, :-1], y)


def check_clustering(name, Alg):
    X, y = make_blobs(n_samples=50, random_state=1)
    X, y = shuffle(X, y, random_state=7)
    X = StandardScaler().fit_transform(X)
    n_samples, n_features = X.shape
    # catch deprecation and neighbors warnings
    with ignore_warnings(category=DeprecationWarning):
        alg = Alg()
    set_testing_parameters(alg)
    if hasattr(alg, "n_clusters"):
        alg.set_params(n_clusters=3)
    set_random_state(alg)
    if name == 'AffinityPropagation':
        alg.set_params(preference=-100)
        alg.set_params(max_iter=100)

    # fit
    alg.fit(X)
    # with lists
    alg.fit(X.tolist())

    assert_equal(alg.labels_.shape, (n_samples,))
    pred = alg.labels_
    assert_greater(adjusted_rand_score(pred, y), 0.4)
    # fit another time with ``fit_predict`` and compare results
    if name == 'SpectralClustering':
        # there is no way to make Spectral clustering deterministic :(
        return
    set_random_state(alg)
    with warnings.catch_warnings(record=True):
        pred2 = alg.fit_predict(X)
    assert_array_equal(pred, pred2)


def check_clusterer_compute_labels_predict(name, Clusterer):
    """Check that predict is invariant of compute_labels"""
    X, y = make_blobs(n_samples=20, random_state=0)
    clusterer = Clusterer()

    if hasattr(clusterer, "compute_labels"):
        # MiniBatchKMeans
        if hasattr(clusterer, "random_state"):
            clusterer.set_params(random_state=0)

        X_pred1 = clusterer.fit(X).predict(X)
        clusterer.set_params(compute_labels=False)
        X_pred2 = clusterer.fit(X).predict(X)
        assert_array_equal(X_pred1, X_pred2)


def check_classifiers_one_label(name, Classifier):
    error_string_fit = "Classifier can't train when only one class is present."
    error_string_predict = ("Classifier can't predict when only one class is "
                            "present.")
    rnd = np.random.RandomState(0)
    X_train = rnd.uniform(size=(10, 3))
    X_test = rnd.uniform(size=(10, 3))
    y = np.ones(10)
    # catch deprecation warnings
    with ignore_warnings(category=DeprecationWarning):
        classifier = Classifier()
        set_testing_parameters(classifier)
        # try to fit
        try:
            classifier.fit(X_train, y)
        except ValueError as e:
            if 'class' not in repr(e):
                print(error_string_fit, Classifier, e)
                traceback.print_exc(file=sys.stdout)
                raise e
            else:
                return
        except Exception as exc:
            print(error_string_fit, Classifier, exc)
            traceback.print_exc(file=sys.stdout)
            raise exc
        # predict
        try:
            assert_array_equal(classifier.predict(X_test), y)
        except Exception as exc:
            print(error_string_predict, Classifier, exc)
            raise exc


@ignore_warnings  # Warnings are raised by decision function
def check_classifiers_train(name, Classifier):
    X_m, y_m = make_blobs(n_samples=300, random_state=0)
    X_m, y_m = shuffle(X_m, y_m, random_state=7)
    X_m = StandardScaler().fit_transform(X_m)
    # generate binary problem from multi-class one
    y_b = y_m[y_m != 2]
    X_b = X_m[y_m != 2]
    for (X, y) in [(X_m, y_m), (X_b, y_b)]:
        classes = np.unique(y)
        n_classes = len(classes)
        n_samples, n_features = X.shape
        classifier = Classifier()
        if name in ['BernoulliNB', 'MultinomialNB']:
            X -= X.min()
        set_testing_parameters(classifier)
        set_random_state(classifier)
        # raises error on malformed input for fit
        assert_raises(ValueError, classifier.fit, X, y[:-1])

        # fit
        classifier.fit(X, y)
        # with lists
        classifier.fit(X.tolist(), y.tolist())
        assert_true(hasattr(classifier, "classes_"))
        y_pred = classifier.predict(X)
        assert_equal(y_pred.shape, (n_samples,))
        # training set performance
        if name not in ['BernoulliNB', 'MultinomialNB']:
            assert_greater(accuracy_score(y, y_pred), 0.83)

        # raises error on malformed input for predict
        assert_raises(ValueError, classifier.predict, X.T)
        if hasattr(classifier, "decision_function"):
            try:
                # decision_function agrees with predict
                decision = classifier.decision_function(X)
                if n_classes is 2:
                    assert_equal(decision.shape, (n_samples,))
                    dec_pred = (decision.ravel() > 0).astype(np.int)
                    assert_array_equal(dec_pred, y_pred)
<<<<<<< HEAD
                if n_classes is 3:
=======
                if (n_classes is 3 and not isinstance(classifier, BaseLibSVM)):
                    # 1on1 of LibSVM works differently
>>>>>>> e01ce02c
                    assert_equal(decision.shape, (n_samples, n_classes))
                    assert_array_equal(np.argmax(decision, axis=1), y_pred)

                # raises error on malformed input
                assert_raises(ValueError,
                              classifier.decision_function, X.T)
                # raises error on malformed input for decision_function
                assert_raises(ValueError,
                              classifier.decision_function, X.T)
            except NotImplementedError:
                pass
        if hasattr(classifier, "predict_proba"):
            # predict_proba agrees with predict
            y_prob = classifier.predict_proba(X)
            assert_equal(y_prob.shape, (n_samples, n_classes))
            assert_array_equal(np.argmax(y_prob, axis=1), y_pred)
            # check that probas for all classes sum to one
            assert_array_almost_equal(np.sum(y_prob, axis=1),
                                      np.ones(n_samples))
            # raises error on malformed input
            assert_raises(ValueError, classifier.predict_proba, X.T)
            # raises error on malformed input for predict_proba
            assert_raises(ValueError, classifier.predict_proba, X.T)
            if hasattr(classifier, "predict_log_proba"):
                # predict_log_proba is a transformation of predict_proba
                y_log_prob = classifier.predict_log_proba(X)
                assert_array_almost_equal(y_log_prob, np.log(y_prob), 8)
                assert_array_equal(np.argsort(y_log_prob), np.argsort(y_prob))


@ignore_warnings(category=DeprecationWarning)
def check_estimators_fit_returns_self(name, Estimator):
    """Check if self is returned when calling fit"""
    X, y = make_blobs(random_state=0, n_samples=9, n_features=4)
    y = multioutput_estimator_convert_y_2d(name, y)
    # some want non-negative input
    X -= X.min()

    estimator = Estimator()

    set_testing_parameters(estimator)
    set_random_state(estimator)

    assert_true(estimator.fit(X, y) is estimator)


@ignore_warnings
def check_estimators_unfitted(name, Estimator):
    """Check that predict raises an exception in an unfitted estimator.

    Unfitted estimators should raise either AttributeError or ValueError.
    The specific exception type NotFittedError inherits from both and can
    therefore be adequately raised for that purpose.
    """

    # Common test for Regressors as well as Classifiers
    X, y = _boston_subset()

    est = Estimator()

    msg = "fit"
    if hasattr(est, 'predict'):
        assert_raise_message((AttributeError, ValueError), msg,
                             est.predict, X)

    if hasattr(est, 'decision_function'):
        assert_raise_message((AttributeError, ValueError), msg,
                             est.decision_function, X)

    if hasattr(est, 'predict_proba'):
        assert_raise_message((AttributeError, ValueError), msg,
                             est.predict_proba, X)

    if hasattr(est, 'predict_log_proba'):
        assert_raise_message((AttributeError, ValueError), msg,
                             est.predict_log_proba, X)


@ignore_warnings(category=DeprecationWarning)
def check_supervised_y_2d(name, Estimator):
    if "MultiTask" in name:
        # These only work on 2d, so this test makes no sense
        return
    rnd = np.random.RandomState(0)
    X = rnd.uniform(size=(10, 3))
    y = np.arange(10) % 3
    estimator = Estimator()
    set_testing_parameters(estimator)
    set_random_state(estimator)
    # fit
    estimator.fit(X, y)
    y_pred = estimator.predict(X)

    set_random_state(estimator)
    # Check that when a 2D y is given, a DataConversionWarning is
    # raised
    with warnings.catch_warnings(record=True) as w:
        warnings.simplefilter("always", DataConversionWarning)
        warnings.simplefilter("ignore", RuntimeWarning)
        estimator.fit(X, y[:, np.newaxis])
    y_pred_2d = estimator.predict(X)
    msg = "expected 1 DataConversionWarning, got: %s" % (
        ", ".join([str(w_x) for w_x in w]))
    if name not in MULTI_OUTPUT:
        # check that we warned if we don't support multi-output
        assert_greater(len(w), 0, msg)
        assert_true("DataConversionWarning('A column-vector y"
                    " was passed when a 1d array was expected" in msg)
    assert_array_almost_equal(y_pred.ravel(), y_pred_2d.ravel())


def check_classifiers_classes(name, Classifier):
    X, y = make_blobs(n_samples=30, random_state=0, cluster_std=0.1)
    X, y = shuffle(X, y, random_state=7)
    X = StandardScaler().fit_transform(X)
    # We need to make sure that we have non negative data, for things
    # like NMF
    X -= X.min() - .1
    y_names = np.array(["one", "two", "three"])[y]

    for y_names in [y_names, y_names.astype('O')]:
        if name in ["LabelPropagation", "LabelSpreading"]:
            # TODO some complication with -1 label
            y_ = y
        else:
            y_ = y_names

        classes = np.unique(y_)
        with ignore_warnings(category=DeprecationWarning):
            classifier = Classifier()
        if name == 'BernoulliNB':
            classifier.set_params(binarize=X.mean())
        set_testing_parameters(classifier)
        set_random_state(classifier)
        # fit
        classifier.fit(X, y_)

        y_pred = classifier.predict(X)
        # training set performance
        assert_array_equal(np.unique(y_), np.unique(y_pred))
        if np.any(classifier.classes_ != classes):
            print("Unexpected classes_ attribute for %r: "
                  "expected %s, got %s" %
                  (classifier, classes, classifier.classes_))


@ignore_warnings(category=DeprecationWarning)
def check_regressors_int(name, Regressor):
    X, _ = _boston_subset()
    X = X[:50]
    rnd = np.random.RandomState(0)
    y = rnd.randint(3, size=X.shape[0])
    y = multioutput_estimator_convert_y_2d(name, y)
    rnd = np.random.RandomState(0)
    # separate estimators to control random seeds
    regressor_1 = Regressor()
    regressor_2 = Regressor()
    set_testing_parameters(regressor_1)
    set_testing_parameters(regressor_2)
    set_random_state(regressor_1)
    set_random_state(regressor_2)

    if name in CROSS_DECOMPOSITION:
        y_ = np.vstack([y, 2 * y + rnd.randint(2, size=len(y))])
        y_ = y_.T
    else:
        y_ = y

    # fit
    regressor_1.fit(X, y_)
    pred1 = regressor_1.predict(X)
    regressor_2.fit(X, y_.astype(np.float))
    pred2 = regressor_2.predict(X)
    assert_array_almost_equal(pred1, pred2, 2, name)


@ignore_warnings(category=DeprecationWarning)
def check_regressors_train(name, Regressor):
    X, y = _boston_subset()
    y = StandardScaler().fit_transform(y.reshape(-1, 1))  # X is already scaled
    y = y.ravel()
    y = multioutput_estimator_convert_y_2d(name, y)
    rnd = np.random.RandomState(0)
    # catch deprecation warnings
    regressor = Regressor()
    set_testing_parameters(regressor)
    if not hasattr(regressor, 'alphas') and hasattr(regressor, 'alpha'):
        # linear regressors need to set alpha, but not generalized CV ones
        regressor.alpha = 0.01
    if name == 'PassiveAggressiveRegressor':
        regressor.C = 0.01

    # raises error on malformed input for fit
    assert_raises(ValueError, regressor.fit, X, y[:-1])
    # fit
    if name in CROSS_DECOMPOSITION:
        y_ = np.vstack([y, 2 * y + rnd.randint(2, size=len(y))])
        y_ = y_.T
    else:
        y_ = y
    set_random_state(regressor)
    regressor.fit(X, y_)
    regressor.fit(X.tolist(), y_.tolist())
    y_pred = regressor.predict(X)
    assert_equal(y_pred.shape, y_.shape)

    # TODO: find out why PLS and CCA fail. RANSAC is random
    # and furthermore assumes the presence of outliers, hence
    # skipped
    if name not in ('PLSCanonical', 'CCA', 'RANSACRegressor'):
        assert_greater(regressor.score(X, y_), 0.5)


@ignore_warnings
def check_regressors_no_decision_function(name, Regressor):
    # checks whether regressors have decision_function or predict_proba
    rng = np.random.RandomState(0)
    X = rng.normal(size=(10, 4))
    y = multioutput_estimator_convert_y_2d(name, X[:, 0])
    regressor = Regressor()

    set_testing_parameters(regressor)
    if hasattr(regressor, "n_components"):
        # FIXME CCA, PLS is not robust to rank 1 effects
        regressor.n_components = 1

    regressor.fit(X, y)
    funcs = ["decision_function", "predict_proba", "predict_log_proba"]
    for func_name in funcs:
        func = getattr(regressor, func_name, None)
        if func is None:
            # doesn't have function
            continue
        # has function. Should raise deprecation warning
        msg = func_name
        assert_warns_message(DeprecationWarning, msg, func, X)


def check_class_weight_classifiers(name, Classifier):
    if name == "NuSVC":
        # the sparse version has a parameter that doesn't do anything
        raise SkipTest
    if name.endswith("NB"):
        # NaiveBayes classifiers have a somewhat different interface.
        # FIXME SOON!
        raise SkipTest

    for n_centers in [2, 3]:
        # create a very noisy dataset
        X, y = make_blobs(centers=n_centers, random_state=0, cluster_std=20)
        X_train, X_test, y_train, y_test = train_test_split(X, y, test_size=.5,
                                                            random_state=0)
        n_centers = len(np.unique(y_train))

        if n_centers == 2:
            class_weight = {0: 1000, 1: 0.0001}
        else:
            class_weight = {0: 1000, 1: 0.0001, 2: 0.0001}

        with ignore_warnings(category=DeprecationWarning):
            classifier = Classifier(class_weight=class_weight)
        if hasattr(classifier, "n_iter"):
            classifier.set_params(n_iter=100)
        if hasattr(classifier, "min_weight_fraction_leaf"):
            classifier.set_params(min_weight_fraction_leaf=0.01)

        set_random_state(classifier)
        classifier.fit(X_train, y_train)
        y_pred = classifier.predict(X_test)
        assert_greater(np.mean(y_pred == 0), 0.89)


def check_class_weight_balanced_classifiers(name, Classifier, X_train, y_train,
                                            X_test, y_test, weights):
    with ignore_warnings(category=DeprecationWarning):
        classifier = Classifier()
    if hasattr(classifier, "n_iter"):
        classifier.set_params(n_iter=100)

    set_random_state(classifier)
    classifier.fit(X_train, y_train)
    y_pred = classifier.predict(X_test)

    classifier.set_params(class_weight='balanced')
    classifier.fit(X_train, y_train)
    y_pred_balanced = classifier.predict(X_test)
    assert_greater(f1_score(y_test, y_pred_balanced, average='weighted'),
                   f1_score(y_test, y_pred, average='weighted'))


def check_class_weight_balanced_linear_classifier(name, Classifier):
    """Test class weights with non-contiguous class labels."""
    X = np.array([[-1.0, -1.0], [-1.0, 0], [-.8, -1.0],
                  [1.0, 1.0], [1.0, 0.0]])
    y = np.array([1, 1, 1, -1, -1])

    with ignore_warnings(category=DeprecationWarning):
        classifier = Classifier()
    if hasattr(classifier, "n_iter"):
        # This is a very small dataset, default n_iter are likely to prevent
        # convergence
        classifier.set_params(n_iter=1000)
    set_random_state(classifier)

    # Let the model compute the class frequencies
    classifier.set_params(class_weight='balanced')
    coef_balanced = classifier.fit(X, y).coef_.copy()

    # Count each label occurrence to reweight manually
    n_samples = len(y)
    n_classes = float(len(np.unique(y)))

    class_weight = {1: n_samples / (np.sum(y == 1) * n_classes),
                    -1: n_samples / (np.sum(y == -1) * n_classes)}
    classifier.set_params(class_weight=class_weight)
    coef_manual = classifier.fit(X, y).coef_.copy()

    assert_array_almost_equal(coef_balanced, coef_manual)


@ignore_warnings(category=DeprecationWarning)
def check_estimators_overwrite_params(name, Estimator):
    X, y = make_blobs(random_state=0, n_samples=9)
    y = multioutput_estimator_convert_y_2d(name, y)
    # some want non-negative input
    X -= X.min()
    estimator = Estimator()

    set_testing_parameters(estimator)
    set_random_state(estimator)

    # Make a physical copy of the original estimator parameters before fitting.
    params = estimator.get_params()
    original_params = deepcopy(params)

    # Fit the model
    estimator.fit(X, y)

    # Compare the state of the model parameters with the original parameters
    new_params = estimator.get_params()
    for param_name, original_value in original_params.items():
        new_value = new_params[param_name]

        # We should never change or mutate the internal state of input
        # parameters by default. To check this we use the joblib.hash function
        # that introspects recursively any subobjects to compute a checksum.
        # The only exception to this rule of immutable constructor parameters
        # is possible RandomState instance but in this check we explicitly
        # fixed the random_state params recursively to be integer seeds.
        assert_equal(hash(new_value), hash(original_value),
                     "Estimator %s should not change or mutate "
                     " the parameter %s from %s to %s during fit."
                     % (name, param_name, original_value, new_value))


def check_no_fit_attributes_set_in_init(name, Estimator):
    """Check that Estimator.__init__ doesn't set trailing-_ attributes."""
    estimator = Estimator()
    for attr in dir(estimator):
        if attr.endswith("_") and not attr.startswith("__"):
            # This check is for properties, they can be listed in dir
            # while at the same time have hasattr return False as long
            # as the property getter raises an AttributeError
            assert_false(
                hasattr(estimator, attr),
                "By convention, attributes ending with '_' are "
                'estimated from data in scikit-learn. Consequently they '
                'should not be initialized in the constructor of an '
                'estimator but in the fit method. Attribute {!r} '
                'was found in estimator {}'.format(attr, name))


def check_sparsify_coefficients(name, Estimator):
    X = np.array([[-2, -1], [-1, -1], [-1, -2], [1, 1], [1, 2], [2, 1],
                  [-1, -2], [2, 2], [-2, -2]])
    y = [1, 1, 1, 2, 2, 2, 3, 3, 3]
    est = Estimator()

    est.fit(X, y)
    pred_orig = est.predict(X)

    # test sparsify with dense inputs
    est.sparsify()
    assert_true(sparse.issparse(est.coef_))
    pred = est.predict(X)
    assert_array_equal(pred, pred_orig)

    # pickle and unpickle with sparse coef_
    est = pickle.loads(pickle.dumps(est))
    assert_true(sparse.issparse(est.coef_))
    pred = est.predict(X)
    assert_array_equal(pred, pred_orig)


def check_classifier_data_not_an_array(name, Estimator):
    X = np.array([[3, 0], [0, 1], [0, 2], [1, 1], [1, 2], [2, 1]])
    y = [1, 1, 1, 2, 2, 2]
    y = multioutput_estimator_convert_y_2d(name, y)
    check_estimators_data_not_an_array(name, Estimator, X, y)


def check_regressor_data_not_an_array(name, Estimator):
    X, y = _boston_subset(n_samples=50)
    y = multioutput_estimator_convert_y_2d(name, y)
    check_estimators_data_not_an_array(name, Estimator, X, y)


@ignore_warnings(category=DeprecationWarning)
def check_estimators_data_not_an_array(name, Estimator, X, y):

    if name in CROSS_DECOMPOSITION:
        raise SkipTest
    # separate estimators to control random seeds
    estimator_1 = Estimator()
    estimator_2 = Estimator()
    set_testing_parameters(estimator_1)
    set_testing_parameters(estimator_2)
    set_random_state(estimator_1)
    set_random_state(estimator_2)

    y_ = NotAnArray(np.asarray(y))
    X_ = NotAnArray(np.asarray(X))

    # fit
    estimator_1.fit(X_, y_)
    pred1 = estimator_1.predict(X_)
    estimator_2.fit(X, y)
    pred2 = estimator_2.predict(X)
    assert_array_almost_equal(pred1, pred2, 2, name)


def check_parameters_default_constructible(name, Estimator):
    classifier = LinearDiscriminantAnalysis()
    # test default-constructibility
    # get rid of deprecation warnings
    with ignore_warnings(category=DeprecationWarning):
        if name in META_ESTIMATORS:
            estimator = Estimator(classifier)
        else:
            estimator = Estimator()
        # test cloning
        clone(estimator)
        # test __repr__
        repr(estimator)
        # test that set_params returns self
        assert_true(estimator.set_params() is estimator)

        # test if init does nothing but set parameters
        # this is important for grid_search etc.
        # We get the default parameters from init and then
        # compare these against the actual values of the attributes.

        # this comes from getattr. Gets rid of deprecation decorator.
        init = getattr(estimator.__init__, 'deprecated_original',
                       estimator.__init__)

        try:
            def param_filter(p):
                """Identify hyper parameters of an estimator"""
                return (p.name != 'self' and
                        p.kind != p.VAR_KEYWORD and
                        p.kind != p.VAR_POSITIONAL)

            init_params = [p for p in signature(init).parameters.values()
                           if param_filter(p)]
        except (TypeError, ValueError):
            # init is not a python function.
            # true for mixins
            return
        params = estimator.get_params()
        if name in META_ESTIMATORS:
            # they can need a non-default argument
            init_params = init_params[1:]

        for init_param in init_params:
            assert_not_equal(init_param.default, init_param.empty,
                             "parameter %s for %s has no default value"
                             % (init_param.name, type(estimator).__name__))
            assert_in(type(init_param.default),
                      [str, int, float, bool, tuple, type(None),
                       np.float64, types.FunctionType, Memory])
            if init_param.name not in params.keys():
                # deprecated parameter, not in get_params
                assert_true(init_param.default is None)
                continue

            param_value = params[init_param.name]
            if isinstance(param_value, np.ndarray):
                assert_array_equal(param_value, init_param.default)
            else:
                assert_equal(param_value, init_param.default)


def multioutput_estimator_convert_y_2d(name, y):
    # Estimators in mono_output_task_error raise ValueError if y is of 1-D
    # Convert into a 2-D y for those estimators.
    if "MultiTask" in name:
        return np.reshape(y, (-1, 1))
    return y


@ignore_warnings(category=DeprecationWarning)
def check_non_transformer_estimators_n_iter(name, Estimator):
    # Test that estimators that are not transformers with a parameter
    # max_iter, return the attribute of n_iter_ at least 1.

    # These models are dependent on external solvers like
    # libsvm and accessing the iter parameter is non-trivial.
    not_run_check_n_iter = ['Ridge', 'SVR', 'NuSVR', 'NuSVC',
                            'RidgeClassifier', 'SVC', 'RandomizedLasso',
                            'LogisticRegressionCV', 'LinearSVC',
                            'LogisticRegression']

    # Tested in test_transformer_n_iter
    not_run_check_n_iter += CROSS_DECOMPOSITION
    if name in not_run_check_n_iter:
        return

    # LassoLars stops early for the default alpha=1.0 the iris dataset.
    if name == 'LassoLars':
        estimator = Estimator(alpha=0.)
    else:
        estimator = Estimator()
    if hasattr(estimator, 'max_iter'):
        iris = load_iris()
        X, y_ = iris.data, iris.target
        y_ = multioutput_estimator_convert_y_2d(name, y_)

        set_random_state(estimator, 0)
        if name == 'AffinityPropagation':
            estimator.fit(X)
        else:
            estimator.fit(X, y_)

        # HuberRegressor depends on scipy.optimize.fmin_l_bfgs_b
        # which doesn't return a n_iter for old versions of SciPy.
        if not (name == 'HuberRegressor' and estimator.n_iter_ is None):
            assert_greater_equal(estimator.n_iter_, 1)


@ignore_warnings(category=DeprecationWarning)
def check_transformer_n_iter(name, Estimator):
    # Test that transformers with a parameter max_iter, return the
    # attribute of n_iter_ at least 1.
    estimator = Estimator()
    if hasattr(estimator, "max_iter"):
        if name in CROSS_DECOMPOSITION:
            # Check using default data
            X = [[0., 0., 1.], [1., 0., 0.], [2., 2., 2.], [2., 5., 4.]]
            y_ = [[0.1, -0.2], [0.9, 1.1], [0.1, -0.5], [0.3, -0.2]]

        else:
            X, y_ = make_blobs(n_samples=30, centers=[[0, 0, 0], [1, 1, 1]],
                               random_state=0, n_features=2, cluster_std=0.1)
            X -= X.min() - 0.1
        set_random_state(estimator, 0)
        estimator.fit(X, y_)

        # These return a n_iter per component.
        if name in CROSS_DECOMPOSITION:
            for iter_ in estimator.n_iter_:
                assert_greater_equal(iter_, 1)
        else:
            assert_greater_equal(estimator.n_iter_, 1)


@ignore_warnings(category=DeprecationWarning)
def check_get_params_invariance(name, estimator):
    # Checks if get_params(deep=False) is a subset of get_params(deep=True)
    class T(BaseEstimator):
        """Mock classifier
        """

        def __init__(self):
            pass

        def fit(self, X, y):
            return self

        def transform(self, X):
            return X

    if name in ('FeatureUnion', 'Pipeline'):
        e = estimator([('clf', T())])

    elif name in ('GridSearchCV', 'RandomizedSearchCV', 'SelectFromModel'):
        return

    else:
        e = estimator()

    shallow_params = e.get_params(deep=False)
    deep_params = e.get_params(deep=True)

    assert_true(all(item in deep_params.items() for item in
                    shallow_params.items()))


def check_classifiers_regression_target(name, Estimator):
    # Check if classifier throws an exception when fed regression targets

    boston = load_boston()
    X, y = boston.data, boston.target
    e = Estimator()
    msg = 'Unknown label type: '
    assert_raises_regex(ValueError, msg, e.fit, X, y)


@ignore_warnings(category=DeprecationWarning)
def check_decision_proba_consistency(name, Estimator):
    # Check whether an estimator having both decision_function and
    # predict_proba methods has outputs with perfect rank correlation.

    centers = [(2, 2), (4, 4)]
    X, y = make_blobs(n_samples=100, random_state=0, n_features=4,
                      centers=centers, cluster_std=1.0, shuffle=True)
    X_test = np.random.randn(20, 2) + 4
    estimator = Estimator()

    set_testing_parameters(estimator)

    if (hasattr(estimator, "decision_function") and
            hasattr(estimator, "predict_proba")):

        estimator.fit(X, y)
        a = estimator.predict_proba(X_test)[:, 1]
        b = estimator.decision_function(X_test)
        assert_array_equal(rankdata(a), rankdata(b))<|MERGE_RESOLUTION|>--- conflicted
+++ resolved
@@ -1113,12 +1113,7 @@
                     assert_equal(decision.shape, (n_samples,))
                     dec_pred = (decision.ravel() > 0).astype(np.int)
                     assert_array_equal(dec_pred, y_pred)
-<<<<<<< HEAD
                 if n_classes is 3:
-=======
-                if (n_classes is 3 and not isinstance(classifier, BaseLibSVM)):
-                    # 1on1 of LibSVM works differently
->>>>>>> e01ce02c
                     assert_equal(decision.shape, (n_samples, n_classes))
                     assert_array_equal(np.argmax(decision, axis=1), y_pred)
 
