--- conflicted
+++ resolved
@@ -73,8 +73,8 @@
                 'RANSACRegressor', 'RadiusNeighborsRegressor',
                 'RandomForestRegressor', 'Ridge', 'RidgeCV']
 
-<<<<<<< HEAD
-ALLOW_NAN = ['QuantileTransformer', 'Imputer', 'SimpleImputer', 'MICEImputer']
+ALLOW_NAN = ['Imputer', 'SimpleImputer', 'MICEImputer',
+             'MinMaxScaler', 'QuantileTransformer']
 SKIP_DTYPE_CONVERSION_CHECK = [
              'AdditiveChi2Sampler', 'BernoulliRBM', 'Binarizer', 'Birch',
              'CCA', 'DictionaryLearning', 'FactorAnalysis', 'FastICA',
@@ -87,10 +87,6 @@
              'SelectFpr', 'SelectFwe', 'SelectKBest', 'SkewedChi2Sampler',
              'SparsePCA', 'SparseRandomProjection', 'VarianceThreshold',
              'BadTransformerWithoutMixin']
-=======
-ALLOW_NAN = ['Imputer', 'SimpleImputer', 'MICEImputer',
-             'MinMaxScaler', 'QuantileTransformer']
->>>>>>> 7124d87d
 
 
 def _yield_non_meta_checks(name, estimator):
