--- conflicted
+++ resolved
@@ -14,31 +14,6 @@
 from scipy.stats import rankdata
 
 from .. import config_context
-<<<<<<< HEAD
-from ._param_validation import Interval
-from ._testing import _get_args
-from ._testing import assert_raise_message
-from ._testing import assert_array_equal
-from ._testing import assert_array_almost_equal
-from ._testing import assert_allclose
-from ._testing import assert_allclose_dense_sparse
-from ._testing import assert_array_less
-from ._testing import set_random_state
-from ._testing import SkipTest
-from ._testing import ignore_warnings
-from ._testing import create_memmap_backed_data
-from ._testing import raises
-from . import is_scalar_nan
-
-from ..linear_model import LinearRegression
-from ..linear_model import LogisticRegression
-from ..linear_model import RANSACRegressor
-from ..linear_model import Ridge
-from ..linear_model import SGDRegressor
-from ..naive_bayes import GaussianNB, _select_half
-
-=======
->>>>>>> a65b16cc
 from ..base import (
     ClusterMixin,
     RegressorMixin,
@@ -67,11 +42,13 @@
 from ..metrics.pairwise import linear_kernel, pairwise_distances, rbf_kernel
 from ..model_selection import ShuffleSplit, train_test_split
 from ..model_selection._validation import _safe_split
+from ..naive_bayes import GaussianNB, _select_half
 from ..pipeline import make_pipeline
 from ..preprocessing import StandardScaler, scale
 from ..random_projection import BaseRandomProjection
-from ..utils._array_api import _convert_to_numpy, get_namespace
+from ..utils._array_api import _convert_to_numpy
 from ..utils._array_api import device as array_device
+from ..utils._array_api import get_namespace
 from ..utils._param_validation import (
     InvalidParameterError,
     generate_invalid_param_val,
@@ -81,10 +58,7 @@
 from ..utils.validation import check_is_fitted
 from . import IS_PYPY, is_scalar_nan, shuffle
 from ._param_validation import Interval
-from ._tags import (
-    _DEFAULT_TAGS,
-    _safe_tags,
-)
+from ._tags import _DEFAULT_TAGS, _safe_tags
 from ._testing import (
     SkipTest,
     _get_args,
