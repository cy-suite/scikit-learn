--- conflicted
+++ resolved
@@ -3339,94 +3339,8 @@
             warnings.warn(warning_msg, FutureWarning)
 
 
-<<<<<<< HEAD
-def check_dataframe_column_names_consistency(name, estimator_orig):
-    try:
-        import pandas as pd
-    except ImportError:
-        raise SkipTest("pandas is not installed: not checking "
-                       "column name consistency for pandas")
-
-    def _construct_dataframe(X, columns):
-        return pd.DataFrame(X, columns=columns)
-    _check_column_name_consistency(name, estimator_orig, _construct_dataframe,
-                                   "dataframe")
-
-
-def check_dataarray_column_names_consistency(name, estimator_orig):
-    try:
-        import xarray as xr
-    except ImportError:
-        raise SkipTest("xarray is not installed: not checking "
-                       "column name consistency for xarray")
-
-    def _construct_xarray(X, columns):
-        return xr.DataArray(X, dims=('index', 'columns'),
-                            coords={'columns': columns})
-    _check_column_name_consistency(name, estimator_orig, _construct_xarray,
-                                   "xarray")
-
-
-def _check_column_name_consistency(name, estimator_orig, construct_X,
-                                   array_name):
-    estimator = clone(estimator_orig)
-    tags = estimator._get_tags()
-
-    # should be
-    if "2darray" not in tags["X_types"] or tags["no_validation"]:
-        return
-
-    X_orig, _ = make_regression(random_state=0, n_features=5)
-    X_orig = _enforce_estimator_tags_x(estimator, X_orig)
-    X_orig = _pairwise_estimator_convert_X(X_orig, estimator)
-
-    n_samples, n_features = X_orig.shape
-    names = np.array([f"col_{i}" for i in range(n_features)])
-    X = construct_X(X_orig, names)
-
-    rng = np.random.RandomState(0)
-    y = rng.randint(low=0, high=2, size=n_samples)
-    y = _enforce_estimator_tags_y(estimator, y)
-
-    estimator.fit(X, y)
-
-    if not hasattr(estimator, "feature_names_in_"):
-        raise ValueError("Estimator does not have a feature_names_in_ "
-                         f"attribute after fitting with a {array_name}")
-
-    check_funcs = [
-        getattr(estimator, func) for func in
-        ("predict", "transform", "decision_function", "predict_proba")
-        if hasattr(estimator, func)]
-    for func in check_funcs:
-        func(X)  # works
-
-    assert_array_equal(estimator.feature_names_in_, names)
-    bad_names = names[::-1]
-    X_bad = construct_X(X, bad_names)
-
-    expected_msg = ("The column names should match those that were passed "
-                    f"during fit. Got ({bad_names}) expected ({names}). "
-                    "Starting version 0.26, an error will be raised")
-    for method in check_funcs:
-        # TODO In 0.26, this will be an error.
-        assert_warns_message(FutureWarning, expected_msg, method, X_bad)
-
-    # partial_fit checks on second call
-    if not hasattr(estimator, "partial_fit"):
-        return  # partial_fit is not defined
-
-    estimator = clone(estimator_orig)
-    estimator.partial_fit(X, y)
-    assert_warns_message(FutureWarning, expected_msg, estimator.partial_fit,
-                         X_bad, y)
-
-
-def check_n_features_in_after_fitting(name, estimator_orig, strict_mode=True):
-=======
 @ignore_warnings(category=FutureWarning)
 def check_n_features_in_after_fitting(name, estimator_orig):
->>>>>>> daae053f
     # Make sure that n_features_in are checked after fitting
     tags = _safe_tags(estimator_orig)
 
@@ -3507,4 +3421,86 @@
     assert tags_keys.intersection(default_tags_keys) == default_tags_keys, (
         f"{name}._get_tags() is missing entries for the following default tags"
         f": {default_tags_keys - tags_keys.intersection(default_tags_keys)}"
-    )+    )
+
+
+def check_dataframe_column_names_consistency(name, estimator_orig):
+    try:
+        import pandas as pd
+    except ImportError:
+        raise SkipTest("pandas is not installed: not checking "
+                       "column name consistency for pandas")
+
+    def _construct_dataframe(X, columns):
+        return pd.DataFrame(X, columns=columns)
+    _check_column_name_consistency(name, estimator_orig, _construct_dataframe,
+                                   "dataframe")
+
+
+def check_dataarray_column_names_consistency(name, estimator_orig):
+    try:
+        import xarray as xr
+    except ImportError:
+        raise SkipTest("xarray is not installed: not checking "
+                       "column name consistency for xarray")
+
+    def _construct_xarray(X, columns):
+        return xr.DataArray(X, dims=('index', 'columns'),
+                            coords={'columns': columns})
+    _check_column_name_consistency(name, estimator_orig, _construct_xarray,
+                                   "xarray")
+
+
+def _check_column_name_consistency(name, estimator_orig, construct_X,
+                                   array_name):
+    estimator = clone(estimator_orig)
+    tags = estimator._get_tags()
+
+    # should be
+    if "2darray" not in tags["X_types"] or tags["no_validation"]:
+        return
+
+    X_orig, _ = make_regression(random_state=0, n_features=5)
+    X_orig = _enforce_estimator_tags_x(estimator, X_orig)
+    X_orig = _pairwise_estimator_convert_X(X_orig, estimator)
+
+    n_samples, n_features = X_orig.shape
+    names = np.array([f"col_{i}" for i in range(n_features)])
+    X = construct_X(X_orig, names)
+
+    rng = np.random.RandomState(0)
+    y = rng.randint(low=0, high=2, size=n_samples)
+    y = _enforce_estimator_tags_y(estimator, y)
+
+    estimator.fit(X, y)
+
+    if not hasattr(estimator, "feature_names_in_"):
+        raise ValueError("Estimator does not have a feature_names_in_ "
+                         f"attribute after fitting with a {array_name}")
+
+    check_funcs = [
+        getattr(estimator, func) for func in
+        ("predict", "transform", "decision_function", "predict_proba")
+        if hasattr(estimator, func)]
+    for func in check_funcs:
+        func(X)  # works
+
+    assert_array_equal(estimator.feature_names_in_, names)
+    bad_names = names[::-1]
+    X_bad = construct_X(X, bad_names)
+
+    expected_msg = ("The column names should match those that were passed "
+                    f"during fit. Got ({bad_names}) expected ({names}). "
+                    "Starting version 0.26, an error will be raised")
+    for method in check_funcs:
+        # TODO In 0.26, this will be an error.
+        assert_warns_message(FutureWarning, expected_msg, method, X_bad)
+
+    # partial_fit checks on second call
+    if not hasattr(estimator, "partial_fit"):
+        return  # partial_fit is not defined
+
+    estimator = clone(estimator_orig)
+    estimator.partial_fit(X, y)
+    assert_warns_message(FutureWarning, expected_msg, estimator.partial_fit,
+                         X_bad, y)
