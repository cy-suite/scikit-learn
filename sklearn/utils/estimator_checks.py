--- conflicted
+++ resolved
@@ -77,11 +77,8 @@
     yield check_fit_score_takes_y
     yield check_sample_weights_pandas_series
     yield check_sample_weights_list
-<<<<<<< HEAD
     yield check_sample_weights_shape
-=======
     yield check_sample_weights_invariance
->>>>>>> 5f37ec1a
     yield check_estimators_fit_returns_self
     yield partial(check_estimators_fit_returns_self, readonly_memmap=True)
 
@@ -597,8 +594,6 @@
         estimator.fit(X, y, sample_weight=sample_weight)
 
 
-@ignore_warnings(category=(DeprecationWarning, FutureWarning))
-<<<<<<< HEAD
 def check_sample_weights_shape(name, estimator_orig):
     # check if estimators raise an error if sample_weight
     # shape mismatches the input
@@ -609,7 +604,9 @@
         y = np.array([1, 1, 1, 1, 2, 2, 2, 2])
         assert_raises(ValueError, estimator.fit, X, y,
                       sample_weight=np.ones(shape=2*len(y)))
-=======
+
+        
+@ignore_warnings(category=(DeprecationWarning, FutureWarning))
 def check_sample_weights_invariance(name, estimator_orig):
     # check that the estimators yield same results for
     # unit weights and no weights
@@ -645,7 +642,6 @@
                                 err_msg="For %s sample_weight=None is not"
                                         " equivalent to sample_weight=ones"
                                         % name)
->>>>>>> 5f37ec1a
 
 
 @ignore_warnings(category=(DeprecationWarning, FutureWarning, UserWarning))
