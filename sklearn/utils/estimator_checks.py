--- conflicted
+++ resolved
@@ -30,10 +30,6 @@
 from ..linear_model import Ridge
 from ..linear_model.stochastic_gradient import BaseSGD
 
-<<<<<<< HEAD
-from ..base import (clone, ClusterMixin, is_classifier, is_regressor,
-                    _DEFAULT_TAGS, RegressorMixin, is_outlier_detector)
-=======
 from ..base import (
     clone,
     ClusterMixin,
@@ -43,7 +39,6 @@
     RegressorMixin,
     _is_pairwise,
 )
->>>>>>> f1111be2
 
 from ..metrics import accuracy_score, adjusted_rand_score, f1_score
 from ..random_projection import BaseRandomProjection
@@ -819,35 +814,10 @@
                 else:
                     expected_probs_shape = (X.shape[0], 4)
                 assert probs.shape == expected_probs_shape
-<<<<<<< HEAD
-        except (TypeError, ValueError) as e:
-            if 'sparse' not in repr(e).lower():
-                if "64" in matrix_format:
-                    msg = ("Estimator %s doesn't seem to support %s matrix, "
-                           "and is not failing gracefully, e.g. by using "
-                           "check_array(X, accept_large_sparse=False)")
-                    raise AssertionError(msg % (name, matrix_format))
-                else:
-                    print("Estimator %s doesn't seem to fail gracefully on "
-                          "sparse data: error message should state explicitly "
-                          "that sparse input is not supported if this is not "
-                          "the case." % name)
-                    raise
-        except Exception:
-            print("Estimator %s doesn't seem to fail gracefully on "
-                  "sparse data: it should raise a TypeError or a ValueError "
-                  "if sparse input is explicitly not supported." % name)
-            raise
-
-
-@ignore_warnings(category=(DeprecationWarning, FutureWarning))
-def check_sample_weights_pandas_series(name, estimator_orig):
-=======
 
 
 @ignore_warnings(category=FutureWarning)
 def check_sample_weights_pandas_series(name, estimator_orig, strict_mode=True):
->>>>>>> f1111be2
     # check that estimators will accept a 'sample_weight' parameter of
     # type pandas.Series in the 'fit' function.
     estimator = clone(estimator_orig)
@@ -2966,7 +2936,6 @@
             e.fit(X, y)
 
 
-<<<<<<< HEAD
 @ignore_warnings(category=(DeprecationWarning, FutureWarning))
 def check_estimator_sparse_dense(name, estimator_orig):
     rng = np.random.RandomState(52)
@@ -3021,12 +2990,8 @@
             pass
 
 
-@ignore_warnings(category=(DeprecationWarning, FutureWarning))
-def check_decision_proba_consistency(name, estimator_orig):
-=======
 @ignore_warnings(category=FutureWarning)
 def check_decision_proba_consistency(name, estimator_orig, strict_mode=True):
->>>>>>> f1111be2
     # Check whether an estimator having both decision_function and
     # predict_proba methods has outputs with perfect rank correlation.
 
