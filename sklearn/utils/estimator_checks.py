--- conflicted
+++ resolved
@@ -1189,13 +1189,8 @@
     X_zero_features = np.empty(0).reshape(3, 0)
     # the following y should be accepted by both classifiers and regressors
     # and ignored by unsupervised models
-<<<<<<< HEAD
-    y = multioutput_estimator_convert_y_2d(e, np.array([1, 0, 1]))
+    y = enforce_estimator_tags_y(e, np.array([1, 0, 1]))
     msg = (r"0 feature\(s\) \(shape=\(\d*, 0\)\) while a minimum of \d* "
-=======
-    y = enforce_estimator_tags_y(e, np.array([1, 0, 1]))
-    msg = (r"0 feature\(s\) \(shape=\(3, 0\)\) while a minimum of \d* "
->>>>>>> f6923a29
            "is required.")
     assert_raises_regex(ValueError, msg, e.fit, X_zero_features, y)
 
