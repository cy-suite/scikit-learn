--- conflicted
+++ resolved
@@ -1,4683 +1,2333 @@
-<<<<<<< HEAD
-from __future__ import print_function
-
-import types
-import warnings
-import sys
-import traceback
-import pickle
-from copy import deepcopy
-from functools import partial
-
-import numpy as np
-from scipy import sparse
-from scipy.stats import rankdata
-
-from sklearn.externals.six.moves import zip
-from sklearn.utils import IS_PYPY, _IS_32BIT
-from sklearn.utils._joblib import hash, Memory
-from sklearn.utils.testing import assert_raises, _get_args
-from sklearn.utils.testing import assert_raises_regex
-from sklearn.utils.testing import assert_raise_message
-from sklearn.utils.testing import assert_equal
-from sklearn.utils.testing import assert_not_equal
-from sklearn.utils.testing import assert_almost_equal
-from sklearn.utils.testing import assert_true
-from sklearn.utils.testing import assert_false
-from sklearn.utils.testing import assert_in
-from sklearn.utils.testing import assert_array_equal
-from sklearn.utils.testing import assert_allclose
-from sklearn.utils.testing import assert_allclose_dense_sparse
-from sklearn.utils.testing import assert_warns_message
-from sklearn.utils.testing import META_ESTIMATORS
-from sklearn.utils.testing import set_random_state
-from sklearn.utils.testing import assert_greater
-from sklearn.utils.testing import assert_greater_equal
-from sklearn.utils.testing import SkipTest
-from sklearn.utils.testing import ignore_warnings
-from sklearn.utils.testing import assert_dict_equal
-from sklearn.utils.testing import create_memmap_backed_data
-from sklearn.utils import is_scalar_nan
-from sklearn.discriminant_analysis import LinearDiscriminantAnalysis
-
-
-from sklearn.base import (clone, ClusterMixin,
-                          BaseEstimator, is_classifier, is_regressor,
-                          is_outlier_detector)
-
-from sklearn.metrics import accuracy_score, adjusted_rand_score, f1_score
-
-from sklearn.random_projection import BaseRandomProjection
-from sklearn.feature_selection import SelectKBest
-from sklearn.svm.base import BaseLibSVM
-from sklearn.linear_model.stochastic_gradient import BaseSGD
-from sklearn.pipeline import make_pipeline
-from sklearn.exceptions import DataConversionWarning
-from sklearn.exceptions import SkipTestWarning
-from sklearn.model_selection import train_test_split
-from sklearn.metrics.pairwise import (rbf_kernel, linear_kernel,
-                                      pairwise_distances)
-
-from sklearn.utils import shuffle
-from sklearn.utils.fixes import signature
-from sklearn.utils.validation import (has_fit_parameter, _num_samples,
-                                      LARGE_SPARSE_SUPPORTED)
-from sklearn.preprocessing import StandardScaler
-from sklearn.datasets import load_iris, load_boston, make_blobs
-
-
-BOSTON = None
-CROSS_DECOMPOSITION = ['PLSCanonical', 'PLSRegression', 'CCA', 'PLSSVD']
-MULTI_OUTPUT = ['CCA', 'DecisionTreeRegressor', 'ElasticNet',
-                'ExtraTreeRegressor', 'ExtraTreesRegressor',
-                'FKC_EigenPro', 'FKR_EigenPro',
-                'GaussianProcessRegressor', 'TransformedTargetRegressor',
-                'KNeighborsRegressor', 'KernelRidge', 'Lars', 'Lasso',
-                'LassoLars', 'LinearRegression', 'MultiTaskElasticNet',
-                'MultiTaskElasticNetCV', 'MultiTaskLasso', 'MultiTaskLassoCV',
-                'OrthogonalMatchingPursuit', 'PLSCanonical', 'PLSRegression',
-                'RANSACRegressor', 'RadiusNeighborsRegressor',
-                'RandomForestRegressor', 'Ridge', 'RidgeCV']
-
-ALLOW_NAN = ['Imputer', 'SimpleImputer', 'MissingIndicator',
-             'MaxAbsScaler', 'MinMaxScaler', 'RobustScaler', 'StandardScaler',
-             'PowerTransformer', 'QuantileTransformer']
-
-
-def _yield_non_meta_checks(name, estimator):
-    yield check_estimators_dtypes
-    yield check_fit_score_takes_y
-    yield check_dtype_object
-    yield check_sample_weights_pandas_series
-    yield check_sample_weights_list
-    yield check_sample_weights_invariance
-    yield check_estimators_fit_returns_self
-    yield partial(check_estimators_fit_returns_self, readonly_memmap=True)
-    yield check_complex_data
-
-    # Check that all estimator yield informative messages when
-    # trained on empty datasets
-    yield check_estimators_empty_data_messages
-
-    if name not in CROSS_DECOMPOSITION + ['SpectralEmbedding']:
-        # SpectralEmbedding is non-deterministic,
-        # see issue #4236
-        # cross-decomposition's "transform" returns X and Y
-        yield check_pipeline_consistency
-
-    if name not in ALLOW_NAN:
-        # Test that all estimators check their input for NaN's and infs
-        yield check_estimators_nan_inf
-
-    yield check_estimators_overwrite_params
-
-    if hasattr(estimator, 'sparsify'):
-        yield check_sparsify_coefficients
-
-    yield check_estimator_sparse_data
-
-    # Test that estimators can be pickled, and once pickled
-    # give the same answer as before.
-    yield check_estimators_pickle
-
-
-def _yield_classifier_checks(name, classifier):
-    # test classifiers can handle non-array data
-    yield check_classifier_data_not_an_array
-    # test classifiers trained on a single label always return this label
-    yield check_classifiers_one_label
-    yield check_classifiers_classes
-    yield check_estimators_partial_fit_n_features
-    # basic consistency testing
-    yield check_classifiers_train
-    yield partial(check_classifiers_train, readonly_memmap=True)
-    yield check_classifiers_regression_target
-    if (name not in ["MultinomialNB", "ComplementNB", "LabelPropagation",
-                     "LabelSpreading"] and
-        # TODO some complication with -1 label
-            name not in ["DecisionTreeClassifier", "ExtraTreeClassifier"]):
-        # We don't raise a warning in these classifiers, as
-        # the column y interface is used by the forests.
-
-        yield check_supervised_y_2d
-    yield check_supervised_y_no_nan
-    yield check_estimators_unfitted
-    if 'class_weight' in classifier.get_params().keys():
-        yield check_class_weight_classifiers
-
-    yield check_non_transformer_estimators_n_iter
-    # test if predict_proba is a monotonic transformation of decision_function
-    yield check_decision_proba_consistency
-
-
-@ignore_warnings(category=(DeprecationWarning, FutureWarning))
-def check_supervised_y_no_nan(name, estimator_orig):
-    # Checks that the Estimator targets are not NaN.
-    estimator = clone(estimator_orig)
-    rng = np.random.RandomState(888)
-    X = rng.randn(10, 5)
-    y = np.full(10, np.inf)
-    y = multioutput_estimator_convert_y_2d(estimator, y)
-
-    errmsg = "Input contains NaN, infinity or a value too large for " \
-             "dtype('float64')."
-    try:
-        estimator.fit(X, y)
-    except ValueError as e:
-        if str(e) != errmsg:
-            raise ValueError("Estimator {0} raised error as expected, but "
-                             "does not match expected error message"
-                             .format(name))
-    else:
-        raise ValueError("Estimator {0} should have raised error on fitting "
-                         "array y with NaN value.".format(name))
-
-
-def _yield_regressor_checks(name, regressor):
-    # TODO: test with intercept
-    # TODO: test with multiple responses
-    # basic testing
-    yield check_regressors_train
-    yield partial(check_regressors_train, readonly_memmap=True)
-    yield check_regressor_data_not_an_array
-    yield check_estimators_partial_fit_n_features
-    yield check_regressors_no_decision_function
-    yield check_supervised_y_2d
-    yield check_supervised_y_no_nan
-    if name != 'CCA':
-        # check that the regressor handles int input
-        yield check_regressors_int
-    if name != "GaussianProcessRegressor":
-        # test if NotFittedError is raised
-        yield check_estimators_unfitted
-    yield check_non_transformer_estimators_n_iter
-
-
-def _yield_transformer_checks(name, transformer):
-    # All transformers should either deal with sparse data or raise an
-    # exception with type TypeError and an intelligible error message
-    if name not in ['AdditiveChi2Sampler', 'Binarizer', 'Normalizer',
-                    'PLSCanonical', 'PLSRegression', 'CCA', 'PLSSVD']:
-        yield check_transformer_data_not_an_array
-    # these don't actually fit the data, so don't raise errors
-    if name not in ['AdditiveChi2Sampler', 'Binarizer',
-                    'FunctionTransformer', 'Normalizer']:
-        # basic tests
-        yield check_transformer_general
-        yield partial(check_transformer_general, readonly_memmap=True)
-        yield check_transformers_unfitted
-    # Dependent on external solvers and hence accessing the iter
-    # param is non-trivial.
-    external_solver = ['Isomap', 'KernelPCA', 'LocallyLinearEmbedding',
-                       'RandomizedLasso', 'LogisticRegressionCV']
-    if name not in external_solver:
-        yield check_transformer_n_iter
-
-
-def _yield_clustering_checks(name, clusterer):
-    yield check_clusterer_compute_labels_predict
-    if name not in ('WardAgglomeration', "FeatureAgglomeration"):
-        # this is clustering on the features
-        # let's not test that here.
-        yield check_clustering
-        yield partial(check_clustering, readonly_memmap=True)
-        yield check_estimators_partial_fit_n_features
-    yield check_non_transformer_estimators_n_iter
-
-
-def _yield_outliers_checks(name, estimator):
-
-    # checks for outlier detectors that have a fit_predict method
-    if hasattr(estimator, 'fit_predict'):
-        yield check_outliers_fit_predict
-
-    # checks for estimators that can be used on a test set
-    if hasattr(estimator, 'predict'):
-        yield check_outliers_train
-        yield partial(check_outliers_train, readonly_memmap=True)
-        # test outlier detectors can handle non-array data
-        yield check_classifier_data_not_an_array
-        # test if NotFittedError is raised
-        yield check_estimators_unfitted
-
-
-def _yield_all_checks(name, estimator):
-    for check in _yield_non_meta_checks(name, estimator):
-        yield check
-    if is_classifier(estimator):
-        for check in _yield_classifier_checks(name, estimator):
-            yield check
-    if is_regressor(estimator):
-        for check in _yield_regressor_checks(name, estimator):
-            yield check
-    if hasattr(estimator, 'transform'):
-        for check in _yield_transformer_checks(name, estimator):
-            yield check
-    if isinstance(estimator, ClusterMixin):
-        for check in _yield_clustering_checks(name, estimator):
-            yield check
-    if is_outlier_detector(estimator):
-        for check in _yield_outliers_checks(name, estimator):
-            yield check
-    yield check_fit2d_predict1d
-    yield check_methods_subset_invariance
-    yield check_fit2d_1sample
-    yield check_fit2d_1feature
-    yield check_fit1d
-    yield check_get_params_invariance
-    yield check_set_params
-    yield check_dict_unchanged
-    yield check_dont_overwrite_parameters
-
-
-def check_estimator(Estimator):
-    """Check if estimator adheres to scikit-learn conventions.
-
-    This estimator will run an extensive test-suite for input validation,
-    shapes, etc.
-    Additional tests for classifiers, regressors, clustering or transformers
-    will be run if the Estimator class inherits from the corresponding mixin
-    from sklearn.base.
-
-    This test can be applied to classes or instances.
-    Classes currently have some additional tests that related to construction,
-    while passing instances allows the testing of multiple options.
-
-    Parameters
-    ----------
-    estimator : estimator object or class
-        Estimator to check. Estimator is a class object or instance.
-
-    """
-    if isinstance(Estimator, type):
-        # got a class
-        name = Estimator.__name__
-        estimator = Estimator()
-        check_parameters_default_constructible(name, Estimator)
-        check_no_attributes_set_in_init(name, estimator)
-    else:
-        # got an instance
-        estimator = Estimator
-        name = type(estimator).__name__
-
-    for check in _yield_all_checks(name, estimator):
-        try:
-            check(name, estimator)
-        except SkipTest as exception:
-            # the only SkipTest thrown currently results from not
-            # being able to import pandas.
-            warnings.warn(str(exception), SkipTestWarning)
-
-
-def _boston_subset(n_samples=200):
-    global BOSTON
-    if BOSTON is None:
-        boston = load_boston()
-        X, y = boston.data, boston.target
-        X, y = shuffle(X, y, random_state=0)
-        X, y = X[:n_samples], y[:n_samples]
-        X = StandardScaler().fit_transform(X)
-        BOSTON = X, y
-    return BOSTON
-
-
-def set_checking_parameters(estimator):
-    # set parameters to speed up some estimators and
-    # avoid deprecated behaviour
-    params = estimator.get_params()
-    if ("n_iter" in params and estimator.__class__.__name__ != "TSNE"
-            and not isinstance(estimator, BaseSGD)):
-        estimator.set_params(n_iter=5)
-    if "max_iter" in params:
-        if estimator.max_iter is not None:
-            estimator.set_params(max_iter=min(5, estimator.max_iter))
-        # LinearSVR, LinearSVC
-        if estimator.__class__.__name__ in ['LinearSVR', 'LinearSVC']:
-            estimator.set_params(max_iter=20)
-        # NMF
-        if estimator.__class__.__name__ == 'NMF':
-            estimator.set_params(max_iter=100)
-        # MLP
-        if estimator.__class__.__name__ in ['MLPClassifier', 'MLPRegressor']:
-            estimator.set_params(max_iter=100)
-    if "n_resampling" in params:
-        # randomized lasso
-        estimator.set_params(n_resampling=5)
-    if "n_estimators" in params:
-        # especially gradient boosting with default 100
-        # FIXME: The default number of trees was changed and is set to 'warn'
-        # for some of the ensemble methods. We need to catch this case to avoid
-        # an error during the comparison. To be reverted in 0.22.
-        if estimator.n_estimators == 'warn':
-            estimator.set_params(n_estimators=5)
-        else:
-            estimator.set_params(n_estimators=min(5, estimator.n_estimators))
-    if "max_trials" in params:
-        # RANSAC
-        estimator.set_params(max_trials=10)
-    if "n_init" in params:
-        # K-Means
-        estimator.set_params(n_init=2)
-    if "decision_function_shape" in params:
-        # SVC
-        estimator.set_params(decision_function_shape='ovo')
-
-    if estimator.__class__.__name__ == "SelectFdr":
-        # be tolerant of noisy datasets (not actually speed)
-        estimator.set_params(alpha=.5)
-
-    if estimator.__class__.__name__ == "TheilSenRegressor":
-        estimator.max_subpopulation = 100
-
-    if estimator.__class__.__name__ == "IsolationForest":
-        # XXX to be removed in 0.22.
-        # this is used because the old IsolationForest does not
-        # respect the outlier detection API and thus and does not
-        # pass the outlier detection common tests.
-        estimator.set_params(behaviour='new')
-
-    if isinstance(estimator, BaseRandomProjection):
-        # Due to the jl lemma and often very few samples, the number
-        # of components of the random matrix projection will be probably
-        # greater than the number of features.
-        # So we impose a smaller number (avoid "auto" mode)
-        estimator.set_params(n_components=2)
-
-    if isinstance(estimator, SelectKBest):
-        # SelectKBest has a default of k=10
-        # which is more feature than we have in most case.
-        estimator.set_params(k=1)
-
-
-class NotAnArray(object):
-    """An object that is convertible to an array
-
-    Parameters
-    ----------
-    data : array_like
-        The data.
-    """
-
-    def __init__(self, data):
-        self.data = data
-
-    def __array__(self, dtype=None):
-        return self.data
-
-
-def _is_pairwise(estimator):
-    """Returns True if estimator has a _pairwise attribute set to True.
-
-    Parameters
-    ----------
-    estimator : object
-        Estimator object to test.
-
-    Returns
-    -------
-    out : bool
-        True if _pairwise is set to True and False otherwise.
-    """
-    return bool(getattr(estimator, "_pairwise", False))
-
-
-def _is_pairwise_metric(estimator):
-    """Returns True if estimator accepts pairwise metric.
-
-    Parameters
-    ----------
-    estimator : object
-        Estimator object to test.
-
-    Returns
-    -------
-    out : bool
-        True if _pairwise is set to True and False otherwise.
-    """
-    metric = getattr(estimator, "metric", None)
-
-    return bool(metric == 'precomputed')
-
-
-def pairwise_estimator_convert_X(X, estimator, kernel=linear_kernel):
-
-    if _is_pairwise_metric(estimator):
-        return pairwise_distances(X, metric='euclidean')
-    if _is_pairwise(estimator):
-        return kernel(X, X)
-
-    return X
-
-
-def _generate_sparse_matrix(X_csr):
-    """Generate sparse matrices with {32,64}bit indices of diverse format
-
-        Parameters
-        ----------
-        X_csr: CSR Matrix
-            Input matrix in CSR format
-
-        Returns
-        -------
-        out: iter(Matrices)
-            In format['dok', 'lil', 'dia', 'bsr', 'csr', 'csc', 'coo',
-             'coo_64', 'csc_64', 'csr_64']
-    """
-
-    assert X_csr.format == 'csr'
-    yield 'csr', X_csr.copy()
-    for sparse_format in ['dok', 'lil', 'dia', 'bsr', 'csc', 'coo']:
-        yield sparse_format, X_csr.asformat(sparse_format)
-
-    if LARGE_SPARSE_SUPPORTED:
-        # Generate large indices matrix only if its supported by scipy
-        X_coo = X_csr.asformat('coo')
-        X_coo.row = X_coo.row.astype('int64')
-        X_coo.col = X_coo.col.astype('int64')
-        yield "coo_64", X_coo
-
-        for sparse_format in ['csc', 'csr']:
-            X = X_csr.asformat(sparse_format)
-            X.indices = X.indices.astype('int64')
-            X.indptr = X.indptr.astype('int64')
-            yield sparse_format + "_64", X
-
-
-def check_estimator_sparse_data(name, estimator_orig):
-
-    rng = np.random.RandomState(0)
-    X = rng.rand(40, 10)
-    X[X < .8] = 0
-    X = pairwise_estimator_convert_X(X, estimator_orig)
-    X_csr = sparse.csr_matrix(X)
-    y = (4 * rng.rand(40)).astype(np.int)
-    # catch deprecation warnings
-    with ignore_warnings(category=DeprecationWarning):
-        estimator = clone(estimator_orig)
-    y = multioutput_estimator_convert_y_2d(estimator, y)
-    for matrix_format, X in _generate_sparse_matrix(X_csr):
-        # catch deprecation warnings
-        with ignore_warnings(category=(DeprecationWarning, FutureWarning)):
-            if name in ['Scaler', 'StandardScaler']:
-                estimator = clone(estimator).set_params(with_mean=False)
-            else:
-                estimator = clone(estimator)
-        # fit and predict
-        try:
-            with ignore_warnings(category=(DeprecationWarning, FutureWarning)):
-                estimator.fit(X, y)
-            if hasattr(estimator, "predict"):
-                pred = estimator.predict(X)
-                assert_equal(pred.shape, (X.shape[0],))
-            if hasattr(estimator, 'predict_proba'):
-                probs = estimator.predict_proba(X)
-                assert_equal(probs.shape, (X.shape[0], 4))
-        except (TypeError, ValueError) as e:
-            if 'sparse' not in repr(e).lower():
-                if "64" in matrix_format:
-                    msg = ("Estimator %s doesn't seem to support %s matrix, "
-                           "and is not failing gracefully, e.g. by using "
-                           "check_array(X, accept_large_sparse=False)")
-                    raise AssertionError(msg % (name, matrix_format))
-                else:
-                    print("Estimator %s doesn't seem to fail gracefully on "
-                          "sparse data: error message state explicitly that "
-                          "sparse input is not supported if this is not"
-                          " the case." % name)
-                    raise
-        except Exception as e:
-            print("Estimator %s doesn't seem to fail gracefully on "
-                  "sparse data: it should raise a TypeError if sparse input "
-                  "is explicitly not supported." % name)
-            raise
-
-
-@ignore_warnings(category=(DeprecationWarning, FutureWarning))
-def check_sample_weights_pandas_series(name, estimator_orig):
-    # check that estimators will accept a 'sample_weight' parameter of
-    # type pandas.Series in the 'fit' function.
-    estimator = clone(estimator_orig)
-    if has_fit_parameter(estimator, "sample_weight"):
-        try:
-            import pandas as pd
-            X = np.array([[1, 1], [1, 2], [1, 3], [1, 4],
-                          [2, 1], [2, 2], [2, 3], [2, 4]])
-            X = pd.DataFrame(pairwise_estimator_convert_X(X, estimator_orig))
-            y = pd.Series([1, 1, 1, 1, 2, 2, 2, 2])
-            weights = pd.Series([1] * 8)
-            try:
-                estimator.fit(X, y, sample_weight=weights)
-            except ValueError:
-                raise ValueError("Estimator {0} raises error if "
-                                 "'sample_weight' parameter is of "
-                                 "type pandas.Series".format(name))
-        except ImportError:
-            raise SkipTest("pandas is not installed: not testing for "
-                           "input of type pandas.Series to class weight.")
-
-
-@ignore_warnings(category=(DeprecationWarning, FutureWarning))
-def check_sample_weights_list(name, estimator_orig):
-    # check that estimators will accept a 'sample_weight' parameter of
-    # type list in the 'fit' function.
-    if has_fit_parameter(estimator_orig, "sample_weight"):
-        estimator = clone(estimator_orig)
-        rnd = np.random.RandomState(0)
-        X = pairwise_estimator_convert_X(rnd.uniform(size=(10, 3)),
-                                         estimator_orig)
-        y = np.arange(10) % 3
-        y = multioutput_estimator_convert_y_2d(estimator, y)
-        sample_weight = [3] * 10
-        # Test that estimators don't raise any exception
-        estimator.fit(X, y, sample_weight=sample_weight)
-
-
-@ignore_warnings(category=(DeprecationWarning, FutureWarning))
-def check_sample_weights_invariance(name, estimator_orig):
-    # check that the estimators yield same results for
-    # unit weights and no weights
-    if (has_fit_parameter(estimator_orig, "sample_weight") and
-            not (hasattr(estimator_orig, "_pairwise")
-                 and estimator_orig._pairwise)):
-        # We skip pairwise because the data is not pairwise
-
-        estimator1 = clone(estimator_orig)
-        estimator2 = clone(estimator_orig)
-        set_random_state(estimator1, random_state=0)
-        set_random_state(estimator2, random_state=0)
-
-        X = np.array([[1, 3], [1, 3], [1, 3], [1, 3],
-                      [2, 1], [2, 1], [2, 1], [2, 1],
-                      [3, 3], [3, 3], [3, 3], [3, 3],
-                      [4, 1], [4, 1], [4, 1], [4, 1]], dtype=np.dtype('float'))
-        y = np.array([1, 1, 1, 1, 2, 2, 2, 2,
-                      1, 1, 1, 1, 2, 2, 2, 2], dtype=np.dtype('int'))
-
-        estimator1.fit(X, y=y, sample_weight=np.ones(shape=len(y)))
-        estimator2.fit(X, y=y, sample_weight=None)
-
-        for method in ["predict", "transform"]:
-            if hasattr(estimator_orig, method):
-                X_pred1 = getattr(estimator1, method)(X)
-                X_pred2 = getattr(estimator2, method)(X)
-                assert_allclose(X_pred1, X_pred2,
-                                err_msg="For %s sample_weight=None is not"
-                                        " equivalent to sample_weight=ones"
-                                        % name)
-
-
-@ignore_warnings(category=(DeprecationWarning, FutureWarning, UserWarning))
-def check_dtype_object(name, estimator_orig):
-    # check that estimators treat dtype object as numeric if possible
-    rng = np.random.RandomState(0)
-    X = pairwise_estimator_convert_X(rng.rand(40, 10), estimator_orig)
-    X = X.astype(object)
-    y = (X[:, 0] * 4).astype(np.int)
-    estimator = clone(estimator_orig)
-    y = multioutput_estimator_convert_y_2d(estimator, y)
-
-    estimator.fit(X, y)
-    if hasattr(estimator, "predict"):
-        estimator.predict(X)
-
-    if hasattr(estimator, "transform"):
-        estimator.transform(X)
-
-    try:
-        estimator.fit(X, y.astype(object))
-    except Exception as e:
-        if "Unknown label type" not in str(e):
-            raise
-
-    X[0, 0] = {'foo': 'bar'}
-    msg = "argument must be a string or a number"
-    assert_raises_regex(TypeError, msg, estimator.fit, X, y)
-
-
-def check_complex_data(name, estimator_orig):
-    # check that estimators raise an exception on providing complex data
-    X = np.random.sample(10) + 1j * np.random.sample(10)
-    X = X.reshape(-1, 1)
-    y = np.random.sample(10) + 1j * np.random.sample(10)
-    estimator = clone(estimator_orig)
-    assert_raises_regex(ValueError, "Complex data not supported",
-                        estimator.fit, X, y)
-
-
-@ignore_warnings
-def check_dict_unchanged(name, estimator_orig):
-    # this estimator raises
-    # ValueError: Found array with 0 feature(s) (shape=(23, 0))
-    # while a minimum of 1 is required.
-    # error
-    if name in ['SpectralCoclustering']:
-        return
-    rnd = np.random.RandomState(0)
-    if name in ['RANSACRegressor']:
-        X = 3 * rnd.uniform(size=(20, 3))
-    else:
-        X = 2 * rnd.uniform(size=(20, 3))
-
-    X = pairwise_estimator_convert_X(X, estimator_orig)
-
-    y = X[:, 0].astype(np.int)
-    estimator = clone(estimator_orig)
-    y = multioutput_estimator_convert_y_2d(estimator, y)
-    if hasattr(estimator, "n_components"):
-        estimator.n_components = 1
-
-    if hasattr(estimator, "n_clusters"):
-        estimator.n_clusters = 1
-
-    if hasattr(estimator, "n_best"):
-        estimator.n_best = 1
-
-    set_random_state(estimator, 1)
-
-    estimator.fit(X, y)
-    for method in ["predict", "transform", "decision_function",
-                   "predict_proba"]:
-        if hasattr(estimator, method):
-            dict_before = estimator.__dict__.copy()
-            getattr(estimator, method)(X)
-            assert_dict_equal(estimator.__dict__, dict_before,
-                              'Estimator changes __dict__ during %s' % method)
-
-
-def is_public_parameter(attr):
-    return not (attr.startswith('_') or attr.endswith('_'))
-
-
-@ignore_warnings(category=(DeprecationWarning, FutureWarning))
-def check_dont_overwrite_parameters(name, estimator_orig):
-    # check that fit method only changes or sets private attributes
-    if hasattr(estimator_orig.__init__, "deprecated_original"):
-        # to not check deprecated classes
-        return
-    estimator = clone(estimator_orig)
-    rnd = np.random.RandomState(0)
-    X = 3 * rnd.uniform(size=(20, 3))
-    X = pairwise_estimator_convert_X(X, estimator_orig)
-    y = X[:, 0].astype(np.int)
-    y = multioutput_estimator_convert_y_2d(estimator, y)
-
-    if hasattr(estimator, "n_components"):
-        estimator.n_components = 1
-    if hasattr(estimator, "n_clusters"):
-        estimator.n_clusters = 1
-
-    set_random_state(estimator, 1)
-    dict_before_fit = estimator.__dict__.copy()
-    estimator.fit(X, y)
-
-    dict_after_fit = estimator.__dict__
-
-    public_keys_after_fit = [key for key in dict_after_fit.keys()
-                             if is_public_parameter(key)]
-
-    attrs_added_by_fit = [key for key in public_keys_after_fit
-                          if key not in dict_before_fit.keys()]
-
-    # check that fit doesn't add any public attribute
-    assert_true(not attrs_added_by_fit,
-                ('Estimator adds public attribute(s) during'
-                 ' the fit method.'
-                 ' Estimators are only allowed to add private attributes'
-                 ' either started with _ or ended'
-                 ' with _ but %s added' % ', '.join(attrs_added_by_fit)))
-
-    # check that fit doesn't change any public attribute
-    attrs_changed_by_fit = [key for key in public_keys_after_fit
-                            if (dict_before_fit[key]
-                                is not dict_after_fit[key])]
-
-    assert_true(not attrs_changed_by_fit,
-                ('Estimator changes public attribute(s) during'
-                 ' the fit method. Estimators are only allowed'
-                 ' to change attributes started'
-                 ' or ended with _, but'
-                 ' %s changed' % ', '.join(attrs_changed_by_fit)))
-
-
-@ignore_warnings(category=(DeprecationWarning, FutureWarning))
-def check_fit2d_predict1d(name, estimator_orig):
-    # check by fitting a 2d array and predicting with a 1d array
-    rnd = np.random.RandomState(0)
-    X = 3 * rnd.uniform(size=(20, 3))
-    X = pairwise_estimator_convert_X(X, estimator_orig)
-    y = X[:, 0].astype(np.int)
-    estimator = clone(estimator_orig)
-    y = multioutput_estimator_convert_y_2d(estimator, y)
-
-    if hasattr(estimator, "n_components"):
-        estimator.n_components = 1
-    if hasattr(estimator, "n_clusters"):
-        estimator.n_clusters = 1
-
-    set_random_state(estimator, 1)
-    estimator.fit(X, y)
-
-    for method in ["predict", "transform", "decision_function",
-                   "predict_proba"]:
-        if hasattr(estimator, method):
-            assert_raise_message(ValueError, "Reshape your data",
-                                 getattr(estimator, method), X[0])
-
-
-def _apply_on_subsets(func, X):
-    # apply function on the whole set and on mini batches
-    result_full = func(X)
-    n_features = X.shape[1]
-    result_by_batch = [func(batch.reshape(1, n_features))
-                       for batch in X]
-    # func can output tuple (e.g. score_samples)
-    if type(result_full) == tuple:
-        result_full = result_full[0]
-        result_by_batch = list(map(lambda x: x[0], result_by_batch))
-
-    if sparse.issparse(result_full):
-        result_full = result_full.A
-        result_by_batch = [x.A for x in result_by_batch]
-    return np.ravel(result_full), np.ravel(result_by_batch)
-
-
-@ignore_warnings(category=(DeprecationWarning, FutureWarning))
-def check_methods_subset_invariance(name, estimator_orig):
-    # check that method gives invariant results if applied
-    # on mini bathes or the whole set
-    rnd = np.random.RandomState(0)
-    X = 3 * rnd.uniform(size=(20, 3))
-    X = pairwise_estimator_convert_X(X, estimator_orig)
-    y = X[:, 0].astype(np.int)
-    estimator = clone(estimator_orig)
-    y = multioutput_estimator_convert_y_2d(estimator, y)
-
-    if hasattr(estimator, "n_components"):
-        estimator.n_components = 1
-    if hasattr(estimator, "n_clusters"):
-        estimator.n_clusters = 1
-
-    set_random_state(estimator, 1)
-    estimator.fit(X, y)
-
-    for method in ["predict", "transform", "decision_function",
-                   "score_samples", "predict_proba"]:
-
-        msg = ("{method} of {name} is not invariant when applied "
-               "to a subset.").format(method=method, name=name)
-        # TODO remove cases when corrected
-        if (name, method) in [('SVC', 'decision_function'),
-                              ('SparsePCA', 'transform'),
-                              ('MiniBatchSparsePCA', 'transform'),
-                              ('BernoulliRBM', 'score_samples')]:
-            raise SkipTest(msg)
-
-        if hasattr(estimator, method):
-            result_full, result_by_batch = _apply_on_subsets(
-                getattr(estimator, method), X)
-            assert_allclose(result_full, result_by_batch,
-                            atol=1e-7, err_msg=msg)
-
-
-@ignore_warnings
-def check_fit2d_1sample(name, estimator_orig):
-    # Check that fitting a 2d array with only one sample either works or
-    # returns an informative message. The error message should either mention
-    # the number of samples or the number of classes.
-    rnd = np.random.RandomState(0)
-    X = 3 * rnd.uniform(size=(1, 10))
-    y = X[:, 0].astype(np.int)
-    estimator = clone(estimator_orig)
-    y = multioutput_estimator_convert_y_2d(estimator, y)
-
-    if hasattr(estimator, "n_components"):
-        estimator.n_components = 1
-    if hasattr(estimator, "n_clusters"):
-        estimator.n_clusters = 1
-
-    set_random_state(estimator, 1)
-
-    msgs = ["1 sample", "n_samples = 1", "n_samples=1", "one sample",
-            "1 class", "one class"]
-
-    try:
-        estimator.fit(X, y)
-    except ValueError as e:
-        if all(msg not in repr(e) for msg in msgs):
-            raise e
-
-
-@ignore_warnings
-def check_fit2d_1feature(name, estimator_orig):
-    # check fitting a 2d array with only 1 feature either works or returns
-    # informative message
-    rnd = np.random.RandomState(0)
-    X = 3 * rnd.uniform(size=(10, 1))
-    X = pairwise_estimator_convert_X(X, estimator_orig)
-    y = X[:, 0].astype(np.int)
-    estimator = clone(estimator_orig)
-    y = multioutput_estimator_convert_y_2d(estimator, y)
-
-    if hasattr(estimator, "n_components"):
-        estimator.n_components = 1
-    if hasattr(estimator, "n_clusters"):
-        estimator.n_clusters = 1
-    # ensure two labels in subsample for RandomizedLogisticRegression
-    if name == 'RandomizedLogisticRegression':
-        estimator.sample_fraction = 1
-    # ensure non skipped trials for RANSACRegressor
-    if name == 'RANSACRegressor':
-        estimator.residual_threshold = 0.5
-
-    y = multioutput_estimator_convert_y_2d(estimator, y)
-    set_random_state(estimator, 1)
-
-    msgs = ["1 feature(s)", "n_features = 1", "n_features=1"]
-
-    try:
-        estimator.fit(X, y)
-    except ValueError as e:
-        if all(msg not in repr(e) for msg in msgs):
-            raise e
-
-
-@ignore_warnings
-def check_fit1d(name, estimator_orig):
-    # check fitting 1d X array raises a ValueError
-    rnd = np.random.RandomState(0)
-    X = 3 * rnd.uniform(size=(20))
-    y = X.astype(np.int)
-    estimator = clone(estimator_orig)
-    y = multioutput_estimator_convert_y_2d(estimator, y)
-
-    if hasattr(estimator, "n_components"):
-        estimator.n_components = 1
-    if hasattr(estimator, "n_clusters"):
-        estimator.n_clusters = 1
-
-    set_random_state(estimator, 1)
-    assert_raises(ValueError, estimator.fit, X, y)
-
-
-@ignore_warnings(category=(DeprecationWarning, FutureWarning))
-def check_transformer_general(name, transformer, readonly_memmap=False):
-    X, y = make_blobs(n_samples=30, centers=[[0, 0, 0], [1, 1, 1]],
-                      random_state=0, n_features=2, cluster_std=0.1)
-    X = StandardScaler().fit_transform(X)
-    X -= X.min()
-
-    if readonly_memmap:
-        X, y = create_memmap_backed_data([X, y])
-
-    _check_transformer(name, transformer, X, y)
-    _check_transformer(name, transformer, X.tolist(), y.tolist())
-
-
-@ignore_warnings(category=(DeprecationWarning, FutureWarning))
-def check_transformer_data_not_an_array(name, transformer):
-    X, y = make_blobs(n_samples=30, centers=[[0, 0, 0], [1, 1, 1]],
-                      random_state=0, n_features=2, cluster_std=0.1)
-    X = StandardScaler().fit_transform(X)
-    # We need to make sure that we have non negative data, for things
-    # like NMF
-    X -= X.min() - .1
-    this_X = NotAnArray(X)
-    this_y = NotAnArray(np.asarray(y))
-    _check_transformer(name, transformer, this_X, this_y)
-
-
-@ignore_warnings(category=(DeprecationWarning, FutureWarning))
-def check_transformers_unfitted(name, transformer):
-    X, y = _boston_subset()
-
-    transformer = clone(transformer)
-    with assert_raises((AttributeError, ValueError), msg="The unfitted "
-                       "transformer {} does not raise an error when "
-                       "transform is called. Perhaps use "
-                       "check_is_fitted in transform.".format(name)):
-        transformer.transform(X)
-
-
-def _check_transformer(name, transformer_orig, X, y):
-    if name in ('CCA', 'LocallyLinearEmbedding', 'KernelPCA') and _IS_32BIT:
-        # Those transformers yield non-deterministic output when executed on
-        # a 32bit Python. The same transformers are stable on 64bit Python.
-        # FIXME: try to isolate a minimalistic reproduction case only depending
-        # on numpy & scipy and/or maybe generate a test dataset that does not
-        # cause such unstable behaviors.
-        msg = name + ' is non deterministic on 32bit Python'
-        raise SkipTest(msg)
-    n_samples, n_features = np.asarray(X).shape
-    transformer = clone(transformer_orig)
-    set_random_state(transformer)
-
-    # fit
-
-    if name in CROSS_DECOMPOSITION:
-        y_ = np.c_[y, y]
-        y_[::2, 1] *= 2
-    else:
-        y_ = y
-
-    transformer.fit(X, y_)
-    # fit_transform method should work on non fitted estimator
-    transformer_clone = clone(transformer)
-    X_pred = transformer_clone.fit_transform(X, y=y_)
-
-    if isinstance(X_pred, tuple):
-        for x_pred in X_pred:
-            assert_equal(x_pred.shape[0], n_samples)
-    else:
-        # check for consistent n_samples
-        assert_equal(X_pred.shape[0], n_samples)
-
-    if hasattr(transformer, 'transform'):
-        if name in CROSS_DECOMPOSITION:
-            X_pred2 = transformer.transform(X, y_)
-            X_pred3 = transformer.fit_transform(X, y=y_)
-        else:
-            X_pred2 = transformer.transform(X)
-            X_pred3 = transformer.fit_transform(X, y=y_)
-        if isinstance(X_pred, tuple) and isinstance(X_pred2, tuple):
-            for x_pred, x_pred2, x_pred3 in zip(X_pred, X_pred2, X_pred3):
-                assert_allclose_dense_sparse(
-                    x_pred, x_pred2, atol=1e-2,
-                    err_msg="fit_transform and transform outcomes "
-                            "not consistent in %s"
-                    % transformer)
-                assert_allclose_dense_sparse(
-                    x_pred, x_pred3, atol=1e-2,
-                    err_msg="consecutive fit_transform outcomes "
-                            "not consistent in %s"
-                    % transformer)
-        else:
-            assert_allclose_dense_sparse(
-                X_pred, X_pred2,
-                err_msg="fit_transform and transform outcomes "
-                        "not consistent in %s"
-                % transformer, atol=1e-2)
-            assert_allclose_dense_sparse(
-                X_pred, X_pred3, atol=1e-2,
-                err_msg="consecutive fit_transform outcomes "
-                        "not consistent in %s"
-                % transformer)
-            assert_equal(_num_samples(X_pred2), n_samples)
-            assert_equal(_num_samples(X_pred3), n_samples)
-
-        # raises error on malformed input for transform
-        if hasattr(X, 'T'):
-            # If it's not an array, it does not have a 'T' property
-            with assert_raises(ValueError, msg="The transformer {} does "
-                               "not raise an error when the number of "
-                               "features in transform is different from"
-                               " the number of features in "
-                               "fit.".format(name)):
-                transformer.transform(X.T)
-
-
-@ignore_warnings
-def check_pipeline_consistency(name, estimator_orig):
-    if name in ('CCA', 'LocallyLinearEmbedding', 'KernelPCA') and _IS_32BIT:
-        # Those transformers yield non-deterministic output when executed on
-        # a 32bit Python. The same transformers are stable on 64bit Python.
-        # FIXME: try to isolate a minimalistic reproduction case only depending
-        # scipy and/or maybe generate a test dataset that does not
-        # cause such unstable behaviors.
-        msg = name + ' is non deterministic on 32bit Python'
-        raise SkipTest(msg)
-
-    # check that make_pipeline(est) gives same score as est
-    X, y = make_blobs(n_samples=30, centers=[[0, 0, 0], [1, 1, 1]],
-                      random_state=0, n_features=2, cluster_std=0.1)
-    X -= X.min()
-    X = pairwise_estimator_convert_X(X, estimator_orig, kernel=rbf_kernel)
-    estimator = clone(estimator_orig)
-    y = multioutput_estimator_convert_y_2d(estimator, y)
-    set_random_state(estimator)
-    pipeline = make_pipeline(estimator)
-    estimator.fit(X, y)
-    pipeline.fit(X, y)
-
-    funcs = ["score", "fit_transform"]
-
-    for func_name in funcs:
-        func = getattr(estimator, func_name, None)
-        if func is not None:
-            func_pipeline = getattr(pipeline, func_name)
-            result = func(X, y)
-            result_pipe = func_pipeline(X, y)
-            assert_allclose_dense_sparse(result, result_pipe)
-
-
-@ignore_warnings
-def check_fit_score_takes_y(name, estimator_orig):
-    # check that all estimators accept an optional y
-    # in fit and score so they can be used in pipelines
-    rnd = np.random.RandomState(0)
-    X = rnd.uniform(size=(10, 3))
-    X = pairwise_estimator_convert_X(X, estimator_orig)
-    y = np.arange(10) % 3
-    estimator = clone(estimator_orig)
-    y = multioutput_estimator_convert_y_2d(estimator, y)
-    set_random_state(estimator)
-
-    funcs = ["fit", "score", "partial_fit", "fit_predict", "fit_transform"]
-    for func_name in funcs:
-        func = getattr(estimator, func_name, None)
-        if func is not None:
-            func(X, y)
-            args = [p.name for p in signature(func).parameters.values()]
-            if args[0] == "self":
-                # if_delegate_has_method makes methods into functions
-                # with an explicit "self", so need to shift arguments
-                args = args[1:]
-            assert_true(args[1] in ["y", "Y"],
-                        "Expected y or Y as second argument for method "
-                        "%s of %s. Got arguments: %r."
-                        % (func_name, type(estimator).__name__, args))
-
-
-@ignore_warnings
-def check_estimators_dtypes(name, estimator_orig):
-    rnd = np.random.RandomState(0)
-    X_train_32 = 3 * rnd.uniform(size=(20, 5)).astype(np.float32)
-    X_train_32 = pairwise_estimator_convert_X(X_train_32, estimator_orig)
-    X_train_64 = X_train_32.astype(np.float64)
-    X_train_int_64 = X_train_32.astype(np.int64)
-    X_train_int_32 = X_train_32.astype(np.int32)
-    y = X_train_int_64[:, 0]
-    y = multioutput_estimator_convert_y_2d(estimator_orig, y)
-
-    methods = ["predict", "transform", "decision_function", "predict_proba"]
-
-    for X_train in [X_train_32, X_train_64, X_train_int_64, X_train_int_32]:
-        estimator = clone(estimator_orig)
-        set_random_state(estimator, 1)
-        estimator.fit(X_train, y)
-
-        for method in methods:
-            if hasattr(estimator, method):
-                getattr(estimator, method)(X_train)
-
-
-@ignore_warnings(category=(DeprecationWarning, FutureWarning))
-def check_estimators_empty_data_messages(name, estimator_orig):
-    e = clone(estimator_orig)
-    set_random_state(e, 1)
-
-    X_zero_samples = np.empty(0).reshape(0, 3)
-    # The precise message can change depending on whether X or y is
-    # validated first. Let us test the type of exception only:
-    with assert_raises(ValueError, msg="The estimator {} does not"
-                       " raise an error when an empty data is used "
-                       "to train. Perhaps use "
-                       "check_array in train.".format(name)):
-        e.fit(X_zero_samples, [])
-
-    X_zero_features = np.empty(0).reshape(3, 0)
-    # the following y should be accepted by both classifiers and regressors
-    # and ignored by unsupervised models
-    y = multioutput_estimator_convert_y_2d(e, np.array([1, 0, 1]))
-    msg = (r"0 feature\(s\) \(shape=\(3, 0\)\) while a minimum of \d* "
-           "is required.")
-    assert_raises_regex(ValueError, msg, e.fit, X_zero_features, y)
-
-
-@ignore_warnings(category=DeprecationWarning)
-def check_estimators_nan_inf(name, estimator_orig):
-    # Checks that Estimator X's do not contain NaN or inf.
-    rnd = np.random.RandomState(0)
-    X_train_finite = pairwise_estimator_convert_X(rnd.uniform(size=(10, 3)),
-                                                  estimator_orig)
-    X_train_nan = rnd.uniform(size=(10, 3))
-    X_train_nan[0, 0] = np.nan
-    X_train_inf = rnd.uniform(size=(10, 3))
-    X_train_inf[0, 0] = np.inf
-    y = np.ones(10)
-    y[:5] = 0
-    y = multioutput_estimator_convert_y_2d(estimator_orig, y)
-    error_string_fit = "Estimator doesn't check for NaN and inf in fit."
-    error_string_predict = ("Estimator doesn't check for NaN and inf in"
-                            " predict.")
-    error_string_transform = ("Estimator doesn't check for NaN and inf in"
-                              " transform.")
-    for X_train in [X_train_nan, X_train_inf]:
-        # catch deprecation warnings
-        with ignore_warnings(category=(DeprecationWarning, FutureWarning)):
-            estimator = clone(estimator_orig)
-            set_random_state(estimator, 1)
-            # try to fit
-            try:
-                estimator.fit(X_train, y)
-            except ValueError as e:
-                if 'inf' not in repr(e) and 'NaN' not in repr(e):
-                    print(error_string_fit, estimator, e)
-                    traceback.print_exc(file=sys.stdout)
-                    raise e
-            except Exception as exc:
-                print(error_string_fit, estimator, exc)
-                traceback.print_exc(file=sys.stdout)
-                raise exc
-            else:
-                raise AssertionError(error_string_fit, estimator)
-            # actually fit
-            estimator.fit(X_train_finite, y)
-
-            # predict
-            if hasattr(estimator, "predict"):
-                try:
-                    estimator.predict(X_train)
-                except ValueError as e:
-                    if 'inf' not in repr(e) and 'NaN' not in repr(e):
-                        print(error_string_predict, estimator, e)
-                        traceback.print_exc(file=sys.stdout)
-                        raise e
-                except Exception as exc:
-                    print(error_string_predict, estimator, exc)
-                    traceback.print_exc(file=sys.stdout)
-                else:
-                    raise AssertionError(error_string_predict, estimator)
-
-            # transform
-            if hasattr(estimator, "transform"):
-                try:
-                    estimator.transform(X_train)
-                except ValueError as e:
-                    if 'inf' not in repr(e) and 'NaN' not in repr(e):
-                        print(error_string_transform, estimator, e)
-                        traceback.print_exc(file=sys.stdout)
-                        raise e
-                except Exception as exc:
-                    print(error_string_transform, estimator, exc)
-                    traceback.print_exc(file=sys.stdout)
-                else:
-                    raise AssertionError(error_string_transform, estimator)
-
-
-@ignore_warnings
-def check_estimators_pickle(name, estimator_orig):
-    """Test that we can pickle all estimators"""
-    check_methods = ["predict", "transform", "decision_function",
-                     "predict_proba"]
-
-    X, y = make_blobs(n_samples=30, centers=[[0, 0, 0], [1, 1, 1]],
-                      random_state=0, n_features=2, cluster_std=0.1)
-
-    # some estimators can't do features less than 0
-    X -= X.min()
-    X = pairwise_estimator_convert_X(X, estimator_orig, kernel=rbf_kernel)
-
-    # include NaN values when the estimator should deal with them
-    if name in ALLOW_NAN:
-        # set randomly 10 elements to np.nan
-        rng = np.random.RandomState(42)
-        mask = rng.choice(X.size, 10, replace=False)
-        X.reshape(-1)[mask] = np.nan
-
-    estimator = clone(estimator_orig)
-
-    # some estimators only take multioutputs
-    y = multioutput_estimator_convert_y_2d(estimator, y)
-
-    set_random_state(estimator)
-    estimator.fit(X, y)
-
-    result = dict()
-    for method in check_methods:
-        if hasattr(estimator, method):
-            result[method] = getattr(estimator, method)(X)
-
-    # pickle and unpickle!
-    pickled_estimator = pickle.dumps(estimator)
-    if estimator.__module__.startswith('sklearn.'):
-        assert_true(b"version" in pickled_estimator)
-    unpickled_estimator = pickle.loads(pickled_estimator)
-
-    result = dict()
-    for method in check_methods:
-        if hasattr(estimator, method):
-            result[method] = getattr(estimator, method)(X)
-
-    for method in result:
-        unpickled_result = getattr(unpickled_estimator, method)(X)
-        assert_allclose_dense_sparse(result[method], unpickled_result)
-
-
-@ignore_warnings(category=(DeprecationWarning, FutureWarning))
-def check_estimators_partial_fit_n_features(name, estimator_orig):
-    # check if number of features changes between calls to partial_fit.
-    if not hasattr(estimator_orig, 'partial_fit'):
-        return
-    estimator = clone(estimator_orig)
-    X, y = make_blobs(n_samples=50, random_state=1)
-    X -= X.min()
-
-    try:
-        if is_classifier(estimator):
-            classes = np.unique(y)
-            estimator.partial_fit(X, y, classes=classes)
-        else:
-            estimator.partial_fit(X, y)
-    except NotImplementedError:
-        return
-
-    with assert_raises(ValueError,
-                       msg="The estimator {} does not raise an"
-                           " error when the number of features"
-                           " changes between calls to "
-                           "partial_fit.".format(name)):
-        estimator.partial_fit(X[:, :-1], y)
-
-
-@ignore_warnings(category=(DeprecationWarning, FutureWarning))
-def check_clustering(name, clusterer_orig, readonly_memmap=False):
-    clusterer = clone(clusterer_orig)
-    X, y = make_blobs(n_samples=50, random_state=1)
-    X, y = shuffle(X, y, random_state=7)
-    X = StandardScaler().fit_transform(X)
-    rng = np.random.RandomState(7)
-    X_noise = np.concatenate([X, rng.uniform(low=-3, high=3, size=(5, 2))])
-
-    if readonly_memmap:
-        X, y, X_noise = create_memmap_backed_data([X, y, X_noise])
-
-    n_samples, n_features = X.shape
-    # catch deprecation and neighbors warnings
-    if hasattr(clusterer, "n_clusters"):
-        clusterer.set_params(n_clusters=3)
-    set_random_state(clusterer)
-    if name == 'AffinityPropagation':
-        clusterer.set_params(preference=-100)
-        clusterer.set_params(max_iter=100)
-
-    # fit
-    clusterer.fit(X)
-    # with lists
-    clusterer.fit(X.tolist())
-
-    pred = clusterer.labels_
-    assert_equal(pred.shape, (n_samples,))
-    assert_greater(adjusted_rand_score(pred, y), 0.4)
-    # fit another time with ``fit_predict`` and compare results
-    if name == 'SpectralClustering':
-        # there is no way to make Spectral clustering deterministic :(
-        return
-    set_random_state(clusterer)
-    with warnings.catch_warnings(record=True):
-        pred2 = clusterer.fit_predict(X)
-    assert_array_equal(pred, pred2)
-
-    # fit_predict(X) and labels_ should be of type int
-    assert_in(pred.dtype, [np.dtype('int32'), np.dtype('int64')])
-    assert_in(pred2.dtype, [np.dtype('int32'), np.dtype('int64')])
-
-    # Add noise to X to test the possible values of the labels
-    labels = clusterer.fit_predict(X_noise)
-
-    # There should be at least one sample in every cluster. Equivalently
-    # labels_ should contain all the consecutive values between its
-    # min and its max.
-    labels_sorted = np.unique(labels)
-    assert_array_equal(labels_sorted, np.arange(labels_sorted[0],
-                                                labels_sorted[-1] + 1))
-
-    # Labels are expected to start at 0 (no noise) or -1 (if noise)
-    assert_true(labels_sorted[0] in [0, -1])
-    # Labels should be less than n_clusters - 1
-    if hasattr(clusterer, 'n_clusters'):
-        n_clusters = getattr(clusterer, 'n_clusters')
-        assert_greater_equal(n_clusters - 1, labels_sorted[-1])
-    # else labels should be less than max(labels_) which is necessarily true
-
-
-@ignore_warnings(category=DeprecationWarning)
-def check_clusterer_compute_labels_predict(name, clusterer_orig):
-    """Check that predict is invariant of compute_labels"""
-    X, y = make_blobs(n_samples=20, random_state=0)
-    clusterer = clone(clusterer_orig)
-
-    if hasattr(clusterer, "compute_labels"):
-        # MiniBatchKMeans
-        if hasattr(clusterer, "random_state"):
-            clusterer.set_params(random_state=0)
-
-        X_pred1 = clusterer.fit(X).predict(X)
-        clusterer.set_params(compute_labels=False)
-        X_pred2 = clusterer.fit(X).predict(X)
-        assert_array_equal(X_pred1, X_pred2)
-
-
-@ignore_warnings(category=DeprecationWarning)
-def check_classifiers_one_label(name, classifier_orig):
-    error_string_fit = "Classifier can't train when only one class is present."
-    error_string_predict = ("Classifier can't predict when only one class is "
-                            "present.")
-    rnd = np.random.RandomState(0)
-    X_train = rnd.uniform(size=(10, 3))
-    X_test = rnd.uniform(size=(10, 3))
-    y = np.ones(10)
-    # catch deprecation warnings
-    with ignore_warnings(category=(DeprecationWarning, FutureWarning)):
-        classifier = clone(classifier_orig)
-        # try to fit
-        try:
-            classifier.fit(X_train, y)
-        except ValueError as e:
-            if 'class' not in repr(e):
-                print(error_string_fit, classifier, e)
-                traceback.print_exc(file=sys.stdout)
-                raise e
-            else:
-                return
-        except Exception as exc:
-            print(error_string_fit, classifier, exc)
-            traceback.print_exc(file=sys.stdout)
-            raise exc
-        # predict
-        try:
-            assert_array_equal(classifier.predict(X_test), y)
-        except Exception as exc:
-            print(error_string_predict, classifier, exc)
-            raise exc
-
-
-@ignore_warnings  # Warnings are raised by decision function
-def check_classifiers_train(name, classifier_orig, readonly_memmap=False):
-    X_m, y_m = make_blobs(n_samples=300, random_state=0)
-    X_m, y_m = shuffle(X_m, y_m, random_state=7)
-    X_m = StandardScaler().fit_transform(X_m)
-    # generate binary problem from multi-class one
-    y_b = y_m[y_m != 2]
-    X_b = X_m[y_m != 2]
-
-    if name in ['BernoulliNB', 'MultinomialNB', 'ComplementNB']:
-        X_m -= X_m.min()
-        X_b -= X_b.min()
-
-    if readonly_memmap:
-        X_m, y_m, X_b, y_b = create_memmap_backed_data([X_m, y_m, X_b, y_b])
-
-    for (X, y) in [(X_m, y_m), (X_b, y_b)]:
-        classes = np.unique(y)
-        n_classes = len(classes)
-        n_samples, n_features = X.shape
-        classifier = clone(classifier_orig)
-        X = pairwise_estimator_convert_X(X, classifier_orig)
-        set_random_state(classifier)
-        # raises error on malformed input for fit
-        with assert_raises(ValueError, msg="The classifier {} does not"
-                           " raise an error when incorrect/malformed input "
-                           "data for fit is passed. The number of training "
-                           "examples is not the same as the number of labels."
-                           " Perhaps use check_X_y in fit.".format(name)):
-            classifier.fit(X, y[:-1])
-
-        # fit
-        classifier.fit(X, y)
-        # with lists
-        classifier.fit(X.tolist(), y.tolist())
-        assert_true(hasattr(classifier, "classes_"))
-        y_pred = classifier.predict(X)
-        assert_equal(y_pred.shape, (n_samples,))
-        # training set performance
-        if name not in ['BernoulliNB', 'MultinomialNB', 'ComplementNB']:
-            assert_greater(accuracy_score(y, y_pred), 0.83)
-
-        # raises error on malformed input for predict
-        if _is_pairwise(classifier):
-            with assert_raises(ValueError, msg="The classifier {} does not"
-                               " raise an error when shape of X"
-                               "in predict is not equal to (n_test_samples,"
-                               "n_training_samples)".format(name)):
-                classifier.predict(X.reshape(-1, 1))
-        else:
-            with assert_raises(ValueError, msg="The classifier {} does not"
-                               " raise an error when the number of features "
-                               "in predict is different from the number of"
-                               " features in fit.".format(name)):
-                classifier.predict(X.T)
-        if hasattr(classifier, "decision_function"):
-            try:
-                # decision_function agrees with predict
-                decision = classifier.decision_function(X)
-                if n_classes == 2:
-                    assert_equal(decision.shape, (n_samples,))
-                    dec_pred = (decision.ravel() > 0).astype(np.int)
-                    assert_array_equal(dec_pred, y_pred)
-                if (n_classes == 3 and
-                        # 1on1 of LibSVM works differently
-                        not isinstance(classifier, BaseLibSVM)):
-                    assert_equal(decision.shape, (n_samples, n_classes))
-                    assert_array_equal(np.argmax(decision, axis=1), y_pred)
-
-                # raises error on malformed input for decision_function
-                if _is_pairwise(classifier):
-                    with assert_raises(ValueError, msg="The classifier {} does"
-                                       " not raise an error when the  "
-                                       "shape of X in decision_function is "
-                                       "not equal to (n_test_samples, "
-                                       "n_training_samples) in fit."
-                                       .format(name)):
-                        classifier.decision_function(X.reshape(-1, 1))
-                else:
-                    with assert_raises(ValueError, msg="The classifier {} does"
-                                       " not raise an error when the number "
-                                       "of features in decision_function is "
-                                       "different from the number of features"
-                                       " in fit.".format(name)):
-                        classifier.decision_function(X.T)
-            except NotImplementedError:
-                pass
-        if hasattr(classifier, "predict_proba"):
-            # predict_proba agrees with predict
-            y_prob = classifier.predict_proba(X)
-            assert_equal(y_prob.shape, (n_samples, n_classes))
-            assert_array_equal(np.argmax(y_prob, axis=1), y_pred)
-            # check that probas for all classes sum to one
-            assert_allclose(np.sum(y_prob, axis=1), np.ones(n_samples))
-            # raises error on malformed input for predict_proba
-            if _is_pairwise(classifier_orig):
-                with assert_raises(ValueError, msg="The classifier {} does not"
-                                   " raise an error when the shape of X"
-                                   "in predict_proba is not equal to "
-                                   "(n_test_samples, n_training_samples)."
-                                   .format(name)):
-                    classifier.predict_proba(X.reshape(-1, 1))
-            else:
-                with assert_raises(ValueError, msg="The classifier {} does not"
-                                   " raise an error when the number of "
-                                   "features in predict_proba is different "
-                                   "from the number of features in fit."
-                                   .format(name)):
-                    classifier.predict_proba(X.T)
-            if hasattr(classifier, "predict_log_proba"):
-                # predict_log_proba is a transformation of predict_proba
-                y_log_prob = classifier.predict_log_proba(X)
-                assert_allclose(y_log_prob, np.log(y_prob), 8, atol=1e-9)
-                assert_array_equal(np.argsort(y_log_prob), np.argsort(y_prob))
-
-
-def check_outliers_train(name, estimator_orig, readonly_memmap=True):
-    X, _ = make_blobs(n_samples=300, random_state=0)
-    X = shuffle(X, random_state=7)
-
-    if readonly_memmap:
-        X = create_memmap_backed_data(X)
-
-    n_samples, n_features = X.shape
-    estimator = clone(estimator_orig)
-    set_random_state(estimator)
-
-    # fit
-    estimator.fit(X)
-    # with lists
-    estimator.fit(X.tolist())
-
-    y_pred = estimator.predict(X)
-    assert y_pred.shape == (n_samples,)
-    assert y_pred.dtype.kind == 'i'
-    assert_array_equal(np.unique(y_pred), np.array([-1, 1]))
-
-    decision = estimator.decision_function(X)
-    assert decision.dtype == np.dtype('float')
-
-    score = estimator.score_samples(X)
-    assert score.dtype == np.dtype('float')
-
-    # raises error on malformed input for predict
-    assert_raises(ValueError, estimator.predict, X.T)
-
-    # decision_function agrees with predict
-    decision = estimator.decision_function(X)
-    assert decision.shape == (n_samples,)
-    dec_pred = (decision >= 0).astype(np.int)
-    dec_pred[dec_pred == 0] = -1
-    assert_array_equal(dec_pred, y_pred)
-
-    # raises error on malformed input for decision_function
-    assert_raises(ValueError, estimator.decision_function, X.T)
-
-    # decision_function is a translation of score_samples
-    y_scores = estimator.score_samples(X)
-    assert y_scores.shape == (n_samples,)
-    y_dec = y_scores - estimator.offset_
-    assert_allclose(y_dec, decision)
-
-    # raises error on malformed input for score_samples
-    assert_raises(ValueError, estimator.score_samples, X.T)
-
-    # contamination parameter (not for OneClassSVM which has the nu parameter)
-    if (hasattr(estimator, 'contamination')
-            and not hasattr(estimator, 'novelty')):
-        # proportion of outliers equal to contamination parameter when not
-        # set to 'auto'. This is true for the training set and cannot thus be
-        # checked as follows for estimators with a novelty parameter such as
-        # LocalOutlierFactor (tested in check_outliers_fit_predict)
-        contamination = 0.1
-        estimator.set_params(contamination=contamination)
-        estimator.fit(X)
-        y_pred = estimator.predict(X)
-        assert_almost_equal(np.mean(y_pred != 1), contamination)
-
-        # raises error when contamination is a scalar and not in [0,1]
-        for contamination in [-0.5, 2.3]:
-            estimator.set_params(contamination=contamination)
-            assert_raises(ValueError, estimator.fit, X)
-
-
-@ignore_warnings(category=(DeprecationWarning, FutureWarning))
-def check_estimators_fit_returns_self(name, estimator_orig,
-                                      readonly_memmap=False):
-    """Check if self is returned when calling fit"""
-    X, y = make_blobs(random_state=0, n_samples=9, n_features=4)
-    # some want non-negative input
-    X -= X.min()
-    X = pairwise_estimator_convert_X(X, estimator_orig)
-
-    estimator = clone(estimator_orig)
-    y = multioutput_estimator_convert_y_2d(estimator, y)
-
-    if readonly_memmap:
-        X, y = create_memmap_backed_data([X, y])
-
-    set_random_state(estimator)
-    assert_true(estimator.fit(X, y) is estimator)
-
-
-@ignore_warnings
-def check_estimators_unfitted(name, estimator_orig):
-    """Check that predict raises an exception in an unfitted estimator.
-
-    Unfitted estimators should raise either AttributeError or ValueError.
-    The specific exception type NotFittedError inherits from both and can
-    therefore be adequately raised for that purpose.
-    """
-
-    # Common test for Regressors, Classifiers and Outlier detection estimators
-    X, y = _boston_subset()
-
-    estimator = clone(estimator_orig)
-
-    msg = "fit"
-
-    if hasattr(estimator, 'predict'):
-        assert_raise_message((AttributeError, ValueError), msg,
-                             estimator.predict, X)
-
-    if hasattr(estimator, 'decision_function'):
-        assert_raise_message((AttributeError, ValueError), msg,
-                             estimator.decision_function, X)
-
-    if hasattr(estimator, 'predict_proba'):
-        assert_raise_message((AttributeError, ValueError), msg,
-                             estimator.predict_proba, X)
-
-    if hasattr(estimator, 'predict_log_proba'):
-        assert_raise_message((AttributeError, ValueError), msg,
-                             estimator.predict_log_proba, X)
-
-
-@ignore_warnings(category=(DeprecationWarning, FutureWarning))
-def check_supervised_y_2d(name, estimator_orig):
-    if "MultiTask" in name:
-        # These only work on 2d, so this test makes no sense
-        return
-    rnd = np.random.RandomState(0)
-    X = pairwise_estimator_convert_X(rnd.uniform(size=(10, 3)), estimator_orig)
-    y = np.arange(10) % 3
-    estimator = clone(estimator_orig)
-    set_random_state(estimator)
-    # fit
-    estimator.fit(X, y)
-    y_pred = estimator.predict(X)
-
-    set_random_state(estimator)
-    # Check that when a 2D y is given, a DataConversionWarning is
-    # raised
-    with warnings.catch_warnings(record=True) as w:
-        warnings.simplefilter("always", DataConversionWarning)
-        warnings.simplefilter("ignore", RuntimeWarning)
-        estimator.fit(X, y[:, np.newaxis])
-    y_pred_2d = estimator.predict(X)
-    msg = "expected 1 DataConversionWarning, got: %s" % (
-        ", ".join([str(w_x) for w_x in w]))
-    if name not in MULTI_OUTPUT:
-        # check that we warned if we don't support multi-output
-        assert_greater(len(w), 0, msg)
-        assert_true("DataConversionWarning('A column-vector y"
-                    " was passed when a 1d array was expected" in msg)
-    assert_allclose(y_pred.ravel(), y_pred_2d.ravel())
-
-
-@ignore_warnings
-def check_classifiers_predictions(X, y, name, classifier_orig):
-    classes = np.unique(y)
-    classifier = clone(classifier_orig)
-    if name == 'BernoulliNB':
-        X = X > X.mean()
-    set_random_state(classifier)
-
-    classifier.fit(X, y)
-    y_pred = classifier.predict(X)
-
-    if hasattr(classifier, "decision_function"):
-        decision = classifier.decision_function(X)
-        n_samples, n_features = X.shape
-        assert isinstance(decision, np.ndarray)
-        if len(classes) == 2:
-            dec_pred = (decision.ravel() > 0).astype(np.int)
-            dec_exp = classifier.classes_[dec_pred]
-            assert_array_equal(dec_exp, y_pred,
-                               err_msg="decision_function does not match "
-                               "classifier for %r: expected '%s', got '%s'" %
-                               (classifier, ", ".join(map(str, dec_exp)),
-                                ", ".join(map(str, y_pred))))
-        elif getattr(classifier, 'decision_function_shape', 'ovr') == 'ovr':
-            decision_y = np.argmax(decision, axis=1).astype(int)
-            y_exp = classifier.classes_[decision_y]
-            assert_array_equal(y_exp, y_pred,
-                               err_msg="decision_function does not match "
-                               "classifier for %r: expected '%s', got '%s'" %
-                               (classifier, ", ".join(map(str, y_exp)),
-                                ", ".join(map(str, y_pred))))
-
-    # training set performance
-    if name != "ComplementNB":
-        # This is a pathological data set for ComplementNB.
-        # For some specific cases 'ComplementNB' predicts less classes
-        # than expected
-        assert_array_equal(np.unique(y), np.unique(y_pred))
-    assert_array_equal(classes, classifier.classes_,
-                       err_msg="Unexpected classes_ attribute for %r: "
-                       "expected '%s', got '%s'" %
-                       (classifier, ", ".join(map(str, classes)),
-                        ", ".join(map(str, classifier.classes_))))
-
-
-def choose_check_classifiers_labels(name, y, y_names):
-    return y if name in ["LabelPropagation", "LabelSpreading"] else y_names
-
-
-def check_classifiers_classes(name, classifier_orig):
-    X_multiclass, y_multiclass = make_blobs(n_samples=30, random_state=0,
-                                            cluster_std=0.1)
-    X_multiclass, y_multiclass = shuffle(X_multiclass, y_multiclass,
-                                         random_state=7)
-    X_multiclass = StandardScaler().fit_transform(X_multiclass)
-    # We need to make sure that we have non negative data, for things
-    # like NMF
-    X_multiclass -= X_multiclass.min() - .1
-
-    X_binary = X_multiclass[y_multiclass != 2]
-    y_binary = y_multiclass[y_multiclass != 2]
-
-    X_multiclass = pairwise_estimator_convert_X(X_multiclass, classifier_orig)
-    X_binary = pairwise_estimator_convert_X(X_binary, classifier_orig)
-
-    labels_multiclass = ["one", "two", "three"]
-    labels_binary = ["one", "two"]
-
-    y_names_multiclass = np.take(labels_multiclass, y_multiclass)
-    y_names_binary = np.take(labels_binary, y_binary)
-
-    for X, y, y_names in [(X_multiclass, y_multiclass, y_names_multiclass),
-                          (X_binary, y_binary, y_names_binary)]:
-        for y_names_i in [y_names, y_names.astype('O')]:
-            y_ = choose_check_classifiers_labels(name, y, y_names_i)
-            check_classifiers_predictions(X, y_, name, classifier_orig)
-
-    labels_binary = [-1, 1]
-    y_names_binary = np.take(labels_binary, y_binary)
-    y_binary = choose_check_classifiers_labels(name, y_binary, y_names_binary)
-    check_classifiers_predictions(X_binary, y_binary, name, classifier_orig)
-
-
-@ignore_warnings(category=(DeprecationWarning, FutureWarning))
-def check_regressors_int(name, regressor_orig):
-    X, _ = _boston_subset()
-    X = pairwise_estimator_convert_X(X[:50], regressor_orig)
-    rnd = np.random.RandomState(0)
-    y = rnd.randint(3, size=X.shape[0])
-    y = multioutput_estimator_convert_y_2d(regressor_orig, y)
-    rnd = np.random.RandomState(0)
-    # separate estimators to control random seeds
-    regressor_1 = clone(regressor_orig)
-    regressor_2 = clone(regressor_orig)
-    set_random_state(regressor_1)
-    set_random_state(regressor_2)
-
-    if name in CROSS_DECOMPOSITION:
-        y_ = np.vstack([y, 2 * y + rnd.randint(2, size=len(y))])
-        y_ = y_.T
-    else:
-        y_ = y
-
-    # fit
-    regressor_1.fit(X, y_)
-    pred1 = regressor_1.predict(X)
-    regressor_2.fit(X, y_.astype(np.float))
-    pred2 = regressor_2.predict(X)
-    assert_allclose(pred1, pred2, atol=1e-2, err_msg=name)
-
-
-@ignore_warnings(category=(DeprecationWarning, FutureWarning))
-def check_regressors_train(name, regressor_orig, readonly_memmap=False):
-    X, y = _boston_subset()
-    X = pairwise_estimator_convert_X(X, regressor_orig)
-    y = StandardScaler().fit_transform(y.reshape(-1, 1))  # X is already scaled
-    y = y.ravel()
-    regressor = clone(regressor_orig)
-    y = multioutput_estimator_convert_y_2d(regressor, y)
-    if name in CROSS_DECOMPOSITION:
-        rnd = np.random.RandomState(0)
-        y_ = np.vstack([y, 2 * y + rnd.randint(2, size=len(y))])
-        y_ = y_.T
-    else:
-        y_ = y
-
-    if readonly_memmap:
-        X, y, y_ = create_memmap_backed_data([X, y, y_])
-
-    if not hasattr(regressor, 'alphas') and hasattr(regressor, 'alpha'):
-        # linear regressors need to set alpha, but not generalized CV ones
-        regressor.alpha = 0.01
-    if name == 'PassiveAggressiveRegressor':
-        regressor.C = 0.01
-
-    # raises error on malformed input for fit
-    with assert_raises(ValueError, msg="The classifier {} does not"
-                       " raise an error when incorrect/malformed input "
-                       "data for fit is passed. The number of training "
-                       "examples is not the same as the number of "
-                       "labels. Perhaps use check_X_y in fit.".format(name)):
-        regressor.fit(X, y[:-1])
-    # fit
-    set_random_state(regressor)
-    regressor.fit(X, y_)
-    regressor.fit(X.tolist(), y_.tolist())
-    y_pred = regressor.predict(X)
-    assert_equal(y_pred.shape, y_.shape)
-
-    # TODO: find out why PLS and CCA fail. RANSAC is random
-    # and furthermore assumes the presence of outliers, hence
-    # skipped
-    if name not in ('PLSCanonical', 'CCA', 'RANSACRegressor'):
-        assert_greater(regressor.score(X, y_), 0.5)
-
-
-@ignore_warnings
-def check_regressors_no_decision_function(name, regressor_orig):
-    # checks whether regressors have decision_function or predict_proba
-    rng = np.random.RandomState(0)
-    X = rng.normal(size=(10, 4))
-    regressor = clone(regressor_orig)
-    y = multioutput_estimator_convert_y_2d(regressor, X[:, 0])
-
-    if hasattr(regressor, "n_components"):
-        # FIXME CCA, PLS is not robust to rank 1 effects
-        regressor.n_components = 1
-
-    regressor.fit(X, y)
-    funcs = ["decision_function", "predict_proba", "predict_log_proba"]
-    for func_name in funcs:
-        func = getattr(regressor, func_name, None)
-        if func is None:
-            # doesn't have function
-            continue
-        # has function. Should raise deprecation warning
-        msg = func_name
-        assert_warns_message(DeprecationWarning, msg, func, X)
-
-
-@ignore_warnings(category=(DeprecationWarning, FutureWarning))
-def check_class_weight_classifiers(name, classifier_orig):
-    if name == "NuSVC":
-        # the sparse version has a parameter that doesn't do anything
-        raise SkipTest("Not testing NuSVC class weight as it is ignored.")
-    if name.endswith("NB"):
-        # NaiveBayes classifiers have a somewhat different interface.
-        # FIXME SOON!
-        raise SkipTest
-
-    for n_centers in [2, 3]:
-        # create a very noisy dataset
-        X, y = make_blobs(centers=n_centers, random_state=0, cluster_std=20)
-        X_train, X_test, y_train, y_test = train_test_split(X, y, test_size=.5,
-                                                            random_state=0)
-
-        # can't use gram_if_pairwise() here, setting up gram matrix manually
-        if _is_pairwise(classifier_orig):
-            X_test = rbf_kernel(X_test, X_train)
-            X_train = rbf_kernel(X_train, X_train)
-
-        n_centers = len(np.unique(y_train))
-
-        if n_centers == 2:
-            class_weight = {0: 1000, 1: 0.0001}
-        else:
-            class_weight = {0: 1000, 1: 0.0001, 2: 0.0001}
-
-        classifier = clone(classifier_orig).set_params(
-            class_weight=class_weight)
-        if hasattr(classifier, "n_iter"):
-            classifier.set_params(n_iter=100)
-        if hasattr(classifier, "max_iter"):
-            classifier.set_params(max_iter=1000)
-        if hasattr(classifier, "min_weight_fraction_leaf"):
-            classifier.set_params(min_weight_fraction_leaf=0.01)
-
-        set_random_state(classifier)
-        classifier.fit(X_train, y_train)
-        y_pred = classifier.predict(X_test)
-        # XXX: Generally can use 0.89 here. On Windows, LinearSVC gets
-        #      0.88 (Issue #9111)
-        assert_greater(np.mean(y_pred == 0), 0.87)
-
-
-@ignore_warnings(category=(DeprecationWarning, FutureWarning))
-def check_class_weight_balanced_classifiers(name, classifier_orig, X_train,
-                                            y_train, X_test, y_test, weights):
-    classifier = clone(classifier_orig)
-    if hasattr(classifier, "n_iter"):
-        classifier.set_params(n_iter=100)
-    if hasattr(classifier, "max_iter"):
-        classifier.set_params(max_iter=1000)
-
-    set_random_state(classifier)
-    classifier.fit(X_train, y_train)
-    y_pred = classifier.predict(X_test)
-
-    classifier.set_params(class_weight='balanced')
-    classifier.fit(X_train, y_train)
-    y_pred_balanced = classifier.predict(X_test)
-    assert_greater(f1_score(y_test, y_pred_balanced, average='weighted'),
-                   f1_score(y_test, y_pred, average='weighted'))
-
-
-@ignore_warnings(category=(DeprecationWarning, FutureWarning))
-def check_class_weight_balanced_linear_classifier(name, Classifier):
-    """Test class weights with non-contiguous class labels."""
-    # this is run on classes, not instances, though this should be changed
-    X = np.array([[-1.0, -1.0], [-1.0, 0], [-.8, -1.0],
-                  [1.0, 1.0], [1.0, 0.0]])
-    y = np.array([1, 1, 1, -1, -1])
-
-    classifier = Classifier()
-
-    if hasattr(classifier, "n_iter"):
-        # This is a very small dataset, default n_iter are likely to prevent
-        # convergence
-        classifier.set_params(n_iter=1000)
-    if hasattr(classifier, "max_iter"):
-        classifier.set_params(max_iter=1000)
-    set_random_state(classifier)
-
-    # Let the model compute the class frequencies
-    classifier.set_params(class_weight='balanced')
-    coef_balanced = classifier.fit(X, y).coef_.copy()
-
-    # Count each label occurrence to reweight manually
-    n_samples = len(y)
-    n_classes = float(len(np.unique(y)))
-
-    class_weight = {1: n_samples / (np.sum(y == 1) * n_classes),
-                    -1: n_samples / (np.sum(y == -1) * n_classes)}
-    classifier.set_params(class_weight=class_weight)
-    coef_manual = classifier.fit(X, y).coef_.copy()
-
-    assert_allclose(coef_balanced, coef_manual)
-
-
-@ignore_warnings(category=(DeprecationWarning, FutureWarning))
-def check_estimators_overwrite_params(name, estimator_orig):
-    X, y = make_blobs(random_state=0, n_samples=9)
-    # some want non-negative input
-    X -= X.min()
-    X = pairwise_estimator_convert_X(X, estimator_orig, kernel=rbf_kernel)
-    estimator = clone(estimator_orig)
-    y = multioutput_estimator_convert_y_2d(estimator, y)
-
-    set_random_state(estimator)
-
-    # Make a physical copy of the original estimator parameters before fitting.
-    params = estimator.get_params()
-    original_params = deepcopy(params)
-
-    # Fit the model
-    estimator.fit(X, y)
-
-    # Compare the state of the model parameters with the original parameters
-    new_params = estimator.get_params()
-    for param_name, original_value in original_params.items():
-        new_value = new_params[param_name]
-
-        # We should never change or mutate the internal state of input
-        # parameters by default. To check this we use the joblib.hash function
-        # that introspects recursively any subobjects to compute a checksum.
-        # The only exception to this rule of immutable constructor parameters
-        # is possible RandomState instance but in this check we explicitly
-        # fixed the random_state params recursively to be integer seeds.
-        assert_equal(hash(new_value), hash(original_value),
-                     "Estimator %s should not change or mutate "
-                     " the parameter %s from %s to %s during fit."
-                     % (name, param_name, original_value, new_value))
-
-
-@ignore_warnings(category=(DeprecationWarning, FutureWarning))
-def check_no_attributes_set_in_init(name, estimator):
-    """Check setting during init. """
-
-    if hasattr(type(estimator).__init__, "deprecated_original"):
-        return
-
-    init_params = _get_args(type(estimator).__init__)
-    if IS_PYPY:
-        # __init__ signature has additional objects in PyPy
-        for key in ['obj']:
-            if key in init_params:
-                init_params.remove(key)
-    parents_init_params = [param for params_parent in
-                           (_get_args(parent) for parent in
-                            type(estimator).__mro__)
-                           for param in params_parent]
-
-    # Test for no setting apart from parameters during init
-    invalid_attr = (set(vars(estimator)) - set(init_params)
-                    - set(parents_init_params))
-    assert_false(invalid_attr,
-                 "Estimator %s should not set any attribute apart"
-                 " from parameters during init. Found attributes %s."
-                 % (name, sorted(invalid_attr)))
-    # Ensure that each parameter is set in init
-    invalid_attr = (set(init_params) - set(vars(estimator))
-                    - set(["self"]))
-    assert_false(invalid_attr,
-                 "Estimator %s should store all parameters"
-                 " as an attribute during init. Did not find "
-                 "attributes %s." % (name, sorted(invalid_attr)))
-
-
-@ignore_warnings(category=(DeprecationWarning, FutureWarning))
-def check_sparsify_coefficients(name, estimator_orig):
-    X = np.array([[-2, -1], [-1, -1], [-1, -2], [1, 1], [1, 2], [2, 1],
-                  [-1, -2], [2, 2], [-2, -2]])
-    y = [1, 1, 1, 2, 2, 2, 3, 3, 3]
-    est = clone(estimator_orig)
-
-    est.fit(X, y)
-    pred_orig = est.predict(X)
-
-    # test sparsify with dense inputs
-    est.sparsify()
-    assert_true(sparse.issparse(est.coef_))
-    pred = est.predict(X)
-    assert_array_equal(pred, pred_orig)
-
-    # pickle and unpickle with sparse coef_
-    est = pickle.loads(pickle.dumps(est))
-    assert_true(sparse.issparse(est.coef_))
-    pred = est.predict(X)
-    assert_array_equal(pred, pred_orig)
-
-
-@ignore_warnings(category=DeprecationWarning)
-def check_classifier_data_not_an_array(name, estimator_orig):
-    X = np.array([[3, 0], [0, 1], [0, 2], [1, 1], [1, 2], [2, 1]])
-    X = pairwise_estimator_convert_X(X, estimator_orig)
-    y = [1, 1, 1, 2, 2, 2]
-    y = multioutput_estimator_convert_y_2d(estimator_orig, y)
-    check_estimators_data_not_an_array(name, estimator_orig, X, y)
-
-
-@ignore_warnings(category=DeprecationWarning)
-def check_regressor_data_not_an_array(name, estimator_orig):
-    X, y = _boston_subset(n_samples=50)
-    X = pairwise_estimator_convert_X(X, estimator_orig)
-    y = multioutput_estimator_convert_y_2d(estimator_orig, y)
-    check_estimators_data_not_an_array(name, estimator_orig, X, y)
-
-
-@ignore_warnings(category=(DeprecationWarning, FutureWarning))
-def check_estimators_data_not_an_array(name, estimator_orig, X, y):
-    if name in CROSS_DECOMPOSITION:
-        raise SkipTest("Skipping check_estimators_data_not_an_array "
-                       "for cross decomposition module as estimators "
-                       "are not deterministic.")
-    # separate estimators to control random seeds
-    estimator_1 = clone(estimator_orig)
-    estimator_2 = clone(estimator_orig)
-    set_random_state(estimator_1)
-    set_random_state(estimator_2)
-
-    y_ = NotAnArray(np.asarray(y))
-    X_ = NotAnArray(np.asarray(X))
-
-    # fit
-    estimator_1.fit(X_, y_)
-    pred1 = estimator_1.predict(X_)
-    estimator_2.fit(X, y)
-    pred2 = estimator_2.predict(X)
-    assert_allclose(pred1, pred2, atol=1e-2, err_msg=name)
-
-
-def check_parameters_default_constructible(name, Estimator):
-    # this check works on classes, not instances
-    classifier = LinearDiscriminantAnalysis()
-    # test default-constructibility
-    # get rid of deprecation warnings
-    with ignore_warnings(category=(DeprecationWarning, FutureWarning)):
-        if name in META_ESTIMATORS:
-            estimator = Estimator(classifier)
-        else:
-            estimator = Estimator()
-        # test cloning
-        clone(estimator)
-        # test __repr__
-        repr(estimator)
-        # test that set_params returns self
-        assert_true(estimator.set_params() is estimator)
-
-        # test if init does nothing but set parameters
-        # this is important for grid_search etc.
-        # We get the default parameters from init and then
-        # compare these against the actual values of the attributes.
-
-        # this comes from getattr. Gets rid of deprecation decorator.
-        init = getattr(estimator.__init__, 'deprecated_original',
-                       estimator.__init__)
-
-        try:
-            def param_filter(p):
-                """Identify hyper parameters of an estimator"""
-                return (p.name != 'self' and
-                        p.kind != p.VAR_KEYWORD and
-                        p.kind != p.VAR_POSITIONAL)
-
-            init_params = [p for p in signature(init).parameters.values()
-                           if param_filter(p)]
-
-        except (TypeError, ValueError):
-            # init is not a python function.
-            # true for mixins
-            return
-        params = estimator.get_params()
-
-        if name in META_ESTIMATORS:
-            # they can need a non-default argument
-            init_params = init_params[1:]
-
-        for init_param in init_params:
-            assert_not_equal(init_param.default, init_param.empty,
-                             "parameter %s for %s has no default value"
-                             % (init_param.name, type(estimator).__name__))
-            assert_in(type(init_param.default),
-                      [str, int, float, bool, tuple, type(None),
-                       np.float64, types.FunctionType, Memory])
-            if init_param.name not in params.keys():
-                # deprecated parameter, not in get_params
-                assert_true(init_param.default is None)
-                continue
-
-            if (issubclass(Estimator, BaseSGD) and
-                    init_param.name in ['tol', 'max_iter']):
-                # To remove in 0.21, when they get their future default values
-                continue
-
-            param_value = params[init_param.name]
-            if isinstance(param_value, np.ndarray):
-                assert_array_equal(param_value, init_param.default)
-            else:
-                if is_scalar_nan(param_value):
-                    # Allows to set default parameters to np.nan
-                    assert param_value is init_param.default, init_param.name
-                else:
-                    assert param_value == init_param.default, init_param.name
-
-
-def multioutput_estimator_convert_y_2d(estimator, y):
-    # Estimators in mono_output_task_error raise ValueError if y is of 1-D
-    # Convert into a 2-D y for those estimators.
-    if "MultiTask" in estimator.__class__.__name__:
-        return np.reshape(y, (-1, 1))
-    return y
-
-
-@ignore_warnings(category=(DeprecationWarning, FutureWarning))
-def check_non_transformer_estimators_n_iter(name, estimator_orig):
-    # Test that estimators that are not transformers with a parameter
-    # max_iter, return the attribute of n_iter_ at least 1.
-
-    # These models are dependent on external solvers like
-    # libsvm and accessing the iter parameter is non-trivial.
-    not_run_check_n_iter = ['Ridge', 'SVR', 'NuSVR', 'NuSVC',
-                            'RidgeClassifier', 'SVC', 'RandomizedLasso',
-                            'LogisticRegressionCV', 'LinearSVC',
-                            'LogisticRegression']
-
-    # Tested in test_transformer_n_iter
-    not_run_check_n_iter += CROSS_DECOMPOSITION
-    if name in not_run_check_n_iter:
-        return
-
-    # LassoLars stops early for the default alpha=1.0 the iris dataset.
-    if name == 'LassoLars':
-        estimator = clone(estimator_orig).set_params(alpha=0.)
-    else:
-        estimator = clone(estimator_orig)
-    if hasattr(estimator, 'max_iter'):
-        iris = load_iris()
-        X, y_ = iris.data, iris.target
-        y_ = multioutput_estimator_convert_y_2d(estimator, y_)
-
-        set_random_state(estimator, 0)
-        if name == 'AffinityPropagation':
-            estimator.fit(X)
-        else:
-            estimator.fit(X, y_)
-
-        assert estimator.n_iter_ >= 1
-
-
-@ignore_warnings(category=(DeprecationWarning, FutureWarning))
-def check_transformer_n_iter(name, estimator_orig):
-    # Test that transformers with a parameter max_iter, return the
-    # attribute of n_iter_ at least 1.
-    estimator = clone(estimator_orig)
-    if hasattr(estimator, "max_iter"):
-        if name in CROSS_DECOMPOSITION:
-            # Check using default data
-            X = [[0., 0., 1.], [1., 0., 0.], [2., 2., 2.], [2., 5., 4.]]
-            y_ = [[0.1, -0.2], [0.9, 1.1], [0.1, -0.5], [0.3, -0.2]]
-
-        else:
-            X, y_ = make_blobs(n_samples=30, centers=[[0, 0, 0], [1, 1, 1]],
-                               random_state=0, n_features=2, cluster_std=0.1)
-            X -= X.min() - 0.1
-        set_random_state(estimator, 0)
-        estimator.fit(X, y_)
-
-        # These return a n_iter per component.
-        if name in CROSS_DECOMPOSITION:
-            for iter_ in estimator.n_iter_:
-                assert_greater_equal(iter_, 1)
-        else:
-            assert_greater_equal(estimator.n_iter_, 1)
-
-
-@ignore_warnings(category=(DeprecationWarning, FutureWarning))
-def check_get_params_invariance(name, estimator_orig):
-    # Checks if get_params(deep=False) is a subset of get_params(deep=True)
-    class T(BaseEstimator):
-        """Mock classifier
-        """
-
-        def __init__(self):
-            pass
-
-        def fit(self, X, y):
-            return self
-
-        def transform(self, X):
-            return X
-
-    e = clone(estimator_orig)
-
-    shallow_params = e.get_params(deep=False)
-    deep_params = e.get_params(deep=True)
-
-    assert_true(all(item in deep_params.items() for item in
-                    shallow_params.items()))
-
-
-@ignore_warnings(category=(DeprecationWarning, FutureWarning))
-def check_set_params(name, estimator_orig):
-    # Check that get_params() returns the same thing
-    # before and after set_params() with some fuzz
-    estimator = clone(estimator_orig)
-
-    orig_params = estimator.get_params(deep=False)
-    msg = ("get_params result does not match what was passed to set_params")
-
-    estimator.set_params(**orig_params)
-    curr_params = estimator.get_params(deep=False)
-    assert_equal(set(orig_params.keys()), set(curr_params.keys()), msg)
-    for k, v in curr_params.items():
-        assert orig_params[k] is v, msg
-
-    # some fuzz values
-    test_values = [-np.inf, np.inf, None]
-
-    test_params = deepcopy(orig_params)
-    for param_name in orig_params.keys():
-        default_value = orig_params[param_name]
-        for value in test_values:
-            test_params[param_name] = value
-            try:
-                estimator.set_params(**test_params)
-            except (TypeError, ValueError) as e:
-                e_type = e.__class__.__name__
-                # Exception occurred, possibly parameter validation
-                warnings.warn("{} occurred during set_params. "
-                              "It is recommended to delay parameter "
-                              "validation until fit.".format(e_type))
-
-                change_warning_msg = "Estimator's parameters changed after " \
-                                     "set_params raised {}".format(e_type)
-                params_before_exception = curr_params
-                curr_params = estimator.get_params(deep=False)
-                try:
-                    assert_equal(set(params_before_exception.keys()),
-                                 set(curr_params.keys()))
-                    for k, v in curr_params.items():
-                        assert params_before_exception[k] is v
-                except AssertionError:
-                    warnings.warn(change_warning_msg)
-            else:
-                curr_params = estimator.get_params(deep=False)
-                assert_equal(set(test_params.keys()),
-                             set(curr_params.keys()),
-                             msg)
-                for k, v in curr_params.items():
-                    assert test_params[k] is v, msg
-        test_params[param_name] = default_value
-
-
-@ignore_warnings(category=(DeprecationWarning, FutureWarning))
-def check_classifiers_regression_target(name, estimator_orig):
-    # Check if classifier throws an exception when fed regression targets
-
-    boston = load_boston()
-    X, y = boston.data, boston.target
-    e = clone(estimator_orig)
-    msg = 'Unknown label type: '
-    assert_raises_regex(ValueError, msg, e.fit, X, y)
-
-
-@ignore_warnings(category=(DeprecationWarning, FutureWarning))
-def check_decision_proba_consistency(name, estimator_orig):
-    # Check whether an estimator having both decision_function and
-    # predict_proba methods has outputs with perfect rank correlation.
-
-    centers = [(2, 2), (4, 4)]
-    X, y = make_blobs(n_samples=100, random_state=0, n_features=4,
-                      centers=centers, cluster_std=1.0, shuffle=True)
-    X_test = np.random.randn(20, 2) + 4
-    estimator = clone(estimator_orig)
-
-    if (hasattr(estimator, "decision_function") and
-            hasattr(estimator, "predict_proba")):
-
-        estimator.fit(X, y)
-        a = estimator.predict_proba(X_test)[:, 1]
-        b = estimator.decision_function(X_test)
-        assert_array_equal(rankdata(a), rankdata(b))
-
-
-def check_outliers_fit_predict(name, estimator_orig):
-    # Check fit_predict for outlier detectors.
-
-    X, _ = make_blobs(n_samples=300, random_state=0)
-    X = shuffle(X, random_state=7)
-    n_samples, n_features = X.shape
-    estimator = clone(estimator_orig)
-
-    set_random_state(estimator)
-
-    y_pred = estimator.fit_predict(X)
-    assert y_pred.shape == (n_samples,)
-    assert y_pred.dtype.kind == 'i'
-    assert_array_equal(np.unique(y_pred), np.array([-1, 1]))
-
-    # check fit_predict = fit.predict when the estimator has both a predict and
-    # a fit_predict method. recall that it is already assumed here that the
-    # estimator has a fit_predict method
-    if hasattr(estimator, 'predict'):
-        y_pred_2 = estimator.fit(X).predict(X)
-        assert_array_equal(y_pred, y_pred_2)
-
-    if hasattr(estimator, "contamination"):
-        # proportion of outliers equal to contamination parameter when not
-        # set to 'auto'
-        contamination = 0.1
-        estimator.set_params(contamination=contamination)
-        y_pred = estimator.fit_predict(X)
-        assert_almost_equal(np.mean(y_pred != 1), contamination)
-
-        # raises error when contamination is a scalar and not in [0,1]
-        for contamination in [-0.5, 2.3]:
-            estimator.set_params(contamination=contamination)
-            assert_raises(ValueError, estimator.fit_predict, X)
-=======
-from __future__ import print_function
-
-import types
-import warnings
-import sys
-import traceback
-import pickle
-from copy import deepcopy
-from functools import partial
-
-import numpy as np
-from scipy import sparse
-from scipy.stats import rankdata
-
-from sklearn.externals.six.moves import zip
-from sklearn.utils import IS_PYPY, _IS_32BIT
-from sklearn.utils._joblib import hash, Memory
-from sklearn.utils.testing import assert_raises, _get_args
-from sklearn.utils.testing import assert_raises_regex
-from sklearn.utils.testing import assert_raise_message
-from sklearn.utils.testing import assert_equal
-from sklearn.utils.testing import assert_not_equal
-from sklearn.utils.testing import assert_almost_equal
-from sklearn.utils.testing import assert_true
-from sklearn.utils.testing import assert_false
-from sklearn.utils.testing import assert_in
-from sklearn.utils.testing import assert_array_equal
-from sklearn.utils.testing import assert_allclose
-from sklearn.utils.testing import assert_allclose_dense_sparse
-from sklearn.utils.testing import assert_warns_message
-from sklearn.utils.testing import META_ESTIMATORS
-from sklearn.utils.testing import set_random_state
-from sklearn.utils.testing import assert_greater
-from sklearn.utils.testing import assert_greater_equal
-from sklearn.utils.testing import SkipTest
-from sklearn.utils.testing import ignore_warnings
-from sklearn.utils.testing import assert_dict_equal
-from sklearn.utils.testing import create_memmap_backed_data
-from sklearn.utils import is_scalar_nan
-from sklearn.discriminant_analysis import LinearDiscriminantAnalysis
-
-
-from sklearn.base import (clone, ClusterMixin,
-                          is_classifier, is_regressor, is_outlier_detector)
-
-from sklearn.metrics import accuracy_score, adjusted_rand_score, f1_score
-
-from sklearn.random_projection import BaseRandomProjection
-from sklearn.feature_selection import SelectKBest
-from sklearn.svm.base import BaseLibSVM
-from sklearn.linear_model.stochastic_gradient import BaseSGD
-from sklearn.pipeline import make_pipeline
-from sklearn.exceptions import DataConversionWarning
-from sklearn.exceptions import SkipTestWarning
-from sklearn.model_selection import train_test_split
-from sklearn.metrics.pairwise import (rbf_kernel, linear_kernel,
-                                      pairwise_distances)
-
-from sklearn.utils import shuffle
-from sklearn.utils.fixes import signature
-from sklearn.utils.validation import (has_fit_parameter, _num_samples,
-                                      LARGE_SPARSE_SUPPORTED)
-from sklearn.preprocessing import StandardScaler
-from sklearn.datasets import load_iris, load_boston, make_blobs
-
-
-BOSTON = None
-CROSS_DECOMPOSITION = ['PLSCanonical', 'PLSRegression', 'CCA', 'PLSSVD']
-MULTI_OUTPUT = ['CCA', 'DecisionTreeRegressor', 'ElasticNet',
-                'ExtraTreeRegressor', 'ExtraTreesRegressor',
-                'GaussianProcessRegressor', 'TransformedTargetRegressor',
-                'KNeighborsRegressor', 'KernelRidge', 'Lars', 'Lasso',
-                'LassoLars', 'LinearRegression', 'MultiTaskElasticNet',
-                'MultiTaskElasticNetCV', 'MultiTaskLasso', 'MultiTaskLassoCV',
-                'OrthogonalMatchingPursuit', 'PLSCanonical', 'PLSRegression',
-                'RANSACRegressor', 'RadiusNeighborsRegressor',
-                'RandomForestRegressor', 'Ridge', 'RidgeCV']
-
-ALLOW_NAN = ['Imputer', 'SimpleImputer', 'MissingIndicator',
-             'MaxAbsScaler', 'MinMaxScaler', 'RobustScaler', 'StandardScaler',
-             'PowerTransformer', 'QuantileTransformer']
-
-
-def _yield_non_meta_checks(name, estimator):
-    yield check_estimators_dtypes
-    yield check_fit_score_takes_y
-    yield check_dtype_object
-    yield check_sample_weights_pandas_series
-    yield check_sample_weights_list
-    yield check_sample_weights_invariance
-    yield check_estimators_fit_returns_self
-    yield partial(check_estimators_fit_returns_self, readonly_memmap=True)
-    yield check_complex_data
-
-    # Check that all estimator yield informative messages when
-    # trained on empty datasets
-    yield check_estimators_empty_data_messages
-
-    if name not in CROSS_DECOMPOSITION + ['SpectralEmbedding']:
-        # SpectralEmbedding is non-deterministic,
-        # see issue #4236
-        # cross-decomposition's "transform" returns X and Y
-        yield check_pipeline_consistency
-
-    if name not in ALLOW_NAN:
-        # Test that all estimators check their input for NaN's and infs
-        yield check_estimators_nan_inf
-
-    yield check_estimators_overwrite_params
-
-    if hasattr(estimator, 'sparsify'):
-        yield check_sparsify_coefficients
-
-    yield check_estimator_sparse_data
-
-    # Test that estimators can be pickled, and once pickled
-    # give the same answer as before.
-    yield check_estimators_pickle
-
-
-def _yield_classifier_checks(name, classifier):
-    # test classifiers can handle non-array data
-    yield check_classifier_data_not_an_array
-    # test classifiers trained on a single label always return this label
-    yield check_classifiers_one_label
-    yield check_classifiers_classes
-    yield check_estimators_partial_fit_n_features
-    # basic consistency testing
-    yield check_classifiers_train
-    yield partial(check_classifiers_train, readonly_memmap=True)
-    yield check_classifiers_regression_target
-    if (name not in ["MultinomialNB", "ComplementNB", "LabelPropagation",
-                     "LabelSpreading"] and
-        # TODO some complication with -1 label
-            name not in ["DecisionTreeClassifier", "ExtraTreeClassifier"]):
-        # We don't raise a warning in these classifiers, as
-        # the column y interface is used by the forests.
-
-        yield check_supervised_y_2d
-    yield check_supervised_y_no_nan
-    yield check_estimators_unfitted
-    if 'class_weight' in classifier.get_params().keys():
-        yield check_class_weight_classifiers
-
-    yield check_non_transformer_estimators_n_iter
-    # test if predict_proba is a monotonic transformation of decision_function
-    yield check_decision_proba_consistency
-
-
-@ignore_warnings(category=(DeprecationWarning, FutureWarning))
-def check_supervised_y_no_nan(name, estimator_orig):
-    # Checks that the Estimator targets are not NaN.
-    estimator = clone(estimator_orig)
-    rng = np.random.RandomState(888)
-    X = rng.randn(10, 5)
-    y = np.full(10, np.inf)
-    y = multioutput_estimator_convert_y_2d(estimator, y)
-
-    errmsg = "Input contains NaN, infinity or a value too large for " \
-             "dtype('float64')."
-    try:
-        estimator.fit(X, y)
-    except ValueError as e:
-        if str(e) != errmsg:
-            raise ValueError("Estimator {0} raised error as expected, but "
-                             "does not match expected error message"
-                             .format(name))
-    else:
-        raise ValueError("Estimator {0} should have raised error on fitting "
-                         "array y with NaN value.".format(name))
-
-
-def _yield_regressor_checks(name, regressor):
-    # TODO: test with intercept
-    # TODO: test with multiple responses
-    # basic testing
-    yield check_regressors_train
-    yield partial(check_regressors_train, readonly_memmap=True)
-    yield check_regressor_data_not_an_array
-    yield check_estimators_partial_fit_n_features
-    yield check_regressors_no_decision_function
-    yield check_supervised_y_2d
-    yield check_supervised_y_no_nan
-    if name != 'CCA':
-        # check that the regressor handles int input
-        yield check_regressors_int
-    if name != "GaussianProcessRegressor":
-        # test if NotFittedError is raised
-        yield check_estimators_unfitted
-    yield check_non_transformer_estimators_n_iter
-
-
-def _yield_transformer_checks(name, transformer):
-    # All transformers should either deal with sparse data or raise an
-    # exception with type TypeError and an intelligible error message
-    if name not in ['AdditiveChi2Sampler', 'Binarizer', 'Normalizer',
-                    'PLSCanonical', 'PLSRegression', 'CCA', 'PLSSVD']:
-        yield check_transformer_data_not_an_array
-    # these don't actually fit the data, so don't raise errors
-    if name not in ['AdditiveChi2Sampler', 'Binarizer',
-                    'FunctionTransformer', 'Normalizer']:
-        # basic tests
-        yield check_transformer_general
-        yield partial(check_transformer_general, readonly_memmap=True)
-        yield check_transformers_unfitted
-    # Dependent on external solvers and hence accessing the iter
-    # param is non-trivial.
-    external_solver = ['Isomap', 'KernelPCA', 'LocallyLinearEmbedding',
-                       'RandomizedLasso', 'LogisticRegressionCV']
-    if name not in external_solver:
-        yield check_transformer_n_iter
-
-
-def _yield_clustering_checks(name, clusterer):
-    yield check_clusterer_compute_labels_predict
-    if name not in ('WardAgglomeration', "FeatureAgglomeration"):
-        # this is clustering on the features
-        # let's not test that here.
-        yield check_clustering
-        yield partial(check_clustering, readonly_memmap=True)
-        yield check_estimators_partial_fit_n_features
-    yield check_non_transformer_estimators_n_iter
-
-
-def _yield_outliers_checks(name, estimator):
-
-    # checks for outlier detectors that have a fit_predict method
-    if hasattr(estimator, 'fit_predict'):
-        yield check_outliers_fit_predict
-
-    # checks for estimators that can be used on a test set
-    if hasattr(estimator, 'predict'):
-        yield check_outliers_train
-        yield partial(check_outliers_train, readonly_memmap=True)
-        # test outlier detectors can handle non-array data
-        yield check_classifier_data_not_an_array
-        # test if NotFittedError is raised
-        yield check_estimators_unfitted
-
-
-def _yield_all_checks(name, estimator):
-    for check in _yield_non_meta_checks(name, estimator):
-        yield check
-    if is_classifier(estimator):
-        for check in _yield_classifier_checks(name, estimator):
-            yield check
-    if is_regressor(estimator):
-        for check in _yield_regressor_checks(name, estimator):
-            yield check
-    if hasattr(estimator, 'transform'):
-        for check in _yield_transformer_checks(name, estimator):
-            yield check
-    if isinstance(estimator, ClusterMixin):
-        for check in _yield_clustering_checks(name, estimator):
-            yield check
-    if is_outlier_detector(estimator):
-        for check in _yield_outliers_checks(name, estimator):
-            yield check
-    yield check_fit2d_predict1d
-    yield check_methods_subset_invariance
-    yield check_fit2d_1sample
-    yield check_fit2d_1feature
-    yield check_fit1d
-    yield check_get_params_invariance
-    yield check_set_params
-    yield check_dict_unchanged
-    yield check_dont_overwrite_parameters
-
-
-def check_estimator(Estimator):
-    """Check if estimator adheres to scikit-learn conventions.
-
-    This estimator will run an extensive test-suite for input validation,
-    shapes, etc.
-    Additional tests for classifiers, regressors, clustering or transformers
-    will be run if the Estimator class inherits from the corresponding mixin
-    from sklearn.base.
-
-    This test can be applied to classes or instances.
-    Classes currently have some additional tests that related to construction,
-    while passing instances allows the testing of multiple options.
-
-    Parameters
-    ----------
-    estimator : estimator object or class
-        Estimator to check. Estimator is a class object or instance.
-
-    """
-    if isinstance(Estimator, type):
-        # got a class
-        name = Estimator.__name__
-        estimator = Estimator()
-        check_parameters_default_constructible(name, Estimator)
-        check_no_attributes_set_in_init(name, estimator)
-    else:
-        # got an instance
-        estimator = Estimator
-        name = type(estimator).__name__
-
-    for check in _yield_all_checks(name, estimator):
-        try:
-            check(name, estimator)
-        except SkipTest as exception:
-            # the only SkipTest thrown currently results from not
-            # being able to import pandas.
-            warnings.warn(str(exception), SkipTestWarning)
-
-
-def _boston_subset(n_samples=200):
-    global BOSTON
-    if BOSTON is None:
-        boston = load_boston()
-        X, y = boston.data, boston.target
-        X, y = shuffle(X, y, random_state=0)
-        X, y = X[:n_samples], y[:n_samples]
-        X = StandardScaler().fit_transform(X)
-        BOSTON = X, y
-    return BOSTON
-
-
-def set_checking_parameters(estimator):
-    # set parameters to speed up some estimators and
-    # avoid deprecated behaviour
-    params = estimator.get_params()
-    if ("n_iter" in params and estimator.__class__.__name__ != "TSNE"
-            and not isinstance(estimator, BaseSGD)):
-        estimator.set_params(n_iter=5)
-    if "max_iter" in params:
-        if estimator.max_iter is not None:
-            estimator.set_params(max_iter=min(5, estimator.max_iter))
-        # LinearSVR, LinearSVC
-        if estimator.__class__.__name__ in ['LinearSVR', 'LinearSVC']:
-            estimator.set_params(max_iter=20)
-        # NMF
-        if estimator.__class__.__name__ == 'NMF':
-            estimator.set_params(max_iter=100)
-        # MLP
-        if estimator.__class__.__name__ in ['MLPClassifier', 'MLPRegressor']:
-            estimator.set_params(max_iter=100)
-    if "n_resampling" in params:
-        # randomized lasso
-        estimator.set_params(n_resampling=5)
-    if "n_estimators" in params:
-        # especially gradient boosting with default 100
-        # FIXME: The default number of trees was changed and is set to 'warn'
-        # for some of the ensemble methods. We need to catch this case to avoid
-        # an error during the comparison. To be reverted in 0.22.
-        if estimator.n_estimators == 'warn':
-            estimator.set_params(n_estimators=5)
-        else:
-            estimator.set_params(n_estimators=min(5, estimator.n_estimators))
-    if "max_trials" in params:
-        # RANSAC
-        estimator.set_params(max_trials=10)
-    if "n_init" in params:
-        # K-Means
-        estimator.set_params(n_init=2)
-    if "decision_function_shape" in params:
-        # SVC
-        estimator.set_params(decision_function_shape='ovo')
-
-    if estimator.__class__.__name__ == "SelectFdr":
-        # be tolerant of noisy datasets (not actually speed)
-        estimator.set_params(alpha=.5)
-
-    if estimator.__class__.__name__ == "TheilSenRegressor":
-        estimator.max_subpopulation = 100
-
-    if estimator.__class__.__name__ == "IsolationForest":
-        # XXX to be removed in 0.22.
-        # this is used because the old IsolationForest does not
-        # respect the outlier detection API and thus and does not
-        # pass the outlier detection common tests.
-        estimator.set_params(behaviour='new')
-
-    if isinstance(estimator, BaseRandomProjection):
-        # Due to the jl lemma and often very few samples, the number
-        # of components of the random matrix projection will be probably
-        # greater than the number of features.
-        # So we impose a smaller number (avoid "auto" mode)
-        estimator.set_params(n_components=2)
-
-    if isinstance(estimator, SelectKBest):
-        # SelectKBest has a default of k=10
-        # which is more feature than we have in most case.
-        estimator.set_params(k=1)
-
-
-class NotAnArray(object):
-    """An object that is convertible to an array
-
-    Parameters
-    ----------
-    data : array_like
-        The data.
-    """
-
-    def __init__(self, data):
-        self.data = data
-
-    def __array__(self, dtype=None):
-        return self.data
-
-
-def _is_pairwise(estimator):
-    """Returns True if estimator has a _pairwise attribute set to True.
-
-    Parameters
-    ----------
-    estimator : object
-        Estimator object to test.
-
-    Returns
-    -------
-    out : bool
-        True if _pairwise is set to True and False otherwise.
-    """
-    return bool(getattr(estimator, "_pairwise", False))
-
-
-def _is_pairwise_metric(estimator):
-    """Returns True if estimator accepts pairwise metric.
-
-    Parameters
-    ----------
-    estimator : object
-        Estimator object to test.
-
-    Returns
-    -------
-    out : bool
-        True if _pairwise is set to True and False otherwise.
-    """
-    metric = getattr(estimator, "metric", None)
-
-    return bool(metric == 'precomputed')
-
-
-def pairwise_estimator_convert_X(X, estimator, kernel=linear_kernel):
-
-    if _is_pairwise_metric(estimator):
-        return pairwise_distances(X, metric='euclidean')
-    if _is_pairwise(estimator):
-        return kernel(X, X)
-
-    return X
-
-
-def _generate_sparse_matrix(X_csr):
-    """Generate sparse matrices with {32,64}bit indices of diverse format
-
-        Parameters
-        ----------
-        X_csr: CSR Matrix
-            Input matrix in CSR format
-
-        Returns
-        -------
-        out: iter(Matrices)
-            In format['dok', 'lil', 'dia', 'bsr', 'csr', 'csc', 'coo',
-             'coo_64', 'csc_64', 'csr_64']
-    """
-
-    assert X_csr.format == 'csr'
-    yield 'csr', X_csr.copy()
-    for sparse_format in ['dok', 'lil', 'dia', 'bsr', 'csc', 'coo']:
-        yield sparse_format, X_csr.asformat(sparse_format)
-
-    if LARGE_SPARSE_SUPPORTED:
-        # Generate large indices matrix only if its supported by scipy
-        X_coo = X_csr.asformat('coo')
-        X_coo.row = X_coo.row.astype('int64')
-        X_coo.col = X_coo.col.astype('int64')
-        yield "coo_64", X_coo
-
-        for sparse_format in ['csc', 'csr']:
-            X = X_csr.asformat(sparse_format)
-            X.indices = X.indices.astype('int64')
-            X.indptr = X.indptr.astype('int64')
-            yield sparse_format + "_64", X
-
-
-def check_estimator_sparse_data(name, estimator_orig):
-
-    rng = np.random.RandomState(0)
-    X = rng.rand(40, 10)
-    X[X < .8] = 0
-    X = pairwise_estimator_convert_X(X, estimator_orig)
-    X_csr = sparse.csr_matrix(X)
-    y = (4 * rng.rand(40)).astype(np.int)
-    # catch deprecation warnings
-    with ignore_warnings(category=DeprecationWarning):
-        estimator = clone(estimator_orig)
-    y = multioutput_estimator_convert_y_2d(estimator, y)
-    for matrix_format, X in _generate_sparse_matrix(X_csr):
-        # catch deprecation warnings
-        with ignore_warnings(category=(DeprecationWarning, FutureWarning)):
-            if name in ['Scaler', 'StandardScaler']:
-                estimator = clone(estimator).set_params(with_mean=False)
-            else:
-                estimator = clone(estimator)
-        # fit and predict
-        try:
-            with ignore_warnings(category=(DeprecationWarning, FutureWarning)):
-                estimator.fit(X, y)
-            if hasattr(estimator, "predict"):
-                pred = estimator.predict(X)
-                assert_equal(pred.shape, (X.shape[0],))
-            if hasattr(estimator, 'predict_proba'):
-                probs = estimator.predict_proba(X)
-                assert_equal(probs.shape, (X.shape[0], 4))
-        except (TypeError, ValueError) as e:
-            if 'sparse' not in repr(e).lower():
-                if "64" in matrix_format:
-                    msg = ("Estimator %s doesn't seem to support %s matrix, "
-                           "and is not failing gracefully, e.g. by using "
-                           "check_array(X, accept_large_sparse=False)")
-                    raise AssertionError(msg % (name, matrix_format))
-                else:
-                    print("Estimator %s doesn't seem to fail gracefully on "
-                          "sparse data: error message state explicitly that "
-                          "sparse input is not supported if this is not"
-                          " the case." % name)
-                    raise
-        except Exception:
-            print("Estimator %s doesn't seem to fail gracefully on "
-                  "sparse data: it should raise a TypeError if sparse input "
-                  "is explicitly not supported." % name)
-            raise
-
-
-@ignore_warnings(category=(DeprecationWarning, FutureWarning))
-def check_sample_weights_pandas_series(name, estimator_orig):
-    # check that estimators will accept a 'sample_weight' parameter of
-    # type pandas.Series in the 'fit' function.
-    estimator = clone(estimator_orig)
-    if has_fit_parameter(estimator, "sample_weight"):
-        try:
-            import pandas as pd
-            X = np.array([[1, 1], [1, 2], [1, 3], [1, 4],
-                          [2, 1], [2, 2], [2, 3], [2, 4]])
-            X = pd.DataFrame(pairwise_estimator_convert_X(X, estimator_orig))
-            y = pd.Series([1, 1, 1, 1, 2, 2, 2, 2])
-            weights = pd.Series([1] * 8)
-            try:
-                estimator.fit(X, y, sample_weight=weights)
-            except ValueError:
-                raise ValueError("Estimator {0} raises error if "
-                                 "'sample_weight' parameter is of "
-                                 "type pandas.Series".format(name))
-        except ImportError:
-            raise SkipTest("pandas is not installed: not testing for "
-                           "input of type pandas.Series to class weight.")
-
-
-@ignore_warnings(category=(DeprecationWarning, FutureWarning))
-def check_sample_weights_list(name, estimator_orig):
-    # check that estimators will accept a 'sample_weight' parameter of
-    # type list in the 'fit' function.
-    if has_fit_parameter(estimator_orig, "sample_weight"):
-        estimator = clone(estimator_orig)
-        rnd = np.random.RandomState(0)
-        X = pairwise_estimator_convert_X(rnd.uniform(size=(10, 3)),
-                                         estimator_orig)
-        y = np.arange(10) % 3
-        y = multioutput_estimator_convert_y_2d(estimator, y)
-        sample_weight = [3] * 10
-        # Test that estimators don't raise any exception
-        estimator.fit(X, y, sample_weight=sample_weight)
-
-
-@ignore_warnings(category=(DeprecationWarning, FutureWarning))
-def check_sample_weights_invariance(name, estimator_orig):
-    # check that the estimators yield same results for
-    # unit weights and no weights
-    if (has_fit_parameter(estimator_orig, "sample_weight") and
-            not (hasattr(estimator_orig, "_pairwise")
-                 and estimator_orig._pairwise)):
-        # We skip pairwise because the data is not pairwise
-
-        estimator1 = clone(estimator_orig)
-        estimator2 = clone(estimator_orig)
-        set_random_state(estimator1, random_state=0)
-        set_random_state(estimator2, random_state=0)
-
-        X = np.array([[1, 3], [1, 3], [1, 3], [1, 3],
-                      [2, 1], [2, 1], [2, 1], [2, 1],
-                      [3, 3], [3, 3], [3, 3], [3, 3],
-                      [4, 1], [4, 1], [4, 1], [4, 1]], dtype=np.dtype('float'))
-        y = np.array([1, 1, 1, 1, 2, 2, 2, 2,
-                      1, 1, 1, 1, 2, 2, 2, 2], dtype=np.dtype('int'))
-
-        estimator1.fit(X, y=y, sample_weight=np.ones(shape=len(y)))
-        estimator2.fit(X, y=y, sample_weight=None)
-
-        for method in ["predict", "transform"]:
-            if hasattr(estimator_orig, method):
-                X_pred1 = getattr(estimator1, method)(X)
-                X_pred2 = getattr(estimator2, method)(X)
-                assert_allclose(X_pred1, X_pred2,
-                                err_msg="For %s sample_weight=None is not"
-                                        " equivalent to sample_weight=ones"
-                                        % name)
-
-
-@ignore_warnings(category=(DeprecationWarning, FutureWarning, UserWarning))
-def check_dtype_object(name, estimator_orig):
-    # check that estimators treat dtype object as numeric if possible
-    rng = np.random.RandomState(0)
-    X = pairwise_estimator_convert_X(rng.rand(40, 10), estimator_orig)
-    X = X.astype(object)
-    y = (X[:, 0] * 4).astype(np.int)
-    estimator = clone(estimator_orig)
-    y = multioutput_estimator_convert_y_2d(estimator, y)
-
-    estimator.fit(X, y)
-    if hasattr(estimator, "predict"):
-        estimator.predict(X)
-
-    if hasattr(estimator, "transform"):
-        estimator.transform(X)
-
-    try:
-        estimator.fit(X, y.astype(object))
-    except Exception as e:
-        if "Unknown label type" not in str(e):
-            raise
-
-    X[0, 0] = {'foo': 'bar'}
-    msg = "argument must be a string or a number"
-    assert_raises_regex(TypeError, msg, estimator.fit, X, y)
-
-
-def check_complex_data(name, estimator_orig):
-    # check that estimators raise an exception on providing complex data
-    X = np.random.sample(10) + 1j * np.random.sample(10)
-    X = X.reshape(-1, 1)
-    y = np.random.sample(10) + 1j * np.random.sample(10)
-    estimator = clone(estimator_orig)
-    assert_raises_regex(ValueError, "Complex data not supported",
-                        estimator.fit, X, y)
-
-
-@ignore_warnings
-def check_dict_unchanged(name, estimator_orig):
-    # this estimator raises
-    # ValueError: Found array with 0 feature(s) (shape=(23, 0))
-    # while a minimum of 1 is required.
-    # error
-    if name in ['SpectralCoclustering']:
-        return
-    rnd = np.random.RandomState(0)
-    if name in ['RANSACRegressor']:
-        X = 3 * rnd.uniform(size=(20, 3))
-    else:
-        X = 2 * rnd.uniform(size=(20, 3))
-
-    X = pairwise_estimator_convert_X(X, estimator_orig)
-
-    y = X[:, 0].astype(np.int)
-    estimator = clone(estimator_orig)
-    y = multioutput_estimator_convert_y_2d(estimator, y)
-    if hasattr(estimator, "n_components"):
-        estimator.n_components = 1
-
-    if hasattr(estimator, "n_clusters"):
-        estimator.n_clusters = 1
-
-    if hasattr(estimator, "n_best"):
-        estimator.n_best = 1
-
-    set_random_state(estimator, 1)
-
-    estimator.fit(X, y)
-    for method in ["predict", "transform", "decision_function",
-                   "predict_proba"]:
-        if hasattr(estimator, method):
-            dict_before = estimator.__dict__.copy()
-            getattr(estimator, method)(X)
-            assert_dict_equal(estimator.__dict__, dict_before,
-                              'Estimator changes __dict__ during %s' % method)
-
-
-def is_public_parameter(attr):
-    return not (attr.startswith('_') or attr.endswith('_'))
-
-
-@ignore_warnings(category=(DeprecationWarning, FutureWarning))
-def check_dont_overwrite_parameters(name, estimator_orig):
-    # check that fit method only changes or sets private attributes
-    if hasattr(estimator_orig.__init__, "deprecated_original"):
-        # to not check deprecated classes
-        return
-    estimator = clone(estimator_orig)
-    rnd = np.random.RandomState(0)
-    X = 3 * rnd.uniform(size=(20, 3))
-    X = pairwise_estimator_convert_X(X, estimator_orig)
-    y = X[:, 0].astype(np.int)
-    y = multioutput_estimator_convert_y_2d(estimator, y)
-
-    if hasattr(estimator, "n_components"):
-        estimator.n_components = 1
-    if hasattr(estimator, "n_clusters"):
-        estimator.n_clusters = 1
-
-    set_random_state(estimator, 1)
-    dict_before_fit = estimator.__dict__.copy()
-    estimator.fit(X, y)
-
-    dict_after_fit = estimator.__dict__
-
-    public_keys_after_fit = [key for key in dict_after_fit.keys()
-                             if is_public_parameter(key)]
-
-    attrs_added_by_fit = [key for key in public_keys_after_fit
-                          if key not in dict_before_fit.keys()]
-
-    # check that fit doesn't add any public attribute
-    assert_true(not attrs_added_by_fit,
-                ('Estimator adds public attribute(s) during'
-                 ' the fit method.'
-                 ' Estimators are only allowed to add private attributes'
-                 ' either started with _ or ended'
-                 ' with _ but %s added' % ', '.join(attrs_added_by_fit)))
-
-    # check that fit doesn't change any public attribute
-    attrs_changed_by_fit = [key for key in public_keys_after_fit
-                            if (dict_before_fit[key]
-                                is not dict_after_fit[key])]
-
-    assert_true(not attrs_changed_by_fit,
-                ('Estimator changes public attribute(s) during'
-                 ' the fit method. Estimators are only allowed'
-                 ' to change attributes started'
-                 ' or ended with _, but'
-                 ' %s changed' % ', '.join(attrs_changed_by_fit)))
-
-
-@ignore_warnings(category=(DeprecationWarning, FutureWarning))
-def check_fit2d_predict1d(name, estimator_orig):
-    # check by fitting a 2d array and predicting with a 1d array
-    rnd = np.random.RandomState(0)
-    X = 3 * rnd.uniform(size=(20, 3))
-    X = pairwise_estimator_convert_X(X, estimator_orig)
-    y = X[:, 0].astype(np.int)
-    estimator = clone(estimator_orig)
-    y = multioutput_estimator_convert_y_2d(estimator, y)
-
-    if hasattr(estimator, "n_components"):
-        estimator.n_components = 1
-    if hasattr(estimator, "n_clusters"):
-        estimator.n_clusters = 1
-
-    set_random_state(estimator, 1)
-    estimator.fit(X, y)
-
-    for method in ["predict", "transform", "decision_function",
-                   "predict_proba"]:
-        if hasattr(estimator, method):
-            assert_raise_message(ValueError, "Reshape your data",
-                                 getattr(estimator, method), X[0])
-
-
-def _apply_on_subsets(func, X):
-    # apply function on the whole set and on mini batches
-    result_full = func(X)
-    n_features = X.shape[1]
-    result_by_batch = [func(batch.reshape(1, n_features))
-                       for batch in X]
-    # func can output tuple (e.g. score_samples)
-    if type(result_full) == tuple:
-        result_full = result_full[0]
-        result_by_batch = list(map(lambda x: x[0], result_by_batch))
-
-    if sparse.issparse(result_full):
-        result_full = result_full.A
-        result_by_batch = [x.A for x in result_by_batch]
-    return np.ravel(result_full), np.ravel(result_by_batch)
-
-
-@ignore_warnings(category=(DeprecationWarning, FutureWarning))
-def check_methods_subset_invariance(name, estimator_orig):
-    # check that method gives invariant results if applied
-    # on mini bathes or the whole set
-    rnd = np.random.RandomState(0)
-    X = 3 * rnd.uniform(size=(20, 3))
-    X = pairwise_estimator_convert_X(X, estimator_orig)
-    y = X[:, 0].astype(np.int)
-    estimator = clone(estimator_orig)
-    y = multioutput_estimator_convert_y_2d(estimator, y)
-
-    if hasattr(estimator, "n_components"):
-        estimator.n_components = 1
-    if hasattr(estimator, "n_clusters"):
-        estimator.n_clusters = 1
-
-    set_random_state(estimator, 1)
-    estimator.fit(X, y)
-
-    for method in ["predict", "transform", "decision_function",
-                   "score_samples", "predict_proba"]:
-
-        msg = ("{method} of {name} is not invariant when applied "
-               "to a subset.").format(method=method, name=name)
-        # TODO remove cases when corrected
-        if (name, method) in [('SVC', 'decision_function'),
-                              ('SparsePCA', 'transform'),
-                              ('MiniBatchSparsePCA', 'transform'),
-                              ('BernoulliRBM', 'score_samples')]:
-            raise SkipTest(msg)
-
-        if hasattr(estimator, method):
-            result_full, result_by_batch = _apply_on_subsets(
-                getattr(estimator, method), X)
-            assert_allclose(result_full, result_by_batch,
-                            atol=1e-7, err_msg=msg)
-
-
-@ignore_warnings
-def check_fit2d_1sample(name, estimator_orig):
-    # Check that fitting a 2d array with only one sample either works or
-    # returns an informative message. The error message should either mention
-    # the number of samples or the number of classes.
-    rnd = np.random.RandomState(0)
-    X = 3 * rnd.uniform(size=(1, 10))
-    y = X[:, 0].astype(np.int)
-    estimator = clone(estimator_orig)
-    y = multioutput_estimator_convert_y_2d(estimator, y)
-
-    if hasattr(estimator, "n_components"):
-        estimator.n_components = 1
-    if hasattr(estimator, "n_clusters"):
-        estimator.n_clusters = 1
-
-    set_random_state(estimator, 1)
-
-    msgs = ["1 sample", "n_samples = 1", "n_samples=1", "one sample",
-            "1 class", "one class"]
-
-    try:
-        estimator.fit(X, y)
-    except ValueError as e:
-        if all(msg not in repr(e) for msg in msgs):
-            raise e
-
-
-@ignore_warnings
-def check_fit2d_1feature(name, estimator_orig):
-    # check fitting a 2d array with only 1 feature either works or returns
-    # informative message
-    rnd = np.random.RandomState(0)
-    X = 3 * rnd.uniform(size=(10, 1))
-    X = pairwise_estimator_convert_X(X, estimator_orig)
-    y = X[:, 0].astype(np.int)
-    estimator = clone(estimator_orig)
-    y = multioutput_estimator_convert_y_2d(estimator, y)
-
-    if hasattr(estimator, "n_components"):
-        estimator.n_components = 1
-    if hasattr(estimator, "n_clusters"):
-        estimator.n_clusters = 1
-    # ensure two labels in subsample for RandomizedLogisticRegression
-    if name == 'RandomizedLogisticRegression':
-        estimator.sample_fraction = 1
-    # ensure non skipped trials for RANSACRegressor
-    if name == 'RANSACRegressor':
-        estimator.residual_threshold = 0.5
-
-    y = multioutput_estimator_convert_y_2d(estimator, y)
-    set_random_state(estimator, 1)
-
-    msgs = ["1 feature(s)", "n_features = 1", "n_features=1"]
-
-    try:
-        estimator.fit(X, y)
-    except ValueError as e:
-        if all(msg not in repr(e) for msg in msgs):
-            raise e
-
-
-@ignore_warnings
-def check_fit1d(name, estimator_orig):
-    # check fitting 1d X array raises a ValueError
-    rnd = np.random.RandomState(0)
-    X = 3 * rnd.uniform(size=(20))
-    y = X.astype(np.int)
-    estimator = clone(estimator_orig)
-    y = multioutput_estimator_convert_y_2d(estimator, y)
-
-    if hasattr(estimator, "n_components"):
-        estimator.n_components = 1
-    if hasattr(estimator, "n_clusters"):
-        estimator.n_clusters = 1
-
-    set_random_state(estimator, 1)
-    assert_raises(ValueError, estimator.fit, X, y)
-
-
-@ignore_warnings(category=(DeprecationWarning, FutureWarning))
-def check_transformer_general(name, transformer, readonly_memmap=False):
-    X, y = make_blobs(n_samples=30, centers=[[0, 0, 0], [1, 1, 1]],
-                      random_state=0, n_features=2, cluster_std=0.1)
-    X = StandardScaler().fit_transform(X)
-    X -= X.min()
-
-    if readonly_memmap:
-        X, y = create_memmap_backed_data([X, y])
-
-    _check_transformer(name, transformer, X, y)
-    _check_transformer(name, transformer, X.tolist(), y.tolist())
-
-
-@ignore_warnings(category=(DeprecationWarning, FutureWarning))
-def check_transformer_data_not_an_array(name, transformer):
-    X, y = make_blobs(n_samples=30, centers=[[0, 0, 0], [1, 1, 1]],
-                      random_state=0, n_features=2, cluster_std=0.1)
-    X = StandardScaler().fit_transform(X)
-    # We need to make sure that we have non negative data, for things
-    # like NMF
-    X -= X.min() - .1
-    this_X = NotAnArray(X)
-    this_y = NotAnArray(np.asarray(y))
-    _check_transformer(name, transformer, this_X, this_y)
-
-
-@ignore_warnings(category=(DeprecationWarning, FutureWarning))
-def check_transformers_unfitted(name, transformer):
-    X, y = _boston_subset()
-
-    transformer = clone(transformer)
-    with assert_raises((AttributeError, ValueError), msg="The unfitted "
-                       "transformer {} does not raise an error when "
-                       "transform is called. Perhaps use "
-                       "check_is_fitted in transform.".format(name)):
-        transformer.transform(X)
-
-
-def _check_transformer(name, transformer_orig, X, y):
-    if name in ('CCA', 'LocallyLinearEmbedding', 'KernelPCA') and _IS_32BIT:
-        # Those transformers yield non-deterministic output when executed on
-        # a 32bit Python. The same transformers are stable on 64bit Python.
-        # FIXME: try to isolate a minimalistic reproduction case only depending
-        # on numpy & scipy and/or maybe generate a test dataset that does not
-        # cause such unstable behaviors.
-        msg = name + ' is non deterministic on 32bit Python'
-        raise SkipTest(msg)
-    n_samples, n_features = np.asarray(X).shape
-    transformer = clone(transformer_orig)
-    set_random_state(transformer)
-
-    # fit
-
-    if name in CROSS_DECOMPOSITION:
-        y_ = np.c_[y, y]
-        y_[::2, 1] *= 2
-    else:
-        y_ = y
-
-    transformer.fit(X, y_)
-    # fit_transform method should work on non fitted estimator
-    transformer_clone = clone(transformer)
-    X_pred = transformer_clone.fit_transform(X, y=y_)
-
-    if isinstance(X_pred, tuple):
-        for x_pred in X_pred:
-            assert_equal(x_pred.shape[0], n_samples)
-    else:
-        # check for consistent n_samples
-        assert_equal(X_pred.shape[0], n_samples)
-
-    if hasattr(transformer, 'transform'):
-        if name in CROSS_DECOMPOSITION:
-            X_pred2 = transformer.transform(X, y_)
-            X_pred3 = transformer.fit_transform(X, y=y_)
-        else:
-            X_pred2 = transformer.transform(X)
-            X_pred3 = transformer.fit_transform(X, y=y_)
-        if isinstance(X_pred, tuple) and isinstance(X_pred2, tuple):
-            for x_pred, x_pred2, x_pred3 in zip(X_pred, X_pred2, X_pred3):
-                assert_allclose_dense_sparse(
-                    x_pred, x_pred2, atol=1e-2,
-                    err_msg="fit_transform and transform outcomes "
-                            "not consistent in %s"
-                    % transformer)
-                assert_allclose_dense_sparse(
-                    x_pred, x_pred3, atol=1e-2,
-                    err_msg="consecutive fit_transform outcomes "
-                            "not consistent in %s"
-                    % transformer)
-        else:
-            assert_allclose_dense_sparse(
-                X_pred, X_pred2,
-                err_msg="fit_transform and transform outcomes "
-                        "not consistent in %s"
-                % transformer, atol=1e-2)
-            assert_allclose_dense_sparse(
-                X_pred, X_pred3, atol=1e-2,
-                err_msg="consecutive fit_transform outcomes "
-                        "not consistent in %s"
-                % transformer)
-            assert_equal(_num_samples(X_pred2), n_samples)
-            assert_equal(_num_samples(X_pred3), n_samples)
-
-        # raises error on malformed input for transform
-        if hasattr(X, 'T'):
-            # If it's not an array, it does not have a 'T' property
-            with assert_raises(ValueError, msg="The transformer {} does "
-                               "not raise an error when the number of "
-                               "features in transform is different from"
-                               " the number of features in "
-                               "fit.".format(name)):
-                transformer.transform(X.T)
-
-
-@ignore_warnings
-def check_pipeline_consistency(name, estimator_orig):
-    if name in ('CCA', 'LocallyLinearEmbedding', 'KernelPCA') and _IS_32BIT:
-        # Those transformers yield non-deterministic output when executed on
-        # a 32bit Python. The same transformers are stable on 64bit Python.
-        # FIXME: try to isolate a minimalistic reproduction case only depending
-        # scipy and/or maybe generate a test dataset that does not
-        # cause such unstable behaviors.
-        msg = name + ' is non deterministic on 32bit Python'
-        raise SkipTest(msg)
-
-    # check that make_pipeline(est) gives same score as est
-    X, y = make_blobs(n_samples=30, centers=[[0, 0, 0], [1, 1, 1]],
-                      random_state=0, n_features=2, cluster_std=0.1)
-    X -= X.min()
-    X = pairwise_estimator_convert_X(X, estimator_orig, kernel=rbf_kernel)
-    estimator = clone(estimator_orig)
-    y = multioutput_estimator_convert_y_2d(estimator, y)
-    set_random_state(estimator)
-    pipeline = make_pipeline(estimator)
-    estimator.fit(X, y)
-    pipeline.fit(X, y)
-
-    funcs = ["score", "fit_transform"]
-
-    for func_name in funcs:
-        func = getattr(estimator, func_name, None)
-        if func is not None:
-            func_pipeline = getattr(pipeline, func_name)
-            result = func(X, y)
-            result_pipe = func_pipeline(X, y)
-            assert_allclose_dense_sparse(result, result_pipe)
-
-
-@ignore_warnings
-def check_fit_score_takes_y(name, estimator_orig):
-    # check that all estimators accept an optional y
-    # in fit and score so they can be used in pipelines
-    rnd = np.random.RandomState(0)
-    X = rnd.uniform(size=(10, 3))
-    X = pairwise_estimator_convert_X(X, estimator_orig)
-    y = np.arange(10) % 3
-    estimator = clone(estimator_orig)
-    y = multioutput_estimator_convert_y_2d(estimator, y)
-    set_random_state(estimator)
-
-    funcs = ["fit", "score", "partial_fit", "fit_predict", "fit_transform"]
-    for func_name in funcs:
-        func = getattr(estimator, func_name, None)
-        if func is not None:
-            func(X, y)
-            args = [p.name for p in signature(func).parameters.values()]
-            if args[0] == "self":
-                # if_delegate_has_method makes methods into functions
-                # with an explicit "self", so need to shift arguments
-                args = args[1:]
-            assert_true(args[1] in ["y", "Y"],
-                        "Expected y or Y as second argument for method "
-                        "%s of %s. Got arguments: %r."
-                        % (func_name, type(estimator).__name__, args))
-
-
-@ignore_warnings
-def check_estimators_dtypes(name, estimator_orig):
-    rnd = np.random.RandomState(0)
-    X_train_32 = 3 * rnd.uniform(size=(20, 5)).astype(np.float32)
-    X_train_32 = pairwise_estimator_convert_X(X_train_32, estimator_orig)
-    X_train_64 = X_train_32.astype(np.float64)
-    X_train_int_64 = X_train_32.astype(np.int64)
-    X_train_int_32 = X_train_32.astype(np.int32)
-    y = X_train_int_64[:, 0]
-    y = multioutput_estimator_convert_y_2d(estimator_orig, y)
-
-    methods = ["predict", "transform", "decision_function", "predict_proba"]
-
-    for X_train in [X_train_32, X_train_64, X_train_int_64, X_train_int_32]:
-        estimator = clone(estimator_orig)
-        set_random_state(estimator, 1)
-        estimator.fit(X_train, y)
-
-        for method in methods:
-            if hasattr(estimator, method):
-                getattr(estimator, method)(X_train)
-
-
-@ignore_warnings(category=(DeprecationWarning, FutureWarning))
-def check_estimators_empty_data_messages(name, estimator_orig):
-    e = clone(estimator_orig)
-    set_random_state(e, 1)
-
-    X_zero_samples = np.empty(0).reshape(0, 3)
-    # The precise message can change depending on whether X or y is
-    # validated first. Let us test the type of exception only:
-    with assert_raises(ValueError, msg="The estimator {} does not"
-                       " raise an error when an empty data is used "
-                       "to train. Perhaps use "
-                       "check_array in train.".format(name)):
-        e.fit(X_zero_samples, [])
-
-    X_zero_features = np.empty(0).reshape(3, 0)
-    # the following y should be accepted by both classifiers and regressors
-    # and ignored by unsupervised models
-    y = multioutput_estimator_convert_y_2d(e, np.array([1, 0, 1]))
-    msg = (r"0 feature\(s\) \(shape=\(3, 0\)\) while a minimum of \d* "
-           "is required.")
-    assert_raises_regex(ValueError, msg, e.fit, X_zero_features, y)
-
-
-@ignore_warnings(category=DeprecationWarning)
-def check_estimators_nan_inf(name, estimator_orig):
-    # Checks that Estimator X's do not contain NaN or inf.
-    rnd = np.random.RandomState(0)
-    X_train_finite = pairwise_estimator_convert_X(rnd.uniform(size=(10, 3)),
-                                                  estimator_orig)
-    X_train_nan = rnd.uniform(size=(10, 3))
-    X_train_nan[0, 0] = np.nan
-    X_train_inf = rnd.uniform(size=(10, 3))
-    X_train_inf[0, 0] = np.inf
-    y = np.ones(10)
-    y[:5] = 0
-    y = multioutput_estimator_convert_y_2d(estimator_orig, y)
-    error_string_fit = "Estimator doesn't check for NaN and inf in fit."
-    error_string_predict = ("Estimator doesn't check for NaN and inf in"
-                            " predict.")
-    error_string_transform = ("Estimator doesn't check for NaN and inf in"
-                              " transform.")
-    for X_train in [X_train_nan, X_train_inf]:
-        # catch deprecation warnings
-        with ignore_warnings(category=(DeprecationWarning, FutureWarning)):
-            estimator = clone(estimator_orig)
-            set_random_state(estimator, 1)
-            # try to fit
-            try:
-                estimator.fit(X_train, y)
-            except ValueError as e:
-                if 'inf' not in repr(e) and 'NaN' not in repr(e):
-                    print(error_string_fit, estimator, e)
-                    traceback.print_exc(file=sys.stdout)
-                    raise e
-            except Exception as exc:
-                print(error_string_fit, estimator, exc)
-                traceback.print_exc(file=sys.stdout)
-                raise exc
-            else:
-                raise AssertionError(error_string_fit, estimator)
-            # actually fit
-            estimator.fit(X_train_finite, y)
-
-            # predict
-            if hasattr(estimator, "predict"):
-                try:
-                    estimator.predict(X_train)
-                except ValueError as e:
-                    if 'inf' not in repr(e) and 'NaN' not in repr(e):
-                        print(error_string_predict, estimator, e)
-                        traceback.print_exc(file=sys.stdout)
-                        raise e
-                except Exception as exc:
-                    print(error_string_predict, estimator, exc)
-                    traceback.print_exc(file=sys.stdout)
-                else:
-                    raise AssertionError(error_string_predict, estimator)
-
-            # transform
-            if hasattr(estimator, "transform"):
-                try:
-                    estimator.transform(X_train)
-                except ValueError as e:
-                    if 'inf' not in repr(e) and 'NaN' not in repr(e):
-                        print(error_string_transform, estimator, e)
-                        traceback.print_exc(file=sys.stdout)
-                        raise e
-                except Exception as exc:
-                    print(error_string_transform, estimator, exc)
-                    traceback.print_exc(file=sys.stdout)
-                else:
-                    raise AssertionError(error_string_transform, estimator)
-
-
-@ignore_warnings
-def check_estimators_pickle(name, estimator_orig):
-    """Test that we can pickle all estimators"""
-    check_methods = ["predict", "transform", "decision_function",
-                     "predict_proba"]
-
-    X, y = make_blobs(n_samples=30, centers=[[0, 0, 0], [1, 1, 1]],
-                      random_state=0, n_features=2, cluster_std=0.1)
-
-    # some estimators can't do features less than 0
-    X -= X.min()
-    X = pairwise_estimator_convert_X(X, estimator_orig, kernel=rbf_kernel)
-
-    # include NaN values when the estimator should deal with them
-    if name in ALLOW_NAN:
-        # set randomly 10 elements to np.nan
-        rng = np.random.RandomState(42)
-        mask = rng.choice(X.size, 10, replace=False)
-        X.reshape(-1)[mask] = np.nan
-
-    estimator = clone(estimator_orig)
-
-    # some estimators only take multioutputs
-    y = multioutput_estimator_convert_y_2d(estimator, y)
-
-    set_random_state(estimator)
-    estimator.fit(X, y)
-
-    result = dict()
-    for method in check_methods:
-        if hasattr(estimator, method):
-            result[method] = getattr(estimator, method)(X)
-
-    # pickle and unpickle!
-    pickled_estimator = pickle.dumps(estimator)
-    if estimator.__module__.startswith('sklearn.'):
-        assert_true(b"version" in pickled_estimator)
-    unpickled_estimator = pickle.loads(pickled_estimator)
-
-    result = dict()
-    for method in check_methods:
-        if hasattr(estimator, method):
-            result[method] = getattr(estimator, method)(X)
-
-    for method in result:
-        unpickled_result = getattr(unpickled_estimator, method)(X)
-        assert_allclose_dense_sparse(result[method], unpickled_result)
-
-
-@ignore_warnings(category=(DeprecationWarning, FutureWarning))
-def check_estimators_partial_fit_n_features(name, estimator_orig):
-    # check if number of features changes between calls to partial_fit.
-    if not hasattr(estimator_orig, 'partial_fit'):
-        return
-    estimator = clone(estimator_orig)
-    X, y = make_blobs(n_samples=50, random_state=1)
-    X -= X.min()
-
-    try:
-        if is_classifier(estimator):
-            classes = np.unique(y)
-            estimator.partial_fit(X, y, classes=classes)
-        else:
-            estimator.partial_fit(X, y)
-    except NotImplementedError:
-        return
-
-    with assert_raises(ValueError,
-                       msg="The estimator {} does not raise an"
-                           " error when the number of features"
-                           " changes between calls to "
-                           "partial_fit.".format(name)):
-        estimator.partial_fit(X[:, :-1], y)
-
-
-@ignore_warnings(category=(DeprecationWarning, FutureWarning))
-def check_clustering(name, clusterer_orig, readonly_memmap=False):
-    clusterer = clone(clusterer_orig)
-    X, y = make_blobs(n_samples=50, random_state=1)
-    X, y = shuffle(X, y, random_state=7)
-    X = StandardScaler().fit_transform(X)
-    rng = np.random.RandomState(7)
-    X_noise = np.concatenate([X, rng.uniform(low=-3, high=3, size=(5, 2))])
-
-    if readonly_memmap:
-        X, y, X_noise = create_memmap_backed_data([X, y, X_noise])
-
-    n_samples, n_features = X.shape
-    # catch deprecation and neighbors warnings
-    if hasattr(clusterer, "n_clusters"):
-        clusterer.set_params(n_clusters=3)
-    set_random_state(clusterer)
-    if name == 'AffinityPropagation':
-        clusterer.set_params(preference=-100)
-        clusterer.set_params(max_iter=100)
-
-    # fit
-    clusterer.fit(X)
-    # with lists
-    clusterer.fit(X.tolist())
-
-    pred = clusterer.labels_
-    assert_equal(pred.shape, (n_samples,))
-    assert_greater(adjusted_rand_score(pred, y), 0.4)
-    # fit another time with ``fit_predict`` and compare results
-    if name == 'SpectralClustering':
-        # there is no way to make Spectral clustering deterministic :(
-        return
-    set_random_state(clusterer)
-    with warnings.catch_warnings(record=True):
-        pred2 = clusterer.fit_predict(X)
-    assert_array_equal(pred, pred2)
-
-    # fit_predict(X) and labels_ should be of type int
-    assert_in(pred.dtype, [np.dtype('int32'), np.dtype('int64')])
-    assert_in(pred2.dtype, [np.dtype('int32'), np.dtype('int64')])
-
-    # Add noise to X to test the possible values of the labels
-    labels = clusterer.fit_predict(X_noise)
-
-    # There should be at least one sample in every cluster. Equivalently
-    # labels_ should contain all the consecutive values between its
-    # min and its max.
-    labels_sorted = np.unique(labels)
-    assert_array_equal(labels_sorted, np.arange(labels_sorted[0],
-                                                labels_sorted[-1] + 1))
-
-    # Labels are expected to start at 0 (no noise) or -1 (if noise)
-    assert_true(labels_sorted[0] in [0, -1])
-    # Labels should be less than n_clusters - 1
-    if hasattr(clusterer, 'n_clusters'):
-        n_clusters = getattr(clusterer, 'n_clusters')
-        assert_greater_equal(n_clusters - 1, labels_sorted[-1])
-    # else labels should be less than max(labels_) which is necessarily true
-
-
-@ignore_warnings(category=DeprecationWarning)
-def check_clusterer_compute_labels_predict(name, clusterer_orig):
-    """Check that predict is invariant of compute_labels"""
-    X, y = make_blobs(n_samples=20, random_state=0)
-    clusterer = clone(clusterer_orig)
-
-    if hasattr(clusterer, "compute_labels"):
-        # MiniBatchKMeans
-        if hasattr(clusterer, "random_state"):
-            clusterer.set_params(random_state=0)
-
-        X_pred1 = clusterer.fit(X).predict(X)
-        clusterer.set_params(compute_labels=False)
-        X_pred2 = clusterer.fit(X).predict(X)
-        assert_array_equal(X_pred1, X_pred2)
-
-
-@ignore_warnings(category=DeprecationWarning)
-def check_classifiers_one_label(name, classifier_orig):
-    error_string_fit = "Classifier can't train when only one class is present."
-    error_string_predict = ("Classifier can't predict when only one class is "
-                            "present.")
-    rnd = np.random.RandomState(0)
-    X_train = rnd.uniform(size=(10, 3))
-    X_test = rnd.uniform(size=(10, 3))
-    y = np.ones(10)
-    # catch deprecation warnings
-    with ignore_warnings(category=(DeprecationWarning, FutureWarning)):
-        classifier = clone(classifier_orig)
-        # try to fit
-        try:
-            classifier.fit(X_train, y)
-        except ValueError as e:
-            if 'class' not in repr(e):
-                print(error_string_fit, classifier, e)
-                traceback.print_exc(file=sys.stdout)
-                raise e
-            else:
-                return
-        except Exception as exc:
-            print(error_string_fit, classifier, exc)
-            traceback.print_exc(file=sys.stdout)
-            raise exc
-        # predict
-        try:
-            assert_array_equal(classifier.predict(X_test), y)
-        except Exception as exc:
-            print(error_string_predict, classifier, exc)
-            raise exc
-
-
-@ignore_warnings  # Warnings are raised by decision function
-def check_classifiers_train(name, classifier_orig, readonly_memmap=False):
-    X_m, y_m = make_blobs(n_samples=300, random_state=0)
-    X_m, y_m = shuffle(X_m, y_m, random_state=7)
-    X_m = StandardScaler().fit_transform(X_m)
-    # generate binary problem from multi-class one
-    y_b = y_m[y_m != 2]
-    X_b = X_m[y_m != 2]
-
-    if name in ['BernoulliNB', 'MultinomialNB', 'ComplementNB']:
-        X_m -= X_m.min()
-        X_b -= X_b.min()
-
-    if readonly_memmap:
-        X_m, y_m, X_b, y_b = create_memmap_backed_data([X_m, y_m, X_b, y_b])
-
-    for (X, y) in [(X_m, y_m), (X_b, y_b)]:
-        classes = np.unique(y)
-        n_classes = len(classes)
-        n_samples, n_features = X.shape
-        classifier = clone(classifier_orig)
-        X = pairwise_estimator_convert_X(X, classifier_orig)
-        set_random_state(classifier)
-        # raises error on malformed input for fit
-        with assert_raises(ValueError, msg="The classifier {} does not"
-                           " raise an error when incorrect/malformed input "
-                           "data for fit is passed. The number of training "
-                           "examples is not the same as the number of labels."
-                           " Perhaps use check_X_y in fit.".format(name)):
-            classifier.fit(X, y[:-1])
-
-        # fit
-        classifier.fit(X, y)
-        # with lists
-        classifier.fit(X.tolist(), y.tolist())
-        assert_true(hasattr(classifier, "classes_"))
-        y_pred = classifier.predict(X)
-        assert_equal(y_pred.shape, (n_samples,))
-        # training set performance
-        if name not in ['BernoulliNB', 'MultinomialNB', 'ComplementNB']:
-            assert_greater(accuracy_score(y, y_pred), 0.83)
-
-        # raises error on malformed input for predict
-        if _is_pairwise(classifier):
-            with assert_raises(ValueError, msg="The classifier {} does not"
-                               " raise an error when shape of X"
-                               "in predict is not equal to (n_test_samples,"
-                               "n_training_samples)".format(name)):
-                classifier.predict(X.reshape(-1, 1))
-        else:
-            with assert_raises(ValueError, msg="The classifier {} does not"
-                               " raise an error when the number of features "
-                               "in predict is different from the number of"
-                               " features in fit.".format(name)):
-                classifier.predict(X.T)
-        if hasattr(classifier, "decision_function"):
-            try:
-                # decision_function agrees with predict
-                decision = classifier.decision_function(X)
-                if n_classes == 2:
-                    assert_equal(decision.shape, (n_samples,))
-                    dec_pred = (decision.ravel() > 0).astype(np.int)
-                    assert_array_equal(dec_pred, y_pred)
-                if (n_classes == 3 and
-                        # 1on1 of LibSVM works differently
-                        not isinstance(classifier, BaseLibSVM)):
-                    assert_equal(decision.shape, (n_samples, n_classes))
-                    assert_array_equal(np.argmax(decision, axis=1), y_pred)
-
-                # raises error on malformed input for decision_function
-                if _is_pairwise(classifier):
-                    with assert_raises(ValueError, msg="The classifier {} does"
-                                       " not raise an error when the  "
-                                       "shape of X in decision_function is "
-                                       "not equal to (n_test_samples, "
-                                       "n_training_samples) in fit."
-                                       .format(name)):
-                        classifier.decision_function(X.reshape(-1, 1))
-                else:
-                    with assert_raises(ValueError, msg="The classifier {} does"
-                                       " not raise an error when the number "
-                                       "of features in decision_function is "
-                                       "different from the number of features"
-                                       " in fit.".format(name)):
-                        classifier.decision_function(X.T)
-            except NotImplementedError:
-                pass
-        if hasattr(classifier, "predict_proba"):
-            # predict_proba agrees with predict
-            y_prob = classifier.predict_proba(X)
-            assert_equal(y_prob.shape, (n_samples, n_classes))
-            assert_array_equal(np.argmax(y_prob, axis=1), y_pred)
-            # check that probas for all classes sum to one
-            assert_allclose(np.sum(y_prob, axis=1), np.ones(n_samples))
-            # raises error on malformed input for predict_proba
-            if _is_pairwise(classifier_orig):
-                with assert_raises(ValueError, msg="The classifier {} does not"
-                                   " raise an error when the shape of X"
-                                   "in predict_proba is not equal to "
-                                   "(n_test_samples, n_training_samples)."
-                                   .format(name)):
-                    classifier.predict_proba(X.reshape(-1, 1))
-            else:
-                with assert_raises(ValueError, msg="The classifier {} does not"
-                                   " raise an error when the number of "
-                                   "features in predict_proba is different "
-                                   "from the number of features in fit."
-                                   .format(name)):
-                    classifier.predict_proba(X.T)
-            if hasattr(classifier, "predict_log_proba"):
-                # predict_log_proba is a transformation of predict_proba
-                y_log_prob = classifier.predict_log_proba(X)
-                assert_allclose(y_log_prob, np.log(y_prob), 8, atol=1e-9)
-                assert_array_equal(np.argsort(y_log_prob), np.argsort(y_prob))
-
-
-def check_outliers_train(name, estimator_orig, readonly_memmap=True):
-    X, _ = make_blobs(n_samples=300, random_state=0)
-    X = shuffle(X, random_state=7)
-
-    if readonly_memmap:
-        X = create_memmap_backed_data(X)
-
-    n_samples, n_features = X.shape
-    estimator = clone(estimator_orig)
-    set_random_state(estimator)
-
-    # fit
-    estimator.fit(X)
-    # with lists
-    estimator.fit(X.tolist())
-
-    y_pred = estimator.predict(X)
-    assert y_pred.shape == (n_samples,)
-    assert y_pred.dtype.kind == 'i'
-    assert_array_equal(np.unique(y_pred), np.array([-1, 1]))
-
-    decision = estimator.decision_function(X)
-    assert decision.dtype == np.dtype('float')
-
-    score = estimator.score_samples(X)
-    assert score.dtype == np.dtype('float')
-
-    # raises error on malformed input for predict
-    assert_raises(ValueError, estimator.predict, X.T)
-
-    # decision_function agrees with predict
-    decision = estimator.decision_function(X)
-    assert decision.shape == (n_samples,)
-    dec_pred = (decision >= 0).astype(np.int)
-    dec_pred[dec_pred == 0] = -1
-    assert_array_equal(dec_pred, y_pred)
-
-    # raises error on malformed input for decision_function
-    assert_raises(ValueError, estimator.decision_function, X.T)
-
-    # decision_function is a translation of score_samples
-    y_scores = estimator.score_samples(X)
-    assert y_scores.shape == (n_samples,)
-    y_dec = y_scores - estimator.offset_
-    assert_allclose(y_dec, decision)
-
-    # raises error on malformed input for score_samples
-    assert_raises(ValueError, estimator.score_samples, X.T)
-
-    # contamination parameter (not for OneClassSVM which has the nu parameter)
-    if (hasattr(estimator, 'contamination')
-            and not hasattr(estimator, 'novelty')):
-        # proportion of outliers equal to contamination parameter when not
-        # set to 'auto'. This is true for the training set and cannot thus be
-        # checked as follows for estimators with a novelty parameter such as
-        # LocalOutlierFactor (tested in check_outliers_fit_predict)
-        contamination = 0.1
-        estimator.set_params(contamination=contamination)
-        estimator.fit(X)
-        y_pred = estimator.predict(X)
-        assert_almost_equal(np.mean(y_pred != 1), contamination)
-
-        # raises error when contamination is a scalar and not in [0,1]
-        for contamination in [-0.5, 2.3]:
-            estimator.set_params(contamination=contamination)
-            assert_raises(ValueError, estimator.fit, X)
-
-
-@ignore_warnings(category=(DeprecationWarning, FutureWarning))
-def check_estimators_fit_returns_self(name, estimator_orig,
-                                      readonly_memmap=False):
-    """Check if self is returned when calling fit"""
-    X, y = make_blobs(random_state=0, n_samples=9, n_features=4)
-    # some want non-negative input
-    X -= X.min()
-    X = pairwise_estimator_convert_X(X, estimator_orig)
-
-    estimator = clone(estimator_orig)
-    y = multioutput_estimator_convert_y_2d(estimator, y)
-
-    if readonly_memmap:
-        X, y = create_memmap_backed_data([X, y])
-
-    set_random_state(estimator)
-    assert_true(estimator.fit(X, y) is estimator)
-
-
-@ignore_warnings
-def check_estimators_unfitted(name, estimator_orig):
-    """Check that predict raises an exception in an unfitted estimator.
-
-    Unfitted estimators should raise either AttributeError or ValueError.
-    The specific exception type NotFittedError inherits from both and can
-    therefore be adequately raised for that purpose.
-    """
-
-    # Common test for Regressors, Classifiers and Outlier detection estimators
-    X, y = _boston_subset()
-
-    estimator = clone(estimator_orig)
-
-    msg = "fit"
-
-    if hasattr(estimator, 'predict'):
-        assert_raise_message((AttributeError, ValueError), msg,
-                             estimator.predict, X)
-
-    if hasattr(estimator, 'decision_function'):
-        assert_raise_message((AttributeError, ValueError), msg,
-                             estimator.decision_function, X)
-
-    if hasattr(estimator, 'predict_proba'):
-        assert_raise_message((AttributeError, ValueError), msg,
-                             estimator.predict_proba, X)
-
-    if hasattr(estimator, 'predict_log_proba'):
-        assert_raise_message((AttributeError, ValueError), msg,
-                             estimator.predict_log_proba, X)
-
-
-@ignore_warnings(category=(DeprecationWarning, FutureWarning))
-def check_supervised_y_2d(name, estimator_orig):
-    if "MultiTask" in name:
-        # These only work on 2d, so this test makes no sense
-        return
-    rnd = np.random.RandomState(0)
-    X = pairwise_estimator_convert_X(rnd.uniform(size=(10, 3)), estimator_orig)
-    y = np.arange(10) % 3
-    estimator = clone(estimator_orig)
-    set_random_state(estimator)
-    # fit
-    estimator.fit(X, y)
-    y_pred = estimator.predict(X)
-
-    set_random_state(estimator)
-    # Check that when a 2D y is given, a DataConversionWarning is
-    # raised
-    with warnings.catch_warnings(record=True) as w:
-        warnings.simplefilter("always", DataConversionWarning)
-        warnings.simplefilter("ignore", RuntimeWarning)
-        estimator.fit(X, y[:, np.newaxis])
-    y_pred_2d = estimator.predict(X)
-    msg = "expected 1 DataConversionWarning, got: %s" % (
-        ", ".join([str(w_x) for w_x in w]))
-    if name not in MULTI_OUTPUT:
-        # check that we warned if we don't support multi-output
-        assert_greater(len(w), 0, msg)
-        assert_true("DataConversionWarning('A column-vector y"
-                    " was passed when a 1d array was expected" in msg)
-    assert_allclose(y_pred.ravel(), y_pred_2d.ravel())
-
-
-@ignore_warnings
-def check_classifiers_predictions(X, y, name, classifier_orig):
-    classes = np.unique(y)
-    classifier = clone(classifier_orig)
-    if name == 'BernoulliNB':
-        X = X > X.mean()
-    set_random_state(classifier)
-
-    classifier.fit(X, y)
-    y_pred = classifier.predict(X)
-
-    if hasattr(classifier, "decision_function"):
-        decision = classifier.decision_function(X)
-        assert isinstance(decision, np.ndarray)
-        if len(classes) == 2:
-            dec_pred = (decision.ravel() > 0).astype(np.int)
-            dec_exp = classifier.classes_[dec_pred]
-            assert_array_equal(dec_exp, y_pred,
-                               err_msg="decision_function does not match "
-                               "classifier for %r: expected '%s', got '%s'" %
-                               (classifier, ", ".join(map(str, dec_exp)),
-                                ", ".join(map(str, y_pred))))
-        elif getattr(classifier, 'decision_function_shape', 'ovr') == 'ovr':
-            decision_y = np.argmax(decision, axis=1).astype(int)
-            y_exp = classifier.classes_[decision_y]
-            assert_array_equal(y_exp, y_pred,
-                               err_msg="decision_function does not match "
-                               "classifier for %r: expected '%s', got '%s'" %
-                               (classifier, ", ".join(map(str, y_exp)),
-                                ", ".join(map(str, y_pred))))
-
-    # training set performance
-    if name != "ComplementNB":
-        # This is a pathological data set for ComplementNB.
-        # For some specific cases 'ComplementNB' predicts less classes
-        # than expected
-        assert_array_equal(np.unique(y), np.unique(y_pred))
-    assert_array_equal(classes, classifier.classes_,
-                       err_msg="Unexpected classes_ attribute for %r: "
-                       "expected '%s', got '%s'" %
-                       (classifier, ", ".join(map(str, classes)),
-                        ", ".join(map(str, classifier.classes_))))
-
-
-def choose_check_classifiers_labels(name, y, y_names):
-    return y if name in ["LabelPropagation", "LabelSpreading"] else y_names
-
-
-def check_classifiers_classes(name, classifier_orig):
-    X_multiclass, y_multiclass = make_blobs(n_samples=30, random_state=0,
-                                            cluster_std=0.1)
-    X_multiclass, y_multiclass = shuffle(X_multiclass, y_multiclass,
-                                         random_state=7)
-    X_multiclass = StandardScaler().fit_transform(X_multiclass)
-    # We need to make sure that we have non negative data, for things
-    # like NMF
-    X_multiclass -= X_multiclass.min() - .1
-
-    X_binary = X_multiclass[y_multiclass != 2]
-    y_binary = y_multiclass[y_multiclass != 2]
-
-    X_multiclass = pairwise_estimator_convert_X(X_multiclass, classifier_orig)
-    X_binary = pairwise_estimator_convert_X(X_binary, classifier_orig)
-
-    labels_multiclass = ["one", "two", "three"]
-    labels_binary = ["one", "two"]
-
-    y_names_multiclass = np.take(labels_multiclass, y_multiclass)
-    y_names_binary = np.take(labels_binary, y_binary)
-
-    for X, y, y_names in [(X_multiclass, y_multiclass, y_names_multiclass),
-                          (X_binary, y_binary, y_names_binary)]:
-        for y_names_i in [y_names, y_names.astype('O')]:
-            y_ = choose_check_classifiers_labels(name, y, y_names_i)
-            check_classifiers_predictions(X, y_, name, classifier_orig)
-
-    labels_binary = [-1, 1]
-    y_names_binary = np.take(labels_binary, y_binary)
-    y_binary = choose_check_classifiers_labels(name, y_binary, y_names_binary)
-    check_classifiers_predictions(X_binary, y_binary, name, classifier_orig)
-
-
-@ignore_warnings(category=(DeprecationWarning, FutureWarning))
-def check_regressors_int(name, regressor_orig):
-    X, _ = _boston_subset()
-    X = pairwise_estimator_convert_X(X[:50], regressor_orig)
-    rnd = np.random.RandomState(0)
-    y = rnd.randint(3, size=X.shape[0])
-    y = multioutput_estimator_convert_y_2d(regressor_orig, y)
-    rnd = np.random.RandomState(0)
-    # separate estimators to control random seeds
-    regressor_1 = clone(regressor_orig)
-    regressor_2 = clone(regressor_orig)
-    set_random_state(regressor_1)
-    set_random_state(regressor_2)
-
-    if name in CROSS_DECOMPOSITION:
-        y_ = np.vstack([y, 2 * y + rnd.randint(2, size=len(y))])
-        y_ = y_.T
-    else:
-        y_ = y
-
-    # fit
-    regressor_1.fit(X, y_)
-    pred1 = regressor_1.predict(X)
-    regressor_2.fit(X, y_.astype(np.float))
-    pred2 = regressor_2.predict(X)
-    assert_allclose(pred1, pred2, atol=1e-2, err_msg=name)
-
-
-@ignore_warnings(category=(DeprecationWarning, FutureWarning))
-def check_regressors_train(name, regressor_orig, readonly_memmap=False):
-    X, y = _boston_subset()
-    X = pairwise_estimator_convert_X(X, regressor_orig)
-    y = StandardScaler().fit_transform(y.reshape(-1, 1))  # X is already scaled
-    y = y.ravel()
-    regressor = clone(regressor_orig)
-    y = multioutput_estimator_convert_y_2d(regressor, y)
-    if name in CROSS_DECOMPOSITION:
-        rnd = np.random.RandomState(0)
-        y_ = np.vstack([y, 2 * y + rnd.randint(2, size=len(y))])
-        y_ = y_.T
-    else:
-        y_ = y
-
-    if readonly_memmap:
-        X, y, y_ = create_memmap_backed_data([X, y, y_])
-
-    if not hasattr(regressor, 'alphas') and hasattr(regressor, 'alpha'):
-        # linear regressors need to set alpha, but not generalized CV ones
-        regressor.alpha = 0.01
-    if name == 'PassiveAggressiveRegressor':
-        regressor.C = 0.01
-
-    # raises error on malformed input for fit
-    with assert_raises(ValueError, msg="The classifier {} does not"
-                       " raise an error when incorrect/malformed input "
-                       "data for fit is passed. The number of training "
-                       "examples is not the same as the number of "
-                       "labels. Perhaps use check_X_y in fit.".format(name)):
-        regressor.fit(X, y[:-1])
-    # fit
-    set_random_state(regressor)
-    regressor.fit(X, y_)
-    regressor.fit(X.tolist(), y_.tolist())
-    y_pred = regressor.predict(X)
-    assert_equal(y_pred.shape, y_.shape)
-
-    # TODO: find out why PLS and CCA fail. RANSAC is random
-    # and furthermore assumes the presence of outliers, hence
-    # skipped
-    if name not in ('PLSCanonical', 'CCA', 'RANSACRegressor'):
-        assert_greater(regressor.score(X, y_), 0.5)
-
-
-@ignore_warnings
-def check_regressors_no_decision_function(name, regressor_orig):
-    # checks whether regressors have decision_function or predict_proba
-    rng = np.random.RandomState(0)
-    X = rng.normal(size=(10, 4))
-    regressor = clone(regressor_orig)
-    y = multioutput_estimator_convert_y_2d(regressor, X[:, 0])
-
-    if hasattr(regressor, "n_components"):
-        # FIXME CCA, PLS is not robust to rank 1 effects
-        regressor.n_components = 1
-
-    regressor.fit(X, y)
-    funcs = ["decision_function", "predict_proba", "predict_log_proba"]
-    for func_name in funcs:
-        func = getattr(regressor, func_name, None)
-        if func is None:
-            # doesn't have function
-            continue
-        # has function. Should raise deprecation warning
-        msg = func_name
-        assert_warns_message(DeprecationWarning, msg, func, X)
-
-
-@ignore_warnings(category=(DeprecationWarning, FutureWarning))
-def check_class_weight_classifiers(name, classifier_orig):
-    if name == "NuSVC":
-        # the sparse version has a parameter that doesn't do anything
-        raise SkipTest("Not testing NuSVC class weight as it is ignored.")
-    if name.endswith("NB"):
-        # NaiveBayes classifiers have a somewhat different interface.
-        # FIXME SOON!
-        raise SkipTest
-
-    for n_centers in [2, 3]:
-        # create a very noisy dataset
-        X, y = make_blobs(centers=n_centers, random_state=0, cluster_std=20)
-        X_train, X_test, y_train, y_test = train_test_split(X, y, test_size=.5,
-                                                            random_state=0)
-
-        # can't use gram_if_pairwise() here, setting up gram matrix manually
-        if _is_pairwise(classifier_orig):
-            X_test = rbf_kernel(X_test, X_train)
-            X_train = rbf_kernel(X_train, X_train)
-
-        n_centers = len(np.unique(y_train))
-
-        if n_centers == 2:
-            class_weight = {0: 1000, 1: 0.0001}
-        else:
-            class_weight = {0: 1000, 1: 0.0001, 2: 0.0001}
-
-        classifier = clone(classifier_orig).set_params(
-            class_weight=class_weight)
-        if hasattr(classifier, "n_iter"):
-            classifier.set_params(n_iter=100)
-        if hasattr(classifier, "max_iter"):
-            classifier.set_params(max_iter=1000)
-        if hasattr(classifier, "min_weight_fraction_leaf"):
-            classifier.set_params(min_weight_fraction_leaf=0.01)
-
-        set_random_state(classifier)
-        classifier.fit(X_train, y_train)
-        y_pred = classifier.predict(X_test)
-        # XXX: Generally can use 0.89 here. On Windows, LinearSVC gets
-        #      0.88 (Issue #9111)
-        assert_greater(np.mean(y_pred == 0), 0.87)
-
-
-@ignore_warnings(category=(DeprecationWarning, FutureWarning))
-def check_class_weight_balanced_classifiers(name, classifier_orig, X_train,
-                                            y_train, X_test, y_test, weights):
-    classifier = clone(classifier_orig)
-    if hasattr(classifier, "n_iter"):
-        classifier.set_params(n_iter=100)
-    if hasattr(classifier, "max_iter"):
-        classifier.set_params(max_iter=1000)
-
-    set_random_state(classifier)
-    classifier.fit(X_train, y_train)
-    y_pred = classifier.predict(X_test)
-
-    classifier.set_params(class_weight='balanced')
-    classifier.fit(X_train, y_train)
-    y_pred_balanced = classifier.predict(X_test)
-    assert_greater(f1_score(y_test, y_pred_balanced, average='weighted'),
-                   f1_score(y_test, y_pred, average='weighted'))
-
-
-@ignore_warnings(category=(DeprecationWarning, FutureWarning))
-def check_class_weight_balanced_linear_classifier(name, Classifier):
-    """Test class weights with non-contiguous class labels."""
-    # this is run on classes, not instances, though this should be changed
-    X = np.array([[-1.0, -1.0], [-1.0, 0], [-.8, -1.0],
-                  [1.0, 1.0], [1.0, 0.0]])
-    y = np.array([1, 1, 1, -1, -1])
-
-    classifier = Classifier()
-
-    if hasattr(classifier, "n_iter"):
-        # This is a very small dataset, default n_iter are likely to prevent
-        # convergence
-        classifier.set_params(n_iter=1000)
-    if hasattr(classifier, "max_iter"):
-        classifier.set_params(max_iter=1000)
-    set_random_state(classifier)
-
-    # Let the model compute the class frequencies
-    classifier.set_params(class_weight='balanced')
-    coef_balanced = classifier.fit(X, y).coef_.copy()
-
-    # Count each label occurrence to reweight manually
-    n_samples = len(y)
-    n_classes = float(len(np.unique(y)))
-
-    class_weight = {1: n_samples / (np.sum(y == 1) * n_classes),
-                    -1: n_samples / (np.sum(y == -1) * n_classes)}
-    classifier.set_params(class_weight=class_weight)
-    coef_manual = classifier.fit(X, y).coef_.copy()
-
-    assert_allclose(coef_balanced, coef_manual)
-
-
-@ignore_warnings(category=(DeprecationWarning, FutureWarning))
-def check_estimators_overwrite_params(name, estimator_orig):
-    X, y = make_blobs(random_state=0, n_samples=9)
-    # some want non-negative input
-    X -= X.min()
-    X = pairwise_estimator_convert_X(X, estimator_orig, kernel=rbf_kernel)
-    estimator = clone(estimator_orig)
-    y = multioutput_estimator_convert_y_2d(estimator, y)
-
-    set_random_state(estimator)
-
-    # Make a physical copy of the original estimator parameters before fitting.
-    params = estimator.get_params()
-    original_params = deepcopy(params)
-
-    # Fit the model
-    estimator.fit(X, y)
-
-    # Compare the state of the model parameters with the original parameters
-    new_params = estimator.get_params()
-    for param_name, original_value in original_params.items():
-        new_value = new_params[param_name]
-
-        # We should never change or mutate the internal state of input
-        # parameters by default. To check this we use the joblib.hash function
-        # that introspects recursively any subobjects to compute a checksum.
-        # The only exception to this rule of immutable constructor parameters
-        # is possible RandomState instance but in this check we explicitly
-        # fixed the random_state params recursively to be integer seeds.
-        assert_equal(hash(new_value), hash(original_value),
-                     "Estimator %s should not change or mutate "
-                     " the parameter %s from %s to %s during fit."
-                     % (name, param_name, original_value, new_value))
-
-
-@ignore_warnings(category=(DeprecationWarning, FutureWarning))
-def check_no_attributes_set_in_init(name, estimator):
-    """Check setting during init. """
-
-    if hasattr(type(estimator).__init__, "deprecated_original"):
-        return
-
-    init_params = _get_args(type(estimator).__init__)
-    if IS_PYPY:
-        # __init__ signature has additional objects in PyPy
-        for key in ['obj']:
-            if key in init_params:
-                init_params.remove(key)
-    parents_init_params = [param for params_parent in
-                           (_get_args(parent) for parent in
-                            type(estimator).__mro__)
-                           for param in params_parent]
-
-    # Test for no setting apart from parameters during init
-    invalid_attr = (set(vars(estimator)) - set(init_params)
-                    - set(parents_init_params))
-    assert_false(invalid_attr,
-                 "Estimator %s should not set any attribute apart"
-                 " from parameters during init. Found attributes %s."
-                 % (name, sorted(invalid_attr)))
-    # Ensure that each parameter is set in init
-    invalid_attr = (set(init_params) - set(vars(estimator))
-                    - set(["self"]))
-    assert_false(invalid_attr,
-                 "Estimator %s should store all parameters"
-                 " as an attribute during init. Did not find "
-                 "attributes %s." % (name, sorted(invalid_attr)))
-
-
-@ignore_warnings(category=(DeprecationWarning, FutureWarning))
-def check_sparsify_coefficients(name, estimator_orig):
-    X = np.array([[-2, -1], [-1, -1], [-1, -2], [1, 1], [1, 2], [2, 1],
-                  [-1, -2], [2, 2], [-2, -2]])
-    y = [1, 1, 1, 2, 2, 2, 3, 3, 3]
-    est = clone(estimator_orig)
-
-    est.fit(X, y)
-    pred_orig = est.predict(X)
-
-    # test sparsify with dense inputs
-    est.sparsify()
-    assert_true(sparse.issparse(est.coef_))
-    pred = est.predict(X)
-    assert_array_equal(pred, pred_orig)
-
-    # pickle and unpickle with sparse coef_
-    est = pickle.loads(pickle.dumps(est))
-    assert_true(sparse.issparse(est.coef_))
-    pred = est.predict(X)
-    assert_array_equal(pred, pred_orig)
-
-
-@ignore_warnings(category=DeprecationWarning)
-def check_classifier_data_not_an_array(name, estimator_orig):
-    X = np.array([[3, 0], [0, 1], [0, 2], [1, 1], [1, 2], [2, 1]])
-    X = pairwise_estimator_convert_X(X, estimator_orig)
-    y = [1, 1, 1, 2, 2, 2]
-    y = multioutput_estimator_convert_y_2d(estimator_orig, y)
-    check_estimators_data_not_an_array(name, estimator_orig, X, y)
-
-
-@ignore_warnings(category=DeprecationWarning)
-def check_regressor_data_not_an_array(name, estimator_orig):
-    X, y = _boston_subset(n_samples=50)
-    X = pairwise_estimator_convert_X(X, estimator_orig)
-    y = multioutput_estimator_convert_y_2d(estimator_orig, y)
-    check_estimators_data_not_an_array(name, estimator_orig, X, y)
-
-
-@ignore_warnings(category=(DeprecationWarning, FutureWarning))
-def check_estimators_data_not_an_array(name, estimator_orig, X, y):
-    if name in CROSS_DECOMPOSITION:
-        raise SkipTest("Skipping check_estimators_data_not_an_array "
-                       "for cross decomposition module as estimators "
-                       "are not deterministic.")
-    # separate estimators to control random seeds
-    estimator_1 = clone(estimator_orig)
-    estimator_2 = clone(estimator_orig)
-    set_random_state(estimator_1)
-    set_random_state(estimator_2)
-
-    y_ = NotAnArray(np.asarray(y))
-    X_ = NotAnArray(np.asarray(X))
-
-    # fit
-    estimator_1.fit(X_, y_)
-    pred1 = estimator_1.predict(X_)
-    estimator_2.fit(X, y)
-    pred2 = estimator_2.predict(X)
-    assert_allclose(pred1, pred2, atol=1e-2, err_msg=name)
-
-
-def check_parameters_default_constructible(name, Estimator):
-    # this check works on classes, not instances
-    classifier = LinearDiscriminantAnalysis()
-    # test default-constructibility
-    # get rid of deprecation warnings
-    with ignore_warnings(category=(DeprecationWarning, FutureWarning)):
-        if name in META_ESTIMATORS:
-            estimator = Estimator(classifier)
-        else:
-            estimator = Estimator()
-        # test cloning
-        clone(estimator)
-        # test __repr__
-        repr(estimator)
-        # test that set_params returns self
-        assert_true(estimator.set_params() is estimator)
-
-        # test if init does nothing but set parameters
-        # this is important for grid_search etc.
-        # We get the default parameters from init and then
-        # compare these against the actual values of the attributes.
-
-        # this comes from getattr. Gets rid of deprecation decorator.
-        init = getattr(estimator.__init__, 'deprecated_original',
-                       estimator.__init__)
-
-        try:
-            def param_filter(p):
-                """Identify hyper parameters of an estimator"""
-                return (p.name != 'self' and
-                        p.kind != p.VAR_KEYWORD and
-                        p.kind != p.VAR_POSITIONAL)
-
-            init_params = [p for p in signature(init).parameters.values()
-                           if param_filter(p)]
-
-        except (TypeError, ValueError):
-            # init is not a python function.
-            # true for mixins
-            return
-        params = estimator.get_params()
-
-        if name in META_ESTIMATORS:
-            # they can need a non-default argument
-            init_params = init_params[1:]
-
-        for init_param in init_params:
-            assert_not_equal(init_param.default, init_param.empty,
-                             "parameter %s for %s has no default value"
-                             % (init_param.name, type(estimator).__name__))
-            assert_in(type(init_param.default),
-                      [str, int, float, bool, tuple, type(None),
-                       np.float64, types.FunctionType, Memory])
-            if init_param.name not in params.keys():
-                # deprecated parameter, not in get_params
-                assert_true(init_param.default is None)
-                continue
-
-            if (issubclass(Estimator, BaseSGD) and
-                    init_param.name in ['tol', 'max_iter']):
-                # To remove in 0.21, when they get their future default values
-                continue
-
-            param_value = params[init_param.name]
-            if isinstance(param_value, np.ndarray):
-                assert_array_equal(param_value, init_param.default)
-            else:
-                if is_scalar_nan(param_value):
-                    # Allows to set default parameters to np.nan
-                    assert param_value is init_param.default, init_param.name
-                else:
-                    assert param_value == init_param.default, init_param.name
-
-
-def multioutput_estimator_convert_y_2d(estimator, y):
-    # Estimators in mono_output_task_error raise ValueError if y is of 1-D
-    # Convert into a 2-D y for those estimators.
-    if "MultiTask" in estimator.__class__.__name__:
-        return np.reshape(y, (-1, 1))
-    return y
-
-
-@ignore_warnings(category=(DeprecationWarning, FutureWarning))
-def check_non_transformer_estimators_n_iter(name, estimator_orig):
-    # Test that estimators that are not transformers with a parameter
-    # max_iter, return the attribute of n_iter_ at least 1.
-
-    # These models are dependent on external solvers like
-    # libsvm and accessing the iter parameter is non-trivial.
-    not_run_check_n_iter = ['Ridge', 'SVR', 'NuSVR', 'NuSVC',
-                            'RidgeClassifier', 'SVC', 'RandomizedLasso',
-                            'LogisticRegressionCV', 'LinearSVC',
-                            'LogisticRegression']
-
-    # Tested in test_transformer_n_iter
-    not_run_check_n_iter += CROSS_DECOMPOSITION
-    if name in not_run_check_n_iter:
-        return
-
-    # LassoLars stops early for the default alpha=1.0 the iris dataset.
-    if name == 'LassoLars':
-        estimator = clone(estimator_orig).set_params(alpha=0.)
-    else:
-        estimator = clone(estimator_orig)
-    if hasattr(estimator, 'max_iter'):
-        iris = load_iris()
-        X, y_ = iris.data, iris.target
-        y_ = multioutput_estimator_convert_y_2d(estimator, y_)
-
-        set_random_state(estimator, 0)
-        if name == 'AffinityPropagation':
-            estimator.fit(X)
-        else:
-            estimator.fit(X, y_)
-
-        assert estimator.n_iter_ >= 1
-
-
-@ignore_warnings(category=(DeprecationWarning, FutureWarning))
-def check_transformer_n_iter(name, estimator_orig):
-    # Test that transformers with a parameter max_iter, return the
-    # attribute of n_iter_ at least 1.
-    estimator = clone(estimator_orig)
-    if hasattr(estimator, "max_iter"):
-        if name in CROSS_DECOMPOSITION:
-            # Check using default data
-            X = [[0., 0., 1.], [1., 0., 0.], [2., 2., 2.], [2., 5., 4.]]
-            y_ = [[0.1, -0.2], [0.9, 1.1], [0.1, -0.5], [0.3, -0.2]]
-
-        else:
-            X, y_ = make_blobs(n_samples=30, centers=[[0, 0, 0], [1, 1, 1]],
-                               random_state=0, n_features=2, cluster_std=0.1)
-            X -= X.min() - 0.1
-        set_random_state(estimator, 0)
-        estimator.fit(X, y_)
-
-        # These return a n_iter per component.
-        if name in CROSS_DECOMPOSITION:
-            for iter_ in estimator.n_iter_:
-                assert_greater_equal(iter_, 1)
-        else:
-            assert_greater_equal(estimator.n_iter_, 1)
-
-
-@ignore_warnings(category=(DeprecationWarning, FutureWarning))
-def check_get_params_invariance(name, estimator_orig):
-    # Checks if get_params(deep=False) is a subset of get_params(deep=True)
-    e = clone(estimator_orig)
-
-    shallow_params = e.get_params(deep=False)
-    deep_params = e.get_params(deep=True)
-
-    assert_true(all(item in deep_params.items() for item in
-                    shallow_params.items()))
-
-
-@ignore_warnings(category=(DeprecationWarning, FutureWarning))
-def check_set_params(name, estimator_orig):
-    # Check that get_params() returns the same thing
-    # before and after set_params() with some fuzz
-    estimator = clone(estimator_orig)
-
-    orig_params = estimator.get_params(deep=False)
-    msg = ("get_params result does not match what was passed to set_params")
-
-    estimator.set_params(**orig_params)
-    curr_params = estimator.get_params(deep=False)
-    assert_equal(set(orig_params.keys()), set(curr_params.keys()), msg)
-    for k, v in curr_params.items():
-        assert orig_params[k] is v, msg
-
-    # some fuzz values
-    test_values = [-np.inf, np.inf, None]
-
-    test_params = deepcopy(orig_params)
-    for param_name in orig_params.keys():
-        default_value = orig_params[param_name]
-        for value in test_values:
-            test_params[param_name] = value
-            try:
-                estimator.set_params(**test_params)
-            except (TypeError, ValueError) as e:
-                e_type = e.__class__.__name__
-                # Exception occurred, possibly parameter validation
-                warnings.warn("{} occurred during set_params. "
-                              "It is recommended to delay parameter "
-                              "validation until fit.".format(e_type))
-
-                change_warning_msg = "Estimator's parameters changed after " \
-                                     "set_params raised {}".format(e_type)
-                params_before_exception = curr_params
-                curr_params = estimator.get_params(deep=False)
-                try:
-                    assert_equal(set(params_before_exception.keys()),
-                                 set(curr_params.keys()))
-                    for k, v in curr_params.items():
-                        assert params_before_exception[k] is v
-                except AssertionError:
-                    warnings.warn(change_warning_msg)
-            else:
-                curr_params = estimator.get_params(deep=False)
-                assert_equal(set(test_params.keys()),
-                             set(curr_params.keys()),
-                             msg)
-                for k, v in curr_params.items():
-                    assert test_params[k] is v, msg
-        test_params[param_name] = default_value
-
-
-@ignore_warnings(category=(DeprecationWarning, FutureWarning))
-def check_classifiers_regression_target(name, estimator_orig):
-    # Check if classifier throws an exception when fed regression targets
-
-    boston = load_boston()
-    X, y = boston.data, boston.target
-    e = clone(estimator_orig)
-    msg = 'Unknown label type: '
-    assert_raises_regex(ValueError, msg, e.fit, X, y)
-
-
-@ignore_warnings(category=(DeprecationWarning, FutureWarning))
-def check_decision_proba_consistency(name, estimator_orig):
-    # Check whether an estimator having both decision_function and
-    # predict_proba methods has outputs with perfect rank correlation.
-
-    centers = [(2, 2), (4, 4)]
-    X, y = make_blobs(n_samples=100, random_state=0, n_features=4,
-                      centers=centers, cluster_std=1.0, shuffle=True)
-    X_test = np.random.randn(20, 2) + 4
-    estimator = clone(estimator_orig)
-
-    if (hasattr(estimator, "decision_function") and
-            hasattr(estimator, "predict_proba")):
-
-        estimator.fit(X, y)
-        a = estimator.predict_proba(X_test)[:, 1]
-        b = estimator.decision_function(X_test)
-        assert_array_equal(rankdata(a), rankdata(b))
-
-
-def check_outliers_fit_predict(name, estimator_orig):
-    # Check fit_predict for outlier detectors.
-
-    X, _ = make_blobs(n_samples=300, random_state=0)
-    X = shuffle(X, random_state=7)
-    n_samples, n_features = X.shape
-    estimator = clone(estimator_orig)
-
-    set_random_state(estimator)
-
-    y_pred = estimator.fit_predict(X)
-    assert y_pred.shape == (n_samples,)
-    assert y_pred.dtype.kind == 'i'
-    assert_array_equal(np.unique(y_pred), np.array([-1, 1]))
-
-    # check fit_predict = fit.predict when the estimator has both a predict and
-    # a fit_predict method. recall that it is already assumed here that the
-    # estimator has a fit_predict method
-    if hasattr(estimator, 'predict'):
-        y_pred_2 = estimator.fit(X).predict(X)
-        assert_array_equal(y_pred, y_pred_2)
-
-    if hasattr(estimator, "contamination"):
-        # proportion of outliers equal to contamination parameter when not
-        # set to 'auto'
-        contamination = 0.1
-        estimator.set_params(contamination=contamination)
-        y_pred = estimator.fit_predict(X)
-        assert_almost_equal(np.mean(y_pred != 1), contamination)
-
-        # raises error when contamination is a scalar and not in [0,1]
-        for contamination in [-0.5, 2.3]:
-            estimator.set_params(contamination=contamination)
-            assert_raises(ValueError, estimator.fit_predict, X)
->>>>>>> 9ec5a158
+from __future__ import print_function
+
+import types
+import warnings
+import sys
+import traceback
+import pickle
+from copy import deepcopy
+from functools import partial
+
+import numpy as np
+from scipy import sparse
+from scipy.stats import rankdata
+
+from sklearn.externals.six.moves import zip
+from sklearn.utils import IS_PYPY, _IS_32BIT
+from sklearn.utils._joblib import hash, Memory
+from sklearn.utils.testing import assert_raises, _get_args
+from sklearn.utils.testing import assert_raises_regex
+from sklearn.utils.testing import assert_raise_message
+from sklearn.utils.testing import assert_equal
+from sklearn.utils.testing import assert_not_equal
+from sklearn.utils.testing import assert_almost_equal
+from sklearn.utils.testing import assert_true
+from sklearn.utils.testing import assert_false
+from sklearn.utils.testing import assert_in
+from sklearn.utils.testing import assert_array_equal
+from sklearn.utils.testing import assert_allclose
+from sklearn.utils.testing import assert_allclose_dense_sparse
+from sklearn.utils.testing import assert_warns_message
+from sklearn.utils.testing import META_ESTIMATORS
+from sklearn.utils.testing import set_random_state
+from sklearn.utils.testing import assert_greater
+from sklearn.utils.testing import assert_greater_equal
+from sklearn.utils.testing import SkipTest
+from sklearn.utils.testing import ignore_warnings
+from sklearn.utils.testing import assert_dict_equal
+from sklearn.utils.testing import create_memmap_backed_data
+from sklearn.utils import is_scalar_nan
+from sklearn.discriminant_analysis import LinearDiscriminantAnalysis
+
+
+from sklearn.base import (clone, ClusterMixin,
+                          is_classifier, is_regressor, is_outlier_detector)
+
+from sklearn.metrics import accuracy_score, adjusted_rand_score, f1_score
+
+from sklearn.random_projection import BaseRandomProjection
+from sklearn.feature_selection import SelectKBest
+from sklearn.svm.base import BaseLibSVM
+from sklearn.linear_model.stochastic_gradient import BaseSGD
+from sklearn.pipeline import make_pipeline
+from sklearn.exceptions import DataConversionWarning
+from sklearn.exceptions import SkipTestWarning
+from sklearn.model_selection import train_test_split
+from sklearn.metrics.pairwise import (rbf_kernel, linear_kernel,
+                                      pairwise_distances)
+
+from sklearn.utils import shuffle
+from sklearn.utils.fixes import signature
+from sklearn.utils.validation import (has_fit_parameter, _num_samples,
+                                      LARGE_SPARSE_SUPPORTED)
+from sklearn.preprocessing import StandardScaler
+from sklearn.datasets import load_iris, load_boston, make_blobs
+
+
+BOSTON = None
+CROSS_DECOMPOSITION = ['PLSCanonical', 'PLSRegression', 'CCA', 'PLSSVD']
+MULTI_OUTPUT = ['CCA', 'DecisionTreeRegressor', 'ElasticNet',
+                'ExtraTreeRegressor', 'ExtraTreesRegressor',
+                'FKC_EigenPro', 'FKR_EigenPro',
+                'GaussianProcessRegressor', 'TransformedTargetRegressor',
+                'KNeighborsRegressor', 'KernelRidge', 'Lars', 'Lasso',
+                'LassoLars', 'LinearRegression', 'MultiTaskElasticNet',
+                'MultiTaskElasticNetCV', 'MultiTaskLasso', 'MultiTaskLassoCV',
+                'OrthogonalMatchingPursuit', 'PLSCanonical', 'PLSRegression',
+                'RANSACRegressor', 'RadiusNeighborsRegressor',
+                'RandomForestRegressor', 'Ridge', 'RidgeCV']
+
+ALLOW_NAN = ['Imputer', 'SimpleImputer', 'MissingIndicator',
+             'MaxAbsScaler', 'MinMaxScaler', 'RobustScaler', 'StandardScaler',
+             'PowerTransformer', 'QuantileTransformer']
+
+
+def _yield_non_meta_checks(name, estimator):
+    yield check_estimators_dtypes
+    yield check_fit_score_takes_y
+    yield check_dtype_object
+    yield check_sample_weights_pandas_series
+    yield check_sample_weights_list
+    yield check_sample_weights_invariance
+    yield check_estimators_fit_returns_self
+    yield partial(check_estimators_fit_returns_self, readonly_memmap=True)
+    yield check_complex_data
+
+    # Check that all estimator yield informative messages when
+    # trained on empty datasets
+    yield check_estimators_empty_data_messages
+
+    if name not in CROSS_DECOMPOSITION + ['SpectralEmbedding']:
+        # SpectralEmbedding is non-deterministic,
+        # see issue #4236
+        # cross-decomposition's "transform" returns X and Y
+        yield check_pipeline_consistency
+
+    if name not in ALLOW_NAN:
+        # Test that all estimators check their input for NaN's and infs
+        yield check_estimators_nan_inf
+
+    yield check_estimators_overwrite_params
+
+    if hasattr(estimator, 'sparsify'):
+        yield check_sparsify_coefficients
+
+    yield check_estimator_sparse_data
+
+    # Test that estimators can be pickled, and once pickled
+    # give the same answer as before.
+    yield check_estimators_pickle
+
+
+def _yield_classifier_checks(name, classifier):
+    # test classifiers can handle non-array data
+    yield check_classifier_data_not_an_array
+    # test classifiers trained on a single label always return this label
+    yield check_classifiers_one_label
+    yield check_classifiers_classes
+    yield check_estimators_partial_fit_n_features
+    # basic consistency testing
+    yield check_classifiers_train
+    yield partial(check_classifiers_train, readonly_memmap=True)
+    yield check_classifiers_regression_target
+    if (name not in ["MultinomialNB", "ComplementNB", "LabelPropagation",
+                     "LabelSpreading"] and
+        # TODO some complication with -1 label
+            name not in ["DecisionTreeClassifier", "ExtraTreeClassifier"]):
+        # We don't raise a warning in these classifiers, as
+        # the column y interface is used by the forests.
+
+        yield check_supervised_y_2d
+    yield check_supervised_y_no_nan
+    yield check_estimators_unfitted
+    if 'class_weight' in classifier.get_params().keys():
+        yield check_class_weight_classifiers
+
+    yield check_non_transformer_estimators_n_iter
+    # test if predict_proba is a monotonic transformation of decision_function
+    yield check_decision_proba_consistency
+
+
+@ignore_warnings(category=(DeprecationWarning, FutureWarning))
+def check_supervised_y_no_nan(name, estimator_orig):
+    # Checks that the Estimator targets are not NaN.
+    estimator = clone(estimator_orig)
+    rng = np.random.RandomState(888)
+    X = rng.randn(10, 5)
+    y = np.full(10, np.inf)
+    y = multioutput_estimator_convert_y_2d(estimator, y)
+
+    errmsg = "Input contains NaN, infinity or a value too large for " \
+             "dtype('float64')."
+    try:
+        estimator.fit(X, y)
+    except ValueError as e:
+        if str(e) != errmsg:
+            raise ValueError("Estimator {0} raised error as expected, but "
+                             "does not match expected error message"
+                             .format(name))
+    else:
+        raise ValueError("Estimator {0} should have raised error on fitting "
+                         "array y with NaN value.".format(name))
+
+
+def _yield_regressor_checks(name, regressor):
+    # TODO: test with intercept
+    # TODO: test with multiple responses
+    # basic testing
+    yield check_regressors_train
+    yield partial(check_regressors_train, readonly_memmap=True)
+    yield check_regressor_data_not_an_array
+    yield check_estimators_partial_fit_n_features
+    yield check_regressors_no_decision_function
+    yield check_supervised_y_2d
+    yield check_supervised_y_no_nan
+    if name != 'CCA':
+        # check that the regressor handles int input
+        yield check_regressors_int
+    if name != "GaussianProcessRegressor":
+        # test if NotFittedError is raised
+        yield check_estimators_unfitted
+    yield check_non_transformer_estimators_n_iter
+
+
+def _yield_transformer_checks(name, transformer):
+    # All transformers should either deal with sparse data or raise an
+    # exception with type TypeError and an intelligible error message
+    if name not in ['AdditiveChi2Sampler', 'Binarizer', 'Normalizer',
+                    'PLSCanonical', 'PLSRegression', 'CCA', 'PLSSVD']:
+        yield check_transformer_data_not_an_array
+    # these don't actually fit the data, so don't raise errors
+    if name not in ['AdditiveChi2Sampler', 'Binarizer',
+                    'FunctionTransformer', 'Normalizer']:
+        # basic tests
+        yield check_transformer_general
+        yield partial(check_transformer_general, readonly_memmap=True)
+        yield check_transformers_unfitted
+    # Dependent on external solvers and hence accessing the iter
+    # param is non-trivial.
+    external_solver = ['Isomap', 'KernelPCA', 'LocallyLinearEmbedding',
+                       'RandomizedLasso', 'LogisticRegressionCV']
+    if name not in external_solver:
+        yield check_transformer_n_iter
+
+
+def _yield_clustering_checks(name, clusterer):
+    yield check_clusterer_compute_labels_predict
+    if name not in ('WardAgglomeration', "FeatureAgglomeration"):
+        # this is clustering on the features
+        # let's not test that here.
+        yield check_clustering
+        yield partial(check_clustering, readonly_memmap=True)
+        yield check_estimators_partial_fit_n_features
+    yield check_non_transformer_estimators_n_iter
+
+
+def _yield_outliers_checks(name, estimator):
+
+    # checks for outlier detectors that have a fit_predict method
+    if hasattr(estimator, 'fit_predict'):
+        yield check_outliers_fit_predict
+
+    # checks for estimators that can be used on a test set
+    if hasattr(estimator, 'predict'):
+        yield check_outliers_train
+        yield partial(check_outliers_train, readonly_memmap=True)
+        # test outlier detectors can handle non-array data
+        yield check_classifier_data_not_an_array
+        # test if NotFittedError is raised
+        yield check_estimators_unfitted
+
+
+def _yield_all_checks(name, estimator):
+    for check in _yield_non_meta_checks(name, estimator):
+        yield check
+    if is_classifier(estimator):
+        for check in _yield_classifier_checks(name, estimator):
+            yield check
+    if is_regressor(estimator):
+        for check in _yield_regressor_checks(name, estimator):
+            yield check
+    if hasattr(estimator, 'transform'):
+        for check in _yield_transformer_checks(name, estimator):
+            yield check
+    if isinstance(estimator, ClusterMixin):
+        for check in _yield_clustering_checks(name, estimator):
+            yield check
+    if is_outlier_detector(estimator):
+        for check in _yield_outliers_checks(name, estimator):
+            yield check
+    yield check_fit2d_predict1d
+    yield check_methods_subset_invariance
+    yield check_fit2d_1sample
+    yield check_fit2d_1feature
+    yield check_fit1d
+    yield check_get_params_invariance
+    yield check_set_params
+    yield check_dict_unchanged
+    yield check_dont_overwrite_parameters
+
+
+def check_estimator(Estimator):
+    """Check if estimator adheres to scikit-learn conventions.
+
+    This estimator will run an extensive test-suite for input validation,
+    shapes, etc.
+    Additional tests for classifiers, regressors, clustering or transformers
+    will be run if the Estimator class inherits from the corresponding mixin
+    from sklearn.base.
+
+    This test can be applied to classes or instances.
+    Classes currently have some additional tests that related to construction,
+    while passing instances allows the testing of multiple options.
+
+    Parameters
+    ----------
+    estimator : estimator object or class
+        Estimator to check. Estimator is a class object or instance.
+
+    """
+    if isinstance(Estimator, type):
+        # got a class
+        name = Estimator.__name__
+        estimator = Estimator()
+        check_parameters_default_constructible(name, Estimator)
+        check_no_attributes_set_in_init(name, estimator)
+    else:
+        # got an instance
+        estimator = Estimator
+        name = type(estimator).__name__
+
+    for check in _yield_all_checks(name, estimator):
+        try:
+            check(name, estimator)
+        except SkipTest as exception:
+            # the only SkipTest thrown currently results from not
+            # being able to import pandas.
+            warnings.warn(str(exception), SkipTestWarning)
+
+
+def _boston_subset(n_samples=200):
+    global BOSTON
+    if BOSTON is None:
+        boston = load_boston()
+        X, y = boston.data, boston.target
+        X, y = shuffle(X, y, random_state=0)
+        X, y = X[:n_samples], y[:n_samples]
+        X = StandardScaler().fit_transform(X)
+        BOSTON = X, y
+    return BOSTON
+
+
+def set_checking_parameters(estimator):
+    # set parameters to speed up some estimators and
+    # avoid deprecated behaviour
+    params = estimator.get_params()
+    if ("n_iter" in params and estimator.__class__.__name__ != "TSNE"
+            and not isinstance(estimator, BaseSGD)):
+        estimator.set_params(n_iter=5)
+    if "max_iter" in params:
+        if estimator.max_iter is not None:
+            estimator.set_params(max_iter=min(5, estimator.max_iter))
+        # LinearSVR, LinearSVC
+        if estimator.__class__.__name__ in ['LinearSVR', 'LinearSVC']:
+            estimator.set_params(max_iter=20)
+        # NMF
+        if estimator.__class__.__name__ == 'NMF':
+            estimator.set_params(max_iter=100)
+        # MLP
+        if estimator.__class__.__name__ in ['MLPClassifier', 'MLPRegressor']:
+            estimator.set_params(max_iter=100)
+    if "n_resampling" in params:
+        # randomized lasso
+        estimator.set_params(n_resampling=5)
+    if "n_estimators" in params:
+        # especially gradient boosting with default 100
+        # FIXME: The default number of trees was changed and is set to 'warn'
+        # for some of the ensemble methods. We need to catch this case to avoid
+        # an error during the comparison. To be reverted in 0.22.
+        if estimator.n_estimators == 'warn':
+            estimator.set_params(n_estimators=5)
+        else:
+            estimator.set_params(n_estimators=min(5, estimator.n_estimators))
+    if "max_trials" in params:
+        # RANSAC
+        estimator.set_params(max_trials=10)
+    if "n_init" in params:
+        # K-Means
+        estimator.set_params(n_init=2)
+    if "decision_function_shape" in params:
+        # SVC
+        estimator.set_params(decision_function_shape='ovo')
+
+    if estimator.__class__.__name__ == "SelectFdr":
+        # be tolerant of noisy datasets (not actually speed)
+        estimator.set_params(alpha=.5)
+
+    if estimator.__class__.__name__ == "TheilSenRegressor":
+        estimator.max_subpopulation = 100
+
+    if estimator.__class__.__name__ == "IsolationForest":
+        # XXX to be removed in 0.22.
+        # this is used because the old IsolationForest does not
+        # respect the outlier detection API and thus and does not
+        # pass the outlier detection common tests.
+        estimator.set_params(behaviour='new')
+
+    if isinstance(estimator, BaseRandomProjection):
+        # Due to the jl lemma and often very few samples, the number
+        # of components of the random matrix projection will be probably
+        # greater than the number of features.
+        # So we impose a smaller number (avoid "auto" mode)
+        estimator.set_params(n_components=2)
+
+    if isinstance(estimator, SelectKBest):
+        # SelectKBest has a default of k=10
+        # which is more feature than we have in most case.
+        estimator.set_params(k=1)
+
+
+class NotAnArray(object):
+    """An object that is convertible to an array
+
+    Parameters
+    ----------
+    data : array_like
+        The data.
+    """
+
+    def __init__(self, data):
+        self.data = data
+
+    def __array__(self, dtype=None):
+        return self.data
+
+
+def _is_pairwise(estimator):
+    """Returns True if estimator has a _pairwise attribute set to True.
+
+    Parameters
+    ----------
+    estimator : object
+        Estimator object to test.
+
+    Returns
+    -------
+    out : bool
+        True if _pairwise is set to True and False otherwise.
+    """
+    return bool(getattr(estimator, "_pairwise", False))
+
+
+def _is_pairwise_metric(estimator):
+    """Returns True if estimator accepts pairwise metric.
+
+    Parameters
+    ----------
+    estimator : object
+        Estimator object to test.
+
+    Returns
+    -------
+    out : bool
+        True if _pairwise is set to True and False otherwise.
+    """
+    metric = getattr(estimator, "metric", None)
+
+    return bool(metric == 'precomputed')
+
+
+def pairwise_estimator_convert_X(X, estimator, kernel=linear_kernel):
+
+    if _is_pairwise_metric(estimator):
+        return pairwise_distances(X, metric='euclidean')
+    if _is_pairwise(estimator):
+        return kernel(X, X)
+
+    return X
+
+
+def _generate_sparse_matrix(X_csr):
+    """Generate sparse matrices with {32,64}bit indices of diverse format
+
+        Parameters
+        ----------
+        X_csr: CSR Matrix
+            Input matrix in CSR format
+
+        Returns
+        -------
+        out: iter(Matrices)
+            In format['dok', 'lil', 'dia', 'bsr', 'csr', 'csc', 'coo',
+             'coo_64', 'csc_64', 'csr_64']
+    """
+
+    assert X_csr.format == 'csr'
+    yield 'csr', X_csr.copy()
+    for sparse_format in ['dok', 'lil', 'dia', 'bsr', 'csc', 'coo']:
+        yield sparse_format, X_csr.asformat(sparse_format)
+
+    if LARGE_SPARSE_SUPPORTED:
+        # Generate large indices matrix only if its supported by scipy
+        X_coo = X_csr.asformat('coo')
+        X_coo.row = X_coo.row.astype('int64')
+        X_coo.col = X_coo.col.astype('int64')
+        yield "coo_64", X_coo
+
+        for sparse_format in ['csc', 'csr']:
+            X = X_csr.asformat(sparse_format)
+            X.indices = X.indices.astype('int64')
+            X.indptr = X.indptr.astype('int64')
+            yield sparse_format + "_64", X
+
+
+def check_estimator_sparse_data(name, estimator_orig):
+
+    rng = np.random.RandomState(0)
+    X = rng.rand(40, 10)
+    X[X < .8] = 0
+    X = pairwise_estimator_convert_X(X, estimator_orig)
+    X_csr = sparse.csr_matrix(X)
+    y = (4 * rng.rand(40)).astype(np.int)
+    # catch deprecation warnings
+    with ignore_warnings(category=DeprecationWarning):
+        estimator = clone(estimator_orig)
+    y = multioutput_estimator_convert_y_2d(estimator, y)
+    for matrix_format, X in _generate_sparse_matrix(X_csr):
+        # catch deprecation warnings
+        with ignore_warnings(category=(DeprecationWarning, FutureWarning)):
+            if name in ['Scaler', 'StandardScaler']:
+                estimator = clone(estimator).set_params(with_mean=False)
+            else:
+                estimator = clone(estimator)
+        # fit and predict
+        try:
+            with ignore_warnings(category=(DeprecationWarning, FutureWarning)):
+                estimator.fit(X, y)
+            if hasattr(estimator, "predict"):
+                pred = estimator.predict(X)
+                assert_equal(pred.shape, (X.shape[0],))
+            if hasattr(estimator, 'predict_proba'):
+                probs = estimator.predict_proba(X)
+                assert_equal(probs.shape, (X.shape[0], 4))
+        except (TypeError, ValueError) as e:
+            if 'sparse' not in repr(e).lower():
+                if "64" in matrix_format:
+                    msg = ("Estimator %s doesn't seem to support %s matrix, "
+                           "and is not failing gracefully, e.g. by using "
+                           "check_array(X, accept_large_sparse=False)")
+                    raise AssertionError(msg % (name, matrix_format))
+                else:
+                    print("Estimator %s doesn't seem to fail gracefully on "
+                          "sparse data: error message state explicitly that "
+                          "sparse input is not supported if this is not"
+                          " the case." % name)
+                    raise
+        except Exception:
+            print("Estimator %s doesn't seem to fail gracefully on "
+                  "sparse data: it should raise a TypeError if sparse input "
+                  "is explicitly not supported." % name)
+            raise
+
+
+@ignore_warnings(category=(DeprecationWarning, FutureWarning))
+def check_sample_weights_pandas_series(name, estimator_orig):
+    # check that estimators will accept a 'sample_weight' parameter of
+    # type pandas.Series in the 'fit' function.
+    estimator = clone(estimator_orig)
+    if has_fit_parameter(estimator, "sample_weight"):
+        try:
+            import pandas as pd
+            X = np.array([[1, 1], [1, 2], [1, 3], [1, 4],
+                          [2, 1], [2, 2], [2, 3], [2, 4]])
+            X = pd.DataFrame(pairwise_estimator_convert_X(X, estimator_orig))
+            y = pd.Series([1, 1, 1, 1, 2, 2, 2, 2])
+            weights = pd.Series([1] * 8)
+            try:
+                estimator.fit(X, y, sample_weight=weights)
+            except ValueError:
+                raise ValueError("Estimator {0} raises error if "
+                                 "'sample_weight' parameter is of "
+                                 "type pandas.Series".format(name))
+        except ImportError:
+            raise SkipTest("pandas is not installed: not testing for "
+                           "input of type pandas.Series to class weight.")
+
+
+@ignore_warnings(category=(DeprecationWarning, FutureWarning))
+def check_sample_weights_list(name, estimator_orig):
+    # check that estimators will accept a 'sample_weight' parameter of
+    # type list in the 'fit' function.
+    if has_fit_parameter(estimator_orig, "sample_weight"):
+        estimator = clone(estimator_orig)
+        rnd = np.random.RandomState(0)
+        X = pairwise_estimator_convert_X(rnd.uniform(size=(10, 3)),
+                                         estimator_orig)
+        y = np.arange(10) % 3
+        y = multioutput_estimator_convert_y_2d(estimator, y)
+        sample_weight = [3] * 10
+        # Test that estimators don't raise any exception
+        estimator.fit(X, y, sample_weight=sample_weight)
+
+
+@ignore_warnings(category=(DeprecationWarning, FutureWarning))
+def check_sample_weights_invariance(name, estimator_orig):
+    # check that the estimators yield same results for
+    # unit weights and no weights
+    if (has_fit_parameter(estimator_orig, "sample_weight") and
+            not (hasattr(estimator_orig, "_pairwise")
+                 and estimator_orig._pairwise)):
+        # We skip pairwise because the data is not pairwise
+
+        estimator1 = clone(estimator_orig)
+        estimator2 = clone(estimator_orig)
+        set_random_state(estimator1, random_state=0)
+        set_random_state(estimator2, random_state=0)
+
+        X = np.array([[1, 3], [1, 3], [1, 3], [1, 3],
+                      [2, 1], [2, 1], [2, 1], [2, 1],
+                      [3, 3], [3, 3], [3, 3], [3, 3],
+                      [4, 1], [4, 1], [4, 1], [4, 1]], dtype=np.dtype('float'))
+        y = np.array([1, 1, 1, 1, 2, 2, 2, 2,
+                      1, 1, 1, 1, 2, 2, 2, 2], dtype=np.dtype('int'))
+
+        estimator1.fit(X, y=y, sample_weight=np.ones(shape=len(y)))
+        estimator2.fit(X, y=y, sample_weight=None)
+
+        for method in ["predict", "transform"]:
+            if hasattr(estimator_orig, method):
+                X_pred1 = getattr(estimator1, method)(X)
+                X_pred2 = getattr(estimator2, method)(X)
+                assert_allclose(X_pred1, X_pred2,
+                                err_msg="For %s sample_weight=None is not"
+                                        " equivalent to sample_weight=ones"
+                                        % name)
+
+
+@ignore_warnings(category=(DeprecationWarning, FutureWarning, UserWarning))
+def check_dtype_object(name, estimator_orig):
+    # check that estimators treat dtype object as numeric if possible
+    rng = np.random.RandomState(0)
+    X = pairwise_estimator_convert_X(rng.rand(40, 10), estimator_orig)
+    X = X.astype(object)
+    y = (X[:, 0] * 4).astype(np.int)
+    estimator = clone(estimator_orig)
+    y = multioutput_estimator_convert_y_2d(estimator, y)
+
+    estimator.fit(X, y)
+    if hasattr(estimator, "predict"):
+        estimator.predict(X)
+
+    if hasattr(estimator, "transform"):
+        estimator.transform(X)
+
+    try:
+        estimator.fit(X, y.astype(object))
+    except Exception as e:
+        if "Unknown label type" not in str(e):
+            raise
+
+    X[0, 0] = {'foo': 'bar'}
+    msg = "argument must be a string or a number"
+    assert_raises_regex(TypeError, msg, estimator.fit, X, y)
+
+
+def check_complex_data(name, estimator_orig):
+    # check that estimators raise an exception on providing complex data
+    X = np.random.sample(10) + 1j * np.random.sample(10)
+    X = X.reshape(-1, 1)
+    y = np.random.sample(10) + 1j * np.random.sample(10)
+    estimator = clone(estimator_orig)
+    assert_raises_regex(ValueError, "Complex data not supported",
+                        estimator.fit, X, y)
+
+
+@ignore_warnings
+def check_dict_unchanged(name, estimator_orig):
+    # this estimator raises
+    # ValueError: Found array with 0 feature(s) (shape=(23, 0))
+    # while a minimum of 1 is required.
+    # error
+    if name in ['SpectralCoclustering']:
+        return
+    rnd = np.random.RandomState(0)
+    if name in ['RANSACRegressor']:
+        X = 3 * rnd.uniform(size=(20, 3))
+    else:
+        X = 2 * rnd.uniform(size=(20, 3))
+
+    X = pairwise_estimator_convert_X(X, estimator_orig)
+
+    y = X[:, 0].astype(np.int)
+    estimator = clone(estimator_orig)
+    y = multioutput_estimator_convert_y_2d(estimator, y)
+    if hasattr(estimator, "n_components"):
+        estimator.n_components = 1
+
+    if hasattr(estimator, "n_clusters"):
+        estimator.n_clusters = 1
+
+    if hasattr(estimator, "n_best"):
+        estimator.n_best = 1
+
+    set_random_state(estimator, 1)
+
+    estimator.fit(X, y)
+    for method in ["predict", "transform", "decision_function",
+                   "predict_proba"]:
+        if hasattr(estimator, method):
+            dict_before = estimator.__dict__.copy()
+            getattr(estimator, method)(X)
+            assert_dict_equal(estimator.__dict__, dict_before,
+                              'Estimator changes __dict__ during %s' % method)
+
+
+def is_public_parameter(attr):
+    return not (attr.startswith('_') or attr.endswith('_'))
+
+
+@ignore_warnings(category=(DeprecationWarning, FutureWarning))
+def check_dont_overwrite_parameters(name, estimator_orig):
+    # check that fit method only changes or sets private attributes
+    if hasattr(estimator_orig.__init__, "deprecated_original"):
+        # to not check deprecated classes
+        return
+    estimator = clone(estimator_orig)
+    rnd = np.random.RandomState(0)
+    X = 3 * rnd.uniform(size=(20, 3))
+    X = pairwise_estimator_convert_X(X, estimator_orig)
+    y = X[:, 0].astype(np.int)
+    y = multioutput_estimator_convert_y_2d(estimator, y)
+
+    if hasattr(estimator, "n_components"):
+        estimator.n_components = 1
+    if hasattr(estimator, "n_clusters"):
+        estimator.n_clusters = 1
+
+    set_random_state(estimator, 1)
+    dict_before_fit = estimator.__dict__.copy()
+    estimator.fit(X, y)
+
+    dict_after_fit = estimator.__dict__
+
+    public_keys_after_fit = [key for key in dict_after_fit.keys()
+                             if is_public_parameter(key)]
+
+    attrs_added_by_fit = [key for key in public_keys_after_fit
+                          if key not in dict_before_fit.keys()]
+
+    # check that fit doesn't add any public attribute
+    assert_true(not attrs_added_by_fit,
+                ('Estimator adds public attribute(s) during'
+                 ' the fit method.'
+                 ' Estimators are only allowed to add private attributes'
+                 ' either started with _ or ended'
+                 ' with _ but %s added' % ', '.join(attrs_added_by_fit)))
+
+    # check that fit doesn't change any public attribute
+    attrs_changed_by_fit = [key for key in public_keys_after_fit
+                            if (dict_before_fit[key]
+                                is not dict_after_fit[key])]
+
+    assert_true(not attrs_changed_by_fit,
+                ('Estimator changes public attribute(s) during'
+                 ' the fit method. Estimators are only allowed'
+                 ' to change attributes started'
+                 ' or ended with _, but'
+                 ' %s changed' % ', '.join(attrs_changed_by_fit)))
+
+
+@ignore_warnings(category=(DeprecationWarning, FutureWarning))
+def check_fit2d_predict1d(name, estimator_orig):
+    # check by fitting a 2d array and predicting with a 1d array
+    rnd = np.random.RandomState(0)
+    X = 3 * rnd.uniform(size=(20, 3))
+    X = pairwise_estimator_convert_X(X, estimator_orig)
+    y = X[:, 0].astype(np.int)
+    estimator = clone(estimator_orig)
+    y = multioutput_estimator_convert_y_2d(estimator, y)
+
+    if hasattr(estimator, "n_components"):
+        estimator.n_components = 1
+    if hasattr(estimator, "n_clusters"):
+        estimator.n_clusters = 1
+
+    set_random_state(estimator, 1)
+    estimator.fit(X, y)
+
+    for method in ["predict", "transform", "decision_function",
+                   "predict_proba"]:
+        if hasattr(estimator, method):
+            assert_raise_message(ValueError, "Reshape your data",
+                                 getattr(estimator, method), X[0])
+
+
+def _apply_on_subsets(func, X):
+    # apply function on the whole set and on mini batches
+    result_full = func(X)
+    n_features = X.shape[1]
+    result_by_batch = [func(batch.reshape(1, n_features))
+                       for batch in X]
+    # func can output tuple (e.g. score_samples)
+    if type(result_full) == tuple:
+        result_full = result_full[0]
+        result_by_batch = list(map(lambda x: x[0], result_by_batch))
+
+    if sparse.issparse(result_full):
+        result_full = result_full.A
+        result_by_batch = [x.A for x in result_by_batch]
+    return np.ravel(result_full), np.ravel(result_by_batch)
+
+
+@ignore_warnings(category=(DeprecationWarning, FutureWarning))
+def check_methods_subset_invariance(name, estimator_orig):
+    # check that method gives invariant results if applied
+    # on mini bathes or the whole set
+    rnd = np.random.RandomState(0)
+    X = 3 * rnd.uniform(size=(20, 3))
+    X = pairwise_estimator_convert_X(X, estimator_orig)
+    y = X[:, 0].astype(np.int)
+    estimator = clone(estimator_orig)
+    y = multioutput_estimator_convert_y_2d(estimator, y)
+
+    if hasattr(estimator, "n_components"):
+        estimator.n_components = 1
+    if hasattr(estimator, "n_clusters"):
+        estimator.n_clusters = 1
+
+    set_random_state(estimator, 1)
+    estimator.fit(X, y)
+
+    for method in ["predict", "transform", "decision_function",
+                   "score_samples", "predict_proba"]:
+
+        msg = ("{method} of {name} is not invariant when applied "
+               "to a subset.").format(method=method, name=name)
+        # TODO remove cases when corrected
+        if (name, method) in [('SVC', 'decision_function'),
+                              ('SparsePCA', 'transform'),
+                              ('MiniBatchSparsePCA', 'transform'),
+                              ('BernoulliRBM', 'score_samples')]:
+            raise SkipTest(msg)
+
+        if hasattr(estimator, method):
+            result_full, result_by_batch = _apply_on_subsets(
+                getattr(estimator, method), X)
+            assert_allclose(result_full, result_by_batch,
+                            atol=1e-7, err_msg=msg)
+
+
+@ignore_warnings
+def check_fit2d_1sample(name, estimator_orig):
+    # Check that fitting a 2d array with only one sample either works or
+    # returns an informative message. The error message should either mention
+    # the number of samples or the number of classes.
+    rnd = np.random.RandomState(0)
+    X = 3 * rnd.uniform(size=(1, 10))
+    y = X[:, 0].astype(np.int)
+    estimator = clone(estimator_orig)
+    y = multioutput_estimator_convert_y_2d(estimator, y)
+
+    if hasattr(estimator, "n_components"):
+        estimator.n_components = 1
+    if hasattr(estimator, "n_clusters"):
+        estimator.n_clusters = 1
+
+    set_random_state(estimator, 1)
+
+    msgs = ["1 sample", "n_samples = 1", "n_samples=1", "one sample",
+            "1 class", "one class"]
+
+    try:
+        estimator.fit(X, y)
+    except ValueError as e:
+        if all(msg not in repr(e) for msg in msgs):
+            raise e
+
+
+@ignore_warnings
+def check_fit2d_1feature(name, estimator_orig):
+    # check fitting a 2d array with only 1 feature either works or returns
+    # informative message
+    rnd = np.random.RandomState(0)
+    X = 3 * rnd.uniform(size=(10, 1))
+    X = pairwise_estimator_convert_X(X, estimator_orig)
+    y = X[:, 0].astype(np.int)
+    estimator = clone(estimator_orig)
+    y = multioutput_estimator_convert_y_2d(estimator, y)
+
+    if hasattr(estimator, "n_components"):
+        estimator.n_components = 1
+    if hasattr(estimator, "n_clusters"):
+        estimator.n_clusters = 1
+    # ensure two labels in subsample for RandomizedLogisticRegression
+    if name == 'RandomizedLogisticRegression':
+        estimator.sample_fraction = 1
+    # ensure non skipped trials for RANSACRegressor
+    if name == 'RANSACRegressor':
+        estimator.residual_threshold = 0.5
+
+    y = multioutput_estimator_convert_y_2d(estimator, y)
+    set_random_state(estimator, 1)
+
+    msgs = ["1 feature(s)", "n_features = 1", "n_features=1"]
+
+    try:
+        estimator.fit(X, y)
+    except ValueError as e:
+        if all(msg not in repr(e) for msg in msgs):
+            raise e
+
+
+@ignore_warnings
+def check_fit1d(name, estimator_orig):
+    # check fitting 1d X array raises a ValueError
+    rnd = np.random.RandomState(0)
+    X = 3 * rnd.uniform(size=(20))
+    y = X.astype(np.int)
+    estimator = clone(estimator_orig)
+    y = multioutput_estimator_convert_y_2d(estimator, y)
+
+    if hasattr(estimator, "n_components"):
+        estimator.n_components = 1
+    if hasattr(estimator, "n_clusters"):
+        estimator.n_clusters = 1
+
+    set_random_state(estimator, 1)
+    assert_raises(ValueError, estimator.fit, X, y)
+
+
+@ignore_warnings(category=(DeprecationWarning, FutureWarning))
+def check_transformer_general(name, transformer, readonly_memmap=False):
+    X, y = make_blobs(n_samples=30, centers=[[0, 0, 0], [1, 1, 1]],
+                      random_state=0, n_features=2, cluster_std=0.1)
+    X = StandardScaler().fit_transform(X)
+    X -= X.min()
+
+    if readonly_memmap:
+        X, y = create_memmap_backed_data([X, y])
+
+    _check_transformer(name, transformer, X, y)
+    _check_transformer(name, transformer, X.tolist(), y.tolist())
+
+
+@ignore_warnings(category=(DeprecationWarning, FutureWarning))
+def check_transformer_data_not_an_array(name, transformer):
+    X, y = make_blobs(n_samples=30, centers=[[0, 0, 0], [1, 1, 1]],
+                      random_state=0, n_features=2, cluster_std=0.1)
+    X = StandardScaler().fit_transform(X)
+    # We need to make sure that we have non negative data, for things
+    # like NMF
+    X -= X.min() - .1
+    this_X = NotAnArray(X)
+    this_y = NotAnArray(np.asarray(y))
+    _check_transformer(name, transformer, this_X, this_y)
+
+
+@ignore_warnings(category=(DeprecationWarning, FutureWarning))
+def check_transformers_unfitted(name, transformer):
+    X, y = _boston_subset()
+
+    transformer = clone(transformer)
+    with assert_raises((AttributeError, ValueError), msg="The unfitted "
+                       "transformer {} does not raise an error when "
+                       "transform is called. Perhaps use "
+                       "check_is_fitted in transform.".format(name)):
+        transformer.transform(X)
+
+
+def _check_transformer(name, transformer_orig, X, y):
+    if name in ('CCA', 'LocallyLinearEmbedding', 'KernelPCA') and _IS_32BIT:
+        # Those transformers yield non-deterministic output when executed on
+        # a 32bit Python. The same transformers are stable on 64bit Python.
+        # FIXME: try to isolate a minimalistic reproduction case only depending
+        # on numpy & scipy and/or maybe generate a test dataset that does not
+        # cause such unstable behaviors.
+        msg = name + ' is non deterministic on 32bit Python'
+        raise SkipTest(msg)
+    n_samples, n_features = np.asarray(X).shape
+    transformer = clone(transformer_orig)
+    set_random_state(transformer)
+
+    # fit
+
+    if name in CROSS_DECOMPOSITION:
+        y_ = np.c_[y, y]
+        y_[::2, 1] *= 2
+    else:
+        y_ = y
+
+    transformer.fit(X, y_)
+    # fit_transform method should work on non fitted estimator
+    transformer_clone = clone(transformer)
+    X_pred = transformer_clone.fit_transform(X, y=y_)
+
+    if isinstance(X_pred, tuple):
+        for x_pred in X_pred:
+            assert_equal(x_pred.shape[0], n_samples)
+    else:
+        # check for consistent n_samples
+        assert_equal(X_pred.shape[0], n_samples)
+
+    if hasattr(transformer, 'transform'):
+        if name in CROSS_DECOMPOSITION:
+            X_pred2 = transformer.transform(X, y_)
+            X_pred3 = transformer.fit_transform(X, y=y_)
+        else:
+            X_pred2 = transformer.transform(X)
+            X_pred3 = transformer.fit_transform(X, y=y_)
+        if isinstance(X_pred, tuple) and isinstance(X_pred2, tuple):
+            for x_pred, x_pred2, x_pred3 in zip(X_pred, X_pred2, X_pred3):
+                assert_allclose_dense_sparse(
+                    x_pred, x_pred2, atol=1e-2,
+                    err_msg="fit_transform and transform outcomes "
+                            "not consistent in %s"
+                    % transformer)
+                assert_allclose_dense_sparse(
+                    x_pred, x_pred3, atol=1e-2,
+                    err_msg="consecutive fit_transform outcomes "
+                            "not consistent in %s"
+                    % transformer)
+        else:
+            assert_allclose_dense_sparse(
+                X_pred, X_pred2,
+                err_msg="fit_transform and transform outcomes "
+                        "not consistent in %s"
+                % transformer, atol=1e-2)
+            assert_allclose_dense_sparse(
+                X_pred, X_pred3, atol=1e-2,
+                err_msg="consecutive fit_transform outcomes "
+                        "not consistent in %s"
+                % transformer)
+            assert_equal(_num_samples(X_pred2), n_samples)
+            assert_equal(_num_samples(X_pred3), n_samples)
+
+        # raises error on malformed input for transform
+        if hasattr(X, 'T'):
+            # If it's not an array, it does not have a 'T' property
+            with assert_raises(ValueError, msg="The transformer {} does "
+                               "not raise an error when the number of "
+                               "features in transform is different from"
+                               " the number of features in "
+                               "fit.".format(name)):
+                transformer.transform(X.T)
+
+
+@ignore_warnings
+def check_pipeline_consistency(name, estimator_orig):
+    if name in ('CCA', 'LocallyLinearEmbedding', 'KernelPCA') and _IS_32BIT:
+        # Those transformers yield non-deterministic output when executed on
+        # a 32bit Python. The same transformers are stable on 64bit Python.
+        # FIXME: try to isolate a minimalistic reproduction case only depending
+        # scipy and/or maybe generate a test dataset that does not
+        # cause such unstable behaviors.
+        msg = name + ' is non deterministic on 32bit Python'
+        raise SkipTest(msg)
+
+    # check that make_pipeline(est) gives same score as est
+    X, y = make_blobs(n_samples=30, centers=[[0, 0, 0], [1, 1, 1]],
+                      random_state=0, n_features=2, cluster_std=0.1)
+    X -= X.min()
+    X = pairwise_estimator_convert_X(X, estimator_orig, kernel=rbf_kernel)
+    estimator = clone(estimator_orig)
+    y = multioutput_estimator_convert_y_2d(estimator, y)
+    set_random_state(estimator)
+    pipeline = make_pipeline(estimator)
+    estimator.fit(X, y)
+    pipeline.fit(X, y)
+
+    funcs = ["score", "fit_transform"]
+
+    for func_name in funcs:
+        func = getattr(estimator, func_name, None)
+        if func is not None:
+            func_pipeline = getattr(pipeline, func_name)
+            result = func(X, y)
+            result_pipe = func_pipeline(X, y)
+            assert_allclose_dense_sparse(result, result_pipe)
+
+
+@ignore_warnings
+def check_fit_score_takes_y(name, estimator_orig):
+    # check that all estimators accept an optional y
+    # in fit and score so they can be used in pipelines
+    rnd = np.random.RandomState(0)
+    X = rnd.uniform(size=(10, 3))
+    X = pairwise_estimator_convert_X(X, estimator_orig)
+    y = np.arange(10) % 3
+    estimator = clone(estimator_orig)
+    y = multioutput_estimator_convert_y_2d(estimator, y)
+    set_random_state(estimator)
+
+    funcs = ["fit", "score", "partial_fit", "fit_predict", "fit_transform"]
+    for func_name in funcs:
+        func = getattr(estimator, func_name, None)
+        if func is not None:
+            func(X, y)
+            args = [p.name for p in signature(func).parameters.values()]
+            if args[0] == "self":
+                # if_delegate_has_method makes methods into functions
+                # with an explicit "self", so need to shift arguments
+                args = args[1:]
+            assert_true(args[1] in ["y", "Y"],
+                        "Expected y or Y as second argument for method "
+                        "%s of %s. Got arguments: %r."
+                        % (func_name, type(estimator).__name__, args))
+
+
+@ignore_warnings
+def check_estimators_dtypes(name, estimator_orig):
+    rnd = np.random.RandomState(0)
+    X_train_32 = 3 * rnd.uniform(size=(20, 5)).astype(np.float32)
+    X_train_32 = pairwise_estimator_convert_X(X_train_32, estimator_orig)
+    X_train_64 = X_train_32.astype(np.float64)
+    X_train_int_64 = X_train_32.astype(np.int64)
+    X_train_int_32 = X_train_32.astype(np.int32)
+    y = X_train_int_64[:, 0]
+    y = multioutput_estimator_convert_y_2d(estimator_orig, y)
+
+    methods = ["predict", "transform", "decision_function", "predict_proba"]
+
+    for X_train in [X_train_32, X_train_64, X_train_int_64, X_train_int_32]:
+        estimator = clone(estimator_orig)
+        set_random_state(estimator, 1)
+        estimator.fit(X_train, y)
+
+        for method in methods:
+            if hasattr(estimator, method):
+                getattr(estimator, method)(X_train)
+
+
+@ignore_warnings(category=(DeprecationWarning, FutureWarning))
+def check_estimators_empty_data_messages(name, estimator_orig):
+    e = clone(estimator_orig)
+    set_random_state(e, 1)
+
+    X_zero_samples = np.empty(0).reshape(0, 3)
+    # The precise message can change depending on whether X or y is
+    # validated first. Let us test the type of exception only:
+    with assert_raises(ValueError, msg="The estimator {} does not"
+                       " raise an error when an empty data is used "
+                       "to train. Perhaps use "
+                       "check_array in train.".format(name)):
+        e.fit(X_zero_samples, [])
+
+    X_zero_features = np.empty(0).reshape(3, 0)
+    # the following y should be accepted by both classifiers and regressors
+    # and ignored by unsupervised models
+    y = multioutput_estimator_convert_y_2d(e, np.array([1, 0, 1]))
+    msg = (r"0 feature\(s\) \(shape=\(3, 0\)\) while a minimum of \d* "
+           "is required.")
+    assert_raises_regex(ValueError, msg, e.fit, X_zero_features, y)
+
+
+@ignore_warnings(category=DeprecationWarning)
+def check_estimators_nan_inf(name, estimator_orig):
+    # Checks that Estimator X's do not contain NaN or inf.
+    rnd = np.random.RandomState(0)
+    X_train_finite = pairwise_estimator_convert_X(rnd.uniform(size=(10, 3)),
+                                                  estimator_orig)
+    X_train_nan = rnd.uniform(size=(10, 3))
+    X_train_nan[0, 0] = np.nan
+    X_train_inf = rnd.uniform(size=(10, 3))
+    X_train_inf[0, 0] = np.inf
+    y = np.ones(10)
+    y[:5] = 0
+    y = multioutput_estimator_convert_y_2d(estimator_orig, y)
+    error_string_fit = "Estimator doesn't check for NaN and inf in fit."
+    error_string_predict = ("Estimator doesn't check for NaN and inf in"
+                            " predict.")
+    error_string_transform = ("Estimator doesn't check for NaN and inf in"
+                              " transform.")
+    for X_train in [X_train_nan, X_train_inf]:
+        # catch deprecation warnings
+        with ignore_warnings(category=(DeprecationWarning, FutureWarning)):
+            estimator = clone(estimator_orig)
+            set_random_state(estimator, 1)
+            # try to fit
+            try:
+                estimator.fit(X_train, y)
+            except ValueError as e:
+                if 'inf' not in repr(e) and 'NaN' not in repr(e):
+                    print(error_string_fit, estimator, e)
+                    traceback.print_exc(file=sys.stdout)
+                    raise e
+            except Exception as exc:
+                print(error_string_fit, estimator, exc)
+                traceback.print_exc(file=sys.stdout)
+                raise exc
+            else:
+                raise AssertionError(error_string_fit, estimator)
+            # actually fit
+            estimator.fit(X_train_finite, y)
+
+            # predict
+            if hasattr(estimator, "predict"):
+                try:
+                    estimator.predict(X_train)
+                except ValueError as e:
+                    if 'inf' not in repr(e) and 'NaN' not in repr(e):
+                        print(error_string_predict, estimator, e)
+                        traceback.print_exc(file=sys.stdout)
+                        raise e
+                except Exception as exc:
+                    print(error_string_predict, estimator, exc)
+                    traceback.print_exc(file=sys.stdout)
+                else:
+                    raise AssertionError(error_string_predict, estimator)
+
+            # transform
+            if hasattr(estimator, "transform"):
+                try:
+                    estimator.transform(X_train)
+                except ValueError as e:
+                    if 'inf' not in repr(e) and 'NaN' not in repr(e):
+                        print(error_string_transform, estimator, e)
+                        traceback.print_exc(file=sys.stdout)
+                        raise e
+                except Exception as exc:
+                    print(error_string_transform, estimator, exc)
+                    traceback.print_exc(file=sys.stdout)
+                else:
+                    raise AssertionError(error_string_transform, estimator)
+
+
+@ignore_warnings
+def check_estimators_pickle(name, estimator_orig):
+    """Test that we can pickle all estimators"""
+    check_methods = ["predict", "transform", "decision_function",
+                     "predict_proba"]
+
+    X, y = make_blobs(n_samples=30, centers=[[0, 0, 0], [1, 1, 1]],
+                      random_state=0, n_features=2, cluster_std=0.1)
+
+    # some estimators can't do features less than 0
+    X -= X.min()
+    X = pairwise_estimator_convert_X(X, estimator_orig, kernel=rbf_kernel)
+
+    # include NaN values when the estimator should deal with them
+    if name in ALLOW_NAN:
+        # set randomly 10 elements to np.nan
+        rng = np.random.RandomState(42)
+        mask = rng.choice(X.size, 10, replace=False)
+        X.reshape(-1)[mask] = np.nan
+
+    estimator = clone(estimator_orig)
+
+    # some estimators only take multioutputs
+    y = multioutput_estimator_convert_y_2d(estimator, y)
+
+    set_random_state(estimator)
+    estimator.fit(X, y)
+
+    result = dict()
+    for method in check_methods:
+        if hasattr(estimator, method):
+            result[method] = getattr(estimator, method)(X)
+
+    # pickle and unpickle!
+    pickled_estimator = pickle.dumps(estimator)
+    if estimator.__module__.startswith('sklearn.'):
+        assert_true(b"version" in pickled_estimator)
+    unpickled_estimator = pickle.loads(pickled_estimator)
+
+    result = dict()
+    for method in check_methods:
+        if hasattr(estimator, method):
+            result[method] = getattr(estimator, method)(X)
+
+    for method in result:
+        unpickled_result = getattr(unpickled_estimator, method)(X)
+        assert_allclose_dense_sparse(result[method], unpickled_result)
+
+
+@ignore_warnings(category=(DeprecationWarning, FutureWarning))
+def check_estimators_partial_fit_n_features(name, estimator_orig):
+    # check if number of features changes between calls to partial_fit.
+    if not hasattr(estimator_orig, 'partial_fit'):
+        return
+    estimator = clone(estimator_orig)
+    X, y = make_blobs(n_samples=50, random_state=1)
+    X -= X.min()
+
+    try:
+        if is_classifier(estimator):
+            classes = np.unique(y)
+            estimator.partial_fit(X, y, classes=classes)
+        else:
+            estimator.partial_fit(X, y)
+    except NotImplementedError:
+        return
+
+    with assert_raises(ValueError,
+                       msg="The estimator {} does not raise an"
+                           " error when the number of features"
+                           " changes between calls to "
+                           "partial_fit.".format(name)):
+        estimator.partial_fit(X[:, :-1], y)
+
+
+@ignore_warnings(category=(DeprecationWarning, FutureWarning))
+def check_clustering(name, clusterer_orig, readonly_memmap=False):
+    clusterer = clone(clusterer_orig)
+    X, y = make_blobs(n_samples=50, random_state=1)
+    X, y = shuffle(X, y, random_state=7)
+    X = StandardScaler().fit_transform(X)
+    rng = np.random.RandomState(7)
+    X_noise = np.concatenate([X, rng.uniform(low=-3, high=3, size=(5, 2))])
+
+    if readonly_memmap:
+        X, y, X_noise = create_memmap_backed_data([X, y, X_noise])
+
+    n_samples, n_features = X.shape
+    # catch deprecation and neighbors warnings
+    if hasattr(clusterer, "n_clusters"):
+        clusterer.set_params(n_clusters=3)
+    set_random_state(clusterer)
+    if name == 'AffinityPropagation':
+        clusterer.set_params(preference=-100)
+        clusterer.set_params(max_iter=100)
+
+    # fit
+    clusterer.fit(X)
+    # with lists
+    clusterer.fit(X.tolist())
+
+    pred = clusterer.labels_
+    assert_equal(pred.shape, (n_samples,))
+    assert_greater(adjusted_rand_score(pred, y), 0.4)
+    # fit another time with ``fit_predict`` and compare results
+    if name == 'SpectralClustering':
+        # there is no way to make Spectral clustering deterministic :(
+        return
+    set_random_state(clusterer)
+    with warnings.catch_warnings(record=True):
+        pred2 = clusterer.fit_predict(X)
+    assert_array_equal(pred, pred2)
+
+    # fit_predict(X) and labels_ should be of type int
+    assert_in(pred.dtype, [np.dtype('int32'), np.dtype('int64')])
+    assert_in(pred2.dtype, [np.dtype('int32'), np.dtype('int64')])
+
+    # Add noise to X to test the possible values of the labels
+    labels = clusterer.fit_predict(X_noise)
+
+    # There should be at least one sample in every cluster. Equivalently
+    # labels_ should contain all the consecutive values between its
+    # min and its max.
+    labels_sorted = np.unique(labels)
+    assert_array_equal(labels_sorted, np.arange(labels_sorted[0],
+                                                labels_sorted[-1] + 1))
+
+    # Labels are expected to start at 0 (no noise) or -1 (if noise)
+    assert_true(labels_sorted[0] in [0, -1])
+    # Labels should be less than n_clusters - 1
+    if hasattr(clusterer, 'n_clusters'):
+        n_clusters = getattr(clusterer, 'n_clusters')
+        assert_greater_equal(n_clusters - 1, labels_sorted[-1])
+    # else labels should be less than max(labels_) which is necessarily true
+
+
+@ignore_warnings(category=DeprecationWarning)
+def check_clusterer_compute_labels_predict(name, clusterer_orig):
+    """Check that predict is invariant of compute_labels"""
+    X, y = make_blobs(n_samples=20, random_state=0)
+    clusterer = clone(clusterer_orig)
+
+    if hasattr(clusterer, "compute_labels"):
+        # MiniBatchKMeans
+        if hasattr(clusterer, "random_state"):
+            clusterer.set_params(random_state=0)
+
+        X_pred1 = clusterer.fit(X).predict(X)
+        clusterer.set_params(compute_labels=False)
+        X_pred2 = clusterer.fit(X).predict(X)
+        assert_array_equal(X_pred1, X_pred2)
+
+
+@ignore_warnings(category=DeprecationWarning)
+def check_classifiers_one_label(name, classifier_orig):
+    error_string_fit = "Classifier can't train when only one class is present."
+    error_string_predict = ("Classifier can't predict when only one class is "
+                            "present.")
+    rnd = np.random.RandomState(0)
+    X_train = rnd.uniform(size=(10, 3))
+    X_test = rnd.uniform(size=(10, 3))
+    y = np.ones(10)
+    # catch deprecation warnings
+    with ignore_warnings(category=(DeprecationWarning, FutureWarning)):
+        classifier = clone(classifier_orig)
+        # try to fit
+        try:
+            classifier.fit(X_train, y)
+        except ValueError as e:
+            if 'class' not in repr(e):
+                print(error_string_fit, classifier, e)
+                traceback.print_exc(file=sys.stdout)
+                raise e
+            else:
+                return
+        except Exception as exc:
+            print(error_string_fit, classifier, exc)
+            traceback.print_exc(file=sys.stdout)
+            raise exc
+        # predict
+        try:
+            assert_array_equal(classifier.predict(X_test), y)
+        except Exception as exc:
+            print(error_string_predict, classifier, exc)
+            raise exc
+
+
+@ignore_warnings  # Warnings are raised by decision function
+def check_classifiers_train(name, classifier_orig, readonly_memmap=False):
+    X_m, y_m = make_blobs(n_samples=300, random_state=0)
+    X_m, y_m = shuffle(X_m, y_m, random_state=7)
+    X_m = StandardScaler().fit_transform(X_m)
+    # generate binary problem from multi-class one
+    y_b = y_m[y_m != 2]
+    X_b = X_m[y_m != 2]
+
+    if name in ['BernoulliNB', 'MultinomialNB', 'ComplementNB']:
+        X_m -= X_m.min()
+        X_b -= X_b.min()
+
+    if readonly_memmap:
+        X_m, y_m, X_b, y_b = create_memmap_backed_data([X_m, y_m, X_b, y_b])
+
+    for (X, y) in [(X_m, y_m), (X_b, y_b)]:
+        classes = np.unique(y)
+        n_classes = len(classes)
+        n_samples, n_features = X.shape
+        classifier = clone(classifier_orig)
+        X = pairwise_estimator_convert_X(X, classifier_orig)
+        set_random_state(classifier)
+        # raises error on malformed input for fit
+        with assert_raises(ValueError, msg="The classifier {} does not"
+                           " raise an error when incorrect/malformed input "
+                           "data for fit is passed. The number of training "
+                           "examples is not the same as the number of labels."
+                           " Perhaps use check_X_y in fit.".format(name)):
+            classifier.fit(X, y[:-1])
+
+        # fit
+        classifier.fit(X, y)
+        # with lists
+        classifier.fit(X.tolist(), y.tolist())
+        assert_true(hasattr(classifier, "classes_"))
+        y_pred = classifier.predict(X)
+        assert_equal(y_pred.shape, (n_samples,))
+        # training set performance
+        if name not in ['BernoulliNB', 'MultinomialNB', 'ComplementNB']:
+            assert_greater(accuracy_score(y, y_pred), 0.83)
+
+        # raises error on malformed input for predict
+        if _is_pairwise(classifier):
+            with assert_raises(ValueError, msg="The classifier {} does not"
+                               " raise an error when shape of X"
+                               "in predict is not equal to (n_test_samples,"
+                               "n_training_samples)".format(name)):
+                classifier.predict(X.reshape(-1, 1))
+        else:
+            with assert_raises(ValueError, msg="The classifier {} does not"
+                               " raise an error when the number of features "
+                               "in predict is different from the number of"
+                               " features in fit.".format(name)):
+                classifier.predict(X.T)
+        if hasattr(classifier, "decision_function"):
+            try:
+                # decision_function agrees with predict
+                decision = classifier.decision_function(X)
+                if n_classes == 2:
+                    assert_equal(decision.shape, (n_samples,))
+                    dec_pred = (decision.ravel() > 0).astype(np.int)
+                    assert_array_equal(dec_pred, y_pred)
+                if (n_classes == 3 and
+                        # 1on1 of LibSVM works differently
+                        not isinstance(classifier, BaseLibSVM)):
+                    assert_equal(decision.shape, (n_samples, n_classes))
+                    assert_array_equal(np.argmax(decision, axis=1), y_pred)
+
+                # raises error on malformed input for decision_function
+                if _is_pairwise(classifier):
+                    with assert_raises(ValueError, msg="The classifier {} does"
+                                       " not raise an error when the  "
+                                       "shape of X in decision_function is "
+                                       "not equal to (n_test_samples, "
+                                       "n_training_samples) in fit."
+                                       .format(name)):
+                        classifier.decision_function(X.reshape(-1, 1))
+                else:
+                    with assert_raises(ValueError, msg="The classifier {} does"
+                                       " not raise an error when the number "
+                                       "of features in decision_function is "
+                                       "different from the number of features"
+                                       " in fit.".format(name)):
+                        classifier.decision_function(X.T)
+            except NotImplementedError:
+                pass
+        if hasattr(classifier, "predict_proba"):
+            # predict_proba agrees with predict
+            y_prob = classifier.predict_proba(X)
+            assert_equal(y_prob.shape, (n_samples, n_classes))
+            assert_array_equal(np.argmax(y_prob, axis=1), y_pred)
+            # check that probas for all classes sum to one
+            assert_allclose(np.sum(y_prob, axis=1), np.ones(n_samples))
+            # raises error on malformed input for predict_proba
+            if _is_pairwise(classifier_orig):
+                with assert_raises(ValueError, msg="The classifier {} does not"
+                                   " raise an error when the shape of X"
+                                   "in predict_proba is not equal to "
+                                   "(n_test_samples, n_training_samples)."
+                                   .format(name)):
+                    classifier.predict_proba(X.reshape(-1, 1))
+            else:
+                with assert_raises(ValueError, msg="The classifier {} does not"
+                                   " raise an error when the number of "
+                                   "features in predict_proba is different "
+                                   "from the number of features in fit."
+                                   .format(name)):
+                    classifier.predict_proba(X.T)
+            if hasattr(classifier, "predict_log_proba"):
+                # predict_log_proba is a transformation of predict_proba
+                y_log_prob = classifier.predict_log_proba(X)
+                assert_allclose(y_log_prob, np.log(y_prob), 8, atol=1e-9)
+                assert_array_equal(np.argsort(y_log_prob), np.argsort(y_prob))
+
+
+def check_outliers_train(name, estimator_orig, readonly_memmap=True):
+    X, _ = make_blobs(n_samples=300, random_state=0)
+    X = shuffle(X, random_state=7)
+
+    if readonly_memmap:
+        X = create_memmap_backed_data(X)
+
+    n_samples, n_features = X.shape
+    estimator = clone(estimator_orig)
+    set_random_state(estimator)
+
+    # fit
+    estimator.fit(X)
+    # with lists
+    estimator.fit(X.tolist())
+
+    y_pred = estimator.predict(X)
+    assert y_pred.shape == (n_samples,)
+    assert y_pred.dtype.kind == 'i'
+    assert_array_equal(np.unique(y_pred), np.array([-1, 1]))
+
+    decision = estimator.decision_function(X)
+    assert decision.dtype == np.dtype('float')
+
+    score = estimator.score_samples(X)
+    assert score.dtype == np.dtype('float')
+
+    # raises error on malformed input for predict
+    assert_raises(ValueError, estimator.predict, X.T)
+
+    # decision_function agrees with predict
+    decision = estimator.decision_function(X)
+    assert decision.shape == (n_samples,)
+    dec_pred = (decision >= 0).astype(np.int)
+    dec_pred[dec_pred == 0] = -1
+    assert_array_equal(dec_pred, y_pred)
+
+    # raises error on malformed input for decision_function
+    assert_raises(ValueError, estimator.decision_function, X.T)
+
+    # decision_function is a translation of score_samples
+    y_scores = estimator.score_samples(X)
+    assert y_scores.shape == (n_samples,)
+    y_dec = y_scores - estimator.offset_
+    assert_allclose(y_dec, decision)
+
+    # raises error on malformed input for score_samples
+    assert_raises(ValueError, estimator.score_samples, X.T)
+
+    # contamination parameter (not for OneClassSVM which has the nu parameter)
+    if (hasattr(estimator, 'contamination')
+            and not hasattr(estimator, 'novelty')):
+        # proportion of outliers equal to contamination parameter when not
+        # set to 'auto'. This is true for the training set and cannot thus be
+        # checked as follows for estimators with a novelty parameter such as
+        # LocalOutlierFactor (tested in check_outliers_fit_predict)
+        contamination = 0.1
+        estimator.set_params(contamination=contamination)
+        estimator.fit(X)
+        y_pred = estimator.predict(X)
+        assert_almost_equal(np.mean(y_pred != 1), contamination)
+
+        # raises error when contamination is a scalar and not in [0,1]
+        for contamination in [-0.5, 2.3]:
+            estimator.set_params(contamination=contamination)
+            assert_raises(ValueError, estimator.fit, X)
+
+
+@ignore_warnings(category=(DeprecationWarning, FutureWarning))
+def check_estimators_fit_returns_self(name, estimator_orig,
+                                      readonly_memmap=False):
+    """Check if self is returned when calling fit"""
+    X, y = make_blobs(random_state=0, n_samples=9, n_features=4)
+    # some want non-negative input
+    X -= X.min()
+    X = pairwise_estimator_convert_X(X, estimator_orig)
+
+    estimator = clone(estimator_orig)
+    y = multioutput_estimator_convert_y_2d(estimator, y)
+
+    if readonly_memmap:
+        X, y = create_memmap_backed_data([X, y])
+
+    set_random_state(estimator)
+    assert_true(estimator.fit(X, y) is estimator)
+
+
+@ignore_warnings
+def check_estimators_unfitted(name, estimator_orig):
+    """Check that predict raises an exception in an unfitted estimator.
+
+    Unfitted estimators should raise either AttributeError or ValueError.
+    The specific exception type NotFittedError inherits from both and can
+    therefore be adequately raised for that purpose.
+    """
+
+    # Common test for Regressors, Classifiers and Outlier detection estimators
+    X, y = _boston_subset()
+
+    estimator = clone(estimator_orig)
+
+    msg = "fit"
+
+    if hasattr(estimator, 'predict'):
+        assert_raise_message((AttributeError, ValueError), msg,
+                             estimator.predict, X)
+
+    if hasattr(estimator, 'decision_function'):
+        assert_raise_message((AttributeError, ValueError), msg,
+                             estimator.decision_function, X)
+
+    if hasattr(estimator, 'predict_proba'):
+        assert_raise_message((AttributeError, ValueError), msg,
+                             estimator.predict_proba, X)
+
+    if hasattr(estimator, 'predict_log_proba'):
+        assert_raise_message((AttributeError, ValueError), msg,
+                             estimator.predict_log_proba, X)
+
+
+@ignore_warnings(category=(DeprecationWarning, FutureWarning))
+def check_supervised_y_2d(name, estimator_orig):
+    if "MultiTask" in name:
+        # These only work on 2d, so this test makes no sense
+        return
+    rnd = np.random.RandomState(0)
+    X = pairwise_estimator_convert_X(rnd.uniform(size=(10, 3)), estimator_orig)
+    y = np.arange(10) % 3
+    estimator = clone(estimator_orig)
+    set_random_state(estimator)
+    # fit
+    estimator.fit(X, y)
+    y_pred = estimator.predict(X)
+
+    set_random_state(estimator)
+    # Check that when a 2D y is given, a DataConversionWarning is
+    # raised
+    with warnings.catch_warnings(record=True) as w:
+        warnings.simplefilter("always", DataConversionWarning)
+        warnings.simplefilter("ignore", RuntimeWarning)
+        estimator.fit(X, y[:, np.newaxis])
+    y_pred_2d = estimator.predict(X)
+    msg = "expected 1 DataConversionWarning, got: %s" % (
+        ", ".join([str(w_x) for w_x in w]))
+    if name not in MULTI_OUTPUT:
+        # check that we warned if we don't support multi-output
+        assert_greater(len(w), 0, msg)
+        assert_true("DataConversionWarning('A column-vector y"
+                    " was passed when a 1d array was expected" in msg)
+    assert_allclose(y_pred.ravel(), y_pred_2d.ravel())
+
+
+@ignore_warnings
+def check_classifiers_predictions(X, y, name, classifier_orig):
+    classes = np.unique(y)
+    classifier = clone(classifier_orig)
+    if name == 'BernoulliNB':
+        X = X > X.mean()
+    set_random_state(classifier)
+
+    classifier.fit(X, y)
+    y_pred = classifier.predict(X)
+
+    if hasattr(classifier, "decision_function"):
+        decision = classifier.decision_function(X)
+        assert isinstance(decision, np.ndarray)
+        if len(classes) == 2:
+            dec_pred = (decision.ravel() > 0).astype(np.int)
+            dec_exp = classifier.classes_[dec_pred]
+            assert_array_equal(dec_exp, y_pred,
+                               err_msg="decision_function does not match "
+                               "classifier for %r: expected '%s', got '%s'" %
+                               (classifier, ", ".join(map(str, dec_exp)),
+                                ", ".join(map(str, y_pred))))
+        elif getattr(classifier, 'decision_function_shape', 'ovr') == 'ovr':
+            decision_y = np.argmax(decision, axis=1).astype(int)
+            y_exp = classifier.classes_[decision_y]
+            assert_array_equal(y_exp, y_pred,
+                               err_msg="decision_function does not match "
+                               "classifier for %r: expected '%s', got '%s'" %
+                               (classifier, ", ".join(map(str, y_exp)),
+                                ", ".join(map(str, y_pred))))
+
+    # training set performance
+    if name != "ComplementNB":
+        # This is a pathological data set for ComplementNB.
+        # For some specific cases 'ComplementNB' predicts less classes
+        # than expected
+        assert_array_equal(np.unique(y), np.unique(y_pred))
+    assert_array_equal(classes, classifier.classes_,
+                       err_msg="Unexpected classes_ attribute for %r: "
+                       "expected '%s', got '%s'" %
+                       (classifier, ", ".join(map(str, classes)),
+                        ", ".join(map(str, classifier.classes_))))
+
+
+def choose_check_classifiers_labels(name, y, y_names):
+    return y if name in ["LabelPropagation", "LabelSpreading"] else y_names
+
+
+def check_classifiers_classes(name, classifier_orig):
+    X_multiclass, y_multiclass = make_blobs(n_samples=30, random_state=0,
+                                            cluster_std=0.1)
+    X_multiclass, y_multiclass = shuffle(X_multiclass, y_multiclass,
+                                         random_state=7)
+    X_multiclass = StandardScaler().fit_transform(X_multiclass)
+    # We need to make sure that we have non negative data, for things
+    # like NMF
+    X_multiclass -= X_multiclass.min() - .1
+
+    X_binary = X_multiclass[y_multiclass != 2]
+    y_binary = y_multiclass[y_multiclass != 2]
+
+    X_multiclass = pairwise_estimator_convert_X(X_multiclass, classifier_orig)
+    X_binary = pairwise_estimator_convert_X(X_binary, classifier_orig)
+
+    labels_multiclass = ["one", "two", "three"]
+    labels_binary = ["one", "two"]
+
+    y_names_multiclass = np.take(labels_multiclass, y_multiclass)
+    y_names_binary = np.take(labels_binary, y_binary)
+
+    for X, y, y_names in [(X_multiclass, y_multiclass, y_names_multiclass),
+                          (X_binary, y_binary, y_names_binary)]:
+        for y_names_i in [y_names, y_names.astype('O')]:
+            y_ = choose_check_classifiers_labels(name, y, y_names_i)
+            check_classifiers_predictions(X, y_, name, classifier_orig)
+
+    labels_binary = [-1, 1]
+    y_names_binary = np.take(labels_binary, y_binary)
+    y_binary = choose_check_classifiers_labels(name, y_binary, y_names_binary)
+    check_classifiers_predictions(X_binary, y_binary, name, classifier_orig)
+
+
+@ignore_warnings(category=(DeprecationWarning, FutureWarning))
+def check_regressors_int(name, regressor_orig):
+    X, _ = _boston_subset()
+    X = pairwise_estimator_convert_X(X[:50], regressor_orig)
+    rnd = np.random.RandomState(0)
+    y = rnd.randint(3, size=X.shape[0])
+    y = multioutput_estimator_convert_y_2d(regressor_orig, y)
+    rnd = np.random.RandomState(0)
+    # separate estimators to control random seeds
+    regressor_1 = clone(regressor_orig)
+    regressor_2 = clone(regressor_orig)
+    set_random_state(regressor_1)
+    set_random_state(regressor_2)
+
+    if name in CROSS_DECOMPOSITION:
+        y_ = np.vstack([y, 2 * y + rnd.randint(2, size=len(y))])
+        y_ = y_.T
+    else:
+        y_ = y
+
+    # fit
+    regressor_1.fit(X, y_)
+    pred1 = regressor_1.predict(X)
+    regressor_2.fit(X, y_.astype(np.float))
+    pred2 = regressor_2.predict(X)
+    assert_allclose(pred1, pred2, atol=1e-2, err_msg=name)
+
+
+@ignore_warnings(category=(DeprecationWarning, FutureWarning))
+def check_regressors_train(name, regressor_orig, readonly_memmap=False):
+    X, y = _boston_subset()
+    X = pairwise_estimator_convert_X(X, regressor_orig)
+    y = StandardScaler().fit_transform(y.reshape(-1, 1))  # X is already scaled
+    y = y.ravel()
+    regressor = clone(regressor_orig)
+    y = multioutput_estimator_convert_y_2d(regressor, y)
+    if name in CROSS_DECOMPOSITION:
+        rnd = np.random.RandomState(0)
+        y_ = np.vstack([y, 2 * y + rnd.randint(2, size=len(y))])
+        y_ = y_.T
+    else:
+        y_ = y
+
+    if readonly_memmap:
+        X, y, y_ = create_memmap_backed_data([X, y, y_])
+
+    if not hasattr(regressor, 'alphas') and hasattr(regressor, 'alpha'):
+        # linear regressors need to set alpha, but not generalized CV ones
+        regressor.alpha = 0.01
+    if name == 'PassiveAggressiveRegressor':
+        regressor.C = 0.01
+
+    # raises error on malformed input for fit
+    with assert_raises(ValueError, msg="The classifier {} does not"
+                       " raise an error when incorrect/malformed input "
+                       "data for fit is passed. The number of training "
+                       "examples is not the same as the number of "
+                       "labels. Perhaps use check_X_y in fit.".format(name)):
+        regressor.fit(X, y[:-1])
+    # fit
+    set_random_state(regressor)
+    regressor.fit(X, y_)
+    regressor.fit(X.tolist(), y_.tolist())
+    y_pred = regressor.predict(X)
+    assert_equal(y_pred.shape, y_.shape)
+
+    # TODO: find out why PLS and CCA fail. RANSAC is random
+    # and furthermore assumes the presence of outliers, hence
+    # skipped
+    if name not in ('PLSCanonical', 'CCA', 'RANSACRegressor'):
+        assert_greater(regressor.score(X, y_), 0.5)
+
+
+@ignore_warnings
+def check_regressors_no_decision_function(name, regressor_orig):
+    # checks whether regressors have decision_function or predict_proba
+    rng = np.random.RandomState(0)
+    X = rng.normal(size=(10, 4))
+    regressor = clone(regressor_orig)
+    y = multioutput_estimator_convert_y_2d(regressor, X[:, 0])
+
+    if hasattr(regressor, "n_components"):
+        # FIXME CCA, PLS is not robust to rank 1 effects
+        regressor.n_components = 1
+
+    regressor.fit(X, y)
+    funcs = ["decision_function", "predict_proba", "predict_log_proba"]
+    for func_name in funcs:
+        func = getattr(regressor, func_name, None)
+        if func is None:
+            # doesn't have function
+            continue
+        # has function. Should raise deprecation warning
+        msg = func_name
+        assert_warns_message(DeprecationWarning, msg, func, X)
+
+
+@ignore_warnings(category=(DeprecationWarning, FutureWarning))
+def check_class_weight_classifiers(name, classifier_orig):
+    if name == "NuSVC":
+        # the sparse version has a parameter that doesn't do anything
+        raise SkipTest("Not testing NuSVC class weight as it is ignored.")
+    if name.endswith("NB"):
+        # NaiveBayes classifiers have a somewhat different interface.
+        # FIXME SOON!
+        raise SkipTest
+
+    for n_centers in [2, 3]:
+        # create a very noisy dataset
+        X, y = make_blobs(centers=n_centers, random_state=0, cluster_std=20)
+        X_train, X_test, y_train, y_test = train_test_split(X, y, test_size=.5,
+                                                            random_state=0)
+
+        # can't use gram_if_pairwise() here, setting up gram matrix manually
+        if _is_pairwise(classifier_orig):
+            X_test = rbf_kernel(X_test, X_train)
+            X_train = rbf_kernel(X_train, X_train)
+
+        n_centers = len(np.unique(y_train))
+
+        if n_centers == 2:
+            class_weight = {0: 1000, 1: 0.0001}
+        else:
+            class_weight = {0: 1000, 1: 0.0001, 2: 0.0001}
+
+        classifier = clone(classifier_orig).set_params(
+            class_weight=class_weight)
+        if hasattr(classifier, "n_iter"):
+            classifier.set_params(n_iter=100)
+        if hasattr(classifier, "max_iter"):
+            classifier.set_params(max_iter=1000)
+        if hasattr(classifier, "min_weight_fraction_leaf"):
+            classifier.set_params(min_weight_fraction_leaf=0.01)
+
+        set_random_state(classifier)
+        classifier.fit(X_train, y_train)
+        y_pred = classifier.predict(X_test)
+        # XXX: Generally can use 0.89 here. On Windows, LinearSVC gets
+        #      0.88 (Issue #9111)
+        assert_greater(np.mean(y_pred == 0), 0.87)
+
+
+@ignore_warnings(category=(DeprecationWarning, FutureWarning))
+def check_class_weight_balanced_classifiers(name, classifier_orig, X_train,
+                                            y_train, X_test, y_test, weights):
+    classifier = clone(classifier_orig)
+    if hasattr(classifier, "n_iter"):
+        classifier.set_params(n_iter=100)
+    if hasattr(classifier, "max_iter"):
+        classifier.set_params(max_iter=1000)
+
+    set_random_state(classifier)
+    classifier.fit(X_train, y_train)
+    y_pred = classifier.predict(X_test)
+
+    classifier.set_params(class_weight='balanced')
+    classifier.fit(X_train, y_train)
+    y_pred_balanced = classifier.predict(X_test)
+    assert_greater(f1_score(y_test, y_pred_balanced, average='weighted'),
+                   f1_score(y_test, y_pred, average='weighted'))
+
+
+@ignore_warnings(category=(DeprecationWarning, FutureWarning))
+def check_class_weight_balanced_linear_classifier(name, Classifier):
+    """Test class weights with non-contiguous class labels."""
+    # this is run on classes, not instances, though this should be changed
+    X = np.array([[-1.0, -1.0], [-1.0, 0], [-.8, -1.0],
+                  [1.0, 1.0], [1.0, 0.0]])
+    y = np.array([1, 1, 1, -1, -1])
+
+    classifier = Classifier()
+
+    if hasattr(classifier, "n_iter"):
+        # This is a very small dataset, default n_iter are likely to prevent
+        # convergence
+        classifier.set_params(n_iter=1000)
+    if hasattr(classifier, "max_iter"):
+        classifier.set_params(max_iter=1000)
+    set_random_state(classifier)
+
+    # Let the model compute the class frequencies
+    classifier.set_params(class_weight='balanced')
+    coef_balanced = classifier.fit(X, y).coef_.copy()
+
+    # Count each label occurrence to reweight manually
+    n_samples = len(y)
+    n_classes = float(len(np.unique(y)))
+
+    class_weight = {1: n_samples / (np.sum(y == 1) * n_classes),
+                    -1: n_samples / (np.sum(y == -1) * n_classes)}
+    classifier.set_params(class_weight=class_weight)
+    coef_manual = classifier.fit(X, y).coef_.copy()
+
+    assert_allclose(coef_balanced, coef_manual)
+
+
+@ignore_warnings(category=(DeprecationWarning, FutureWarning))
+def check_estimators_overwrite_params(name, estimator_orig):
+    X, y = make_blobs(random_state=0, n_samples=9)
+    # some want non-negative input
+    X -= X.min()
+    X = pairwise_estimator_convert_X(X, estimator_orig, kernel=rbf_kernel)
+    estimator = clone(estimator_orig)
+    y = multioutput_estimator_convert_y_2d(estimator, y)
+
+    set_random_state(estimator)
+
+    # Make a physical copy of the original estimator parameters before fitting.
+    params = estimator.get_params()
+    original_params = deepcopy(params)
+
+    # Fit the model
+    estimator.fit(X, y)
+
+    # Compare the state of the model parameters with the original parameters
+    new_params = estimator.get_params()
+    for param_name, original_value in original_params.items():
+        new_value = new_params[param_name]
+
+        # We should never change or mutate the internal state of input
+        # parameters by default. To check this we use the joblib.hash function
+        # that introspects recursively any subobjects to compute a checksum.
+        # The only exception to this rule of immutable constructor parameters
+        # is possible RandomState instance but in this check we explicitly
+        # fixed the random_state params recursively to be integer seeds.
+        assert_equal(hash(new_value), hash(original_value),
+                     "Estimator %s should not change or mutate "
+                     " the parameter %s from %s to %s during fit."
+                     % (name, param_name, original_value, new_value))
+
+
+@ignore_warnings(category=(DeprecationWarning, FutureWarning))
+def check_no_attributes_set_in_init(name, estimator):
+    """Check setting during init. """
+
+    if hasattr(type(estimator).__init__, "deprecated_original"):
+        return
+
+    init_params = _get_args(type(estimator).__init__)
+    if IS_PYPY:
+        # __init__ signature has additional objects in PyPy
+        for key in ['obj']:
+            if key in init_params:
+                init_params.remove(key)
+    parents_init_params = [param for params_parent in
+                           (_get_args(parent) for parent in
+                            type(estimator).__mro__)
+                           for param in params_parent]
+
+    # Test for no setting apart from parameters during init
+    invalid_attr = (set(vars(estimator)) - set(init_params)
+                    - set(parents_init_params))
+    assert_false(invalid_attr,
+                 "Estimator %s should not set any attribute apart"
+                 " from parameters during init. Found attributes %s."
+                 % (name, sorted(invalid_attr)))
+    # Ensure that each parameter is set in init
+    invalid_attr = (set(init_params) - set(vars(estimator))
+                    - set(["self"]))
+    assert_false(invalid_attr,
+                 "Estimator %s should store all parameters"
+                 " as an attribute during init. Did not find "
+                 "attributes %s." % (name, sorted(invalid_attr)))
+
+
+@ignore_warnings(category=(DeprecationWarning, FutureWarning))
+def check_sparsify_coefficients(name, estimator_orig):
+    X = np.array([[-2, -1], [-1, -1], [-1, -2], [1, 1], [1, 2], [2, 1],
+                  [-1, -2], [2, 2], [-2, -2]])
+    y = [1, 1, 1, 2, 2, 2, 3, 3, 3]
+    est = clone(estimator_orig)
+
+    est.fit(X, y)
+    pred_orig = est.predict(X)
+
+    # test sparsify with dense inputs
+    est.sparsify()
+    assert_true(sparse.issparse(est.coef_))
+    pred = est.predict(X)
+    assert_array_equal(pred, pred_orig)
+
+    # pickle and unpickle with sparse coef_
+    est = pickle.loads(pickle.dumps(est))
+    assert_true(sparse.issparse(est.coef_))
+    pred = est.predict(X)
+    assert_array_equal(pred, pred_orig)
+
+
+@ignore_warnings(category=DeprecationWarning)
+def check_classifier_data_not_an_array(name, estimator_orig):
+    X = np.array([[3, 0], [0, 1], [0, 2], [1, 1], [1, 2], [2, 1]])
+    X = pairwise_estimator_convert_X(X, estimator_orig)
+    y = [1, 1, 1, 2, 2, 2]
+    y = multioutput_estimator_convert_y_2d(estimator_orig, y)
+    check_estimators_data_not_an_array(name, estimator_orig, X, y)
+
+
+@ignore_warnings(category=DeprecationWarning)
+def check_regressor_data_not_an_array(name, estimator_orig):
+    X, y = _boston_subset(n_samples=50)
+    X = pairwise_estimator_convert_X(X, estimator_orig)
+    y = multioutput_estimator_convert_y_2d(estimator_orig, y)
+    check_estimators_data_not_an_array(name, estimator_orig, X, y)
+
+
+@ignore_warnings(category=(DeprecationWarning, FutureWarning))
+def check_estimators_data_not_an_array(name, estimator_orig, X, y):
+    if name in CROSS_DECOMPOSITION:
+        raise SkipTest("Skipping check_estimators_data_not_an_array "
+                       "for cross decomposition module as estimators "
+                       "are not deterministic.")
+    # separate estimators to control random seeds
+    estimator_1 = clone(estimator_orig)
+    estimator_2 = clone(estimator_orig)
+    set_random_state(estimator_1)
+    set_random_state(estimator_2)
+
+    y_ = NotAnArray(np.asarray(y))
+    X_ = NotAnArray(np.asarray(X))
+
+    # fit
+    estimator_1.fit(X_, y_)
+    pred1 = estimator_1.predict(X_)
+    estimator_2.fit(X, y)
+    pred2 = estimator_2.predict(X)
+    assert_allclose(pred1, pred2, atol=1e-2, err_msg=name)
+
+
+def check_parameters_default_constructible(name, Estimator):
+    # this check works on classes, not instances
+    classifier = LinearDiscriminantAnalysis()
+    # test default-constructibility
+    # get rid of deprecation warnings
+    with ignore_warnings(category=(DeprecationWarning, FutureWarning)):
+        if name in META_ESTIMATORS:
+            estimator = Estimator(classifier)
+        else:
+            estimator = Estimator()
+        # test cloning
+        clone(estimator)
+        # test __repr__
+        repr(estimator)
+        # test that set_params returns self
+        assert_true(estimator.set_params() is estimator)
+
+        # test if init does nothing but set parameters
+        # this is important for grid_search etc.
+        # We get the default parameters from init and then
+        # compare these against the actual values of the attributes.
+
+        # this comes from getattr. Gets rid of deprecation decorator.
+        init = getattr(estimator.__init__, 'deprecated_original',
+                       estimator.__init__)
+
+        try:
+            def param_filter(p):
+                """Identify hyper parameters of an estimator"""
+                return (p.name != 'self' and
+                        p.kind != p.VAR_KEYWORD and
+                        p.kind != p.VAR_POSITIONAL)
+
+            init_params = [p for p in signature(init).parameters.values()
+                           if param_filter(p)]
+
+        except (TypeError, ValueError):
+            # init is not a python function.
+            # true for mixins
+            return
+        params = estimator.get_params()
+
+        if name in META_ESTIMATORS:
+            # they can need a non-default argument
+            init_params = init_params[1:]
+
+        for init_param in init_params:
+            assert_not_equal(init_param.default, init_param.empty,
+                             "parameter %s for %s has no default value"
+                             % (init_param.name, type(estimator).__name__))
+            assert_in(type(init_param.default),
+                      [str, int, float, bool, tuple, type(None),
+                       np.float64, types.FunctionType, Memory])
+            if init_param.name not in params.keys():
+                # deprecated parameter, not in get_params
+                assert_true(init_param.default is None)
+                continue
+
+            if (issubclass(Estimator, BaseSGD) and
+                    init_param.name in ['tol', 'max_iter']):
+                # To remove in 0.21, when they get their future default values
+                continue
+
+            param_value = params[init_param.name]
+            if isinstance(param_value, np.ndarray):
+                assert_array_equal(param_value, init_param.default)
+            else:
+                if is_scalar_nan(param_value):
+                    # Allows to set default parameters to np.nan
+                    assert param_value is init_param.default, init_param.name
+                else:
+                    assert param_value == init_param.default, init_param.name
+
+
+def multioutput_estimator_convert_y_2d(estimator, y):
+    # Estimators in mono_output_task_error raise ValueError if y is of 1-D
+    # Convert into a 2-D y for those estimators.
+    if "MultiTask" in estimator.__class__.__name__:
+        return np.reshape(y, (-1, 1))
+    return y
+
+
+@ignore_warnings(category=(DeprecationWarning, FutureWarning))
+def check_non_transformer_estimators_n_iter(name, estimator_orig):
+    # Test that estimators that are not transformers with a parameter
+    # max_iter, return the attribute of n_iter_ at least 1.
+
+    # These models are dependent on external solvers like
+    # libsvm and accessing the iter parameter is non-trivial.
+    not_run_check_n_iter = ['Ridge', 'SVR', 'NuSVR', 'NuSVC',
+                            'RidgeClassifier', 'SVC', 'RandomizedLasso',
+                            'LogisticRegressionCV', 'LinearSVC',
+                            'LogisticRegression']
+
+    # Tested in test_transformer_n_iter
+    not_run_check_n_iter += CROSS_DECOMPOSITION
+    if name in not_run_check_n_iter:
+        return
+
+    # LassoLars stops early for the default alpha=1.0 the iris dataset.
+    if name == 'LassoLars':
+        estimator = clone(estimator_orig).set_params(alpha=0.)
+    else:
+        estimator = clone(estimator_orig)
+    if hasattr(estimator, 'max_iter'):
+        iris = load_iris()
+        X, y_ = iris.data, iris.target
+        y_ = multioutput_estimator_convert_y_2d(estimator, y_)
+
+        set_random_state(estimator, 0)
+        if name == 'AffinityPropagation':
+            estimator.fit(X)
+        else:
+            estimator.fit(X, y_)
+
+        assert estimator.n_iter_ >= 1
+
+
+@ignore_warnings(category=(DeprecationWarning, FutureWarning))
+def check_transformer_n_iter(name, estimator_orig):
+    # Test that transformers with a parameter max_iter, return the
+    # attribute of n_iter_ at least 1.
+    estimator = clone(estimator_orig)
+    if hasattr(estimator, "max_iter"):
+        if name in CROSS_DECOMPOSITION:
+            # Check using default data
+            X = [[0., 0., 1.], [1., 0., 0.], [2., 2., 2.], [2., 5., 4.]]
+            y_ = [[0.1, -0.2], [0.9, 1.1], [0.1, -0.5], [0.3, -0.2]]
+
+        else:
+            X, y_ = make_blobs(n_samples=30, centers=[[0, 0, 0], [1, 1, 1]],
+                               random_state=0, n_features=2, cluster_std=0.1)
+            X -= X.min() - 0.1
+        set_random_state(estimator, 0)
+        estimator.fit(X, y_)
+
+        # These return a n_iter per component.
+        if name in CROSS_DECOMPOSITION:
+            for iter_ in estimator.n_iter_:
+                assert_greater_equal(iter_, 1)
+        else:
+            assert_greater_equal(estimator.n_iter_, 1)
+
+
+@ignore_warnings(category=(DeprecationWarning, FutureWarning))
+def check_get_params_invariance(name, estimator_orig):
+    # Checks if get_params(deep=False) is a subset of get_params(deep=True)
+    e = clone(estimator_orig)
+
+    shallow_params = e.get_params(deep=False)
+    deep_params = e.get_params(deep=True)
+
+    assert_true(all(item in deep_params.items() for item in
+                    shallow_params.items()))
+
+
+@ignore_warnings(category=(DeprecationWarning, FutureWarning))
+def check_set_params(name, estimator_orig):
+    # Check that get_params() returns the same thing
+    # before and after set_params() with some fuzz
+    estimator = clone(estimator_orig)
+
+    orig_params = estimator.get_params(deep=False)
+    msg = ("get_params result does not match what was passed to set_params")
+
+    estimator.set_params(**orig_params)
+    curr_params = estimator.get_params(deep=False)
+    assert_equal(set(orig_params.keys()), set(curr_params.keys()), msg)
+    for k, v in curr_params.items():
+        assert orig_params[k] is v, msg
+
+    # some fuzz values
+    test_values = [-np.inf, np.inf, None]
+
+    test_params = deepcopy(orig_params)
+    for param_name in orig_params.keys():
+        default_value = orig_params[param_name]
+        for value in test_values:
+            test_params[param_name] = value
+            try:
+                estimator.set_params(**test_params)
+            except (TypeError, ValueError) as e:
+                e_type = e.__class__.__name__
+                # Exception occurred, possibly parameter validation
+                warnings.warn("{} occurred during set_params. "
+                              "It is recommended to delay parameter "
+                              "validation until fit.".format(e_type))
+
+                change_warning_msg = "Estimator's parameters changed after " \
+                                     "set_params raised {}".format(e_type)
+                params_before_exception = curr_params
+                curr_params = estimator.get_params(deep=False)
+                try:
+                    assert_equal(set(params_before_exception.keys()),
+                                 set(curr_params.keys()))
+                    for k, v in curr_params.items():
+                        assert params_before_exception[k] is v
+                except AssertionError:
+                    warnings.warn(change_warning_msg)
+            else:
+                curr_params = estimator.get_params(deep=False)
+                assert_equal(set(test_params.keys()),
+                             set(curr_params.keys()),
+                             msg)
+                for k, v in curr_params.items():
+                    assert test_params[k] is v, msg
+        test_params[param_name] = default_value
+
+
+@ignore_warnings(category=(DeprecationWarning, FutureWarning))
+def check_classifiers_regression_target(name, estimator_orig):
+    # Check if classifier throws an exception when fed regression targets
+
+    boston = load_boston()
+    X, y = boston.data, boston.target
+    e = clone(estimator_orig)
+    msg = 'Unknown label type: '
+    assert_raises_regex(ValueError, msg, e.fit, X, y)
+
+
+@ignore_warnings(category=(DeprecationWarning, FutureWarning))
+def check_decision_proba_consistency(name, estimator_orig):
+    # Check whether an estimator having both decision_function and
+    # predict_proba methods has outputs with perfect rank correlation.
+
+    centers = [(2, 2), (4, 4)]
+    X, y = make_blobs(n_samples=100, random_state=0, n_features=4,
+                      centers=centers, cluster_std=1.0, shuffle=True)
+    X_test = np.random.randn(20, 2) + 4
+    estimator = clone(estimator_orig)
+
+    if (hasattr(estimator, "decision_function") and
+            hasattr(estimator, "predict_proba")):
+
+        estimator.fit(X, y)
+        a = estimator.predict_proba(X_test)[:, 1]
+        b = estimator.decision_function(X_test)
+        assert_array_equal(rankdata(a), rankdata(b))
+
+
+def check_outliers_fit_predict(name, estimator_orig):
+    # Check fit_predict for outlier detectors.
+
+    X, _ = make_blobs(n_samples=300, random_state=0)
+    X = shuffle(X, random_state=7)
+    n_samples, n_features = X.shape
+    estimator = clone(estimator_orig)
+
+    set_random_state(estimator)
+
+    y_pred = estimator.fit_predict(X)
+    assert y_pred.shape == (n_samples,)
+    assert y_pred.dtype.kind == 'i'
+    assert_array_equal(np.unique(y_pred), np.array([-1, 1]))
+
+    # check fit_predict = fit.predict when the estimator has both a predict and
+    # a fit_predict method. recall that it is already assumed here that the
+    # estimator has a fit_predict method
+    if hasattr(estimator, 'predict'):
+        y_pred_2 = estimator.fit(X).predict(X)
+        assert_array_equal(y_pred, y_pred_2)
+
+    if hasattr(estimator, "contamination"):
+        # proportion of outliers equal to contamination parameter when not
+        # set to 'auto'
+        contamination = 0.1
+        estimator.set_params(contamination=contamination)
+        y_pred = estimator.fit_predict(X)
+        assert_almost_equal(np.mean(y_pred != 1), contamination)
+
+        # raises error when contamination is a scalar and not in [0,1]
+        for contamination in [-0.5, 2.3]:
+            estimator.set_params(contamination=contamination)
+            assert_raises(ValueError, estimator.fit_predict, X)