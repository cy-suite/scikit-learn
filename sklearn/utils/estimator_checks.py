from __future__ import print_function

import types
import warnings
import sys
import traceback
import pickle
from copy import deepcopy
import numpy as np
from scipy import sparse
from scipy.stats import rankdata

from sklearn.externals.six.moves import zip
from sklearn.externals.six import text_type
from sklearn.externals.joblib import hash, Memory
from sklearn.utils.testing import assert_raises
from sklearn.utils.testing import assert_raises_regex
from sklearn.utils.testing import assert_raise_message
from sklearn.utils.testing import assert_equal
from sklearn.utils.testing import assert_not_equal
from sklearn.utils.testing import assert_true
from sklearn.utils.testing import assert_false
from sklearn.utils.testing import assert_in
from sklearn.utils.testing import assert_array_equal
from sklearn.utils.testing import assert_array_almost_equal
from sklearn.utils.testing import assert_allclose
from sklearn.utils.testing import assert_allclose_dense_sparse
from sklearn.utils.testing import assert_warns_message
from sklearn.utils.testing import set_random_state
from sklearn.utils.testing import assert_greater
from sklearn.utils.testing import assert_greater_equal
from sklearn.utils.testing import SkipTest
from sklearn.utils.testing import ignore_warnings
from sklearn.utils.testing import assert_dict_equal
from sklearn.discriminant_analysis import LinearDiscriminantAnalysis
from sklearn.linear_model import Ridge


<<<<<<< HEAD
from sklearn.base import (clone, TransformerMixin, ClusterMixin,
                          BaseEstimator, is_classifier, is_regressor)

=======
from sklearn.base import (clone, ClassifierMixin, RegressorMixin,
                          TransformerMixin, ClusterMixin, BaseEstimator,
                          _DEFAULT_TAGS)
>>>>>>> e053cce6
from sklearn.metrics import accuracy_score, adjusted_rand_score, f1_score

from sklearn.random_projection import BaseRandomProjection
from sklearn.feature_selection import SelectKBest
<<<<<<< HEAD
from sklearn.svm.base import BaseLibSVM
from sklearn.linear_model.stochastic_gradient import BaseSGD
=======
>>>>>>> e053cce6
from sklearn.pipeline import make_pipeline
from sklearn.exceptions import ConvergenceWarning
from sklearn.exceptions import DataConversionWarning
from sklearn.exceptions import SkipTestWarning
from sklearn.model_selection import train_test_split
from sklearn.metrics.pairwise import (rbf_kernel, linear_kernel,
                                      pairwise_distances)

from sklearn.utils import shuffle
from sklearn.utils.fixes import signature
from sklearn.utils.validation import has_fit_parameter, _num_samples
from sklearn.preprocessing import StandardScaler
from sklearn.datasets import load_iris, load_boston, make_blobs


BOSTON = None
CROSS_DECOMPOSITION = ['PLSCanonical', 'PLSRegression', 'CCA', 'PLSSVD']


def _safe_tags(estimator, key=None):
    # if estimator doesn't have _get_tags, use _DEFAULT_TAGS
    # if estimator has tags but not key, use _DEFAULT_TAGS[key]
    if hasattr(estimator, "_get_tags"):
        if key is not None:
            return estimator._get_tags().get(key, _DEFAULT_TAGS[key])
        tags = estimator._get_tags()
        return {key: tags.get(key, _DEFAULT_TAGS[key])
                for key in _DEFAULT_TAGS.keys()}
    if key is not None:
        return _DEFAULT_TAGS[key]
    return _DEFAULT_TAGS


def assert_almost_equal_dense_sparse(x, y, decimal=6, err_msg=''):
    if sparse.issparse(x):
        assert_array_almost_equal(x.data, y.data,
                                  decimal=decimal,
                                  err_msg=err_msg)
    else:
        assert_array_almost_equal(x, y, decimal=decimal,
                                  err_msg=err_msg)


def _yield_non_meta_checks(name, estimator):
    tags = _safe_tags(estimator)
    yield check_estimators_dtypes
    yield check_fit_score_takes_y
    yield check_sample_weights_pandas_series
    yield check_sample_weights_list
    yield check_estimators_fit_returns_self
    yield check_complex_data

    # Check that all estimator yield informative messages when
    # trained on empty datasets
    if tags["input_validation"]:
        yield check_dtype_object
        yield check_estimators_empty_data_messages

    if name not in CROSS_DECOMPOSITION:
        # SpectralEmbedding is non-deterministic,
        # see issue #4236
        # cross-decomposition's "transform" returns X and Y
        yield check_pipeline_consistency

    if (not tags["missing_values"] and tags["input_validation"]):
        # Test that all estimators check their input for NaN's and infs
        yield check_estimators_nan_inf

    yield check_estimators_overwrite_params
    if hasattr(estimator, 'sparsify'):
        yield check_sparsify_coefficients

    yield check_estimator_sparse_data

    # Test that estimators can be pickled, and once pickled
    # give the same answer as before.
    yield check_estimators_pickle


def _yield_classifier_checks(name, classifier):
    # test classifiers can handle non-array data
    yield check_classifier_data_not_an_array
    # test classifiers trained on a single label always return this label
    yield check_classifiers_one_label
    yield check_classifiers_classes
    yield check_estimators_partial_fit_n_features
    # basic consistency testing
    yield check_classifiers_train
    yield check_classifiers_regression_target
<<<<<<< HEAD
    if (name not in ["MultinomialNB", "ComplementNB", "LabelPropagation",
                     "LabelSpreading"] and
        # TODO some complication with -1 label
            name not in ["DecisionTreeClassifier", "ExtraTreeClassifier"]):
        # We don't raise a warning in these classifiers, as
        # the column y interface is used by the forests.

        yield check_supervised_y_2d
    yield check_supervised_y_no_nan
=======
    yield check_supervised_y_2d
>>>>>>> e053cce6
    # test if NotFittedError is raised
    yield check_estimators_unfitted
    if 'class_weight' in classifier.get_params().keys():
        yield check_class_weight_classifiers

    yield check_non_transformer_estimators_n_iter
    # test if predict_proba is a monotonic transformation of decision_function
    yield check_decision_proba_consistency


@ignore_warnings(category=(DeprecationWarning, FutureWarning))
def check_supervised_y_no_nan(name, estimator_orig):
    # Checks that the Estimator targets are not NaN.
    estimator = clone(estimator_orig)
    rng = np.random.RandomState(888)
    X = rng.randn(10, 5)
    y = np.ones(10) * np.inf
    y = multioutput_estimator_convert_y_2d(estimator, y)

    errmsg = "Input contains NaN, infinity or a value too large for " \
             "dtype('float64')."
    try:
        estimator.fit(X, y)
    except ValueError as e:
        if str(e) != errmsg:
            raise ValueError("Estimator {0} raised error as expected, but "
                             "does not match expected error message"
                             .format(name))
    else:
        raise ValueError("Estimator {0} should have raised error on fitting "
                         "array y with NaN value.".format(name))


def _yield_regressor_checks(name, regressor):
    # TODO: test with intercept
    # TODO: test with multiple responses
    # basic testing
    yield check_regressors_train
    yield check_regressor_data_not_an_array
    yield check_estimators_partial_fit_n_features
    yield check_regressors_no_decision_function
    yield check_supervised_y_2d
    yield check_supervised_y_no_nan
    if name != 'CCA':
        # check that the regressor handles int input
        yield check_regressors_int
    yield check_estimators_unfitted
    yield check_non_transformer_estimators_n_iter


def _yield_transformer_checks(name, transformer):
    # All transformers should either deal with sparse data or raise an
    # exception with type TypeError and an intelligible error message
    yield check_transformer_data_not_an_array
    # these don't actually fit the data, so don't raise errors
    yield check_transformer_general
    if not _safe_tags(transformer, "stateless"):
        yield check_transformers_unfitted
    # Dependent on external solvers and hence accessing the iter
    # param is non-trivial.
    external_solver = ['Isomap', 'KernelPCA', 'LocallyLinearEmbedding',
                       'RandomizedLasso', 'LogisticRegressionCV']
    if name not in external_solver:
        yield check_transformer_n_iter


def _yield_clustering_checks(name, clusterer):
    yield check_clusterer_compute_labels_predict
    if name not in ('WardAgglomeration', "FeatureAgglomeration"):
        # this is clustering on the features
        # let's not test that here.
        yield check_clustering
        yield check_estimators_partial_fit_n_features
    yield check_non_transformer_estimators_n_iter


def _yield_all_checks(name, estimator):
    tags = _safe_tags(estimator)
    if "2darray" not in tags["input_types"]:
        warnings.warn("Can't test estimator {} which requires input "
                      " of type {}".format(name, tags["input_types"]),
                      SkipTestWarning)
        return
    if tags["_skip_test"]:
        warnings.warn("Explicit SKIP via _skip_test tag for estimator "
                      "{}.".format(name),
                      SkipTestWarning)
        return

    for check in _yield_non_meta_checks(name, estimator):
        yield check
    if is_classifier(estimator):
        for check in _yield_classifier_checks(name, estimator):
            yield check
    if is_regressor(estimator):
        for check in _yield_regressor_checks(name, estimator):
            yield check
    if isinstance(estimator, TransformerMixin):
        for check in _yield_transformer_checks(name, estimator):
            yield check
    if isinstance(estimator, ClusterMixin):
        for check in _yield_clustering_checks(name, estimator):
            yield check
    yield check_fit2d_predict1d
    if name != 'GaussianProcess':  # FIXME
        # XXX GaussianProcess deprecated in 0.20
        yield check_fit2d_1sample
    yield check_fit2d_1feature
    yield check_fit1d
    yield check_get_params_invariance
    yield check_dict_unchanged
    yield check_dont_overwrite_parameters


def check_estimator(Estimator):
    """Check if estimator adheres to scikit-learn conventions.

    This estimator will run an extensive test-suite for input validation,
    shapes, etc.
    Additional tests for classifiers, regressors, clustering or transformers
    will be run if the Estimator class inherits from the corresponding mixin
    from sklearn.base.

    This test can be applied to classes or instances.
    Classes currently have some additional tests that related to construction,
    while passing instances allows the testing of multiple options.

    Parameters
    ----------
    estimator : estimator object or class
        Estimator to check. Estimator is a class object or instance.

    """
    if isinstance(Estimator, type):
        # got a class
        name = Estimator.__name__
        check_parameters_default_constructible(name, Estimator)
        check_no_fit_attributes_set_in_init(name, Estimator)
        estimator = Estimator()
    else:
        # got an instance
        estimator = Estimator
        name = type(estimator).__name__

    for check in _yield_all_checks(name, estimator):
        try:
            check(name, estimator)
        except SkipTest as message:
            # the only SkipTest thrown currently results from not
            # being able to import pandas.
            warnings.warn(message, SkipTestWarning)


def _boston_subset(n_samples=200):
    global BOSTON
    if BOSTON is None:
        boston = load_boston()
        X, y = boston.data, boston.target
        X, y = shuffle(X, y, random_state=0)
        X, y = X[:n_samples], y[:n_samples]
        X = StandardScaler().fit_transform(X)
        BOSTON = X, y
    return BOSTON


def set_checking_parameters(estimator):
    # set parameters to speed up some estimators and
    # avoid deprecated behaviour
    params = estimator.get_params()
<<<<<<< HEAD
    if ("n_iter" in params and estimator.__class__.__name__ != "TSNE"
            and not isinstance(estimator, BaseSGD)):
=======
    name = estimator.__class__.__name__
    if ("n_iter" in params and name != "TSNE"):
>>>>>>> e053cce6
        estimator.set_params(n_iter=5)
    if "max_iter" in params:
        warnings.simplefilter("ignore", ConvergenceWarning)
        if estimator.max_iter is not None:
            estimator.set_params(max_iter=min(5, estimator.max_iter))
        # LinearSVR, LinearSVC
        if estimator.__class__.__name__ in ['LinearSVR', 'LinearSVC']:
            estimator.set_params(max_iter=20)
        # NMF
        if estimator.__class__.__name__ == 'NMF':
            estimator.set_params(max_iter=100)
        # MLP
        if estimator.__class__.__name__ in ['MLPClassifier', 'MLPRegressor']:
            estimator.set_params(max_iter=100)
    if "n_resampling" in params:
        # randomized lasso
        estimator.set_params(n_resampling=5)
    if "n_estimators" in params:
        # especially gradient boosting with default 100
        estimator.set_params(n_estimators=min(5, estimator.n_estimators))
    if "max_trials" in params:
        # RANSAC
        estimator.set_params(max_trials=10)
    if "n_init" in params:
        # K-Means
        estimator.set_params(n_init=2)

    if hasattr(estimator, "n_components"):
        estimator.n_components = 2

    if name == 'TruncatedSVD':
        # TruncatedSVD doesn't run with n_components = n_features
        # This is ugly :-/
        estimator.n_components = 1

    if hasattr(estimator, "n_clusters"):
        estimator.n_clusters = min(estimator.n_clusters, 2)

    if hasattr(estimator, "n_best"):
        estimator.n_best = 1

    if name == "SelectFdr":
        # be tolerant of noisy datasets (not actually speed)
        estimator.set_params(alpha=.5)

    if name == "TheilSenRegressor":
        estimator.max_subpopulation = 100

    if isinstance(estimator, BaseRandomProjection):
        # Due to the jl lemma and often very few samples, the number
        # of components of the random matrix projection will be probably
        # greater than the number of features.
        # So we impose a smaller number (avoid "auto" mode)
        estimator.set_params(n_components=2)

    if isinstance(estimator, SelectKBest):
        # SelectKBest has a default of k=10
        # which is more feature than we have in most case.
        estimator.set_params(k=1)


class NotAnArray(object):
    " An object that is convertable to an array"

    def __init__(self, data):
        self.data = data

    def __array__(self, dtype=None):
        return self.data


<<<<<<< HEAD
def _is_32bit():
    """Detect if process is 32bit Python."""
    return struct.calcsize('P') * 8 == 32


def _is_pairwise(estimator):
    """Returns True if estimator has a _pairwise attribute set to True.

    Parameters
    ----------
    estimator : object
        Estimator object to test.

    Returns
    -------
    out : bool
        True if _pairwise is set to True and False otherwise.
    """
    return bool(getattr(estimator, "_pairwise", False))


def _is_pairwise_metric(estimator):
    """Returns True if estimator accepts pairwise metric.

    Parameters
    ----------
    estimator : object
        Estimator object to test.

    Returns
    -------
    out : bool
        True if _pairwise is set to True and False otherwise.
    """
    metric = getattr(estimator,  "metric", None)

    return bool(metric == 'precomputed')


def pairwise_estimator_convert_X(X, estimator, kernel=linear_kernel):

    if _is_pairwise_metric(estimator):
        return pairwise_distances(X, metric='euclidean')
    if _is_pairwise(estimator):
        return kernel(X, X)

    return X


=======
>>>>>>> e053cce6
def check_estimator_sparse_data(name, estimator_orig):

    rng = np.random.RandomState(0)
    X = rng.rand(40, 10)
    X[X < .8] = 0
    X = pairwise_estimator_convert_X(X, estimator_orig)
    X_csr = sparse.csr_matrix(X)
    y = (4 * rng.rand(40)).astype(np.int)
    # catch deprecation warnings
    with ignore_warnings(category=DeprecationWarning):
        estimator = clone(estimator_orig)
    y = multioutput_estimator_convert_y_2d(estimator, y)
    for sparse_format in ['csr', 'csc', 'dok', 'lil', 'coo', 'dia', 'bsr']:
        X = X_csr.asformat(sparse_format)
        # catch deprecation warnings
<<<<<<< HEAD
        with ignore_warnings(category=(DeprecationWarning, FutureWarning)):
=======
        with ignore_warnings(category=DeprecationWarning):
            estimator = clone(estimator_orig)
>>>>>>> e053cce6
            if name in ['Scaler', 'StandardScaler']:
                estimator.set_params(with_mean=False)
        # fit and predict
        try:
            with ignore_warnings(category=(DeprecationWarning, FutureWarning)):
                estimator.fit(X, y)
            if hasattr(estimator, "predict"):
                pred = estimator.predict(X)
                if _safe_tags(estimator, "multioutput_only"):
                    assert_equal(pred.shape, (X.shape[0], 1))
                else:
                    assert_equal(pred.shape, (X.shape[0],))
            if hasattr(estimator, 'predict_proba'):
                probs = estimator.predict_proba(X)
                assert_equal(probs.shape, (X.shape[0], 4))
        except (TypeError, ValueError) as e:
            if 'sparse' not in repr(e).lower():
                print("Estimator %s doesn't seem to fail gracefully on "
                      "sparse data: error message state explicitly that "
                      "sparse input is not supported if this is not the case."
                      % name)
                raise
        except Exception:
            print("Estimator %s doesn't seem to fail gracefully on "
                  "sparse data: it should raise a TypeError if sparse input "
                  "is explicitly not supported." % name)
            raise


@ignore_warnings(category=(DeprecationWarning, FutureWarning))
def check_sample_weights_pandas_series(name, estimator_orig):
    # check that estimators will accept a 'sample_weight' parameter of
    # type pandas.Series in the 'fit' function.
    estimator = clone(estimator_orig)
    if has_fit_parameter(estimator, "sample_weight"):
        try:
            import pandas as pd
            X = np.array([[1, 1], [1, 2], [1, 3], [2, 1], [2, 2], [2, 3]])
            X = pd.DataFrame(pairwise_estimator_convert_X(X, estimator_orig))
            y = pd.Series([1, 1, 1, 2, 2, 2])
            weights = pd.Series([1] * 6)
            if _safe_tags(estimator, "multioutput_only"):
                y = pd.DataFrame(y)
            try:
                estimator.fit(X, y, sample_weight=weights)
            except ValueError:
                raise ValueError("Estimator {0} raises error if "
                                 "'sample_weight' parameter is of "
                                 "type pandas.Series".format(name))
        except ImportError:
            raise SkipTest("pandas is not installed: not testing for "
                           "input of type pandas.Series to class weight.")


@ignore_warnings(category=(DeprecationWarning, FutureWarning))
def check_sample_weights_list(name, estimator_orig):
    # check that estimators will accept a 'sample_weight' parameter of
    # type list in the 'fit' function.
    if has_fit_parameter(estimator_orig, "sample_weight"):
        estimator = clone(estimator_orig)
        rnd = np.random.RandomState(0)
        X = pairwise_estimator_convert_X(rnd.uniform(size=(10, 3)),
                                         estimator_orig)
        y = np.arange(10) % 3
        y = multioutput_estimator_convert_y_2d(estimator, y)
        sample_weight = [3] * 10
        # Test that estimators don't raise any exception
        estimator.fit(X, y, sample_weight=sample_weight)


@ignore_warnings(category=(DeprecationWarning, FutureWarning, UserWarning))
def check_dtype_object(name, estimator_orig):
    # check that estimators treat dtype object as numeric if possible
    rng = np.random.RandomState(0)
    X = pairwise_estimator_convert_X(rng.rand(40, 10), estimator_orig)
    X = X.astype(object)
    y = (X[:, 0] * 4).astype(np.int)
    estimator = clone(estimator_orig)
    y = multioutput_estimator_convert_y_2d(estimator, y)

    estimator.fit(X, y)
    if hasattr(estimator, "predict"):
        estimator.predict(X)

    if hasattr(estimator, "transform"):
        estimator.transform(X)

    try:
        estimator.fit(X, y.astype(object))
    except Exception as e:
        if "Unknown label type" not in str(e):
            raise

    X[0, 0] = {'foo': 'bar'}
    msg = "argument must be a string or a number"
    assert_raises_regex(TypeError, msg, estimator.fit, X, y)


def check_complex_data(name, estimator_orig):
    # check that estimators raise an exception on providing complex data
    X = np.random.sample(10) + 1j * np.random.sample(10)
    X = X.reshape(-1, 1)
    y = np.random.sample(10) + 1j * np.random.sample(10)
    estimator = clone(estimator_orig)
    assert_raises_regex(ValueError, "Complex data not supported",
                        estimator.fit, X, y)


@ignore_warnings
def check_dict_unchanged(name, estimator_orig):
    # this estimator raises
    # ValueError: Found array with 0 feature(s) (shape=(23, 0))
    # while a minimum of 1 is required.
    # error
    if name in ['SpectralCoclustering']:
        return
    rnd = np.random.RandomState(0)
    if name in ['RANSACRegressor']:
        X = 3 * rnd.uniform(size=(20, 3))
    else:
        X = 2 * rnd.uniform(size=(20, 3))

    X = pairwise_estimator_convert_X(X, estimator_orig)

    y = X[:, 0].astype(np.int)
    estimator = clone(estimator_orig)
    y = multioutput_estimator_convert_y_2d(estimator, y)
    if hasattr(estimator, "n_components"):
        estimator.n_components = 1

    if hasattr(estimator, "n_clusters"):
        estimator.n_clusters = 1

    if hasattr(estimator, "n_best"):
        estimator.n_best = 1

    set_random_state(estimator, 1)

    estimator.fit(X, y)
    for method in ["predict", "transform", "decision_function",
                   "predict_proba"]:
        if hasattr(estimator, method):
            dict_before = estimator.__dict__.copy()
            getattr(estimator, method)(X)
            assert_dict_equal(estimator.__dict__, dict_before,
                              'Estimator changes __dict__ during %s' % method)


def is_public_parameter(attr):
    return not (attr.startswith('_') or attr.endswith('_'))


@ignore_warnings(category=(DeprecationWarning, FutureWarning))
def check_dont_overwrite_parameters(name, estimator_orig):
    # check that fit method only changes or sets private attributes
    if hasattr(estimator_orig.__init__, "deprecated_original"):
        # to not check deprecated classes
        return
    estimator = clone(estimator_orig)
    rnd = np.random.RandomState(0)
    X = 3 * rnd.uniform(size=(20, 3))
    X = pairwise_estimator_convert_X(X, estimator_orig)
    y = X[:, 0].astype(np.int)
    y = multioutput_estimator_convert_y_2d(estimator, y)

    if hasattr(estimator, "n_components"):
        estimator.n_components = 1
    if hasattr(estimator, "n_clusters"):
        estimator.n_clusters = 1

    set_random_state(estimator, 1)
    dict_before_fit = estimator.__dict__.copy()
    estimator.fit(X, y)

    dict_after_fit = estimator.__dict__

    public_keys_after_fit = [key for key in dict_after_fit.keys()
                             if is_public_parameter(key)]

    attrs_added_by_fit = [key for key in public_keys_after_fit
                          if key not in dict_before_fit.keys()]

    # check that fit doesn't add any public attribute
    assert_true(not attrs_added_by_fit,
                ('Estimator adds public attribute(s) during'
                 ' the fit method.'
                 ' Estimators are only allowed to add private attributes'
                 ' either started with _ or ended'
                 ' with _ but %s added' % ', '.join(attrs_added_by_fit)))

    # check that fit doesn't change any public attribute
    attrs_changed_by_fit = [key for key in public_keys_after_fit
                            if (dict_before_fit[key]
                                is not dict_after_fit[key])]

    assert_true(not attrs_changed_by_fit,
                ('Estimator changes public attribute(s) during'
                 ' the fit method. Estimators are only allowed'
                 ' to change attributes started'
                 ' or ended with _, but'
                 ' %s changed' % ', '.join(attrs_changed_by_fit)))


@ignore_warnings(category=(DeprecationWarning, FutureWarning))
def check_fit2d_predict1d(name, estimator_orig):
    # check by fitting a 2d array and predicting with a 1d array
    rnd = np.random.RandomState(0)
    X = 3 * rnd.uniform(size=(20, 3))
    X = pairwise_estimator_convert_X(X, estimator_orig)
    y = X[:, 0].astype(np.int)
    estimator = clone(estimator_orig)
    y = multioutput_estimator_convert_y_2d(estimator, y)

    if hasattr(estimator, "n_components"):
        estimator.n_components = 1
    if hasattr(estimator, "n_clusters"):
        estimator.n_clusters = 1

    set_random_state(estimator, 1)
    estimator.fit(X, y)

    for method in ["predict", "transform", "decision_function",
                   "predict_proba"]:
        if hasattr(estimator, method):
            assert_raise_message(ValueError, "Reshape your data",
                                 getattr(estimator, method), X[0])


@ignore_warnings
def check_fit2d_1sample(name, estimator_orig):
    # Check that fitting a 2d array with only one sample either works or
    # returns an informative message. The error message should either mention
    # the number of samples or the number of classes.
    rnd = np.random.RandomState(0)
    X = 3 * rnd.uniform(size=(1, 10))
    y = X[:, 0].astype(np.int)
    estimator = clone(estimator_orig)
    y = multioutput_estimator_convert_y_2d(estimator, y)

    if hasattr(estimator, "n_components"):
        estimator.n_components = 1
    if hasattr(estimator, "n_clusters"):
        estimator.n_clusters = 1

    set_random_state(estimator, 1)

    msgs = ["1 sample", "n_samples = 1", "n_samples=1", "one sample",
            "1 class", "one class"]

    try:
        estimator.fit(X, y)
    except ValueError as e:
        if all(msg not in repr(e) for msg in msgs):
            raise e


@ignore_warnings
def check_fit2d_1feature(name, estimator_orig):
    # check fitting a 2d array with only 1 feature either works or returns
    # informative message
    rnd = np.random.RandomState(0)
    X = 3 * rnd.uniform(size=(10, 1))
    X = pairwise_estimator_convert_X(X, estimator_orig)
    y = X[:, 0].astype(np.int)
    estimator = clone(estimator_orig)
    y = multioutput_estimator_convert_y_2d(estimator, y)

    if hasattr(estimator, "n_components"):
        estimator.n_components = 1
    if hasattr(estimator, "n_clusters"):
        estimator.n_clusters = 1
    # ensure two labels in subsample for RandomizedLogisticRegression
    if name == 'RandomizedLogisticRegression':
        estimator.sample_fraction = 1
    # ensure non skipped trials for RANSACRegressor
    if name == 'RANSACRegressor':
        estimator.residual_threshold = 0.5

    y = multioutput_estimator_convert_y_2d(estimator, y)
    set_random_state(estimator, 1)

    msgs = ["1 feature(s)", "n_features = 1", "n_features=1"]

    try:
        estimator.fit(X, y)
    except ValueError as e:
        if all(msg not in repr(e) for msg in msgs):
            raise e


@ignore_warnings
def check_fit1d(name, estimator_orig):
    # check fitting 1d X array raises a ValueError
    rnd = np.random.RandomState(0)
    X = 3 * rnd.uniform(size=(20))
    y = X.astype(np.int)
    estimator = clone(estimator_orig)
    y = multioutput_estimator_convert_y_2d(estimator, y)

    if hasattr(estimator, "n_components"):
        estimator.n_components = 1
    if hasattr(estimator, "n_clusters"):
        estimator.n_clusters = 1

    set_random_state(estimator, 1)
    assert_raises(ValueError, estimator.fit, X, y)


@ignore_warnings(category=(DeprecationWarning, FutureWarning))
def check_transformer_general(name, transformer):
    X, y = make_blobs(n_samples=30, centers=[[0, 0, 0], [1, 1, 1]],
                      random_state=0, n_features=2, cluster_std=0.1)
    X = StandardScaler().fit_transform(X)
    X -= X.min()
    _check_transformer(name, transformer, X, y)
    _check_transformer(name, transformer, X.tolist(), y.tolist())


@ignore_warnings(category=(DeprecationWarning, FutureWarning))
def check_transformer_data_not_an_array(name, transformer):
    X, y = make_blobs(n_samples=30, centers=[[0, 0, 0], [1, 1, 1]],
                      random_state=0, n_features=2, cluster_std=0.1)
    X = StandardScaler().fit_transform(X)
    # We need to make sure that we have non negative data, for things
    # like NMF
    X -= X.min() - .1
    this_X = NotAnArray(X)
    this_y = NotAnArray(np.asarray(y))
    _check_transformer(name, transformer, this_X, this_y)


@ignore_warnings(category=(DeprecationWarning, FutureWarning))
def check_transformers_unfitted(name, transformer):
    X, y = _boston_subset()

    transformer = clone(transformer)
    with assert_raises((AttributeError, ValueError), msg="The unfitted "
                       "transformer {} does not raise an error when "
                       "transform is called. Perhaps use "
                       "check_is_fitted in transform.".format(name)):
        transformer.transform(X)


def _check_transformer(name, transformer_orig, X, y):
    n_samples, n_features = np.asarray(X).shape
    transformer = clone(transformer_orig)
    set_random_state(transformer)

    # fit

    if name in CROSS_DECOMPOSITION:
        y_ = np.c_[y, y]
        y_[::2, 1] *= 2
    else:
        y_ = y

    transformer.fit(X, y_)
    # fit_transform method should work on non fitted estimator
    transformer_clone = clone(transformer)
    X_pred = transformer_clone.fit_transform(X, y=y_)

    if isinstance(X_pred, tuple):
        for x_pred in X_pred:
            assert_equal(x_pred.shape[0], n_samples)
    else:
        # check for consistent n_samples
        assert_equal(X_pred.shape[0], n_samples)

    if hasattr(transformer, 'transform'):
        if name in CROSS_DECOMPOSITION:
            X_pred2 = transformer.transform(X, y_)
            X_pred3 = transformer.fit_transform(X, y=y_)
        else:
            X_pred2 = transformer.transform(X)
            X_pred3 = transformer.fit_transform(X, y=y_)
        # raises error on malformed input for transform
        if hasattr(X, 'T') and not _safe_tags(transformer, "stateless"):
            # If it's not an array, it does not have a 'T' property
            assert_raises(ValueError, transformer.transform, X.T)

        if not _safe_tags(transformer_orig, 'deterministic'):
            msg = name + ' is non deterministic'
            raise SkipTest(msg)
        if isinstance(X_pred, tuple) and isinstance(X_pred2, tuple):
            for x_pred, x_pred2, x_pred3 in zip(X_pred, X_pred2, X_pred3):
                assert_allclose_dense_sparse(
                    x_pred, x_pred2, atol=1e-2,
                    err_msg="fit_transform and transform outcomes "
                            "not consistent in %s"
                    % transformer)
                assert_allclose_dense_sparse(
                    x_pred, x_pred3, atol=1e-2,
                    err_msg="consecutive fit_transform outcomes "
                            "not consistent in %s"
                    % transformer)
        else:
            assert_allclose_dense_sparse(
                X_pred, X_pred2,
                err_msg="fit_transform and transform outcomes "
                        "not consistent in %s"
                % transformer, atol=1e-2)
            assert_allclose_dense_sparse(
                X_pred, X_pred3, atol=1e-2,
                err_msg="consecutive fit_transform outcomes "
                        "not consistent in %s"
                % transformer)
            assert_equal(_num_samples(X_pred2), n_samples)
            assert_equal(_num_samples(X_pred3), n_samples)

<<<<<<< HEAD
        # raises error on malformed input for transform
        if hasattr(X, 'T'):
            # If it's not an array, it does not have a 'T' property
            with assert_raises(ValueError, msg="The transformer {} does "
                               "not raise an error when the number of "
                               "features in transform is different from"
                               " the number of features in "
                               "fit.".format(name)):
                transformer.transform(X.T)

=======
>>>>>>> e053cce6

@ignore_warnings
def check_pipeline_consistency(name, estimator_orig):
    if not _safe_tags(estimator_orig, 'deterministic'):
        msg = name + ' is non deterministic'
        raise SkipTest(msg)

    # check that make_pipeline(est) gives same score as est
    X, y = make_blobs(n_samples=30, centers=[[0, 0, 0], [1, 1, 1]],
                      random_state=0, n_features=2, cluster_std=0.1)
    X -= X.min()
    X = pairwise_estimator_convert_X(X, estimator_orig, kernel=rbf_kernel)
    estimator = clone(estimator_orig)
    y = multioutput_estimator_convert_y_2d(estimator, y)
    set_random_state(estimator)
    pipeline = make_pipeline(estimator)
    estimator.fit(X, y)
    pipeline.fit(X, y)

    funcs = ["score", "fit_transform"]

    for func_name in funcs:
        func = getattr(estimator, func_name, None)
        if func is not None:
            func_pipeline = getattr(pipeline, func_name)
            result = func(X, y)
            result_pipe = func_pipeline(X, y)
            assert_allclose_dense_sparse(result, result_pipe)


@ignore_warnings
def check_fit_score_takes_y(name, estimator_orig):
    # check that all estimators accept an optional y
    # in fit and score so they can be used in pipelines
    rnd = np.random.RandomState(0)
    X = rnd.uniform(size=(10, 3))
    X = pairwise_estimator_convert_X(X, estimator_orig)
    y = np.arange(10) % 3
    estimator = clone(estimator_orig)
    y = multioutput_estimator_convert_y_2d(estimator, y)
    set_random_state(estimator)

    funcs = ["fit", "score", "partial_fit", "fit_predict", "fit_transform"]
    for func_name in funcs:
        func = getattr(estimator, func_name, None)
        if func is not None:
            func(X, y)
            args = [p.name for p in signature(func).parameters.values()]
            if args[0] == "self":
                # if_delegate_has_method makes methods into functions
                # with an explicit "self", so need to shift arguments
                args = args[1:]
            assert_true(args[1] in ["y", "Y"],
                        "Expected y or Y as second argument for method "
                        "%s of %s. Got arguments: %r."
                        % (func_name, type(estimator).__name__, args))


@ignore_warnings
def check_estimators_dtypes(name, estimator_orig):
    rnd = np.random.RandomState(0)
    X_train_32 = 3 * rnd.uniform(size=(20, 5)).astype(np.float32)
    X_train_32 = pairwise_estimator_convert_X(X_train_32, estimator_orig)
    X_train_64 = X_train_32.astype(np.float64)
    X_train_int_64 = X_train_32.astype(np.int64)
    X_train_int_32 = X_train_32.astype(np.int32)
    y = X_train_int_64[:, 0]
    y = multioutput_estimator_convert_y_2d(estimator_orig, y)

    methods = ["predict", "transform", "decision_function", "predict_proba"]

    for X_train in [X_train_32, X_train_64, X_train_int_64, X_train_int_32]:
        estimator = clone(estimator_orig)
        set_random_state(estimator, 1)
        estimator.fit(X_train, y)

        for method in methods:
            if hasattr(estimator, method):
                getattr(estimator, method)(X_train)


@ignore_warnings(category=(DeprecationWarning, FutureWarning))
def check_estimators_empty_data_messages(name, estimator_orig):
    e = clone(estimator_orig)
    set_random_state(e, 1)

    X_zero_samples = np.empty(0).reshape(0, 3)
    # The precise message can change depending on whether X or y is
    # validated first. Let us test the type of exception only:
    with assert_raises(ValueError, msg="The estimator {} does not"
                       " raise an error when an empty data is used "
                       "to train. Perhaps use "
                       "check_array in train.".format(name)):
        e.fit(X_zero_samples, [])

    X_zero_features = np.empty(0).reshape(3, 0)
    # the following y should be accepted by both classifiers and regressors
    # and ignored by unsupervised models
    y = multioutput_estimator_convert_y_2d(e, np.array([1, 0, 1]))
    msg = ("0 feature\(s\) \(shape=\(3, 0\)\) while a minimum of \d* "
           "is required.")
    assert_raises_regex(ValueError, msg, e.fit, X_zero_features, y)


@ignore_warnings(category=DeprecationWarning)
def check_estimators_nan_inf(name, estimator_orig):
    # Checks that Estimator X's do not contain NaN or inf.
    rnd = np.random.RandomState(0)
    X_train_finite = pairwise_estimator_convert_X(rnd.uniform(size=(10, 3)),
                                                  estimator_orig)
    X_train_nan = rnd.uniform(size=(10, 3))
    X_train_nan[0, 0] = np.nan
    X_train_inf = rnd.uniform(size=(10, 3))
    X_train_inf[0, 0] = np.inf
    y = np.ones(10)
    y[:5] = 0
    y = multioutput_estimator_convert_y_2d(estimator_orig, y)
    error_string_fit = "Estimator doesn't check for NaN and inf in fit."
    error_string_predict = ("Estimator doesn't check for NaN and inf in"
                            " predict.")
    error_string_transform = ("Estimator doesn't check for NaN and inf in"
                              " transform.")
    for X_train in [X_train_nan, X_train_inf]:
        # catch deprecation warnings
        with ignore_warnings(category=(DeprecationWarning, FutureWarning)):
            estimator = clone(estimator_orig)
            set_random_state(estimator, 1)
            # try to fit
            try:
                estimator.fit(X_train, y)
            except ValueError as e:
                if 'inf' not in repr(e) and 'NaN' not in repr(e):
                    print(error_string_fit, estimator, e)
                    traceback.print_exc(file=sys.stdout)
                    raise e
            except Exception as exc:
                print(error_string_fit, estimator, exc)
                traceback.print_exc(file=sys.stdout)
                raise exc
            else:
                raise AssertionError(error_string_fit, estimator)
            # actually fit
            estimator.fit(X_train_finite, y)

            # predict
            if hasattr(estimator, "predict"):
                try:
                    estimator.predict(X_train)
                except ValueError as e:
                    if 'inf' not in repr(e) and 'NaN' not in repr(e):
                        print(error_string_predict, estimator, e)
                        traceback.print_exc(file=sys.stdout)
                        raise e
                except Exception as exc:
                    print(error_string_predict, estimator, exc)
                    traceback.print_exc(file=sys.stdout)
                else:
                    raise AssertionError(error_string_predict, estimator)

            # transform
            if hasattr(estimator, "transform"):
                try:
                    estimator.transform(X_train)
                except ValueError as e:
                    if 'inf' not in repr(e) and 'NaN' not in repr(e):
                        print(error_string_transform, estimator, e)
                        traceback.print_exc(file=sys.stdout)
                        raise e
                except Exception as exc:
                    print(error_string_transform, estimator, exc)
                    traceback.print_exc(file=sys.stdout)
                else:
                    raise AssertionError(error_string_transform, estimator)


@ignore_warnings
def check_estimators_pickle(name, estimator_orig):
    """Test that we can pickle all estimators"""
    check_methods = ["predict", "transform", "decision_function",
                     "predict_proba"]

    X, y = make_blobs(n_samples=30, centers=[[0, 0, 0], [1, 1, 1]],
                      random_state=0, n_features=2, cluster_std=0.1)

    # some estimators can't do features less than 0
    X -= X.min()
    X = pairwise_estimator_convert_X(X, estimator_orig, kernel=rbf_kernel)

    estimator = clone(estimator_orig)

    # some estimators only take multioutputs
    y = multioutput_estimator_convert_y_2d(estimator, y)

    set_random_state(estimator)
    estimator.fit(X, y)

    result = dict()
    for method in check_methods:
        if hasattr(estimator, method):
            result[method] = getattr(estimator, method)(X)

    # pickle and unpickle!
    pickled_estimator = pickle.dumps(estimator)
    if estimator.__module__.startswith('sklearn.'):
        assert_true(b"version" in pickled_estimator)
    unpickled_estimator = pickle.loads(pickled_estimator)

    for method in result:
        unpickled_result = getattr(unpickled_estimator, method)(X)
        assert_allclose_dense_sparse(result[method], unpickled_result)


@ignore_warnings(category=(DeprecationWarning, FutureWarning))
def check_estimators_partial_fit_n_features(name, estimator_orig):
    # check if number of features changes between calls to partial_fit.
    if not hasattr(estimator_orig, 'partial_fit'):
        return
    estimator = clone(estimator_orig)
    X, y = make_blobs(n_samples=50, random_state=1)
    X -= X.min()

    try:
        if is_classifier(estimator):
            classes = np.unique(y)
            estimator.partial_fit(X, y, classes=classes)
        else:
            estimator.partial_fit(X, y)
    except NotImplementedError:
        return

    with assert_raises(ValueError,
                       msg="The estimator {} does not raise an"
                           " error when the number of features"
                           " changes between calls to "
                           "partial_fit.".format(name)):
        estimator.partial_fit(X[:, :-1], y)


@ignore_warnings(category=(DeprecationWarning, FutureWarning))
def check_clustering(name, clusterer_orig):
    clusterer = clone(clusterer_orig)
    X, y = make_blobs(n_samples=50, random_state=1)
    X, y = shuffle(X, y, random_state=7)
    X = StandardScaler().fit_transform(X)
    n_samples, n_features = X.shape
    # catch deprecation and neighbors warnings
    if hasattr(clusterer, "n_clusters"):
        clusterer.set_params(n_clusters=3)
    set_random_state(clusterer)
    if name == 'AffinityPropagation':
        clusterer.set_params(preference=-100)
        clusterer.set_params(max_iter=100)

    # fit
    clusterer.fit(X)
    # with lists
    clusterer.fit(X.tolist())

    pred = clusterer.labels_
    assert_equal(pred.shape, (n_samples,))
    assert_greater(adjusted_rand_score(pred, y), 0.4)
    if not _safe_tags(clusterer, 'deterministic'):
        return
    set_random_state(clusterer)
    with warnings.catch_warnings(record=True):
        pred2 = clusterer.fit_predict(X)
    assert_array_equal(pred, pred2)

    # fit_predict(X) and labels_ should be of type int
    assert_in(pred.dtype, [np.dtype('int32'), np.dtype('int64')])
    assert_in(pred2.dtype, [np.dtype('int32'), np.dtype('int64')])

    # Add noise to X to test the possible values of the labels
    rng = np.random.RandomState(7)
    X_noise = np.concatenate([X, rng.uniform(low=-3, high=3, size=(5, 2))])
    labels = clusterer.fit_predict(X_noise)

    # There should be at least one sample in every cluster. Equivalently
    # labels_ should contain all the consecutive values between its
    # min and its max.
    labels_sorted = np.unique(labels)
    assert_array_equal(labels_sorted, np.arange(labels_sorted[0],
                                                labels_sorted[-1] + 1))

    # Labels are expected to start at 0 (no noise) or -1 (if noise)
    assert_true(labels_sorted[0] in [0, -1])
    # Labels should be less than n_clusters - 1
    if hasattr(clusterer, 'n_clusters'):
        n_clusters = getattr(clusterer, 'n_clusters')
        assert_greater_equal(n_clusters - 1, labels_sorted[-1])
    # else labels should be less than max(labels_) which is necessarily true


@ignore_warnings(category=DeprecationWarning)
def check_clusterer_compute_labels_predict(name, clusterer_orig):
    """Check that predict is invariant of compute_labels"""
    X, y = make_blobs(n_samples=20, random_state=0)
    clusterer = clone(clusterer_orig)
    set_random_state(clusterer)

    if hasattr(clusterer, "compute_labels"):
        # MiniBatchKMeans
        X_pred1 = clusterer.fit(X).predict(X)
        clusterer.set_params(compute_labels=False)
        X_pred2 = clusterer.fit(X).predict(X)
        assert_array_equal(X_pred1, X_pred2)


@ignore_warnings(category=DeprecationWarning)
def check_classifiers_one_label(name, classifier_orig):
    error_string_fit = "Classifier can't train when only one class is present."
    error_string_predict = ("Classifier can't predict when only one class is "
                            "present.")
    rnd = np.random.RandomState(0)
    X_train = rnd.uniform(size=(10, 3))
    X_test = rnd.uniform(size=(10, 3))
    y = np.ones(10)
    # catch deprecation warnings
    with ignore_warnings(category=(DeprecationWarning, FutureWarning)):
        classifier = clone(classifier_orig)
        # try to fit
        try:
            classifier.fit(X_train, y)
        except ValueError as e:
            if 'class' not in repr(e):
                print(error_string_fit, classifier, e)
                traceback.print_exc(file=sys.stdout)
                raise e
            else:
                return
        except Exception as exc:
            print(error_string_fit, classifier, exc)
            traceback.print_exc(file=sys.stdout)
            raise exc
        # predict
        try:
            assert_array_equal(classifier.predict(X_test), y)
        except Exception as exc:
            print(error_string_predict, classifier, exc)
            raise exc


@ignore_warnings  # Warnings are raised by decision function
def check_classifiers_train(name, classifier_orig):
    X_m, y_m = make_blobs(n_samples=300, random_state=0)
    X_m, y_m = shuffle(X_m, y_m, random_state=7)
    X_m = StandardScaler().fit_transform(X_m)
    # generate binary problem from multi-class one
    y_b = y_m[y_m != 2]
    X_b = X_m[y_m != 2]
    tags = _safe_tags(classifier_orig)
    for (X, y) in [(X_m, y_m), (X_b, y_b)]:
        classes = np.unique(y)
        n_classes = len(classes)
        n_samples, n_features = X.shape
        classifier = clone(classifier_orig)
        if name in ['BernoulliNB', 'MultinomialNB', 'ComplementNB']:
            X -= X.min()
        X = pairwise_estimator_convert_X(X, classifier_orig)
        set_random_state(classifier)
        # raises error on malformed input for fit
<<<<<<< HEAD
        with assert_raises(ValueError, msg="The classifer {} does not"
                           " raise an error when incorrect/malformed input "
                           "data for fit is passed. The number of training "
                           "examples is not the same as the number of labels."
                           " Perhaps use check_X_y in fit.".format(name)):
            classifier.fit(X, y[:-1])
=======
        if tags["input_validation"]:
            assert_raises(ValueError, classifier.fit, X, y[:-1])
>>>>>>> e053cce6

        # fit
        classifier.fit(X, y)
        # with lists
        classifier.fit(X.tolist(), y.tolist())
        assert_true(hasattr(classifier, "classes_"))
        y_pred = classifier.predict(X)
        assert_equal(y_pred.shape, (n_samples,))
        # training set performance
<<<<<<< HEAD
        if name not in ['BernoulliNB', 'MultinomialNB', 'ComplementNB']:
            assert_greater(accuracy_score(y, y_pred), 0.83)

        # raises error on malformed input for predict
        if _is_pairwise(classifier):
            with assert_raises(ValueError, msg="The classifier {} does not"
                               " raise an error when shape of X"
                               "in predict is not equal to (n_test_samples,"
                               "n_training_samples)".format(name)):
                classifier.predict(X.reshape(-1, 1))
        else:
            with assert_raises(ValueError, msg="The classifier {} does not"
                               " raise an error when the number of features "
                               "in predict is different from the number of"
                               " features in fit.".format(name)):
                classifier.predict(X.T)
=======
        if tags["test_predictions"]:
            assert_greater(accuracy_score(y, y_pred), 0.83)

        # raises error on malformed input for predict
        if tags["input_validation"]:
            assert_raises(ValueError, classifier.predict, X.T)
>>>>>>> e053cce6
        if hasattr(classifier, "decision_function"):
            try:
                # decision_function agrees with predict
                decision = classifier.decision_function(X)
                if n_classes == 2:
                    if not tags["multioutput_only"]:
                        assert_equal(decision.shape, (n_samples,))
                    else:
                        assert_equal(decision.shape, (n_samples, 1))
                    dec_pred = (decision.ravel() > 0).astype(np.int)
                    assert_array_equal(dec_pred, y_pred)
                else:
                    assert_equal(decision.shape, (n_samples, n_classes))
                    assert_array_equal(np.argmax(decision, axis=1), y_pred)

<<<<<<< HEAD
                # raises error on malformed input for decision_function
                if _is_pairwise(classifier):
                    with assert_raises(ValueError, msg="The classifier {} does"
                                       " not raise an error when the  "
                                       "shape of X in decision_function is "
                                       "not equal to (n_test_samples, "
                                       "n_training_samples) in fit."
                                       .format(name)):
                        classifier.decision_function(X.reshape(-1, 1))
                else:
                    with assert_raises(ValueError, msg="The classifier {} does"
                                       " not raise an error when the number "
                                       "of features in decision_function is "
                                       "different from the number of features"
                                       " in fit.".format(name)):
                        classifier.decision_function(X.T)
=======
                if tags["input_validation"]:
                    # raises error on malformed input for decision_function
                    assert_raises(ValueError,
                                  classifier.decision_function, X.T)
>>>>>>> e053cce6
            except NotImplementedError:
                pass
        if hasattr(classifier, "predict_proba"):
            # predict_proba agrees with predict
            y_prob = classifier.predict_proba(X)
            assert_equal(y_prob.shape, (n_samples, n_classes))
            assert_array_equal(np.argmax(y_prob, axis=1), y_pred)
            # check that probas for all classes sum to one
<<<<<<< HEAD
            assert_allclose(np.sum(y_prob, axis=1), np.ones(n_samples))
            # raises error on malformed input for predict_proba
            if _is_pairwise(classifier_orig):
                with assert_raises(ValueError, msg="The classifier {} does not"
                                   " raise an error when the shape of X"
                                   "in predict_proba is not equal to "
                                   "(n_test_samples, n_training_samples)."
                                   .format(name)):
                    classifier.predict_proba(X.reshape(-1, 1))
            else:
                with assert_raises(ValueError, msg="The classifier {} does not"
                                   " raise an error when the number of "
                                   "features in predict_proba is different "
                                   "from the number of features in fit."
                                   .format(name)):
                    classifier.predict_proba(X.T)
=======
            assert_array_almost_equal(np.sum(y_prob, axis=1),
                                      np.ones(n_samples))
            if tags["input_validation"]:
                # raises error on malformed input for predict_proba
                assert_raises(ValueError, classifier.predict_proba, X.T)
>>>>>>> e053cce6
            if hasattr(classifier, "predict_log_proba"):
                # predict_log_proba is a transformation of predict_proba
                y_log_prob = classifier.predict_log_proba(X)
                assert_allclose(y_log_prob, np.log(y_prob), 8, atol=1e-9)
                assert_array_equal(np.argsort(y_log_prob), np.argsort(y_prob))


@ignore_warnings(category=(DeprecationWarning, FutureWarning))
def check_estimators_fit_returns_self(name, estimator_orig):
    """Check if self is returned when calling fit"""
    X, y = make_blobs(random_state=0, n_samples=9, n_features=4)
    # some want non-negative input
    X -= X.min()
    X = pairwise_estimator_convert_X(X, estimator_orig)

    estimator = clone(estimator_orig)
    y = multioutput_estimator_convert_y_2d(estimator, y)

    set_random_state(estimator)

    assert_true(estimator.fit(X, y) is estimator)


@ignore_warnings
def check_estimators_unfitted(name, estimator_orig):
    """Check that predict raises an exception in an unfitted estimator.

    Unfitted estimators should raise either AttributeError or ValueError.
    The specific exception type NotFittedError inherits from both and can
    therefore be adequately raised for that purpose.
    """

    # Common test for Regressors as well as Classifiers
    X, y = _boston_subset()

    est = clone(estimator_orig)

    msg = "fit"
    if hasattr(est, 'predict'):
        can_predict = False
        try:
            # some models can predict without fitting
            # like GaussianProcess regressors
            # in this case, we skip this test
            pred = est.predict(X)
            assert_equal(pred.shape[0], X.shape[0])
            can_predict = True
        except:
            pass
        if can_predict:
            raise SkipTest(
                "{} can predict without fitting, skipping "
                "check_estimator_unfitted.".format(name))

        assert_raise_message((AttributeError, ValueError), msg,
                             est.predict, X)

    if hasattr(est, 'decision_function'):
        assert_raise_message((AttributeError, ValueError), msg,
                             est.decision_function, X)

    if hasattr(est, 'predict_proba'):
        assert_raise_message((AttributeError, ValueError), msg,
                             est.predict_proba, X)

    if hasattr(est, 'predict_log_proba'):
        assert_raise_message((AttributeError, ValueError), msg,
                             est.predict_log_proba, X)


@ignore_warnings(category=(DeprecationWarning, FutureWarning))
def check_supervised_y_2d(name, estimator_orig):
    if _safe_tags(estimator_orig, "multioutput_only"):
        # These only work on 2d, so this test makes no sense
        return
    rnd = np.random.RandomState(0)
    X = pairwise_estimator_convert_X(rnd.uniform(size=(10, 3)), estimator_orig)
    y = np.arange(10) % 3
    estimator = clone(estimator_orig)
    set_random_state(estimator)
    # fit
    estimator.fit(X, y)
    y_pred = estimator.predict(X)

    set_random_state(estimator)
    # Check that when a 2D y is given, a DataConversionWarning is
    # raised
    with warnings.catch_warnings(record=True) as w:
        warnings.simplefilter("always", DataConversionWarning)
        warnings.simplefilter("ignore", RuntimeWarning)
        estimator.fit(X, y[:, np.newaxis])
    y_pred_2d = estimator.predict(X)
    msg = "expected 1 DataConversionWarning, got: %s" % (
        ", ".join([str(w_x) for w_x in w]))
    if not _safe_tags(estimator, "multioutput"):
        # check that we warned if we don't support multi-output
        assert_greater(len(w), 0, msg)
        assert_true("DataConversionWarning('A column-vector y"
                    " was passed when a 1d array was expected" in msg)
    assert_allclose(y_pred.ravel(), y_pred_2d.ravel())


@ignore_warnings(category=(DeprecationWarning, FutureWarning))
def check_classifiers_classes(name, classifier_orig):
    X, y = make_blobs(n_samples=30, random_state=0, cluster_std=0.1)
    X, y = shuffle(X, y, random_state=7)
    X = StandardScaler().fit_transform(X)
    # We need to make sure that we have non negative data, for things
    # like NMF
    X -= X.min() - .1
    X = pairwise_estimator_convert_X(X, classifier_orig)
    y_names = np.array(["one", "two", "three"])[y]

    for y_names in [y_names, y_names.astype('O')]:
        if name in ["LabelPropagation", "LabelSpreading"]:
            # TODO some complication with -1 label
            y_ = y
        else:
            y_ = y_names

        classes = np.unique(y_)
        classifier = clone(classifier_orig)
        if name == 'BernoulliNB':
            X = X > X.mean()
        set_random_state(classifier)
        # fit
        classifier.fit(X, y_)

        y_pred = classifier.predict(X)
        # training set performance
        if name != "ComplementNB":
            # This is a pathological data set for ComplementNB.
            assert_array_equal(np.unique(y_), np.unique(y_pred))
        if np.any(classifier.classes_ != classes):
            print("Unexpected classes_ attribute for %r: "
                  "expected %s, got %s" %
                  (classifier, classes, classifier.classes_))


@ignore_warnings(category=(DeprecationWarning, FutureWarning))
def check_regressors_int(name, regressor_orig):
    X, _ = _boston_subset()
    X = pairwise_estimator_convert_X(X[:50], regressor_orig)
    rnd = np.random.RandomState(0)
    y = rnd.randint(3, size=X.shape[0])
    y = multioutput_estimator_convert_y_2d(regressor_orig, y)
    rnd = np.random.RandomState(0)
    # separate estimators to control random seeds
    regressor_1 = clone(regressor_orig)
    regressor_2 = clone(regressor_orig)
    set_random_state(regressor_1)
    set_random_state(regressor_2)

    if name in CROSS_DECOMPOSITION:
        y_ = np.vstack([y, 2 * y + rnd.randint(2, size=len(y))])
        y_ = y_.T
    else:
        y_ = y

    # fit
    regressor_1.fit(X, y_)
    pred1 = regressor_1.predict(X)
    regressor_2.fit(X, y_.astype(np.float))
    pred2 = regressor_2.predict(X)
    assert_allclose(pred1, pred2, atol=1e-2, err_msg=name)


@ignore_warnings(category=(DeprecationWarning, FutureWarning))
def check_regressors_train(name, regressor_orig):
    X, y = _boston_subset()
    X = pairwise_estimator_convert_X(X, regressor_orig)
    y = StandardScaler().fit_transform(y.reshape(-1, 1))  # X is already scaled
    y = y.ravel()
    regressor = clone(regressor_orig)
    y = multioutput_estimator_convert_y_2d(regressor, y)
    rnd = np.random.RandomState(0)
    if not hasattr(regressor, 'alphas') and hasattr(regressor, 'alpha'):
        # linear regressors need to set alpha, but not generalized CV ones
        regressor.alpha = 0.01
    if name == 'PassiveAggressiveRegressor':
        regressor.C = 0.01

    # raises error on malformed input for fit
    with assert_raises(ValueError, msg="The classifer {} does not"
                       " raise an error when incorrect/malformed input "
                       "data for fit is passed. The number of training "
                       "examples is not the same as the number of "
                       "labels. Perhaps use check_X_y in fit.".format(name)):
        regressor.fit(X, y[:-1])
    # fit
    if name in CROSS_DECOMPOSITION:
        y_ = np.vstack([y, 2 * y + rnd.randint(2, size=len(y))])
        y_ = y_.T
    else:
        y_ = y
    set_random_state(regressor)
    regressor.fit(X, y_)
    regressor.fit(X.tolist(), y_.tolist())
    y_pred = regressor.predict(X)
    assert_equal(y_pred.shape, y_.shape)

    # TODO: find out why PLS and CCA fail. RANSAC is random
    # and furthermore assumes the presence of outliers, hence
    # skipped
    if _safe_tags(regressor, "test_predictions"):
        assert_greater(regressor.score(X, y_), 0.5)


@ignore_warnings
def check_regressors_no_decision_function(name, regressor_orig):
    # checks whether regressors have decision_function or predict_proba
    rng = np.random.RandomState(0)
    X = rng.normal(size=(10, 4))
    regressor = clone(regressor_orig)
    y = multioutput_estimator_convert_y_2d(regressor, X[:, 0])

    if hasattr(regressor, "n_components"):
        # FIXME CCA, PLS is not robust to rank 1 effects
        regressor.n_components = 1

    regressor.fit(X, y)
    funcs = ["decision_function", "predict_proba", "predict_log_proba"]
    for func_name in funcs:
        func = getattr(regressor, func_name, None)
        if func is None:
            # doesn't have function
            continue
        # has function. Should raise deprecation warning
        msg = func_name
        assert_warns_message(DeprecationWarning, msg, func, X)


@ignore_warnings(category=(DeprecationWarning, FutureWarning))
def check_class_weight_classifiers(name, classifier_orig):
    if name == "NuSVC":
        # the sparse version has a parameter that doesn't do anything
        raise SkipTest("Not testing NuSVC class weight as it is ignored.")
    if name.endswith("NB"):
        # NaiveBayes classifiers have a somewhat different interface.
        # FIXME SOON!
        raise SkipTest

    for n_centers in [2, 3]:
        # create a very noisy dataset
        X, y = make_blobs(centers=n_centers, random_state=0, cluster_std=20)
        X_train, X_test, y_train, y_test = train_test_split(X, y, test_size=.5,
                                                            random_state=0)

        # can't use gram_if_pairwise() here, setting up gram matrix manually
        if _is_pairwise(classifier_orig):
            X_test = rbf_kernel(X_test, X_train)
            X_train = rbf_kernel(X_train, X_train)

        n_centers = len(np.unique(y_train))

        if n_centers == 2:
            class_weight = {0: 1000, 1: 0.0001}
        else:
            class_weight = {0: 1000, 1: 0.0001, 2: 0.0001}

        classifier = clone(classifier_orig).set_params(
            class_weight=class_weight)
        if hasattr(classifier, "n_iter"):
            classifier.set_params(n_iter=100)
        if hasattr(classifier, "max_iter"):
            classifier.set_params(max_iter=1000)
        if hasattr(classifier, "min_weight_fraction_leaf"):
            classifier.set_params(min_weight_fraction_leaf=0.01)

        set_random_state(classifier)
        classifier.fit(X_train, y_train)
        y_pred = classifier.predict(X_test)
        # XXX: Generally can use 0.89 here. On Windows, LinearSVC gets
        #      0.88 (Issue #9111)
        assert_greater(np.mean(y_pred == 0), 0.87)


@ignore_warnings(category=(DeprecationWarning, FutureWarning))
def check_class_weight_balanced_classifiers(name, classifier_orig, X_train,
                                            y_train, X_test, y_test, weights):
    classifier = clone(classifier_orig)
    if hasattr(classifier, "n_iter"):
        classifier.set_params(n_iter=100)
    if hasattr(classifier, "max_iter"):
        classifier.set_params(max_iter=1000)

    set_random_state(classifier)
    classifier.fit(X_train, y_train)
    y_pred = classifier.predict(X_test)

    classifier.set_params(class_weight='balanced')
    classifier.fit(X_train, y_train)
    y_pred_balanced = classifier.predict(X_test)
    assert_greater(f1_score(y_test, y_pred_balanced, average='weighted'),
                   f1_score(y_test, y_pred, average='weighted'))


@ignore_warnings(category=(DeprecationWarning, FutureWarning))
def check_class_weight_balanced_linear_classifier(name, Classifier):
    """Test class weights with non-contiguous class labels."""
    # this is run on classes, not instances, though this should be changed
    X = np.array([[-1.0, -1.0], [-1.0, 0], [-.8, -1.0],
                  [1.0, 1.0], [1.0, 0.0]])
    y = np.array([1, 1, 1, -1, -1])

    classifier = Classifier()

    if hasattr(classifier, "n_iter"):
        # This is a very small dataset, default n_iter are likely to prevent
        # convergence
        classifier.set_params(n_iter=1000)
    if hasattr(classifier, "max_iter"):
        classifier.set_params(max_iter=1000)
    set_random_state(classifier)

    # Let the model compute the class frequencies
    classifier.set_params(class_weight='balanced')
    coef_balanced = classifier.fit(X, y).coef_.copy()

    # Count each label occurrence to reweight manually
    n_samples = len(y)
    n_classes = float(len(np.unique(y)))

    class_weight = {1: n_samples / (np.sum(y == 1) * n_classes),
                    -1: n_samples / (np.sum(y == -1) * n_classes)}
    classifier.set_params(class_weight=class_weight)
    coef_manual = classifier.fit(X, y).coef_.copy()

    assert_allclose(coef_balanced, coef_manual)


@ignore_warnings(category=(DeprecationWarning, FutureWarning))
def check_estimators_overwrite_params(name, estimator_orig):
    X, y = make_blobs(random_state=0, n_samples=9)
    # some want non-negative input
    X -= X.min()
    X = pairwise_estimator_convert_X(X, estimator_orig, kernel=rbf_kernel)
    estimator = clone(estimator_orig)
    y = multioutput_estimator_convert_y_2d(estimator, y)

    set_random_state(estimator)

    # Make a physical copy of the original estimator parameters before fitting.
    params = estimator.get_params()
    original_params = deepcopy(params)

    # Fit the model
    estimator.fit(X, y)

    # Compare the state of the model parameters with the original parameters
    new_params = estimator.get_params()
    for param_name, original_value in original_params.items():
        new_value = new_params[param_name]

        # We should never change or mutate the internal state of input
        # parameters by default. To check this we use the joblib.hash function
        # that introspects recursively any subobjects to compute a checksum.
        # The only exception to this rule of immutable constructor parameters
        # is possible RandomState instance but in this check we explicitly
        # fixed the random_state params recursively to be integer seeds.
        assert_equal(hash(new_value), hash(original_value),
                     "Estimator %s should not change or mutate "
                     " the parameter %s from %s to %s during fit."
                     % (name, param_name, original_value, new_value))


@ignore_warnings(category=(DeprecationWarning, FutureWarning))
def check_no_fit_attributes_set_in_init(name, Estimator):
    """Check that Estimator.__init__ doesn't set trailing-_ attributes."""
    # this check works on classes, not instances
    required_parameters = getattr(Estimator, "_required_parameters", [])
    if len(required_parameters):
        if required_parameters in ["base_estimator", "estimator"]:
            if issubclass(Estimator, RegressorMixin):
                estimator = Estimator(Ridge())
            else:
                estimator = Estimator(LinearDiscriminantAnalysis())
        else:
            raise SkipTest("Can't instantiate estimator {} which"
                           "requires parameters {}".format(
                               name, required_parameters))
    estimator = Estimator()
    for attr in dir(estimator):
        if attr.endswith("_") and not attr.startswith("__"):
            # This check is for properties, they can be listed in dir
            # while at the same time have hasattr return False as long
            # as the property getter raises an AttributeError
            assert_false(
                hasattr(estimator, attr),
                "By convention, attributes ending with '_' are "
                'estimated from data in scikit-learn. Consequently they '
                'should not be initialized in the constructor of an '
                'estimator but in the fit method. Attribute {!r} '
                'was found in estimator {}'.format(attr, name))


@ignore_warnings(category=(DeprecationWarning, FutureWarning))
def check_sparsify_coefficients(name, estimator_orig):
    X = np.array([[-2, -1], [-1, -1], [-1, -2], [1, 1], [1, 2], [2, 1],
                  [-1, -2], [2, 2], [-2, -2]])
    y = [1, 1, 1, 2, 2, 2, 3, 3, 3]
    est = clone(estimator_orig)

    est.fit(X, y)
    pred_orig = est.predict(X)

    # test sparsify with dense inputs
    est.sparsify()
    assert_true(sparse.issparse(est.coef_))
    pred = est.predict(X)
    assert_array_equal(pred, pred_orig)

    # pickle and unpickle with sparse coef_
    est = pickle.loads(pickle.dumps(est))
    assert_true(sparse.issparse(est.coef_))
    pred = est.predict(X)
    assert_array_equal(pred, pred_orig)


@ignore_warnings(category=DeprecationWarning)
def check_classifier_data_not_an_array(name, estimator_orig):
    X = np.array([[3, 0], [0, 1], [0, 2], [1, 1], [1, 2], [2, 1]])
    X = pairwise_estimator_convert_X(X, estimator_orig)
    y = [1, 1, 1, 2, 2, 2]
    y = multioutput_estimator_convert_y_2d(estimator_orig, y)
    check_estimators_data_not_an_array(name, estimator_orig, X, y)


@ignore_warnings(category=DeprecationWarning)
def check_regressor_data_not_an_array(name, estimator_orig):
    X, y = _boston_subset(n_samples=50)
    X = pairwise_estimator_convert_X(X, estimator_orig)
    y = multioutput_estimator_convert_y_2d(estimator_orig, y)
    check_estimators_data_not_an_array(name, estimator_orig, X, y)


@ignore_warnings(category=(DeprecationWarning, FutureWarning))
def check_estimators_data_not_an_array(name, estimator_orig, X, y):
    if name in CROSS_DECOMPOSITION:
        raise SkipTest("Skipping check_estimators_data_not_an_array "
                       "for cross decomposition module as estimators "
                       "are not deterministic.")
    # separate estimators to control random seeds
    estimator_1 = clone(estimator_orig)
    estimator_2 = clone(estimator_orig)
    set_random_state(estimator_1)
    set_random_state(estimator_2)

    y_ = NotAnArray(np.asarray(y))
    X_ = NotAnArray(np.asarray(X))

    # fit
    estimator_1.fit(X_, y_)
    pred1 = estimator_1.predict(X_)
    estimator_2.fit(X, y)
    pred2 = estimator_2.predict(X)
    assert_allclose(pred1, pred2, atol=1e-2, err_msg=name)


def check_parameters_default_constructible(name, Estimator):
    # this check works on classes, not instances
    # test default-constructibility
    # get rid of deprecation warnings
<<<<<<< HEAD
    with ignore_warnings(category=(DeprecationWarning, FutureWarning)):
        if name in META_ESTIMATORS:
            estimator = Estimator(classifier)
=======
    with ignore_warnings(category=DeprecationWarning):
        required_parameters = getattr(Estimator, "_required_parameters", [])
        if len(required_parameters):
            if required_parameters in ["base_estimator", "estimator"]:
                if issubclass(Estimator, RegressorMixin):
                    estimator = Estimator(Ridge())
                else:
                    estimator = Estimator(LinearDiscriminantAnalysis())
            else:
                raise SkipTest("Can't instantiate estimator {} which"
                               "requires parameters {}".format(
                                   name, required_parameters))
>>>>>>> e053cce6
        else:
            estimator = Estimator()
        # test cloning
        clone(estimator)
        # test __repr__
        repr(estimator)
        # test that set_params returns self
        assert_true(estimator.set_params() is estimator)

        # test if init does nothing but set parameters
        # this is important for grid_search etc.
        # We get the default parameters from init and then
        # compare these against the actual values of the attributes.

        # this comes from getattr. Gets rid of deprecation decorator.
        init = getattr(estimator.__init__, 'deprecated_original',
                       estimator.__init__)

        try:
            def param_filter(p):
                """Identify hyper parameters of an estimator"""
                return (p.name != 'self' and
                        p.kind != p.VAR_KEYWORD and
                        p.kind != p.VAR_POSITIONAL)

            init_params = [p for p in signature(init).parameters.values()
                           if param_filter(p)]
        except (TypeError, ValueError):
            # init is not a python function.
            # true for mixins
            return
        params = estimator.get_params()
        if required_parameters == ["estimator"]:
            # they can need a non-default argument
            init_params = init_params[1:]

        for init_param in init_params:
            assert_not_equal(init_param.default, init_param.empty,
                             "parameter %s for %s has no default value"
                             % (init_param.name, type(estimator).__name__))
            if type(init_param.default) is type:
                assert_in(init_param.default, [np.float64, np.int64])
            else:
                assert_in(type(init_param.default),
                          [str, int, float, bool, tuple, type(None),
                           np.float64, types.FunctionType, Memory, text_type])
            if init_param.name not in params.keys():
                # deprecated parameter, not in get_params
                assert_true(init_param.default is None)
                continue

            if (issubclass(Estimator, BaseSGD) and
                    init_param.name in ['tol', 'max_iter']):
                # To remove in 0.21, when they get their future default values
                continue

            param_value = params[init_param.name]
            if isinstance(param_value, np.ndarray):
                assert_array_equal(param_value, init_param.default)
            else:
                assert_equal(param_value, init_param.default, init_param.name)


def multioutput_estimator_convert_y_2d(estimator, y):
    # Estimators in mono_output_task_error raise ValueError if y is of 1-D
    # Convert into a 2-D y for those estimators.
    if _safe_tags(estimator, "multioutput_only"):
        return np.reshape(y, (-1, 1))
    return y


@ignore_warnings(category=(DeprecationWarning, FutureWarning))
def check_non_transformer_estimators_n_iter(name, estimator_orig):
    # Test that estimators that are not transformers with a parameter
    # max_iter, return the attribute of n_iter_ at least 1.

    # These models are dependent on external solvers like
    # libsvm and accessing the iter parameter is non-trivial.
    not_run_check_n_iter = ['Ridge', 'SVR', 'NuSVR', 'NuSVC',
                            'RidgeClassifier', 'SVC', 'RandomizedLasso',
                            'LogisticRegressionCV', 'LinearSVC',
                            'LogisticRegression']

    # Tested in test_transformer_n_iter
    not_run_check_n_iter += CROSS_DECOMPOSITION
    if name in not_run_check_n_iter:
        return

    # LassoLars stops early for the default alpha=1.0 the iris dataset.
    if name == 'LassoLars':
        estimator = clone(estimator_orig).set_params(alpha=0.)
    else:
        estimator = clone(estimator_orig)
    if hasattr(estimator, 'max_iter'):
        iris = load_iris()
        X, y_ = iris.data, iris.target
        y_ = multioutput_estimator_convert_y_2d(estimator, y_)

        set_random_state(estimator, 0)
        if name == 'AffinityPropagation':
            estimator.fit(X)
        else:
            estimator.fit(X, y_)

        # HuberRegressor depends on scipy.optimize.fmin_l_bfgs_b
        # which doesn't return a n_iter for old versions of SciPy.
        if not (name == 'HuberRegressor' and estimator.n_iter_ is None):
            assert_greater_equal(estimator.n_iter_, 1)


@ignore_warnings(category=(DeprecationWarning, FutureWarning))
def check_transformer_n_iter(name, estimator_orig):
    # Test that transformers with a parameter max_iter, return the
    # attribute of n_iter_ at least 1.
    estimator = clone(estimator_orig)
    if hasattr(estimator, "max_iter"):
        if name in CROSS_DECOMPOSITION:
            # Check using default data
            X = [[0., 0., 1.], [1., 0., 0.], [2., 2., 2.], [2., 5., 4.]]
            y_ = [[0.1, -0.2], [0.9, 1.1], [0.1, -0.5], [0.3, -0.2]]

        else:
            X, y_ = make_blobs(n_samples=30, centers=[[0, 0, 0], [1, 1, 1]],
                               random_state=0, n_features=2, cluster_std=0.1)
            X -= X.min() - 0.1
        set_random_state(estimator, 0)
        estimator.fit(X, y_)

        # These return a n_iter per component.
        if name in CROSS_DECOMPOSITION:
            for iter_ in estimator.n_iter_:
                assert_greater_equal(iter_, 1)
        else:
            assert_greater_equal(estimator.n_iter_, 1)


@ignore_warnings(category=(DeprecationWarning, FutureWarning))
def check_get_params_invariance(name, estimator_orig):
    # Checks if get_params(deep=False) is a subset of get_params(deep=True)
    class T(BaseEstimator):
        """Mock classifier
        """

        def __init__(self):
            pass

        def fit(self, X, y):
            return self

        def transform(self, X):
            return X

    e = clone(estimator_orig)

    shallow_params = e.get_params(deep=False)
    deep_params = e.get_params(deep=True)

    assert_true(all(item in deep_params.items() for item in
                    shallow_params.items()))


@ignore_warnings(category=(DeprecationWarning, FutureWarning))
def check_classifiers_regression_target(name, estimator_orig):
    # Check if classifier throws an exception when fed regression targets

    boston = load_boston()
    X, y = boston.data, boston.target
    e = clone(estimator_orig)
    msg = 'Unknown label type: '
    if _safe_tags(e, "input_validation"):
        assert_raises_regex(ValueError, msg, e.fit, X, y)


@ignore_warnings(category=(DeprecationWarning, FutureWarning))
def check_decision_proba_consistency(name, estimator_orig):
    # Check whether an estimator having both decision_function and
    # predict_proba methods has outputs with perfect rank correlation.

    centers = [(2, 2), (4, 4)]
    X, y = make_blobs(n_samples=100, random_state=0, n_features=4,
                      centers=centers, cluster_std=1.0, shuffle=True)
    X_test = np.random.randn(20, 2) + 4
    estimator = clone(estimator_orig)

    if (hasattr(estimator, "decision_function") and
            hasattr(estimator, "predict_proba")):

        estimator.fit(X, y)
        a = estimator.predict_proba(X_test)[:, 1]
        b = estimator.decision_function(X_test)
        assert_array_equal(rankdata(a), rankdata(b))<|MERGE_RESOLUTION|>--- conflicted
+++ resolved
@@ -36,24 +36,14 @@
 from sklearn.linear_model import Ridge
 
 
-<<<<<<< HEAD
 from sklearn.base import (clone, TransformerMixin, ClusterMixin,
-                          BaseEstimator, is_classifier, is_regressor)
-
-=======
-from sklearn.base import (clone, ClassifierMixin, RegressorMixin,
-                          TransformerMixin, ClusterMixin, BaseEstimator,
-                          _DEFAULT_TAGS)
->>>>>>> e053cce6
+                          BaseEstimator, is_classifier, is_regressor,
+                          ClassifierMixin, _DEFAULT_TAGS, RegressorMixin)
 from sklearn.metrics import accuracy_score, adjusted_rand_score, f1_score
 
 from sklearn.random_projection import BaseRandomProjection
 from sklearn.feature_selection import SelectKBest
-<<<<<<< HEAD
-from sklearn.svm.base import BaseLibSVM
 from sklearn.linear_model.stochastic_gradient import BaseSGD
-=======
->>>>>>> e053cce6
 from sklearn.pipeline import make_pipeline
 from sklearn.exceptions import ConvergenceWarning
 from sklearn.exceptions import DataConversionWarning
@@ -143,19 +133,8 @@
     # basic consistency testing
     yield check_classifiers_train
     yield check_classifiers_regression_target
-<<<<<<< HEAD
-    if (name not in ["MultinomialNB", "ComplementNB", "LabelPropagation",
-                     "LabelSpreading"] and
-        # TODO some complication with -1 label
-            name not in ["DecisionTreeClassifier", "ExtraTreeClassifier"]):
-        # We don't raise a warning in these classifiers, as
-        # the column y interface is used by the forests.
-
-        yield check_supervised_y_2d
     yield check_supervised_y_no_nan
-=======
     yield check_supervised_y_2d
->>>>>>> e053cce6
     # test if NotFittedError is raised
     yield check_estimators_unfitted
     if 'class_weight' in classifier.get_params().keys():
@@ -325,13 +304,8 @@
     # set parameters to speed up some estimators and
     # avoid deprecated behaviour
     params = estimator.get_params()
-<<<<<<< HEAD
-    if ("n_iter" in params and estimator.__class__.__name__ != "TSNE"
-            and not isinstance(estimator, BaseSGD)):
-=======
     name = estimator.__class__.__name__
     if ("n_iter" in params and name != "TSNE"):
->>>>>>> e053cce6
         estimator.set_params(n_iter=5)
     if "max_iter" in params:
         warnings.simplefilter("ignore", ConvergenceWarning)
@@ -403,7 +377,6 @@
         return self.data
 
 
-<<<<<<< HEAD
 def _is_32bit():
     """Detect if process is 32bit Python."""
     return struct.calcsize('P') * 8 == 32
@@ -453,8 +426,6 @@
     return X
 
 
-=======
->>>>>>> e053cce6
 def check_estimator_sparse_data(name, estimator_orig):
 
     rng = np.random.RandomState(0)
@@ -470,12 +441,8 @@
     for sparse_format in ['csr', 'csc', 'dok', 'lil', 'coo', 'dia', 'bsr']:
         X = X_csr.asformat(sparse_format)
         # catch deprecation warnings
-<<<<<<< HEAD
         with ignore_warnings(category=(DeprecationWarning, FutureWarning)):
-=======
-        with ignore_warnings(category=DeprecationWarning):
             estimator = clone(estimator_orig)
->>>>>>> e053cce6
             if name in ['Scaler', 'StandardScaler']:
                 estimator.set_params(with_mean=False)
         # fit and predict
@@ -885,7 +852,6 @@
             assert_equal(_num_samples(X_pred2), n_samples)
             assert_equal(_num_samples(X_pred3), n_samples)
 
-<<<<<<< HEAD
         # raises error on malformed input for transform
         if hasattr(X, 'T'):
             # If it's not an array, it does not have a 'T' property
@@ -896,8 +862,6 @@
                                "fit.".format(name)):
                 transformer.transform(X.T)
 
-=======
->>>>>>> e053cce6
 
 @ignore_warnings
 def check_pipeline_consistency(name, estimator_orig):
@@ -1259,17 +1223,14 @@
         X = pairwise_estimator_convert_X(X, classifier_orig)
         set_random_state(classifier)
         # raises error on malformed input for fit
-<<<<<<< HEAD
-        with assert_raises(ValueError, msg="The classifer {} does not"
-                           " raise an error when incorrect/malformed input "
-                           "data for fit is passed. The number of training "
-                           "examples is not the same as the number of labels."
-                           " Perhaps use check_X_y in fit.".format(name)):
-            classifier.fit(X, y[:-1])
-=======
         if tags["input_validation"]:
-            assert_raises(ValueError, classifier.fit, X, y[:-1])
->>>>>>> e053cce6
+            with assert_raises(ValueError, msg="The classifer {} does not"
+                               " raise an error when incorrect/malformed input "
+                               "data for fit is passed. The number of training "
+                               "examples is not the same as the number of labels."
+                               " Perhaps use check_X_y in fit.".format(name)):
+                classifier.fit(X, y[:-1])
+                assert_raises(ValueError, classifier.fit, X, y[:-1])
 
         # fit
         classifier.fit(X, y)
@@ -1279,31 +1240,24 @@
         y_pred = classifier.predict(X)
         assert_equal(y_pred.shape, (n_samples,))
         # training set performance
-<<<<<<< HEAD
-        if name not in ['BernoulliNB', 'MultinomialNB', 'ComplementNB']:
-            assert_greater(accuracy_score(y, y_pred), 0.83)
-
-        # raises error on malformed input for predict
-        if _is_pairwise(classifier):
-            with assert_raises(ValueError, msg="The classifier {} does not"
-                               " raise an error when shape of X"
-                               "in predict is not equal to (n_test_samples,"
-                               "n_training_samples)".format(name)):
-                classifier.predict(X.reshape(-1, 1))
-        else:
-            with assert_raises(ValueError, msg="The classifier {} does not"
-                               " raise an error when the number of features "
-                               "in predict is different from the number of"
-                               " features in fit.".format(name)):
-                classifier.predict(X.T)
-=======
         if tags["test_predictions"]:
             assert_greater(accuracy_score(y, y_pred), 0.83)
 
         # raises error on malformed input for predict
         if tags["input_validation"]:
-            assert_raises(ValueError, classifier.predict, X.T)
->>>>>>> e053cce6
+            if _is_pairwise(classifier):
+                with assert_raises(ValueError, msg="The classifier {} does not"
+                                   " raise an error when shape of X"
+                                   "in predict is not equal to (n_test_samples,"
+                                   "n_training_samples)".format(name)):
+                    classifier.predict(X.reshape(-1, 1))
+            else:
+                with assert_raises(ValueError, msg="The classifier {} does not"
+                                   " raise an error when the number of features "
+                                   "in predict is different from the number of"
+                                   " features in fit.".format(name)):
+                    classifier.predict(X.T)
+
         if hasattr(classifier, "decision_function"):
             try:
                 # decision_function agrees with predict
@@ -1319,61 +1273,50 @@
                     assert_equal(decision.shape, (n_samples, n_classes))
                     assert_array_equal(np.argmax(decision, axis=1), y_pred)
 
-<<<<<<< HEAD
                 # raises error on malformed input for decision_function
-                if _is_pairwise(classifier):
-                    with assert_raises(ValueError, msg="The classifier {} does"
-                                       " not raise an error when the  "
-                                       "shape of X in decision_function is "
-                                       "not equal to (n_test_samples, "
-                                       "n_training_samples) in fit."
-                                       .format(name)):
-                        classifier.decision_function(X.reshape(-1, 1))
-                else:
-                    with assert_raises(ValueError, msg="The classifier {} does"
-                                       " not raise an error when the number "
-                                       "of features in decision_function is "
-                                       "different from the number of features"
-                                       " in fit.".format(name)):
-                        classifier.decision_function(X.T)
-=======
                 if tags["input_validation"]:
-                    # raises error on malformed input for decision_function
-                    assert_raises(ValueError,
-                                  classifier.decision_function, X.T)
->>>>>>> e053cce6
+                    if _is_pairwise(classifier):
+                        with assert_raises(ValueError, msg="The classifier {} does"
+                                           " not raise an error when the  "
+                                           "shape of X in decision_function is "
+                                           "not equal to (n_test_samples, "
+                                           "n_training_samples) in fit."
+                                           .format(name)):
+                            classifier.decision_function(X.reshape(-1, 1))
+                    else:
+                        with assert_raises(ValueError, msg="The classifier {} does"
+                                           " not raise an error when the number "
+                                           "of features in decision_function is "
+                                           "different from the number of features"
+                                           " in fit.".format(name)):
+                            classifier.decision_function(X.T)
             except NotImplementedError:
                 pass
+
         if hasattr(classifier, "predict_proba"):
             # predict_proba agrees with predict
             y_prob = classifier.predict_proba(X)
             assert_equal(y_prob.shape, (n_samples, n_classes))
             assert_array_equal(np.argmax(y_prob, axis=1), y_pred)
             # check that probas for all classes sum to one
-<<<<<<< HEAD
-            assert_allclose(np.sum(y_prob, axis=1), np.ones(n_samples))
-            # raises error on malformed input for predict_proba
-            if _is_pairwise(classifier_orig):
-                with assert_raises(ValueError, msg="The classifier {} does not"
-                                   " raise an error when the shape of X"
-                                   "in predict_proba is not equal to "
-                                   "(n_test_samples, n_training_samples)."
-                                   .format(name)):
-                    classifier.predict_proba(X.reshape(-1, 1))
-            else:
-                with assert_raises(ValueError, msg="The classifier {} does not"
-                                   " raise an error when the number of "
-                                   "features in predict_proba is different "
-                                   "from the number of features in fit."
-                                   .format(name)):
-                    classifier.predict_proba(X.T)
-=======
             assert_array_almost_equal(np.sum(y_prob, axis=1),
                                       np.ones(n_samples))
             if tags["input_validation"]:
                 # raises error on malformed input for predict_proba
-                assert_raises(ValueError, classifier.predict_proba, X.T)
->>>>>>> e053cce6
+                if _is_pairwise(classifier_orig):
+                    with assert_raises(ValueError, msg="The classifier {} does not"
+                                       " raise an error when the shape of X"
+                                       "in predict_proba is not equal to "
+                                       "(n_test_samples, n_training_samples)."
+                                       .format(name)):
+                        classifier.predict_proba(X.reshape(-1, 1))
+                else:
+                    with assert_raises(ValueError, msg="The classifier {} does not"
+                                       " raise an error when the number of "
+                                       "features in predict_proba is different "
+                                       "from the number of features in fit."
+                                       .format(name)):
+                        classifier.predict_proba(X.T)
             if hasattr(classifier, "predict_log_proba"):
                 # predict_log_proba is a transformation of predict_proba
                 y_log_prob = classifier.predict_log_proba(X)
@@ -1837,12 +1780,7 @@
     # this check works on classes, not instances
     # test default-constructibility
     # get rid of deprecation warnings
-<<<<<<< HEAD
     with ignore_warnings(category=(DeprecationWarning, FutureWarning)):
-        if name in META_ESTIMATORS:
-            estimator = Estimator(classifier)
-=======
-    with ignore_warnings(category=DeprecationWarning):
         required_parameters = getattr(Estimator, "_required_parameters", [])
         if len(required_parameters):
             if required_parameters in ["base_estimator", "estimator"]:
@@ -1854,7 +1792,6 @@
                 raise SkipTest("Can't instantiate estimator {} which"
                                "requires parameters {}".format(
                                    name, required_parameters))
->>>>>>> e053cce6
         else:
             estimator = Estimator()
         # test cloning
