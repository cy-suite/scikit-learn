import types
import warnings
import sys
import traceback
import pickle
import re
from copy import deepcopy
from functools import partial, wraps
from inspect import signature

import numpy as np
from scipy import sparse
from scipy.stats import rankdata
import joblib

from . import IS_PYPY
from .. import config_context
from ._testing import assert_raises, _get_args
from ._testing import assert_raises_regex
from ._testing import assert_raise_message
from ._testing import assert_array_equal
from ._testing import assert_array_almost_equal
from ._testing import assert_allclose
from ._testing import assert_allclose_dense_sparse
from ._testing import assert_warns_message
from ._testing import set_random_state
from ._testing import SkipTest
from ._testing import ignore_warnings
from ._testing import create_memmap_backed_data
from . import is_scalar_nan
from ..discriminant_analysis import LinearDiscriminantAnalysis
from ..linear_model import Ridge

from ..base import (clone, ClusterMixin, is_classifier, is_regressor,
<<<<<<< HEAD
                    _DEFAULT_TAGS, RegressorMixin, is_outlier_detector,
                    MetaEstimatorMixin)
from ..impute import MissingIndicator
from ..kernel_approximation import SkewedChi2Sampler
=======
                    RegressorMixin, is_outlier_detector)
>>>>>>> 62fc8bb9

from ..metrics import accuracy_score, adjusted_rand_score, f1_score
from ..random_projection import BaseRandomProjection
from ..feature_selection import SelectKBest
from ..pipeline import make_pipeline
from ..exceptions import DataConversionWarning
from ..exceptions import NotFittedError
from ..exceptions import SkipTestWarning
from ..model_selection import train_test_split
from ..model_selection import ShuffleSplit
from ..model_selection._validation import _safe_split
from ..metrics.pairwise import (rbf_kernel, linear_kernel, pairwise_distances)

from .import shuffle
from .validation import has_fit_parameter, _num_samples
from ..preprocessing import StandardScaler
<<<<<<< HEAD
from ..datasets import (load_iris, load_boston, make_blobs,
                        make_multilabel_classification, make_regression,
                        make_classification)
=======
from ..preprocessing import scale
from ..datasets import (load_iris, make_blobs,
                        make_multilabel_classification, make_regression)
>>>>>>> 62fc8bb9


REGRESSION_DATASET = None
CROSS_DECOMPOSITION = ['PLSCanonical', 'PLSRegression', 'CCA', 'PLSSVD']


<<<<<<< HEAD
def _safe_tags(estimator, key=None):
    # if estimator doesn't have _get_tags, use _DEFAULT_TAGS
    # if estimator has tags but not key, use _DEFAULT_TAGS[key]
    if hasattr(estimator, "_get_tags"):
        if key is not None:
            return estimator._get_tags().get(key, _DEFAULT_TAGS[key])
        tags = estimator._get_tags()
        return {key: tags.get(key, _DEFAULT_TAGS[key])
                for key in _DEFAULT_TAGS.keys()}
    if key is not None:
        return _DEFAULT_TAGS[key]
    return _DEFAULT_TAGS


def _yield_checks(name, estimator):
    tags = _safe_tags(estimator)
=======
def _yield_checks(estimator):
    name = estimator.__class__.__name__
    tags = estimator._get_tags()
>>>>>>> 62fc8bb9
    yield check_no_attributes_set_in_init
    yield check_estimators_dtypes
    yield check_fit_score_takes_y
    yield check_sample_weights_pandas_series
    yield check_sample_weights_not_an_array
    yield check_sample_weights_list
    yield check_sample_weights_shape
    if (has_fit_parameter(estimator, "sample_weight")
            and not (hasattr(estimator, "_pairwise")
                     and estimator._pairwise)):
        # We skip pairwise because the data is not pairwise
        yield partial(check_sample_weights_invariance, kind='ones')
        yield partial(check_sample_weights_invariance, kind='zeros')
    yield check_estimators_fit_returns_self
    yield partial(check_estimators_fit_returns_self, readonly_memmap=True)

    # Check that all estimator yield informative messages when
    # trained on empty datasets
    if not tags["no_validation"]:
        yield check_complex_data
        yield check_dtype_object
        yield check_estimators_empty_data_messages

    if name not in CROSS_DECOMPOSITION:
        # cross-decomposition's "transform" returns X and Y
        yield check_pipeline_consistency

    if not tags["allow_nan"] and not tags["no_validation"]:
        # Test that all estimators check their input for NaN's and infs
        yield check_estimators_nan_inf

    if _is_pairwise(estimator):
        # Check that pairwise estimator throws error on non-square input
        yield check_nonsquare_error

    yield check_estimators_overwrite_params
    if hasattr(estimator, 'sparsify'):
        yield check_sparsify_coefficients

    yield check_estimator_sparse_data

    # Test that estimators can be pickled, and once pickled
    # give the same answer as before.
    yield check_estimators_pickle


def _yield_classifier_checks(classifier):
    tags = classifier._get_tags()

    # test classifiers can handle non-array data and pandas objects
    yield check_classifier_data_not_an_array
    # test classifiers trained on a single label always return this label
    yield check_classifiers_one_label
    yield check_classifiers_classes
    yield check_estimators_partial_fit_n_features
    if tags["multioutput"]:
        yield check_classifier_multioutput
    # basic consistency testing
    yield check_classifiers_train
    yield partial(check_classifiers_train, readonly_memmap=True)
    yield partial(check_classifiers_train, readonly_memmap=True,
                  X_dtype='float32')
    yield check_classifiers_regression_target
    if tags["multilabel"]:
        yield check_classifiers_multilabel_representation_invariance
    if not tags["no_validation"]:
        yield check_supervised_y_no_nan
        yield check_supervised_y_2d
    if tags["requires_fit"]:
        yield check_estimators_unfitted
    if 'class_weight' in classifier.get_params().keys():
        yield check_class_weight_classifiers

    yield check_non_transformer_estimators_n_iter
    # test if predict_proba is a monotonic transformation of decision_function
    yield check_decision_proba_consistency


@ignore_warnings(category=FutureWarning)
def check_supervised_y_no_nan(name, estimator_orig):
    # Checks that the Estimator targets are not NaN.
    estimator = clone(estimator_orig)
    rng = np.random.RandomState(888)
    X = rng.randn(10, 5)
    y = np.full(10, np.inf)
    y = _enforce_estimator_tags_y(estimator, y)

    errmsg = "Input contains NaN, infinity or a value too large for " \
             "dtype('float64')."
    try:
        estimator.fit(X, y)
    except ValueError as e:
        if str(e) != errmsg:
            raise ValueError("Estimator {0} raised error as expected, but "
                             "does not match expected error message"
                             .format(name))
    else:
        raise ValueError("Estimator {0} should have raised error on fitting "
                         "array y with NaN value.".format(name))


def _yield_regressor_checks(regressor):
    tags = regressor._get_tags()
    # TODO: test with intercept
    # TODO: test with multiple responses
    # basic testing
    yield check_regressors_train
    yield partial(check_regressors_train, readonly_memmap=True)
    yield partial(check_regressors_train, readonly_memmap=True,
                  X_dtype='float32')
    yield check_regressor_data_not_an_array
    yield check_estimators_partial_fit_n_features
    if tags["multioutput"]:
        yield check_regressor_multioutput
    yield check_regressors_no_decision_function
    if not tags["no_validation"]:
        yield check_supervised_y_2d
    yield check_supervised_y_no_nan
    name = regressor.__class__.__name__
    if name != 'CCA':
        # check that the regressor handles int input
        yield check_regressors_int
    if tags["requires_fit"]:
        yield check_estimators_unfitted
    yield check_non_transformer_estimators_n_iter


def _yield_transformer_checks(transformer):
    # All transformers should either deal with sparse data or raise an
    # exception with type TypeError and an intelligible error message
    if not transformer._get_tags()["no_validation"]:
        yield check_transformer_data_not_an_array
    # these don't actually fit the data, so don't raise errors
    yield check_transformer_general
    # it's not possible to preserve dtypes in transform with clustering
    # same for MissingIndicator
    if (not isinstance(transformer, (ClusterMixin, MissingIndicator)) and
            _safe_tags(transformer, "preserves_dtype")):
        yield check_estimators_preserve_dtypes
    yield partial(check_transformer_general, readonly_memmap=True)
    if not transformer._get_tags()["stateless"]:
        yield check_transformers_unfitted
    # Dependent on external solvers and hence accessing the iter
    # param is non-trivial.
    external_solver = ['Isomap', 'KernelPCA', 'LocallyLinearEmbedding',
                       'RandomizedLasso', 'LogisticRegressionCV']

    name = transformer.__class__.__name__
    if name not in external_solver:
        yield check_transformer_n_iter


def _yield_clustering_checks(clusterer):
    yield check_clusterer_compute_labels_predict
    name = clusterer.__class__.__name__
    if name not in ('WardAgglomeration', "FeatureAgglomeration"):
        # this is clustering on the features
        # let's not test that here.
        yield check_clustering
        yield partial(check_clustering, readonly_memmap=True)
        yield check_estimators_partial_fit_n_features
    yield check_non_transformer_estimators_n_iter


def _yield_outliers_checks(estimator):

    # checks for outlier detectors that have a fit_predict method
    if hasattr(estimator, 'fit_predict'):
        yield check_outliers_fit_predict

    # checks for estimators that can be used on a test set
    if hasattr(estimator, 'predict'):
        yield check_outliers_train
        yield partial(check_outliers_train, readonly_memmap=True)
        # test outlier detectors can handle non-array data
        yield check_classifier_data_not_an_array
        # test if NotFittedError is raised
        if estimator._get_tags()["requires_fit"]:
            yield check_estimators_unfitted


def _yield_all_checks(estimator):
    name = estimator.__class__.__name__
    tags = estimator._get_tags()
    if "2darray" not in tags["X_types"]:
        warnings.warn("Can't test estimator {} which requires input "
                      " of type {}".format(name, tags["X_types"]),
                      SkipTestWarning)
        return
    if tags["_skip_test"]:
        warnings.warn("Explicit SKIP via _skip_test tag for estimator "
                      "{}.".format(name),
                      SkipTestWarning)
        return

    for check in _yield_checks(estimator):
        yield check
    if is_classifier(estimator):
        for check in _yield_classifier_checks(estimator):
            yield check
    if is_regressor(estimator):
        for check in _yield_regressor_checks(estimator):
            yield check
    if hasattr(estimator, 'transform'):
        for check in _yield_transformer_checks(estimator):
            yield check
    if isinstance(estimator, ClusterMixin):
        for check in _yield_clustering_checks(estimator):
            yield check
    if is_outlier_detector(estimator):
        for check in _yield_outliers_checks(estimator):
            yield check
    yield check_parameters_default_constructible
    yield check_fit2d_predict1d
    yield check_methods_subset_invariance
    yield check_fit2d_1sample
    yield check_fit2d_1feature
    yield check_fit1d
    yield check_get_params_invariance
    yield check_set_params
    yield check_dict_unchanged
    yield check_dont_overwrite_parameters
    yield check_fit_idempotent
    if not tags["no_validation"]:
        yield check_n_features_in
        if tags["requires_y"]:
            yield check_requires_y_none
    if tags["requires_positive_X"]:
        yield check_fit_non_negative


def _set_check_estimator_ids(obj):
    """Create pytest ids for checks.

    When `obj` is an estimator, this returns the pprint version of the
    estimator (with `print_changed_only=True`). When `obj` is a function, the
    name of the function is returned with its keyworld arguments.

    `_set_check_estimator_ids` is designed to be used as the `id` in
    `pytest.mark.parametrize` where `check_estimator(..., generate_only=True)`
    is yielding estimators and checks.

    Parameters
    ----------
    obj : estimator or function
        Items generated by `check_estimator`

    Returns
    -------
    id : string or None

    See also
    --------
    check_estimator
    """
    if callable(obj):
        if not isinstance(obj, partial):
            return obj.__name__

        if not obj.keywords:
            return obj.func.__name__

        kwstring = ",".join(["{}={}".format(k, v)
                             for k, v in obj.keywords.items()])
        return "{}({})".format(obj.func.__name__, kwstring)
    if hasattr(obj, "get_params"):
        with config_context(print_changed_only=True):
            return re.sub(r"\s", "", str(obj))


def _construct_instance(Estimator):
    """Construct Estimator instance if possible"""
    required_parameters = getattr(Estimator, "_required_parameters", [])
    if len(required_parameters):
        if required_parameters in (["estimator"], ["base_estimator"]):
            if issubclass(Estimator, RegressorMixin):
                estimator = Estimator(Ridge())
            else:
                estimator = Estimator(LinearDiscriminantAnalysis())
        else:
            raise SkipTest("Can't instantiate estimator {} which requires "
                           "parameters {}".format(Estimator.__name__,
                                                  required_parameters))
    else:
        estimator = Estimator()
    return estimator


def _mark_xfail_checks(estimator, check, pytest):
    """Mark (estimator, check) pairs with xfail according to the
    _xfail_checks_ tag"""
    xfail_checks = estimator._get_tags()['_xfail_checks'] or {}
    check_name = _set_check_estimator_ids(check)

    if check_name not in xfail_checks:
        # check isn't part of the xfail_checks tags, just return it
        return estimator, check
    else:
        # check is in the tag, mark it as xfail for pytest
        reason = xfail_checks[check_name]
        return pytest.param(estimator, check,
                            marks=pytest.mark.xfail(reason=reason))


def _skip_if_xfail(estimator, check):
    # wrap a check so that it's skipped with a warning if it's part of the
    # xfail_checks tag.
    xfail_checks = estimator._get_tags()['_xfail_checks'] or {}
    check_name = _set_check_estimator_ids(check)

    if check_name not in xfail_checks:
        return check

    @wraps(check)
    def wrapped(*args, **kwargs):
        raise SkipTest(
            f"Skipping {check_name} for {estimator.__class__.__name__}"
        )

    return wrapped


def parametrize_with_checks(estimators):
    """Pytest specific decorator for parametrizing estimator checks.

    The `id` of each check is set to be a pprint version of the estimator
    and the name of the check with its keyword arguments.
    This allows to use `pytest -k` to specify which tests to run::

        pytest test_check_estimators.py -k check_estimators_fit_returns_self

    Parameters
    ----------
    estimators : list of estimators instances
        Estimators to generated checks for.

        .. versionchanged:: 0.24
           Passing a class was deprecated in version 0.23, and support for
           classes was removed in 0.24. Pass an instance instead.

    Returns
    -------
    decorator : `pytest.mark.parametrize`

    Examples
    --------
    >>> from sklearn.utils.estimator_checks import parametrize_with_checks
    >>> from sklearn.linear_model import LogisticRegression
    >>> from sklearn.tree import DecisionTreeRegressor

    >>> @parametrize_with_checks([LogisticRegression(),
    ...                           DecisionTreeRegressor()])
    ... def test_sklearn_compatible_estimator(estimator, check):
    ...     check(estimator)

    """
    import pytest

    if any(isinstance(est, type) for est in estimators):
        msg = ("Passing a class was deprecated in version 0.23 "
               "and isn't supported anymore from 0.24."
               "Please pass an instance instead.")
        raise TypeError(msg)

    names = (type(estimator).__name__ for estimator in estimators)

    checks_generator = ((estimator, partial(check, name))
                        for name, estimator in zip(names, estimators)
                        for check in _yield_all_checks(estimator))

    checks_with_marks = (
        _mark_xfail_checks(estimator, check, pytest)
        for estimator, check in checks_generator)

    return pytest.mark.parametrize("estimator, check", checks_with_marks,
                                   ids=_set_check_estimator_ids)


def check_estimator(Estimator, generate_only=False):
    """Check if estimator adheres to scikit-learn conventions.

    This estimator will run an extensive test-suite for input validation,
    shapes, etc, making sure that the estimator complies with `scikit-learn`
    conventions as detailed in :ref:`rolling_your_own_estimator`.
    Additional tests for classifiers, regressors, clustering or transformers
    will be run if the Estimator class inherits from the corresponding mixin
    from sklearn.base.

    Setting `generate_only=True` returns a generator that yields (estimator,
    check) tuples where the check can be called independently from each
    other, i.e. `check(estimator)`. This allows all checks to be run
    independently and report the checks that are failing.

    scikit-learn provides a pytest specific decorator,
    :func:`~sklearn.utils.parametrize_with_checks`, making it easier to test
    multiple estimators.

    Parameters
    ----------
    estimator : estimator object
        Estimator instance to check.

        .. versionchanged:: 0.24
           Passing a class was deprecated in version 0.23, and support for
           classes was removed in 0.24.

    generate_only : bool, optional (default=False)
        When `False`, checks are evaluated when `check_estimator` is called.
        When `True`, `check_estimator` returns a generator that yields
        (estimator, check) tuples. The check is run by calling
        `check(estimator)`.

        .. versionadded:: 0.22

    Returns
    -------
    checks_generator : generator
        Generator that yields (estimator, check) tuples. Returned when
        `generate_only=True`.
    """
    if isinstance(Estimator, type):
        msg = ("Passing a class was deprecated in version 0.23 "
               "and isn't supported anymore from 0.24."
               "Please pass an instance instead.")
        raise TypeError(msg)

    estimator = Estimator
    name = type(estimator).__name__

    checks_generator = ((estimator,
                         partial(_skip_if_xfail(estimator, check), name))
                        for check in _yield_all_checks(estimator))

    if generate_only:
        return checks_generator

    for estimator, check in checks_generator:
        try:
            check(estimator)
        except SkipTest as exception:
            # SkipTest is thrown when pandas can't be imported, or by checks
            # that are in the xfail_checks tag
            warnings.warn(str(exception), SkipTestWarning)


def _regression_dataset():
    global REGRESSION_DATASET
    if REGRESSION_DATASET is None:
        X, y = make_regression(
            n_samples=200, n_features=10, n_informative=1,
            bias=5.0, noise=20, random_state=42,
        )
        X = StandardScaler().fit_transform(X)
        REGRESSION_DATASET = X, y
    return REGRESSION_DATASET


def _set_checking_parameters(estimator):
    # set parameters to speed up some estimators and
    # avoid deprecated behaviour
    params = estimator.get_params()
    name = estimator.__class__.__name__
    if ("n_iter" in params and name != "TSNE"):
        estimator.set_params(n_iter=5)
    if "max_iter" in params:
        if estimator.max_iter is not None:
            estimator.set_params(max_iter=min(5, estimator.max_iter))
        # LinearSVR, LinearSVC
        if estimator.__class__.__name__ in ['LinearSVR', 'LinearSVC']:
            estimator.set_params(max_iter=20)
        # NMF
        if estimator.__class__.__name__ == 'NMF':
            estimator.set_params(max_iter=100)
        # MLP
        if estimator.__class__.__name__ in ['MLPClassifier', 'MLPRegressor']:
            estimator.set_params(max_iter=100)
    if "n_resampling" in params:
        # randomized lasso
        estimator.set_params(n_resampling=5)
    if "n_estimators" in params:
        estimator.set_params(n_estimators=min(5, estimator.n_estimators))
    if "max_trials" in params:
        # RANSAC
        estimator.set_params(max_trials=10)
    if "n_init" in params:
        # K-Means
        estimator.set_params(n_init=2)

    if name == 'TruncatedSVD':
        # TruncatedSVD doesn't run with n_components = n_features
        # This is ugly :-/
        estimator.n_components = 1

    if hasattr(estimator, "n_clusters"):
        estimator.n_clusters = min(estimator.n_clusters, 2)

    if hasattr(estimator, "n_best"):
        estimator.n_best = 1

    if name == "SelectFdr":
        # be tolerant of noisy datasets (not actually speed)
        estimator.set_params(alpha=.5)

    if name == "TheilSenRegressor":
        estimator.max_subpopulation = 100

    if isinstance(estimator, BaseRandomProjection):
        # Due to the jl lemma and often very few samples, the number
        # of components of the random matrix projection will be probably
        # greater than the number of features.
        # So we impose a smaller number (avoid "auto" mode)
        estimator.set_params(n_components=2)

    if isinstance(estimator, SelectKBest):
        # SelectKBest has a default of k=10
        # which is more feature than we have in most case.
        estimator.set_params(k=1)

    if name in ('HistGradientBoostingClassifier',
                'HistGradientBoostingRegressor'):
        # The default min_samples_leaf (20) isn't appropriate for small
        # datasets (only very shallow trees are built) that the checks use.
        estimator.set_params(min_samples_leaf=5)

    if name == 'DummyClassifier':
        # the default strategy prior would output constant predictions and fail
        # for check_classifiers_predictions
        estimator.set_params(strategy='stratified')

    # Speed-up by reducing the number of CV or splits for CV estimators
    loo_cv = ['RidgeCV']
    if name not in loo_cv and hasattr(estimator, 'cv'):
        estimator.set_params(cv=3)
    if hasattr(estimator, 'n_splits'):
        estimator.set_params(n_splits=3)

    if name == 'OneHotEncoder':
        estimator.set_params(handle_unknown='ignore')


class _NotAnArray:
    """An object that is convertible to an array

    Parameters
    ----------
    data : array-like
        The data.
    """

    def __init__(self, data):
        self.data = np.asarray(data)

    def __array__(self, dtype=None):
        return self.data

    def __array_function__(self, func, types, args, kwargs):
        if func.__name__ == "may_share_memory":
            return True
        raise TypeError("Don't want to call array_function {}!".format(
            func.__name__))


def _is_pairwise(estimator):
    """Returns True if estimator has a _pairwise attribute set to True.

    Parameters
    ----------
    estimator : object
        Estimator object to test.

    Returns
    -------
    out : bool
        True if _pairwise is set to True and False otherwise.
    """
    return bool(getattr(estimator, "_pairwise", False))


def _is_pairwise_metric(estimator):
    """Returns True if estimator accepts pairwise metric.

    Parameters
    ----------
    estimator : object
        Estimator object to test.

    Returns
    -------
    out : bool
        True if _pairwise is set to True and False otherwise.
    """
    metric = getattr(estimator, "metric", None)

    return bool(metric == 'precomputed')


def _pairwise_estimator_convert_X(X, estimator, kernel=linear_kernel):

    if _is_pairwise_metric(estimator):
        return pairwise_distances(X, metric='euclidean')
    if _is_pairwise(estimator):
        return kernel(X, X)

    return X


def _generate_sparse_matrix(X_csr):
    """Generate sparse matrices with {32,64}bit indices of diverse format

        Parameters
        ----------
        X_csr: CSR Matrix
            Input matrix in CSR format

        Returns
        -------
        out: iter(Matrices)
            In format['dok', 'lil', 'dia', 'bsr', 'csr', 'csc', 'coo',
             'coo_64', 'csc_64', 'csr_64']
    """

    assert X_csr.format == 'csr'
    yield 'csr', X_csr.copy()
    for sparse_format in ['dok', 'lil', 'dia', 'bsr', 'csc', 'coo']:
        yield sparse_format, X_csr.asformat(sparse_format)

    # Generate large indices matrix only if its supported by scipy
    X_coo = X_csr.asformat('coo')
    X_coo.row = X_coo.row.astype('int64')
    X_coo.col = X_coo.col.astype('int64')
    yield "coo_64", X_coo

    for sparse_format in ['csc', 'csr']:
        X = X_csr.asformat(sparse_format)
        X.indices = X.indices.astype('int64')
        X.indptr = X.indptr.astype('int64')
        yield sparse_format + "_64", X


def check_estimator_sparse_data(name, estimator_orig):
    rng = np.random.RandomState(0)
    X = rng.rand(40, 10)
    X[X < .8] = 0
    X = _pairwise_estimator_convert_X(X, estimator_orig)
    X_csr = sparse.csr_matrix(X)
    tags = estimator_orig._get_tags()
    if tags['binary_only']:
        y = (2 * rng.rand(40)).astype(np.int)
    else:
        y = (4 * rng.rand(40)).astype(np.int)
    # catch deprecation warnings
    with ignore_warnings(category=FutureWarning):
        estimator = clone(estimator_orig)
    y = _enforce_estimator_tags_y(estimator, y)
    for matrix_format, X in _generate_sparse_matrix(X_csr):
        # catch deprecation warnings
        with ignore_warnings(category=FutureWarning):
            estimator = clone(estimator_orig)
            if name in ['Scaler', 'StandardScaler']:
                estimator.set_params(with_mean=False)
        # fit and predict
        try:
            with ignore_warnings(category=FutureWarning):
                estimator.fit(X, y)
            if hasattr(estimator, "predict"):
                pred = estimator.predict(X)
                if tags['multioutput_only']:
                    assert pred.shape == (X.shape[0], 1)
                else:
                    assert pred.shape == (X.shape[0],)
            if hasattr(estimator, 'predict_proba'):
                probs = estimator.predict_proba(X)
                if tags['binary_only']:
                    expected_probs_shape = (X.shape[0], 2)
                else:
                    expected_probs_shape = (X.shape[0], 4)
                assert probs.shape == expected_probs_shape
        except (TypeError, ValueError) as e:
            if 'sparse' not in repr(e).lower():
                if "64" in matrix_format:
                    msg = ("Estimator %s doesn't seem to support %s matrix, "
                           "and is not failing gracefully, e.g. by using "
                           "check_array(X, accept_large_sparse=False)")
                    raise AssertionError(msg % (name, matrix_format))
                else:
                    print("Estimator %s doesn't seem to fail gracefully on "
                          "sparse data: error message state explicitly that "
                          "sparse input is not supported if this is not"
                          " the case." % name)
                    raise
        except Exception:
            print("Estimator %s doesn't seem to fail gracefully on "
                  "sparse data: it should raise a TypeError if sparse input "
                  "is explicitly not supported." % name)
            raise


@ignore_warnings(category=FutureWarning)
def check_sample_weights_pandas_series(name, estimator_orig):
    # check that estimators will accept a 'sample_weight' parameter of
    # type pandas.Series in the 'fit' function.
    estimator = clone(estimator_orig)
    if has_fit_parameter(estimator, "sample_weight"):
        try:
            import pandas as pd
            X = np.array([[1, 1], [1, 2], [1, 3], [1, 4],
                          [2, 1], [2, 2], [2, 3], [2, 4],
                          [3, 1], [3, 2], [3, 3], [3, 4]])
            X = pd.DataFrame(_pairwise_estimator_convert_X(X, estimator_orig))
            y = pd.Series([1, 1, 1, 1, 2, 2, 2, 2, 1, 1, 2, 2])
            weights = pd.Series([1] * 12)
            if estimator._get_tags()["multioutput_only"]:
                y = pd.DataFrame(y)
            try:
                estimator.fit(X, y, sample_weight=weights)
            except ValueError:
                raise ValueError("Estimator {0} raises error if "
                                 "'sample_weight' parameter is of "
                                 "type pandas.Series".format(name))
        except ImportError:
            raise SkipTest("pandas is not installed: not testing for "
                           "input of type pandas.Series to class weight.")


@ignore_warnings(category=(FutureWarning))
def check_sample_weights_not_an_array(name, estimator_orig):
    # check that estimators will accept a 'sample_weight' parameter of
    # type _NotAnArray in the 'fit' function.
    estimator = clone(estimator_orig)
    if has_fit_parameter(estimator, "sample_weight"):
        X = np.array([[1, 1], [1, 2], [1, 3], [1, 4],
                      [2, 1], [2, 2], [2, 3], [2, 4],
                      [3, 1], [3, 2], [3, 3], [3, 4]])
        X = _NotAnArray(_pairwise_estimator_convert_X(X, estimator_orig))
        y = _NotAnArray([1, 1, 1, 1, 2, 2, 2, 2, 1, 1, 2, 2])
        weights = _NotAnArray([1] * 12)
        if estimator._get_tags()["multioutput_only"]:
            y = _NotAnArray(y.data.reshape(-1, 1))
        estimator.fit(X, y, sample_weight=weights)


@ignore_warnings(category=(FutureWarning))
def check_sample_weights_list(name, estimator_orig):
    # check that estimators will accept a 'sample_weight' parameter of
    # type list in the 'fit' function.
    if has_fit_parameter(estimator_orig, "sample_weight"):
        estimator = clone(estimator_orig)
        rnd = np.random.RandomState(0)
        n_samples = 30
        X = _pairwise_estimator_convert_X(rnd.uniform(size=(n_samples, 3)),
                                          estimator_orig)
<<<<<<< HEAD
        if _safe_tags(estimator, 'binary_only'):
=======
        if estimator._get_tags()['binary_only']:
>>>>>>> 62fc8bb9
            y = np.arange(n_samples) % 2
        else:
            y = np.arange(n_samples) % 3
        y = _enforce_estimator_tags_y(estimator, y)
        sample_weight = [3] * n_samples
        # Test that estimators don't raise any exception
        estimator.fit(X, y, sample_weight=sample_weight)


@ignore_warnings(category=FutureWarning)
def check_sample_weights_shape(name, estimator_orig):
    # check that estimators raise an error if sample_weight
    # shape mismatches the input
    if (has_fit_parameter(estimator_orig, "sample_weight") and
            not (hasattr(estimator_orig, "_pairwise")
                 and estimator_orig._pairwise)):
        estimator = clone(estimator_orig)
        X = np.array([[1, 3], [1, 3], [1, 3], [1, 3],
                      [2, 1], [2, 1], [2, 1], [2, 1],
                      [3, 3], [3, 3], [3, 3], [3, 3],
                      [4, 1], [4, 1], [4, 1], [4, 1]])
        y = np.array([1, 1, 1, 1, 2, 2, 2, 2,
                      1, 1, 1, 1, 2, 2, 2, 2])
        y = _enforce_estimator_tags_y(estimator, y)

        estimator.fit(X, y, sample_weight=np.ones(len(y)))

        assert_raises(ValueError, estimator.fit, X, y,
                      sample_weight=np.ones(2*len(y)))

        assert_raises(ValueError, estimator.fit, X, y,
                      sample_weight=np.ones((len(y), 2)))


@ignore_warnings(category=FutureWarning)
def check_sample_weights_invariance(name, estimator_orig, kind="ones"):
    # For kind="ones" check that the estimators yield same results for
    # unit weights and no weights
    # For kind="zeros" check that setting sample_weight to 0 is equivalent
    # to removing corresponding samples.
    estimator1 = clone(estimator_orig)
    estimator2 = clone(estimator_orig)
    set_random_state(estimator1, random_state=0)
    set_random_state(estimator2, random_state=0)

    X1 = np.array([[1, 3], [1, 3], [1, 3], [1, 3],
                  [2, 1], [2, 1], [2, 1], [2, 1],
                  [3, 3], [3, 3], [3, 3], [3, 3],
                  [4, 1], [4, 1], [4, 1], [4, 1]], dtype=np.float64)
    y1 = np.array([1, 1, 1, 1, 2, 2, 2, 2,
                  1, 1, 1, 1, 2, 2, 2, 2], dtype=np.int)

    if kind == 'ones':
        X2 = X1
        y2 = y1
        sw2 = np.ones(shape=len(y1))
        err_msg = (f"For {name} sample_weight=None is not equivalent to "
                   f"sample_weight=ones")
    elif kind == 'zeros':
        # Construct a dataset that is very different to (X, y) if weights
        # are disregarded, but identical to (X, y) given weights.
        X2 = np.vstack([X1, X1 + 1])
        y2 = np.hstack([y1, 3 - y1])
        sw2 = np.ones(shape=len(y1) * 2)
        sw2[len(y1):] = 0
        X2, y2, sw2 = shuffle(X2, y2, sw2, random_state=0)

        err_msg = (f"For {name}, a zero sample_weight is not equivalent "
                   f"to removing the sample")
    else:  # pragma: no cover
        raise ValueError

    y1 = _enforce_estimator_tags_y(estimator1, y1)
    y2 = _enforce_estimator_tags_y(estimator2, y2)

    estimator1.fit(X1, y=y1, sample_weight=None)
    estimator2.fit(X2, y=y2, sample_weight=sw2)

    for method in ["predict", "predict_proba",
                   "decision_function", "transform"]:
        if hasattr(estimator_orig, method):
            X_pred1 = getattr(estimator1, method)(X1)
            X_pred2 = getattr(estimator2, method)(X1)
            assert_allclose_dense_sparse(X_pred1, X_pred2, err_msg=err_msg)


@ignore_warnings(category=(FutureWarning, UserWarning))
def check_dtype_object(name, estimator_orig):
    # check that estimators treat dtype object as numeric if possible
    rng = np.random.RandomState(0)
    X = _pairwise_estimator_convert_X(rng.rand(40, 10), estimator_orig)
    X = X.astype(object)
    tags = estimator_orig._get_tags()
    if tags['binary_only']:
        y = (X[:, 0] * 2).astype(np.int)
    else:
        y = (X[:, 0] * 4).astype(np.int)
    estimator = clone(estimator_orig)
    y = _enforce_estimator_tags_y(estimator, y)

    estimator.fit(X, y)
    if hasattr(estimator, "predict"):
        estimator.predict(X)

    if hasattr(estimator, "transform"):
        estimator.transform(X)

    try:
        estimator.fit(X, y.astype(object))
    except Exception as e:
        if "Unknown label type" not in str(e):
            raise

    if 'string' not in tags['X_types']:
        X[0, 0] = {'foo': 'bar'}
        msg = "argument must be a string.* number"
        assert_raises_regex(TypeError, msg, estimator.fit, X, y)
    else:
        # Estimators supporting string will not call np.asarray to convert the
        # data to numeric and therefore, the error will not be raised.
        # Checking for each element dtype in the input array will be costly.
        # Refer to #11401 for full discussion.
        estimator.fit(X, y)


def check_complex_data(name, estimator_orig):
    # check that estimators raise an exception on providing complex data
    X = np.random.sample(10) + 1j * np.random.sample(10)
    X = X.reshape(-1, 1)
    y = np.random.sample(10) + 1j * np.random.sample(10)
    estimator = clone(estimator_orig)
    assert_raises_regex(ValueError, "Complex data not supported",
                        estimator.fit, X, y)


@ignore_warnings
def check_dict_unchanged(name, estimator_orig):
    # this estimator raises
    # ValueError: Found array with 0 feature(s) (shape=(23, 0))
    # while a minimum of 1 is required.
    # error
    if name in ['SpectralCoclustering']:
        return
    rnd = np.random.RandomState(0)
    if name in ['RANSACRegressor']:
        X = 3 * rnd.uniform(size=(20, 3))
    else:
        X = 2 * rnd.uniform(size=(20, 3))

    X = _pairwise_estimator_convert_X(X, estimator_orig)

    y = X[:, 0].astype(np.int)
    estimator = clone(estimator_orig)
    y = _enforce_estimator_tags_y(estimator, y)
    if hasattr(estimator, "n_components"):
        estimator.n_components = 1

    if hasattr(estimator, "n_clusters"):
        estimator.n_clusters = 1

    if hasattr(estimator, "n_best"):
        estimator.n_best = 1

    set_random_state(estimator, 1)

    estimator.fit(X, y)
    for method in ["predict", "transform", "decision_function",
                   "predict_proba"]:
        if hasattr(estimator, method):
            dict_before = estimator.__dict__.copy()
            getattr(estimator, method)(X)
            assert estimator.__dict__ == dict_before, (
                'Estimator changes __dict__ during %s' % method)


def _is_public_parameter(attr):
    return not (attr.startswith('_') or attr.endswith('_'))


@ignore_warnings(category=FutureWarning)
def check_dont_overwrite_parameters(name, estimator_orig):
    # check that fit method only changes or sets private attributes
    if hasattr(estimator_orig.__init__, "deprecated_original"):
        # to not check deprecated classes
        return
    estimator = clone(estimator_orig)
    rnd = np.random.RandomState(0)
    X = 3 * rnd.uniform(size=(20, 3))
    X = _pairwise_estimator_convert_X(X, estimator_orig)
    y = X[:, 0].astype(np.int)
    if estimator._get_tags()['binary_only']:
        y[y == 2] = 1
    y = _enforce_estimator_tags_y(estimator, y)

    if hasattr(estimator, "n_components"):
        estimator.n_components = 1
    if hasattr(estimator, "n_clusters"):
        estimator.n_clusters = 1

    set_random_state(estimator, 1)
    dict_before_fit = estimator.__dict__.copy()
    estimator.fit(X, y)

    dict_after_fit = estimator.__dict__

    public_keys_after_fit = [key for key in dict_after_fit.keys()
                             if _is_public_parameter(key)]

    attrs_added_by_fit = [key for key in public_keys_after_fit
                          if key not in dict_before_fit.keys()]

    # check that fit doesn't add any public attribute
    assert not attrs_added_by_fit, (
            'Estimator adds public attribute(s) during'
            ' the fit method.'
            ' Estimators are only allowed to add private attributes'
            ' either started with _ or ended'
            ' with _ but %s added'
            % ', '.join(attrs_added_by_fit))

    # check that fit doesn't change any public attribute
    attrs_changed_by_fit = [key for key in public_keys_after_fit
                            if (dict_before_fit[key]
                                is not dict_after_fit[key])]

    assert not attrs_changed_by_fit, (
            'Estimator changes public attribute(s) during'
            ' the fit method. Estimators are only allowed'
            ' to change attributes started'
            ' or ended with _, but'
            ' %s changed'
            % ', '.join(attrs_changed_by_fit))


@ignore_warnings(category=FutureWarning)
def check_fit2d_predict1d(name, estimator_orig):
    # check by fitting a 2d array and predicting with a 1d array
    rnd = np.random.RandomState(0)
    X = 3 * rnd.uniform(size=(20, 3))
    X = _pairwise_estimator_convert_X(X, estimator_orig)
    y = X[:, 0].astype(np.int)
    tags = estimator_orig._get_tags()
    if tags['binary_only']:
        y[y == 2] = 1
    estimator = clone(estimator_orig)
    y = _enforce_estimator_tags_y(estimator, y)

    if hasattr(estimator, "n_components"):
        estimator.n_components = 1
    if hasattr(estimator, "n_clusters"):
        estimator.n_clusters = 1

    set_random_state(estimator, 1)
    estimator.fit(X, y)
    if tags["no_validation"]:
        # FIXME this is a bit loose
        return

    for method in ["predict", "transform", "decision_function",
                   "predict_proba"]:
        if hasattr(estimator, method):
            assert_raise_message(ValueError, "Reshape your data",
                                 getattr(estimator, method), X[0])


def _apply_on_subsets(func, X):
    # apply function on the whole set and on mini batches
    result_full = func(X)
    n_features = X.shape[1]
    result_by_batch = [func(batch.reshape(1, n_features))
                       for batch in X]

    # func can output tuple (e.g. score_samples)
    if type(result_full) == tuple:
        result_full = result_full[0]
        result_by_batch = list(map(lambda x: x[0], result_by_batch))

    if sparse.issparse(result_full):
        result_full = result_full.A
        result_by_batch = [x.A for x in result_by_batch]

    return np.ravel(result_full), np.ravel(result_by_batch)


@ignore_warnings(category=FutureWarning)
def check_methods_subset_invariance(name, estimator_orig):
    # check that method gives invariant results if applied
    # on mini batches or the whole set
    rnd = np.random.RandomState(0)
    X = 3 * rnd.uniform(size=(20, 3))
    X = _pairwise_estimator_convert_X(X, estimator_orig)
    y = X[:, 0].astype(np.int)
    if estimator_orig._get_tags()['binary_only']:
        y[y == 2] = 1
    estimator = clone(estimator_orig)
    y = _enforce_estimator_tags_y(estimator, y)

    if hasattr(estimator, "n_components"):
        estimator.n_components = 1
    if hasattr(estimator, "n_clusters"):
        estimator.n_clusters = 1

    set_random_state(estimator, 1)
    estimator.fit(X, y)

    for method in ["predict", "transform", "decision_function",
                   "score_samples", "predict_proba"]:

        msg = ("{method} of {name} is not invariant when applied "
               "to a subset.").format(method=method, name=name)

        if hasattr(estimator, method):
            result_full, result_by_batch = _apply_on_subsets(
                getattr(estimator, method), X)
            assert_allclose(result_full, result_by_batch,
                            atol=1e-7, err_msg=msg)


@ignore_warnings
def check_fit2d_1sample(name, estimator_orig):
    # Check that fitting a 2d array with only one sample either works or
    # returns an informative message. The error message should either mention
    # the number of samples or the number of classes.
    rnd = np.random.RandomState(0)
    X = 3 * rnd.uniform(size=(1, 10))
    X = _pairwise_estimator_convert_X(X, estimator_orig)

    y = X[:, 0].astype(np.int)
    estimator = clone(estimator_orig)
    y = _enforce_estimator_tags_y(estimator, y)

    if hasattr(estimator, "n_components"):
        estimator.n_components = 1
    if hasattr(estimator, "n_clusters"):
        estimator.n_clusters = 1

    set_random_state(estimator, 1)

    # min_cluster_size cannot be less than the data size for OPTICS.
    if name == 'OPTICS':
        estimator.set_params(min_samples=1)

    msgs = ["1 sample", "n_samples = 1", "n_samples=1", "one sample",
            "1 class", "one class"]

    try:
        estimator.fit(X, y)
    except ValueError as e:
        if all(msg not in repr(e) for msg in msgs):
            raise e


@ignore_warnings
def check_fit2d_1feature(name, estimator_orig):
    # check fitting a 2d array with only 1 feature either works or returns
    # informative message
    rnd = np.random.RandomState(0)
    X = 3 * rnd.uniform(size=(10, 1))
    X = _pairwise_estimator_convert_X(X, estimator_orig)
    y = X[:, 0].astype(np.int)
    estimator = clone(estimator_orig)
    y = _enforce_estimator_tags_y(estimator, y)

    if hasattr(estimator, "n_components"):
        estimator.n_components = 1
    if hasattr(estimator, "n_clusters"):
        estimator.n_clusters = 1
    # ensure two labels in subsample for RandomizedLogisticRegression
    if name == 'RandomizedLogisticRegression':
        estimator.sample_fraction = 1
    # ensure non skipped trials for RANSACRegressor
    if name == 'RANSACRegressor':
        estimator.residual_threshold = 0.5

    y = _enforce_estimator_tags_y(estimator, y)
    set_random_state(estimator, 1)

    msgs = ["1 feature(s)", "n_features = 1", "n_features=1"]

    try:
        estimator.fit(X, y)
    except ValueError as e:
        if all(msg not in repr(e) for msg in msgs):
            raise e


@ignore_warnings
def check_fit1d(name, estimator_orig):
    # check fitting 1d X array raises a ValueError
    rnd = np.random.RandomState(0)
    X = 3 * rnd.uniform(size=(20))
    y = X.astype(np.int)
    estimator = clone(estimator_orig)
    tags = estimator._get_tags()
    if tags["no_validation"]:
        # FIXME this is a bit loose
        return
    y = _enforce_estimator_tags_y(estimator, y)

    if hasattr(estimator, "n_components"):
        estimator.n_components = 1
    if hasattr(estimator, "n_clusters"):
        estimator.n_clusters = 1

    set_random_state(estimator, 1)
    assert_raises(ValueError, estimator.fit, X, y)


@ignore_warnings(category=FutureWarning)
def check_transformer_general(name, transformer, readonly_memmap=False):
    X, y = make_blobs(n_samples=30, centers=[[0, 0, 0], [1, 1, 1]],
                      random_state=0, n_features=2, cluster_std=0.1)
    X = StandardScaler().fit_transform(X)
    X -= X.min()
    X = _pairwise_estimator_convert_X(X, transformer)

    if readonly_memmap:
        X, y = create_memmap_backed_data([X, y])

    _check_transformer(name, transformer, X, y)


@ignore_warnings(category=FutureWarning)
def check_transformer_data_not_an_array(name, transformer):
    X, y = make_blobs(n_samples=30, centers=[[0, 0, 0], [1, 1, 1]],
                      random_state=0, n_features=2, cluster_std=0.1)
    X = StandardScaler().fit_transform(X)
    # We need to make sure that we have non negative data, for things
    # like NMF
    X -= X.min() - .1
    X = _pairwise_estimator_convert_X(X, transformer)
    this_X = _NotAnArray(X)
    this_y = _NotAnArray(np.asarray(y))
    _check_transformer(name, transformer, this_X, this_y)
    # try the same with some list
    _check_transformer(name, transformer, X.tolist(), y.tolist())


@ignore_warnings(category=FutureWarning)
def check_transformers_unfitted(name, transformer):
    X, y = _regression_dataset()

    transformer = clone(transformer)
    with assert_raises((AttributeError, ValueError), msg="The unfitted "
                       "transformer {} does not raise an error when "
                       "transform is called. Perhaps use "
                       "check_is_fitted in transform.".format(name)):
        transformer.transform(X)


def _check_transformer(name, transformer_orig, X, y):
    n_samples, n_features = np.asarray(X).shape
    transformer = clone(transformer_orig)
    set_random_state(transformer)

    # fit

    if name in CROSS_DECOMPOSITION:
        y_ = np.c_[np.asarray(y), np.asarray(y)]
        y_[::2, 1] *= 2
        if isinstance(X, _NotAnArray):
            y_ = _NotAnArray(y_)
    else:
        y_ = y

    transformer.fit(X, y_)
    # fit_transform method should work on non fitted estimator
    transformer_clone = clone(transformer)
    X_pred = transformer_clone.fit_transform(X, y=y_)

    if isinstance(X_pred, tuple):
        for x_pred in X_pred:
            assert x_pred.shape[0] == n_samples
    else:
        # check for consistent n_samples
        assert X_pred.shape[0] == n_samples

    if hasattr(transformer, 'transform'):
        if name in CROSS_DECOMPOSITION:
            X_pred2 = transformer.transform(X, y_)
            X_pred3 = transformer.fit_transform(X, y=y_)
        else:
            X_pred2 = transformer.transform(X)
            X_pred3 = transformer.fit_transform(X, y=y_)

        if transformer_orig._get_tags()['non_deterministic']:
            msg = name + ' is non deterministic'
            raise SkipTest(msg)
        if isinstance(X_pred, tuple) and isinstance(X_pred2, tuple):
            for x_pred, x_pred2, x_pred3 in zip(X_pred, X_pred2, X_pred3):
                assert_allclose_dense_sparse(
                    x_pred, x_pred2, atol=1e-2,
                    err_msg="fit_transform and transform outcomes "
                            "not consistent in %s"
                    % transformer)
                assert_allclose_dense_sparse(
                    x_pred, x_pred3, atol=1e-2,
                    err_msg="consecutive fit_transform outcomes "
                            "not consistent in %s"
                    % transformer)
        else:
            assert_allclose_dense_sparse(
                X_pred, X_pred2,
                err_msg="fit_transform and transform outcomes "
                        "not consistent in %s"
                % transformer, atol=1e-2)
            assert_allclose_dense_sparse(
                X_pred, X_pred3, atol=1e-2,
                err_msg="consecutive fit_transform outcomes "
                        "not consistent in %s"
                % transformer)
            assert _num_samples(X_pred2) == n_samples
            assert _num_samples(X_pred3) == n_samples

        # raises error on malformed input for transform
        if hasattr(X, 'shape') and \
           not transformer._get_tags()["stateless"] and \
           X.ndim == 2 and X.shape[1] > 1:

            # If it's not an array, it does not have a 'T' property
            with assert_raises(ValueError, msg="The transformer {} does "
                               "not raise an error when the number of "
                               "features in transform is different from"
                               " the number of features in "
                               "fit.".format(name)):
                transformer.transform(X[:, :-1])


@ignore_warnings
def check_pipeline_consistency(name, estimator_orig):
    if estimator_orig._get_tags()['non_deterministic']:
        msg = name + ' is non deterministic'
        raise SkipTest(msg)

    # check that make_pipeline(est) gives same score as est
    X, y = make_blobs(n_samples=30, centers=[[0, 0, 0], [1, 1, 1]],
                      random_state=0, n_features=2, cluster_std=0.1)
    X -= X.min()
    X = _pairwise_estimator_convert_X(X, estimator_orig, kernel=rbf_kernel)
    estimator = clone(estimator_orig)
    y = _enforce_estimator_tags_y(estimator, y)
    set_random_state(estimator)
    pipeline = make_pipeline(estimator)
    estimator.fit(X, y)
    pipeline.fit(X, y)

    funcs = ["score", "fit_transform"]

    for func_name in funcs:
        func = getattr(estimator, func_name, None)
        if func is not None:
            func_pipeline = getattr(pipeline, func_name)
            result = func(X, y)
            result_pipe = func_pipeline(X, y)
            assert_allclose_dense_sparse(result, result_pipe)


@ignore_warnings
def check_fit_score_takes_y(name, estimator_orig):
    # check that all estimators accept an optional y
    # in fit and score so they can be used in pipelines
    rnd = np.random.RandomState(0)
    n_samples = 30
    X = rnd.uniform(size=(n_samples, 3))
    X = _pairwise_estimator_convert_X(X, estimator_orig)
    if estimator_orig._get_tags()['binary_only']:
        y = np.arange(n_samples) % 2
    else:
        y = np.arange(n_samples) % 3
    estimator = clone(estimator_orig)
    y = _enforce_estimator_tags_y(estimator, y)
    set_random_state(estimator)

    funcs = ["fit", "score", "partial_fit", "fit_predict", "fit_transform"]
    for func_name in funcs:
        func = getattr(estimator, func_name, None)
        if func is not None:
            func(X, y)
            args = [p.name for p in signature(func).parameters.values()]
            if args[0] == "self":
                # if_delegate_has_method makes methods into functions
                # with an explicit "self", so need to shift arguments
                args = args[1:]
            assert args[1] in ["y", "Y"], (
                    "Expected y or Y as second argument for method "
                    "%s of %s. Got arguments: %r."
                    % (func_name, type(estimator).__name__, args))


@ignore_warnings
def check_estimators_dtypes(name, estimator_orig):
    rnd = np.random.RandomState(0)
    X_train_32 = 3 * rnd.uniform(size=(20, 5)).astype(np.float32)
    X_train_32 = _pairwise_estimator_convert_X(X_train_32, estimator_orig)
    X_train_64 = X_train_32.astype(np.float64)
    X_train_int_64 = X_train_32.astype(np.int64)
    X_train_int_32 = X_train_32.astype(np.int32)
    y = X_train_int_64[:, 0]
    if estimator_orig._get_tags()['binary_only']:
        y[y == 2] = 1
    y = _enforce_estimator_tags_y(estimator_orig, y)

    methods = ["predict", "transform", "decision_function", "predict_proba"]

    for X_train in [X_train_32, X_train_64, X_train_int_64, X_train_int_32]:
        estimator = clone(estimator_orig)
        set_random_state(estimator, 1)
        estimator.fit(X_train, y)

        for method in methods:
            if hasattr(estimator, method):
                getattr(estimator, method)(X_train)


def check_estimators_preserve_dtypes(name, estimator_orig):

    if isinstance(estimator_orig, MetaEstimatorMixin):
        if hasattr(estimator_orig, 'estimator'):
            base_estimator = estimator_orig.estimator
        elif hasattr(estimator_orig, 'base_estimator'):
            base_estimator = estimator_orig.base_estimator
    else:
        base_estimator = estimator_orig
    if is_regressor(base_estimator):
        X, y = make_regression(n_samples=50, n_features=5)
    else:
        X, y = make_classification(n_samples=50, n_features=5)
    # SkewedChi2Sampler requires values values larger than -skewedness
    if (_safe_tags(base_estimator, "requires_positive_X") or
       isinstance(base_estimator, SkewedChi2Sampler)):
        X = np.absolute(X)
    y = _enforce_estimator_tags_y(base_estimator, y)
    X = _pairwise_estimator_convert_X(X, estimator_orig)
    X = X.astype(np.float32)

    Xts = []
    in_out_types = _safe_tags(estimator_orig, 'preserves_dtype')
    for dtype in in_out_types:
        X_cast = X.astype(dtype)
        estimator = clone(estimator_orig)
        set_random_state(estimator)
        if hasattr(estimator, 'fit_transform'):
            X_trans = estimator.fit_transform(X_cast, y)
        elif hasattr(estimator, 'fit'):
            estimator.fit(X_cast, y)
            X_trans = estimator.transform(X_cast)

        if sparse.issparse(X_trans):
            X_trans = X_trans.toarray()
        # Cross Decompostion returns a tuple of (x_scores, y_scores)
        # when given y with fit_transform
        if isinstance(X_trans, tuple):
            X_trans = X_trans[0]
        # FIXME: should we check that the dtype of some attributes are the
        # same than dtype and check that the value of attributes
        # between 32bit and 64bit are close
        assert X_trans.dtype == dtype, \
            ('Estimator transform dtype: {} - orginal/expected dtype: {}'
             .format(X_trans.dtype, dtype.__name__))
        Xts.append(X_trans)

    # We assume the transformer is on float64 input correct and
    # compare all other inputs against them.
    for i in range(1, len(Xts)):
        assert_allclose(Xts[i], Xts[0], rtol=1e-4,
                        err_msg='dtype_in: {} dtype_ground_truth: {}\n'
                        .format(in_out_types[i].__name__,
                        in_out_types[0].__name__))


@ignore_warnings(category=FutureWarning)
def check_estimators_empty_data_messages(name, estimator_orig):
    e = clone(estimator_orig)
    set_random_state(e, 1)

    X_zero_samples = np.empty(0).reshape(0, 3)
    # The precise message can change depending on whether X or y is
    # validated first. Let us test the type of exception only:
    with assert_raises(ValueError, msg="The estimator {} does not"
                       " raise an error when an empty data is used "
                       "to train. Perhaps use "
                       "check_array in train.".format(name)):
        e.fit(X_zero_samples, [])

    X_zero_features = np.empty(0).reshape(3, 0)
    # the following y should be accepted by both classifiers and regressors
    # and ignored by unsupervised models
    y = _enforce_estimator_tags_y(e, np.array([1, 0, 1]))
    msg = (r"0 feature\(s\) \(shape=\(3, 0\)\) while a minimum of \d* "
           "is required.")
    assert_raises_regex(ValueError, msg, e.fit, X_zero_features, y)


@ignore_warnings(category=FutureWarning)
def check_estimators_nan_inf(name, estimator_orig):
    # Checks that Estimator X's do not contain NaN or inf.
    rnd = np.random.RandomState(0)
    X_train_finite = _pairwise_estimator_convert_X(rnd.uniform(size=(10, 3)),
                                                   estimator_orig)
    X_train_nan = rnd.uniform(size=(10, 3))
    X_train_nan[0, 0] = np.nan
    X_train_inf = rnd.uniform(size=(10, 3))
    X_train_inf[0, 0] = np.inf
    y = np.ones(10)
    y[:5] = 0
    y = _enforce_estimator_tags_y(estimator_orig, y)
    error_string_fit = "Estimator doesn't check for NaN and inf in fit."
    error_string_predict = ("Estimator doesn't check for NaN and inf in"
                            " predict.")
    error_string_transform = ("Estimator doesn't check for NaN and inf in"
                              " transform.")
    for X_train in [X_train_nan, X_train_inf]:
        # catch deprecation warnings
        with ignore_warnings(category=FutureWarning):
            estimator = clone(estimator_orig)
            set_random_state(estimator, 1)
            # try to fit
            try:
                estimator.fit(X_train, y)
            except ValueError as e:
                if 'inf' not in repr(e) and 'NaN' not in repr(e):
                    print(error_string_fit, estimator, e)
                    traceback.print_exc(file=sys.stdout)
                    raise e
            except Exception as exc:
                print(error_string_fit, estimator, exc)
                traceback.print_exc(file=sys.stdout)
                raise exc
            else:
                raise AssertionError(error_string_fit, estimator)
            # actually fit
            estimator.fit(X_train_finite, y)

            # predict
            if hasattr(estimator, "predict"):
                try:
                    estimator.predict(X_train)
                except ValueError as e:
                    if 'inf' not in repr(e) and 'NaN' not in repr(e):
                        print(error_string_predict, estimator, e)
                        traceback.print_exc(file=sys.stdout)
                        raise e
                except Exception as exc:
                    print(error_string_predict, estimator, exc)
                    traceback.print_exc(file=sys.stdout)
                else:
                    raise AssertionError(error_string_predict, estimator)

            # transform
            if hasattr(estimator, "transform"):
                try:
                    estimator.transform(X_train)
                except ValueError as e:
                    if 'inf' not in repr(e) and 'NaN' not in repr(e):
                        print(error_string_transform, estimator, e)
                        traceback.print_exc(file=sys.stdout)
                        raise e
                except Exception as exc:
                    print(error_string_transform, estimator, exc)
                    traceback.print_exc(file=sys.stdout)
                else:
                    raise AssertionError(error_string_transform, estimator)


@ignore_warnings
def check_nonsquare_error(name, estimator_orig):
    """Test that error is thrown when non-square data provided"""

    X, y = make_blobs(n_samples=20, n_features=10)
    estimator = clone(estimator_orig)

    with assert_raises(ValueError, msg="The pairwise estimator {}"
                       " does not raise an error on non-square data"
                       .format(name)):
        estimator.fit(X, y)


@ignore_warnings
def check_estimators_pickle(name, estimator_orig):
    """Test that we can pickle all estimators"""
    check_methods = ["predict", "transform", "decision_function",
                     "predict_proba"]

    X, y = make_blobs(n_samples=30, centers=[[0, 0, 0], [1, 1, 1]],
                      random_state=0, n_features=2, cluster_std=0.1)

    # some estimators can't do features less than 0
    X -= X.min()
    X = _pairwise_estimator_convert_X(X, estimator_orig, kernel=rbf_kernel)

    tags = estimator_orig._get_tags()
    # include NaN values when the estimator should deal with them
    if tags['allow_nan']:
        # set randomly 10 elements to np.nan
        rng = np.random.RandomState(42)
        mask = rng.choice(X.size, 10, replace=False)
        X.reshape(-1)[mask] = np.nan

    estimator = clone(estimator_orig)

    y = _enforce_estimator_tags_y(estimator, y)

    set_random_state(estimator)
    estimator.fit(X, y)

    # pickle and unpickle!
    pickled_estimator = pickle.dumps(estimator)
    if estimator.__module__.startswith('sklearn.'):
        assert b"version" in pickled_estimator
    unpickled_estimator = pickle.loads(pickled_estimator)

    result = dict()
    for method in check_methods:
        if hasattr(estimator, method):
            result[method] = getattr(estimator, method)(X)

    for method in result:
        unpickled_result = getattr(unpickled_estimator, method)(X)
        assert_allclose_dense_sparse(result[method], unpickled_result)


@ignore_warnings(category=FutureWarning)
def check_estimators_partial_fit_n_features(name, estimator_orig):
    # check if number of features changes between calls to partial_fit.
    if not hasattr(estimator_orig, 'partial_fit'):
        return
    estimator = clone(estimator_orig)
    X, y = make_blobs(n_samples=50, random_state=1)
    X -= X.min()

    try:
        if is_classifier(estimator):
            classes = np.unique(y)
            estimator.partial_fit(X, y, classes=classes)
        else:
            estimator.partial_fit(X, y)
    except NotImplementedError:
        return

    with assert_raises(ValueError,
                       msg="The estimator {} does not raise an"
                           " error when the number of features"
                           " changes between calls to "
                           "partial_fit.".format(name)):
        estimator.partial_fit(X[:, :-1], y)


@ignore_warnings(category=FutureWarning)
def check_classifier_multioutput(name, estimator):
    n_samples, n_labels, n_classes = 42, 5, 3
    tags = estimator._get_tags()
    estimator = clone(estimator)
    X, y = make_multilabel_classification(random_state=42,
                                          n_samples=n_samples,
                                          n_labels=n_labels,
                                          n_classes=n_classes)
    estimator.fit(X, y)
    y_pred = estimator.predict(X)

    assert y_pred.shape == (n_samples, n_classes), (
        "The shape of the prediction for multioutput data is "
        "incorrect. Expected {}, got {}."
        .format((n_samples, n_labels), y_pred.shape))
    assert y_pred.dtype.kind == 'i'

    if hasattr(estimator, "decision_function"):
        decision = estimator.decision_function(X)
        assert isinstance(decision, np.ndarray)
        assert decision.shape == (n_samples, n_classes), (
            "The shape of the decision function output for "
            "multioutput data is incorrect. Expected {}, got {}."
            .format((n_samples, n_classes), decision.shape))

        dec_pred = (decision > 0).astype(np.int)
        dec_exp = estimator.classes_[dec_pred]
        assert_array_equal(dec_exp, y_pred)

    if hasattr(estimator, "predict_proba"):
        y_prob = estimator.predict_proba(X)

        if isinstance(y_prob, list) and not tags['poor_score']:
            for i in range(n_classes):
                assert y_prob[i].shape == (n_samples, 2), (
                    "The shape of the probability for multioutput data is"
                    " incorrect. Expected {}, got {}."
                    .format((n_samples, 2), y_prob[i].shape))
                assert_array_equal(
                    np.argmax(y_prob[i], axis=1).astype(np.int),
                    y_pred[:, i]
                )
        elif not tags['poor_score']:
            assert y_prob.shape == (n_samples, n_classes), (
                "The shape of the probability for multioutput data is"
                " incorrect. Expected {}, got {}."
                .format((n_samples, n_classes), y_prob.shape))
            assert_array_equal(y_prob.round().astype(int), y_pred)

    if (hasattr(estimator, "decision_function") and
            hasattr(estimator, "predict_proba")):
        for i in range(n_classes):
            y_proba = estimator.predict_proba(X)[:, i]
            y_decision = estimator.decision_function(X)
            assert_array_equal(rankdata(y_proba), rankdata(y_decision[:, i]))


@ignore_warnings(category=FutureWarning)
def check_regressor_multioutput(name, estimator):
    estimator = clone(estimator)
    n_samples = n_features = 10

    if not _is_pairwise_metric(estimator):
        n_samples = n_samples + 1

    X, y = make_regression(random_state=42, n_targets=5,
                           n_samples=n_samples, n_features=n_features)
    X = _pairwise_estimator_convert_X(X, estimator)

    estimator.fit(X, y)
    y_pred = estimator.predict(X)

    assert y_pred.dtype == np.dtype('float64'), (
        "Multioutput predictions by a regressor are expected to be"
        " floating-point precision. Got {} instead".format(y_pred.dtype))
    assert y_pred.shape == y.shape, (
        "The shape of the orediction for multioutput data is incorrect."
        " Expected {}, got {}.")


@ignore_warnings(category=FutureWarning)
def check_clustering(name, clusterer_orig, readonly_memmap=False):
    clusterer = clone(clusterer_orig)
    X, y = make_blobs(n_samples=50, random_state=1)
    X, y = shuffle(X, y, random_state=7)
    X = StandardScaler().fit_transform(X)
    rng = np.random.RandomState(7)
    X_noise = np.concatenate([X, rng.uniform(low=-3, high=3, size=(5, 2))])

    if readonly_memmap:
        X, y, X_noise = create_memmap_backed_data([X, y, X_noise])

    n_samples, n_features = X.shape
    # catch deprecation and neighbors warnings
    if hasattr(clusterer, "n_clusters"):
        clusterer.set_params(n_clusters=3)
    set_random_state(clusterer)
    if name == 'AffinityPropagation':
        clusterer.set_params(preference=-100)
        clusterer.set_params(max_iter=100)

    # fit
    clusterer.fit(X)
    # with lists
    clusterer.fit(X.tolist())

    pred = clusterer.labels_
    assert pred.shape == (n_samples,)
    assert adjusted_rand_score(pred, y) > 0.4
    if clusterer._get_tags()['non_deterministic']:
        return
    set_random_state(clusterer)
    with warnings.catch_warnings(record=True):
        pred2 = clusterer.fit_predict(X)
    assert_array_equal(pred, pred2)

    # fit_predict(X) and labels_ should be of type int
    assert pred.dtype in [np.dtype('int32'), np.dtype('int64')]
    assert pred2.dtype in [np.dtype('int32'), np.dtype('int64')]

    # Add noise to X to test the possible values of the labels
    labels = clusterer.fit_predict(X_noise)

    # There should be at least one sample in every cluster. Equivalently
    # labels_ should contain all the consecutive values between its
    # min and its max.
    labels_sorted = np.unique(labels)
    assert_array_equal(labels_sorted, np.arange(labels_sorted[0],
                                                labels_sorted[-1] + 1))

    # Labels are expected to start at 0 (no noise) or -1 (if noise)
    assert labels_sorted[0] in [0, -1]
    # Labels should be less than n_clusters - 1
    if hasattr(clusterer, 'n_clusters'):
        n_clusters = getattr(clusterer, 'n_clusters')
        assert n_clusters - 1 >= labels_sorted[-1]
    # else labels should be less than max(labels_) which is necessarily true


@ignore_warnings(category=FutureWarning)
def check_clusterer_compute_labels_predict(name, clusterer_orig):
    """Check that predict is invariant of compute_labels"""
    X, y = make_blobs(n_samples=20, random_state=0)
    clusterer = clone(clusterer_orig)
    set_random_state(clusterer)

    if hasattr(clusterer, "compute_labels"):
        # MiniBatchKMeans
        X_pred1 = clusterer.fit(X).predict(X)
        clusterer.set_params(compute_labels=False)
        X_pred2 = clusterer.fit(X).predict(X)
        assert_array_equal(X_pred1, X_pred2)


@ignore_warnings(category=FutureWarning)
def check_classifiers_one_label(name, classifier_orig):
    error_string_fit = "Classifier can't train when only one class is present."
    error_string_predict = ("Classifier can't predict when only one class is "
                            "present.")
    rnd = np.random.RandomState(0)
    X_train = rnd.uniform(size=(10, 3))
    X_test = rnd.uniform(size=(10, 3))
    y = np.ones(10)
    # catch deprecation warnings
    with ignore_warnings(category=FutureWarning):
        classifier = clone(classifier_orig)
        # try to fit
        try:
            classifier.fit(X_train, y)
        except ValueError as e:
            if 'class' not in repr(e):
                print(error_string_fit, classifier, e)
                traceback.print_exc(file=sys.stdout)
                raise e
            else:
                return
        except Exception as exc:
            print(error_string_fit, classifier, exc)
            traceback.print_exc(file=sys.stdout)
            raise exc
        # predict
        try:
            assert_array_equal(classifier.predict(X_test), y)
        except Exception as exc:
            print(error_string_predict, classifier, exc)
            raise exc


@ignore_warnings  # Warnings are raised by decision function
def check_classifiers_train(name, classifier_orig, readonly_memmap=False,
                            X_dtype='float64'):
    X_m, y_m = make_blobs(n_samples=300, random_state=0)
    X_m = X_m.astype(X_dtype)
    X_m, y_m = shuffle(X_m, y_m, random_state=7)
    X_m = StandardScaler().fit_transform(X_m)
    # generate binary problem from multi-class one
    y_b = y_m[y_m != 2]
    X_b = X_m[y_m != 2]

    if name in ['BernoulliNB', 'MultinomialNB', 'ComplementNB',
                'CategoricalNB']:
        X_m -= X_m.min()
        X_b -= X_b.min()

    if readonly_memmap:
        X_m, y_m, X_b, y_b = create_memmap_backed_data([X_m, y_m, X_b, y_b])

    problems = [(X_b, y_b)]
    tags = classifier_orig._get_tags()
    if not tags['binary_only']:
        problems.append((X_m, y_m))

    for (X, y) in problems:
        classes = np.unique(y)
        n_classes = len(classes)
        n_samples, n_features = X.shape
        classifier = clone(classifier_orig)
        X = _pairwise_estimator_convert_X(X, classifier)
        y = _enforce_estimator_tags_y(classifier, y)

        set_random_state(classifier)
        # raises error on malformed input for fit
        if not tags["no_validation"]:
            with assert_raises(
                ValueError,
                msg="The classifier {} does not "
                    "raise an error when incorrect/malformed input "
                    "data for fit is passed. The number of training "
                    "examples is not the same as the number of labels. "
                    "Perhaps use check_X_y in fit.".format(name)):
                classifier.fit(X, y[:-1])

        # fit
        classifier.fit(X, y)
        # with lists
        classifier.fit(X.tolist(), y.tolist())
        assert hasattr(classifier, "classes_")
        y_pred = classifier.predict(X)

        assert y_pred.shape == (n_samples,)
        # training set performance
        if not tags['poor_score']:
            assert accuracy_score(y, y_pred) > 0.83

        # raises error on malformed input for predict
        msg_pairwise = (
            "The classifier {} does not raise an error when shape of X in "
            " {} is not equal to (n_test_samples, n_training_samples)")
        msg = ("The classifier {} does not raise an error when the number of "
               "features in {} is different from the number of features in "
               "fit.")

        if not tags["no_validation"]:
            if _is_pairwise(classifier):
                with assert_raises(ValueError,
                                   msg=msg_pairwise.format(name, "predict")):
                    classifier.predict(X.reshape(-1, 1))
            else:
                with assert_raises(ValueError,
                                   msg=msg.format(name, "predict")):
                    classifier.predict(X.T)
        if hasattr(classifier, "decision_function"):
            try:
                # decision_function agrees with predict
                decision = classifier.decision_function(X)
                if n_classes == 2:
                    if not tags["multioutput_only"]:
                        assert decision.shape == (n_samples,)
                    else:
                        assert decision.shape == (n_samples, 1)
                    dec_pred = (decision.ravel() > 0).astype(np.int)
                    assert_array_equal(dec_pred, y_pred)
                else:
                    assert decision.shape == (n_samples, n_classes)
                    assert_array_equal(np.argmax(decision, axis=1), y_pred)

                # raises error on malformed input for decision_function
                if not tags["no_validation"]:
                    if _is_pairwise(classifier):
                        with assert_raises(ValueError, msg=msg_pairwise.format(
                                name, "decision_function")):
                            classifier.decision_function(X.reshape(-1, 1))
                    else:
                        with assert_raises(ValueError, msg=msg.format(
                                name, "decision_function")):
                            classifier.decision_function(X.T)
            except NotImplementedError:
                pass

        if hasattr(classifier, "predict_proba"):
            # predict_proba agrees with predict
            y_prob = classifier.predict_proba(X)
            assert y_prob.shape == (n_samples, n_classes)
            assert_array_equal(np.argmax(y_prob, axis=1), y_pred)
            # check that probas for all classes sum to one
            assert_array_almost_equal(np.sum(y_prob, axis=1),
                                      np.ones(n_samples))
            if not tags["no_validation"]:
                # raises error on malformed input for predict_proba
                if _is_pairwise(classifier_orig):
                    with assert_raises(ValueError, msg=msg_pairwise.format(
                            name, "predict_proba")):
                        classifier.predict_proba(X.reshape(-1, 1))
                else:
                    with assert_raises(ValueError, msg=msg.format(
                            name, "predict_proba")):
                        classifier.predict_proba(X.T)
            if hasattr(classifier, "predict_log_proba"):
                # predict_log_proba is a transformation of predict_proba
                y_log_prob = classifier.predict_log_proba(X)
                assert_allclose(y_log_prob, np.log(y_prob), 8, atol=1e-9)
                assert_array_equal(np.argsort(y_log_prob), np.argsort(y_prob))


def check_outlier_corruption(num_outliers, expected_outliers, decision):
    # Check for deviation from the precise given contamination level that may
    # be due to ties in the anomaly scores.
    if num_outliers < expected_outliers:
        start = num_outliers
        end = expected_outliers + 1
    else:
        start = expected_outliers
        end = num_outliers + 1

    # ensure that all values in the 'critical area' are tied,
    # leading to the observed discrepancy between provided
    # and actual contamination levels.
    sorted_decision = np.sort(decision)
    msg = ('The number of predicted outliers is not equal to the expected '
           'number of outliers and this difference is not explained by the '
           'number of ties in the decision_function values')
    assert len(np.unique(sorted_decision[start:end])) == 1, msg


def check_outliers_train(name, estimator_orig, readonly_memmap=True):
    n_samples = 300
    X, _ = make_blobs(n_samples=n_samples, random_state=0)
    X = shuffle(X, random_state=7)

    if readonly_memmap:
        X = create_memmap_backed_data(X)

    n_samples, n_features = X.shape
    estimator = clone(estimator_orig)
    set_random_state(estimator)

    # fit
    estimator.fit(X)
    # with lists
    estimator.fit(X.tolist())

    y_pred = estimator.predict(X)
    assert y_pred.shape == (n_samples,)
    assert y_pred.dtype.kind == 'i'
    assert_array_equal(np.unique(y_pred), np.array([-1, 1]))

    decision = estimator.decision_function(X)
    scores = estimator.score_samples(X)
    for output in [decision, scores]:
        assert output.dtype == np.dtype('float')
        assert output.shape == (n_samples,)

    # raises error on malformed input for predict
    assert_raises(ValueError, estimator.predict, X.T)

    # decision_function agrees with predict
    dec_pred = (decision >= 0).astype(np.int)
    dec_pred[dec_pred == 0] = -1
    assert_array_equal(dec_pred, y_pred)

    # raises error on malformed input for decision_function
    assert_raises(ValueError, estimator.decision_function, X.T)

    # decision_function is a translation of score_samples
    y_dec = scores - estimator.offset_
    assert_allclose(y_dec, decision)

    # raises error on malformed input for score_samples
    assert_raises(ValueError, estimator.score_samples, X.T)

    # contamination parameter (not for OneClassSVM which has the nu parameter)
    if (hasattr(estimator, 'contamination')
            and not hasattr(estimator, 'novelty')):
        # proportion of outliers equal to contamination parameter when not
        # set to 'auto'. This is true for the training set and cannot thus be
        # checked as follows for estimators with a novelty parameter such as
        # LocalOutlierFactor (tested in check_outliers_fit_predict)
        expected_outliers = 30
        contamination = expected_outliers / n_samples
        estimator.set_params(contamination=contamination)
        estimator.fit(X)
        y_pred = estimator.predict(X)

        num_outliers = np.sum(y_pred != 1)
        # num_outliers should be equal to expected_outliers unless
        # there are ties in the decision_function values. this can
        # only be tested for estimators with a decision_function
        # method, i.e. all estimators except LOF which is already
        # excluded from this if branch.
        if num_outliers != expected_outliers:
            decision = estimator.decision_function(X)
            check_outlier_corruption(num_outliers, expected_outliers, decision)

        # raises error when contamination is a scalar and not in [0,1]
        for contamination in [-0.5, 2.3]:
            estimator.set_params(contamination=contamination)
            assert_raises(ValueError, estimator.fit, X)


@ignore_warnings(category=(FutureWarning))
def check_classifiers_multilabel_representation_invariance(name,
                                                           classifier_orig):
    X, y = make_multilabel_classification(n_samples=100, n_features=20,
                                          n_classes=5, n_labels=3,
                                          length=50, allow_unlabeled=True,
                                          random_state=0)

    X_train, y_train = X[:80], y[:80]
    X_test = X[80:]

    y_train_list_of_lists = y_train.tolist()
    y_train_list_of_arrays = list(y_train)

    classifier = clone(classifier_orig)
    set_random_state(classifier)

    y_pred = classifier.fit(X_train, y_train).predict(X_test)

    y_pred_list_of_lists = classifier.fit(
        X_train, y_train_list_of_lists).predict(X_test)

    y_pred_list_of_arrays = classifier.fit(
        X_train, y_train_list_of_arrays).predict(X_test)

    assert_array_equal(y_pred, y_pred_list_of_arrays)
    assert_array_equal(y_pred, y_pred_list_of_lists)

    assert y_pred.dtype == y_pred_list_of_arrays.dtype
    assert y_pred.dtype == y_pred_list_of_lists.dtype
    assert type(y_pred) == type(y_pred_list_of_arrays)
    assert type(y_pred) == type(y_pred_list_of_lists)


@ignore_warnings(category=FutureWarning)
def check_estimators_fit_returns_self(name, estimator_orig,
                                      readonly_memmap=False):
    """Check if self is returned when calling fit"""
    if estimator_orig._get_tags()['binary_only']:
        n_centers = 2
    else:
        n_centers = 3
    X, y = make_blobs(random_state=0, n_samples=21, centers=n_centers)
    # some want non-negative input
    X -= X.min()
    X = _pairwise_estimator_convert_X(X, estimator_orig)

    estimator = clone(estimator_orig)
    y = _enforce_estimator_tags_y(estimator, y)

    if readonly_memmap:
        X, y = create_memmap_backed_data([X, y])

    set_random_state(estimator)
    assert estimator.fit(X, y) is estimator


@ignore_warnings
def check_estimators_unfitted(name, estimator_orig):
    """Check that predict raises an exception in an unfitted estimator.

    Unfitted estimators should raise a NotFittedError.
    """
    # Common test for Regressors, Classifiers and Outlier detection estimators
    X, y = _regression_dataset()

    estimator = clone(estimator_orig)
    for method in ('decision_function', 'predict', 'predict_proba',
                   'predict_log_proba'):
        if hasattr(estimator, method):
            assert_raises(NotFittedError, getattr(estimator, method), X)


@ignore_warnings(category=FutureWarning)
def check_supervised_y_2d(name, estimator_orig):
    tags = estimator_orig._get_tags()
    if tags['multioutput_only']:
        # These only work on 2d, so this test makes no sense
        return
    rnd = np.random.RandomState(0)
    n_samples = 30
    X = _pairwise_estimator_convert_X(
        rnd.uniform(size=(n_samples, 3)), estimator_orig
    )
    if tags['binary_only']:
        y = np.arange(n_samples) % 2
    else:
        y = np.arange(n_samples) % 3
    y = _enforce_estimator_tags_y(estimator_orig, y)
    estimator = clone(estimator_orig)
    set_random_state(estimator)
    # fit
    estimator.fit(X, y)
    y_pred = estimator.predict(X)

    set_random_state(estimator)
    # Check that when a 2D y is given, a DataConversionWarning is
    # raised
    with warnings.catch_warnings(record=True) as w:
        warnings.simplefilter("always", DataConversionWarning)
        warnings.simplefilter("ignore", RuntimeWarning)
        estimator.fit(X, y[:, np.newaxis])
    y_pred_2d = estimator.predict(X)
    msg = "expected 1 DataConversionWarning, got: %s" % (
        ", ".join([str(w_x) for w_x in w]))
    if not tags['multioutput']:
        # check that we warned if we don't support multi-output
        assert len(w) > 0, msg
        assert "DataConversionWarning('A column-vector y" \
               " was passed when a 1d array was expected" in msg
    assert_allclose(y_pred.ravel(), y_pred_2d.ravel())


@ignore_warnings
def check_classifiers_predictions(X, y, name, classifier_orig):
    classes = np.unique(y)
    classifier = clone(classifier_orig)
    if name == 'BernoulliNB':
        X = X > X.mean()
    set_random_state(classifier)

    classifier.fit(X, y)
    y_pred = classifier.predict(X)

    if hasattr(classifier, "decision_function"):
        decision = classifier.decision_function(X)
        assert isinstance(decision, np.ndarray)
        if len(classes) == 2:
            dec_pred = (decision.ravel() > 0).astype(np.int)
            dec_exp = classifier.classes_[dec_pred]
            assert_array_equal(dec_exp, y_pred,
                               err_msg="decision_function does not match "
                               "classifier for %r: expected '%s', got '%s'" %
                               (classifier, ", ".join(map(str, dec_exp)),
                                ", ".join(map(str, y_pred))))
        elif getattr(classifier, 'decision_function_shape', 'ovr') == 'ovr':
            decision_y = np.argmax(decision, axis=1).astype(int)
            y_exp = classifier.classes_[decision_y]
            assert_array_equal(y_exp, y_pred,
                               err_msg="decision_function does not match "
                               "classifier for %r: expected '%s', got '%s'" %
                               (classifier, ", ".join(map(str, y_exp)),
                                ", ".join(map(str, y_pred))))

    # training set performance
    if name != "ComplementNB":
        # This is a pathological data set for ComplementNB.
        # For some specific cases 'ComplementNB' predicts less classes
        # than expected
        assert_array_equal(np.unique(y), np.unique(y_pred))
    assert_array_equal(classes, classifier.classes_,
                       err_msg="Unexpected classes_ attribute for %r: "
                       "expected '%s', got '%s'" %
                       (classifier, ", ".join(map(str, classes)),
                        ", ".join(map(str, classifier.classes_))))


def _choose_check_classifiers_labels(name, y, y_names):
    return y if name in ["LabelPropagation", "LabelSpreading"] else y_names


def check_classifiers_classes(name, classifier_orig):
    X_multiclass, y_multiclass = make_blobs(n_samples=30, random_state=0,
                                            cluster_std=0.1)
    X_multiclass, y_multiclass = shuffle(X_multiclass, y_multiclass,
                                         random_state=7)
    X_multiclass = StandardScaler().fit_transform(X_multiclass)
    # We need to make sure that we have non negative data, for things
    # like NMF
    X_multiclass -= X_multiclass.min() - .1

    X_binary = X_multiclass[y_multiclass != 2]
    y_binary = y_multiclass[y_multiclass != 2]

    X_multiclass = _pairwise_estimator_convert_X(X_multiclass, classifier_orig)
    X_binary = _pairwise_estimator_convert_X(X_binary, classifier_orig)

    labels_multiclass = ["one", "two", "three"]
    labels_binary = ["one", "two"]

    y_names_multiclass = np.take(labels_multiclass, y_multiclass)
    y_names_binary = np.take(labels_binary, y_binary)

    problems = [(X_binary, y_binary, y_names_binary)]
    if not classifier_orig._get_tags()['binary_only']:
        problems.append((X_multiclass, y_multiclass, y_names_multiclass))

    for X, y, y_names in problems:
        for y_names_i in [y_names, y_names.astype('O')]:
            y_ = _choose_check_classifiers_labels(name, y, y_names_i)
            check_classifiers_predictions(X, y_, name, classifier_orig)

    labels_binary = [-1, 1]
    y_names_binary = np.take(labels_binary, y_binary)
    y_binary = _choose_check_classifiers_labels(name, y_binary, y_names_binary)
    check_classifiers_predictions(X_binary, y_binary, name, classifier_orig)


@ignore_warnings(category=FutureWarning)
def check_regressors_int(name, regressor_orig):
    X, _ = _regression_dataset()
    X = _pairwise_estimator_convert_X(X[:50], regressor_orig)
    rnd = np.random.RandomState(0)
    y = rnd.randint(3, size=X.shape[0])
    y = _enforce_estimator_tags_y(regressor_orig, y)
    rnd = np.random.RandomState(0)
    # separate estimators to control random seeds
    regressor_1 = clone(regressor_orig)
    regressor_2 = clone(regressor_orig)
    set_random_state(regressor_1)
    set_random_state(regressor_2)

    if name in CROSS_DECOMPOSITION:
        y_ = np.vstack([y, 2 * y + rnd.randint(2, size=len(y))])
        y_ = y_.T
    else:
        y_ = y

    # fit
    regressor_1.fit(X, y_)
    pred1 = regressor_1.predict(X)
    regressor_2.fit(X, y_.astype(np.float))
    pred2 = regressor_2.predict(X)
    assert_allclose(pred1, pred2, atol=1e-2, err_msg=name)


@ignore_warnings(category=FutureWarning)
def check_regressors_train(name, regressor_orig, readonly_memmap=False,
                           X_dtype=np.float64):
    X, y = _regression_dataset()
    X = X.astype(X_dtype)
    X = _pairwise_estimator_convert_X(X, regressor_orig)
    y = scale(y)  # X is already scaled
    regressor = clone(regressor_orig)
    y = _enforce_estimator_tags_y(regressor, y)
    if name in CROSS_DECOMPOSITION:
        rnd = np.random.RandomState(0)
        y_ = np.vstack([y, 2 * y + rnd.randint(2, size=len(y))])
        y_ = y_.T
    else:
        y_ = y

    if readonly_memmap:
        X, y, y_ = create_memmap_backed_data([X, y, y_])

    if not hasattr(regressor, 'alphas') and hasattr(regressor, 'alpha'):
        # linear regressors need to set alpha, but not generalized CV ones
        regressor.alpha = 0.01
    if name == 'PassiveAggressiveRegressor':
        regressor.C = 0.01

    # raises error on malformed input for fit
    with assert_raises(ValueError, msg="The classifier {} does not"
                       " raise an error when incorrect/malformed input "
                       "data for fit is passed. The number of training "
                       "examples is not the same as the number of "
                       "labels. Perhaps use check_X_y in fit.".format(name)):
        regressor.fit(X, y[:-1])
    # fit
    set_random_state(regressor)
    regressor.fit(X, y_)
    regressor.fit(X.tolist(), y_.tolist())
    y_pred = regressor.predict(X)
    assert y_pred.shape == y_.shape

    # TODO: find out why PLS and CCA fail. RANSAC is random
    # and furthermore assumes the presence of outliers, hence
    # skipped
    if not regressor._get_tags()["poor_score"]:
        assert regressor.score(X, y_) > 0.5


@ignore_warnings
def check_regressors_no_decision_function(name, regressor_orig):
    # checks whether regressors have decision_function or predict_proba
    rng = np.random.RandomState(0)
    regressor = clone(regressor_orig)

    X = rng.normal(size=(10, 4))
    X = _pairwise_estimator_convert_X(X, regressor_orig)
    y = _enforce_estimator_tags_y(regressor, X[:, 0])

    if hasattr(regressor, "n_components"):
        # FIXME CCA, PLS is not robust to rank 1 effects
        regressor.n_components = 1

    regressor.fit(X, y)
    funcs = ["decision_function", "predict_proba", "predict_log_proba"]
    for func_name in funcs:
        func = getattr(regressor, func_name, None)
        if func is None:
            # doesn't have function
            continue
        # has function. Should raise deprecation warning
        msg = func_name
        assert_warns_message(FutureWarning, msg, func, X)


@ignore_warnings(category=FutureWarning)
def check_class_weight_classifiers(name, classifier_orig):

    if classifier_orig._get_tags()['binary_only']:
        problems = [2]
    else:
        problems = [2, 3]

    for n_centers in problems:
        # create a very noisy dataset
        X, y = make_blobs(centers=n_centers, random_state=0, cluster_std=20)
        X_train, X_test, y_train, y_test = train_test_split(X, y, test_size=.5,
                                                            random_state=0)

        # can't use gram_if_pairwise() here, setting up gram matrix manually
        if _is_pairwise(classifier_orig):
            X_test = rbf_kernel(X_test, X_train)
            X_train = rbf_kernel(X_train, X_train)

        n_centers = len(np.unique(y_train))

        if n_centers == 2:
            class_weight = {0: 1000, 1: 0.0001}
        else:
            class_weight = {0: 1000, 1: 0.0001, 2: 0.0001}

        classifier = clone(classifier_orig).set_params(
            class_weight=class_weight)
        if hasattr(classifier, "n_iter"):
            classifier.set_params(n_iter=100)
        if hasattr(classifier, "max_iter"):
            classifier.set_params(max_iter=1000)
        if hasattr(classifier, "min_weight_fraction_leaf"):
            classifier.set_params(min_weight_fraction_leaf=0.01)
        if hasattr(classifier, "n_iter_no_change"):
            classifier.set_params(n_iter_no_change=20)

        set_random_state(classifier)
        classifier.fit(X_train, y_train)
        y_pred = classifier.predict(X_test)
        # XXX: Generally can use 0.89 here. On Windows, LinearSVC gets
        #      0.88 (Issue #9111)
        assert np.mean(y_pred == 0) > 0.87


@ignore_warnings(category=FutureWarning)
def check_class_weight_balanced_classifiers(name, classifier_orig, X_train,
                                            y_train, X_test, y_test, weights):
    classifier = clone(classifier_orig)
    if hasattr(classifier, "n_iter"):
        classifier.set_params(n_iter=100)
    if hasattr(classifier, "max_iter"):
        classifier.set_params(max_iter=1000)

    set_random_state(classifier)
    classifier.fit(X_train, y_train)
    y_pred = classifier.predict(X_test)

    classifier.set_params(class_weight='balanced')
    classifier.fit(X_train, y_train)
    y_pred_balanced = classifier.predict(X_test)
    assert (f1_score(y_test, y_pred_balanced, average='weighted') >
            f1_score(y_test, y_pred, average='weighted'))


@ignore_warnings(category=FutureWarning)
def check_class_weight_balanced_linear_classifier(name, Classifier):
    """Test class weights with non-contiguous class labels."""
    # this is run on classes, not instances, though this should be changed
    X = np.array([[-1.0, -1.0], [-1.0, 0], [-.8, -1.0],
                  [1.0, 1.0], [1.0, 0.0]])
    y = np.array([1, 1, 1, -1, -1])

    classifier = Classifier()

    if hasattr(classifier, "n_iter"):
        # This is a very small dataset, default n_iter are likely to prevent
        # convergence
        classifier.set_params(n_iter=1000)
    if hasattr(classifier, "max_iter"):
        classifier.set_params(max_iter=1000)
    if hasattr(classifier, 'cv'):
        classifier.set_params(cv=3)
    set_random_state(classifier)

    # Let the model compute the class frequencies
    classifier.set_params(class_weight='balanced')
    coef_balanced = classifier.fit(X, y).coef_.copy()

    # Count each label occurrence to reweight manually
    n_samples = len(y)
    n_classes = float(len(np.unique(y)))

    class_weight = {1: n_samples / (np.sum(y == 1) * n_classes),
                    -1: n_samples / (np.sum(y == -1) * n_classes)}
    classifier.set_params(class_weight=class_weight)
    coef_manual = classifier.fit(X, y).coef_.copy()

    assert_allclose(coef_balanced, coef_manual,
                    err_msg="Classifier %s is not computing"
                    " class_weight=balanced properly."
                    % name)


@ignore_warnings(category=FutureWarning)
def check_estimators_overwrite_params(name, estimator_orig):
    if estimator_orig._get_tags()['binary_only']:
        n_centers = 2
    else:
        n_centers = 3
    X, y = make_blobs(random_state=0, n_samples=21, centers=n_centers)
    # some want non-negative input
    X -= X.min()
    X = _pairwise_estimator_convert_X(X, estimator_orig, kernel=rbf_kernel)
    estimator = clone(estimator_orig)
    y = _enforce_estimator_tags_y(estimator, y)

    set_random_state(estimator)

    # Make a physical copy of the original estimator parameters before fitting.
    params = estimator.get_params()
    original_params = deepcopy(params)

    # Fit the model
    estimator.fit(X, y)

    # Compare the state of the model parameters with the original parameters
    new_params = estimator.get_params()
    for param_name, original_value in original_params.items():
        new_value = new_params[param_name]

        # We should never change or mutate the internal state of input
        # parameters by default. To check this we use the joblib.hash function
        # that introspects recursively any subobjects to compute a checksum.
        # The only exception to this rule of immutable constructor parameters
        # is possible RandomState instance but in this check we explicitly
        # fixed the random_state params recursively to be integer seeds.
        assert joblib.hash(new_value) == joblib.hash(original_value), (
            "Estimator %s should not change or mutate "
            " the parameter %s from %s to %s during fit."
            % (name, param_name, original_value, new_value))


@ignore_warnings(category=FutureWarning)
def check_no_attributes_set_in_init(name, estimator_orig):
    """Check setting during init. """
    estimator = clone(estimator_orig)
    if hasattr(type(estimator).__init__, "deprecated_original"):
        return

    init_params = _get_args(type(estimator).__init__)
    if IS_PYPY:
        # __init__ signature has additional objects in PyPy
        for key in ['obj']:
            if key in init_params:
                init_params.remove(key)
    parents_init_params = [param for params_parent in
                           (_get_args(parent) for parent in
                            type(estimator).__mro__)
                           for param in params_parent]

    # Test for no setting apart from parameters during init
    invalid_attr = (set(vars(estimator)) - set(init_params)
                    - set(parents_init_params))
    assert not invalid_attr, (
            "Estimator %s should not set any attribute apart"
            " from parameters during init. Found attributes %s."
            % (name, sorted(invalid_attr)))
    # Ensure that each parameter is set in init
    invalid_attr = set(init_params) - set(vars(estimator)) - {"self"}
    assert not invalid_attr, (
            "Estimator %s should store all parameters"
            " as an attribute during init. Did not find "
            "attributes %s."
            % (name, sorted(invalid_attr)))


@ignore_warnings(category=FutureWarning)
def check_sparsify_coefficients(name, estimator_orig):
    X = np.array([[-2, -1], [-1, -1], [-1, -2], [1, 1], [1, 2], [2, 1],
                  [-1, -2], [2, 2], [-2, -2]])
    y = [1, 1, 1, 2, 2, 2, 3, 3, 3]
    est = clone(estimator_orig)

    est.fit(X, y)
    pred_orig = est.predict(X)

    # test sparsify with dense inputs
    est.sparsify()
    assert sparse.issparse(est.coef_)
    pred = est.predict(X)
    assert_array_equal(pred, pred_orig)

    # pickle and unpickle with sparse coef_
    est = pickle.loads(pickle.dumps(est))
    assert sparse.issparse(est.coef_)
    pred = est.predict(X)
    assert_array_equal(pred, pred_orig)


@ignore_warnings(category=FutureWarning)
def check_classifier_data_not_an_array(name, estimator_orig):
    X = np.array([[3, 0], [0, 1], [0, 2], [1, 1], [1, 2], [2, 1],
                  [0, 3], [1, 0], [2, 0], [4, 4], [2, 3], [3, 2]])
    X = _pairwise_estimator_convert_X(X, estimator_orig)
    y = [1, 1, 1, 2, 2, 2, 1, 1, 1, 2, 2, 2]
    y = _enforce_estimator_tags_y(estimator_orig, y)
    for obj_type in ["NotAnArray", "PandasDataframe"]:
        check_estimators_data_not_an_array(name, estimator_orig, X, y,
                                           obj_type)


@ignore_warnings(category=FutureWarning)
def check_regressor_data_not_an_array(name, estimator_orig):
    X, y = _regression_dataset()
    X = _pairwise_estimator_convert_X(X, estimator_orig)
    y = _enforce_estimator_tags_y(estimator_orig, y)
    for obj_type in ["NotAnArray", "PandasDataframe"]:
        check_estimators_data_not_an_array(name, estimator_orig, X, y,
                                           obj_type)


@ignore_warnings(category=FutureWarning)
def check_estimators_data_not_an_array(name, estimator_orig, X, y, obj_type):
    if name in CROSS_DECOMPOSITION:
        raise SkipTest("Skipping check_estimators_data_not_an_array "
                       "for cross decomposition module as estimators "
                       "are not deterministic.")
    # separate estimators to control random seeds
    estimator_1 = clone(estimator_orig)
    estimator_2 = clone(estimator_orig)
    set_random_state(estimator_1)
    set_random_state(estimator_2)

    if obj_type not in ["NotAnArray", 'PandasDataframe']:
        raise ValueError("Data type {0} not supported".format(obj_type))

    if obj_type == "NotAnArray":
        y_ = _NotAnArray(np.asarray(y))
        X_ = _NotAnArray(np.asarray(X))
    else:
        # Here pandas objects (Series and DataFrame) are tested explicitly
        # because some estimators may handle them (especially their indexing)
        # specially.
        try:
            import pandas as pd
            y_ = np.asarray(y)
            if y_.ndim == 1:
                y_ = pd.Series(y_)
            else:
                y_ = pd.DataFrame(y_)
            X_ = pd.DataFrame(np.asarray(X))

        except ImportError:
            raise SkipTest("pandas is not installed: not checking estimators "
                           "for pandas objects.")

    # fit
    estimator_1.fit(X_, y_)
    pred1 = estimator_1.predict(X_)
    estimator_2.fit(X, y)
    pred2 = estimator_2.predict(X)
    assert_allclose(pred1, pred2, atol=1e-2, err_msg=name)


def check_parameters_default_constructible(name, Estimator):
    # test default-constructibility
    # get rid of deprecation warnings

    Estimator = Estimator.__class__

    with ignore_warnings(category=FutureWarning):
        estimator = _construct_instance(Estimator)
        # test cloning
        clone(estimator)
        # test __repr__
        repr(estimator)
        # test that set_params returns self
        assert estimator.set_params() is estimator

        # test if init does nothing but set parameters
        # this is important for grid_search etc.
        # We get the default parameters from init and then
        # compare these against the actual values of the attributes.

        # this comes from getattr. Gets rid of deprecation decorator.
        init = getattr(estimator.__init__, 'deprecated_original',
                       estimator.__init__)

        try:
            def param_filter(p):
                """Identify hyper parameters of an estimator"""
                return (p.name != 'self' and
                        p.kind != p.VAR_KEYWORD and
                        p.kind != p.VAR_POSITIONAL)

            init_params = [p for p in signature(init).parameters.values()
                           if param_filter(p)]

        except (TypeError, ValueError):
            # init is not a python function.
            # true for mixins
            return
        params = estimator.get_params()
        # they can need a non-default argument
        init_params = init_params[len(getattr(
            estimator, '_required_parameters', [])):]

        for init_param in init_params:
            assert init_param.default != init_param.empty, (
                "parameter %s for %s has no default value"
                % (init_param.name, type(estimator).__name__))
            if type(init_param.default) is type:
                assert init_param.default in [np.float64, np.int64]
            else:
                assert (type(init_param.default) in
                        [str, int, float, bool, tuple, type(None),
                         np.float64, types.FunctionType, joblib.Memory])
            if init_param.name not in params.keys():
                # deprecated parameter, not in get_params
                assert init_param.default is None
                continue

            param_value = params[init_param.name]
            if isinstance(param_value, np.ndarray):
                assert_array_equal(param_value, init_param.default)
            else:
                if is_scalar_nan(param_value):
                    # Allows to set default parameters to np.nan
                    assert param_value is init_param.default, init_param.name
                else:
                    assert param_value == init_param.default, init_param.name


def _enforce_estimator_tags_y(estimator, y):
    # Estimators with a `requires_positive_y` tag only accept strictly positive
    # data
    if estimator._get_tags()["requires_positive_y"]:
        # Create strictly positive y. The minimal increment above 0 is 1, as
        # y could be of integer dtype.
        y += 1 + abs(y.min())
    # Estimators in mono_output_task_error raise ValueError if y is of 1-D
    # Convert into a 2-D y for those estimators.
    if estimator._get_tags()["multioutput_only"]:
        return np.reshape(y, (-1, 1))
    return y


def _enforce_estimator_tags_x(estimator, X):
    # Estimators with a `_pairwise` tag only accept
    # X of shape (`n_samples`, `n_samples`)
    if hasattr(estimator, '_pairwise'):
        X = X.dot(X.T)
    # Estimators with `1darray` in `X_types` tag only accept
    # X of shape (`n_samples`,)
    if '1darray' in estimator._get_tags()['X_types']:
        X = X[:, 0]
    # Estimators with a `requires_positive_X` tag only accept
    # strictly positive data
    if estimator._get_tags()['requires_positive_X']:
        X -= X.min()
    return X


@ignore_warnings(category=FutureWarning)
def check_non_transformer_estimators_n_iter(name, estimator_orig):
    # Test that estimators that are not transformers with a parameter
    # max_iter, return the attribute of n_iter_ at least 1.

    # These models are dependent on external solvers like
    # libsvm and accessing the iter parameter is non-trivial.
    not_run_check_n_iter = ['Ridge', 'SVR', 'NuSVR', 'NuSVC',
                            'RidgeClassifier', 'SVC', 'RandomizedLasso',
                            'LogisticRegressionCV', 'LinearSVC',
                            'LogisticRegression']

    # Tested in test_transformer_n_iter
    not_run_check_n_iter += CROSS_DECOMPOSITION
    if name in not_run_check_n_iter:
        return

    # LassoLars stops early for the default alpha=1.0 the iris dataset.
    if name == 'LassoLars':
        estimator = clone(estimator_orig).set_params(alpha=0.)
    else:
        estimator = clone(estimator_orig)
    if hasattr(estimator, 'max_iter'):
        iris = load_iris()
        X, y_ = iris.data, iris.target
        y_ = _enforce_estimator_tags_y(estimator, y_)

        set_random_state(estimator, 0)

        estimator.fit(X, y_)

        assert estimator.n_iter_ >= 1


@ignore_warnings(category=FutureWarning)
def check_transformer_n_iter(name, estimator_orig):
    # Test that transformers with a parameter max_iter, return the
    # attribute of n_iter_ at least 1.
    estimator = clone(estimator_orig)
    if hasattr(estimator, "max_iter"):
        if name in CROSS_DECOMPOSITION:
            # Check using default data
            X = [[0., 0., 1.], [1., 0., 0.], [2., 2., 2.], [2., 5., 4.]]
            y_ = [[0.1, -0.2], [0.9, 1.1], [0.1, -0.5], [0.3, -0.2]]

        else:
            X, y_ = make_blobs(n_samples=30, centers=[[0, 0, 0], [1, 1, 1]],
                               random_state=0, n_features=2, cluster_std=0.1)
            X -= X.min() - 0.1
        set_random_state(estimator, 0)
        estimator.fit(X, y_)

        # These return a n_iter per component.
        if name in CROSS_DECOMPOSITION:
            for iter_ in estimator.n_iter_:
                assert iter_ >= 1
        else:
            assert estimator.n_iter_ >= 1


@ignore_warnings(category=FutureWarning)
def check_get_params_invariance(name, estimator_orig):
    # Checks if get_params(deep=False) is a subset of get_params(deep=True)
    e = clone(estimator_orig)

    shallow_params = e.get_params(deep=False)
    deep_params = e.get_params(deep=True)

    assert all(item in deep_params.items() for item in
               shallow_params.items())


@ignore_warnings(category=FutureWarning)
def check_set_params(name, estimator_orig):
    # Check that get_params() returns the same thing
    # before and after set_params() with some fuzz
    estimator = clone(estimator_orig)

    orig_params = estimator.get_params(deep=False)
    msg = ("get_params result does not match what was passed to set_params")

    estimator.set_params(**orig_params)
    curr_params = estimator.get_params(deep=False)
    assert set(orig_params.keys()) == set(curr_params.keys()), msg
    for k, v in curr_params.items():
        assert orig_params[k] is v, msg

    # some fuzz values
    test_values = [-np.inf, np.inf, None]

    test_params = deepcopy(orig_params)
    for param_name in orig_params.keys():
        default_value = orig_params[param_name]
        for value in test_values:
            test_params[param_name] = value
            try:
                estimator.set_params(**test_params)
            except (TypeError, ValueError) as e:
                e_type = e.__class__.__name__
                # Exception occurred, possibly parameter validation
                warnings.warn("{0} occurred during set_params of param {1} on "
                              "{2}. It is recommended to delay parameter "
                              "validation until fit.".format(e_type,
                                                             param_name,
                                                             name))

                change_warning_msg = "Estimator's parameters changed after " \
                                     "set_params raised {}".format(e_type)
                params_before_exception = curr_params
                curr_params = estimator.get_params(deep=False)
                try:
                    assert (set(params_before_exception.keys()) ==
                            set(curr_params.keys()))
                    for k, v in curr_params.items():
                        assert params_before_exception[k] is v
                except AssertionError:
                    warnings.warn(change_warning_msg)
            else:
                curr_params = estimator.get_params(deep=False)
                assert (set(test_params.keys()) ==
                        set(curr_params.keys())), msg
                for k, v in curr_params.items():
                    assert test_params[k] is v, msg
        test_params[param_name] = default_value


@ignore_warnings(category=FutureWarning)
def check_classifiers_regression_target(name, estimator_orig):
    # Check if classifier throws an exception when fed regression targets

    X, y = _regression_dataset()

    X = X + 1 + abs(X.min(axis=0))  # be sure that X is non-negative
    e = clone(estimator_orig)
    msg = 'Unknown label type: '
    if not e._get_tags()["no_validation"]:
        assert_raises_regex(ValueError, msg, e.fit, X, y)


@ignore_warnings(category=FutureWarning)
def check_decision_proba_consistency(name, estimator_orig):
    # Check whether an estimator having both decision_function and
    # predict_proba methods has outputs with perfect rank correlation.

    centers = [(2, 2), (4, 4)]
    X, y = make_blobs(n_samples=100, random_state=0, n_features=4,
                      centers=centers, cluster_std=1.0, shuffle=True)
    X_test = np.random.randn(20, 2) + 4
    estimator = clone(estimator_orig)

    if (hasattr(estimator, "decision_function") and
            hasattr(estimator, "predict_proba")):

        estimator.fit(X, y)
        # Since the link function from decision_function() to predict_proba()
        # is sometimes not precise enough (typically expit), we round to the
        # 10th decimal to avoid numerical issues.
        a = estimator.predict_proba(X_test)[:, 1].round(decimals=10)
        b = estimator.decision_function(X_test).round(decimals=10)
        assert_array_equal(rankdata(a), rankdata(b))


def check_outliers_fit_predict(name, estimator_orig):
    # Check fit_predict for outlier detectors.

    n_samples = 300
    X, _ = make_blobs(n_samples=n_samples, random_state=0)
    X = shuffle(X, random_state=7)
    n_samples, n_features = X.shape
    estimator = clone(estimator_orig)

    set_random_state(estimator)

    y_pred = estimator.fit_predict(X)
    assert y_pred.shape == (n_samples,)
    assert y_pred.dtype.kind == 'i'
    assert_array_equal(np.unique(y_pred), np.array([-1, 1]))

    # check fit_predict = fit.predict when the estimator has both a predict and
    # a fit_predict method. recall that it is already assumed here that the
    # estimator has a fit_predict method
    if hasattr(estimator, 'predict'):
        y_pred_2 = estimator.fit(X).predict(X)
        assert_array_equal(y_pred, y_pred_2)

    if hasattr(estimator, "contamination"):
        # proportion of outliers equal to contamination parameter when not
        # set to 'auto'
        expected_outliers = 30
        contamination = float(expected_outliers)/n_samples
        estimator.set_params(contamination=contamination)
        y_pred = estimator.fit_predict(X)

        num_outliers = np.sum(y_pred != 1)
        # num_outliers should be equal to expected_outliers unless
        # there are ties in the decision_function values. this can
        # only be tested for estimators with a decision_function
        # method
        if (num_outliers != expected_outliers and
                hasattr(estimator, 'decision_function')):
            decision = estimator.decision_function(X)
            check_outlier_corruption(num_outliers, expected_outliers, decision)

        # raises error when contamination is a scalar and not in [0,1]
        for contamination in [-0.5, 2.3]:
            estimator.set_params(contamination=contamination)
            assert_raises(ValueError, estimator.fit_predict, X)


def check_fit_non_negative(name, estimator_orig):
    # Check that proper warning is raised for non-negative X
    # when tag requires_positive_X is present
    X = np.array([[-1., 1], [-1., 1]])
    y = np.array([1, 2])
    estimator = clone(estimator_orig)
    assert_raises_regex(ValueError, "Negative values in data passed to",
                        estimator.fit, X, y)


def check_fit_idempotent(name, estimator_orig):
    # Check that est.fit(X) is the same as est.fit(X).fit(X). Ideally we would
    # check that the estimated parameters during training (e.g. coefs_) are
    # the same, but having a universal comparison function for those
    # attributes is difficult and full of edge cases. So instead we check that
    # predict(), predict_proba(), decision_function() and transform() return
    # the same results.

    check_methods = ["predict", "transform", "decision_function",
                     "predict_proba"]
    rng = np.random.RandomState(0)

    estimator = clone(estimator_orig)
    set_random_state(estimator)
    if 'warm_start' in estimator.get_params().keys():
        estimator.set_params(warm_start=False)

    n_samples = 100
    X = rng.normal(loc=100, size=(n_samples, 2))
    X = _pairwise_estimator_convert_X(X, estimator)
    if is_regressor(estimator_orig):
        y = rng.normal(size=n_samples)
    else:
        y = rng.randint(low=0, high=2, size=n_samples)
    y = _enforce_estimator_tags_y(estimator, y)

    train, test = next(ShuffleSplit(test_size=.2, random_state=rng).split(X))
    X_train, y_train = _safe_split(estimator, X, y, train)
    X_test, y_test = _safe_split(estimator, X, y, test, train)

    # Fit for the first time
    estimator.fit(X_train, y_train)

    result = {method: getattr(estimator, method)(X_test)
              for method in check_methods
              if hasattr(estimator, method)}

    # Fit again
    set_random_state(estimator)
    estimator.fit(X_train, y_train)

    for method in check_methods:
        if hasattr(estimator, method):
            new_result = getattr(estimator, method)(X_test)
            if np.issubdtype(new_result.dtype, np.floating):
                tol = 2*np.finfo(new_result.dtype).eps
            else:
                tol = 2*np.finfo(np.float64).eps
            assert_allclose_dense_sparse(
                result[method], new_result,
                atol=max(tol, 1e-9), rtol=max(tol, 1e-7),
                err_msg="Idempotency check failed for method {}".format(method)
            )


def check_n_features_in(name, estimator_orig):
    # Make sure that n_features_in_ attribute doesn't exist until fit is
    # called, and that its value is correct.

    rng = np.random.RandomState(0)

    estimator = clone(estimator_orig)
    set_random_state(estimator)
    if 'warm_start' in estimator.get_params():
        estimator.set_params(warm_start=False)

    n_samples = 100
    X = rng.normal(loc=100, size=(n_samples, 2))
    X = _pairwise_estimator_convert_X(X, estimator)
    if is_regressor(estimator_orig):
        y = rng.normal(size=n_samples)
    else:
        y = rng.randint(low=0, high=2, size=n_samples)
    y = _enforce_estimator_tags_y(estimator, y)

    assert not hasattr(estimator, 'n_features_in_')
    estimator.fit(X, y)
    if hasattr(estimator, 'n_features_in_'):
        assert estimator.n_features_in_ == X.shape[1]
    else:
        warnings.warn(
            "As of scikit-learn 0.23, estimators should expose a "
            "n_features_in_ attribute, unless the 'no_validation' tag is "
            "True. This attribute should be equal to the number of features "
            "passed to the fit method. "
            "An error will be raised from version 0.25 when calling "
            "check_estimator(). "
            "See SLEP010: "
            "https://scikit-learn-enhancement-proposals.readthedocs.io/en/latest/slep010/proposal.html",  # noqa
            FutureWarning
        )


def check_requires_y_none(name, estimator_orig):
    # Make sure that an estimator with requires_y=True fails gracefully when
    # given y=None

    rng = np.random.RandomState(0)

    estimator = clone(estimator_orig)
    set_random_state(estimator)

    n_samples = 100
    X = rng.normal(loc=100, size=(n_samples, 2))
    X = _pairwise_estimator_convert_X(X, estimator)

    warning_msg = ("As of scikit-learn 0.23, estimators should have a "
                   "'requires_y' tag set to the appropriate value. "
                   "The default value of the tag is False. "
                   "An error will be raised from version 0.25 when calling "
                   "check_estimator() if the tag isn't properly set.")

    expected_err_msgs = (
        "requires y to be passed, but the target y is None",
        "Expected array-like (array or non-string sequence), got None",
        "y should be a 1d array"
    )

    try:
        estimator.fit(X, None)
    except ValueError as ve:
        if not any(msg in str(ve) for msg in expected_err_msgs):
            warnings.warn(warning_msg, FutureWarning)<|MERGE_RESOLUTION|>--- conflicted
+++ resolved
@@ -32,14 +32,10 @@
 from ..linear_model import Ridge
 
 from ..base import (clone, ClusterMixin, is_classifier, is_regressor,
-<<<<<<< HEAD
-                    _DEFAULT_TAGS, RegressorMixin, is_outlier_detector,
+                    RegressorMixin, is_outlier_detector,
                     MetaEstimatorMixin)
 from ..impute import MissingIndicator
 from ..kernel_approximation import SkewedChi2Sampler
-=======
-                    RegressorMixin, is_outlier_detector)
->>>>>>> 62fc8bb9
 
 from ..metrics import accuracy_score, adjusted_rand_score, f1_score
 from ..random_projection import BaseRandomProjection
@@ -56,43 +52,19 @@
 from .import shuffle
 from .validation import has_fit_parameter, _num_samples
 from ..preprocessing import StandardScaler
-<<<<<<< HEAD
-from ..datasets import (load_iris, load_boston, make_blobs,
-                        make_multilabel_classification, make_regression,
-                        make_classification)
-=======
 from ..preprocessing import scale
 from ..datasets import (load_iris, make_blobs,
                         make_multilabel_classification, make_regression)
->>>>>>> 62fc8bb9
 
 
 REGRESSION_DATASET = None
 CROSS_DECOMPOSITION = ['PLSCanonical', 'PLSRegression', 'CCA', 'PLSSVD']
 
 
-<<<<<<< HEAD
-def _safe_tags(estimator, key=None):
-    # if estimator doesn't have _get_tags, use _DEFAULT_TAGS
-    # if estimator has tags but not key, use _DEFAULT_TAGS[key]
-    if hasattr(estimator, "_get_tags"):
-        if key is not None:
-            return estimator._get_tags().get(key, _DEFAULT_TAGS[key])
-        tags = estimator._get_tags()
-        return {key: tags.get(key, _DEFAULT_TAGS[key])
-                for key in _DEFAULT_TAGS.keys()}
-    if key is not None:
-        return _DEFAULT_TAGS[key]
-    return _DEFAULT_TAGS
-
-
-def _yield_checks(name, estimator):
-    tags = _safe_tags(estimator)
-=======
+
 def _yield_checks(estimator):
     name = estimator.__class__.__name__
     tags = estimator._get_tags()
->>>>>>> 62fc8bb9
     yield check_no_attributes_set_in_init
     yield check_estimators_dtypes
     yield check_fit_score_takes_y
@@ -844,11 +816,7 @@
         n_samples = 30
         X = _pairwise_estimator_convert_X(rnd.uniform(size=(n_samples, 3)),
                                           estimator_orig)
-<<<<<<< HEAD
-        if _safe_tags(estimator, 'binary_only'):
-=======
         if estimator._get_tags()['binary_only']:
->>>>>>> 62fc8bb9
             y = np.arange(n_samples) % 2
         else:
             y = np.arange(n_samples) % 3
