from __future__ import print_function

import types
import warnings
import sys
import traceback
import pickle
from copy import deepcopy
import numpy as np
from scipy import sparse
from scipy.stats import rankdata
import struct

from sklearn.externals.six.moves import zip
from sklearn.externals.joblib import hash, Memory
from sklearn.utils.testing import assert_raises, _get_args
from sklearn.utils.testing import assert_raises_regex
from sklearn.utils.testing import assert_raise_message
from sklearn.utils.testing import assert_equal
from sklearn.utils.testing import assert_not_equal
from sklearn.utils.testing import assert_true
from sklearn.utils.testing import assert_false
from sklearn.utils.testing import assert_in
from sklearn.utils.testing import assert_array_equal
from sklearn.utils.testing import assert_allclose
from sklearn.utils.testing import assert_allclose_dense_sparse
from sklearn.utils.testing import assert_warns_message
from sklearn.utils.testing import META_ESTIMATORS
from sklearn.utils.testing import set_random_state
from sklearn.utils.testing import assert_greater
from sklearn.utils.testing import assert_greater_equal
from sklearn.utils.testing import SkipTest
from sklearn.utils.testing import ignore_warnings
from sklearn.utils.testing import assert_dict_equal
from sklearn.discriminant_analysis import LinearDiscriminantAnalysis


from sklearn.base import (clone, TransformerMixin, ClusterMixin,
                          BaseEstimator, is_classifier, is_regressor)

from sklearn.metrics import accuracy_score, adjusted_rand_score, f1_score

from sklearn.random_projection import BaseRandomProjection
from sklearn.feature_selection import SelectKBest
from sklearn.svm.base import BaseLibSVM
from sklearn.linear_model.stochastic_gradient import BaseSGD
from sklearn.pipeline import make_pipeline
from sklearn.exceptions import ConvergenceWarning
from sklearn.exceptions import DataConversionWarning
from sklearn.exceptions import SkipTestWarning
from sklearn.model_selection import train_test_split
from sklearn.metrics.pairwise import (rbf_kernel, linear_kernel,
                                      pairwise_distances)

from sklearn.utils import shuffle
from sklearn.utils.fixes import signature
from sklearn.utils.validation import has_fit_parameter, _num_samples
from sklearn.preprocessing import StandardScaler
from sklearn.datasets import load_iris, load_boston, make_blobs


BOSTON = None
CROSS_DECOMPOSITION = ['PLSCanonical', 'PLSRegression', 'CCA', 'PLSSVD']
MULTI_OUTPUT = ['CCA', 'DecisionTreeRegressor', 'ElasticNet',
                'ExtraTreeRegressor', 'ExtraTreesRegressor', 'GaussianProcess',
                'GaussianProcessRegressor', 'TransformedTargetRegressor',
                'KNeighborsRegressor', 'KernelRidge', 'Lars', 'Lasso',
                'LassoLars', 'LinearRegression', 'MultiTaskElasticNet',
                'MultiTaskElasticNetCV', 'MultiTaskLasso', 'MultiTaskLassoCV',
                'OrthogonalMatchingPursuit', 'PLSCanonical', 'PLSRegression',
                'RANSACRegressor', 'RadiusNeighborsRegressor',
                'RandomForestRegressor', 'Ridge', 'RidgeCV']


def _yield_non_meta_checks(name, estimator):
    yield check_estimators_dtypes
    yield check_fit_score_takes_y
    yield check_dtype_object
    yield check_sample_weights_pandas_series
    yield check_sample_weights_list
    yield check_estimators_fit_returns_self
    yield check_complex_data

    # Check that all estimator yield informative messages when
    # trained on empty datasets
    yield check_estimators_empty_data_messages

    if name not in CROSS_DECOMPOSITION + ['SpectralEmbedding']:
        # SpectralEmbedding is non-deterministic,
        # see issue #4236
        # cross-decomposition's "transform" returns X and Y
        yield check_pipeline_consistency

    if name not in ['Imputer']:
        # Test that all estimators check their input for NaN's and infs
        yield check_estimators_nan_inf

    if name not in ['GaussianProcess']:
        # FIXME!
        # in particular GaussianProcess!
        yield check_estimators_overwrite_params
    if hasattr(estimator, 'sparsify'):
        yield check_sparsify_coefficients

    yield check_estimator_sparse_data

    # Test that estimators can be pickled, and once pickled
    # give the same answer as before.
    yield check_estimators_pickle


def _yield_classifier_checks(name, classifier):
    # test classifiers can handle non-array data
    yield check_classifier_data_not_an_array
    # test classifiers trained on a single label always return this label
    yield check_classifiers_one_label
    yield check_classifiers_classes
    yield check_estimators_partial_fit_n_features
    # basic consistency testing
    yield check_classifiers_train
    yield check_classifiers_regression_target
    if (name not in ["MultinomialNB", "ComplementNB", "LabelPropagation",
                     "LabelSpreading"] and
        # TODO some complication with -1 label
            name not in ["DecisionTreeClassifier", "ExtraTreeClassifier"]):
        # We don't raise a warning in these classifiers, as
        # the column y interface is used by the forests.

        yield check_supervised_y_2d
    yield check_supervised_y_no_nan
    # test if NotFittedError is raised
    yield check_estimators_unfitted
    if 'class_weight' in classifier.get_params().keys():
        yield check_class_weight_classifiers

    yield check_non_transformer_estimators_n_iter
    # test if predict_proba is a monotonic transformation of decision_function
    yield check_decision_proba_consistency


@ignore_warnings(category=(DeprecationWarning, FutureWarning))
def check_supervised_y_no_nan(name, estimator_orig):
    # Checks that the Estimator targets are not NaN.
    estimator = clone(estimator_orig)
    rng = np.random.RandomState(888)
    X = rng.randn(10, 5)
    y = np.ones(10) * np.inf
    y = multioutput_estimator_convert_y_2d(estimator, y)

    errmsg = "Input contains NaN, infinity or a value too large for " \
             "dtype('float64')."
    try:
        estimator.fit(X, y)
    except ValueError as e:
        if str(e) != errmsg:
            raise ValueError("Estimator {0} raised error as expected, but "
                             "does not match expected error message"
                             .format(name))
    else:
        raise ValueError("Estimator {0} should have raised error on fitting "
                         "array y with NaN value.".format(name))


def _yield_regressor_checks(name, regressor):
    # TODO: test with intercept
    # TODO: test with multiple responses
    # basic testing
    yield check_regressors_train
    yield check_regressor_data_not_an_array
    yield check_estimators_partial_fit_n_features
    yield check_regressors_no_decision_function
    yield check_supervised_y_2d
    yield check_supervised_y_no_nan
    if name != 'CCA':
        # check that the regressor handles int input
        yield check_regressors_int
    if name != "GaussianProcessRegressor":
        # Test if NotFittedError is raised
        yield check_estimators_unfitted
    yield check_non_transformer_estimators_n_iter


def _yield_transformer_checks(name, transformer):
    # All transformers should either deal with sparse data or raise an
    # exception with type TypeError and an intelligible error message
    if name not in ['AdditiveChi2Sampler', 'Binarizer', 'Normalizer',
                    'PLSCanonical', 'PLSRegression', 'CCA', 'PLSSVD']:
        yield check_transformer_data_not_an_array
    # these don't actually fit the data, so don't raise errors
    if name not in ['AdditiveChi2Sampler', 'Binarizer',
                    'FunctionTransformer', 'Normalizer']:
        # basic tests
        yield check_transformer_general
        yield check_transformers_unfitted
    # Dependent on external solvers and hence accessing the iter
    # param is non-trivial.
    external_solver = ['Isomap', 'KernelPCA', 'LocallyLinearEmbedding',
                       'RandomizedLasso', 'LogisticRegressionCV']
    if name not in external_solver:
        yield check_transformer_n_iter


def _yield_clustering_checks(name, clusterer):
    yield check_clusterer_compute_labels_predict
    if name not in ('WardAgglomeration', "FeatureAgglomeration"):
        # this is clustering on the features
        # let's not test that here.
        yield check_clustering
        yield check_estimators_partial_fit_n_features
    yield check_non_transformer_estimators_n_iter


def _yield_all_checks(name, estimator):
    for check in _yield_non_meta_checks(name, estimator):
        yield check
    if is_classifier(estimator):
        for check in _yield_classifier_checks(name, estimator):
            yield check
    if is_regressor(estimator):
        for check in _yield_regressor_checks(name, estimator):
            yield check
    if isinstance(estimator, TransformerMixin):
        for check in _yield_transformer_checks(name, estimator):
            yield check
    if isinstance(estimator, ClusterMixin):
        for check in _yield_clustering_checks(name, estimator):
            yield check
    yield check_fit2d_predict1d
    yield check_methods_subset_invariance
    if name != 'GaussianProcess':  # FIXME
        # XXX GaussianProcess deprecated in 0.20
        yield check_fit2d_1sample
    yield check_fit2d_1feature
    yield check_fit1d
    yield check_get_params_invariance
    yield check_dict_unchanged
    yield check_dont_overwrite_parameters


def check_estimator(Estimator):
    """Check if estimator adheres to scikit-learn conventions.

    This estimator will run an extensive test-suite for input validation,
    shapes, etc.
    Additional tests for classifiers, regressors, clustering or transformers
    will be run if the Estimator class inherits from the corresponding mixin
    from sklearn.base.

    This test can be applied to classes or instances.
    Classes currently have some additional tests that related to construction,
    while passing instances allows the testing of multiple options.

    Parameters
    ----------
    estimator : estimator object or class
        Estimator to check. Estimator is a class object or instance.

    """
    if isinstance(Estimator, type):
        # got a class
        name = Estimator.__name__
        estimator = Estimator()
        check_parameters_default_constructible(name, Estimator)
        check_no_attributes_set_in_init(name, estimator)
    else:
        # got an instance
        estimator = Estimator
        name = type(estimator).__name__

    for check in _yield_all_checks(name, estimator):
        try:
            check(name, estimator)
        except SkipTest as message:
            # the only SkipTest thrown currently results from not
            # being able to import pandas.
            warnings.warn(message, SkipTestWarning)


def _boston_subset(n_samples=200):
    global BOSTON
    if BOSTON is None:
        boston = load_boston()
        X, y = boston.data, boston.target
        X, y = shuffle(X, y, random_state=0)
        X, y = X[:n_samples], y[:n_samples]
        X = StandardScaler().fit_transform(X)
        BOSTON = X, y
    return BOSTON


def set_checking_parameters(estimator):
    # set parameters to speed up some estimators and
    # avoid deprecated behaviour
    params = estimator.get_params()
    if ("n_iter" in params and estimator.__class__.__name__ != "TSNE"
            and not isinstance(estimator, BaseSGD)):
        estimator.set_params(n_iter=5)
    if "max_iter" in params:
        warnings.simplefilter("ignore", ConvergenceWarning)
        if estimator.max_iter is not None:
            estimator.set_params(max_iter=min(5, estimator.max_iter))
        # LinearSVR, LinearSVC
        if estimator.__class__.__name__ in ['LinearSVR', 'LinearSVC']:
            estimator.set_params(max_iter=20)
        # NMF
        if estimator.__class__.__name__ == 'NMF':
            estimator.set_params(max_iter=100)
        # MLP
        if estimator.__class__.__name__ in ['MLPClassifier', 'MLPRegressor']:
            estimator.set_params(max_iter=100)
    if "n_resampling" in params:
        # randomized lasso
        estimator.set_params(n_resampling=5)
    if "n_estimators" in params:
        # especially gradient boosting with default 100
        estimator.set_params(n_estimators=min(5, estimator.n_estimators))
    if "max_trials" in params:
        # RANSAC
        estimator.set_params(max_trials=10)
    if "n_init" in params:
        # K-Means
        estimator.set_params(n_init=2)
    if "decision_function_shape" in params:
        # SVC
        estimator.set_params(decision_function_shape='ovo')

    if estimator.__class__.__name__ == "SelectFdr":
        # be tolerant of noisy datasets (not actually speed)
        estimator.set_params(alpha=.5)

    if estimator.__class__.__name__ == "TheilSenRegressor":
        estimator.max_subpopulation = 100

    if isinstance(estimator, BaseRandomProjection):
        # Due to the jl lemma and often very few samples, the number
        # of components of the random matrix projection will be probably
        # greater than the number of features.
        # So we impose a smaller number (avoid "auto" mode)
        estimator.set_params(n_components=2)

    if isinstance(estimator, SelectKBest):
        # SelectKBest has a default of k=10
        # which is more feature than we have in most case.
        estimator.set_params(k=1)


class NotAnArray(object):
    " An object that is convertable to an array"

    def __init__(self, data):
        self.data = data

    def __array__(self, dtype=None):
        return self.data


def _is_32bit():
    """Detect if process is 32bit Python."""
    return struct.calcsize('P') * 8 == 32


def _is_pairwise(estimator):
    """Returns True if estimator has a _pairwise attribute set to True.

    Parameters
    ----------
    estimator : object
        Estimator object to test.

    Returns
    -------
    out : bool
        True if _pairwise is set to True and False otherwise.
    """
    return bool(getattr(estimator, "_pairwise", False))


def _is_pairwise_metric(estimator):
    """Returns True if estimator accepts pairwise metric.

    Parameters
    ----------
    estimator : object
        Estimator object to test.

    Returns
    -------
    out : bool
        True if _pairwise is set to True and False otherwise.
    """
    metric = getattr(estimator,  "metric", None)

    return bool(metric == 'precomputed')


def pairwise_estimator_convert_X(X, estimator, kernel=linear_kernel):

    if _is_pairwise_metric(estimator):
        return pairwise_distances(X, metric='euclidean')
    if _is_pairwise(estimator):
        return kernel(X, X)

    return X


def _generate_sparse_matrix(X_csr):
    """
        Generate matrices in multiple formats

        For format belonging to CSR,CSC,COO
        it generates pair belonging to int64
        and int32 indices type.

        Parameters
        ----------

        X_csr: CSR Matrix
            Input matrix in CSR format

        Returns
        -------

        out: iter(Matrices)
            In format['dok', 'lil', 'dia', 'bsr', 'csr', 'csc', 'coo', 'csr_64', 'csc_64', 'coo_64']
    """

    for sparse_format in ['dok', 'lil', 'dia', 'bsr', 'csr', 'csc', 'coo']:
        yield X_csr.asformat(sparse_format)

    for sparse_format in ['csr', 'csc']:
        X = X_csr.asformat(sparse_format)
        X.indices = X.indices.astype('int64')
        X.indptr = X.indptr.astype('int64')
        yield X

    X_coo = X_csr.asformat('coo')
    X_coo.row = X_coo.row.astype('int64')
    X_coo.col = X_coo.col.astype('int64')
    yield X_coo


def check_estimator_sparse_data(name, estimator_orig):

    rng = np.random.RandomState(0)
    X = rng.rand(40, 10)
    X[X < .8] = 0
    X = pairwise_estimator_convert_X(X, estimator_orig)
    X_csr = sparse.csr_matrix(X)
    y = (4 * rng.rand(40)).astype(np.int)
    # catch deprecation warnings
    with ignore_warnings(category=DeprecationWarning):
        estimator = clone(estimator_orig)
    y = multioutput_estimator_convert_y_2d(estimator, y)
    for X in _generate_sparse_matrix(X_csr):
        with ignore_warnings(category=(DeprecationWarning, FutureWarning)):
            if name in ['Scaler', 'StandardScaler']:
                estimator = clone(estimator).set_params(with_mean=False)
            else:
                estimator = clone(estimator)
        # fit and predict
        try:
            with ignore_warnings(category=(DeprecationWarning, FutureWarning)):
                estimator.fit(X, y)
            if hasattr(estimator, "predict"):
                pred = estimator.predict(X)
                assert_equal(pred.shape, (X.shape[0],))
            if hasattr(estimator, 'predict_proba'):
                probs = estimator.predict_proba(X)
                assert_equal(probs.shape, (X.shape[0], 4))
        except (TypeError, ValueError) as e:
            if 'sparse' not in repr(e).lower():
                print("Estimator %s doesn't seem to fail gracefully on "
                      "sparse data: error message state explicitly that "
                      "sparse input is not supported if this is not the case."
                      % name)
                raise
        except Exception as e:
            print("Estimator %s doesn't seem to fail gracefully on "
                  "sparse data: it should raise a TypeError if sparse input "
                  "is explicitly not supported." % name)
            raise


@ignore_warnings(category=(DeprecationWarning, FutureWarning))
def check_sample_weights_pandas_series(name, estimator_orig):
    # check that estimators will accept a 'sample_weight' parameter of
    # type pandas.Series in the 'fit' function.
    estimator = clone(estimator_orig)
    if has_fit_parameter(estimator, "sample_weight"):
        try:
            import pandas as pd
            X = np.array([[1, 1], [1, 2], [1, 3], [2, 1], [2, 2], [2, 3]])
            X = pd.DataFrame(pairwise_estimator_convert_X(X, estimator_orig))
            y = pd.Series([1, 1, 1, 2, 2, 2])
            weights = pd.Series([1] * 6)
            try:
                estimator.fit(X, y, sample_weight=weights)
            except ValueError:
                raise ValueError("Estimator {0} raises error if "
                                 "'sample_weight' parameter is of "
                                 "type pandas.Series".format(name))
        except ImportError:
            raise SkipTest("pandas is not installed: not testing for "
                           "input of type pandas.Series to class weight.")


@ignore_warnings(category=(DeprecationWarning, FutureWarning))
def check_sample_weights_list(name, estimator_orig):
    # check that estimators will accept a 'sample_weight' parameter of
    # type list in the 'fit' function.
    if has_fit_parameter(estimator_orig, "sample_weight"):
        estimator = clone(estimator_orig)
        rnd = np.random.RandomState(0)
        X = pairwise_estimator_convert_X(rnd.uniform(size=(10, 3)),
                                         estimator_orig)
        y = np.arange(10) % 3
        y = multioutput_estimator_convert_y_2d(estimator, y)
        sample_weight = [3] * 10
        # Test that estimators don't raise any exception
        estimator.fit(X, y, sample_weight=sample_weight)


@ignore_warnings(category=(DeprecationWarning, FutureWarning, UserWarning))
def check_dtype_object(name, estimator_orig):
    # check that estimators treat dtype object as numeric if possible
    rng = np.random.RandomState(0)
    X = pairwise_estimator_convert_X(rng.rand(40, 10), estimator_orig)
    X = X.astype(object)
    y = (X[:, 0] * 4).astype(np.int)
    estimator = clone(estimator_orig)
    y = multioutput_estimator_convert_y_2d(estimator, y)

    estimator.fit(X, y)
    if hasattr(estimator, "predict"):
        estimator.predict(X)

    if hasattr(estimator, "transform"):
        estimator.transform(X)

    try:
        estimator.fit(X, y.astype(object))
    except Exception as e:
        if "Unknown label type" not in str(e):
            raise

    X[0, 0] = {'foo': 'bar'}
    msg = "argument must be a string or a number"
    assert_raises_regex(TypeError, msg, estimator.fit, X, y)


def check_complex_data(name, estimator_orig):
    # check that estimators raise an exception on providing complex data
    X = np.random.sample(10) + 1j * np.random.sample(10)
    X = X.reshape(-1, 1)
    y = np.random.sample(10) + 1j * np.random.sample(10)
    estimator = clone(estimator_orig)
    assert_raises_regex(ValueError, "Complex data not supported",
                        estimator.fit, X, y)


@ignore_warnings
def check_dict_unchanged(name, estimator_orig):
    # this estimator raises
    # ValueError: Found array with 0 feature(s) (shape=(23, 0))
    # while a minimum of 1 is required.
    # error
    if name in ['SpectralCoclustering']:
        return
    rnd = np.random.RandomState(0)
    if name in ['RANSACRegressor']:
        X = 3 * rnd.uniform(size=(20, 3))
    else:
        X = 2 * rnd.uniform(size=(20, 3))

    X = pairwise_estimator_convert_X(X, estimator_orig)

    y = X[:, 0].astype(np.int)
    estimator = clone(estimator_orig)
    y = multioutput_estimator_convert_y_2d(estimator, y)
    if hasattr(estimator, "n_components"):
        estimator.n_components = 1

    if hasattr(estimator, "n_clusters"):
        estimator.n_clusters = 1

    if hasattr(estimator, "n_best"):
        estimator.n_best = 1

    set_random_state(estimator, 1)

    estimator.fit(X, y)
    for method in ["predict", "transform", "decision_function",
                   "predict_proba"]:
        if hasattr(estimator, method):
            dict_before = estimator.__dict__.copy()
            getattr(estimator, method)(X)
            assert_dict_equal(estimator.__dict__, dict_before,
                              'Estimator changes __dict__ during %s' % method)


def is_public_parameter(attr):
    return not (attr.startswith('_') or attr.endswith('_'))


@ignore_warnings(category=(DeprecationWarning, FutureWarning))
def check_dont_overwrite_parameters(name, estimator_orig):
    # check that fit method only changes or sets private attributes
    if hasattr(estimator_orig.__init__, "deprecated_original"):
        # to not check deprecated classes
        return
    estimator = clone(estimator_orig)
    rnd = np.random.RandomState(0)
    X = 3 * rnd.uniform(size=(20, 3))
    X = pairwise_estimator_convert_X(X, estimator_orig)
    y = X[:, 0].astype(np.int)
    y = multioutput_estimator_convert_y_2d(estimator, y)

    if hasattr(estimator, "n_components"):
        estimator.n_components = 1
    if hasattr(estimator, "n_clusters"):
        estimator.n_clusters = 1

    set_random_state(estimator, 1)
    dict_before_fit = estimator.__dict__.copy()
    estimator.fit(X, y)

    dict_after_fit = estimator.__dict__

    public_keys_after_fit = [key for key in dict_after_fit.keys()
                             if is_public_parameter(key)]

    attrs_added_by_fit = [key for key in public_keys_after_fit
                          if key not in dict_before_fit.keys()]

    # check that fit doesn't add any public attribute
    assert_true(not attrs_added_by_fit,
                ('Estimator adds public attribute(s) during'
                 ' the fit method.'
                 ' Estimators are only allowed to add private attributes'
                 ' either started with _ or ended'
                 ' with _ but %s added' % ', '.join(attrs_added_by_fit)))

    # check that fit doesn't change any public attribute
    attrs_changed_by_fit = [key for key in public_keys_after_fit
                            if (dict_before_fit[key]
                                is not dict_after_fit[key])]

    assert_true(not attrs_changed_by_fit,
                ('Estimator changes public attribute(s) during'
                 ' the fit method. Estimators are only allowed'
                 ' to change attributes started'
                 ' or ended with _, but'
                 ' %s changed' % ', '.join(attrs_changed_by_fit)))


@ignore_warnings(category=(DeprecationWarning, FutureWarning))
def check_fit2d_predict1d(name, estimator_orig):
    # check by fitting a 2d array and predicting with a 1d array
    rnd = np.random.RandomState(0)
    X = 3 * rnd.uniform(size=(20, 3))
    X = pairwise_estimator_convert_X(X, estimator_orig)
    y = X[:, 0].astype(np.int)
    estimator = clone(estimator_orig)
    y = multioutput_estimator_convert_y_2d(estimator, y)

    if hasattr(estimator, "n_components"):
        estimator.n_components = 1
    if hasattr(estimator, "n_clusters"):
        estimator.n_clusters = 1

    set_random_state(estimator, 1)
    estimator.fit(X, y)

    for method in ["predict", "transform", "decision_function",
                   "predict_proba"]:
        if hasattr(estimator, method):
            assert_raise_message(ValueError, "Reshape your data",
                                 getattr(estimator, method), X[0])


def _apply_func(func, X):
    # apply function on the whole set and on mini batches
    result_full = func(X)
    n_features = X.shape[1]
    result_by_batch = [func(batch.reshape(1, n_features))
                       for batch in X]
    # func can output tuple (e.g. score_samples)
    if type(result_full) == tuple:
        result_full = result_full[0]
        result_by_batch = list(map(lambda x: x[0], result_by_batch))

    return np.ravel(result_full), np.ravel(result_by_batch)


@ignore_warnings(category=(DeprecationWarning, FutureWarning))
def check_methods_subset_invariance(name, estimator_orig):
    # check that method gives invariant results if applied
    # on mini bathes or the whole set
    rnd = np.random.RandomState(0)
    X = 3 * rnd.uniform(size=(20, 3))
    X = pairwise_estimator_convert_X(X, estimator_orig)
    y = X[:, 0].astype(np.int)
    estimator = clone(estimator_orig)
    y = multioutput_estimator_convert_y_2d(estimator, y)

    if hasattr(estimator, "n_components"):
        estimator.n_components = 1
    if hasattr(estimator, "n_clusters"):
        estimator.n_clusters = 1

    set_random_state(estimator, 1)
    estimator.fit(X, y)

    for method in ["predict", "transform", "decision_function",
                   "score_samples", "predict_proba"]:

        msg = ("{method} of {name} is not invariant when applied "
               "to a subset.").format(method=method, name=name)
        # TODO remove cases when corrected
        if (name, method) in [('SVC', 'decision_function'),
                              ('SparsePCA', 'transform'),
                              ('MiniBatchSparsePCA', 'transform'),
                              ('BernoulliRBM', 'score_samples')]:
            raise SkipTest(msg)

        if hasattr(estimator, method):
            result_full, result_by_batch = _apply_func(
                getattr(estimator, method), X)
            assert_allclose(result_full, result_by_batch,
                            atol=1e-7, err_msg=msg)


@ignore_warnings
def check_fit2d_1sample(name, estimator_orig):
    # Check that fitting a 2d array with only one sample either works or
    # returns an informative message. The error message should either mention
    # the number of samples or the number of classes.
    rnd = np.random.RandomState(0)
    X = 3 * rnd.uniform(size=(1, 10))
    y = X[:, 0].astype(np.int)
    estimator = clone(estimator_orig)
    y = multioutput_estimator_convert_y_2d(estimator, y)

    if hasattr(estimator, "n_components"):
        estimator.n_components = 1
    if hasattr(estimator, "n_clusters"):
        estimator.n_clusters = 1

    set_random_state(estimator, 1)

    msgs = ["1 sample", "n_samples = 1", "n_samples=1", "one sample",
            "1 class", "one class"]

    try:
        estimator.fit(X, y)
    except ValueError as e:
        if all(msg not in repr(e) for msg in msgs):
            raise e


@ignore_warnings
def check_fit2d_1feature(name, estimator_orig):
    # check fitting a 2d array with only 1 feature either works or returns
    # informative message
    rnd = np.random.RandomState(0)
    X = 3 * rnd.uniform(size=(10, 1))
    X = pairwise_estimator_convert_X(X, estimator_orig)
    y = X[:, 0].astype(np.int)
    estimator = clone(estimator_orig)
    y = multioutput_estimator_convert_y_2d(estimator, y)

    if hasattr(estimator, "n_components"):
        estimator.n_components = 1
    if hasattr(estimator, "n_clusters"):
        estimator.n_clusters = 1
    # ensure two labels in subsample for RandomizedLogisticRegression
    if name == 'RandomizedLogisticRegression':
        estimator.sample_fraction = 1
    # ensure non skipped trials for RANSACRegressor
    if name == 'RANSACRegressor':
        estimator.residual_threshold = 0.5

    y = multioutput_estimator_convert_y_2d(estimator, y)
    set_random_state(estimator, 1)

    msgs = ["1 feature(s)", "n_features = 1", "n_features=1"]

    try:
        estimator.fit(X, y)
    except ValueError as e:
        if all(msg not in repr(e) for msg in msgs):
            raise e


@ignore_warnings
def check_fit1d(name, estimator_orig):
    # check fitting 1d X array raises a ValueError
    rnd = np.random.RandomState(0)
    X = 3 * rnd.uniform(size=(20))
    y = X.astype(np.int)
    estimator = clone(estimator_orig)
    y = multioutput_estimator_convert_y_2d(estimator, y)

    if hasattr(estimator, "n_components"):
        estimator.n_components = 1
    if hasattr(estimator, "n_clusters"):
        estimator.n_clusters = 1

    set_random_state(estimator, 1)
    assert_raises(ValueError, estimator.fit, X, y)


@ignore_warnings(category=(DeprecationWarning, FutureWarning))
def check_transformer_general(name, transformer):
    X, y = make_blobs(n_samples=30, centers=[[0, 0, 0], [1, 1, 1]],
                      random_state=0, n_features=2, cluster_std=0.1)
    X = StandardScaler().fit_transform(X)
    X -= X.min()
    if name == 'PowerTransformer':
        # Box-Cox requires positive, non-zero data
        X += 1
    _check_transformer(name, transformer, X, y)
    _check_transformer(name, transformer, X.tolist(), y.tolist())


@ignore_warnings(category=(DeprecationWarning, FutureWarning))
def check_transformer_data_not_an_array(name, transformer):
    X, y = make_blobs(n_samples=30, centers=[[0, 0, 0], [1, 1, 1]],
                      random_state=0, n_features=2, cluster_std=0.1)
    X = StandardScaler().fit_transform(X)
    # We need to make sure that we have non negative data, for things
    # like NMF
    X -= X.min() - .1
    this_X = NotAnArray(X)
    this_y = NotAnArray(np.asarray(y))
    _check_transformer(name, transformer, this_X, this_y)


@ignore_warnings(category=(DeprecationWarning, FutureWarning))
def check_transformers_unfitted(name, transformer):
    X, y = _boston_subset()

    transformer = clone(transformer)
    with assert_raises((AttributeError, ValueError), msg="The unfitted "
                       "transformer {} does not raise an error when "
                       "transform is called. Perhaps use "
                       "check_is_fitted in transform.".format(name)):
        transformer.transform(X)


def _check_transformer(name, transformer_orig, X, y):
    if name in ('CCA', 'LocallyLinearEmbedding', 'KernelPCA') and _is_32bit():
        # Those transformers yield non-deterministic output when executed on
        # a 32bit Python. The same transformers are stable on 64bit Python.
        # FIXME: try to isolate a minimalistic reproduction case only depending
        # on numpy & scipy and/or maybe generate a test dataset that does not
        # cause such unstable behaviors.
        msg = name + ' is non deterministic on 32bit Python'
        raise SkipTest(msg)
    n_samples, n_features = np.asarray(X).shape
    transformer = clone(transformer_orig)
    set_random_state(transformer)

    # fit

    if name in CROSS_DECOMPOSITION:
        y_ = np.c_[y, y]
        y_[::2, 1] *= 2
    else:
        y_ = y

    transformer.fit(X, y_)
    # fit_transform method should work on non fitted estimator
    transformer_clone = clone(transformer)
    X_pred = transformer_clone.fit_transform(X, y=y_)

    if isinstance(X_pred, tuple):
        for x_pred in X_pred:
            assert_equal(x_pred.shape[0], n_samples)
    else:
        # check for consistent n_samples
        assert_equal(X_pred.shape[0], n_samples)

    if hasattr(transformer, 'transform'):
        if name in CROSS_DECOMPOSITION:
            X_pred2 = transformer.transform(X, y_)
            X_pred3 = transformer.fit_transform(X, y=y_)
        else:
            X_pred2 = transformer.transform(X)
            X_pred3 = transformer.fit_transform(X, y=y_)
        if isinstance(X_pred, tuple) and isinstance(X_pred2, tuple):
            for x_pred, x_pred2, x_pred3 in zip(X_pred, X_pred2, X_pred3):
                assert_allclose_dense_sparse(
                    x_pred, x_pred2, atol=1e-2,
                    err_msg="fit_transform and transform outcomes "
                            "not consistent in %s"
                    % transformer)
                assert_allclose_dense_sparse(
                    x_pred, x_pred3, atol=1e-2,
                    err_msg="consecutive fit_transform outcomes "
                            "not consistent in %s"
                    % transformer)
        else:
            assert_allclose_dense_sparse(
                X_pred, X_pred2,
                err_msg="fit_transform and transform outcomes "
                        "not consistent in %s"
                % transformer, atol=1e-2)
            assert_allclose_dense_sparse(
                X_pred, X_pred3, atol=1e-2,
                err_msg="consecutive fit_transform outcomes "
                        "not consistent in %s"
                % transformer)
            assert_equal(_num_samples(X_pred2), n_samples)
            assert_equal(_num_samples(X_pred3), n_samples)

        # raises error on malformed input for transform
        if hasattr(X, 'T'):
            # If it's not an array, it does not have a 'T' property
            with assert_raises(ValueError, msg="The transformer {} does "
                               "not raise an error when the number of "
                               "features in transform is different from"
                               " the number of features in "
                               "fit.".format(name)):
                transformer.transform(X.T)


@ignore_warnings
def check_pipeline_consistency(name, estimator_orig):
    if name in ('CCA', 'LocallyLinearEmbedding', 'KernelPCA') and _is_32bit():
        # Those transformers yield non-deterministic output when executed on
        # a 32bit Python. The same transformers are stable on 64bit Python.
        # FIXME: try to isolate a minimalistic reproduction case only depending
        # scipy and/or maybe generate a test dataset that does not
        # cause such unstable behaviors.
        msg = name + ' is non deterministic on 32bit Python'
        raise SkipTest(msg)

    # check that make_pipeline(est) gives same score as est
    X, y = make_blobs(n_samples=30, centers=[[0, 0, 0], [1, 1, 1]],
                      random_state=0, n_features=2, cluster_std=0.1)
    X -= X.min()
    if name == 'PowerTransformer':
        # Box-Cox requires positive, non-zero data
        X += 1
    X = pairwise_estimator_convert_X(X, estimator_orig, kernel=rbf_kernel)
    estimator = clone(estimator_orig)
    y = multioutput_estimator_convert_y_2d(estimator, y)
    set_random_state(estimator)
    pipeline = make_pipeline(estimator)
    estimator.fit(X, y)
    pipeline.fit(X, y)

    funcs = ["score", "fit_transform"]

    for func_name in funcs:
        func = getattr(estimator, func_name, None)
        if func is not None:
            func_pipeline = getattr(pipeline, func_name)
            result = func(X, y)
            result_pipe = func_pipeline(X, y)
            assert_allclose_dense_sparse(result, result_pipe)


@ignore_warnings
def check_fit_score_takes_y(name, estimator_orig):
    # check that all estimators accept an optional y
    # in fit and score so they can be used in pipelines
    rnd = np.random.RandomState(0)
    X = rnd.uniform(size=(10, 3))
    X = pairwise_estimator_convert_X(X, estimator_orig)
    y = np.arange(10) % 3
    estimator = clone(estimator_orig)
    y = multioutput_estimator_convert_y_2d(estimator, y)
    set_random_state(estimator)

    funcs = ["fit", "score", "partial_fit", "fit_predict", "fit_transform"]
    for func_name in funcs:
        func = getattr(estimator, func_name, None)
        if func is not None:
            func(X, y)
            args = [p.name for p in signature(func).parameters.values()]
            if args[0] == "self":
                # if_delegate_has_method makes methods into functions
                # with an explicit "self", so need to shift arguments
                args = args[1:]
            assert_true(args[1] in ["y", "Y"],
                        "Expected y or Y as second argument for method "
                        "%s of %s. Got arguments: %r."
                        % (func_name, type(estimator).__name__, args))


@ignore_warnings
def check_estimators_dtypes(name, estimator_orig):
    rnd = np.random.RandomState(0)
    X_train_32 = 3 * rnd.uniform(size=(20, 5)).astype(np.float32)
    X_train_32 = pairwise_estimator_convert_X(X_train_32, estimator_orig)
    X_train_64 = X_train_32.astype(np.float64)
    X_train_int_64 = X_train_32.astype(np.int64)
    X_train_int_32 = X_train_32.astype(np.int32)
    y = X_train_int_64[:, 0]
    y = multioutput_estimator_convert_y_2d(estimator_orig, y)

    methods = ["predict", "transform", "decision_function", "predict_proba"]

    for X_train in [X_train_32, X_train_64, X_train_int_64, X_train_int_32]:
        if name == 'PowerTransformer':
            # Box-Cox requires positive, non-zero data
            X_train = np.abs(X_train) + 1
        estimator = clone(estimator_orig)
        set_random_state(estimator, 1)
        estimator.fit(X_train, y)

        for method in methods:
            if hasattr(estimator, method):
                getattr(estimator, method)(X_train)


@ignore_warnings(category=(DeprecationWarning, FutureWarning))
def check_estimators_empty_data_messages(name, estimator_orig):
    e = clone(estimator_orig)
    set_random_state(e, 1)

    X_zero_samples = np.empty(0).reshape(0, 3)
    # The precise message can change depending on whether X or y is
    # validated first. Let us test the type of exception only:
    with assert_raises(ValueError, msg="The estimator {} does not"
                       " raise an error when an empty data is used "
                       "to train. Perhaps use "
                       "check_array in train.".format(name)):
        e.fit(X_zero_samples, [])

    X_zero_features = np.empty(0).reshape(3, 0)
    # the following y should be accepted by both classifiers and regressors
    # and ignored by unsupervised models
    y = multioutput_estimator_convert_y_2d(e, np.array([1, 0, 1]))
    msg = ("0 feature\(s\) \(shape=\(3, 0\)\) while a minimum of \d* "
           "is required.")
    assert_raises_regex(ValueError, msg, e.fit, X_zero_features, y)


@ignore_warnings(category=DeprecationWarning)
def check_estimators_nan_inf(name, estimator_orig):
    # Checks that Estimator X's do not contain NaN or inf.
    rnd = np.random.RandomState(0)
    X_train_finite = pairwise_estimator_convert_X(rnd.uniform(size=(10, 3)),
                                                  estimator_orig)
    X_train_nan = rnd.uniform(size=(10, 3))
    X_train_nan[0, 0] = np.nan
    X_train_inf = rnd.uniform(size=(10, 3))
    X_train_inf[0, 0] = np.inf
    y = np.ones(10)
    y[:5] = 0
    y = multioutput_estimator_convert_y_2d(estimator_orig, y)
    error_string_fit = "Estimator doesn't check for NaN and inf in fit."
    error_string_predict = ("Estimator doesn't check for NaN and inf in"
                            " predict.")
    error_string_transform = ("Estimator doesn't check for NaN and inf in"
                              " transform.")
    for X_train in [X_train_nan, X_train_inf]:
        # catch deprecation warnings
        with ignore_warnings(category=(DeprecationWarning, FutureWarning)):
            estimator = clone(estimator_orig)
            set_random_state(estimator, 1)
            # try to fit
            try:
                estimator.fit(X_train, y)
            except ValueError as e:
                if 'inf' not in repr(e) and 'NaN' not in repr(e):
                    print(error_string_fit, estimator, e)
                    traceback.print_exc(file=sys.stdout)
                    raise e
            except Exception as exc:
                print(error_string_fit, estimator, exc)
                traceback.print_exc(file=sys.stdout)
                raise exc
            else:
                raise AssertionError(error_string_fit, estimator)
            # actually fit
            estimator.fit(X_train_finite, y)

            # predict
            if hasattr(estimator, "predict"):
                try:
                    estimator.predict(X_train)
                except ValueError as e:
                    if 'inf' not in repr(e) and 'NaN' not in repr(e):
                        print(error_string_predict, estimator, e)
                        traceback.print_exc(file=sys.stdout)
                        raise e
                except Exception as exc:
                    print(error_string_predict, estimator, exc)
                    traceback.print_exc(file=sys.stdout)
                else:
                    raise AssertionError(error_string_predict, estimator)

            # transform
            if hasattr(estimator, "transform"):
                try:
                    estimator.transform(X_train)
                except ValueError as e:
                    if 'inf' not in repr(e) and 'NaN' not in repr(e):
                        print(error_string_transform, estimator, e)
                        traceback.print_exc(file=sys.stdout)
                        raise e
                except Exception as exc:
                    print(error_string_transform, estimator, exc)
                    traceback.print_exc(file=sys.stdout)
                else:
                    raise AssertionError(error_string_transform, estimator)


@ignore_warnings
def check_estimators_pickle(name, estimator_orig):
    """Test that we can pickle all estimators"""
    check_methods = ["predict", "transform", "decision_function",
                     "predict_proba"]

    X, y = make_blobs(n_samples=30, centers=[[0, 0, 0], [1, 1, 1]],
                      random_state=0, n_features=2, cluster_std=0.1)

    # some estimators can't do features less than 0
    X -= X.min()
    if name == 'PowerTransformer':
        # Box-Cox requires positive, non-zero data
        X += 1
    X = pairwise_estimator_convert_X(X, estimator_orig, kernel=rbf_kernel)

    estimator = clone(estimator_orig)

    # some estimators only take multioutputs
    y = multioutput_estimator_convert_y_2d(estimator, y)

    set_random_state(estimator)
    estimator.fit(X, y)

    result = dict()
    for method in check_methods:
        if hasattr(estimator, method):
            result[method] = getattr(estimator, method)(X)

    # pickle and unpickle!
    pickled_estimator = pickle.dumps(estimator)
    if estimator.__module__.startswith('sklearn.'):
        assert_true(b"version" in pickled_estimator)
    unpickled_estimator = pickle.loads(pickled_estimator)

    for method in result:
        unpickled_result = getattr(unpickled_estimator, method)(X)
        assert_allclose_dense_sparse(result[method], unpickled_result)


@ignore_warnings(category=(DeprecationWarning, FutureWarning))
def check_estimators_partial_fit_n_features(name, estimator_orig):
    # check if number of features changes between calls to partial_fit.
    if not hasattr(estimator_orig, 'partial_fit'):
        return
    estimator = clone(estimator_orig)
    X, y = make_blobs(n_samples=50, random_state=1)
    X -= X.min()

    try:
        if is_classifier(estimator):
            classes = np.unique(y)
            estimator.partial_fit(X, y, classes=classes)
        else:
            estimator.partial_fit(X, y)
    except NotImplementedError:
        return

    with assert_raises(ValueError,
                       msg="The estimator {} does not raise an"
                           " error when the number of features"
                           " changes between calls to "
                           "partial_fit.".format(name)):
        estimator.partial_fit(X[:, :-1], y)


@ignore_warnings(category=(DeprecationWarning, FutureWarning))
def check_clustering(name, clusterer_orig):
    clusterer = clone(clusterer_orig)
    X, y = make_blobs(n_samples=50, random_state=1)
    X, y = shuffle(X, y, random_state=7)
    X = StandardScaler().fit_transform(X)
    n_samples, n_features = X.shape
    # catch deprecation and neighbors warnings
    if hasattr(clusterer, "n_clusters"):
        clusterer.set_params(n_clusters=3)
    set_random_state(clusterer)
    if name == 'AffinityPropagation':
        clusterer.set_params(preference=-100)
        clusterer.set_params(max_iter=100)

    # fit
    clusterer.fit(X)
    # with lists
    clusterer.fit(X.tolist())

    pred = clusterer.labels_
    assert_equal(pred.shape, (n_samples,))
    assert_greater(adjusted_rand_score(pred, y), 0.4)
    # fit another time with ``fit_predict`` and compare results
    if name == 'SpectralClustering':
        # there is no way to make Spectral clustering deterministic :(
        return
    set_random_state(clusterer)
    with warnings.catch_warnings(record=True):
        pred2 = clusterer.fit_predict(X)
    assert_array_equal(pred, pred2)

    # fit_predict(X) and labels_ should be of type int
    assert_in(pred.dtype, [np.dtype('int32'), np.dtype('int64')])
    assert_in(pred2.dtype, [np.dtype('int32'), np.dtype('int64')])

    # Add noise to X to test the possible values of the labels
    rng = np.random.RandomState(7)
    X_noise = np.concatenate([X, rng.uniform(low=-3, high=3, size=(5, 2))])
    labels = clusterer.fit_predict(X_noise)

    # There should be at least one sample in every cluster. Equivalently
    # labels_ should contain all the consecutive values between its
    # min and its max.
    labels_sorted = np.unique(labels)
    assert_array_equal(labels_sorted, np.arange(labels_sorted[0],
                                                labels_sorted[-1] + 1))

    # Labels are expected to start at 0 (no noise) or -1 (if noise)
    assert_true(labels_sorted[0] in [0, -1])
    # Labels should be less than n_clusters - 1
    if hasattr(clusterer, 'n_clusters'):
        n_clusters = getattr(clusterer, 'n_clusters')
        assert_greater_equal(n_clusters - 1, labels_sorted[-1])
    # else labels should be less than max(labels_) which is necessarily true


@ignore_warnings(category=DeprecationWarning)
def check_clusterer_compute_labels_predict(name, clusterer_orig):
    """Check that predict is invariant of compute_labels"""
    X, y = make_blobs(n_samples=20, random_state=0)
    clusterer = clone(clusterer_orig)

    if hasattr(clusterer, "compute_labels"):
        # MiniBatchKMeans
        if hasattr(clusterer, "random_state"):
            clusterer.set_params(random_state=0)

        X_pred1 = clusterer.fit(X).predict(X)
        clusterer.set_params(compute_labels=False)
        X_pred2 = clusterer.fit(X).predict(X)
        assert_array_equal(X_pred1, X_pred2)


@ignore_warnings(category=DeprecationWarning)
def check_classifiers_one_label(name, classifier_orig):
    error_string_fit = "Classifier can't train when only one class is present."
    error_string_predict = ("Classifier can't predict when only one class is "
                            "present.")
    rnd = np.random.RandomState(0)
    X_train = rnd.uniform(size=(10, 3))
    X_test = rnd.uniform(size=(10, 3))
    y = np.ones(10)
    # catch deprecation warnings
    with ignore_warnings(category=(DeprecationWarning, FutureWarning)):
        classifier = clone(classifier_orig)
        # try to fit
        try:
            classifier.fit(X_train, y)
        except ValueError as e:
            if 'class' not in repr(e):
                print(error_string_fit, classifier, e)
                traceback.print_exc(file=sys.stdout)
                raise e
            else:
                return
        except Exception as exc:
            print(error_string_fit, classifier, exc)
            traceback.print_exc(file=sys.stdout)
            raise exc
        # predict
        try:
            assert_array_equal(classifier.predict(X_test), y)
        except Exception as exc:
            print(error_string_predict, classifier, exc)
            raise exc


@ignore_warnings  # Warnings are raised by decision function
def check_classifiers_train(name, classifier_orig):
    X_m, y_m = make_blobs(n_samples=300, random_state=0)
    X_m, y_m = shuffle(X_m, y_m, random_state=7)
    X_m = StandardScaler().fit_transform(X_m)
    # generate binary problem from multi-class one
    y_b = y_m[y_m != 2]
    X_b = X_m[y_m != 2]
    for (X, y) in [(X_m, y_m), (X_b, y_b)]:
        classes = np.unique(y)
        n_classes = len(classes)
        n_samples, n_features = X.shape
        classifier = clone(classifier_orig)
        if name in ['BernoulliNB', 'MultinomialNB', 'ComplementNB']:
            X -= X.min()
        X = pairwise_estimator_convert_X(X, classifier_orig)
        set_random_state(classifier)
        # raises error on malformed input for fit
        with assert_raises(ValueError, msg="The classifer {} does not"
                           " raise an error when incorrect/malformed input "
                           "data for fit is passed. The number of training "
                           "examples is not the same as the number of labels."
                           " Perhaps use check_X_y in fit.".format(name)):
            classifier.fit(X, y[:-1])

        # fit
        classifier.fit(X, y)
        # with lists
        classifier.fit(X.tolist(), y.tolist())
        assert_true(hasattr(classifier, "classes_"))
        y_pred = classifier.predict(X)
        assert_equal(y_pred.shape, (n_samples,))
        # training set performance
        if name not in ['BernoulliNB', 'MultinomialNB', 'ComplementNB']:
            assert_greater(accuracy_score(y, y_pred), 0.83)

        # raises error on malformed input for predict
        if _is_pairwise(classifier):
            with assert_raises(ValueError, msg="The classifier {} does not"
                               " raise an error when shape of X"
                               "in predict is not equal to (n_test_samples,"
                               "n_training_samples)".format(name)):
                classifier.predict(X.reshape(-1, 1))
        else:
            with assert_raises(ValueError, msg="The classifier {} does not"
                               " raise an error when the number of features "
                               "in predict is different from the number of"
                               " features in fit.".format(name)):
                classifier.predict(X.T)
        if hasattr(classifier, "decision_function"):
            try:
                # decision_function agrees with predict
                decision = classifier.decision_function(X)
                if n_classes == 2:
                    assert_equal(decision.shape, (n_samples,))
                    dec_pred = (decision.ravel() > 0).astype(np.int)
                    assert_array_equal(dec_pred, y_pred)
                if (n_classes == 3 and
                        # 1on1 of LibSVM works differently
                        not isinstance(classifier, BaseLibSVM)):
                    assert_equal(decision.shape, (n_samples, n_classes))
                    assert_array_equal(np.argmax(decision, axis=1), y_pred)

                # raises error on malformed input for decision_function
                if _is_pairwise(classifier):
                    with assert_raises(ValueError, msg="The classifier {} does"
                                       " not raise an error when the  "
                                       "shape of X in decision_function is "
                                       "not equal to (n_test_samples, "
                                       "n_training_samples) in fit."
                                       .format(name)):
                        classifier.decision_function(X.reshape(-1, 1))
                else:
                    with assert_raises(ValueError, msg="The classifier {} does"
                                       " not raise an error when the number "
                                       "of features in decision_function is "
                                       "different from the number of features"
                                       " in fit.".format(name)):
                        classifier.decision_function(X.T)
            except NotImplementedError:
                pass
        if hasattr(classifier, "predict_proba"):
            # predict_proba agrees with predict
            y_prob = classifier.predict_proba(X)
            assert_equal(y_prob.shape, (n_samples, n_classes))
            assert_array_equal(np.argmax(y_prob, axis=1), y_pred)
            # check that probas for all classes sum to one
            assert_allclose(np.sum(y_prob, axis=1), np.ones(n_samples))
            # raises error on malformed input for predict_proba
            if _is_pairwise(classifier_orig):
                with assert_raises(ValueError, msg="The classifier {} does not"
                                   " raise an error when the shape of X"
                                   "in predict_proba is not equal to "
                                   "(n_test_samples, n_training_samples)."
                                   .format(name)):
                    classifier.predict_proba(X.reshape(-1, 1))
            else:
                with assert_raises(ValueError, msg="The classifier {} does not"
                                   " raise an error when the number of "
                                   "features in predict_proba is different "
                                   "from the number of features in fit."
                                   .format(name)):
                    classifier.predict_proba(X.T)
            if hasattr(classifier, "predict_log_proba"):
                # predict_log_proba is a transformation of predict_proba
                y_log_prob = classifier.predict_log_proba(X)
                assert_allclose(y_log_prob, np.log(y_prob), 8, atol=1e-9)
                assert_array_equal(np.argsort(y_log_prob), np.argsort(y_prob))


@ignore_warnings(category=(DeprecationWarning, FutureWarning))
def check_estimators_fit_returns_self(name, estimator_orig):
    """Check if self is returned when calling fit"""
    X, y = make_blobs(random_state=0, n_samples=9, n_features=4)
    # some want non-negative input
    X -= X.min()
    if name == 'PowerTransformer':
        # Box-Cox requires positive, non-zero data
        X += 1
    X = pairwise_estimator_convert_X(X, estimator_orig)

    estimator = clone(estimator_orig)
    y = multioutput_estimator_convert_y_2d(estimator, y)

    set_random_state(estimator)

    assert_true(estimator.fit(X, y) is estimator)


@ignore_warnings
def check_estimators_unfitted(name, estimator_orig):
    """Check that predict raises an exception in an unfitted estimator.

    Unfitted estimators should raise either AttributeError or ValueError.
    The specific exception type NotFittedError inherits from both and can
    therefore be adequately raised for that purpose.
    """

    # Common test for Regressors as well as Classifiers
    X, y = _boston_subset()

    est = clone(estimator_orig)

    msg = "fit"
    if hasattr(est, 'predict'):
        assert_raise_message((AttributeError, ValueError), msg,
                             est.predict, X)

    if hasattr(est, 'decision_function'):
        assert_raise_message((AttributeError, ValueError), msg,
                             est.decision_function, X)

    if hasattr(est, 'predict_proba'):
        assert_raise_message((AttributeError, ValueError), msg,
                             est.predict_proba, X)

    if hasattr(est, 'predict_log_proba'):
        assert_raise_message((AttributeError, ValueError), msg,
                             est.predict_log_proba, X)


@ignore_warnings(category=(DeprecationWarning, FutureWarning))
def check_supervised_y_2d(name, estimator_orig):
    if "MultiTask" in name:
        # These only work on 2d, so this test makes no sense
        return
    rnd = np.random.RandomState(0)
    X = pairwise_estimator_convert_X(rnd.uniform(size=(10, 3)), estimator_orig)
    y = np.arange(10) % 3
    estimator = clone(estimator_orig)
    set_random_state(estimator)
    # fit
    estimator.fit(X, y)
    y_pred = estimator.predict(X)

    set_random_state(estimator)
    # Check that when a 2D y is given, a DataConversionWarning is
    # raised
    with warnings.catch_warnings(record=True) as w:
        warnings.simplefilter("always", DataConversionWarning)
        warnings.simplefilter("ignore", RuntimeWarning)
        estimator.fit(X, y[:, np.newaxis])
    y_pred_2d = estimator.predict(X)
    msg = "expected 1 DataConversionWarning, got: %s" % (
        ", ".join([str(w_x) for w_x in w]))
    if name not in MULTI_OUTPUT:
        # check that we warned if we don't support multi-output
        assert_greater(len(w), 0, msg)
        assert_true("DataConversionWarning('A column-vector y"
                    " was passed when a 1d array was expected" in msg)
    assert_allclose(y_pred.ravel(), y_pred_2d.ravel())


@ignore_warnings(category=(DeprecationWarning, FutureWarning))
def check_classifiers_classes(name, classifier_orig):
    X, y = make_blobs(n_samples=30, random_state=0, cluster_std=0.1)
    X, y = shuffle(X, y, random_state=7)
    X = StandardScaler().fit_transform(X)
    # We need to make sure that we have non negative data, for things
    # like NMF
    X -= X.min() - .1
    X = pairwise_estimator_convert_X(X, classifier_orig)
    y_names = np.array(["one", "two", "three"])[y]

    for y_names in [y_names, y_names.astype('O')]:
        if name in ["LabelPropagation", "LabelSpreading"]:
            # TODO some complication with -1 label
            y_ = y
        else:
            y_ = y_names

        classes = np.unique(y_)
        classifier = clone(classifier_orig)
        if name == 'BernoulliNB':
            X = X > X.mean()
        set_random_state(classifier)
        # fit
        classifier.fit(X, y_)

        y_pred = classifier.predict(X)
        # training set performance
        if name != "ComplementNB":
            # This is a pathological data set for ComplementNB.
            assert_array_equal(np.unique(y_), np.unique(y_pred))
        if np.any(classifier.classes_ != classes):
            print("Unexpected classes_ attribute for %r: "
                  "expected %s, got %s" %
                  (classifier, classes, classifier.classes_))


@ignore_warnings(category=(DeprecationWarning, FutureWarning))
def check_regressors_int(name, regressor_orig):
    X, _ = _boston_subset()
    X = pairwise_estimator_convert_X(X[:50], regressor_orig)
    rnd = np.random.RandomState(0)
    y = rnd.randint(3, size=X.shape[0])
    y = multioutput_estimator_convert_y_2d(regressor_orig, y)
    rnd = np.random.RandomState(0)
    # separate estimators to control random seeds
    regressor_1 = clone(regressor_orig)
    regressor_2 = clone(regressor_orig)
    set_random_state(regressor_1)
    set_random_state(regressor_2)

    if name in CROSS_DECOMPOSITION:
        y_ = np.vstack([y, 2 * y + rnd.randint(2, size=len(y))])
        y_ = y_.T
    else:
        y_ = y

    # fit
    regressor_1.fit(X, y_)
    pred1 = regressor_1.predict(X)
    regressor_2.fit(X, y_.astype(np.float))
    pred2 = regressor_2.predict(X)
    assert_allclose(pred1, pred2, atol=1e-2, err_msg=name)


@ignore_warnings(category=(DeprecationWarning, FutureWarning))
def check_regressors_train(name, regressor_orig):
    X, y = _boston_subset()
    X = pairwise_estimator_convert_X(X, regressor_orig)
    y = StandardScaler().fit_transform(y.reshape(-1, 1))  # X is already scaled
    y = y.ravel()
    regressor = clone(regressor_orig)
    y = multioutput_estimator_convert_y_2d(regressor, y)
    rnd = np.random.RandomState(0)
    if not hasattr(regressor, 'alphas') and hasattr(regressor, 'alpha'):
        # linear regressors need to set alpha, but not generalized CV ones
        regressor.alpha = 0.01
    if name == 'PassiveAggressiveRegressor':
        regressor.C = 0.01

    # raises error on malformed input for fit
    with assert_raises(ValueError, msg="The classifer {} does not"
                       " raise an error when incorrect/malformed input "
                       "data for fit is passed. The number of training "
                       "examples is not the same as the number of "
                       "labels. Perhaps use check_X_y in fit.".format(name)):
        regressor.fit(X, y[:-1])
    # fit
    if name in CROSS_DECOMPOSITION:
        y_ = np.vstack([y, 2 * y + rnd.randint(2, size=len(y))])
        y_ = y_.T
    else:
        y_ = y
    set_random_state(regressor)
    regressor.fit(X, y_)
    regressor.fit(X.tolist(), y_.tolist())
    y_pred = regressor.predict(X)
    assert_equal(y_pred.shape, y_.shape)

    # TODO: find out why PLS and CCA fail. RANSAC is random
    # and furthermore assumes the presence of outliers, hence
    # skipped
    if name not in ('PLSCanonical', 'CCA', 'RANSACRegressor'):
        assert_greater(regressor.score(X, y_), 0.5)


@ignore_warnings
def check_regressors_no_decision_function(name, regressor_orig):
    # checks whether regressors have decision_function or predict_proba
    rng = np.random.RandomState(0)
    X = rng.normal(size=(10, 4))
    regressor = clone(regressor_orig)
    y = multioutput_estimator_convert_y_2d(regressor, X[:, 0])

    if hasattr(regressor, "n_components"):
        # FIXME CCA, PLS is not robust to rank 1 effects
        regressor.n_components = 1

    regressor.fit(X, y)
    funcs = ["decision_function", "predict_proba", "predict_log_proba"]
    for func_name in funcs:
        func = getattr(regressor, func_name, None)
        if func is None:
            # doesn't have function
            continue
        # has function. Should raise deprecation warning
        msg = func_name
        assert_warns_message(DeprecationWarning, msg, func, X)


@ignore_warnings(category=(DeprecationWarning, FutureWarning))
def check_class_weight_classifiers(name, classifier_orig):
    if name == "NuSVC":
        # the sparse version has a parameter that doesn't do anything
        raise SkipTest("Not testing NuSVC class weight as it is ignored.")
    if name.endswith("NB"):
        # NaiveBayes classifiers have a somewhat different interface.
        # FIXME SOON!
        raise SkipTest

    for n_centers in [2, 3]:
        # create a very noisy dataset
        X, y = make_blobs(centers=n_centers, random_state=0, cluster_std=20)
        X_train, X_test, y_train, y_test = train_test_split(X, y, test_size=.5,
                                                            random_state=0)

        # can't use gram_if_pairwise() here, setting up gram matrix manually
        if _is_pairwise(classifier_orig):
            X_test = rbf_kernel(X_test, X_train)
            X_train = rbf_kernel(X_train, X_train)

        n_centers = len(np.unique(y_train))

        if n_centers == 2:
            class_weight = {0: 1000, 1: 0.0001}
        else:
            class_weight = {0: 1000, 1: 0.0001, 2: 0.0001}

        classifier = clone(classifier_orig).set_params(
            class_weight=class_weight)
        if hasattr(classifier, "n_iter"):
            classifier.set_params(n_iter=100)
        if hasattr(classifier, "max_iter"):
            classifier.set_params(max_iter=1000)
        if hasattr(classifier, "min_weight_fraction_leaf"):
            classifier.set_params(min_weight_fraction_leaf=0.01)

        set_random_state(classifier)
        classifier.fit(X_train, y_train)
        y_pred = classifier.predict(X_test)
        # XXX: Generally can use 0.89 here. On Windows, LinearSVC gets
        #      0.88 (Issue #9111)
        assert_greater(np.mean(y_pred == 0), 0.87)


@ignore_warnings(category=(DeprecationWarning, FutureWarning))
def check_class_weight_balanced_classifiers(name, classifier_orig, X_train,
                                            y_train, X_test, y_test, weights):
    classifier = clone(classifier_orig)
    if hasattr(classifier, "n_iter"):
        classifier.set_params(n_iter=100)
    if hasattr(classifier, "max_iter"):
        classifier.set_params(max_iter=1000)

    set_random_state(classifier)
    classifier.fit(X_train, y_train)
    y_pred = classifier.predict(X_test)

    classifier.set_params(class_weight='balanced')
    classifier.fit(X_train, y_train)
    y_pred_balanced = classifier.predict(X_test)
    assert_greater(f1_score(y_test, y_pred_balanced, average='weighted'),
                   f1_score(y_test, y_pred, average='weighted'))


@ignore_warnings(category=(DeprecationWarning, FutureWarning))
def check_class_weight_balanced_linear_classifier(name, Classifier):
    """Test class weights with non - contiguous class labels."""
    # this is run on classes, not instances, though this should be changed
    X = np.array([[-1.0, -1.0], [-1.0, 0], [-.8, -1.0],
                  [1.0, 1.0], [1.0, 0.0]])
    y = np.array([1, 1, 1, -1, -1])

    classifier = Classifier()

    if hasattr(classifier, "n_iter"):
        # This is a very small dataset, default n_iter are likely to prevent
        # convergence
        classifier.set_params(n_iter=1000)
    if hasattr(classifier, "max_iter"):
        classifier.set_params(max_iter=1000)
    set_random_state(classifier)

    # Let the model compute the class frequencies
    classifier.set_params(class_weight='balanced')
    coef_balanced = classifier.fit(X, y).coef_.copy()

    # Count each label occurrence to reweight manually
    n_samples = len(y)
    n_classes = float(len(np.unique(y)))

    class_weight = {1: n_samples / (np.sum(y == 1) * n_classes),
                    -1: n_samples / (np.sum(y == -1) * n_classes)}
    classifier.set_params(class_weight=class_weight)
    coef_manual = classifier.fit(X, y).coef_.copy()

    assert_allclose(coef_balanced, coef_manual)


@ignore_warnings(category=(DeprecationWarning, FutureWarning))
def check_estimators_overwrite_params(name, estimator_orig):
    X, y = make_blobs(random_state=0, n_samples=9)
    # some want non-negative input
    X -= X.min()
    if name == 'PowerTransformer':
        # Box-Cox requires positive, non-zero data
        X += 1
    X = pairwise_estimator_convert_X(X, estimator_orig, kernel=rbf_kernel)
    estimator = clone(estimator_orig)
    y = multioutput_estimator_convert_y_2d(estimator, y)

    set_random_state(estimator)

    # Make a physical copy of the original estimator parameters before fitting.
    params = estimator.get_params()
    original_params = deepcopy(params)

    # Fit the model
    estimator.fit(X, y)

    # Compare the state of the model parameters with the original parameters
    new_params = estimator.get_params()
    for param_name, original_value in original_params.items():
        new_value = new_params[param_name]

        # We should never change or mutate the internal state of input
        # parameters by default. To check this we use the joblib.hash function
        # that introspects recursively any subobjects to compute a checksum.
        # The only exception to this rule of immutable constructor parameters
        # is possible RandomState instance but in this check we explicitly
        # fixed the random_state params recursively to be integer seeds.
        assert_equal(hash(new_value), hash(original_value),
                     "Estimator %s should not change or mutate "
                     " the parameter %s from %s to %s during fit."
                     % (name, param_name, original_value, new_value))


@ignore_warnings(category=(DeprecationWarning, FutureWarning))
<<<<<<< HEAD
def check_no_fit_attributes_set_in_init(name, Estimator):
    """Check that Estimator.__init__ doesn't set trailing - _ attributes."""
    # this check works on classes, not instances
    estimator = Estimator()
    for attr in dir(estimator):
        if attr.endswith("_") and not attr.startswith("__"):
            # This check is for properties, they can be listed in dir
            # while at the same time have hasattr return False as long
            # as the property getter raises an AttributeError
            assert_false(
                hasattr(estimator, attr),
                "By convention, attributes ending with '_' are "
                'estimated from data in scikit-learn. Consequently they '
                'should not be initialized in the constructor of an '
                'estimator but in the fit method. Attribute {!r} '
                'was found in estimator {}'.format(attr, name))
=======
def check_no_attributes_set_in_init(name, estimator):
    """Check setting during init. """

    if hasattr(type(estimator).__init__, "deprecated_original"):
        return

    init_params = _get_args(type(estimator).__init__)
    parents_init_params = [param for params_parent in
                           (_get_args(parent) for parent in
                            type(estimator).__mro__)
                           for param in params_parent]

    # Test for no setting apart from parameters during init
    invalid_attr = (set(vars(estimator)) - set(init_params)
                    - set(parents_init_params))
    assert_false(invalid_attr,
                 "Estimator %s should not set any attribute apart"
                 " from parameters during init. Found attributes %s."
                 % (name, sorted(invalid_attr)))
    # Ensure that each parameter is set in init
    invalid_attr = (set(init_params) - set(vars(estimator))
                    - set(["self"]))
    assert_false(invalid_attr,
                 "Estimator %s should store all parameters"
                 " as an attribute during init. Did not find "
                 "attributes %s." % (name, sorted(invalid_attr)))
>>>>>>> 2afcc369


@ignore_warnings(category=(DeprecationWarning, FutureWarning))
def check_sparsify_coefficients(name, estimator_orig):
    X = np.array([[-2, -1], [-1, -1], [-1, -2], [1, 1], [1, 2], [2, 1],
                  [-1, -2], [2, 2], [-2, -2]])
    y = [1, 1, 1, 2, 2, 2, 3, 3, 3]
    est = clone(estimator_orig)

    est.fit(X, y)
    pred_orig = est.predict(X)

    # test sparsify with dense inputs
    est.sparsify()
    assert_true(sparse.issparse(est.coef_))
    pred = est.predict(X)
    assert_array_equal(pred, pred_orig)

    # pickle and unpickle with sparse coef_
    est = pickle.loads(pickle.dumps(est))
    assert_true(sparse.issparse(est.coef_))
    pred = est.predict(X)
    assert_array_equal(pred, pred_orig)


@ignore_warnings(category=DeprecationWarning)
def check_classifier_data_not_an_array(name, estimator_orig):
    X = np.array([[3, 0], [0, 1], [0, 2], [1, 1], [1, 2], [2, 1]])
    X = pairwise_estimator_convert_X(X, estimator_orig)
    y = [1, 1, 1, 2, 2, 2]
    y = multioutput_estimator_convert_y_2d(estimator_orig, y)
    check_estimators_data_not_an_array(name, estimator_orig, X, y)


@ignore_warnings(category=DeprecationWarning)
def check_regressor_data_not_an_array(name, estimator_orig):
    X, y = _boston_subset(n_samples=50)
    X = pairwise_estimator_convert_X(X, estimator_orig)
    y = multioutput_estimator_convert_y_2d(estimator_orig, y)
    check_estimators_data_not_an_array(name, estimator_orig, X, y)


@ignore_warnings(category=(DeprecationWarning, FutureWarning))
def check_estimators_data_not_an_array(name, estimator_orig, X, y):
    if name in CROSS_DECOMPOSITION:
        raise SkipTest("Skipping check_estimators_data_not_an_array "
                       "for cross decomposition module as estimators "
                       "are not deterministic.")
    # separate estimators to control random seeds
    estimator_1 = clone(estimator_orig)
    estimator_2 = clone(estimator_orig)
    set_random_state(estimator_1)
    set_random_state(estimator_2)

    y_ = NotAnArray(np.asarray(y))
    X_ = NotAnArray(np.asarray(X))

    # fit
    estimator_1.fit(X_, y_)
    pred1 = estimator_1.predict(X_)
    estimator_2.fit(X, y)
    pred2 = estimator_2.predict(X)
    assert_allclose(pred1, pred2, atol=1e-2, err_msg=name)


def check_parameters_default_constructible(name, Estimator):
    # this check works on classes, not instances
    classifier = LinearDiscriminantAnalysis()
    # test default-constructibility
    # get rid of deprecation warnings
    with ignore_warnings(category=(DeprecationWarning, FutureWarning)):
        if name in META_ESTIMATORS:
            estimator = Estimator(classifier)
        else:
            estimator = Estimator()
        # test cloning
        clone(estimator)
        # test __repr__
        repr(estimator)
        # test that set_params returns self
        assert_true(estimator.set_params() is estimator)

        # test if init does nothing but set parameters
        # this is important for grid_search etc.
        # We get the default parameters from init and then
        # compare these against the actual values of the attributes.

        # this comes from getattr. Gets rid of deprecation decorator.
        init = getattr(estimator.__init__, 'deprecated_original',
                       estimator.__init__)

        try:
            def param_filter(p):
                """Identify hyper parameters of an estimator"""
                return (p.name != 'self' and
                        p.kind != p.VAR_KEYWORD and
                        p.kind != p.VAR_POSITIONAL)

            init_params = [p for p in signature(init).parameters.values()
                           if param_filter(p)]
        except (TypeError, ValueError):
            # init is not a python function.
            # true for mixins
            return
        params = estimator.get_params()
        if name in META_ESTIMATORS:
            # they can need a non-default argument
            init_params = init_params[1:]

        for init_param in init_params:
            assert_not_equal(init_param.default, init_param.empty,
                             "parameter %s for %s has no default value"
                             % (init_param.name, type(estimator).__name__))
            assert_in(type(init_param.default),
                      [str, int, float, bool, tuple, type(None),
                       np.float64, types.FunctionType, Memory])
            if init_param.name not in params.keys():
                # deprecated parameter, not in get_params
                assert_true(init_param.default is None)
                continue

            if (issubclass(Estimator, BaseSGD) and
                    init_param.name in ['tol', 'max_iter']):
                # To remove in 0.21, when they get their future default values
                continue

            param_value = params[init_param.name]
            if isinstance(param_value, np.ndarray):
                assert_array_equal(param_value, init_param.default)
            else:
                assert_equal(param_value, init_param.default, init_param.name)


def multioutput_estimator_convert_y_2d(estimator, y):
    # Estimators in mono_output_task_error raise ValueError if y is of 1-D
    # Convert into a 2-D y for those estimators.
    if "MultiTask" in estimator.__class__.__name__:
        return np.reshape(y, (-1, 1))
    return y


@ignore_warnings(category=(DeprecationWarning, FutureWarning))
def check_non_transformer_estimators_n_iter(name, estimator_orig):
    # Test that estimators that are not transformers with a parameter
    # max_iter, return the attribute of n_iter_ at least 1.

    # These models are dependent on external solvers like
    # libsvm and accessing the iter parameter is non-trivial.
    not_run_check_n_iter = ['Ridge', 'SVR', 'NuSVR', 'NuSVC',
                            'RidgeClassifier', 'SVC', 'RandomizedLasso',
                            'LogisticRegressionCV', 'LinearSVC',
                            'LogisticRegression']

    # Tested in test_transformer_n_iter
    not_run_check_n_iter += CROSS_DECOMPOSITION
    if name in not_run_check_n_iter:
        return

    # LassoLars stops early for the default alpha=1.0 the iris dataset.
    if name == 'LassoLars':
        estimator = clone(estimator_orig).set_params(alpha=0.)
    else:
        estimator = clone(estimator_orig)
    if hasattr(estimator, 'max_iter'):
        iris = load_iris()
        X, y_ = iris.data, iris.target
        y_ = multioutput_estimator_convert_y_2d(estimator, y_)

        set_random_state(estimator, 0)
        if name == 'AffinityPropagation':
            estimator.fit(X)
        else:
            estimator.fit(X, y_)

        # HuberRegressor depends on scipy.optimize.fmin_l_bfgs_b
        # which doesn't return a n_iter for old versions of SciPy.
        if not (name == 'HuberRegressor' and estimator.n_iter_ is None):
            assert_greater_equal(estimator.n_iter_, 1)


@ignore_warnings(category=(DeprecationWarning, FutureWarning))
def check_transformer_n_iter(name, estimator_orig):
    # Test that transformers with a parameter max_iter, return the
    # attribute of n_iter_ at least 1.
    estimator = clone(estimator_orig)
    if hasattr(estimator, "max_iter"):
        if name in CROSS_DECOMPOSITION:
            # Check using default data
            X = [[0., 0., 1.], [1., 0., 0.], [2., 2., 2.], [2., 5., 4.]]
            y_ = [[0.1, -0.2], [0.9, 1.1], [0.1, -0.5], [0.3, -0.2]]

        else:
            X, y_ = make_blobs(n_samples=30, centers=[[0, 0, 0], [1, 1, 1]],
                               random_state=0, n_features=2, cluster_std=0.1)
            X -= X.min() - 0.1
        set_random_state(estimator, 0)
        estimator.fit(X, y_)

        # These return a n_iter per component.
        if name in CROSS_DECOMPOSITION:
            for iter_ in estimator.n_iter_:
                assert_greater_equal(iter_, 1)
        else:
            assert_greater_equal(estimator.n_iter_, 1)


@ignore_warnings(category=(DeprecationWarning, FutureWarning))
def check_get_params_invariance(name, estimator_orig):
    # Checks if get_params(deep=False) is a subset of get_params(deep=True)
    class T(BaseEstimator):
        """Mock classifier
        """

        def __init__(self):
            pass

        def fit(self, X, y):
            return self

        def transform(self, X):
            return X

    e = clone(estimator_orig)

    shallow_params = e.get_params(deep=False)
    deep_params = e.get_params(deep=True)

    assert_true(all(item in deep_params.items() for item in
                    shallow_params.items()))


@ignore_warnings(category=(DeprecationWarning, FutureWarning))
def check_classifiers_regression_target(name, estimator_orig):
    # Check if classifier throws an exception when fed regression targets

    boston = load_boston()
    X, y = boston.data, boston.target
    e = clone(estimator_orig)
    msg = 'Unknown label type: '
    assert_raises_regex(ValueError, msg, e.fit, X, y)


@ignore_warnings(category=(DeprecationWarning, FutureWarning))
def check_decision_proba_consistency(name, estimator_orig):
    # Check whether an estimator having both decision_function and
    # predict_proba methods has outputs with perfect rank correlation.

    centers = [(2, 2), (4, 4)]
    X, y = make_blobs(n_samples=100, random_state=0, n_features=4,
                      centers=centers, cluster_std=1.0, shuffle=True)
    X_test = np.random.randn(20, 2) + 4
    estimator = clone(estimator_orig)

    if (hasattr(estimator, "decision_function") and
            hasattr(estimator, "predict_proba")):

        estimator.fit(X, y)
        a = estimator.predict_proba(X_test)[:, 1]
        b = estimator.decision_function(X_test)
        assert_array_equal(rankdata(a), rankdata(b))<|MERGE_RESOLUTION|>--- conflicted
+++ resolved
@@ -1745,24 +1745,6 @@
 
 
 @ignore_warnings(category=(DeprecationWarning, FutureWarning))
-<<<<<<< HEAD
-def check_no_fit_attributes_set_in_init(name, Estimator):
-    """Check that Estimator.__init__ doesn't set trailing - _ attributes."""
-    # this check works on classes, not instances
-    estimator = Estimator()
-    for attr in dir(estimator):
-        if attr.endswith("_") and not attr.startswith("__"):
-            # This check is for properties, they can be listed in dir
-            # while at the same time have hasattr return False as long
-            # as the property getter raises an AttributeError
-            assert_false(
-                hasattr(estimator, attr),
-                "By convention, attributes ending with '_' are "
-                'estimated from data in scikit-learn. Consequently they '
-                'should not be initialized in the constructor of an '
-                'estimator but in the fit method. Attribute {!r} '
-                'was found in estimator {}'.format(attr, name))
-=======
 def check_no_attributes_set_in_init(name, estimator):
     """Check setting during init. """
 
@@ -1789,7 +1771,6 @@
                  "Estimator %s should store all parameters"
                  " as an attribute during init. Did not find "
                  "attributes %s." % (name, sorted(invalid_attr)))
->>>>>>> 2afcc369
 
 
 @ignore_warnings(category=(DeprecationWarning, FutureWarning))
