import types
import warnings
import pickle
import re
from copy import deepcopy
from functools import partial, wraps
from inspect import signature

import numpy as np
from scipy import sparse
from scipy.stats import rankdata
import joblib

from . import IS_PYPY
from .. import config_context
from ._testing import _get_args
from ._testing import assert_raise_message
from ._testing import assert_array_equal
from ._testing import assert_array_almost_equal
from ._testing import assert_allclose
from ._testing import assert_allclose_dense_sparse
from ._testing import set_random_state
from ._testing import SkipTest
from ._testing import ignore_warnings
from ._testing import create_memmap_backed_data
from ._testing import raises
from . import is_scalar_nan

from ..linear_model import LogisticRegression
from ..linear_model import Ridge

from ..base import (
    clone,
    ClusterMixin,
    is_classifier,
    is_regressor,
    is_outlier_detector,
    RegressorMixin,
    _is_pairwise,
)

from ..metrics import accuracy_score, adjusted_rand_score, f1_score
from ..random_projection import BaseRandomProjection
from ..feature_selection import SelectKBest
from ..pipeline import make_pipeline
from ..exceptions import DataConversionWarning
from ..exceptions import NotFittedError
from ..exceptions import SkipTestWarning
from ..model_selection import train_test_split
from ..model_selection import ShuffleSplit
from ..model_selection._validation import _safe_split
from ..metrics.pairwise import (rbf_kernel, linear_kernel, pairwise_distances)

from .import shuffle
from ._tags import (
    _DEFAULT_TAGS,
    _safe_tags,
)
from .validation import has_fit_parameter, _num_samples
from ..preprocessing import StandardScaler
from ..preprocessing import scale
from ..datasets import (
    load_iris,
    make_blobs,
    make_multilabel_classification,
    make_regression
)

REGRESSION_DATASET = None
CROSS_DECOMPOSITION = ['PLSCanonical', 'PLSRegression', 'CCA', 'PLSSVD']


def _yield_checks(estimator):
    name = estimator.__class__.__name__
    tags = _safe_tags(estimator)
    pairwise = _is_pairwise(estimator)

    yield check_no_attributes_set_in_init
    yield check_estimators_dtypes
    yield check_fit_score_takes_y
    yield check_sample_weights_pandas_series
    yield check_sample_weights_not_an_array
    yield check_sample_weights_list
    yield check_sample_weights_shape
    if has_fit_parameter(estimator, "sample_weight") and not pairwise:
        # We skip pairwise because the data is not pairwise
        yield partial(check_sample_weights_invariance, kind='ones')
        yield partial(check_sample_weights_invariance, kind='zeros')
    yield check_estimators_fit_returns_self
    yield partial(check_estimators_fit_returns_self, readonly_memmap=True)

    # Check that all estimator yield informative messages when
    # trained on empty datasets
    if not tags["no_validation"]:
        yield check_complex_data
        yield check_dtype_object
        yield check_estimators_empty_data_messages

    if name not in CROSS_DECOMPOSITION:
        # cross-decomposition's "transform" returns X and Y
        yield check_pipeline_consistency

    if not tags["allow_nan"] and not tags["no_validation"]:
        # Test that all estimators check their input for NaN's and infs
        yield check_estimators_nan_inf

    if pairwise:
        # Check that pairwise estimator throws error on non-square input
        yield check_nonsquare_error

    yield check_estimators_overwrite_params
    if hasattr(estimator, 'sparsify'):
        yield check_sparsify_coefficients

    yield check_estimator_sparse_data

    # Test that estimators can be pickled, and once pickled
    # give the same answer as before.
    yield check_estimators_pickle

    yield check_estimator_get_tags_default_keys

def _yield_classifier_checks(classifier):
    tags = _safe_tags(classifier)

    # test classifiers can handle non-array data and pandas objects
    yield check_classifier_data_not_an_array
    # test classifiers trained on a single label always return this label
    yield check_classifiers_one_label
    yield check_classifiers_classes
    yield check_estimators_partial_fit_n_features
    if tags["multioutput"]:
        yield check_classifier_multioutput
    # basic consistency testing
    yield check_classifiers_train
    yield partial(check_classifiers_train, readonly_memmap=True)
    yield partial(check_classifiers_train, readonly_memmap=True,
                  X_dtype='float32')
    yield check_classifiers_regression_target
    if tags["multilabel"]:
        yield check_classifiers_multilabel_representation_invariance
    if not tags["no_validation"]:
        yield check_supervised_y_no_nan
        if not tags['multioutput_only']:
            yield check_supervised_y_2d
    if tags["requires_fit"]:
        yield check_estimators_unfitted
    if 'class_weight' in classifier.get_params().keys():
        yield check_class_weight_classifiers

    yield check_non_transformer_estimators_n_iter
    # test if predict_proba is a monotonic transformation of decision_function
    yield check_decision_proba_consistency


@ignore_warnings(category=FutureWarning)
def check_supervised_y_no_nan(name, estimator_orig):
    # Checks that the Estimator targets are not NaN.
    estimator = clone(estimator_orig)
    rng = np.random.RandomState(888)
    X = rng.randn(10, 5)
    y = np.full(10, np.inf)
    y = _enforce_estimator_tags_y(estimator, y)

    match = (
        "Input contains NaN, infinity or a value too large for "
        r"dtype\('float64'\)."
    )
    err_msg = (
        f"Estimator {name} should have raised error on fitting "
        "array y with NaN value."
    )
    with raises(ValueError, match=match, err_msg=err_msg):
        estimator.fit(X, y)


def _yield_regressor_checks(regressor):
    tags = _safe_tags(regressor)
    # TODO: test with intercept
    # TODO: test with multiple responses
    # basic testing
    yield check_regressors_train
    yield partial(check_regressors_train, readonly_memmap=True)
    yield partial(check_regressors_train, readonly_memmap=True,
                  X_dtype='float32')
    yield check_regressor_data_not_an_array
    yield check_estimators_partial_fit_n_features
    if tags["multioutput"]:
        yield check_regressor_multioutput
    yield check_regressors_no_decision_function
    if not tags["no_validation"] and not tags['multioutput_only']:
        yield check_supervised_y_2d
    yield check_supervised_y_no_nan
    name = regressor.__class__.__name__
    if name != 'CCA':
        # check that the regressor handles int input
        yield check_regressors_int
    if tags["requires_fit"]:
        yield check_estimators_unfitted
    yield check_non_transformer_estimators_n_iter


def _yield_transformer_checks(transformer):
    tags = _safe_tags(transformer)
    # All transformers should either deal with sparse data or raise an
    # exception with type TypeError and an intelligible error message
    if not tags["no_validation"]:
        yield check_transformer_data_not_an_array
    # these don't actually fit the data, so don't raise errors
    yield check_transformer_general
    if tags["preserves_dtype"]:
        yield check_transformer_preserve_dtypes
    yield partial(check_transformer_general, readonly_memmap=True)
    if not _safe_tags(transformer, key="stateless"):
        yield check_transformers_unfitted
    # Dependent on external solvers and hence accessing the iter
    # param is non-trivial.
    external_solver = ['Isomap', 'KernelPCA', 'LocallyLinearEmbedding',
                       'RandomizedLasso', 'LogisticRegressionCV']

    name = transformer.__class__.__name__
    if name not in external_solver:
        yield check_transformer_n_iter


def _yield_clustering_checks(clusterer):
    yield check_clusterer_compute_labels_predict
    name = clusterer.__class__.__name__
    if name not in ('WardAgglomeration', "FeatureAgglomeration"):
        # this is clustering on the features
        # let's not test that here.
        yield check_clustering
        yield partial(check_clustering, readonly_memmap=True)
        yield check_estimators_partial_fit_n_features
    yield check_non_transformer_estimators_n_iter


def _yield_outliers_checks(estimator):

    # checks for outlier detectors that have a fit_predict method
    if hasattr(estimator, 'fit_predict'):
        yield check_outliers_fit_predict

    # checks for estimators that can be used on a test set
    if hasattr(estimator, 'predict'):
        yield check_outliers_train
        yield partial(check_outliers_train, readonly_memmap=True)
        # test outlier detectors can handle non-array data
        yield check_classifier_data_not_an_array
        # test if NotFittedError is raised
        if _safe_tags(estimator, key="requires_fit"):
            yield check_estimators_unfitted


def _yield_all_checks(estimator):
    name = estimator.__class__.__name__
    tags = _safe_tags(estimator)
    if "2darray" not in tags["X_types"]:
        warnings.warn("Can't test estimator {} which requires input "
                      " of type {}".format(name, tags["X_types"]),
                      SkipTestWarning)
        return
    if tags["_skip_test"]:
        warnings.warn("Explicit SKIP via _skip_test tag for estimator "
                      "{}.".format(name),
                      SkipTestWarning)
        return

    for check in _yield_checks(estimator):
        yield check
    if is_classifier(estimator):
        for check in _yield_classifier_checks(estimator):
            yield check
    if is_regressor(estimator):
        for check in _yield_regressor_checks(estimator):
            yield check
    if hasattr(estimator, 'transform'):
        for check in _yield_transformer_checks(estimator):
            yield check
    if isinstance(estimator, ClusterMixin):
        for check in _yield_clustering_checks(estimator):
            yield check
    if is_outlier_detector(estimator):
        for check in _yield_outliers_checks(estimator):
            yield check
    yield check_parameters_default_constructible
    yield check_methods_sample_order_invariance
    yield check_methods_subset_invariance
    yield check_fit2d_1sample
    yield check_fit2d_1feature
    yield check_get_params_invariance
    yield check_set_params
    yield check_dict_unchanged
    yield check_dont_overwrite_parameters
    yield check_fit_idempotent
    if not tags["no_validation"]:
        yield check_n_features_in
        yield check_fit1d
        yield check_fit2d_predict1d
        if tags["requires_y"]:
            yield check_requires_y_none
    if tags["requires_positive_X"]:
        yield check_fit_non_negative


def _get_check_estimator_ids(obj):
    """Create pytest ids for checks.

    When `obj` is an estimator, this returns the pprint version of the
    estimator (with `print_changed_only=True`). When `obj` is a function, the
    name of the function is returned with its keyword arguments.

    `_get_check_estimator_ids` is designed to be used as the `id` in
    `pytest.mark.parametrize` where `check_estimator(..., generate_only=True)`
    is yielding estimators and checks.

    Parameters
    ----------
    obj : estimator or function
        Items generated by `check_estimator`.

    Returns
    -------
    id : str or None

    See Also
    --------
    check_estimator
    """
    if callable(obj):
        if not isinstance(obj, partial):
            return obj.__name__

        if not obj.keywords:
            return obj.func.__name__

        kwstring = ",".join(["{}={}".format(k, v)
                             for k, v in obj.keywords.items()])
        return "{}({})".format(obj.func.__name__, kwstring)
    if hasattr(obj, "get_params"):
        with config_context(print_changed_only=True):
            return re.sub(r"\s", "", str(obj))


def _construct_instance(Estimator):
    """Construct Estimator instance if possible."""
    required_parameters = getattr(Estimator, "_required_parameters", [])
    if len(required_parameters):
        if required_parameters in (["estimator"], ["base_estimator"]):
            if issubclass(Estimator, RegressorMixin):
                estimator = Estimator(Ridge())
            else:
                estimator = Estimator(LogisticRegression(C=1))
        elif required_parameters in (['estimators'],):
            # Heterogeneous ensemble classes (i.e. stacking, voting)
            if issubclass(Estimator, RegressorMixin):
                estimator = Estimator(estimators=[
                    ("est1", Ridge(alpha=0.1)),
                    ("est2", Ridge(alpha=1))
                ])
            else:
                estimator = Estimator(estimators=[
                    ("est1", LogisticRegression(C=0.1)),
                    ("est2", LogisticRegression(C=1))
                ])
        else:
            msg = (f"Can't instantiate estimator {Estimator.__name__} "
                   f"parameters {required_parameters}")
            # raise additional warning to be shown by pytest
            warnings.warn(msg, SkipTestWarning)
            raise SkipTest(msg)
    else:
        estimator = Estimator()
    return estimator


def _maybe_mark_xfail(estimator, check, pytest):
    # Mark (estimator, check) pairs as XFAIL if needed (see conditions in
    # _should_be_skipped_or_marked())
    # This is similar to _maybe_skip(), but this one is used by
    # @parametrize_with_checks() instead of check_estimator()

    should_be_marked, reason = _should_be_skipped_or_marked(estimator, check)
    if not should_be_marked:
        return estimator, check
    else:
        return pytest.param(estimator, check,
                            marks=pytest.mark.xfail(reason=reason))


def _maybe_skip(estimator, check):
    # Wrap a check so that it's skipped if needed (see conditions in
    # _should_be_skipped_or_marked())
    # This is similar to _maybe_mark_xfail(), but this one is used by
    # check_estimator() instead of @parametrize_with_checks which requires
    # pytest
    should_be_skipped, reason = _should_be_skipped_or_marked(estimator, check)
    if not should_be_skipped:
        return check

    check_name = (check.func.__name__ if isinstance(check, partial)
                  else check.__name__)

    @wraps(check)
    def wrapped(*args, **kwargs):
        raise SkipTest(
            f"Skipping {check_name} for {estimator.__class__.__name__}: "
            f"{reason}"
        )

    return wrapped


def _should_be_skipped_or_marked(estimator, check):
    # Return whether a check should be skipped (when using check_estimator())
    # or marked as XFAIL (when using @parametrize_with_checks()), along with a
    # reason.
    # Currently, a check should be skipped or marked if
    # the check is in the _xfail_checks tag of the estimator

    check_name = (check.func.__name__ if isinstance(check, partial)
                  else check.__name__)

    xfail_checks = _safe_tags(estimator, key='_xfail_checks') or {}
    if check_name in xfail_checks:
        return True, xfail_checks[check_name]

    return False, 'placeholder reason that will never be used'


def parametrize_with_checks(estimators):
    """Pytest specific decorator for parametrizing estimator checks.

    The `id` of each check is set to be a pprint version of the estimator
    and the name of the check with its keyword arguments.
    This allows to use `pytest -k` to specify which tests to run::

        pytest test_check_estimators.py -k check_estimators_fit_returns_self

    Parameters
    ----------
    estimators : list of estimators instances
        Estimators to generated checks for.

        .. versionchanged:: 0.24
           Passing a class was deprecated in version 0.23, and support for
           classes was removed in 0.24. Pass an instance instead.

        .. versionadded:: 0.24

    Returns
    -------
    decorator : `pytest.mark.parametrize`

    Examples
    --------
    >>> from sklearn.utils.estimator_checks import parametrize_with_checks
    >>> from sklearn.linear_model import LogisticRegression
    >>> from sklearn.tree import DecisionTreeRegressor

    >>> @parametrize_with_checks([LogisticRegression(),
    ...                           DecisionTreeRegressor()])
    ... def test_sklearn_compatible_estimator(estimator, check):
    ...     check(estimator)

    """
    import pytest

    if any(isinstance(est, type) for est in estimators):
        msg = ("Passing a class was deprecated in version 0.23 "
               "and isn't supported anymore from 0.24."
               "Please pass an instance instead.")
        raise TypeError(msg)

    def checks_generator():
        for estimator in estimators:
            name = type(estimator).__name__
            for check in _yield_all_checks(estimator):
                check = partial(check, name)
                yield _maybe_mark_xfail(estimator, check, pytest)

    return pytest.mark.parametrize("estimator, check", checks_generator(),
                                   ids=_get_check_estimator_ids)


def check_estimator(Estimator, generate_only=False):
    """Check if estimator adheres to scikit-learn conventions.

    This estimator will run an extensive test-suite for input validation,
    shapes, etc, making sure that the estimator complies with `scikit-learn`
    conventions as detailed in :ref:`rolling_your_own_estimator`.
    Additional tests for classifiers, regressors, clustering or transformers
    will be run if the Estimator class inherits from the corresponding mixin
    from sklearn.base.

    Setting `generate_only=True` returns a generator that yields (estimator,
    check) tuples where the check can be called independently from each
    other, i.e. `check(estimator)`. This allows all checks to be run
    independently and report the checks that are failing.

    scikit-learn provides a pytest specific decorator,
    :func:`~sklearn.utils.parametrize_with_checks`, making it easier to test
    multiple estimators.

    Parameters
    ----------
    Estimator : estimator object
        Estimator instance to check.

        .. versionchanged:: 0.24
           Passing a class was deprecated in version 0.23, and support for
           classes was removed in 0.24.

    generate_only : bool, default=False
        When `False`, checks are evaluated when `check_estimator` is called.
        When `True`, `check_estimator` returns a generator that yields
        (estimator, check) tuples. The check is run by calling
        `check(estimator)`.

        .. versionadded:: 0.22

    Returns
    -------
    checks_generator : generator
        Generator that yields (estimator, check) tuples. Returned when
        `generate_only=True`.
    """
    if isinstance(Estimator, type):
        msg = ("Passing a class was deprecated in version 0.23 "
               "and isn't supported anymore from 0.24."
               "Please pass an instance instead.")
        raise TypeError(msg)

    estimator = Estimator
    name = type(estimator).__name__

    def checks_generator():
        for check in _yield_all_checks(estimator):
            check = _maybe_skip(estimator, check)
            yield estimator, partial(check, name)

    if generate_only:
        return checks_generator()

    for estimator, check in checks_generator():
        try:
            check(estimator)
        except SkipTest as exception:
            # SkipTest is thrown when pandas can't be imported, or by checks
            # that are in the xfail_checks tag
            warnings.warn(str(exception), SkipTestWarning)


def _regression_dataset():
    global REGRESSION_DATASET
    if REGRESSION_DATASET is None:
        X, y = make_regression(
            n_samples=200, n_features=10, n_informative=1,
            bias=5.0, noise=20, random_state=42,
        )
        X = StandardScaler().fit_transform(X)
        REGRESSION_DATASET = X, y
    return REGRESSION_DATASET


def _set_checking_parameters(estimator):
    # set parameters to speed up some estimators and
    # avoid deprecated behaviour
    params = estimator.get_params()
    name = estimator.__class__.__name__
    if ("n_iter" in params and name != "TSNE"):
        estimator.set_params(n_iter=5)
    if "max_iter" in params:
        if estimator.max_iter is not None:
            estimator.set_params(max_iter=min(5, estimator.max_iter))
        # LinearSVR, LinearSVC
        if estimator.__class__.__name__ in ['LinearSVR', 'LinearSVC']:
            estimator.set_params(max_iter=20)
        # NMF and MiniBatchNMF
<<<<<<< HEAD
        if estimator.__class__.__name__ == 'NMF':
=======
        if estimator.__class__.__name__ in ['NMF', 'MiniBatchNMF']:
>>>>>>> 8941e6cf
            # FIXME : init should be removed in 1.1
            estimator.set_params(max_iter=500, init='nndsvda')
        if estimator.__class__.__name__ == 'MiniBatchNMF':
            estimator.set_params(max_iter=500, init='nndsvda')
        # MLP
        if estimator.__class__.__name__ in ['MLPClassifier', 'MLPRegressor']:
            estimator.set_params(max_iter=100)
    if "n_resampling" in params:
        # randomized lasso
        estimator.set_params(n_resampling=5)
    if "n_estimators" in params:
        estimator.set_params(n_estimators=min(5, estimator.n_estimators))
    if "max_trials" in params:
        # RANSAC
        estimator.set_params(max_trials=10)
    if "n_init" in params:
        # K-Means
        estimator.set_params(n_init=2)

    if name == 'TruncatedSVD':
        # TruncatedSVD doesn't run with n_components = n_features
        # This is ugly :-/
        estimator.n_components = 1

    if hasattr(estimator, "n_clusters"):
        estimator.n_clusters = min(estimator.n_clusters, 2)

    if hasattr(estimator, "n_best"):
        estimator.n_best = 1

    if name == "SelectFdr":
        # be tolerant of noisy datasets (not actually speed)
        estimator.set_params(alpha=.5)

    if name == "TheilSenRegressor":
        estimator.max_subpopulation = 100

    if isinstance(estimator, BaseRandomProjection):
        # Due to the jl lemma and often very few samples, the number
        # of components of the random matrix projection will be probably
        # greater than the number of features.
        # So we impose a smaller number (avoid "auto" mode)
        estimator.set_params(n_components=2)

    if isinstance(estimator, SelectKBest):
        # SelectKBest has a default of k=10
        # which is more feature than we have in most case.
        estimator.set_params(k=1)

    if name in ('HistGradientBoostingClassifier',
                'HistGradientBoostingRegressor'):
        # The default min_samples_leaf (20) isn't appropriate for small
        # datasets (only very shallow trees are built) that the checks use.
        estimator.set_params(min_samples_leaf=5)

    if name == 'DummyClassifier':
        # the default strategy prior would output constant predictions and fail
        # for check_classifiers_predictions
        estimator.set_params(strategy='stratified')

    # Speed-up by reducing the number of CV or splits for CV estimators
    loo_cv = ['RidgeCV']
    if name not in loo_cv and hasattr(estimator, 'cv'):
        estimator.set_params(cv=3)
    if hasattr(estimator, 'n_splits'):
        estimator.set_params(n_splits=3)

    if name == 'OneHotEncoder':
        estimator.set_params(handle_unknown='ignore')

    if name in CROSS_DECOMPOSITION:
        estimator.set_params(n_components=1)


class _NotAnArray:
    """An object that is convertible to an array.

    Parameters
    ----------
    data : array-like
        The data.
    """

    def __init__(self, data):
        self.data = np.asarray(data)

    def __array__(self, dtype=None):
        return self.data

    def __array_function__(self, func, types, args, kwargs):
        if func.__name__ == "may_share_memory":
            return True
        raise TypeError("Don't want to call array_function {}!".format(
            func.__name__))


def _is_pairwise_metric(estimator):
    """Returns True if estimator accepts pairwise metric.

    Parameters
    ----------
    estimator : object
        Estimator object to test.

    Returns
    -------
    out : bool
        True if _pairwise is set to True and False otherwise.
    """
    metric = getattr(estimator, "metric", None)

    return bool(metric == 'precomputed')


def _pairwise_estimator_convert_X(X, estimator, kernel=linear_kernel):

    if _is_pairwise_metric(estimator):
        return pairwise_distances(X, metric='euclidean')
    if _is_pairwise(estimator):
        return kernel(X, X)

    return X


def _generate_sparse_matrix(X_csr):
    """Generate sparse matrices with {32,64}bit indices of diverse format.

        Parameters
        ----------
        X_csr: CSR Matrix
            Input matrix in CSR format.

        Returns
        -------
        out: iter(Matrices)
            In format['dok', 'lil', 'dia', 'bsr', 'csr', 'csc', 'coo',
            'coo_64', 'csc_64', 'csr_64']
    """

    assert X_csr.format == 'csr'
    yield 'csr', X_csr.copy()
    for sparse_format in ['dok', 'lil', 'dia', 'bsr', 'csc', 'coo']:
        yield sparse_format, X_csr.asformat(sparse_format)

    # Generate large indices matrix only if its supported by scipy
    X_coo = X_csr.asformat('coo')
    X_coo.row = X_coo.row.astype('int64')
    X_coo.col = X_coo.col.astype('int64')
    yield "coo_64", X_coo

    for sparse_format in ['csc', 'csr']:
        X = X_csr.asformat(sparse_format)
        X.indices = X.indices.astype('int64')
        X.indptr = X.indptr.astype('int64')
        yield sparse_format + "_64", X


def check_estimator_sparse_data(name, estimator_orig):
    rng = np.random.RandomState(0)
    X = rng.rand(40, 10)
    X[X < .8] = 0
    X = _pairwise_estimator_convert_X(X, estimator_orig)
    X_csr = sparse.csr_matrix(X)
    y = (4 * rng.rand(40)).astype(int)
    # catch deprecation warnings
    with ignore_warnings(category=FutureWarning):
        estimator = clone(estimator_orig)
    y = _enforce_estimator_tags_y(estimator, y)
    tags = _safe_tags(estimator_orig)
    for matrix_format, X in _generate_sparse_matrix(X_csr):
        # catch deprecation warnings
        with ignore_warnings(category=FutureWarning):
            estimator = clone(estimator_orig)
            if name in ['Scaler', 'StandardScaler']:
                estimator.set_params(with_mean=False)
        # fit and predict
        if "64" in matrix_format:
            err_msg = (
                f"Estimator {name} doesn't seem to support {matrix_format} "
                "matrix, and is not failing gracefully, e.g. by using "
                "check_array(X, accept_large_sparse=False)"
            )
        else:
            err_msg = (
                f"Estimator {name} doesn't seem to fail gracefully on sparse "
                "data: error message should state explicitly that sparse "
                "input is not supported if this is not the case."
            )
        with raises(
            (TypeError, ValueError),
            match=["sparse", "Sparse"],
            may_pass=True,
            err_msg=err_msg,
        ):
            with ignore_warnings(category=FutureWarning):
                estimator.fit(X, y)
            if hasattr(estimator, "predict"):
                pred = estimator.predict(X)
                if tags['multioutput_only']:
                    assert pred.shape == (X.shape[0], 1)
                else:
                    assert pred.shape == (X.shape[0],)
            if hasattr(estimator, 'predict_proba'):
                probs = estimator.predict_proba(X)
                if tags['binary_only']:
                    expected_probs_shape = (X.shape[0], 2)
                else:
                    expected_probs_shape = (X.shape[0], 4)
                assert probs.shape == expected_probs_shape


@ignore_warnings(category=FutureWarning)
def check_sample_weights_pandas_series(name, estimator_orig):
    # check that estimators will accept a 'sample_weight' parameter of
    # type pandas.Series in the 'fit' function.
    estimator = clone(estimator_orig)
    if has_fit_parameter(estimator, "sample_weight"):
        try:
            import pandas as pd
            X = np.array([[1, 1], [1, 2], [1, 3], [1, 4],
                          [2, 1], [2, 2], [2, 3], [2, 4],
                          [3, 1], [3, 2], [3, 3], [3, 4]])
            X = pd.DataFrame(_pairwise_estimator_convert_X(X, estimator_orig))
            y = pd.Series([1, 1, 1, 1, 2, 2, 2, 2, 1, 1, 2, 2])
            weights = pd.Series([1] * 12)
            if _safe_tags(estimator, key="multioutput_only"):
                y = pd.DataFrame(y)
            try:
                estimator.fit(X, y, sample_weight=weights)
            except ValueError:
                raise ValueError("Estimator {0} raises error if "
                                 "'sample_weight' parameter is of "
                                 "type pandas.Series".format(name))
        except ImportError:
            raise SkipTest("pandas is not installed: not testing for "
                           "input of type pandas.Series to class weight.")


@ignore_warnings(category=(FutureWarning))
def check_sample_weights_not_an_array(name, estimator_orig):
    # check that estimators will accept a 'sample_weight' parameter of
    # type _NotAnArray in the 'fit' function.
    estimator = clone(estimator_orig)
    if has_fit_parameter(estimator, "sample_weight"):
        X = np.array([[1, 1], [1, 2], [1, 3], [1, 4],
                      [2, 1], [2, 2], [2, 3], [2, 4],
                      [3, 1], [3, 2], [3, 3], [3, 4]])
        X = _NotAnArray(_pairwise_estimator_convert_X(X, estimator_orig))
        y = _NotAnArray([1, 1, 1, 1, 2, 2, 2, 2, 1, 1, 2, 2])
        weights = _NotAnArray([1] * 12)
        if _safe_tags(estimator, key="multioutput_only"):
            y = _NotAnArray(y.data.reshape(-1, 1))
        estimator.fit(X, y, sample_weight=weights)


@ignore_warnings(category=(FutureWarning))
def check_sample_weights_list(name, estimator_orig):
    # check that estimators will accept a 'sample_weight' parameter of
    # type list in the 'fit' function.
    if has_fit_parameter(estimator_orig, "sample_weight"):
        estimator = clone(estimator_orig)
        rnd = np.random.RandomState(0)
        n_samples = 30
        X = _pairwise_estimator_convert_X(rnd.uniform(size=(n_samples, 3)),
                                          estimator_orig)
        y = np.arange(n_samples) % 3
        y = _enforce_estimator_tags_y(estimator, y)
        sample_weight = [3] * n_samples
        # Test that estimators don't raise any exception
        estimator.fit(X, y, sample_weight=sample_weight)


@ignore_warnings(category=FutureWarning)
def check_sample_weights_shape(name, estimator_orig):
    # check that estimators raise an error if sample_weight
    # shape mismatches the input
    if (has_fit_parameter(estimator_orig, "sample_weight") and
            not _is_pairwise(estimator_orig)):
        estimator = clone(estimator_orig)
        X = np.array([[1, 3], [1, 3], [1, 3], [1, 3],
                      [2, 1], [2, 1], [2, 1], [2, 1],
                      [3, 3], [3, 3], [3, 3], [3, 3],
                      [4, 1], [4, 1], [4, 1], [4, 1]])
        y = np.array([1, 1, 1, 1, 2, 2, 2, 2,
                      1, 1, 1, 1, 2, 2, 2, 2])
        y = _enforce_estimator_tags_y(estimator, y)

        estimator.fit(X, y, sample_weight=np.ones(len(y)))

        with raises(ValueError):
            estimator.fit(X, y, sample_weight=np.ones(2 * len(y)))

        with raises(ValueError):
            estimator.fit(X, y, sample_weight=np.ones((len(y), 2)))


@ignore_warnings(category=FutureWarning)
def check_sample_weights_invariance(name, estimator_orig, kind="ones"):
    # For kind="ones" check that the estimators yield same results for
    # unit weights and no weights
    # For kind="zeros" check that setting sample_weight to 0 is equivalent
    # to removing corresponding samples.
    estimator1 = clone(estimator_orig)
    estimator2 = clone(estimator_orig)
    set_random_state(estimator1, random_state=0)
    set_random_state(estimator2, random_state=0)

    X1 = np.array([[1, 3], [1, 3], [1, 3], [1, 3],
                  [2, 1], [2, 1], [2, 1], [2, 1],
                  [3, 3], [3, 3], [3, 3], [3, 3],
                  [4, 1], [4, 1], [4, 1], [4, 1]], dtype=np.float64)
    y1 = np.array([1, 1, 1, 1, 2, 2, 2, 2,
                  1, 1, 1, 1, 2, 2, 2, 2], dtype=int)

    if kind == 'ones':
        X2 = X1
        y2 = y1
        sw2 = np.ones(shape=len(y1))
        err_msg = (f"For {name} sample_weight=None is not equivalent to "
                   f"sample_weight=ones")
    elif kind == 'zeros':
        # Construct a dataset that is very different to (X, y) if weights
        # are disregarded, but identical to (X, y) given weights.
        X2 = np.vstack([X1, X1 + 1])
        y2 = np.hstack([y1, 3 - y1])
        sw2 = np.ones(shape=len(y1) * 2)
        sw2[len(y1):] = 0
        X2, y2, sw2 = shuffle(X2, y2, sw2, random_state=0)

        err_msg = (f"For {name}, a zero sample_weight is not equivalent "
                   f"to removing the sample")
    else:  # pragma: no cover
        raise ValueError

    y1 = _enforce_estimator_tags_y(estimator1, y1)
    y2 = _enforce_estimator_tags_y(estimator2, y2)

    estimator1.fit(X1, y=y1, sample_weight=None)
    estimator2.fit(X2, y=y2, sample_weight=sw2)

    for method in ["predict", "predict_proba",
                   "decision_function", "transform"]:
        if hasattr(estimator_orig, method):
            X_pred1 = getattr(estimator1, method)(X1)
            X_pred2 = getattr(estimator2, method)(X1)
            assert_allclose_dense_sparse(X_pred1, X_pred2, err_msg=err_msg)


@ignore_warnings(category=(FutureWarning, UserWarning))
def check_dtype_object(name, estimator_orig):
    # check that estimators treat dtype object as numeric if possible
    rng = np.random.RandomState(0)
    X = _pairwise_estimator_convert_X(rng.rand(40, 10), estimator_orig)
    X = X.astype(object)
    tags = _safe_tags(estimator_orig)
    y = (X[:, 0] * 4).astype(int)
    estimator = clone(estimator_orig)
    y = _enforce_estimator_tags_y(estimator, y)

    estimator.fit(X, y)
    if hasattr(estimator, "predict"):
        estimator.predict(X)

    if hasattr(estimator, "transform"):
        estimator.transform(X)

    with raises(Exception, match="Unknown label type", may_pass=True):
        estimator.fit(X, y.astype(object))

    if 'string' not in tags['X_types']:
        X[0, 0] = {'foo': 'bar'}
        msg = "argument must be a string.* number"
        with raises(TypeError, match=msg):
            estimator.fit(X, y)
    else:
        # Estimators supporting string will not call np.asarray to convert the
        # data to numeric and therefore, the error will not be raised.
        # Checking for each element dtype in the input array will be costly.
        # Refer to #11401 for full discussion.
        estimator.fit(X, y)


def check_complex_data(name, estimator_orig):
    rng = np.random.RandomState(42)
    # check that estimators raise an exception on providing complex data
    X = rng.uniform(size=10) + 1j * rng.uniform(size=10)
    X = X.reshape(-1, 1)

    # Something both valid for classification and regression
    y = rng.randint(low=0, high=2, size=10) + 1j
    estimator = clone(estimator_orig)
    set_random_state(estimator, random_state=0)
    with raises(ValueError, match="Complex data not supported"):
        estimator.fit(X, y)


@ignore_warnings
def check_dict_unchanged(name, estimator_orig):
    # this estimator raises
    # ValueError: Found array with 0 feature(s) (shape=(23, 0))
    # while a minimum of 1 is required.
    # error
    if name in ['SpectralCoclustering']:
        return
    rnd = np.random.RandomState(0)
    if name in ['RANSACRegressor']:
        X = 3 * rnd.uniform(size=(20, 3))
    else:
        X = 2 * rnd.uniform(size=(20, 3))

    X = _pairwise_estimator_convert_X(X, estimator_orig)

    y = X[:, 0].astype(int)
    estimator = clone(estimator_orig)
    y = _enforce_estimator_tags_y(estimator, y)
    if hasattr(estimator, "n_components"):
        estimator.n_components = 1

    if hasattr(estimator, "n_clusters"):
        estimator.n_clusters = 1

    if hasattr(estimator, "n_best"):
        estimator.n_best = 1

    set_random_state(estimator, 1)

    estimator.fit(X, y)
    for method in ["predict", "transform", "decision_function",
                   "predict_proba"]:
        if hasattr(estimator, method):
            dict_before = estimator.__dict__.copy()
            getattr(estimator, method)(X)
            assert estimator.__dict__ == dict_before, (
                'Estimator changes __dict__ during %s' % method)


def _is_public_parameter(attr):
    return not (attr.startswith('_') or attr.endswith('_'))


@ignore_warnings(category=FutureWarning)
def check_dont_overwrite_parameters(name, estimator_orig):
    # check that fit method only changes or sets private attributes
    if hasattr(estimator_orig.__init__, "deprecated_original"):
        # to not check deprecated classes
        return
    estimator = clone(estimator_orig)
    rnd = np.random.RandomState(0)
    X = 3 * rnd.uniform(size=(20, 3))
    X = _pairwise_estimator_convert_X(X, estimator_orig)
    y = X[:, 0].astype(int)
    y = _enforce_estimator_tags_y(estimator, y)

    if hasattr(estimator, "n_components"):
        estimator.n_components = 1
    if hasattr(estimator, "n_clusters"):
        estimator.n_clusters = 1

    set_random_state(estimator, 1)
    dict_before_fit = estimator.__dict__.copy()
    estimator.fit(X, y)

    dict_after_fit = estimator.__dict__

    public_keys_after_fit = [key for key in dict_after_fit.keys()
                             if _is_public_parameter(key)]

    attrs_added_by_fit = [key for key in public_keys_after_fit
                          if key not in dict_before_fit.keys()]

    # check that fit doesn't add any public attribute
    assert not attrs_added_by_fit, (
            'Estimator adds public attribute(s) during' ' the fit method.'
            ' Estimators are only allowed to add private attributes'
            ' either started with _ or ended'
            ' with _ but %s added'
            % ', '.join(attrs_added_by_fit))

    # check that fit doesn't change any public attribute
    attrs_changed_by_fit = [key for key in public_keys_after_fit
                            if (dict_before_fit[key]
                                is not dict_after_fit[key])]

    assert not attrs_changed_by_fit, (
            'Estimator changes public attribute(s) during'
            ' the fit method. Estimators are only allowed'
            ' to change attributes started'
            ' or ended with _, but'
            ' %s changed'
            % ', '.join(attrs_changed_by_fit))


@ignore_warnings(category=FutureWarning)
def check_fit2d_predict1d(name, estimator_orig):
    # check by fitting a 2d array and predicting with a 1d array
    rnd = np.random.RandomState(0)
    X = 3 * rnd.uniform(size=(20, 3))
    X = _pairwise_estimator_convert_X(X, estimator_orig)
    y = X[:, 0].astype(int)
    estimator = clone(estimator_orig)
    y = _enforce_estimator_tags_y(estimator, y)

    if hasattr(estimator, "n_components"):
        estimator.n_components = 1
    if hasattr(estimator, "n_clusters"):
        estimator.n_clusters = 1

    set_random_state(estimator, 1)
    estimator.fit(X, y)

    for method in ["predict", "transform", "decision_function",
                   "predict_proba"]:
        if hasattr(estimator, method):
            assert_raise_message(ValueError, "Reshape your data",
                                 getattr(estimator, method), X[0])


def _apply_on_subsets(func, X):
    # apply function on the whole set and on mini batches
    result_full = func(X)
    n_features = X.shape[1]
    result_by_batch = [func(batch.reshape(1, n_features))
                       for batch in X]

    # func can output tuple (e.g. score_samples)
    if type(result_full) == tuple:
        result_full = result_full[0]
        result_by_batch = list(map(lambda x: x[0], result_by_batch))

    if sparse.issparse(result_full):
        result_full = result_full.A
        result_by_batch = [x.A for x in result_by_batch]

    return np.ravel(result_full), np.ravel(result_by_batch)


@ignore_warnings(category=FutureWarning)
def check_methods_subset_invariance(name, estimator_orig):
    # check that method gives invariant results if applied
    # on mini batches or the whole set
    rnd = np.random.RandomState(0)
    X = 3 * rnd.uniform(size=(20, 3))
    X = _pairwise_estimator_convert_X(X, estimator_orig)
    y = X[:, 0].astype(int)
    estimator = clone(estimator_orig)
    y = _enforce_estimator_tags_y(estimator, y)

    if hasattr(estimator, "n_components"):
        estimator.n_components = 1
    if hasattr(estimator, "n_clusters"):
        estimator.n_clusters = 1

    set_random_state(estimator, 1)
    estimator.fit(X, y)

    for method in ["predict", "transform", "decision_function",
                   "score_samples", "predict_proba"]:

        msg = ("{method} of {name} is not invariant when applied "
               "to a subset.").format(method=method, name=name)

        if hasattr(estimator, method):
            result_full, result_by_batch = _apply_on_subsets(
                getattr(estimator, method), X)
            assert_allclose(result_full, result_by_batch,
                            atol=1e-7, err_msg=msg)


@ignore_warnings(category=FutureWarning)
def check_methods_sample_order_invariance(name, estimator_orig):
    # check that method gives invariant results if applied
    # on a subset with different sample order
    rnd = np.random.RandomState(0)
    X = 3 * rnd.uniform(size=(20, 3))
    X = _pairwise_estimator_convert_X(X, estimator_orig)
    y = X[:, 0].astype(np.int64)
    if _safe_tags(estimator_orig, key='binary_only'):
        y[y == 2] = 1
    estimator = clone(estimator_orig)
    y = _enforce_estimator_tags_y(estimator, y)

    if hasattr(estimator, "n_components"):
        estimator.n_components = 1
    if hasattr(estimator, "n_clusters"):
        estimator.n_clusters = 2

    set_random_state(estimator, 1)
    estimator.fit(X, y)

    idx = np.random.permutation(X.shape[0])

    for method in ["predict", "transform", "decision_function",
                   "score_samples", "predict_proba"]:
        msg = ("{method} of {name} is not invariant when applied to a dataset"
               "with different sample order.").format(method=method, name=name)

        if hasattr(estimator, method):
            assert_allclose_dense_sparse(getattr(estimator, method)(X)[idx],
                                         getattr(estimator, method)(X[idx]),
                                         atol=1e-9,
                                         err_msg=msg)


@ignore_warnings
def check_fit2d_1sample(name, estimator_orig):
    # Check that fitting a 2d array with only one sample either works or
    # returns an informative message. The error message should either mention
    # the number of samples or the number of classes.
    rnd = np.random.RandomState(0)
    X = 3 * rnd.uniform(size=(1, 10))
    X = _pairwise_estimator_convert_X(X, estimator_orig)

    y = X[:, 0].astype(int)
    estimator = clone(estimator_orig)
    y = _enforce_estimator_tags_y(estimator, y)

    if hasattr(estimator, "n_components"):
        estimator.n_components = 1
    if hasattr(estimator, "n_clusters"):
        estimator.n_clusters = 1

    set_random_state(estimator, 1)

    # min_cluster_size cannot be less than the data size for OPTICS.
    if name == 'OPTICS':
        estimator.set_params(min_samples=1)

    msgs = ["1 sample", "n_samples = 1", "n_samples=1", "one sample",
            "1 class", "one class"]

    with raises(ValueError, match=msgs, may_pass=True):
        estimator.fit(X, y)


@ignore_warnings
def check_fit2d_1feature(name, estimator_orig):
    # check fitting a 2d array with only 1 feature either works or returns
    # informative message
    rnd = np.random.RandomState(0)
    X = 3 * rnd.uniform(size=(10, 1))
    X = _pairwise_estimator_convert_X(X, estimator_orig)
    y = X[:, 0].astype(int)
    estimator = clone(estimator_orig)
    y = _enforce_estimator_tags_y(estimator, y)

    if hasattr(estimator, "n_components"):
        estimator.n_components = 1
    if hasattr(estimator, "n_clusters"):
        estimator.n_clusters = 1
    # ensure two labels in subsample for RandomizedLogisticRegression
    if name == 'RandomizedLogisticRegression':
        estimator.sample_fraction = 1
    # ensure non skipped trials for RANSACRegressor
    if name == 'RANSACRegressor':
        estimator.residual_threshold = 0.5

    y = _enforce_estimator_tags_y(estimator, y)
    set_random_state(estimator, 1)

    msgs = [r"1 feature\(s\)", "n_features = 1", "n_features=1"]

    with raises(ValueError, match=msgs, may_pass=True):
        estimator.fit(X, y)


@ignore_warnings
def check_fit1d(name, estimator_orig):
    # check fitting 1d X array raises a ValueError
    rnd = np.random.RandomState(0)
    X = 3 * rnd.uniform(size=(20))
    y = X.astype(int)
    estimator = clone(estimator_orig)
    y = _enforce_estimator_tags_y(estimator, y)

    if hasattr(estimator, "n_components"):
        estimator.n_components = 1
    if hasattr(estimator, "n_clusters"):
        estimator.n_clusters = 1

    set_random_state(estimator, 1)
    with raises(ValueError):
        estimator.fit(X, y)


@ignore_warnings(category=FutureWarning)
def check_transformer_general(name, transformer, readonly_memmap=False):
    X, y = make_blobs(n_samples=30, centers=[[0, 0, 0], [1, 1, 1]],
                      random_state=0, n_features=2, cluster_std=0.1)
    X = StandardScaler().fit_transform(X)
    X -= X.min()
    X = _pairwise_estimator_convert_X(X, transformer)

    if readonly_memmap:
        X, y = create_memmap_backed_data([X, y])

    _check_transformer(name, transformer, X, y)


@ignore_warnings(category=FutureWarning)
def check_transformer_data_not_an_array(name, transformer):
    X, y = make_blobs(n_samples=30, centers=[[0, 0, 0], [1, 1, 1]],
                      random_state=0, n_features=2, cluster_std=0.1)
    X = StandardScaler().fit_transform(X)
    # We need to make sure that we have non negative data, for things
    # like NMF
    X -= X.min() - .1
    X = _pairwise_estimator_convert_X(X, transformer)
    this_X = _NotAnArray(X)
    this_y = _NotAnArray(np.asarray(y))
    _check_transformer(name, transformer, this_X, this_y)
    # try the same with some list
    _check_transformer(name, transformer, X.tolist(), y.tolist())


@ignore_warnings(category=FutureWarning)
def check_transformers_unfitted(name, transformer):
    X, y = _regression_dataset()

    transformer = clone(transformer)
    with raises(
        (AttributeError, ValueError),
        err_msg="The unfitted "
        f"transformer {name} does not raise an error when "
        "transform is called. Perhaps use "
        "check_is_fitted in transform.",
    ):
        transformer.transform(X)


def _check_transformer(name, transformer_orig, X, y):
    n_samples, n_features = np.asarray(X).shape
    transformer = clone(transformer_orig)
    set_random_state(transformer)

    # fit

    if name in CROSS_DECOMPOSITION:
        y_ = np.c_[np.asarray(y), np.asarray(y)]
        y_[::2, 1] *= 2
        if isinstance(X, _NotAnArray):
            y_ = _NotAnArray(y_)
    else:
        y_ = y

    transformer.fit(X, y_)
    # fit_transform method should work on non fitted estimator
    transformer_clone = clone(transformer)
    X_pred = transformer_clone.fit_transform(X, y=y_)

    if isinstance(X_pred, tuple):
        for x_pred in X_pred:
            assert x_pred.shape[0] == n_samples
    else:
        # check for consistent n_samples
        assert X_pred.shape[0] == n_samples

    if hasattr(transformer, 'transform'):
        if name in CROSS_DECOMPOSITION:
            X_pred2 = transformer.transform(X, y_)
            X_pred3 = transformer.fit_transform(X, y=y_)
        else:
            X_pred2 = transformer.transform(X)
            X_pred3 = transformer.fit_transform(X, y=y_)

        if _safe_tags(transformer_orig, key='non_deterministic'):
            msg = name + ' is non deterministic'
            raise SkipTest(msg)
        if isinstance(X_pred, tuple) and isinstance(X_pred2, tuple):
            for x_pred, x_pred2, x_pred3 in zip(X_pred, X_pred2, X_pred3):
                assert_allclose_dense_sparse(
                    x_pred, x_pred2, atol=1e-2,
                    err_msg="fit_transform and transform outcomes "
                            "not consistent in %s"
                    % transformer)
                assert_allclose_dense_sparse(
                    x_pred, x_pred3, atol=1e-2,
                    err_msg="consecutive fit_transform outcomes "
                            "not consistent in %s"
                    % transformer)
        else:
            assert_allclose_dense_sparse(
                X_pred, X_pred2,
                err_msg="fit_transform and transform outcomes "
                        "not consistent in %s"
                % transformer, atol=1e-2)
            assert_allclose_dense_sparse(
                X_pred, X_pred3, atol=1e-2,
                err_msg="consecutive fit_transform outcomes "
                        "not consistent in %s"
                % transformer)
            assert _num_samples(X_pred2) == n_samples
            assert _num_samples(X_pred3) == n_samples

        # raises error on malformed input for transform
        if hasattr(X, 'shape') and \
           not _safe_tags(transformer, key="stateless") and \
           X.ndim == 2 and X.shape[1] > 1:

            # If it's not an array, it does not have a 'T' property
            with raises(
                ValueError,
                err_msg=f"The transformer {name} does not raise an error "
                "when the number of features in transform is different from "
                "the number of features in fit."
            ):
                transformer.transform(X[:, :-1])


@ignore_warnings
def check_pipeline_consistency(name, estimator_orig):
    if _safe_tags(estimator_orig, key='non_deterministic'):
        msg = name + ' is non deterministic'
        raise SkipTest(msg)

    # check that make_pipeline(est) gives same score as est
    X, y = make_blobs(n_samples=30, centers=[[0, 0, 0], [1, 1, 1]],
                      random_state=0, n_features=2, cluster_std=0.1)
    X -= X.min()
    X = _pairwise_estimator_convert_X(X, estimator_orig, kernel=rbf_kernel)
    estimator = clone(estimator_orig)
    y = _enforce_estimator_tags_y(estimator, y)
    set_random_state(estimator)
    pipeline = make_pipeline(estimator)
    estimator.fit(X, y)
    pipeline.fit(X, y)

    funcs = ["score", "fit_transform"]

    for func_name in funcs:
        func = getattr(estimator, func_name, None)
        if func is not None:
            func_pipeline = getattr(pipeline, func_name)
            result = func(X, y)
            result_pipe = func_pipeline(X, y)
            assert_allclose_dense_sparse(result, result_pipe)


@ignore_warnings
def check_fit_score_takes_y(name, estimator_orig):
    # check that all estimators accept an optional y
    # in fit and score so they can be used in pipelines
    rnd = np.random.RandomState(0)
    n_samples = 30
    X = rnd.uniform(size=(n_samples, 3))
    X = _pairwise_estimator_convert_X(X, estimator_orig)
    y = np.arange(n_samples) % 3
    estimator = clone(estimator_orig)
    y = _enforce_estimator_tags_y(estimator, y)
    set_random_state(estimator)

    funcs = ["fit", "score", "partial_fit", "fit_predict", "fit_transform"]
    for func_name in funcs:
        func = getattr(estimator, func_name, None)
        if func is not None:
            func(X, y)
            args = [p.name for p in signature(func).parameters.values()]
            if args[0] == "self":
                # if_delegate_has_method makes methods into functions
                # with an explicit "self", so need to shift arguments
                args = args[1:]
            assert args[1] in ["y", "Y"], (
                    "Expected y or Y as second argument for method "
                    "%s of %s. Got arguments: %r."
                    % (func_name, type(estimator).__name__, args))


@ignore_warnings
def check_estimators_dtypes(name, estimator_orig):
    rnd = np.random.RandomState(0)
    X_train_32 = 3 * rnd.uniform(size=(20, 5)).astype(np.float32)
    X_train_32 = _pairwise_estimator_convert_X(X_train_32, estimator_orig)
    X_train_64 = X_train_32.astype(np.float64)
    X_train_int_64 = X_train_32.astype(np.int64)
    X_train_int_32 = X_train_32.astype(np.int32)
    y = X_train_int_64[:, 0]
    y = _enforce_estimator_tags_y(estimator_orig, y)

    methods = ["predict", "transform", "decision_function", "predict_proba"]

    for X_train in [X_train_32, X_train_64, X_train_int_64, X_train_int_32]:
        estimator = clone(estimator_orig)
        set_random_state(estimator, 1)
        estimator.fit(X_train, y)

        for method in methods:
            if hasattr(estimator, method):
                getattr(estimator, method)(X_train)


def check_transformer_preserve_dtypes(name, transformer_orig):
    # check that dtype are preserved meaning if input X is of some dtype
    # X_transformed should be from the same dtype.
    X, y = make_blobs(
        n_samples=30,
        centers=[[0, 0, 0], [1, 1, 1]],
        random_state=0,
        cluster_std=0.1,
    )
    X = StandardScaler().fit_transform(X)
    X -= X.min()
    X = _pairwise_estimator_convert_X(X, transformer_orig)

    for dtype in _safe_tags(transformer_orig, key="preserves_dtype"):
        X_cast = X.astype(dtype)
        transformer = clone(transformer_orig)
        set_random_state(transformer)
        X_trans = transformer.fit_transform(X_cast, y)

        if isinstance(X_trans, tuple):
            # cross-decompostion returns a tuple of (x_scores, y_scores)
            # when given y with fit_transform; only check the first element
            X_trans = X_trans[0]

        # check that the output dtype is preserved
        assert X_trans.dtype == dtype, (
            f'Estimator transform dtype: {X_trans.dtype} - '
            f'original/expected dtype: {dtype.__name__}'
        )


@ignore_warnings(category=FutureWarning)
def check_estimators_empty_data_messages(name, estimator_orig):
    e = clone(estimator_orig)
    set_random_state(e, 1)

    X_zero_samples = np.empty(0).reshape(0, 3)
    # The precise message can change depending on whether X or y is
    # validated first. Let us test the type of exception only:
    err_msg = (
        f"The estimator {name} does not raise an error when an "
        "empty data is used to train. Perhaps use check_array in train."
    )
    with raises(ValueError, err_msg=err_msg):
        e.fit(X_zero_samples, [])

    X_zero_features = np.empty(0).reshape(12, 0)
    # the following y should be accepted by both classifiers and regressors
    # and ignored by unsupervised models
    y = _enforce_estimator_tags_y(
        e, np.array([1, 0, 1, 0, 1, 0, 1, 0, 1, 0, 1, 0])
    )
    msg = (
        r"0 feature\(s\) \(shape=\(\d*, 0\)\) while a minimum of \d* "
        "is required."
    )
    with raises(ValueError, match=msg):
        e.fit(X_zero_features, y)


@ignore_warnings(category=FutureWarning)
def check_estimators_nan_inf(name, estimator_orig):
    # Checks that Estimator X's do not contain NaN or inf.
    rnd = np.random.RandomState(0)
    X_train_finite = _pairwise_estimator_convert_X(rnd.uniform(size=(10, 3)),
                                                   estimator_orig)
    X_train_nan = rnd.uniform(size=(10, 3))
    X_train_nan[0, 0] = np.nan
    X_train_inf = rnd.uniform(size=(10, 3))
    X_train_inf[0, 0] = np.inf
    y = np.ones(10)
    y[:5] = 0
    y = _enforce_estimator_tags_y(estimator_orig, y)
    error_string_fit = "Estimator doesn't check for NaN and inf in fit."
    error_string_predict = ("Estimator doesn't check for NaN and inf in"
                            " predict.")
    error_string_transform = ("Estimator doesn't check for NaN and inf in"
                              " transform.")
    for X_train in [X_train_nan, X_train_inf]:
        # catch deprecation warnings
        with ignore_warnings(category=FutureWarning):
            estimator = clone(estimator_orig)
            set_random_state(estimator, 1)
            # try to fit
            with raises(
                ValueError, match=["inf", "NaN"], err_msg=error_string_fit
            ):
                estimator.fit(X_train, y)
            # actually fit
            estimator.fit(X_train_finite, y)

            # predict
            if hasattr(estimator, "predict"):
                with raises(
                    ValueError,
                    match=["inf", "NaN"],
                    err_msg=error_string_predict,
                ):
                    estimator.predict(X_train)

            # transform
            if hasattr(estimator, "transform"):
                with raises(
                    ValueError,
                    match=["inf", "NaN"],
                    err_msg=error_string_transform,
                ):
                    estimator.transform(X_train)


@ignore_warnings
def check_nonsquare_error(name, estimator_orig):
    """Test that error is thrown when non-square data provided."""

    X, y = make_blobs(n_samples=20, n_features=10)
    estimator = clone(estimator_orig)

    with raises(
        ValueError,
        err_msg=f"The pairwise estimator {name} does not raise an error "
        "on non-square data",
    ):
        estimator.fit(X, y)


@ignore_warnings
def check_estimators_pickle(name, estimator_orig):
    """Test that we can pickle all estimators."""
    check_methods = ["predict", "transform", "decision_function",
                     "predict_proba"]

    X, y = make_blobs(n_samples=30, centers=[[0, 0, 0], [1, 1, 1]],
                      random_state=0, n_features=2, cluster_std=0.1)

    # some estimators can't do features less than 0
    X -= X.min()
    X = _pairwise_estimator_convert_X(X, estimator_orig, kernel=rbf_kernel)

    tags = _safe_tags(estimator_orig)
    # include NaN values when the estimator should deal with them
    if tags['allow_nan']:
        # set randomly 10 elements to np.nan
        rng = np.random.RandomState(42)
        mask = rng.choice(X.size, 10, replace=False)
        X.reshape(-1)[mask] = np.nan

    estimator = clone(estimator_orig)

    y = _enforce_estimator_tags_y(estimator, y)

    set_random_state(estimator)
    estimator.fit(X, y)

    # pickle and unpickle!
    pickled_estimator = pickle.dumps(estimator)
    module_name = estimator.__module__
    if module_name.startswith('sklearn.') and not (
        "test_" in module_name or module_name.endswith("_testing")
    ):
        # strict check for sklearn estimators that are not implemented in test
        # modules.
        assert b"version" in pickled_estimator
    unpickled_estimator = pickle.loads(pickled_estimator)

    result = dict()
    for method in check_methods:
        if hasattr(estimator, method):
            result[method] = getattr(estimator, method)(X)

    for method in result:
        unpickled_result = getattr(unpickled_estimator, method)(X)
        assert_allclose_dense_sparse(result[method], unpickled_result)


@ignore_warnings(category=FutureWarning)
def check_estimators_partial_fit_n_features(name, estimator_orig):
    # check if number of features changes between calls to partial_fit.
    if not hasattr(estimator_orig, 'partial_fit'):
        return
    estimator = clone(estimator_orig)
    X, y = make_blobs(n_samples=50, random_state=1)
    X -= X.min()
    y = _enforce_estimator_tags_y(estimator_orig, y)

    try:
        if is_classifier(estimator):
            classes = np.unique(y)
            estimator.partial_fit(X, y, classes=classes)
        else:
            estimator.partial_fit(X, y)
    except NotImplementedError:
        return

    with raises(
        ValueError,
        err_msg=f"The estimator {name} does not raise an error when the "
        "number of features changes between calls to partial_fit.",
    ):
        estimator.partial_fit(X[:, :-1], y)


@ignore_warnings(category=FutureWarning)
def check_classifier_multioutput(name, estimator):
    n_samples, n_labels, n_classes = 42, 5, 3
    tags = _safe_tags(estimator)
    estimator = clone(estimator)
    X, y = make_multilabel_classification(random_state=42,
                                          n_samples=n_samples,
                                          n_labels=n_labels,
                                          n_classes=n_classes)
    estimator.fit(X, y)
    y_pred = estimator.predict(X)

    assert y_pred.shape == (n_samples, n_classes), (
        "The shape of the prediction for multioutput data is "
        "incorrect. Expected {}, got {}."
        .format((n_samples, n_labels), y_pred.shape))
    assert y_pred.dtype.kind == 'i'

    if hasattr(estimator, "decision_function"):
        decision = estimator.decision_function(X)
        assert isinstance(decision, np.ndarray)
        assert decision.shape == (n_samples, n_classes), (
            "The shape of the decision function output for "
            "multioutput data is incorrect. Expected {}, got {}."
            .format((n_samples, n_classes), decision.shape))

        dec_pred = (decision > 0).astype(int)
        dec_exp = estimator.classes_[dec_pred]
        assert_array_equal(dec_exp, y_pred)

    if hasattr(estimator, "predict_proba"):
        y_prob = estimator.predict_proba(X)

        if isinstance(y_prob, list) and not tags['poor_score']:
            for i in range(n_classes):
                assert y_prob[i].shape == (n_samples, 2), (
                    "The shape of the probability for multioutput data is"
                    " incorrect. Expected {}, got {}."
                    .format((n_samples, 2), y_prob[i].shape))
                assert_array_equal(
                    np.argmax(y_prob[i], axis=1).astype(int),
                    y_pred[:, i]
                )
        elif not tags['poor_score']:
            assert y_prob.shape == (n_samples, n_classes), (
                "The shape of the probability for multioutput data is"
                " incorrect. Expected {}, got {}."
                .format((n_samples, n_classes), y_prob.shape))
            assert_array_equal(y_prob.round().astype(int), y_pred)

    if (hasattr(estimator, "decision_function") and
            hasattr(estimator, "predict_proba")):
        for i in range(n_classes):
            y_proba = estimator.predict_proba(X)[:, i]
            y_decision = estimator.decision_function(X)
            assert_array_equal(rankdata(y_proba), rankdata(y_decision[:, i]))


@ignore_warnings(category=FutureWarning)
def check_regressor_multioutput(name, estimator):
    estimator = clone(estimator)
    n_samples = n_features = 10

    if not _is_pairwise_metric(estimator):
        n_samples = n_samples + 1

    X, y = make_regression(random_state=42, n_targets=5,
                           n_samples=n_samples, n_features=n_features)
    X = _pairwise_estimator_convert_X(X, estimator)

    estimator.fit(X, y)
    y_pred = estimator.predict(X)

    assert y_pred.dtype == np.dtype('float64'), (
        "Multioutput predictions by a regressor are expected to be"
        " floating-point precision. Got {} instead".format(y_pred.dtype))
    assert y_pred.shape == y.shape, (
        "The shape of the prediction for multioutput data is incorrect."
        " Expected {}, got {}.")


@ignore_warnings(category=FutureWarning)
def check_clustering(name, clusterer_orig, readonly_memmap=False):
    clusterer = clone(clusterer_orig)
    X, y = make_blobs(n_samples=50, random_state=1)
    X, y = shuffle(X, y, random_state=7)
    X = StandardScaler().fit_transform(X)
    rng = np.random.RandomState(7)
    X_noise = np.concatenate([X, rng.uniform(low=-3, high=3, size=(5, 2))])

    if readonly_memmap:
        X, y, X_noise = create_memmap_backed_data([X, y, X_noise])

    n_samples, n_features = X.shape
    # catch deprecation and neighbors warnings
    if hasattr(clusterer, "n_clusters"):
        clusterer.set_params(n_clusters=3)
    set_random_state(clusterer)
    if name == 'AffinityPropagation':
        clusterer.set_params(preference=-100)
        clusterer.set_params(max_iter=100)

    # fit
    clusterer.fit(X)
    # with lists
    clusterer.fit(X.tolist())

    pred = clusterer.labels_
    assert pred.shape == (n_samples,)
    assert adjusted_rand_score(pred, y) > 0.4
    if _safe_tags(clusterer, key='non_deterministic'):
        return
    set_random_state(clusterer)
    with warnings.catch_warnings(record=True):
        pred2 = clusterer.fit_predict(X)
    assert_array_equal(pred, pred2)

    # fit_predict(X) and labels_ should be of type int
    assert pred.dtype in [np.dtype('int32'), np.dtype('int64')]
    assert pred2.dtype in [np.dtype('int32'), np.dtype('int64')]

    # Add noise to X to test the possible values of the labels
    labels = clusterer.fit_predict(X_noise)

    # There should be at least one sample in every cluster. Equivalently
    # labels_ should contain all the consecutive values between its
    # min and its max.
    labels_sorted = np.unique(labels)
    assert_array_equal(labels_sorted, np.arange(labels_sorted[0],
                                                labels_sorted[-1] + 1))

    # Labels are expected to start at 0 (no noise) or -1 (if noise)
    assert labels_sorted[0] in [0, -1]
    # Labels should be less than n_clusters - 1
    if hasattr(clusterer, 'n_clusters'):
        n_clusters = getattr(clusterer, 'n_clusters')
        assert n_clusters - 1 >= labels_sorted[-1]
    # else labels should be less than max(labels_) which is necessarily true


@ignore_warnings(category=FutureWarning)
def check_clusterer_compute_labels_predict(name, clusterer_orig):
    """Check that predict is invariant of compute_labels."""
    X, y = make_blobs(n_samples=20, random_state=0)
    clusterer = clone(clusterer_orig)
    set_random_state(clusterer)

    if hasattr(clusterer, "compute_labels"):
        # MiniBatchKMeans
        X_pred1 = clusterer.fit(X).predict(X)
        clusterer.set_params(compute_labels=False)
        X_pred2 = clusterer.fit(X).predict(X)
        assert_array_equal(X_pred1, X_pred2)


@ignore_warnings(category=FutureWarning)
def check_classifiers_one_label(name, classifier_orig):
    error_string_fit = "Classifier can't train when only one class is present."
    error_string_predict = ("Classifier can't predict when only one class is "
                            "present.")
    rnd = np.random.RandomState(0)
    X_train = rnd.uniform(size=(10, 3))
    X_test = rnd.uniform(size=(10, 3))
    y = np.ones(10)
    # catch deprecation warnings
    with ignore_warnings(category=FutureWarning):
        classifier = clone(classifier_orig)
        with raises(
            ValueError, match="class", may_pass=True, err_msg=error_string_fit
        ) as cm:
            classifier.fit(X_train, y)

        if cm.raised_and_matched:
            # ValueError was raised with proper error message
            return

        assert_array_equal(
            classifier.predict(X_test), y, err_msg=error_string_predict
        )


@ignore_warnings  # Warnings are raised by decision function
def check_classifiers_train(
    name, classifier_orig, readonly_memmap=False, X_dtype="float64"
):
    X_m, y_m = make_blobs(n_samples=300, random_state=0)
    X_m = X_m.astype(X_dtype)
    X_m, y_m = shuffle(X_m, y_m, random_state=7)
    X_m = StandardScaler().fit_transform(X_m)
    # generate binary problem from multi-class one
    y_b = y_m[y_m != 2]
    X_b = X_m[y_m != 2]

    if name in ['BernoulliNB', 'MultinomialNB', 'ComplementNB',
                'CategoricalNB']:
        X_m -= X_m.min()
        X_b -= X_b.min()

    if readonly_memmap:
        X_m, y_m, X_b, y_b = create_memmap_backed_data([X_m, y_m, X_b, y_b])

    problems = [(X_b, y_b)]
    tags = _safe_tags(classifier_orig)
    if not tags['binary_only']:
        problems.append((X_m, y_m))

    for (X, y) in problems:
        classes = np.unique(y)
        n_classes = len(classes)
        n_samples, n_features = X.shape
        classifier = clone(classifier_orig)
        X = _pairwise_estimator_convert_X(X, classifier)
        y = _enforce_estimator_tags_y(classifier, y)

        set_random_state(classifier)
        # raises error on malformed input for fit
        if not tags["no_validation"]:
            with raises(
                ValueError,
                err_msg=f"The classifier {name} does not raise an error when "
                "incorrect/malformed input data for fit is passed. The number "
                "of training examples is not the same as the number of "
                "labels. Perhaps use check_X_y in fit.",
            ):
                classifier.fit(X, y[:-1])

        # fit
        classifier.fit(X, y)
        # with lists
        classifier.fit(X.tolist(), y.tolist())
        assert hasattr(classifier, "classes_")
        y_pred = classifier.predict(X)

        assert y_pred.shape == (n_samples,)
        # training set performance
        if not tags['poor_score']:
            assert accuracy_score(y, y_pred) > 0.83

        # raises error on malformed input for predict
        msg_pairwise = (
            "The classifier {} does not raise an error when shape of X in "
            " {} is not equal to (n_test_samples, n_training_samples)")
        msg = ("The classifier {} does not raise an error when the number of "
               "features in {} is different from the number of features in "
               "fit.")

        if not tags["no_validation"]:
            if _is_pairwise(classifier):
                with raises(
                    ValueError,
                    err_msg=msg_pairwise.format(name, "predict"),
                ):
                    classifier.predict(X.reshape(-1, 1))
            else:
                with raises(ValueError, err_msg=msg.format(name, "predict")):
                    classifier.predict(X.T)
        if hasattr(classifier, "decision_function"):
            try:
                # decision_function agrees with predict
                decision = classifier.decision_function(X)
                if n_classes == 2:
                    if not tags["multioutput_only"]:
                        assert decision.shape == (n_samples,)
                    else:
                        assert decision.shape == (n_samples, 1)
                    dec_pred = (decision.ravel() > 0).astype(int)
                    assert_array_equal(dec_pred, y_pred)
                else:
                    assert decision.shape == (n_samples, n_classes)
                    assert_array_equal(np.argmax(decision, axis=1), y_pred)

                # raises error on malformed input for decision_function
                if not tags["no_validation"]:
                    if _is_pairwise(classifier):
                        with raises(
                            ValueError,
                            err_msg=msg_pairwise.format(
                                name, "decision_function"
                            ),
                        ):
                            classifier.decision_function(X.reshape(-1, 1))
                    else:
                        with raises(
                            ValueError,
                            err_msg=msg.format(name, "decision_function"),
                        ):
                            classifier.decision_function(X.T)
            except NotImplementedError:
                pass

        if hasattr(classifier, "predict_proba"):
            # predict_proba agrees with predict
            y_prob = classifier.predict_proba(X)
            assert y_prob.shape == (n_samples, n_classes)
            assert_array_equal(np.argmax(y_prob, axis=1), y_pred)
            # check that probas for all classes sum to one
            assert_array_almost_equal(np.sum(y_prob, axis=1),
                                      np.ones(n_samples))
            if not tags["no_validation"]:
                # raises error on malformed input for predict_proba
                if _is_pairwise(classifier_orig):
                    with raises(
                        ValueError,
                        err_msg=msg_pairwise.format(name, "predict_proba"),
                    ):
                        classifier.predict_proba(X.reshape(-1, 1))
                else:
                    with raises(
                        ValueError,
                        err_msg=msg.format(name, "predict_proba"),
                    ):
                        classifier.predict_proba(X.T)
            if hasattr(classifier, "predict_log_proba"):
                # predict_log_proba is a transformation of predict_proba
                y_log_prob = classifier.predict_log_proba(X)
                assert_allclose(y_log_prob, np.log(y_prob), 8, atol=1e-9)
                assert_array_equal(np.argsort(y_log_prob), np.argsort(y_prob))


def check_outlier_corruption(num_outliers, expected_outliers, decision):
    # Check for deviation from the precise given contamination level that may
    # be due to ties in the anomaly scores.
    if num_outliers < expected_outliers:
        start = num_outliers
        end = expected_outliers + 1
    else:
        start = expected_outliers
        end = num_outliers + 1

    # ensure that all values in the 'critical area' are tied,
    # leading to the observed discrepancy between provided
    # and actual contamination levels.
    sorted_decision = np.sort(decision)
    msg = ('The number of predicted outliers is not equal to the expected '
           'number of outliers and this difference is not explained by the '
           'number of ties in the decision_function values')
    assert len(np.unique(sorted_decision[start:end])) == 1, msg


def check_outliers_train(name, estimator_orig, readonly_memmap=True):
    n_samples = 300
    X, _ = make_blobs(n_samples=n_samples, random_state=0)
    X = shuffle(X, random_state=7)

    if readonly_memmap:
        X = create_memmap_backed_data(X)

    n_samples, n_features = X.shape
    estimator = clone(estimator_orig)
    set_random_state(estimator)

    # fit
    estimator.fit(X)
    # with lists
    estimator.fit(X.tolist())

    y_pred = estimator.predict(X)
    assert y_pred.shape == (n_samples,)
    assert y_pred.dtype.kind == 'i'
    assert_array_equal(np.unique(y_pred), np.array([-1, 1]))

    decision = estimator.decision_function(X)
    scores = estimator.score_samples(X)
    for output in [decision, scores]:
        assert output.dtype == np.dtype('float')
        assert output.shape == (n_samples,)

    # raises error on malformed input for predict
    with raises(ValueError):
        estimator.predict(X.T)

    # decision_function agrees with predict
    dec_pred = (decision >= 0).astype(int)
    dec_pred[dec_pred == 0] = -1
    assert_array_equal(dec_pred, y_pred)

    # raises error on malformed input for decision_function
    with raises(ValueError):
        estimator.decision_function(X.T)

    # decision_function is a translation of score_samples
    y_dec = scores - estimator.offset_
    assert_allclose(y_dec, decision)

    # raises error on malformed input for score_samples
    with raises(ValueError):
        estimator.score_samples(X.T)

    # contamination parameter (not for OneClassSVM which has the nu parameter)
    if (hasattr(estimator, 'contamination')
            and not hasattr(estimator, 'novelty')):
        # proportion of outliers equal to contamination parameter when not
        # set to 'auto'. This is true for the training set and cannot thus be
        # checked as follows for estimators with a novelty parameter such as
        # LocalOutlierFactor (tested in check_outliers_fit_predict)
        expected_outliers = 30
        contamination = expected_outliers / n_samples
        estimator.set_params(contamination=contamination)
        estimator.fit(X)
        y_pred = estimator.predict(X)

        num_outliers = np.sum(y_pred != 1)
        # num_outliers should be equal to expected_outliers unless
        # there are ties in the decision_function values. this can
        # only be tested for estimators with a decision_function
        # method, i.e. all estimators except LOF which is already
        # excluded from this if branch.
        if num_outliers != expected_outliers:
            decision = estimator.decision_function(X)
            check_outlier_corruption(num_outliers, expected_outliers, decision)

        # raises error when contamination is a scalar and not in [0,1]
        msg = r"contamination must be in \(0, 0.5]"
        for contamination in [-0.5, 2.3]:
            estimator.set_params(contamination=contamination)
            with raises(ValueError, match=msg):
                estimator.fit(X)


@ignore_warnings(category=(FutureWarning))
def check_classifiers_multilabel_representation_invariance(
    name, classifier_orig
):

    X, y = make_multilabel_classification(n_samples=100, n_features=20,
                                          n_classes=5, n_labels=3,
                                          length=50, allow_unlabeled=True,
                                          random_state=0)

    X_train, y_train = X[:80], y[:80]
    X_test = X[80:]

    y_train_list_of_lists = y_train.tolist()
    y_train_list_of_arrays = list(y_train)

    classifier = clone(classifier_orig)
    set_random_state(classifier)

    y_pred = classifier.fit(X_train, y_train).predict(X_test)

    y_pred_list_of_lists = classifier.fit(
        X_train, y_train_list_of_lists).predict(X_test)

    y_pred_list_of_arrays = classifier.fit(
        X_train, y_train_list_of_arrays).predict(X_test)

    assert_array_equal(y_pred, y_pred_list_of_arrays)
    assert_array_equal(y_pred, y_pred_list_of_lists)

    assert y_pred.dtype == y_pred_list_of_arrays.dtype
    assert y_pred.dtype == y_pred_list_of_lists.dtype
    assert type(y_pred) == type(y_pred_list_of_arrays)
    assert type(y_pred) == type(y_pred_list_of_lists)


@ignore_warnings(category=FutureWarning)
def check_estimators_fit_returns_self(
    name, estimator_orig, readonly_memmap=False
):
    """Check if self is returned when calling fit."""
    X, y = make_blobs(random_state=0, n_samples=21)
    # some want non-negative input
    X -= X.min()
    X = _pairwise_estimator_convert_X(X, estimator_orig)

    estimator = clone(estimator_orig)
    y = _enforce_estimator_tags_y(estimator, y)

    if readonly_memmap:
        X, y = create_memmap_backed_data([X, y])

    set_random_state(estimator)
    assert estimator.fit(X, y) is estimator


@ignore_warnings
def check_estimators_unfitted(name, estimator_orig):
    """Check that predict raises an exception in an unfitted estimator.

    Unfitted estimators should raise a NotFittedError.
    """
    # Common test for Regressors, Classifiers and Outlier detection estimators
    X, y = _regression_dataset()

    estimator = clone(estimator_orig)
    for method in ('decision_function', 'predict', 'predict_proba',
                   'predict_log_proba'):
        if hasattr(estimator, method):
            with raises(NotFittedError):
                getattr(estimator, method)(X)


@ignore_warnings(category=FutureWarning)
def check_supervised_y_2d(name, estimator_orig):
    tags = _safe_tags(estimator_orig)
    rnd = np.random.RandomState(0)
    n_samples = 30
    X = _pairwise_estimator_convert_X(
        rnd.uniform(size=(n_samples, 3)), estimator_orig
    )
    y = np.arange(n_samples) % 3
    y = _enforce_estimator_tags_y(estimator_orig, y)
    estimator = clone(estimator_orig)
    set_random_state(estimator)
    # fit
    estimator.fit(X, y)
    y_pred = estimator.predict(X)

    set_random_state(estimator)
    # Check that when a 2D y is given, a DataConversionWarning is
    # raised
    with warnings.catch_warnings(record=True) as w:
        warnings.simplefilter("always", DataConversionWarning)
        warnings.simplefilter("ignore", RuntimeWarning)
        estimator.fit(X, y[:, np.newaxis])
    y_pred_2d = estimator.predict(X)
    msg = "expected 1 DataConversionWarning, got: %s" % (
        ", ".join([str(w_x) for w_x in w]))
    if not tags['multioutput']:
        # check that we warned if we don't support multi-output
        assert len(w) > 0, msg
        assert "DataConversionWarning('A column-vector y" \
               " was passed when a 1d array was expected" in msg
    assert_allclose(y_pred.ravel(), y_pred_2d.ravel())


@ignore_warnings
def check_classifiers_predictions(X, y, name, classifier_orig):
    classes = np.unique(y)
    classifier = clone(classifier_orig)
    if name == 'BernoulliNB':
        X = X > X.mean()
    set_random_state(classifier)

    classifier.fit(X, y)
    y_pred = classifier.predict(X)

    if hasattr(classifier, "decision_function"):
        decision = classifier.decision_function(X)
        assert isinstance(decision, np.ndarray)
        if len(classes) == 2:
            dec_pred = (decision.ravel() > 0).astype(int)
            dec_exp = classifier.classes_[dec_pred]
            assert_array_equal(dec_exp, y_pred,
                               err_msg="decision_function does not match "
                               "classifier for %r: expected '%s', got '%s'" %
                               (classifier, ", ".join(map(str, dec_exp)),
                                ", ".join(map(str, y_pred))))
        elif getattr(classifier, 'decision_function_shape', 'ovr') == 'ovr':
            decision_y = np.argmax(decision, axis=1).astype(int)
            y_exp = classifier.classes_[decision_y]
            assert_array_equal(y_exp, y_pred,
                               err_msg="decision_function does not match "
                               "classifier for %r: expected '%s', got '%s'" %
                               (classifier, ", ".join(map(str, y_exp)),
                                ", ".join(map(str, y_pred))))

    # training set performance
    if name != "ComplementNB":
        # This is a pathological data set for ComplementNB.
        # For some specific cases 'ComplementNB' predicts less classes
        # than expected
        assert_array_equal(np.unique(y), np.unique(y_pred))
    assert_array_equal(classes, classifier.classes_,
                       err_msg="Unexpected classes_ attribute for %r: "
                       "expected '%s', got '%s'" %
                       (classifier, ", ".join(map(str, classes)),
                        ", ".join(map(str, classifier.classes_))))


def _choose_check_classifiers_labels(name, y, y_names):
    # Semisupervised classifers use -1 as the indicator for an unlabeled
    # sample.
    return y if name in ["LabelPropagation",
                         "LabelSpreading",
                         "SelfTrainingClassifier"] else y_names


def check_classifiers_classes(name, classifier_orig):
    X_multiclass, y_multiclass = make_blobs(n_samples=30, random_state=0,
                                            cluster_std=0.1)
    X_multiclass, y_multiclass = shuffle(X_multiclass, y_multiclass,
                                         random_state=7)
    X_multiclass = StandardScaler().fit_transform(X_multiclass)
    # We need to make sure that we have non negative data, for things
    # like NMF
    X_multiclass -= X_multiclass.min() - .1

    X_binary = X_multiclass[y_multiclass != 2]
    y_binary = y_multiclass[y_multiclass != 2]

    X_multiclass = _pairwise_estimator_convert_X(X_multiclass, classifier_orig)
    X_binary = _pairwise_estimator_convert_X(X_binary, classifier_orig)

    labels_multiclass = ["one", "two", "three"]
    labels_binary = ["one", "two"]

    y_names_multiclass = np.take(labels_multiclass, y_multiclass)
    y_names_binary = np.take(labels_binary, y_binary)

    problems = [(X_binary, y_binary, y_names_binary)]
    if not _safe_tags(classifier_orig, key='binary_only'):
        problems.append((X_multiclass, y_multiclass, y_names_multiclass))

    for X, y, y_names in problems:
        for y_names_i in [y_names, y_names.astype('O')]:
            y_ = _choose_check_classifiers_labels(name, y, y_names_i)
            check_classifiers_predictions(X, y_, name, classifier_orig)

    labels_binary = [-1, 1]
    y_names_binary = np.take(labels_binary, y_binary)
    y_binary = _choose_check_classifiers_labels(name, y_binary, y_names_binary)
    check_classifiers_predictions(X_binary, y_binary, name, classifier_orig)


@ignore_warnings(category=FutureWarning)
def check_regressors_int(name, regressor_orig):
    X, _ = _regression_dataset()
    X = _pairwise_estimator_convert_X(X[:50], regressor_orig)
    rnd = np.random.RandomState(0)
    y = rnd.randint(3, size=X.shape[0])
    y = _enforce_estimator_tags_y(regressor_orig, y)
    rnd = np.random.RandomState(0)
    # separate estimators to control random seeds
    regressor_1 = clone(regressor_orig)
    regressor_2 = clone(regressor_orig)
    set_random_state(regressor_1)
    set_random_state(regressor_2)

    if name in CROSS_DECOMPOSITION:
        y_ = np.vstack([y, 2 * y + rnd.randint(2, size=len(y))])
        y_ = y_.T
    else:
        y_ = y

    # fit
    regressor_1.fit(X, y_)
    pred1 = regressor_1.predict(X)
    regressor_2.fit(X, y_.astype(float))
    pred2 = regressor_2.predict(X)
    assert_allclose(pred1, pred2, atol=1e-2, err_msg=name)


@ignore_warnings(category=FutureWarning)
def check_regressors_train(
    name, regressor_orig, readonly_memmap=False, X_dtype=np.float64
):
    X, y = _regression_dataset()
    X = X.astype(X_dtype)
    X = _pairwise_estimator_convert_X(X, regressor_orig)
    y = scale(y)  # X is already scaled
    regressor = clone(regressor_orig)
    y = _enforce_estimator_tags_y(regressor, y)
    if name in CROSS_DECOMPOSITION:
        rnd = np.random.RandomState(0)
        y_ = np.vstack([y, 2 * y + rnd.randint(2, size=len(y))])
        y_ = y_.T
    else:
        y_ = y

    if readonly_memmap:
        X, y, y_ = create_memmap_backed_data([X, y, y_])

    if not hasattr(regressor, 'alphas') and hasattr(regressor, 'alpha'):
        # linear regressors need to set alpha, but not generalized CV ones
        regressor.alpha = 0.01
    if name == 'PassiveAggressiveRegressor':
        regressor.C = 0.01

    # raises error on malformed input for fit
    with raises(
        ValueError,
        err_msg=f"The classifier {name} does not raise an error when "
        "incorrect/malformed input data for fit is passed. The number of "
        "training examples is not the same as the number of labels. Perhaps "
        "use check_X_y in fit.",
    ):
        regressor.fit(X, y[:-1])
    # fit
    set_random_state(regressor)
    regressor.fit(X, y_)
    regressor.fit(X.tolist(), y_.tolist())
    y_pred = regressor.predict(X)
    assert y_pred.shape == y_.shape

    # TODO: find out why PLS and CCA fail. RANSAC is random
    # and furthermore assumes the presence of outliers, hence
    # skipped
    if not _safe_tags(regressor, key="poor_score"):
        assert regressor.score(X, y_) > 0.5


@ignore_warnings
def check_regressors_no_decision_function(name, regressor_orig):
    # check that regressors don't have a decision_function, predict_proba, or
    # predict_log_proba method.
    rng = np.random.RandomState(0)
    regressor = clone(regressor_orig)

    X = rng.normal(size=(10, 4))
    X = _pairwise_estimator_convert_X(X, regressor_orig)
    y = _enforce_estimator_tags_y(regressor, X[:, 0])

    regressor.fit(X, y)
    funcs = ["decision_function", "predict_proba", "predict_log_proba"]
    for func_name in funcs:
        assert not hasattr(regressor, func_name)


@ignore_warnings(category=FutureWarning)
def check_class_weight_classifiers(name, classifier_orig):

    if _safe_tags(classifier_orig, key='binary_only'):
        problems = [2]
    else:
        problems = [2, 3]

    for n_centers in problems:
        # create a very noisy dataset
        X, y = make_blobs(centers=n_centers, random_state=0, cluster_std=20)
        X_train, X_test, y_train, y_test = train_test_split(X, y, test_size=.5,
                                                            random_state=0)

        # can't use gram_if_pairwise() here, setting up gram matrix manually
        if _is_pairwise(classifier_orig):
            X_test = rbf_kernel(X_test, X_train)
            X_train = rbf_kernel(X_train, X_train)

        n_centers = len(np.unique(y_train))

        if n_centers == 2:
            class_weight = {0: 1000, 1: 0.0001}
        else:
            class_weight = {0: 1000, 1: 0.0001, 2: 0.0001}

        classifier = clone(classifier_orig).set_params(
            class_weight=class_weight)
        if hasattr(classifier, "n_iter"):
            classifier.set_params(n_iter=100)
        if hasattr(classifier, "max_iter"):
            classifier.set_params(max_iter=1000)
        if hasattr(classifier, "min_weight_fraction_leaf"):
            classifier.set_params(min_weight_fraction_leaf=0.01)
        if hasattr(classifier, "n_iter_no_change"):
            classifier.set_params(n_iter_no_change=20)

        set_random_state(classifier)
        classifier.fit(X_train, y_train)
        y_pred = classifier.predict(X_test)
        # XXX: Generally can use 0.89 here. On Windows, LinearSVC gets
        #      0.88 (Issue #9111)
        if not _safe_tags(classifier_orig, key='poor_score'):
            assert np.mean(y_pred == 0) > 0.87


@ignore_warnings(category=FutureWarning)
def check_class_weight_balanced_classifiers(
    name, classifier_orig, X_train, y_train, X_test, y_test, weights
):
    classifier = clone(classifier_orig)
    if hasattr(classifier, "n_iter"):
        classifier.set_params(n_iter=100)
    if hasattr(classifier, "max_iter"):
        classifier.set_params(max_iter=1000)

    set_random_state(classifier)
    classifier.fit(X_train, y_train)
    y_pred = classifier.predict(X_test)

    classifier.set_params(class_weight='balanced')
    classifier.fit(X_train, y_train)
    y_pred_balanced = classifier.predict(X_test)
    assert (f1_score(y_test, y_pred_balanced, average='weighted') >
            f1_score(y_test, y_pred, average='weighted'))


@ignore_warnings(category=FutureWarning)
def check_class_weight_balanced_linear_classifier(name, Classifier):
    """Test class weights with non-contiguous class labels."""
    # this is run on classes, not instances, though this should be changed
    X = np.array([[-1.0, -1.0], [-1.0, 0], [-.8, -1.0],
                  [1.0, 1.0], [1.0, 0.0]])
    y = np.array([1, 1, 1, -1, -1])

    classifier = Classifier()

    if hasattr(classifier, "n_iter"):
        # This is a very small dataset, default n_iter are likely to prevent
        # convergence
        classifier.set_params(n_iter=1000)
    if hasattr(classifier, "max_iter"):
        classifier.set_params(max_iter=1000)
    if hasattr(classifier, 'cv'):
        classifier.set_params(cv=3)
    set_random_state(classifier)

    # Let the model compute the class frequencies
    classifier.set_params(class_weight='balanced')
    coef_balanced = classifier.fit(X, y).coef_.copy()

    # Count each label occurrence to reweight manually
    n_samples = len(y)
    n_classes = float(len(np.unique(y)))

    class_weight = {1: n_samples / (np.sum(y == 1) * n_classes),
                    -1: n_samples / (np.sum(y == -1) * n_classes)}
    classifier.set_params(class_weight=class_weight)
    coef_manual = classifier.fit(X, y).coef_.copy()

    assert_allclose(coef_balanced, coef_manual,
                    err_msg="Classifier %s is not computing"
                    " class_weight=balanced properly."
                    % name)


@ignore_warnings(category=FutureWarning)
def check_estimators_overwrite_params(name, estimator_orig):
    X, y = make_blobs(random_state=0, n_samples=21)
    # some want non-negative input
    X -= X.min()
    X = _pairwise_estimator_convert_X(X, estimator_orig, kernel=rbf_kernel)
    estimator = clone(estimator_orig)
    y = _enforce_estimator_tags_y(estimator, y)

    set_random_state(estimator)

    # Make a physical copy of the original estimator parameters before fitting.
    params = estimator.get_params()
    original_params = deepcopy(params)

    # Fit the model
    estimator.fit(X, y)

    # Compare the state of the model parameters with the original parameters
    new_params = estimator.get_params()
    for param_name, original_value in original_params.items():
        new_value = new_params[param_name]

        # We should never change or mutate the internal state of input
        # parameters by default. To check this we use the joblib.hash function
        # that introspects recursively any subobjects to compute a checksum.
        # The only exception to this rule of immutable constructor parameters
        # is possible RandomState instance but in this check we explicitly
        # fixed the random_state params recursively to be integer seeds.
        assert joblib.hash(new_value) == joblib.hash(original_value), (
            "Estimator %s should not change or mutate "
            " the parameter %s from %s to %s during fit."
            % (name, param_name, original_value, new_value))


@ignore_warnings(category=FutureWarning)
def check_no_attributes_set_in_init(name, estimator_orig):
    """Check setting during init."""
    try:
        # Clone fails if the estimator does not store
        # all parameters as an attribute during init
        estimator = clone(estimator_orig)
    except AttributeError:
        raise AttributeError(f"Estimator {name} should store all "
                             "parameters as an attribute during init.")

    if hasattr(type(estimator).__init__, "deprecated_original"):
        return

    init_params = _get_args(type(estimator).__init__)
    if IS_PYPY:
        # __init__ signature has additional objects in PyPy
        for key in ['obj']:
            if key in init_params:
                init_params.remove(key)
    parents_init_params = [param for params_parent in
                           (_get_args(parent) for parent in
                            type(estimator).__mro__)
                           for param in params_parent]

    # Test for no setting apart from parameters during init
    invalid_attr = (set(vars(estimator)) - set(init_params)
                    - set(parents_init_params))
    assert not invalid_attr, (
            "Estimator %s should not set any attribute apart"
            " from parameters during init. Found attributes %s."
            % (name, sorted(invalid_attr)))


@ignore_warnings(category=FutureWarning)
def check_sparsify_coefficients(name, estimator_orig):
    X = np.array([[-2, -1], [-1, -1], [-1, -2], [1, 1], [1, 2], [2, 1],
                  [-1, -2], [2, 2], [-2, -2]])
    y = np.array([1, 1, 1, 2, 2, 2, 3, 3, 3])
    y = _enforce_estimator_tags_y(estimator_orig, y)
    est = clone(estimator_orig)

    est.fit(X, y)
    pred_orig = est.predict(X)

    # test sparsify with dense inputs
    est.sparsify()
    assert sparse.issparse(est.coef_)
    pred = est.predict(X)
    assert_array_equal(pred, pred_orig)

    # pickle and unpickle with sparse coef_
    est = pickle.loads(pickle.dumps(est))
    assert sparse.issparse(est.coef_)
    pred = est.predict(X)
    assert_array_equal(pred, pred_orig)


@ignore_warnings(category=FutureWarning)
def check_classifier_data_not_an_array(name, estimator_orig):
    X = np.array([[3, 0], [0, 1], [0, 2], [1, 1], [1, 2], [2, 1],
                  [0, 3], [1, 0], [2, 0], [4, 4], [2, 3], [3, 2]])
    X = _pairwise_estimator_convert_X(X, estimator_orig)
    y = np.array([1, 1, 1, 2, 2, 2, 1, 1, 1, 2, 2, 2])
    y = _enforce_estimator_tags_y(estimator_orig, y)
    for obj_type in ["NotAnArray", "PandasDataframe"]:
        check_estimators_data_not_an_array(name, estimator_orig, X, y,
                                           obj_type)


@ignore_warnings(category=FutureWarning)
def check_regressor_data_not_an_array(name, estimator_orig):
    X, y = _regression_dataset()
    X = _pairwise_estimator_convert_X(X, estimator_orig)
    y = _enforce_estimator_tags_y(estimator_orig, y)
    for obj_type in ["NotAnArray", "PandasDataframe"]:
        check_estimators_data_not_an_array(name, estimator_orig, X, y,
                                           obj_type)


@ignore_warnings(category=FutureWarning)
def check_estimators_data_not_an_array(name, estimator_orig, X, y, obj_type):
    if name in CROSS_DECOMPOSITION:
        raise SkipTest("Skipping check_estimators_data_not_an_array "
                       "for cross decomposition module as estimators "
                       "are not deterministic.")
    # separate estimators to control random seeds
    estimator_1 = clone(estimator_orig)
    estimator_2 = clone(estimator_orig)
    set_random_state(estimator_1)
    set_random_state(estimator_2)

    if obj_type not in ["NotAnArray", 'PandasDataframe']:
        raise ValueError("Data type {0} not supported".format(obj_type))

    if obj_type == "NotAnArray":
        y_ = _NotAnArray(np.asarray(y))
        X_ = _NotAnArray(np.asarray(X))
    else:
        # Here pandas objects (Series and DataFrame) are tested explicitly
        # because some estimators may handle them (especially their indexing)
        # specially.
        try:
            import pandas as pd
            y_ = np.asarray(y)
            if y_.ndim == 1:
                y_ = pd.Series(y_)
            else:
                y_ = pd.DataFrame(y_)
            X_ = pd.DataFrame(np.asarray(X))

        except ImportError:
            raise SkipTest("pandas is not installed: not checking estimators "
                           "for pandas objects.")

    # fit
    estimator_1.fit(X_, y_)
    pred1 = estimator_1.predict(X_)
    estimator_2.fit(X, y)
    pred2 = estimator_2.predict(X)
    assert_allclose(pred1, pred2, atol=1e-2, err_msg=name)


def check_parameters_default_constructible(name, Estimator):
    # test default-constructibility
    # get rid of deprecation warnings

    Estimator = Estimator.__class__

    with ignore_warnings(category=FutureWarning):
        estimator = _construct_instance(Estimator)
        # test cloning
        clone(estimator)
        # test __repr__
        repr(estimator)
        # test that set_params returns self
        assert estimator.set_params() is estimator

        # test if init does nothing but set parameters
        # this is important for grid_search etc.
        # We get the default parameters from init and then
        # compare these against the actual values of the attributes.

        # this comes from getattr. Gets rid of deprecation decorator.
        init = getattr(estimator.__init__, 'deprecated_original',
                       estimator.__init__)

        try:
            def param_filter(p):
                """Identify hyper parameters of an estimator."""
                return (p.name != 'self' and
                        p.kind != p.VAR_KEYWORD and
                        p.kind != p.VAR_POSITIONAL)

            init_params = [p for p in signature(init).parameters.values()
                           if param_filter(p)]

        except (TypeError, ValueError):
            # init is not a python function.
            # true for mixins
            return
        params = estimator.get_params()
        # they can need a non-default argument
        init_params = init_params[len(getattr(
            estimator, '_required_parameters', [])):]

        for init_param in init_params:
            assert init_param.default != init_param.empty, (
                "parameter %s for %s has no default value"
                % (init_param.name, type(estimator).__name__))
            allowed_types = {
                str,
                int,
                float,
                bool,
                tuple,
                type(None),
                type,
                types.FunctionType,
                joblib.Memory,
            }
            # Any numpy numeric such as np.int32.
            allowed_types.update(np.core.numerictypes.allTypes.values())
            assert type(init_param.default) in allowed_types, (
                    f"Parameter '{init_param.name}' of estimator "
                    f"'{Estimator.__name__}' is of type "
                    f"{type(init_param.default).__name__} which is not "
                    f"allowed. All init parameters have to be immutable to "
                    f"make cloning possible. Therefore we restrict the set of "
                    f"legal types to "
                    f"{set(type.__name__ for type in allowed_types)}."
            )
            if init_param.name not in params.keys():
                # deprecated parameter, not in get_params
                assert init_param.default is None, (
                    f"Estimator parameter '{init_param.name}' of estimator "
                    f"'{Estimator.__name__}' is not returned by get_params. "
                    f"If it is deprecated, set its default value to None."
                )
                continue

            param_value = params[init_param.name]
            if isinstance(param_value, np.ndarray):
                assert_array_equal(param_value, init_param.default)
            else:
                failure_text = (
                    f"Parameter {init_param.name} was mutated on init. All "
                    f"parameters must be stored unchanged."
                )
                if is_scalar_nan(param_value):
                    # Allows to set default parameters to np.nan
                    assert param_value is init_param.default, failure_text
                else:
                    assert param_value == init_param.default, failure_text


def _enforce_estimator_tags_y(estimator, y):
    # Estimators with a `requires_positive_y` tag only accept strictly positive
    # data
    if _safe_tags(estimator, key="requires_positive_y"):
        # Create strictly positive y. The minimal increment above 0 is 1, as
        # y could be of integer dtype.
        y += 1 + abs(y.min())
    # Estimators with a `binary_only` tag only accept up to two unique y values
    if _safe_tags(estimator, key="binary_only") and y.size > 0:
        y = np.where(y == y.flat[0], y, y.flat[0] + 1)
    # Estimators in mono_output_task_error raise ValueError if y is of 1-D
    # Convert into a 2-D y for those estimators.
    if _safe_tags(estimator, key="multioutput_only"):
        return np.reshape(y, (-1, 1))
    return y


def _enforce_estimator_tags_x(estimator, X):
    # Pairwise estimators only accept
    # X of shape (`n_samples`, `n_samples`)
    if _is_pairwise(estimator):
        X = X.dot(X.T)
    # Estimators with `1darray` in `X_types` tag only accept
    # X of shape (`n_samples`,)
    if '1darray' in _safe_tags(estimator, key='X_types'):
        X = X[:, 0]
    # Estimators with a `requires_positive_X` tag only accept
    # strictly positive data
    if _safe_tags(estimator, key='requires_positive_X'):
        X -= X.min()
    return X


@ignore_warnings(category=FutureWarning)
def check_non_transformer_estimators_n_iter(name, estimator_orig):
    # Test that estimators that are not transformers with a parameter
    # max_iter, return the attribute of n_iter_ at least 1.

    # These models are dependent on external solvers like
    # libsvm and accessing the iter parameter is non-trivial.
    # SelfTrainingClassifier does not perform an iteration if all samples are
    # labeled, hence n_iter_ = 0 is valid.
    not_run_check_n_iter = ['Ridge', 'SVR', 'NuSVR', 'NuSVC',
                            'RidgeClassifier', 'SVC', 'RandomizedLasso',
                            'LogisticRegressionCV', 'LinearSVC',
                            'LogisticRegression', 'SelfTrainingClassifier']

    # Tested in test_transformer_n_iter
    not_run_check_n_iter += CROSS_DECOMPOSITION
    if name in not_run_check_n_iter:
        return

    # LassoLars stops early for the default alpha=1.0 the iris dataset.
    if name == 'LassoLars':
        estimator = clone(estimator_orig).set_params(alpha=0.)
    else:
        estimator = clone(estimator_orig)
    if hasattr(estimator, 'max_iter'):
        iris = load_iris()
        X, y_ = iris.data, iris.target
        y_ = _enforce_estimator_tags_y(estimator, y_)

        set_random_state(estimator, 0)

        estimator.fit(X, y_)

        assert estimator.n_iter_ >= 1


@ignore_warnings(category=FutureWarning)
def check_transformer_n_iter(name, estimator_orig):
    # Test that transformers with a parameter max_iter, return the
    # attribute of n_iter_ at least 1.
    estimator = clone(estimator_orig)
    if hasattr(estimator, "max_iter"):
        if name in CROSS_DECOMPOSITION:
            # Check using default data
            X = [[0., 0., 1.], [1., 0., 0.], [2., 2., 2.], [2., 5., 4.]]
            y_ = [[0.1, -0.2], [0.9, 1.1], [0.1, -0.5], [0.3, -0.2]]

        else:
            X, y_ = make_blobs(n_samples=30, centers=[[0, 0, 0], [1, 1, 1]],
                               random_state=0, n_features=2, cluster_std=0.1)
            X -= X.min() - 0.1
        set_random_state(estimator, 0)
        estimator.fit(X, y_)

        # These return a n_iter per component.
        if name in CROSS_DECOMPOSITION:
            for iter_ in estimator.n_iter_:
                assert iter_ >= 1
        else:
            assert estimator.n_iter_ >= 1


@ignore_warnings(category=FutureWarning)
def check_get_params_invariance(name, estimator_orig):
    # Checks if get_params(deep=False) is a subset of get_params(deep=True)
    e = clone(estimator_orig)

    shallow_params = e.get_params(deep=False)
    deep_params = e.get_params(deep=True)

    assert all(item in deep_params.items() for item in
               shallow_params.items())


@ignore_warnings(category=FutureWarning)
def check_set_params(name, estimator_orig):
    # Check that get_params() returns the same thing
    # before and after set_params() with some fuzz
    estimator = clone(estimator_orig)

    orig_params = estimator.get_params(deep=False)
    msg = "get_params result does not match what was passed to set_params"

    estimator.set_params(**orig_params)
    curr_params = estimator.get_params(deep=False)
    assert set(orig_params.keys()) == set(curr_params.keys()), msg
    for k, v in curr_params.items():
        assert orig_params[k] is v, msg

    # some fuzz values
    test_values = [-np.inf, np.inf, None]

    test_params = deepcopy(orig_params)
    for param_name in orig_params.keys():
        default_value = orig_params[param_name]
        for value in test_values:
            test_params[param_name] = value
            try:
                estimator.set_params(**test_params)
            except (TypeError, ValueError) as e:
                e_type = e.__class__.__name__
                # Exception occurred, possibly parameter validation
                warnings.warn("{0} occurred during set_params of param {1} on "
                              "{2}. It is recommended to delay parameter "
                              "validation until fit.".format(e_type,
                                                             param_name,
                                                             name))

                change_warning_msg = "Estimator's parameters changed after " \
                                     "set_params raised {}".format(e_type)
                params_before_exception = curr_params
                curr_params = estimator.get_params(deep=False)
                try:
                    assert (set(params_before_exception.keys()) ==
                            set(curr_params.keys()))
                    for k, v in curr_params.items():
                        assert params_before_exception[k] is v
                except AssertionError:
                    warnings.warn(change_warning_msg)
            else:
                curr_params = estimator.get_params(deep=False)
                assert (set(test_params.keys()) ==
                        set(curr_params.keys())), msg
                for k, v in curr_params.items():
                    assert test_params[k] is v, msg
        test_params[param_name] = default_value


@ignore_warnings(category=FutureWarning)
def check_classifiers_regression_target(name, estimator_orig):
    # Check if classifier throws an exception when fed regression targets

    X, y = _regression_dataset()

    X = X + 1 + abs(X.min(axis=0))  # be sure that X is non-negative
    e = clone(estimator_orig)
    msg = "Unknown label type: "
    if not _safe_tags(e, key="no_validation"):
        with raises(ValueError, match=msg):
            e.fit(X, y)


@ignore_warnings(category=FutureWarning)
def check_decision_proba_consistency(name, estimator_orig):
    # Check whether an estimator having both decision_function and
    # predict_proba methods has outputs with perfect rank correlation.

    centers = [(2, 2), (4, 4)]
    X, y = make_blobs(n_samples=100, random_state=0, n_features=4,
                      centers=centers, cluster_std=1.0, shuffle=True)
    X_train, X_test, y_train, y_test = train_test_split(X, y, test_size=0.2,
                                                        random_state=0)
    estimator = clone(estimator_orig)

    if (hasattr(estimator, "decision_function") and
            hasattr(estimator, "predict_proba")):

        estimator.fit(X_train, y_train)
        # Since the link function from decision_function() to predict_proba()
        # is sometimes not precise enough (typically expit), we round to the
        # 10th decimal to avoid numerical issues: we compare the rank
        # with deterministic ties rather than get platform specific rank
        # inversions in case of machine level differences.
        a = estimator.predict_proba(X_test)[:, 1].round(decimals=10)
        b = estimator.decision_function(X_test).round(decimals=10)
        assert_array_equal(rankdata(a), rankdata(b))


def check_outliers_fit_predict(name, estimator_orig):
    # Check fit_predict for outlier detectors.

    n_samples = 300
    X, _ = make_blobs(n_samples=n_samples, random_state=0)
    X = shuffle(X, random_state=7)
    n_samples, n_features = X.shape
    estimator = clone(estimator_orig)

    set_random_state(estimator)

    y_pred = estimator.fit_predict(X)
    assert y_pred.shape == (n_samples,)
    assert y_pred.dtype.kind == 'i'
    assert_array_equal(np.unique(y_pred), np.array([-1, 1]))

    # check fit_predict = fit.predict when the estimator has both a predict and
    # a fit_predict method. recall that it is already assumed here that the
    # estimator has a fit_predict method
    if hasattr(estimator, 'predict'):
        y_pred_2 = estimator.fit(X).predict(X)
        assert_array_equal(y_pred, y_pred_2)

    if hasattr(estimator, "contamination"):
        # proportion of outliers equal to contamination parameter when not
        # set to 'auto'
        expected_outliers = 30
        contamination = float(expected_outliers)/n_samples
        estimator.set_params(contamination=contamination)
        y_pred = estimator.fit_predict(X)

        num_outliers = np.sum(y_pred != 1)
        # num_outliers should be equal to expected_outliers unless
        # there are ties in the decision_function values. this can
        # only be tested for estimators with a decision_function
        # method
        if (num_outliers != expected_outliers and
                hasattr(estimator, 'decision_function')):
            decision = estimator.decision_function(X)
            check_outlier_corruption(num_outliers, expected_outliers, decision)

        # raises error when contamination is a scalar and not in [0,1]
        msg = r"contamination must be in \(0, 0.5]"
        for contamination in [-0.5, -0.001, 0.5001, 2.3]:
            estimator.set_params(contamination=contamination)
            with raises(ValueError, match=msg):
                estimator.fit_predict(X)


def check_fit_non_negative(name, estimator_orig):
    # Check that proper warning is raised for non-negative X
    # when tag requires_positive_X is present
    X = np.array([[-1., 1], [-1., 1]])
    y = np.array([1, 2])
    estimator = clone(estimator_orig)
    with raises(ValueError):
        estimator.fit(X, y)


def check_fit_idempotent(name, estimator_orig):
    # Check that est.fit(X) is the same as est.fit(X).fit(X). Ideally we would
    # check that the estimated parameters during training (e.g. coefs_) are
    # the same, but having a universal comparison function for those
    # attributes is difficult and full of edge cases. So instead we check that
    # predict(), predict_proba(), decision_function() and transform() return
    # the same results.

    check_methods = ["predict", "transform", "decision_function",
                     "predict_proba"]
    rng = np.random.RandomState(0)

    estimator = clone(estimator_orig)
    set_random_state(estimator)
    if 'warm_start' in estimator.get_params().keys():
        estimator.set_params(warm_start=False)

    n_samples = 100
    X = rng.normal(loc=100, size=(n_samples, 2))
    X = _pairwise_estimator_convert_X(X, estimator)
    if is_regressor(estimator_orig):
        y = rng.normal(size=n_samples)
    else:
        y = rng.randint(low=0, high=2, size=n_samples)
    y = _enforce_estimator_tags_y(estimator, y)

    train, test = next(ShuffleSplit(test_size=.2, random_state=rng).split(X))
    X_train, y_train = _safe_split(estimator, X, y, train)
    X_test, y_test = _safe_split(estimator, X, y, test, train)

    # Fit for the first time
    estimator.fit(X_train, y_train)

    result = {method: getattr(estimator, method)(X_test)
              for method in check_methods
              if hasattr(estimator, method)}

    # Fit again
    set_random_state(estimator)
    estimator.fit(X_train, y_train)

    for method in check_methods:
        if hasattr(estimator, method):
            new_result = getattr(estimator, method)(X_test)
            if np.issubdtype(new_result.dtype, np.floating):
                tol = 2*np.finfo(new_result.dtype).eps
            else:
                tol = 2*np.finfo(np.float64).eps
            assert_allclose_dense_sparse(
                result[method], new_result,
                atol=max(tol, 1e-9), rtol=max(tol, 1e-7),
                err_msg="Idempotency check failed for method {}".format(method)
            )


def check_n_features_in(name, estimator_orig):
    # Make sure that n_features_in_ attribute doesn't exist until fit is
    # called, and that its value is correct.

    rng = np.random.RandomState(0)

    estimator = clone(estimator_orig)
    set_random_state(estimator)
    if 'warm_start' in estimator.get_params():
        estimator.set_params(warm_start=False)

    n_samples = 100
    X = rng.normal(loc=100, size=(n_samples, 2))
    X = _pairwise_estimator_convert_X(X, estimator)
    if is_regressor(estimator_orig):
        y = rng.normal(size=n_samples)
    else:
        y = rng.randint(low=0, high=2, size=n_samples)
    y = _enforce_estimator_tags_y(estimator, y)

    assert not hasattr(estimator, 'n_features_in_')
    estimator.fit(X, y)
    if hasattr(estimator, 'n_features_in_'):
        assert estimator.n_features_in_ == X.shape[1]
    else:
        warnings.warn(
            "As of scikit-learn 0.23, estimators should expose a "
            "n_features_in_ attribute, unless the 'no_validation' tag is "
            "True. This attribute should be equal to the number of features "
            "passed to the fit method. "
            "An error will be raised from version 1.0 (renaming of 0.25) "
            "when calling check_estimator(). "
            "See SLEP010: "
            "https://scikit-learn-enhancement-proposals.readthedocs.io/en/latest/slep010/proposal.html",  # noqa
            FutureWarning
        )


def check_requires_y_none(name, estimator_orig):
    # Make sure that an estimator with requires_y=True fails gracefully when
    # given y=None

    rng = np.random.RandomState(0)

    estimator = clone(estimator_orig)
    set_random_state(estimator)

    n_samples = 100
    X = rng.normal(loc=100, size=(n_samples, 2))
    X = _pairwise_estimator_convert_X(X, estimator)

    warning_msg = ("As of scikit-learn 0.23, estimators should have a "
                   "'requires_y' tag set to the appropriate value. "
                   "The default value of the tag is False. "
                   "An error will be raised from version 1.0 when calling "
                   "check_estimator() if the tag isn't properly set.")

    expected_err_msgs = (
        "requires y to be passed, but the target y is None",
        "Expected array-like (array or non-string sequence), got None",
        "y should be a 1d array"
    )

    try:
        estimator.fit(X, None)
    except ValueError as ve:
        if not any(msg in str(ve) for msg in expected_err_msgs):
            warnings.warn(warning_msg, FutureWarning)


@ignore_warnings(category=FutureWarning)
def check_n_features_in_after_fitting(name, estimator_orig):
    # Make sure that n_features_in are checked after fitting
    tags = _safe_tags(estimator_orig)

    if ("2darray" not in tags["X_types"] and "sparse" not in tags["X_types"] or
            tags["no_validation"]):
        return

    rng = np.random.RandomState(0)

    estimator = clone(estimator_orig)
    set_random_state(estimator)
    if 'warm_start' in estimator.get_params():
        estimator.set_params(warm_start=False)

    n_samples = 150
    X = rng.normal(size=(n_samples, 8))
    X = _enforce_estimator_tags_x(estimator, X)
    X = _pairwise_estimator_convert_X(X, estimator)

    if is_regressor(estimator):
        y = rng.normal(size=n_samples)
    else:
        y = rng.randint(low=0, high=2, size=n_samples)
    y = _enforce_estimator_tags_y(estimator, y)

    estimator.fit(X, y)
    assert estimator.n_features_in_ == X.shape[1]

    # check methods will check n_features_in_
    check_methods = ["predict", "transform", "decision_function",
                     "predict_proba", "score"]
    X_bad = X[:, [1]]

    msg = (f"X has 1 features, but \\w+ is expecting {X.shape[1]} "
           "features as input")
    for method in check_methods:
        if not hasattr(estimator, method):
            continue

        callable_method = getattr(estimator, method)
        if method == "score":
            callable_method = partial(callable_method, y=y)

        with raises(ValueError, match=msg):
            callable_method(X_bad)

    # partial_fit will check in the second call
    if not hasattr(estimator, "partial_fit"):
        return

    estimator = clone(estimator_orig)
    if is_classifier(estimator):
        estimator.partial_fit(X, y, classes=np.unique(y))
    else:
        estimator.partial_fit(X, y)
    assert estimator.n_features_in_ == X.shape[1]

    with raises(ValueError, match=msg):
        estimator.partial_fit(X_bad, y)


def check_estimator_get_tags_default_keys(name, estimator_orig):
    # check that if _get_tags is implemented, it contains all keys from
    # _DEFAULT_KEYS
    estimator = clone(estimator_orig)
    if not hasattr(estimator, "_get_tags"):
        return

    tags_keys = set(estimator._get_tags().keys())
    default_tags_keys = set(_DEFAULT_TAGS.keys())
    assert tags_keys.intersection(default_tags_keys) == default_tags_keys, (
        f"{name}._get_tags() is missing entries for the following default tags"
        f": {default_tags_keys - tags_keys.intersection(default_tags_keys)}"
    )<|MERGE_RESOLUTION|>--- conflicted
+++ resolved
@@ -577,14 +577,8 @@
         if estimator.__class__.__name__ in ['LinearSVR', 'LinearSVC']:
             estimator.set_params(max_iter=20)
         # NMF and MiniBatchNMF
-<<<<<<< HEAD
-        if estimator.__class__.__name__ == 'NMF':
-=======
         if estimator.__class__.__name__ in ['NMF', 'MiniBatchNMF']:
->>>>>>> 8941e6cf
             # FIXME : init should be removed in 1.1
-            estimator.set_params(max_iter=500, init='nndsvda')
-        if estimator.__class__.__name__ == 'MiniBatchNMF':
             estimator.set_params(max_iter=500, init='nndsvda')
         # MLP
         if estimator.__class__.__name__ in ['MLPClassifier', 'MLPRegressor']:
