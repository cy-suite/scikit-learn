from __future__ import print_function

import types
import warnings
import sys
import traceback
import pickle
from copy import deepcopy
import struct
from functools import partial

import numpy as np
from scipy import sparse
from scipy.stats import rankdata

from sklearn.externals.six.moves import zip
from sklearn.externals.six import text_type
from sklearn.externals.joblib import hash, Memory
from sklearn.utils.testing import assert_raises, _get_args
from sklearn.utils.testing import assert_raises_regex
from sklearn.utils.testing import assert_raise_message
from sklearn.utils.testing import assert_equal
from sklearn.utils.testing import assert_not_equal
from sklearn.utils.testing import assert_almost_equal
from sklearn.utils.testing import assert_true
from sklearn.utils.testing import assert_false
from sklearn.utils.testing import assert_in
from sklearn.utils.testing import assert_array_equal
from sklearn.utils.testing import assert_array_almost_equal
from sklearn.utils.testing import assert_allclose
from sklearn.utils.testing import assert_allclose_dense_sparse
from sklearn.utils.testing import assert_warns_message
from sklearn.utils.testing import set_random_state
from sklearn.utils.testing import assert_greater
from sklearn.utils.testing import assert_greater_equal
from sklearn.utils.testing import SkipTest
from sklearn.utils.testing import ignore_warnings
from sklearn.utils.testing import assert_dict_equal
from sklearn.utils.testing import create_memmap_backed_data
from sklearn.utils import is_scalar_nan
from sklearn.discriminant_analysis import LinearDiscriminantAnalysis
from sklearn.linear_model import Ridge


from sklearn.base import (clone, ClusterMixin,
                          BaseEstimator, is_classifier, is_regressor,
                          _DEFAULT_TAGS, RegressorMixin,
                          is_outlier_detector)

from sklearn.metrics import accuracy_score, adjusted_rand_score, f1_score

from sklearn.random_projection import BaseRandomProjection
from sklearn.feature_selection import SelectKBest
from sklearn.linear_model.stochastic_gradient import BaseSGD
from sklearn.pipeline import make_pipeline
from sklearn.exceptions import ConvergenceWarning
from sklearn.exceptions import DataConversionWarning
from sklearn.exceptions import SkipTestWarning
from sklearn.model_selection import train_test_split
from sklearn.metrics.pairwise import (rbf_kernel, linear_kernel,
                                      pairwise_distances)

from sklearn.utils import shuffle
from sklearn.utils.fixes import signature
from sklearn.utils.validation import (has_fit_parameter, _num_samples,
                                      LARGE_SPARSE_SUPPORTED)
from sklearn.preprocessing import StandardScaler
from sklearn.datasets import load_iris, load_boston, make_blobs


BOSTON = None
CROSS_DECOMPOSITION = ['PLSCanonical', 'PLSRegression', 'CCA', 'PLSSVD']
<<<<<<< HEAD


def _safe_tags(estimator, key=None):
    # if estimator doesn't have _get_tags, use _DEFAULT_TAGS
    # if estimator has tags but not key, use _DEFAULT_TAGS[key]
    if hasattr(estimator, "_get_tags"):
        if key is not None:
            return estimator._get_tags().get(key, _DEFAULT_TAGS[key])
        tags = estimator._get_tags()
        return {key: tags.get(key, _DEFAULT_TAGS[key])
                for key in _DEFAULT_TAGS.keys()}
    if key is not None:
        return _DEFAULT_TAGS[key]
    return _DEFAULT_TAGS


def assert_almost_equal_dense_sparse(x, y, decimal=6, err_msg=''):
    if sparse.issparse(x):
        assert_array_almost_equal(x.data, y.data,
                                  decimal=decimal,
                                  err_msg=err_msg)
    else:
        assert_array_almost_equal(x, y, decimal=decimal,
                                  err_msg=err_msg)

=======
MULTI_OUTPUT = ['CCA', 'DecisionTreeRegressor', 'ElasticNet',
                'ExtraTreeRegressor', 'ExtraTreesRegressor',
                'GaussianProcessRegressor', 'TransformedTargetRegressor',
                'KNeighborsRegressor', 'KernelRidge', 'Lars', 'Lasso',
                'LassoLars', 'LinearRegression', 'MultiTaskElasticNet',
                'MultiTaskElasticNetCV', 'MultiTaskLasso', 'MultiTaskLassoCV',
                'OrthogonalMatchingPursuit', 'PLSCanonical', 'PLSRegression',
                'RANSACRegressor', 'RadiusNeighborsRegressor',
                'RandomForestRegressor', 'Ridge', 'RidgeCV']
>>>>>>> 106bb9e7

ALLOW_NAN = ['Imputer', 'SimpleImputer', 'ChainedImputer',
             'MaxAbsScaler', 'MinMaxScaler', 'StandardScaler',
             'PowerTransformer', 'QuantileTransformer']


def _yield_non_meta_checks(name, estimator):
    tags = _safe_tags(estimator)
    yield check_estimators_dtypes
    yield check_fit_score_takes_y
    yield check_sample_weights_pandas_series
    yield check_sample_weights_list
    yield check_estimators_fit_returns_self
    yield partial(check_estimators_fit_returns_self, readonly_memmap=True)

    # Check that all estimator yield informative messages when
    # trained on empty datasets
    if tags["input_validation"]:
        yield check_complex_data
        yield check_dtype_object
        yield check_estimators_empty_data_messages

    if name not in CROSS_DECOMPOSITION:
        # SpectralEmbedding is non-deterministic,
        # see issue #4236
        # cross-decomposition's "transform" returns X and Y
        yield check_pipeline_consistency

    if (not tags["missing_values"] and tags["input_validation"]):
        # Test that all estimators check their input for NaN's and infs
        yield check_estimators_nan_inf

    yield check_estimators_overwrite_params
<<<<<<< HEAD
=======

>>>>>>> 106bb9e7
    if hasattr(estimator, 'sparsify'):
        yield check_sparsify_coefficients

    yield check_estimator_sparse_data

    # Test that estimators can be pickled, and once pickled
    # give the same answer as before.
    yield check_estimators_pickle


def _yield_classifier_checks(name, classifier):
    tags = _safe_tags(classifier)

    # test classifiers can handle non-array data
    yield check_classifier_data_not_an_array
    # test classifiers trained on a single label always return this label
    yield check_classifiers_one_label
    yield check_classifiers_classes
    yield check_estimators_partial_fit_n_features
    # basic consistency testing
    yield check_classifiers_train
    yield partial(check_classifiers_train, readonly_memmap=True)
    yield check_classifiers_regression_target
    if tags["input_validation"]:
        yield check_supervised_y_no_nan
        yield check_supervised_y_2d
<<<<<<< HEAD
    # test if NotFittedError is raised
=======
    yield check_supervised_y_no_nan
>>>>>>> 106bb9e7
    yield check_estimators_unfitted
    if 'class_weight' in classifier.get_params().keys():
        yield check_class_weight_classifiers

    yield check_non_transformer_estimators_n_iter
    # test if predict_proba is a monotonic transformation of decision_function
    yield check_decision_proba_consistency


@ignore_warnings(category=(DeprecationWarning, FutureWarning))
def check_supervised_y_no_nan(name, estimator_orig):
    # Checks that the Estimator targets are not NaN.
    estimator = clone(estimator_orig)
    rng = np.random.RandomState(888)
    X = rng.randn(10, 5)
    y = np.ones(10) * np.inf
    y = multioutput_estimator_convert_y_2d(estimator, y)

    errmsg = "Input contains NaN, infinity or a value too large for " \
             "dtype('float64')."
    try:
        estimator.fit(X, y)
    except ValueError as e:
        if str(e) != errmsg:
            raise ValueError("Estimator {0} raised error as expected, but "
                             "does not match expected error message"
                             .format(name))
    else:
        raise ValueError("Estimator {0} should have raised error on fitting "
                         "array y with NaN value.".format(name))


def _yield_regressor_checks(name, regressor):
    tags = _safe_tags(regressor)
    # TODO: test with intercept
    # TODO: test with multiple responses
    # basic testing
    yield check_regressors_train
    yield partial(check_regressors_train, readonly_memmap=True)
    yield check_regressor_data_not_an_array
    yield check_estimators_partial_fit_n_features
    yield check_regressors_no_decision_function
    if tags["input_validation"]:
        yield check_supervised_y_2d
    yield check_supervised_y_no_nan
    if name != 'CCA':
        # check that the regressor handles int input
        yield check_regressors_int
<<<<<<< HEAD
    yield check_estimators_unfitted
=======
    if name != "GaussianProcessRegressor":
        # test if NotFittedError is raised
        yield check_estimators_unfitted
>>>>>>> 106bb9e7
    yield check_non_transformer_estimators_n_iter


def _yield_transformer_checks(name, transformer):
    # All transformers should either deal with sparse data or raise an
    # exception with type TypeError and an intelligible error message
    yield check_transformer_data_not_an_array
    # these don't actually fit the data, so don't raise errors
    yield check_transformer_general
    yield partial(check_transformer_general, readonly_memmap=True)

    if not _safe_tags(transformer, "stateless"):
        yield check_transformers_unfitted
    # Dependent on external solvers and hence accessing the iter
    # param is non-trivial.
    external_solver = ['Isomap', 'KernelPCA', 'LocallyLinearEmbedding',
                       'RandomizedLasso', 'LogisticRegressionCV']
    if name not in external_solver:
        yield check_transformer_n_iter


def _yield_clustering_checks(name, clusterer):
    yield check_clusterer_compute_labels_predict
    if name not in ('WardAgglomeration', "FeatureAgglomeration"):
        # this is clustering on the features
        # let's not test that here.
        yield check_clustering
        yield partial(check_clustering, readonly_memmap=True)
        yield check_estimators_partial_fit_n_features
    yield check_non_transformer_estimators_n_iter


def _yield_outliers_checks(name, estimator):

    # checks for all outlier detectors
    yield check_outliers_fit_predict

    # checks for estimators that can be used on a test set
    if hasattr(estimator, 'predict'):
        yield check_outliers_train
        yield partial(check_outliers_train, readonly_memmap=True)
        # test outlier detectors can handle non-array data
        yield check_classifier_data_not_an_array
        # test if NotFittedError is raised
        yield check_estimators_unfitted


def _yield_all_checks(name, estimator):
    tags = _safe_tags(estimator)
    if "2darray" not in tags["input_types"]:
        warnings.warn("Can't test estimator {} which requires input "
                      " of type {}".format(name, tags["input_types"]),
                      SkipTestWarning)
        return
    if tags["_skip_test"]:
        warnings.warn("Explicit SKIP via _skip_test tag for estimator "
                      "{}.".format(name),
                      SkipTestWarning)
        return

    for check in _yield_non_meta_checks(name, estimator):
        yield check
    if is_classifier(estimator):
        for check in _yield_classifier_checks(name, estimator):
            yield check
    if is_regressor(estimator):
        for check in _yield_regressor_checks(name, estimator):
            yield check
    if hasattr(estimator, 'transform'):
        for check in _yield_transformer_checks(name, estimator):
            yield check
    if isinstance(estimator, ClusterMixin):
        for check in _yield_clustering_checks(name, estimator):
            yield check
    if is_outlier_detector(estimator):
        for check in _yield_outliers_checks(name, estimator):
            yield check
    yield check_fit2d_predict1d
    yield check_methods_subset_invariance
    yield check_fit2d_1sample
    yield check_fit2d_1feature
    yield check_fit1d
    yield check_get_params_invariance
    yield check_dict_unchanged
    yield check_dont_overwrite_parameters


def check_estimator(Estimator):
    """Check if estimator adheres to scikit-learn conventions.

    This estimator will run an extensive test-suite for input validation,
    shapes, etc.
    Additional tests for classifiers, regressors, clustering or transformers
    will be run if the Estimator class inherits from the corresponding mixin
    from sklearn.base.

    This test can be applied to classes or instances.
    Classes currently have some additional tests that related to construction,
    while passing instances allows the testing of multiple options.

    Parameters
    ----------
    estimator : estimator object or class
        Estimator to check. Estimator is a class object or instance.

    """
    if isinstance(Estimator, type):
        # got a class
        name = Estimator.__name__
        estimator = Estimator()
        check_parameters_default_constructible(name, Estimator)
        check_no_attributes_set_in_init(name, estimator)
    else:
        # got an instance
        estimator = Estimator
        name = type(estimator).__name__

    for check in _yield_all_checks(name, estimator):
        try:
            check(name, estimator)
        except SkipTest as exception:
            # the only SkipTest thrown currently results from not
            # being able to import pandas.
            warnings.warn(str(exception), SkipTestWarning)


def _boston_subset(n_samples=200):
    global BOSTON
    if BOSTON is None:
        boston = load_boston()
        X, y = boston.data, boston.target
        X, y = shuffle(X, y, random_state=0)
        X, y = X[:n_samples], y[:n_samples]
        X = StandardScaler().fit_transform(X)
        BOSTON = X, y
    return BOSTON


def set_checking_parameters(estimator):
    # set parameters to speed up some estimators and
    # avoid deprecated behaviour
    params = estimator.get_params()
    name = estimator.__class__.__name__
    if ("n_iter" in params and name != "TSNE"):
        estimator.set_params(n_iter=5)
    if "max_iter" in params:
        if estimator.max_iter is not None:
            estimator.set_params(max_iter=min(5, estimator.max_iter))
        # LinearSVR, LinearSVC
        if estimator.__class__.__name__ in ['LinearSVR', 'LinearSVC']:
            estimator.set_params(max_iter=20)
        # NMF
        if estimator.__class__.__name__ == 'NMF':
            estimator.set_params(max_iter=100)
        # MLP
        if estimator.__class__.__name__ in ['MLPClassifier', 'MLPRegressor']:
            estimator.set_params(max_iter=100)
    if "n_resampling" in params:
        # randomized lasso
        estimator.set_params(n_resampling=5)
    if "n_estimators" in params:
        # especially gradient boosting with default 100
        estimator.set_params(n_estimators=min(5, estimator.n_estimators))
    if "max_trials" in params:
        # RANSAC
        estimator.set_params(max_trials=10)
    if "n_init" in params:
        # K-Means
        estimator.set_params(n_init=2)

    if hasattr(estimator, "n_components"):
        estimator.n_components = 2

    if name == 'TruncatedSVD':
        # TruncatedSVD doesn't run with n_components = n_features
        # This is ugly :-/
        estimator.n_components = 1

    if hasattr(estimator, "n_clusters"):
        estimator.n_clusters = min(estimator.n_clusters, 2)

    if hasattr(estimator, "n_best"):
        estimator.n_best = 1

    if name == "SelectFdr":
        # be tolerant of noisy datasets (not actually speed)
        estimator.set_params(alpha=.5)

    if name == "TheilSenRegressor":
        estimator.max_subpopulation = 100

    if isinstance(estimator, BaseRandomProjection):
        # Due to the jl lemma and often very few samples, the number
        # of components of the random matrix projection will be probably
        # greater than the number of features.
        # So we impose a smaller number (avoid "auto" mode)
        estimator.set_params(n_components=2)

    if isinstance(estimator, SelectKBest):
        # SelectKBest has a default of k=10
        # which is more feature than we have in most case.
        estimator.set_params(k=1)


class NotAnArray(object):
    " An object that is convertable to an array"

    def __init__(self, data):
        self.data = data

    def __array__(self, dtype=None):
        return self.data


def _is_32bit():
    """Detect if process is 32bit Python."""
    return struct.calcsize('P') * 8 == 32


def _is_pairwise(estimator):
    """Returns True if estimator has a _pairwise attribute set to True.

    Parameters
    ----------
    estimator : object
        Estimator object to test.

    Returns
    -------
    out : bool
        True if _pairwise is set to True and False otherwise.
    """
    return bool(getattr(estimator, "_pairwise", False))


def _is_pairwise_metric(estimator):
    """Returns True if estimator accepts pairwise metric.

    Parameters
    ----------
    estimator : object
        Estimator object to test.

    Returns
    -------
    out : bool
        True if _pairwise is set to True and False otherwise.
    """
    metric = getattr(estimator,  "metric", None)

    return bool(metric == 'precomputed')


def pairwise_estimator_convert_X(X, estimator, kernel=linear_kernel):

    if _is_pairwise_metric(estimator):
        return pairwise_distances(X, metric='euclidean')
    if _is_pairwise(estimator):
        return kernel(X, X)

    return X


def _generate_sparse_matrix(X_csr):
    """Generate sparse matrices with {32,64}bit indices of diverse format

        Parameters
        ----------
        X_csr: CSR Matrix
            Input matrix in CSR format

        Returns
        -------
        out: iter(Matrices)
            In format['dok', 'lil', 'dia', 'bsr', 'csr', 'csc', 'coo',
             'coo_64', 'csc_64', 'csr_64']
    """

    assert X_csr.format == 'csr'
    yield 'csr', X_csr.copy()
    for sparse_format in ['dok', 'lil', 'dia', 'bsr', 'csc', 'coo']:
        yield sparse_format, X_csr.asformat(sparse_format)

    if LARGE_SPARSE_SUPPORTED:
        # Generate large indices matrix only if its supported by scipy
        X_coo = X_csr.asformat('coo')
        X_coo.row = X_coo.row.astype('int64')
        X_coo.col = X_coo.col.astype('int64')
        yield "coo_64", X_coo

        for sparse_format in ['csc', 'csr']:
            X = X_csr.asformat(sparse_format)
            X.indices = X.indices.astype('int64')
            X.indptr = X.indptr.astype('int64')
            yield sparse_format + "_64", X


def check_estimator_sparse_data(name, estimator_orig):

    rng = np.random.RandomState(0)
    X = rng.rand(40, 10)
    X[X < .8] = 0
    X = pairwise_estimator_convert_X(X, estimator_orig)
    X_csr = sparse.csr_matrix(X)
    y = (4 * rng.rand(40)).astype(np.int)
    # catch deprecation warnings
    with ignore_warnings(category=DeprecationWarning):
        estimator = clone(estimator_orig)
    y = multioutput_estimator_convert_y_2d(estimator, y)
    for matrix_format, X in _generate_sparse_matrix(X_csr):
        # catch deprecation warnings
        with ignore_warnings(category=(DeprecationWarning, FutureWarning)):
            estimator = clone(estimator_orig)
            if name in ['Scaler', 'StandardScaler']:
                estimator.set_params(with_mean=False)
        # fit and predict
        try:
            with ignore_warnings(category=(DeprecationWarning, FutureWarning)):
                estimator.fit(X, y)
            if hasattr(estimator, "predict"):
                pred = estimator.predict(X)
                if _safe_tags(estimator, "multioutput_only"):
                    assert_equal(pred.shape, (X.shape[0], 1))
                else:
                    assert_equal(pred.shape, (X.shape[0],))
            if hasattr(estimator, 'predict_proba'):
                probs = estimator.predict_proba(X)
                assert_equal(probs.shape, (X.shape[0], 4))
        except (TypeError, ValueError) as e:
            if 'sparse' not in repr(e).lower():
                if "64" in matrix_format:
                    msg = ("Estimator %s doesn't seem to support %s matrix, "
                           "and is not failing gracefully, e.g. by using "
                           "check_array(X, accept_large_sparse=False)")
                    raise AssertionError(msg % (name, matrix_format))
                else:
                    print("Estimator %s doesn't seem to fail gracefully on "
                          "sparse data: error message state explicitly that "
                          "sparse input is not supported if this is not"
                          " the case." % name)
                    raise
        except Exception as e:
            print("Estimator %s doesn't seem to fail gracefully on "
                  "sparse data: it should raise a TypeError if sparse input "
                  "is explicitly not supported." % name)
            raise


@ignore_warnings(category=(DeprecationWarning, FutureWarning))
def check_sample_weights_pandas_series(name, estimator_orig):
    # check that estimators will accept a 'sample_weight' parameter of
    # type pandas.Series in the 'fit' function.
    estimator = clone(estimator_orig)
    if has_fit_parameter(estimator, "sample_weight"):
        try:
            import pandas as pd
            X = np.array([[1, 1], [1, 2], [1, 3], [1, 4],
                          [2, 1], [2, 2], [2, 3], [2, 4]])
            X = pd.DataFrame(pairwise_estimator_convert_X(X, estimator_orig))
            y = pd.Series([1, 1, 1, 1, 2, 2, 2, 2])
            weights = pd.Series([1] * 8)
            if _safe_tags(estimator, "multioutput_only"):
                y = pd.DataFrame(y)
            try:
                estimator.fit(X, y, sample_weight=weights)
            except ValueError:
                raise ValueError("Estimator {0} raises error if "
                                 "'sample_weight' parameter is of "
                                 "type pandas.Series".format(name))
        except ImportError:
            raise SkipTest("pandas is not installed: not testing for "
                           "input of type pandas.Series to class weight.")


@ignore_warnings(category=(DeprecationWarning, FutureWarning))
def check_sample_weights_list(name, estimator_orig):
    # check that estimators will accept a 'sample_weight' parameter of
    # type list in the 'fit' function.
    if has_fit_parameter(estimator_orig, "sample_weight"):
        estimator = clone(estimator_orig)
        rnd = np.random.RandomState(0)
        X = pairwise_estimator_convert_X(rnd.uniform(size=(10, 3)),
                                         estimator_orig)
        y = np.arange(10) % 3
        y = multioutput_estimator_convert_y_2d(estimator, y)
        sample_weight = [3] * 10
        # Test that estimators don't raise any exception
        estimator.fit(X, y, sample_weight=sample_weight)


@ignore_warnings(category=(DeprecationWarning, FutureWarning, UserWarning))
def check_dtype_object(name, estimator_orig):
    # check that estimators treat dtype object as numeric if possible
    rng = np.random.RandomState(0)
    X = pairwise_estimator_convert_X(rng.rand(40, 10), estimator_orig)
    X = X.astype(object)
    y = (X[:, 0] * 4).astype(np.int)
    estimator = clone(estimator_orig)
    y = multioutput_estimator_convert_y_2d(estimator, y)

    estimator.fit(X, y)
    if hasattr(estimator, "predict"):
        estimator.predict(X)

    if hasattr(estimator, "transform"):
        estimator.transform(X)

    try:
        estimator.fit(X, y.astype(object))
    except Exception as e:
        if "Unknown label type" not in str(e):
            raise

    X[0, 0] = {'foo': 'bar'}
    msg = "argument must be a string or a number"
    assert_raises_regex(TypeError, msg, estimator.fit, X, y)


def check_complex_data(name, estimator_orig):
    # check that estimators raise an exception on providing complex data
    X = np.random.sample(10) + 1j * np.random.sample(10)
    X = X.reshape(-1, 1)
    y = np.random.sample(10) + 1j * np.random.sample(10)
    estimator = clone(estimator_orig)
    assert_raises_regex(ValueError, "Complex data not supported",
                        estimator.fit, X, y)


@ignore_warnings
def check_dict_unchanged(name, estimator_orig):
    # this estimator raises
    # ValueError: Found array with 0 feature(s) (shape=(23, 0))
    # while a minimum of 1 is required.
    # error
    if name in ['SpectralCoclustering']:
        return
    rnd = np.random.RandomState(0)
    if name in ['RANSACRegressor']:
        X = 3 * rnd.uniform(size=(20, 3))
    else:
        X = 2 * rnd.uniform(size=(20, 3))

    X = pairwise_estimator_convert_X(X, estimator_orig)

    y = X[:, 0].astype(np.int)
    estimator = clone(estimator_orig)
    y = multioutput_estimator_convert_y_2d(estimator, y)
    if hasattr(estimator, "n_components"):
        estimator.n_components = 1

    if hasattr(estimator, "n_clusters"):
        estimator.n_clusters = 1

    if hasattr(estimator, "n_best"):
        estimator.n_best = 1

    set_random_state(estimator, 1)

    estimator.fit(X, y)
    for method in ["predict", "transform", "decision_function",
                   "predict_proba"]:
        if hasattr(estimator, method):
            dict_before = estimator.__dict__.copy()
            getattr(estimator, method)(X)
            assert_dict_equal(estimator.__dict__, dict_before,
                              'Estimator changes __dict__ during %s' % method)


def is_public_parameter(attr):
    return not (attr.startswith('_') or attr.endswith('_'))


@ignore_warnings(category=(DeprecationWarning, FutureWarning))
def check_dont_overwrite_parameters(name, estimator_orig):
    # check that fit method only changes or sets private attributes
    if hasattr(estimator_orig.__init__, "deprecated_original"):
        # to not check deprecated classes
        return
    estimator = clone(estimator_orig)
    rnd = np.random.RandomState(0)
    X = 3 * rnd.uniform(size=(20, 3))
    X = pairwise_estimator_convert_X(X, estimator_orig)
    y = X[:, 0].astype(np.int)
    y = multioutput_estimator_convert_y_2d(estimator, y)

    if hasattr(estimator, "n_components"):
        estimator.n_components = 1
    if hasattr(estimator, "n_clusters"):
        estimator.n_clusters = 1

    set_random_state(estimator, 1)
    dict_before_fit = estimator.__dict__.copy()
    estimator.fit(X, y)

    dict_after_fit = estimator.__dict__

    public_keys_after_fit = [key for key in dict_after_fit.keys()
                             if is_public_parameter(key)]

    attrs_added_by_fit = [key for key in public_keys_after_fit
                          if key not in dict_before_fit.keys()]

    # check that fit doesn't add any public attribute
    assert_true(not attrs_added_by_fit,
                ('Estimator adds public attribute(s) during'
                 ' the fit method.'
                 ' Estimators are only allowed to add private attributes'
                 ' either started with _ or ended'
                 ' with _ but %s added' % ', '.join(attrs_added_by_fit)))

    # check that fit doesn't change any public attribute
    attrs_changed_by_fit = [key for key in public_keys_after_fit
                            if (dict_before_fit[key]
                                is not dict_after_fit[key])]

    assert_true(not attrs_changed_by_fit,
                ('Estimator changes public attribute(s) during'
                 ' the fit method. Estimators are only allowed'
                 ' to change attributes started'
                 ' or ended with _, but'
                 ' %s changed' % ', '.join(attrs_changed_by_fit)))


@ignore_warnings(category=(DeprecationWarning, FutureWarning))
def check_fit2d_predict1d(name, estimator_orig):
    # check by fitting a 2d array and predicting with a 1d array
    rnd = np.random.RandomState(0)
    X = 3 * rnd.uniform(size=(20, 3))
    X = pairwise_estimator_convert_X(X, estimator_orig)
    y = X[:, 0].astype(np.int)
    estimator = clone(estimator_orig)
    y = multioutput_estimator_convert_y_2d(estimator, y)

    if hasattr(estimator, "n_components"):
        estimator.n_components = 1
    if hasattr(estimator, "n_clusters"):
        estimator.n_clusters = 1

    set_random_state(estimator, 1)
    estimator.fit(X, y)
    tags = _safe_tags(estimator)
    if not tags["input_validation"]:
        # FIXME this is a bit loose
        return

    for method in ["predict", "transform", "decision_function",
                   "predict_proba"]:
        if hasattr(estimator, method):
            assert_raise_message(ValueError, "Reshape your data",
                                 getattr(estimator, method), X[0])


def _apply_on_subsets(func, X):
    # apply function on the whole set and on mini batches
    result_full = func(X)
    n_features = X.shape[1]
    result_by_batch = [func(batch.reshape(1, n_features))
                       for batch in X]
    # func can output tuple (e.g. score_samples)
    if type(result_full) == tuple:
        result_full = result_full[0]
        result_by_batch = list(map(lambda x: x[0], result_by_batch))

    if sparse.issparse(result_full):
        result_full = result_full.A
        result_by_batch = [x.A for x in result_by_batch]
    return np.ravel(result_full), np.ravel(result_by_batch)


@ignore_warnings(category=(DeprecationWarning, FutureWarning))
def check_methods_subset_invariance(name, estimator_orig):
    # check that method gives invariant results if applied
    # on mini bathes or the whole set
    rnd = np.random.RandomState(0)
    X = 3 * rnd.uniform(size=(20, 3))
    X = pairwise_estimator_convert_X(X, estimator_orig)
    y = X[:, 0].astype(np.int)
    estimator = clone(estimator_orig)
    y = multioutput_estimator_convert_y_2d(estimator, y)

    if hasattr(estimator, "n_components"):
        estimator.n_components = 1
    if hasattr(estimator, "n_clusters"):
        estimator.n_clusters = 1

    set_random_state(estimator, 1)
    estimator.fit(X, y)

    for method in ["predict", "transform", "decision_function",
                   "score_samples", "predict_proba"]:

        msg = ("{method} of {name} is not invariant when applied "
               "to a subset.").format(method=method, name=name)
        # TODO remove cases when corrected
        if (name, method) in [('SVC', 'decision_function'),
                              ('NuSVC', 'decision_function'),
                              ('SparsePCA', 'transform'),
                              ('MiniBatchSparsePCA', 'transform'),
                              ('DummyClassifier', 'predict'),
                              ('BernoulliRBM', 'score_samples')]:
            raise SkipTest(msg)

        if hasattr(estimator, method):
            result_full, result_by_batch = _apply_on_subsets(
                getattr(estimator, method), X)
            assert_allclose(result_full, result_by_batch,
                            atol=1e-7, err_msg=msg)


@ignore_warnings
def check_fit2d_1sample(name, estimator_orig):
    # Check that fitting a 2d array with only one sample either works or
    # returns an informative message. The error message should either mention
    # the number of samples or the number of classes.
    rnd = np.random.RandomState(0)
    X = 3 * rnd.uniform(size=(1, 10))
    y = X[:, 0].astype(np.int)
    estimator = clone(estimator_orig)
    y = multioutput_estimator_convert_y_2d(estimator, y)

    if hasattr(estimator, "n_components"):
        estimator.n_components = 1
    if hasattr(estimator, "n_clusters"):
        estimator.n_clusters = 1

    set_random_state(estimator, 1)

    msgs = ["1 sample", "n_samples = 1", "n_samples=1", "one sample",
            "1 class", "one class"]

    try:
        estimator.fit(X, y)
    except ValueError as e:
        if all(msg not in repr(e) for msg in msgs):
            raise e


@ignore_warnings
def check_fit2d_1feature(name, estimator_orig):
    # check fitting a 2d array with only 1 feature either works or returns
    # informative message
    rnd = np.random.RandomState(0)
    X = 3 * rnd.uniform(size=(10, 1))
    X = pairwise_estimator_convert_X(X, estimator_orig)
    y = X[:, 0].astype(np.int)
    estimator = clone(estimator_orig)
    y = multioutput_estimator_convert_y_2d(estimator, y)

    if hasattr(estimator, "n_components"):
        estimator.n_components = 1
    if hasattr(estimator, "n_clusters"):
        estimator.n_clusters = 1
    # ensure two labels in subsample for RandomizedLogisticRegression
    if name == 'RandomizedLogisticRegression':
        estimator.sample_fraction = 1
    # ensure non skipped trials for RANSACRegressor
    if name == 'RANSACRegressor':
        estimator.residual_threshold = 0.5

    y = multioutput_estimator_convert_y_2d(estimator, y)
    set_random_state(estimator, 1)

    msgs = ["1 feature(s)", "n_features = 1", "n_features=1"]

    try:
        estimator.fit(X, y)
    except ValueError as e:
        if all(msg not in repr(e) for msg in msgs):
            raise e


@ignore_warnings
def check_fit1d(name, estimator_orig):
    # check fitting 1d X array raises a ValueError
    rnd = np.random.RandomState(0)
    X = 3 * rnd.uniform(size=(20))
    y = X.astype(np.int)
    estimator = clone(estimator_orig)
    tags = _safe_tags(estimator)
    if not tags["input_validation"]:
        # FIXME this is a bit loose
        return
    y = multioutput_estimator_convert_y_2d(estimator, y)

    if hasattr(estimator, "n_components"):
        estimator.n_components = 1
    if hasattr(estimator, "n_clusters"):
        estimator.n_clusters = 1

    set_random_state(estimator, 1)
    assert_raises(ValueError, estimator.fit, X, y)


@ignore_warnings(category=(DeprecationWarning, FutureWarning))
def check_transformer_general(name, transformer, readonly_memmap=False):
    X, y = make_blobs(n_samples=30, centers=[[0, 0, 0], [1, 1, 1]],
                      random_state=0, n_features=2, cluster_std=0.1)
    X = StandardScaler().fit_transform(X)
    X -= X.min()
    if name == 'PowerTransformer':
        # Box-Cox requires positive, non-zero data
        X += 1

    if readonly_memmap:
        X, y = create_memmap_backed_data([X, y])

    _check_transformer(name, transformer, X, y)
    _check_transformer(name, transformer, X.tolist(), y.tolist())


@ignore_warnings(category=(DeprecationWarning, FutureWarning))
def check_transformer_data_not_an_array(name, transformer):
    X, y = make_blobs(n_samples=30, centers=[[0, 0, 0], [1, 1, 1]],
                      random_state=0, n_features=2, cluster_std=0.1)
    X = StandardScaler().fit_transform(X)
    # We need to make sure that we have non negative data, for things
    # like NMF
    X -= X.min() - .1
    this_X = NotAnArray(X)
    this_y = NotAnArray(np.asarray(y))
    _check_transformer(name, transformer, this_X, this_y)


@ignore_warnings(category=(DeprecationWarning, FutureWarning))
def check_transformers_unfitted(name, transformer):
    X, y = _boston_subset()

    transformer = clone(transformer)
    with assert_raises((AttributeError, ValueError), msg="The unfitted "
                       "transformer {} does not raise an error when "
                       "transform is called. Perhaps use "
                       "check_is_fitted in transform.".format(name)):
        transformer.transform(X)


def _check_transformer(name, transformer_orig, X, y):
    n_samples, n_features = np.asarray(X).shape
    transformer = clone(transformer_orig)
    set_random_state(transformer)

    # fit

    if name in CROSS_DECOMPOSITION:
        y_ = np.c_[y, y]
        y_[::2, 1] *= 2
    else:
        y_ = y

    transformer.fit(X, y_)
    # fit_transform method should work on non fitted estimator
    transformer_clone = clone(transformer)
    X_pred = transformer_clone.fit_transform(X, y=y_)

    if isinstance(X_pred, tuple):
        for x_pred in X_pred:
            assert_equal(x_pred.shape[0], n_samples)
    else:
        # check for consistent n_samples
        assert_equal(X_pred.shape[0], n_samples)

    if hasattr(transformer, 'transform'):
        if name in CROSS_DECOMPOSITION:
            X_pred2 = transformer.transform(X, y_)
            X_pred3 = transformer.fit_transform(X, y=y_)
        else:
            X_pred2 = transformer.transform(X)
            X_pred3 = transformer.fit_transform(X, y=y_)

        if not _safe_tags(transformer_orig, 'deterministic'):
            msg = name + ' is non deterministic'
            raise SkipTest(msg)
        if isinstance(X_pred, tuple) and isinstance(X_pred2, tuple):
            for x_pred, x_pred2, x_pred3 in zip(X_pred, X_pred2, X_pred3):
                assert_allclose_dense_sparse(
                    x_pred, x_pred2, atol=1e-2,
                    err_msg="fit_transform and transform outcomes "
                            "not consistent in %s"
                    % transformer)
                assert_allclose_dense_sparse(
                    x_pred, x_pred3, atol=1e-2,
                    err_msg="consecutive fit_transform outcomes "
                            "not consistent in %s"
                    % transformer)
        else:
            assert_allclose_dense_sparse(
                X_pred, X_pred2,
                err_msg="fit_transform and transform outcomes "
                        "not consistent in %s"
                % transformer, atol=1e-2)
            assert_allclose_dense_sparse(
                X_pred, X_pred3, atol=1e-2,
                err_msg="consecutive fit_transform outcomes "
                        "not consistent in %s"
                % transformer)
            assert_equal(_num_samples(X_pred2), n_samples)
            assert_equal(_num_samples(X_pred3), n_samples)

        # raises error on malformed input for transform
        if hasattr(X, 'T') and not _safe_tags(transformer, "stateless"):
            # If it's not an array, it does not have a 'T' property
            with assert_raises(ValueError, msg="The transformer {} does "
                               "not raise an error when the number of "
                               "features in transform is different from"
                               " the number of features in "
                               "fit.".format(name)):
                transformer.transform(X.T)


@ignore_warnings
def check_pipeline_consistency(name, estimator_orig):
    if not _safe_tags(estimator_orig, 'deterministic'):
        msg = name + ' is non deterministic'
        raise SkipTest(msg)

    # check that make_pipeline(est) gives same score as est
    X, y = make_blobs(n_samples=30, centers=[[0, 0, 0], [1, 1, 1]],
                      random_state=0, n_features=2, cluster_std=0.1)
    X -= X.min()
    if name == 'PowerTransformer':
        # Box-Cox requires positive, non-zero data
        X += 1
    X = pairwise_estimator_convert_X(X, estimator_orig, kernel=rbf_kernel)
    estimator = clone(estimator_orig)
    y = multioutput_estimator_convert_y_2d(estimator, y)
    set_random_state(estimator)
    pipeline = make_pipeline(estimator)
    estimator.fit(X, y)
    pipeline.fit(X, y)

    funcs = ["score", "fit_transform"]

    for func_name in funcs:
        func = getattr(estimator, func_name, None)
        if func is not None:
            func_pipeline = getattr(pipeline, func_name)
            result = func(X, y)
            result_pipe = func_pipeline(X, y)
            assert_allclose_dense_sparse(result, result_pipe)


@ignore_warnings
def check_fit_score_takes_y(name, estimator_orig):
    # check that all estimators accept an optional y
    # in fit and score so they can be used in pipelines
    rnd = np.random.RandomState(0)
    X = rnd.uniform(size=(10, 3))
    X = pairwise_estimator_convert_X(X, estimator_orig)
    y = np.arange(10) % 3
    estimator = clone(estimator_orig)
    y = multioutput_estimator_convert_y_2d(estimator, y)
    set_random_state(estimator)

    funcs = ["fit", "score", "partial_fit", "fit_predict", "fit_transform"]
    for func_name in funcs:
        func = getattr(estimator, func_name, None)
        if func is not None:
            func(X, y)
            args = [p.name for p in signature(func).parameters.values()]
            if args[0] == "self":
                # if_delegate_has_method makes methods into functions
                # with an explicit "self", so need to shift arguments
                args = args[1:]
            assert_true(args[1] in ["y", "Y"],
                        "Expected y or Y as second argument for method "
                        "%s of %s. Got arguments: %r."
                        % (func_name, type(estimator).__name__, args))


@ignore_warnings
def check_estimators_dtypes(name, estimator_orig):
    rnd = np.random.RandomState(0)
    X_train_32 = 3 * rnd.uniform(size=(20, 5)).astype(np.float32)
    X_train_32 = pairwise_estimator_convert_X(X_train_32, estimator_orig)
    X_train_64 = X_train_32.astype(np.float64)
    X_train_int_64 = X_train_32.astype(np.int64)
    X_train_int_32 = X_train_32.astype(np.int32)
    y = X_train_int_64[:, 0]
    y = multioutput_estimator_convert_y_2d(estimator_orig, y)

    methods = ["predict", "transform", "decision_function", "predict_proba"]

    for X_train in [X_train_32, X_train_64, X_train_int_64, X_train_int_32]:
        if name == 'PowerTransformer':
            # Box-Cox requires positive, non-zero data
            X_train = np.abs(X_train) + 1
        estimator = clone(estimator_orig)
        set_random_state(estimator, 1)
        estimator.fit(X_train, y)

        for method in methods:
            if hasattr(estimator, method):
                getattr(estimator, method)(X_train)


@ignore_warnings(category=(DeprecationWarning, FutureWarning))
def check_estimators_empty_data_messages(name, estimator_orig):
    e = clone(estimator_orig)
    set_random_state(e, 1)

    X_zero_samples = np.empty(0).reshape(0, 3)
    # The precise message can change depending on whether X or y is
    # validated first. Let us test the type of exception only:
    with assert_raises(ValueError, msg="The estimator {} does not"
                       " raise an error when an empty data is used "
                       "to train. Perhaps use "
                       "check_array in train.".format(name)):
        e.fit(X_zero_samples, [])

    X_zero_features = np.empty(0).reshape(3, 0)
    # the following y should be accepted by both classifiers and regressors
    # and ignored by unsupervised models
    y = multioutput_estimator_convert_y_2d(e, np.array([1, 0, 1]))
    msg = (r"0 feature\(s\) \(shape=\(3, 0\)\) while a minimum of \d* "
           "is required.")
    assert_raises_regex(ValueError, msg, e.fit, X_zero_features, y)


@ignore_warnings(category=DeprecationWarning)
def check_estimators_nan_inf(name, estimator_orig):
    # Checks that Estimator X's do not contain NaN or inf.
    rnd = np.random.RandomState(0)
    X_train_finite = pairwise_estimator_convert_X(rnd.uniform(size=(10, 3)),
                                                  estimator_orig)
    X_train_nan = rnd.uniform(size=(10, 3))
    X_train_nan[0, 0] = np.nan
    X_train_inf = rnd.uniform(size=(10, 3))
    X_train_inf[0, 0] = np.inf
    y = np.ones(10)
    y[:5] = 0
    y = multioutput_estimator_convert_y_2d(estimator_orig, y)
    error_string_fit = "Estimator doesn't check for NaN and inf in fit."
    error_string_predict = ("Estimator doesn't check for NaN and inf in"
                            " predict.")
    error_string_transform = ("Estimator doesn't check for NaN and inf in"
                              " transform.")
    for X_train in [X_train_nan, X_train_inf]:
        # catch deprecation warnings
        with ignore_warnings(category=(DeprecationWarning, FutureWarning)):
            estimator = clone(estimator_orig)
            set_random_state(estimator, 1)
            # try to fit
            try:
                estimator.fit(X_train, y)
            except ValueError as e:
                if 'inf' not in repr(e) and 'NaN' not in repr(e):
                    print(error_string_fit, estimator, e)
                    traceback.print_exc(file=sys.stdout)
                    raise e
            except Exception as exc:
                print(error_string_fit, estimator, exc)
                traceback.print_exc(file=sys.stdout)
                raise exc
            else:
                raise AssertionError(error_string_fit, estimator)
            # actually fit
            estimator.fit(X_train_finite, y)

            # predict
            if hasattr(estimator, "predict"):
                try:
                    estimator.predict(X_train)
                except ValueError as e:
                    if 'inf' not in repr(e) and 'NaN' not in repr(e):
                        print(error_string_predict, estimator, e)
                        traceback.print_exc(file=sys.stdout)
                        raise e
                except Exception as exc:
                    print(error_string_predict, estimator, exc)
                    traceback.print_exc(file=sys.stdout)
                else:
                    raise AssertionError(error_string_predict, estimator)

            # transform
            if hasattr(estimator, "transform"):
                try:
                    estimator.transform(X_train)
                except ValueError as e:
                    if 'inf' not in repr(e) and 'NaN' not in repr(e):
                        print(error_string_transform, estimator, e)
                        traceback.print_exc(file=sys.stdout)
                        raise e
                except Exception as exc:
                    print(error_string_transform, estimator, exc)
                    traceback.print_exc(file=sys.stdout)
                else:
                    raise AssertionError(error_string_transform, estimator)


@ignore_warnings
def check_estimators_pickle(name, estimator_orig):
    """Test that we can pickle all estimators"""
    check_methods = ["predict", "transform", "decision_function",
                     "predict_proba"]

    X, y = make_blobs(n_samples=30, centers=[[0, 0, 0], [1, 1, 1]],
                      random_state=0, n_features=2, cluster_std=0.1)

    # some estimators can't do features less than 0
    X -= X.min()
    if name == 'PowerTransformer':
        # Box-Cox requires positive, non-zero data
        X += 1
    X = pairwise_estimator_convert_X(X, estimator_orig, kernel=rbf_kernel)

    estimator = clone(estimator_orig)

    # some estimators only take multioutputs
    y = multioutput_estimator_convert_y_2d(estimator, y)

    set_random_state(estimator)
    estimator.fit(X, y)

    result = dict()
    for method in check_methods:
        if hasattr(estimator, method):
            result[method] = getattr(estimator, method)(X)

    # pickle and unpickle!
    pickled_estimator = pickle.dumps(estimator)
    if estimator.__module__.startswith('sklearn.'):
        assert_true(b"version" in pickled_estimator)
    unpickled_estimator = pickle.loads(pickled_estimator)

    for method in result:
        unpickled_result = getattr(unpickled_estimator, method)(X)
        assert_allclose_dense_sparse(result[method], unpickled_result)


@ignore_warnings(category=(DeprecationWarning, FutureWarning))
def check_estimators_partial_fit_n_features(name, estimator_orig):
    # check if number of features changes between calls to partial_fit.
    if not hasattr(estimator_orig, 'partial_fit'):
        return
    estimator = clone(estimator_orig)
    X, y = make_blobs(n_samples=50, random_state=1)
    X -= X.min()

    try:
        if is_classifier(estimator):
            classes = np.unique(y)
            estimator.partial_fit(X, y, classes=classes)
        else:
            estimator.partial_fit(X, y)
    except NotImplementedError:
        return

    with assert_raises(ValueError,
                       msg="The estimator {} does not raise an"
                           " error when the number of features"
                           " changes between calls to "
                           "partial_fit.".format(name)):
        estimator.partial_fit(X[:, :-1], y)


@ignore_warnings(category=(DeprecationWarning, FutureWarning))
def check_clustering(name, clusterer_orig, readonly_memmap=False):
    clusterer = clone(clusterer_orig)
    X, y = make_blobs(n_samples=50, random_state=1)
    X, y = shuffle(X, y, random_state=7)
    X = StandardScaler().fit_transform(X)
    rng = np.random.RandomState(7)
    X_noise = np.concatenate([X, rng.uniform(low=-3, high=3, size=(5, 2))])

    if readonly_memmap:
        X, y, X_noise = create_memmap_backed_data([X, y, X_noise])

    n_samples, n_features = X.shape
    # catch deprecation and neighbors warnings
    if hasattr(clusterer, "n_clusters"):
        clusterer.set_params(n_clusters=3)
    set_random_state(clusterer)
    if name == 'AffinityPropagation':
        clusterer.set_params(preference=-100)
        clusterer.set_params(max_iter=100)

    # fit
    clusterer.fit(X)
    # with lists
    clusterer.fit(X.tolist())

    pred = clusterer.labels_
    assert_equal(pred.shape, (n_samples,))
    assert_greater(adjusted_rand_score(pred, y), 0.4)
    if not _safe_tags(clusterer, 'deterministic'):
        return
    set_random_state(clusterer)
    with warnings.catch_warnings(record=True):
        pred2 = clusterer.fit_predict(X)
    assert_array_equal(pred, pred2)

    # fit_predict(X) and labels_ should be of type int
    assert_in(pred.dtype, [np.dtype('int32'), np.dtype('int64')])
    assert_in(pred2.dtype, [np.dtype('int32'), np.dtype('int64')])

    # Add noise to X to test the possible values of the labels
    labels = clusterer.fit_predict(X_noise)

    # There should be at least one sample in every cluster. Equivalently
    # labels_ should contain all the consecutive values between its
    # min and its max.
    labels_sorted = np.unique(labels)
    assert_array_equal(labels_sorted, np.arange(labels_sorted[0],
                                                labels_sorted[-1] + 1))

    # Labels are expected to start at 0 (no noise) or -1 (if noise)
    assert_true(labels_sorted[0] in [0, -1])
    # Labels should be less than n_clusters - 1
    if hasattr(clusterer, 'n_clusters'):
        n_clusters = getattr(clusterer, 'n_clusters')
        assert_greater_equal(n_clusters - 1, labels_sorted[-1])
    # else labels should be less than max(labels_) which is necessarily true


@ignore_warnings(category=DeprecationWarning)
def check_clusterer_compute_labels_predict(name, clusterer_orig):
    """Check that predict is invariant of compute_labels"""
    X, y = make_blobs(n_samples=20, random_state=0)
    clusterer = clone(clusterer_orig)
    set_random_state(clusterer)

    if hasattr(clusterer, "compute_labels"):
        # MiniBatchKMeans
        X_pred1 = clusterer.fit(X).predict(X)
        clusterer.set_params(compute_labels=False)
        X_pred2 = clusterer.fit(X).predict(X)
        assert_array_equal(X_pred1, X_pred2)


@ignore_warnings(category=DeprecationWarning)
def check_classifiers_one_label(name, classifier_orig):
    error_string_fit = "Classifier can't train when only one class is present."
    error_string_predict = ("Classifier can't predict when only one class is "
                            "present.")
    rnd = np.random.RandomState(0)
    X_train = rnd.uniform(size=(10, 3))
    X_test = rnd.uniform(size=(10, 3))
    y = np.ones(10)
    # catch deprecation warnings
    with ignore_warnings(category=(DeprecationWarning, FutureWarning)):
        classifier = clone(classifier_orig)
        # try to fit
        try:
            classifier.fit(X_train, y)
        except ValueError as e:
            if 'class' not in repr(e):
                print(error_string_fit, classifier, e)
                traceback.print_exc(file=sys.stdout)
                raise e
            else:
                return
        except Exception as exc:
            print(error_string_fit, classifier, exc)
            traceback.print_exc(file=sys.stdout)
            raise exc
        # predict
        try:
            assert_array_equal(classifier.predict(X_test), y)
        except Exception as exc:
            print(error_string_predict, classifier, exc)
            raise exc


@ignore_warnings  # Warnings are raised by decision function
def check_classifiers_train(name, classifier_orig, readonly_memmap=False):
    X_m, y_m = make_blobs(n_samples=300, random_state=0)
    X_m, y_m = shuffle(X_m, y_m, random_state=7)
    X_m = StandardScaler().fit_transform(X_m)
    # generate binary problem from multi-class one
    y_b = y_m[y_m != 2]
    X_b = X_m[y_m != 2]
    tags = _safe_tags(classifier_orig)

    if name in ['BernoulliNB', 'MultinomialNB', 'ComplementNB']:
        X_m -= X_m.min()
        X_b -= X_b.min()

    if readonly_memmap:
        X_m, y_m, X_b, y_b = create_memmap_backed_data([X_m, y_m, X_b, y_b])

    for (X, y) in [(X_m, y_m), (X_b, y_b)]:
        classes = np.unique(y)
        n_classes = len(classes)
        n_samples, n_features = X.shape
        classifier = clone(classifier_orig)
        X = pairwise_estimator_convert_X(X, classifier_orig)
        set_random_state(classifier)
        # raises error on malformed input for fit
        if tags["input_validation"]:
            with assert_raises(
                ValueError,
                msg="The classifier {} does not "
                    "raise an error when incorrect/malformed input "
                    "data for fit is passed. The number of training "
                    "examples is not the same as the number of labels. "
                    "Perhaps use check_X_y in fit.".format(name)):
                classifier.fit(X, y[:-1])

        # fit
        classifier.fit(X, y)
        # with lists
        classifier.fit(X.tolist(), y.tolist())
        assert_true(hasattr(classifier, "classes_"))
        y_pred = classifier.predict(X)
        assert_equal(y_pred.shape, (n_samples,))
        # training set performance
        if tags["test_predictions"]:
            assert_greater(accuracy_score(y, y_pred), 0.83)

        # raises error on malformed input for predict
        if tags["input_validation"]:
            if _is_pairwise(classifier):
                with assert_raises(ValueError, msg="The classifier {} does not"
                                   " raise an error when shape of X"
                                   "in predict is not equal to (n_test_samples"
                                   ", n_training_samples)".format(name)):
                    classifier.predict(X.reshape(-1, 1))
            else:
                with assert_raises(ValueError, msg="The classifier {} does not"
                                   "raise an error when the number of features"
                                   " in predict is different from the number of"
                                   " features in fit.".format(name)):
                    classifier.predict(X.T)

        if hasattr(classifier, "decision_function"):
            try:
                # decision_function agrees with predict
                decision = classifier.decision_function(X)
                if n_classes == 2:
                    if not tags["multioutput_only"]:
                        assert_equal(decision.shape, (n_samples,))
                    else:
                        assert_equal(decision.shape, (n_samples, 1))
                    dec_pred = (decision.ravel() > 0).astype(np.int)
                    assert_array_equal(dec_pred, y_pred)
                else:
                    assert_equal(decision.shape, (n_samples, n_classes))
                    assert_array_equal(np.argmax(decision, axis=1), y_pred)

                # raises error on malformed input for decision_function
                if tags["input_validation"]:
                    if _is_pairwise(classifier):
                        with assert_raises(ValueError, msg="The classifier {} does"
                                           " not raise an error when the  "
                                           "shape of X in decision_function is "
                                           "not equal to (n_test_samples, "
                                           "n_training_samples) in fit."
                                           .format(name)):
                            classifier.decision_function(X.reshape(-1, 1))
                    else:
                        with assert_raises(ValueError, msg="The classifier {} does"
                                           " not raise an error when the number "
                                           "of features in decision_function is "
                                           "different from the number of features"
                                           " in fit.".format(name)):
                            classifier.decision_function(X.T)
            except NotImplementedError:
                pass

        if hasattr(classifier, "predict_proba"):
            # predict_proba agrees with predict
            y_prob = classifier.predict_proba(X)
            assert_equal(y_prob.shape, (n_samples, n_classes))
            assert_array_equal(np.argmax(y_prob, axis=1), y_pred)
            # check that probas for all classes sum to one
            assert_array_almost_equal(np.sum(y_prob, axis=1),
                                      np.ones(n_samples))
            if tags["input_validation"]:
                # raises error on malformed input for predict_proba
                if _is_pairwise(classifier_orig):
                    with assert_raises(ValueError, msg="The classifier {} does not"
                                       " raise an error when the shape of X"
                                       "in predict_proba is not equal to "
                                       "(n_test_samples, n_training_samples)."
                                       .format(name)):
                        classifier.predict_proba(X.reshape(-1, 1))
                else:
                    with assert_raises(ValueError, msg="The classifier {} does not"
                                       " raise an error when the number of "
                                       "features in predict_proba is different "
                                       "from the number of features in fit."
                                       .format(name)):
                        classifier.predict_proba(X.T)
            if hasattr(classifier, "predict_log_proba"):
                # predict_log_proba is a transformation of predict_proba
                y_log_prob = classifier.predict_log_proba(X)
                assert_allclose(y_log_prob, np.log(y_prob), 8, atol=1e-9)
                assert_array_equal(np.argsort(y_log_prob), np.argsort(y_prob))


def check_outliers_train(name, estimator_orig, readonly_memmap=True):
    X, _ = make_blobs(n_samples=300, random_state=0)
    X = shuffle(X, random_state=7)

    if readonly_memmap:
        X = create_memmap_backed_data(X)

    n_samples, n_features = X.shape
    estimator = clone(estimator_orig)
    set_random_state(estimator)

    # fit
    estimator.fit(X)
    # with lists
    estimator.fit(X.tolist())

    y_pred = estimator.predict(X)
    assert y_pred.shape == (n_samples,)
    assert y_pred.dtype.kind == 'i'
    assert_array_equal(np.unique(y_pred), np.array([-1, 1]))

    decision = estimator.decision_function(X)
    assert decision.dtype == np.dtype('float')

    score = estimator.score_samples(X)
    assert score.dtype == np.dtype('float')

    # raises error on malformed input for predict
    assert_raises(ValueError, estimator.predict, X.T)

    # decision_function agrees with predict
    decision = estimator.decision_function(X)
    assert decision.shape == (n_samples,)
    dec_pred = (decision >= 0).astype(np.int)
    dec_pred[dec_pred == 0] = -1
    assert_array_equal(dec_pred, y_pred)

    # raises error on malformed input for decision_function
    assert_raises(ValueError, estimator.decision_function, X.T)

    # decision_function is a translation of score_samples
    y_scores = estimator.score_samples(X)
    assert y_scores.shape == (n_samples,)
    y_dec = y_scores - estimator.offset_
    assert_array_equal(y_dec, decision)

    # raises error on malformed input for score_samples
    assert_raises(ValueError, estimator.score_samples, X.T)

    # contamination parameter (not for OneClassSVM which has the nu parameter)
    if hasattr(estimator, "contamination"):
        # proportion of outliers equal to contamination parameter when not
        # set to 'auto'
        contamination = 0.1
        estimator.set_params(contamination=contamination)
        estimator.fit(X)
        y_pred = estimator.predict(X)
        assert_almost_equal(np.mean(y_pred != 1), contamination)

        # raises error when contamination is a scalar and not in [0,1]
        for contamination in [-0.5, 2.3]:
            estimator.set_params(contamination=contamination)
            assert_raises(ValueError, estimator.fit, X)


@ignore_warnings(category=(DeprecationWarning, FutureWarning))
def check_estimators_fit_returns_self(name, estimator_orig,
                                      readonly_memmap=False):
    """Check if self is returned when calling fit"""
    X, y = make_blobs(random_state=0, n_samples=9, n_features=4)
    # some want non-negative input
    X -= X.min()
    if name == 'PowerTransformer':
        # Box-Cox requires positive, non-zero data
        X += 1
    X = pairwise_estimator_convert_X(X, estimator_orig)

    estimator = clone(estimator_orig)
    y = multioutput_estimator_convert_y_2d(estimator, y)

    if readonly_memmap:
        X, y = create_memmap_backed_data([X, y])

    set_random_state(estimator)
    assert_true(estimator.fit(X, y) is estimator)


@ignore_warnings
def check_estimators_unfitted(name, estimator_orig):
    """Check that predict raises an exception in an unfitted estimator.

    Unfitted estimators should raise either AttributeError or ValueError.
    The specific exception type NotFittedError inherits from both and can
    therefore be adequately raised for that purpose.
    """

    # Common test for Regressors, Classifiers and Outlier detection estimators
    X, y = _boston_subset()

    est = clone(estimator_orig)

    msg = "fit"
    if hasattr(est, 'predict'):
        can_predict = False
        try:
            # some models can predict without fitting
            # like GaussianProcess regressors
            # in this case, we skip this test
            pred = est.predict(X)
            assert_equal(pred.shape[0], X.shape[0])
            can_predict = True
        except:
            pass
        if can_predict:
            raise SkipTest(
                "{} can predict without fitting, skipping "
                "check_estimator_unfitted.".format(name))

        assert_raise_message((AttributeError, ValueError), msg,
                             est.predict, X)

    if hasattr(est, 'decision_function'):
        assert_raise_message((AttributeError, ValueError), msg,
                             est.decision_function, X)

    if hasattr(est, 'predict_proba'):
        assert_raise_message((AttributeError, ValueError), msg,
                             est.predict_proba, X)

    if hasattr(est, 'predict_log_proba'):
        assert_raise_message((AttributeError, ValueError), msg,
                             est.predict_log_proba, X)


@ignore_warnings(category=(DeprecationWarning, FutureWarning))
def check_supervised_y_2d(name, estimator_orig):
    if _safe_tags(estimator_orig, "multioutput_only"):
        # These only work on 2d, so this test makes no sense
        return
    rnd = np.random.RandomState(0)
    X = pairwise_estimator_convert_X(rnd.uniform(size=(10, 3)), estimator_orig)
    y = np.arange(10) % 3
    estimator = clone(estimator_orig)
    set_random_state(estimator)
    # fit
    estimator.fit(X, y)
    y_pred = estimator.predict(X)

    set_random_state(estimator)
    # Check that when a 2D y is given, a DataConversionWarning is
    # raised
    with warnings.catch_warnings(record=True) as w:
        warnings.simplefilter("always", DataConversionWarning)
        warnings.simplefilter("ignore", RuntimeWarning)
        estimator.fit(X, y[:, np.newaxis])
    y_pred_2d = estimator.predict(X)
    msg = "expected 1 DataConversionWarning, got: %s" % (
        ", ".join([str(w_x) for w_x in w]))
    if not _safe_tags(estimator, "multioutput"):
        # check that we warned if we don't support multi-output
        assert_greater(len(w), 0, msg)
        assert_true("DataConversionWarning('A column-vector y"
                    " was passed when a 1d array was expected" in msg)
    assert_allclose(y_pred.ravel(), y_pred_2d.ravel())


@ignore_warnings
def check_classifiers_predictions(X, y, name, classifier_orig):
    classes = np.unique(y)
    classifier = clone(classifier_orig)
    if name == 'BernoulliNB':
        X = X > X.mean()
    set_random_state(classifier)

    classifier.fit(X, y)
    y_pred = classifier.predict(X)

    if hasattr(classifier, "decision_function"):
        decision = classifier.decision_function(X)
        n_samples, n_features = X.shape
        assert isinstance(decision, np.ndarray)
        if len(classes) == 2:
            dec_pred = (decision.ravel() > 0).astype(np.int)
            dec_exp = classifier.classes_[dec_pred]
            assert_array_equal(dec_exp, y_pred,
                               err_msg="decision_function does not match "
                               "classifier for %r: expected '%s', got '%s'" %
                               (classifier, ", ".join(map(str, dec_exp)),
                                ", ".join(map(str, y_pred))))
        elif getattr(classifier, 'decision_function_shape', 'ovr') == 'ovr':
            decision_y = np.argmax(decision, axis=1).astype(int)
            y_exp = classifier.classes_[decision_y]
            assert_array_equal(y_exp, y_pred,
                               err_msg="decision_function does not match "
                               "classifier for %r: expected '%s', got '%s'" %
                               (classifier, ", ".join(map(str, y_exp)),
                                ", ".join(map(str, y_pred))))

    # training set performance
    if name != "ComplementNB":
        # This is a pathological data set for ComplementNB.
        # For some specific cases 'ComplementNB' predicts less classes
        # than expected
        assert_array_equal(np.unique(y), np.unique(y_pred))
    assert_array_equal(classes, classifier.classes_,
                       err_msg="Unexpected classes_ attribute for %r: "
                       "expected '%s', got '%s'" %
                       (classifier, ", ".join(map(str, classes)),
                        ", ".join(map(str, classifier.classes_))))


def choose_check_classifiers_labels(name, y, y_names):
    return y if name in ["LabelPropagation", "LabelSpreading"] else y_names


def check_classifiers_classes(name, classifier_orig):
    X_multiclass, y_multiclass = make_blobs(n_samples=30, random_state=0,
                                            cluster_std=0.1)
    X_multiclass, y_multiclass = shuffle(X_multiclass, y_multiclass,
                                         random_state=7)
    X_multiclass = StandardScaler().fit_transform(X_multiclass)
    # We need to make sure that we have non negative data, for things
    # like NMF
    X_multiclass -= X_multiclass.min() - .1

    X_binary = X_multiclass[y_multiclass != 2]
    y_binary = y_multiclass[y_multiclass != 2]

    X_multiclass = pairwise_estimator_convert_X(X_multiclass, classifier_orig)
    X_binary = pairwise_estimator_convert_X(X_binary, classifier_orig)

    labels_multiclass = ["one", "two", "three"]
    labels_binary = ["one", "two"]

    y_names_multiclass = np.take(labels_multiclass, y_multiclass)
    y_names_binary = np.take(labels_binary, y_binary)

    for X, y, y_names in [(X_multiclass, y_multiclass, y_names_multiclass),
                          (X_binary, y_binary, y_names_binary)]:
        for y_names_i in [y_names, y_names.astype('O')]:
            y_ = choose_check_classifiers_labels(name, y, y_names_i)
            check_classifiers_predictions(X, y_, name, classifier_orig)

    labels_binary = [-1, 1]
    y_names_binary = np.take(labels_binary, y_binary)
    y_binary = choose_check_classifiers_labels(name, y_binary, y_names_binary)
    check_classifiers_predictions(X_binary, y_binary, name, classifier_orig)


@ignore_warnings(category=(DeprecationWarning, FutureWarning))
def check_regressors_int(name, regressor_orig):
    X, _ = _boston_subset()
    X = pairwise_estimator_convert_X(X[:50], regressor_orig)
    rnd = np.random.RandomState(0)
    y = rnd.randint(3, size=X.shape[0])
    y = multioutput_estimator_convert_y_2d(regressor_orig, y)
    rnd = np.random.RandomState(0)
    # separate estimators to control random seeds
    regressor_1 = clone(regressor_orig)
    regressor_2 = clone(regressor_orig)
    set_random_state(regressor_1)
    set_random_state(regressor_2)

    if name in CROSS_DECOMPOSITION:
        y_ = np.vstack([y, 2 * y + rnd.randint(2, size=len(y))])
        y_ = y_.T
    else:
        y_ = y

    # fit
    regressor_1.fit(X, y_)
    pred1 = regressor_1.predict(X)
    regressor_2.fit(X, y_.astype(np.float))
    pred2 = regressor_2.predict(X)
    assert_allclose(pred1, pred2, atol=1e-2, err_msg=name)


@ignore_warnings(category=(DeprecationWarning, FutureWarning))
def check_regressors_train(name, regressor_orig, readonly_memmap=False):
    X, y = _boston_subset()
    X = pairwise_estimator_convert_X(X, regressor_orig)
    y = StandardScaler().fit_transform(y.reshape(-1, 1))  # X is already scaled
    y = y.ravel()
    regressor = clone(regressor_orig)
    y = multioutput_estimator_convert_y_2d(regressor, y)
    if name in CROSS_DECOMPOSITION:
        rnd = np.random.RandomState(0)
        y_ = np.vstack([y, 2 * y + rnd.randint(2, size=len(y))])
        y_ = y_.T
    else:
        y_ = y

    if readonly_memmap:
        X, y, y_ = create_memmap_backed_data([X, y, y_])

    if not hasattr(regressor, 'alphas') and hasattr(regressor, 'alpha'):
        # linear regressors need to set alpha, but not generalized CV ones
        regressor.alpha = 0.01
    if name == 'PassiveAggressiveRegressor':
        regressor.C = 0.01

    # raises error on malformed input for fit
    with assert_raises(ValueError, msg="The classifier {} does not"
                       " raise an error when incorrect/malformed input "
                       "data for fit is passed. The number of training "
                       "examples is not the same as the number of "
                       "labels. Perhaps use check_X_y in fit.".format(name)):
        regressor.fit(X, y[:-1])
    # fit
    set_random_state(regressor)
    regressor.fit(X, y_)
    regressor.fit(X.tolist(), y_.tolist())
    y_pred = regressor.predict(X)
    assert_equal(y_pred.shape, y_.shape)

    # TODO: find out why PLS and CCA fail. RANSAC is random
    # and furthermore assumes the presence of outliers, hence
    # skipped
    if _safe_tags(regressor, "test_predictions"):
        assert_greater(regressor.score(X, y_), 0.5)


@ignore_warnings
def check_regressors_no_decision_function(name, regressor_orig):
    # checks whether regressors have decision_function or predict_proba
    rng = np.random.RandomState(0)
    X = rng.normal(size=(10, 4))
    regressor = clone(regressor_orig)
    y = multioutput_estimator_convert_y_2d(regressor, X[:, 0])

    if hasattr(regressor, "n_components"):
        # FIXME CCA, PLS is not robust to rank 1 effects
        regressor.n_components = 1

    regressor.fit(X, y)
    funcs = ["decision_function", "predict_proba", "predict_log_proba"]
    for func_name in funcs:
        func = getattr(regressor, func_name, None)
        if func is None:
            # doesn't have function
            continue
        # has function. Should raise deprecation warning
        msg = func_name
        assert_warns_message(DeprecationWarning, msg, func, X)


@ignore_warnings(category=(DeprecationWarning, FutureWarning))
def check_class_weight_classifiers(name, classifier_orig):
    if name == "NuSVC":
        # the sparse version has a parameter that doesn't do anything
        raise SkipTest("Not testing NuSVC class weight as it is ignored.")
    if name.endswith("NB"):
        # NaiveBayes classifiers have a somewhat different interface.
        # FIXME SOON!
        raise SkipTest

    for n_centers in [2, 3]:
        # create a very noisy dataset
        X, y = make_blobs(centers=n_centers, random_state=0, cluster_std=20)
        X_train, X_test, y_train, y_test = train_test_split(X, y, test_size=.5,
                                                            random_state=0)

        # can't use gram_if_pairwise() here, setting up gram matrix manually
        if _is_pairwise(classifier_orig):
            X_test = rbf_kernel(X_test, X_train)
            X_train = rbf_kernel(X_train, X_train)

        n_centers = len(np.unique(y_train))

        if n_centers == 2:
            class_weight = {0: 1000, 1: 0.0001}
        else:
            class_weight = {0: 1000, 1: 0.0001, 2: 0.0001}

        classifier = clone(classifier_orig).set_params(
            class_weight=class_weight)
        if hasattr(classifier, "n_iter"):
            classifier.set_params(n_iter=100)
        if hasattr(classifier, "max_iter"):
            classifier.set_params(max_iter=1000)
        if hasattr(classifier, "min_weight_fraction_leaf"):
            classifier.set_params(min_weight_fraction_leaf=0.01)

        set_random_state(classifier)
        classifier.fit(X_train, y_train)
        y_pred = classifier.predict(X_test)
        # XXX: Generally can use 0.89 here. On Windows, LinearSVC gets
        #      0.88 (Issue #9111)
        assert_greater(np.mean(y_pred == 0), 0.87)


@ignore_warnings(category=(DeprecationWarning, FutureWarning))
def check_class_weight_balanced_classifiers(name, classifier_orig, X_train,
                                            y_train, X_test, y_test, weights):
    classifier = clone(classifier_orig)
    if hasattr(classifier, "n_iter"):
        classifier.set_params(n_iter=100)
    if hasattr(classifier, "max_iter"):
        classifier.set_params(max_iter=1000)

    set_random_state(classifier)
    classifier.fit(X_train, y_train)
    y_pred = classifier.predict(X_test)

    classifier.set_params(class_weight='balanced')
    classifier.fit(X_train, y_train)
    y_pred_balanced = classifier.predict(X_test)
    assert_greater(f1_score(y_test, y_pred_balanced, average='weighted'),
                   f1_score(y_test, y_pred, average='weighted'))


@ignore_warnings(category=(DeprecationWarning, FutureWarning))
def check_class_weight_balanced_linear_classifier(name, Classifier):
    """Test class weights with non-contiguous class labels."""
    # this is run on classes, not instances, though this should be changed
    X = np.array([[-1.0, -1.0], [-1.0, 0], [-.8, -1.0],
                  [1.0, 1.0], [1.0, 0.0]])
    y = np.array([1, 1, 1, -1, -1])

    classifier = Classifier()

    if hasattr(classifier, "n_iter"):
        # This is a very small dataset, default n_iter are likely to prevent
        # convergence
        classifier.set_params(n_iter=1000)
    if hasattr(classifier, "max_iter"):
        classifier.set_params(max_iter=1000)
    set_random_state(classifier)

    # Let the model compute the class frequencies
    classifier.set_params(class_weight='balanced')
    coef_balanced = classifier.fit(X, y).coef_.copy()

    # Count each label occurrence to reweight manually
    n_samples = len(y)
    n_classes = float(len(np.unique(y)))

    class_weight = {1: n_samples / (np.sum(y == 1) * n_classes),
                    -1: n_samples / (np.sum(y == -1) * n_classes)}
    classifier.set_params(class_weight=class_weight)
    coef_manual = classifier.fit(X, y).coef_.copy()

    assert_allclose(coef_balanced, coef_manual)


@ignore_warnings(category=(DeprecationWarning, FutureWarning))
def check_estimators_overwrite_params(name, estimator_orig):
    X, y = make_blobs(random_state=0, n_samples=9)
    # some want non-negative input
    X -= X.min()
    if name == 'PowerTransformer':
        # Box-Cox requires positive, non-zero data
        X += 1
    X = pairwise_estimator_convert_X(X, estimator_orig, kernel=rbf_kernel)
    estimator = clone(estimator_orig)
    y = multioutput_estimator_convert_y_2d(estimator, y)

    set_random_state(estimator)

    # Make a physical copy of the original estimator parameters before fitting.
    params = estimator.get_params()
    original_params = deepcopy(params)

    # Fit the model
    estimator.fit(X, y)

    # Compare the state of the model parameters with the original parameters
    new_params = estimator.get_params()
    for param_name, original_value in original_params.items():
        new_value = new_params[param_name]

        # We should never change or mutate the internal state of input
        # parameters by default. To check this we use the joblib.hash function
        # that introspects recursively any subobjects to compute a checksum.
        # The only exception to this rule of immutable constructor parameters
        # is possible RandomState instance but in this check we explicitly
        # fixed the random_state params recursively to be integer seeds.
        assert_equal(hash(new_value), hash(original_value),
                     "Estimator %s should not change or mutate "
                     " the parameter %s from %s to %s during fit."
                     % (name, param_name, original_value, new_value))


@ignore_warnings(category=(DeprecationWarning, FutureWarning))
def check_no_fit_attributes_set_in_init(name, Estimator):
    """Check that Estimator.__init__ doesn't set trailing-_ attributes."""
    # this check works on classes, not instances
    required_parameters = getattr(Estimator, "_required_parameters", [])
    if len(required_parameters):
        if required_parameters in ["base_estimator", "estimator"]:
            if issubclass(Estimator, RegressorMixin):
                estimator = Estimator(Ridge())
            else:
                estimator = Estimator(LinearDiscriminantAnalysis())
        else:
            raise SkipTest("Can't instantiate estimator {} which"
                           " requires parameters {}".format(
                               name, required_parameters))
    estimator = Estimator()
    for attr in dir(estimator):
        if attr.endswith("_") and not attr.startswith("__"):
            # This check is for properties, they can be listed in dir
            # while at the same time have hasattr return False as long
            # as the property getter raises an AttributeError
            assert_false(
                hasattr(estimator, attr),
                "By convention, attributes ending with '_' are "
                'estimated from data in scikit-learn. Consequently they '
                'should not be initialized in the constructor of an '
                'estimator but in the fit method. Attribute {!r} '
                'was found in estimator {}'.format(attr, name))


def check_no_attributes_set_in_init(name, estimator):
    """Check setting during init. """

    if hasattr(type(estimator).__init__, "deprecated_original"):
        return

    init_params = _get_args(type(estimator).__init__)
    parents_init_params = [param for params_parent in
                           (_get_args(parent) for parent in
                            type(estimator).__mro__)
                           for param in params_parent]

    # Test for no setting apart from parameters during init
    invalid_attr = (set(vars(estimator)) - set(init_params)
                    - set(parents_init_params))
    assert_false(invalid_attr,
                 "Estimator %s should not set any attribute apart"
                 " from parameters during init. Found attributes %s."
                 % (name, sorted(invalid_attr)))
    # Ensure that each parameter is set in init
    invalid_attr = (set(init_params) - set(vars(estimator))
                    - set(["self"]))
    assert_false(invalid_attr,
                 "Estimator %s should store all parameters"
                 " as an attribute during init. Did not find "
                 "attributes %s." % (name, sorted(invalid_attr)))


@ignore_warnings(category=(DeprecationWarning, FutureWarning))
def check_sparsify_coefficients(name, estimator_orig):
    X = np.array([[-2, -1], [-1, -1], [-1, -2], [1, 1], [1, 2], [2, 1],
                  [-1, -2], [2, 2], [-2, -2]])
    y = [1, 1, 1, 2, 2, 2, 3, 3, 3]
    est = clone(estimator_orig)

    est.fit(X, y)
    pred_orig = est.predict(X)

    # test sparsify with dense inputs
    est.sparsify()
    assert_true(sparse.issparse(est.coef_))
    pred = est.predict(X)
    assert_array_equal(pred, pred_orig)

    # pickle and unpickle with sparse coef_
    est = pickle.loads(pickle.dumps(est))
    assert_true(sparse.issparse(est.coef_))
    pred = est.predict(X)
    assert_array_equal(pred, pred_orig)


@ignore_warnings(category=DeprecationWarning)
def check_classifier_data_not_an_array(name, estimator_orig):
    X = np.array([[3, 0], [0, 1], [0, 2], [1, 1], [1, 2], [2, 1]])
    X = pairwise_estimator_convert_X(X, estimator_orig)
    y = [1, 1, 1, 2, 2, 2]
    y = multioutput_estimator_convert_y_2d(estimator_orig, y)
    check_estimators_data_not_an_array(name, estimator_orig, X, y)


@ignore_warnings(category=DeprecationWarning)
def check_regressor_data_not_an_array(name, estimator_orig):
    X, y = _boston_subset(n_samples=50)
    X = pairwise_estimator_convert_X(X, estimator_orig)
    y = multioutput_estimator_convert_y_2d(estimator_orig, y)
    check_estimators_data_not_an_array(name, estimator_orig, X, y)


@ignore_warnings(category=(DeprecationWarning, FutureWarning))
def check_estimators_data_not_an_array(name, estimator_orig, X, y):
    if name in CROSS_DECOMPOSITION:
        raise SkipTest("Skipping check_estimators_data_not_an_array "
                       "for cross decomposition module as estimators "
                       "are not deterministic.")
    # separate estimators to control random seeds
    estimator_1 = clone(estimator_orig)
    estimator_2 = clone(estimator_orig)
    set_random_state(estimator_1)
    set_random_state(estimator_2)

    y_ = NotAnArray(np.asarray(y))
    X_ = NotAnArray(np.asarray(X))

    # fit
    estimator_1.fit(X_, y_)
    pred1 = estimator_1.predict(X_)
    estimator_2.fit(X, y)
    pred2 = estimator_2.predict(X)
    assert_allclose(pred1, pred2, atol=1e-2, err_msg=name)


def check_parameters_default_constructible(name, Estimator):
    # this check works on classes, not instances
    # test default-constructibility
    # get rid of deprecation warnings
    with ignore_warnings(category=(DeprecationWarning, FutureWarning)):
        required_parameters = getattr(Estimator, "_required_parameters", [])
        if len(required_parameters):
            if required_parameters in ["base_estimator", "estimator"]:
                if issubclass(Estimator, RegressorMixin):
                    estimator = Estimator(Ridge())
                else:
                    estimator = Estimator(LinearDiscriminantAnalysis())
            else:
                raise SkipTest("Can't instantiate estimator {} which"
                               "requires parameters {}".format(
                                   name, required_parameters))
        else:
            estimator = Estimator()
        # test cloning
        clone(estimator)
        # test __repr__
        repr(estimator)
        # test that set_params returns self
        assert_true(estimator.set_params() is estimator)

        # test if init does nothing but set parameters
        # this is important for grid_search etc.
        # We get the default parameters from init and then
        # compare these against the actual values of the attributes.

        # this comes from getattr. Gets rid of deprecation decorator.
        init = getattr(estimator.__init__, 'deprecated_original',
                       estimator.__init__)

        try:
            def param_filter(p):
                """Identify hyper parameters of an estimator"""
                return (p.name != 'self' and
                        p.kind != p.VAR_KEYWORD and
                        p.kind != p.VAR_POSITIONAL)

            init_params = [p for p in signature(init).parameters.values()
                           if param_filter(p)]

        except (TypeError, ValueError):
            # init is not a python function.
            # true for mixins
            return
        params = estimator.get_params()
<<<<<<< HEAD
        if required_parameters == ["estimator"]:
=======

        if name in META_ESTIMATORS:
>>>>>>> 106bb9e7
            # they can need a non-default argument
            init_params = init_params[1:]

        for init_param in init_params:
            assert_not_equal(init_param.default, init_param.empty,
                             "parameter %s for %s has no default value"
                             % (init_param.name, type(estimator).__name__))
            if type(init_param.default) is type:
                assert_in(init_param.default, [np.float64, np.int64])
            else:
                assert_in(type(init_param.default),
                          [str, int, float, bool, tuple, type(None),
                           np.float64, types.FunctionType, Memory, text_type])
            if init_param.name not in params.keys():
                # deprecated parameter, not in get_params
                assert_true(init_param.default is None)
                continue

            if (issubclass(Estimator, BaseSGD) and
                    init_param.name in ['tol', 'max_iter']):
                # To remove in 0.21, when they get their future default values
                continue

            param_value = params[init_param.name]
            if isinstance(param_value, np.ndarray):
                assert_array_equal(param_value, init_param.default)
            else:
                if is_scalar_nan(param_value):
                    # Allows to set default parameters to np.nan
                    assert param_value is init_param.default, init_param.name
                else:
                    assert param_value == init_param.default, init_param.name


def multioutput_estimator_convert_y_2d(estimator, y):
    # Estimators in mono_output_task_error raise ValueError if y is of 1-D
    # Convert into a 2-D y for those estimators.
    if _safe_tags(estimator, "multioutput_only"):
        return np.reshape(y, (-1, 1))
    return y


@ignore_warnings(category=(DeprecationWarning, FutureWarning))
def check_non_transformer_estimators_n_iter(name, estimator_orig):
    # Test that estimators that are not transformers with a parameter
    # max_iter, return the attribute of n_iter_ at least 1.

    # These models are dependent on external solvers like
    # libsvm and accessing the iter parameter is non-trivial.
    not_run_check_n_iter = ['Ridge', 'SVR', 'NuSVR', 'NuSVC',
                            'RidgeClassifier', 'SVC', 'RandomizedLasso',
                            'LogisticRegressionCV', 'LinearSVC',
                            'LogisticRegression']

    # Tested in test_transformer_n_iter
    not_run_check_n_iter += CROSS_DECOMPOSITION
    if name in not_run_check_n_iter:
        return

    # LassoLars stops early for the default alpha=1.0 the iris dataset.
    if name == 'LassoLars':
        estimator = clone(estimator_orig).set_params(alpha=0.)
    else:
        estimator = clone(estimator_orig)
    if hasattr(estimator, 'max_iter'):
        iris = load_iris()
        X, y_ = iris.data, iris.target
        y_ = multioutput_estimator_convert_y_2d(estimator, y_)

        set_random_state(estimator, 0)
        if name == 'AffinityPropagation':
            estimator.fit(X)
        else:
            estimator.fit(X, y_)

        assert estimator.n_iter_ >= 1


@ignore_warnings(category=(DeprecationWarning, FutureWarning))
def check_transformer_n_iter(name, estimator_orig):
    # Test that transformers with a parameter max_iter, return the
    # attribute of n_iter_ at least 1.
    estimator = clone(estimator_orig)
    if hasattr(estimator, "max_iter"):
        if name in CROSS_DECOMPOSITION:
            # Check using default data
            X = [[0., 0., 1.], [1., 0., 0.], [2., 2., 2.], [2., 5., 4.]]
            y_ = [[0.1, -0.2], [0.9, 1.1], [0.1, -0.5], [0.3, -0.2]]

        else:
            X, y_ = make_blobs(n_samples=30, centers=[[0, 0, 0], [1, 1, 1]],
                               random_state=0, n_features=2, cluster_std=0.1)
            X -= X.min() - 0.1
        set_random_state(estimator, 0)
        estimator.fit(X, y_)

        # These return a n_iter per component.
        if name in CROSS_DECOMPOSITION:
            for iter_ in estimator.n_iter_:
                assert_greater_equal(iter_, 1)
        else:
            assert_greater_equal(estimator.n_iter_, 1)


@ignore_warnings(category=(DeprecationWarning, FutureWarning))
def check_get_params_invariance(name, estimator_orig):
    # Checks if get_params(deep=False) is a subset of get_params(deep=True)
    class T(BaseEstimator):
        """Mock classifier
        """

        def __init__(self):
            pass

        def fit(self, X, y):
            return self

        def transform(self, X):
            return X

    e = clone(estimator_orig)

    shallow_params = e.get_params(deep=False)
    deep_params = e.get_params(deep=True)

    assert_true(all(item in deep_params.items() for item in
                    shallow_params.items()))


@ignore_warnings(category=(DeprecationWarning, FutureWarning))
def check_classifiers_regression_target(name, estimator_orig):
    # Check if classifier throws an exception when fed regression targets

    boston = load_boston()
    X, y = boston.data, boston.target
    e = clone(estimator_orig)
    msg = 'Unknown label type: '
    if _safe_tags(e, "input_validation"):
        assert_raises_regex(ValueError, msg, e.fit, X, y)


@ignore_warnings(category=(DeprecationWarning, FutureWarning))
def check_decision_proba_consistency(name, estimator_orig):
    # Check whether an estimator having both decision_function and
    # predict_proba methods has outputs with perfect rank correlation.

    centers = [(2, 2), (4, 4)]
    X, y = make_blobs(n_samples=100, random_state=0, n_features=4,
                      centers=centers, cluster_std=1.0, shuffle=True)
    X_test = np.random.randn(20, 2) + 4
    estimator = clone(estimator_orig)

    if (hasattr(estimator, "decision_function") and
            hasattr(estimator, "predict_proba")):

        estimator.fit(X, y)
        a = estimator.predict_proba(X_test)[:, 1]
        b = estimator.decision_function(X_test)
        assert_array_equal(rankdata(a), rankdata(b))


def check_outliers_fit_predict(name, estimator_orig):
    # Check fit_predict for outlier detectors.

    X, _ = make_blobs(n_samples=300, random_state=0)
    X = shuffle(X, random_state=7)
    n_samples, n_features = X.shape
    estimator = clone(estimator_orig)

    set_random_state(estimator)

    y_pred = estimator.fit_predict(X)
    assert y_pred.shape == (n_samples,)
    assert y_pred.dtype.kind == 'i'
    assert_array_equal(np.unique(y_pred), np.array([-1, 1]))

    # check fit_predict = fit.predict when possible
    if hasattr(estimator, 'predict'):
        y_pred_2 = estimator.fit(X).predict(X)
        assert_array_equal(y_pred, y_pred_2)

    if hasattr(estimator, "contamination"):
        # proportion of outliers equal to contamination parameter when not
        # set to 'auto'
        contamination = 0.1
        estimator.set_params(contamination=contamination)
        y_pred = estimator.fit_predict(X)
        assert_almost_equal(np.mean(y_pred != 1), contamination)

        # raises error when contamination is a scalar and not in [0,1]
        for contamination in [-0.5, 2.3]:
            estimator.set_params(contamination=contamination)
            assert_raises(ValueError, estimator.fit_predict, X)<|MERGE_RESOLUTION|>--- conflicted
+++ resolved
@@ -70,7 +70,6 @@
 
 BOSTON = None
 CROSS_DECOMPOSITION = ['PLSCanonical', 'PLSRegression', 'CCA', 'PLSSVD']
-<<<<<<< HEAD
 
 
 def _safe_tags(estimator, key=None):
@@ -96,17 +95,6 @@
         assert_array_almost_equal(x, y, decimal=decimal,
                                   err_msg=err_msg)
 
-=======
-MULTI_OUTPUT = ['CCA', 'DecisionTreeRegressor', 'ElasticNet',
-                'ExtraTreeRegressor', 'ExtraTreesRegressor',
-                'GaussianProcessRegressor', 'TransformedTargetRegressor',
-                'KNeighborsRegressor', 'KernelRidge', 'Lars', 'Lasso',
-                'LassoLars', 'LinearRegression', 'MultiTaskElasticNet',
-                'MultiTaskElasticNetCV', 'MultiTaskLasso', 'MultiTaskLassoCV',
-                'OrthogonalMatchingPursuit', 'PLSCanonical', 'PLSRegression',
-                'RANSACRegressor', 'RadiusNeighborsRegressor',
-                'RandomForestRegressor', 'Ridge', 'RidgeCV']
->>>>>>> 106bb9e7
 
 ALLOW_NAN = ['Imputer', 'SimpleImputer', 'ChainedImputer',
              'MaxAbsScaler', 'MinMaxScaler', 'StandardScaler',
@@ -140,10 +128,6 @@
         yield check_estimators_nan_inf
 
     yield check_estimators_overwrite_params
-<<<<<<< HEAD
-=======
-
->>>>>>> 106bb9e7
     if hasattr(estimator, 'sparsify'):
         yield check_sparsify_coefficients
 
@@ -170,11 +154,6 @@
     if tags["input_validation"]:
         yield check_supervised_y_no_nan
         yield check_supervised_y_2d
-<<<<<<< HEAD
-    # test if NotFittedError is raised
-=======
-    yield check_supervised_y_no_nan
->>>>>>> 106bb9e7
     yield check_estimators_unfitted
     if 'class_weight' in classifier.get_params().keys():
         yield check_class_weight_classifiers
@@ -223,13 +202,7 @@
     if name != 'CCA':
         # check that the regressor handles int input
         yield check_regressors_int
-<<<<<<< HEAD
     yield check_estimators_unfitted
-=======
-    if name != "GaussianProcessRegressor":
-        # test if NotFittedError is raised
-        yield check_estimators_unfitted
->>>>>>> 106bb9e7
     yield check_non_transformer_estimators_n_iter
 
 
@@ -2172,12 +2145,7 @@
             # true for mixins
             return
         params = estimator.get_params()
-<<<<<<< HEAD
         if required_parameters == ["estimator"]:
-=======
-
-        if name in META_ESTIMATORS:
->>>>>>> 106bb9e7
             # they can need a non-default argument
             init_params = init_params[1:]
 
