import types
import warnings
import sys
import traceback
import pickle
from collections import defaultdict
from copy import deepcopy
from functools import partial
from inspect import signature

import numpy as np
from scipy import sparse
from scipy.stats import rankdata

from sklearn.neighbors.base import NeighborsBase
from sklearn.utils import IS_PYPY
from sklearn.utils import _joblib
from sklearn.utils.testing import assert_raises, _get_args
from sklearn.utils.testing import assert_raises_regex
from sklearn.utils.testing import assert_raise_message
from sklearn.utils.testing import assert_equal
from sklearn.utils.testing import assert_not_equal
from sklearn.utils.testing import assert_in
from sklearn.utils.testing import assert_array_equal
from sklearn.utils.testing import assert_array_almost_equal
from sklearn.utils.testing import assert_allclose
from sklearn.utils.testing import assert_allclose_dense_sparse
from sklearn.utils.testing import assert_warns_message
from sklearn.utils.testing import set_random_state
from sklearn.utils.testing import assert_greater
from sklearn.utils.testing import assert_greater_equal
from sklearn.utils.testing import SkipTest
from sklearn.utils.testing import ignore_warnings
from sklearn.utils.testing import assert_dict_equal
from sklearn.utils.testing import create_memmap_backed_data
from sklearn.utils import is_scalar_nan
from sklearn.discriminant_analysis import LinearDiscriminantAnalysis
from sklearn.linear_model import Ridge


from sklearn.base import (clone, ClusterMixin, is_classifier, is_regressor,
                          _DEFAULT_TAGS, RegressorMixin, is_outlier_detector)

from sklearn.metrics import accuracy_score, adjusted_rand_score, f1_score

from sklearn.random_projection import BaseRandomProjection
from sklearn.feature_selection import SelectKBest
<<<<<<< HEAD
=======
from sklearn.linear_model.stochastic_gradient import BaseSGD
>>>>>>> adfe965b
from sklearn.linear_model import LinearRegression
from sklearn.pipeline import make_pipeline
from sklearn.exceptions import DataConversionWarning
from sklearn.exceptions import SkipTestWarning
from sklearn.model_selection import train_test_split
from sklearn.model_selection import ShuffleSplit
from sklearn.model_selection._validation import _safe_split
from sklearn.metrics.pairwise import (rbf_kernel, linear_kernel,
                                      pairwise_distances)

from sklearn.utils import shuffle
from sklearn.utils.validation import has_fit_parameter, _num_samples
from sklearn.preprocessing import StandardScaler
from sklearn.datasets import load_iris, load_boston, make_blobs


BOSTON = None
CROSS_DECOMPOSITION = ['PLSCanonical', 'PLSRegression', 'CCA', 'PLSSVD']


def _safe_tags(estimator, key=None):
    # if estimator doesn't have _get_tags, use _DEFAULT_TAGS
    # if estimator has tags but not key, use _DEFAULT_TAGS[key]
    if hasattr(estimator, "_get_tags"):
        if key is not None:
            return estimator._get_tags().get(key, _DEFAULT_TAGS[key])
        tags = estimator._get_tags()
        return {key: tags.get(key, _DEFAULT_TAGS[key])
                for key in _DEFAULT_TAGS.keys()}
    if key is not None:
        return _DEFAULT_TAGS[key]
    return _DEFAULT_TAGS


def _yield_checks(name, estimator):
    tags = _safe_tags(estimator)
    yield check_estimators_dtypes
    yield check_fit_score_takes_y
    yield check_sample_weights_pandas_series
    yield check_sample_weights_list
    yield check_sample_weights_invariance
    yield check_estimators_fit_returns_self
    yield partial(check_estimators_fit_returns_self, readonly_memmap=True)

    # Check that all estimator yield informative messages when
    # trained on empty datasets
    if not tags["no_validation"]:
        yield check_complex_data
        yield check_dtype_object
        yield check_estimators_empty_data_messages

    if name not in CROSS_DECOMPOSITION:
        # cross-decomposition's "transform" returns X and Y
        yield check_pipeline_consistency

    if not tags["allow_nan"] and not tags["no_validation"]:
        # Test that all estimators check their input for NaN's and infs
        yield check_estimators_nan_inf

    yield check_estimators_overwrite_params
    if hasattr(estimator, 'sparsify'):
        yield check_sparsify_coefficients

    yield check_estimator_sparse_data
    yield check_estimator_sparse_dense
    # Test that estimators can be pickled, and once pickled
    # give the same answer as before.
    yield check_estimators_pickle


def _yield_classifier_checks(name, classifier):
    tags = _safe_tags(classifier)

    # test classifiers can handle non-array data
    yield check_classifier_data_not_an_array
    # test classifiers trained on a single label always return this label
    yield check_classifiers_one_label
    yield check_classifiers_classes
    yield check_estimators_partial_fit_n_features
    # basic consistency testing
    yield check_classifiers_train
    yield partial(check_classifiers_train, readonly_memmap=True)
    yield check_classifiers_regression_target
    if not tags["no_validation"]:
        yield check_supervised_y_no_nan
        yield check_supervised_y_2d
    yield check_estimators_unfitted
    if 'class_weight' in classifier.get_params().keys():
        yield check_class_weight_classifiers

    yield check_non_transformer_estimators_n_iter
    # test if predict_proba is a monotonic transformation of decision_function
    yield check_decision_proba_consistency


@ignore_warnings(category=(DeprecationWarning, FutureWarning))
def check_supervised_y_no_nan(name, estimator_orig):
    # Checks that the Estimator targets are not NaN.
    estimator = clone(estimator_orig)
    rng = np.random.RandomState(888)
    X = rng.randn(10, 5)
    y = np.full(10, np.inf)
    y = multioutput_estimator_convert_y_2d(estimator, y)

    errmsg = "Input contains NaN, infinity or a value too large for " \
             "dtype('float64')."
    try:
        estimator.fit(X, y)
    except ValueError as e:
        if str(e) != errmsg:
            raise ValueError("Estimator {0} raised error as expected, but "
                             "does not match expected error message"
                             .format(name))
    else:
        raise ValueError("Estimator {0} should have raised error on fitting "
                         "array y with NaN value.".format(name))


def _yield_regressor_checks(name, regressor):
    tags = _safe_tags(regressor)
    # TODO: test with intercept
    # TODO: test with multiple responses
    # basic testing
    yield check_regressors_train
    yield partial(check_regressors_train, readonly_memmap=True)
    yield check_regressor_data_not_an_array
    yield check_estimators_partial_fit_n_features
    yield check_regressors_no_decision_function
    if not tags["no_validation"]:
        yield check_supervised_y_2d
    yield check_supervised_y_no_nan
    if name != 'CCA':
        # check that the regressor handles int input
        yield check_regressors_int
    yield check_estimators_unfitted
    yield check_non_transformer_estimators_n_iter


def _yield_transformer_checks(name, transformer):
    # All transformers should either deal with sparse data or raise an
    # exception with type TypeError and an intelligible error message
    yield check_transformer_data_not_an_array
    # these don't actually fit the data, so don't raise errors
    yield check_transformer_general
    yield partial(check_transformer_general, readonly_memmap=True)

    if not _safe_tags(transformer, "stateless"):
        yield check_transformers_unfitted
    # Dependent on external solvers and hence accessing the iter
    # param is non-trivial.
    external_solver = ['Isomap', 'KernelPCA', 'LocallyLinearEmbedding',
                       'RandomizedLasso', 'LogisticRegressionCV']
    if name not in external_solver:
        yield check_transformer_n_iter


def _yield_clustering_checks(name, clusterer):
    yield check_clusterer_compute_labels_predict
    if name not in ('WardAgglomeration', "FeatureAgglomeration"):
        # this is clustering on the features
        # let's not test that here.
        yield check_clustering
        yield partial(check_clustering, readonly_memmap=True)
        yield check_estimators_partial_fit_n_features
    yield check_non_transformer_estimators_n_iter


def _yield_outliers_checks(name, estimator):

    # checks for outlier detectors that have a fit_predict method
    if hasattr(estimator, 'fit_predict'):
        yield check_outliers_fit_predict

    # checks for estimators that can be used on a test set
    if hasattr(estimator, 'predict'):
        yield check_outliers_train
        yield partial(check_outliers_train, readonly_memmap=True)
        # test outlier detectors can handle non-array data
        yield check_classifier_data_not_an_array
        # test if NotFittedError is raised
        yield check_estimators_unfitted


def _yield_all_checks(name, estimator):
    tags = _safe_tags(estimator)
    if "2darray" not in tags["X_types"]:
        warnings.warn("Can't test estimator {} which requires input "
                      " of type {}".format(name, tags["X_types"]),
                      SkipTestWarning)
        return
    if tags["_skip_test"]:
        warnings.warn("Explicit SKIP via _skip_test tag for estimator "
                      "{}.".format(name),
                      SkipTestWarning)
        return

    for check in _yield_checks(name, estimator):
        yield check
    if is_classifier(estimator):
        for check in _yield_classifier_checks(name, estimator):
            yield check
    if is_regressor(estimator):
        for check in _yield_regressor_checks(name, estimator):
            yield check
    if hasattr(estimator, 'transform'):
        for check in _yield_transformer_checks(name, estimator):
            yield check
    if isinstance(estimator, ClusterMixin):
        for check in _yield_clustering_checks(name, estimator):
            yield check
    if is_outlier_detector(estimator):
        for check in _yield_outliers_checks(name, estimator):
            yield check
    yield check_fit2d_predict1d
    yield check_methods_subset_invariance
    yield check_fit2d_1sample
    yield check_fit2d_1feature
    yield check_fit1d
    yield check_get_params_invariance
    yield check_set_params
    yield check_dict_unchanged
    yield check_dont_overwrite_parameters
    yield check_fit_idempotent


def check_estimator(Estimator):
    """Check if estimator adheres to scikit-learn conventions.

    This estimator will run an extensive test-suite for input validation,
    shapes, etc.
    Additional tests for classifiers, regressors, clustering or transformers
    will be run if the Estimator class inherits from the corresponding mixin
    from sklearn.base.

    This test can be applied to classes or instances.
    Classes currently have some additional tests that related to construction,
    while passing instances allows the testing of multiple options.

    Parameters
    ----------
    estimator : estimator object or class
        Estimator to check. Estimator is a class object or instance.

    """
    if isinstance(Estimator, type):
        # got a class
        name = Estimator.__name__
        estimator = Estimator()
        check_parameters_default_constructible(name, Estimator)
        check_no_attributes_set_in_init(name, estimator)
    else:
        # got an instance
        estimator = Estimator
        name = type(estimator).__name__

    for check in _yield_all_checks(name, estimator):
        try:
            check(name, estimator)
        except SkipTest as exception:
            # the only SkipTest thrown currently results from not
            # being able to import pandas.
            warnings.warn(str(exception), SkipTestWarning)


def _boston_subset(n_samples=200):
    global BOSTON
    if BOSTON is None:
        boston = load_boston()
        X, y = boston.data, boston.target
        X, y = shuffle(X, y, random_state=0)
        X, y = X[:n_samples], y[:n_samples]
        X = StandardScaler().fit_transform(X)
        BOSTON = X, y
    return BOSTON


def set_checking_parameters(estimator):
    # set parameters to speed up some estimators and
    # avoid deprecated behaviour
    params = estimator.get_params()
    name = estimator.__class__.__name__
    if ("n_iter" in params and name != "TSNE"):
        estimator.set_params(n_iter=5)
    if "max_iter" in params:
        if estimator.max_iter is not None:
            estimator.set_params(max_iter=min(5, estimator.max_iter))
        # LinearSVR, LinearSVC
        if estimator.__class__.__name__ in ['LinearSVR', 'LinearSVC']:
            estimator.set_params(max_iter=20)
        # NMF
        if estimator.__class__.__name__ == 'NMF':
            estimator.set_params(max_iter=100)
        # MLP
        if estimator.__class__.__name__ in ['MLPClassifier', 'MLPRegressor']:
            estimator.set_params(max_iter=100)
    if "n_resampling" in params:
        # randomized lasso
        estimator.set_params(n_resampling=5)
    if "n_estimators" in params:
        # especially gradient boosting with default 100
        # FIXME: The default number of trees was changed and is set to 'warn'
        # for some of the ensemble methods. We need to catch this case to avoid
        # an error during the comparison. To be reverted in 0.22.
        if estimator.n_estimators == 'warn':
            estimator.set_params(n_estimators=5)
        else:
            estimator.set_params(n_estimators=min(5, estimator.n_estimators))
    if "max_trials" in params:
        # RANSAC
        estimator.set_params(max_trials=10)
    if "n_init" in params:
        # K-Means
        estimator.set_params(n_init=2)

    if hasattr(estimator, "n_components"):
        estimator.n_components = 2

    if name == 'TruncatedSVD':
        # TruncatedSVD doesn't run with n_components = n_features
        # This is ugly :-/
        estimator.n_components = 1

    if hasattr(estimator, "n_clusters"):
        estimator.n_clusters = min(estimator.n_clusters, 2)

    if hasattr(estimator, "n_best"):
        estimator.n_best = 1

    if name == "SelectFdr":
        # be tolerant of noisy datasets (not actually speed)
        estimator.set_params(alpha=.5)

    if name == "TheilSenRegressor":
        estimator.max_subpopulation = 100

    if estimator.__class__.__name__ == "IsolationForest":
        # XXX to be removed in 0.22.
        # this is used because the old IsolationForest does not
        # respect the outlier detection API and thus and does not
        # pass the outlier detection common tests.
        estimator.set_params(behaviour='new')

    if isinstance(estimator, BaseRandomProjection):
        # Due to the jl lemma and often very few samples, the number
        # of components of the random matrix projection will be probably
        # greater than the number of features.
        # So we impose a smaller number (avoid "auto" mode)
        estimator.set_params(n_components=2)

    if isinstance(estimator, SelectKBest):
        # SelectKBest has a default of k=10
        # which is more feature than we have in most case.
        estimator.set_params(k=1)


class NotAnArray:
    """An object that is convertible to an array

    Parameters
    ----------
    data : array_like
        The data.
    """

    def __init__(self, data):
        self.data = data

    def __array__(self, dtype=None):
        return self.data


def _is_pairwise(estimator):
    """Returns True if estimator has a _pairwise attribute set to True.

    Parameters
    ----------
    estimator : object
        Estimator object to test.

    Returns
    -------
    out : bool
        True if _pairwise is set to True and False otherwise.
    """
    return bool(getattr(estimator, "_pairwise", False))


def _is_pairwise_metric(estimator):
    """Returns True if estimator accepts pairwise metric.

    Parameters
    ----------
    estimator : object
        Estimator object to test.

    Returns
    -------
    out : bool
        True if _pairwise is set to True and False otherwise.
    """
    metric = getattr(estimator, "metric", None)

    return bool(metric == 'precomputed')


def pairwise_estimator_convert_X(X, estimator, kernel=linear_kernel):

    if _is_pairwise_metric(estimator):
        return pairwise_distances(X, metric='euclidean')
    if _is_pairwise(estimator):
        return kernel(X, X)

    return X


def _generate_sparse_matrix(X_csr):
    """Generate sparse matrices with {32,64}bit indices of diverse format

        Parameters
        ----------
        X_csr: CSR Matrix
            Input matrix in CSR format

        Returns
        -------
        out: iter(Matrices)
            In format['dok', 'lil', 'dia', 'bsr', 'csr', 'csc', 'coo',
             'coo_64', 'csc_64', 'csr_64']
    """

    assert X_csr.format == 'csr'
    yield 'csr', X_csr.copy()
    for sparse_format in ['dok', 'lil', 'dia', 'bsr', 'csc', 'coo']:
        yield sparse_format, X_csr.asformat(sparse_format)

    # Generate large indices matrix only if its supported by scipy
    X_coo = X_csr.asformat('coo')
    X_coo.row = X_coo.row.astype('int64')
    X_coo.col = X_coo.col.astype('int64')
    yield "coo_64", X_coo

    for sparse_format in ['csc', 'csr']:
        X = X_csr.asformat(sparse_format)
        X.indices = X.indices.astype('int64')
        X.indptr = X.indptr.astype('int64')
        yield sparse_format + "_64", X


def check_estimator_sparse_data(name, estimator_orig):

    rng = np.random.RandomState(0)
    X = rng.rand(40, 10)
    X[X < .8] = 0
    X = pairwise_estimator_convert_X(X, estimator_orig)
    X_csr = sparse.csr_matrix(X)
    y = (4 * rng.rand(40)).astype(np.int)
    # catch deprecation warnings
    with ignore_warnings(category=DeprecationWarning):
        estimator = clone(estimator_orig)
    y = multioutput_estimator_convert_y_2d(estimator, y)
    for matrix_format, X in _generate_sparse_matrix(X_csr):
        # catch deprecation warnings
        with ignore_warnings(category=(DeprecationWarning, FutureWarning)):
            estimator = clone(estimator_orig)
            if name in ['Scaler', 'StandardScaler']:
                estimator.set_params(with_mean=False)
        # fit and predict
        try:
            with ignore_warnings(category=(DeprecationWarning, FutureWarning)):
                estimator.fit(X, y)
            if hasattr(estimator, "predict"):
                pred = estimator.predict(X)
                if _safe_tags(estimator, "multioutput_only"):
                    assert_equal(pred.shape, (X.shape[0], 1))
                else:
                    assert_equal(pred.shape, (X.shape[0],))
            if hasattr(estimator, 'predict_proba'):
                probs = estimator.predict_proba(X)
                assert_equal(probs.shape, (X.shape[0], 4))
        except (TypeError, ValueError) as e:
            if 'sparse' not in repr(e).lower():
                if "64" in matrix_format:
                    msg = ("Estimator %s doesn't seem to support %s matrix, "
                           "and is not failing gracefully, e.g. by using "
                           "check_array(X, accept_large_sparse=False)")
                    raise AssertionError(msg % (name, matrix_format))
                else:
                    print("Estimator %s doesn't seem to fail gracefully on "
                          "sparse data: error message state explicitly that "
                          "sparse input is not supported if this is not"
                          " the case." % name)
                    raise
        except Exception:
            print("Estimator %s doesn't seem to fail gracefully on "
                  "sparse data: it should raise a TypeError if sparse input "
                  "is explicitly not supported." % name)
            raise


@ignore_warnings(category=(DeprecationWarning, FutureWarning))
def check_sample_weights_pandas_series(name, estimator_orig):
    # check that estimators will accept a 'sample_weight' parameter of
    # type pandas.Series in the 'fit' function.
    estimator = clone(estimator_orig)
    if has_fit_parameter(estimator, "sample_weight"):
        try:
            import pandas as pd
            X = np.array([[1, 1], [1, 2], [1, 3], [1, 4],
                          [2, 1], [2, 2], [2, 3], [2, 4]])
            X = pd.DataFrame(pairwise_estimator_convert_X(X, estimator_orig))
            y = pd.Series([1, 1, 1, 1, 2, 2, 2, 2])
            weights = pd.Series([1] * 8)
            if _safe_tags(estimator, "multioutput_only"):
                y = pd.DataFrame(y)
            try:
                estimator.fit(X, y, sample_weight=weights)
            except ValueError:
                raise ValueError("Estimator {0} raises error if "
                                 "'sample_weight' parameter is of "
                                 "type pandas.Series".format(name))
        except ImportError:
            raise SkipTest("pandas is not installed: not testing for "
                           "input of type pandas.Series to class weight.")


@ignore_warnings(category=(DeprecationWarning, FutureWarning))
def check_sample_weights_list(name, estimator_orig):
    # check that estimators will accept a 'sample_weight' parameter of
    # type list in the 'fit' function.
    if has_fit_parameter(estimator_orig, "sample_weight"):
        estimator = clone(estimator_orig)
        rnd = np.random.RandomState(0)
        X = pairwise_estimator_convert_X(rnd.uniform(size=(10, 3)),
                                         estimator_orig)
        y = np.arange(10) % 3
        y = multioutput_estimator_convert_y_2d(estimator, y)
        sample_weight = [3] * 10
        # Test that estimators don't raise any exception
        estimator.fit(X, y, sample_weight=sample_weight)


@ignore_warnings(category=(DeprecationWarning, FutureWarning))
def check_sample_weights_invariance(name, estimator_orig):
    # check that the estimators yield same results for
    # unit weights and no weights
    if (has_fit_parameter(estimator_orig, "sample_weight") and
            not (hasattr(estimator_orig, "_pairwise")
                 and estimator_orig._pairwise)):
        # We skip pairwise because the data is not pairwise

        estimator1 = clone(estimator_orig)
        estimator2 = clone(estimator_orig)
        set_random_state(estimator1, random_state=0)
        set_random_state(estimator2, random_state=0)

        X = np.array([[1, 3], [1, 3], [1, 3], [1, 3],
                      [2, 1], [2, 1], [2, 1], [2, 1],
                      [3, 3], [3, 3], [3, 3], [3, 3],
                      [4, 1], [4, 1], [4, 1], [4, 1]], dtype=np.dtype('float'))
        y = np.array([1, 1, 1, 1, 2, 2, 2, 2,
                      1, 1, 1, 1, 2, 2, 2, 2], dtype=np.dtype('int'))
        y = multioutput_estimator_convert_y_2d(estimator1, y)

        estimator1.fit(X, y=y, sample_weight=np.ones(shape=len(y)))
        estimator2.fit(X, y=y, sample_weight=None)

        for method in ["predict", "transform"]:
            if hasattr(estimator_orig, method):
                X_pred1 = getattr(estimator1, method)(X)
                X_pred2 = getattr(estimator2, method)(X)
                if sparse.issparse(X_pred1):
                    X_pred1 = X_pred1.toarray()
                    X_pred2 = X_pred2.toarray()
                assert_allclose(X_pred1, X_pred2,
                                err_msg="For %s sample_weight=None is not"
                                        " equivalent to sample_weight=ones"
                                        % name)


@ignore_warnings(category=(DeprecationWarning, FutureWarning, UserWarning))
def check_dtype_object(name, estimator_orig):
    # check that estimators treat dtype object as numeric if possible
    rng = np.random.RandomState(0)
    X = pairwise_estimator_convert_X(rng.rand(40, 10), estimator_orig)
    X = X.astype(object)
    y = (X[:, 0] * 4).astype(np.int)
    estimator = clone(estimator_orig)
    y = multioutput_estimator_convert_y_2d(estimator, y)

    estimator.fit(X, y)
    if hasattr(estimator, "predict"):
        estimator.predict(X)

    if hasattr(estimator, "transform"):
        estimator.transform(X)

    try:
        estimator.fit(X, y.astype(object))
    except Exception as e:
        if "Unknown label type" not in str(e):
            raise

    tags = _safe_tags(estimator)
    if 'str' not in tags['X_types']:
        X[0, 0] = {'foo': 'bar'}
        msg = "argument must be a string.* number"
        assert_raises_regex(TypeError, msg, estimator.fit, X, y)
    else:
        # Estimators supporting string will not call np.asarray to convert the
        # data to numeric and therefore, the error will not be raised.
        # Checking for each element dtype in the input array will be costly.
        # Refer to #11401 for full discussion.
        estimator.fit(X, y)


def check_complex_data(name, estimator_orig):
    # check that estimators raise an exception on providing complex data
    X = np.random.sample(10) + 1j * np.random.sample(10)
    X = X.reshape(-1, 1)
    y = np.random.sample(10) + 1j * np.random.sample(10)
    estimator = clone(estimator_orig)
    assert_raises_regex(ValueError, "Complex data not supported",
                        estimator.fit, X, y)


@ignore_warnings
def check_dict_unchanged(name, estimator_orig):
    # this estimator raises
    # ValueError: Found array with 0 feature(s) (shape=(23, 0))
    # while a minimum of 1 is required.
    # error
    if name in ['SpectralCoclustering']:
        return
    rnd = np.random.RandomState(0)
    if name in ['RANSACRegressor']:
        X = 3 * rnd.uniform(size=(20, 3))
    else:
        X = 2 * rnd.uniform(size=(20, 3))

    X = pairwise_estimator_convert_X(X, estimator_orig)

    y = X[:, 0].astype(np.int)
    estimator = clone(estimator_orig)
    y = multioutput_estimator_convert_y_2d(estimator, y)
    if hasattr(estimator, "n_components"):
        estimator.n_components = 1

    if hasattr(estimator, "n_clusters"):
        estimator.n_clusters = 1

    if hasattr(estimator, "n_best"):
        estimator.n_best = 1

    set_random_state(estimator, 1)

    estimator.fit(X, y)
    for method in ["predict", "transform", "decision_function",
                   "predict_proba"]:
        if hasattr(estimator, method):
            dict_before = estimator.__dict__.copy()
            getattr(estimator, method)(X)
            assert_dict_equal(estimator.__dict__, dict_before,
                              'Estimator changes __dict__ during %s' % method)


def is_public_parameter(attr):
    return not (attr.startswith('_') or attr.endswith('_'))


@ignore_warnings(category=(DeprecationWarning, FutureWarning))
def check_dont_overwrite_parameters(name, estimator_orig):
    # check that fit method only changes or sets private attributes
    if hasattr(estimator_orig.__init__, "deprecated_original"):
        # to not check deprecated classes
        return
    estimator = clone(estimator_orig)
    rnd = np.random.RandomState(0)
    X = 3 * rnd.uniform(size=(20, 3))
    X = pairwise_estimator_convert_X(X, estimator_orig)
    y = X[:, 0].astype(np.int)
    y = multioutput_estimator_convert_y_2d(estimator, y)

    if hasattr(estimator, "n_components"):
        estimator.n_components = 1
    if hasattr(estimator, "n_clusters"):
        estimator.n_clusters = 1

    set_random_state(estimator, 1)
    dict_before_fit = estimator.__dict__.copy()
    estimator.fit(X, y)

    dict_after_fit = estimator.__dict__

    public_keys_after_fit = [key for key in dict_after_fit.keys()
                             if is_public_parameter(key)]

    attrs_added_by_fit = [key for key in public_keys_after_fit
                          if key not in dict_before_fit.keys()]

    # check that fit doesn't add any public attribute
    assert not attrs_added_by_fit, (
            'Estimator adds public attribute(s) during'
            ' the fit method.'
            ' Estimators are only allowed to add private attributes'
            ' either started with _ or ended'
            ' with _ but %s added'
            % ', '.join(attrs_added_by_fit))

    # check that fit doesn't change any public attribute
    attrs_changed_by_fit = [key for key in public_keys_after_fit
                            if (dict_before_fit[key]
                                is not dict_after_fit[key])]

    assert not attrs_changed_by_fit, (
            'Estimator changes public attribute(s) during'
            ' the fit method. Estimators are only allowed'
            ' to change attributes started'
            ' or ended with _, but'
            ' %s changed'
            % ', '.join(attrs_changed_by_fit))


@ignore_warnings(category=(DeprecationWarning, FutureWarning))
def check_fit2d_predict1d(name, estimator_orig):
    # check by fitting a 2d array and predicting with a 1d array
    rnd = np.random.RandomState(0)
    X = 3 * rnd.uniform(size=(20, 3))
    X = pairwise_estimator_convert_X(X, estimator_orig)
    y = X[:, 0].astype(np.int)
    estimator = clone(estimator_orig)
    y = multioutput_estimator_convert_y_2d(estimator, y)

    if hasattr(estimator, "n_components"):
        estimator.n_components = 1
    if hasattr(estimator, "n_clusters"):
        estimator.n_clusters = 1

    set_random_state(estimator, 1)
    estimator.fit(X, y)
    tags = _safe_tags(estimator)
    if tags["no_validation"]:
        # FIXME this is a bit loose
        return

    for method in ["predict", "transform", "decision_function",
                   "predict_proba"]:
        if hasattr(estimator, method):
            assert_raise_message(ValueError, "Reshape your data",
                                 getattr(estimator, method), X[0])


def _apply_on_subsets(func, X):
    # apply function on the whole set and on mini batches
    result_full = func(X)
    n_features = X.shape[1]
    result_by_batch = [func(batch.reshape(1, n_features))
                       for batch in X]
    # func can output tuple (e.g. score_samples)
    if type(result_full) == tuple:
        result_full = result_full[0]
        result_by_batch = list(map(lambda x: x[0], result_by_batch))

    if sparse.issparse(result_full):
        result_full = result_full.A
        result_by_batch = [x.A for x in result_by_batch]
    return np.ravel(result_full), np.ravel(result_by_batch)


@ignore_warnings(category=(DeprecationWarning, FutureWarning))
def check_methods_subset_invariance(name, estimator_orig):
    # check that method gives invariant results if applied
    # on mini bathes or the whole set
    rnd = np.random.RandomState(0)
    X = 3 * rnd.uniform(size=(20, 3))
    X = pairwise_estimator_convert_X(X, estimator_orig)
    y = X[:, 0].astype(np.int)
    estimator = clone(estimator_orig)
    y = multioutput_estimator_convert_y_2d(estimator, y)

    if hasattr(estimator, "n_components"):
        estimator.n_components = 1
    if hasattr(estimator, "n_clusters"):
        estimator.n_clusters = 1

    set_random_state(estimator, 1)
    estimator.fit(X, y)

    for method in ["predict", "transform", "decision_function",
                   "score_samples", "predict_proba"]:

        msg = ("{method} of {name} is not invariant when applied "
               "to a subset.").format(method=method, name=name)
        # TODO remove cases when corrected
        if (name, method) in [('NuSVC', 'decision_function'),
                              ('SparsePCA', 'transform'),
                              ('MiniBatchSparsePCA', 'transform'),
                              ('DummyClassifier', 'predict'),
                              ('BernoulliRBM', 'score_samples')]:
            raise SkipTest(msg)

        if hasattr(estimator, method):
            result_full, result_by_batch = _apply_on_subsets(
                getattr(estimator, method), X)
            assert_allclose(result_full, result_by_batch,
                            atol=1e-7, err_msg=msg)


@ignore_warnings
def check_fit2d_1sample(name, estimator_orig):
    # Check that fitting a 2d array with only one sample either works or
    # returns an informative message. The error message should either mention
    # the number of samples or the number of classes.
    rnd = np.random.RandomState(0)
    X = 3 * rnd.uniform(size=(1, 10))
    y = X[:, 0].astype(np.int)
    estimator = clone(estimator_orig)
    y = multioutput_estimator_convert_y_2d(estimator, y)

    if hasattr(estimator, "n_components"):
        estimator.n_components = 1
    if hasattr(estimator, "n_clusters"):
        estimator.n_clusters = 1

    set_random_state(estimator, 1)

    msgs = ["1 sample", "n_samples = 1", "n_samples=1", "one sample",
            "1 class", "one class"]

    try:
        estimator.fit(X, y)
    except ValueError as e:
        if all(msg not in repr(e) for msg in msgs):
            raise e


@ignore_warnings
def check_fit2d_1feature(name, estimator_orig):
    # check fitting a 2d array with only 1 feature either works or returns
    # informative message
    rnd = np.random.RandomState(0)
    X = 3 * rnd.uniform(size=(10, 1))
    X = pairwise_estimator_convert_X(X, estimator_orig)
    y = X[:, 0].astype(np.int)
    estimator = clone(estimator_orig)
    y = multioutput_estimator_convert_y_2d(estimator, y)

    if hasattr(estimator, "n_components"):
        estimator.n_components = 1
    if hasattr(estimator, "n_clusters"):
        estimator.n_clusters = 1
    # ensure two labels in subsample for RandomizedLogisticRegression
    if name == 'RandomizedLogisticRegression':
        estimator.sample_fraction = 1
    # ensure non skipped trials for RANSACRegressor
    if name == 'RANSACRegressor':
        estimator.residual_threshold = 0.5

    y = multioutput_estimator_convert_y_2d(estimator, y)
    set_random_state(estimator, 1)

    msgs = ["1 feature(s)", "n_features = 1", "n_features=1"]

    try:
        estimator.fit(X, y)
    except ValueError as e:
        if all(msg not in repr(e) for msg in msgs):
            raise e


@ignore_warnings
def check_fit1d(name, estimator_orig):
    # check fitting 1d X array raises a ValueError
    rnd = np.random.RandomState(0)
    X = 3 * rnd.uniform(size=(20))
    y = X.astype(np.int)
    estimator = clone(estimator_orig)
    tags = _safe_tags(estimator)
    if tags["no_validation"]:
        # FIXME this is a bit loose
        return
    y = multioutput_estimator_convert_y_2d(estimator, y)

    if hasattr(estimator, "n_components"):
        estimator.n_components = 1
    if hasattr(estimator, "n_clusters"):
        estimator.n_clusters = 1

    set_random_state(estimator, 1)
    assert_raises(ValueError, estimator.fit, X, y)


@ignore_warnings(category=(DeprecationWarning, FutureWarning))
def check_transformer_general(name, transformer, readonly_memmap=False):
    X, y = make_blobs(n_samples=30, centers=[[0, 0, 0], [1, 1, 1]],
                      random_state=0, n_features=2, cluster_std=0.1)
    X = StandardScaler().fit_transform(X)
    X -= X.min()

    if readonly_memmap:
        X, y = create_memmap_backed_data([X, y])

    _check_transformer(name, transformer, X, y)
    _check_transformer(name, transformer, X.tolist(), y.tolist())


@ignore_warnings(category=(DeprecationWarning, FutureWarning))
def check_transformer_data_not_an_array(name, transformer):
    X, y = make_blobs(n_samples=30, centers=[[0, 0, 0], [1, 1, 1]],
                      random_state=0, n_features=2, cluster_std=0.1)
    X = StandardScaler().fit_transform(X)
    # We need to make sure that we have non negative data, for things
    # like NMF
    X -= X.min() - .1
    this_X = NotAnArray(X)
    this_y = NotAnArray(np.asarray(y))
    _check_transformer(name, transformer, this_X, this_y)


@ignore_warnings(category=(DeprecationWarning, FutureWarning))
def check_transformers_unfitted(name, transformer):
    X, y = _boston_subset()

    transformer = clone(transformer)
    with assert_raises((AttributeError, ValueError), msg="The unfitted "
                       "transformer {} does not raise an error when "
                       "transform is called. Perhaps use "
                       "check_is_fitted in transform.".format(name)):
        transformer.transform(X)


def _check_transformer(name, transformer_orig, X, y):
    n_samples, n_features = np.asarray(X).shape
    transformer = clone(transformer_orig)
    set_random_state(transformer)

    # fit

    if name in CROSS_DECOMPOSITION:
        y_ = np.c_[y, y]
        y_[::2, 1] *= 2
    else:
        y_ = y

    transformer.fit(X, y_)
    # fit_transform method should work on non fitted estimator
    transformer_clone = clone(transformer)
    X_pred = transformer_clone.fit_transform(X, y=y_)

    if isinstance(X_pred, tuple):
        for x_pred in X_pred:
            assert_equal(x_pred.shape[0], n_samples)
    else:
        # check for consistent n_samples
        assert_equal(X_pred.shape[0], n_samples)

    if hasattr(transformer, 'transform'):
        if name in CROSS_DECOMPOSITION:
            X_pred2 = transformer.transform(X, y_)
            X_pred3 = transformer.fit_transform(X, y=y_)
        else:
            X_pred2 = transformer.transform(X)
            X_pred3 = transformer.fit_transform(X, y=y_)

        if _safe_tags(transformer_orig, 'non_deterministic'):
            msg = name + ' is non deterministic'
            raise SkipTest(msg)
        if isinstance(X_pred, tuple) and isinstance(X_pred2, tuple):
            for x_pred, x_pred2, x_pred3 in zip(X_pred, X_pred2, X_pred3):
                assert_allclose_dense_sparse(
                    x_pred, x_pred2, atol=1e-2,
                    err_msg="fit_transform and transform outcomes "
                            "not consistent in %s"
                    % transformer)
                assert_allclose_dense_sparse(
                    x_pred, x_pred3, atol=1e-2,
                    err_msg="consecutive fit_transform outcomes "
                            "not consistent in %s"
                    % transformer)
        else:
            assert_allclose_dense_sparse(
                X_pred, X_pred2,
                err_msg="fit_transform and transform outcomes "
                        "not consistent in %s"
                % transformer, atol=1e-2)
            assert_allclose_dense_sparse(
                X_pred, X_pred3, atol=1e-2,
                err_msg="consecutive fit_transform outcomes "
                        "not consistent in %s"
                % transformer)
            assert_equal(_num_samples(X_pred2), n_samples)
            assert_equal(_num_samples(X_pred3), n_samples)

        # raises error on malformed input for transform
        if hasattr(X, 'T') and not _safe_tags(transformer, "stateless"):
            # If it's not an array, it does not have a 'T' property
            with assert_raises(ValueError, msg="The transformer {} does "
                               "not raise an error when the number of "
                               "features in transform is different from"
                               " the number of features in "
                               "fit.".format(name)):
                transformer.transform(X.T)


@ignore_warnings
def check_pipeline_consistency(name, estimator_orig):
    if _safe_tags(estimator_orig, 'non_deterministic'):
        msg = name + ' is non deterministic'
        raise SkipTest(msg)

    # check that make_pipeline(est) gives same score as est
    X, y = make_blobs(n_samples=30, centers=[[0, 0, 0], [1, 1, 1]],
                      random_state=0, n_features=2, cluster_std=0.1)
    X -= X.min()
    X = pairwise_estimator_convert_X(X, estimator_orig, kernel=rbf_kernel)
    estimator = clone(estimator_orig)
    y = multioutput_estimator_convert_y_2d(estimator, y)
    set_random_state(estimator)
    pipeline = make_pipeline(estimator)
    estimator.fit(X, y)
    pipeline.fit(X, y)

    funcs = ["score", "fit_transform"]

    for func_name in funcs:
        func = getattr(estimator, func_name, None)
        if func is not None:
            func_pipeline = getattr(pipeline, func_name)
            result = func(X, y)
            result_pipe = func_pipeline(X, y)
            assert_allclose_dense_sparse(result, result_pipe)


@ignore_warnings
def check_fit_score_takes_y(name, estimator_orig):
    # check that all estimators accept an optional y
    # in fit and score so they can be used in pipelines
    rnd = np.random.RandomState(0)
    X = rnd.uniform(size=(10, 3))
    X = pairwise_estimator_convert_X(X, estimator_orig)
    y = np.arange(10) % 3
    estimator = clone(estimator_orig)
    y = multioutput_estimator_convert_y_2d(estimator, y)
    set_random_state(estimator)

    funcs = ["fit", "score", "partial_fit", "fit_predict", "fit_transform"]
    for func_name in funcs:
        func = getattr(estimator, func_name, None)
        if func is not None:
            func(X, y)
            args = [p.name for p in signature(func).parameters.values()]
            if args[0] == "self":
                # if_delegate_has_method makes methods into functions
                # with an explicit "self", so need to shift arguments
                args = args[1:]
            assert args[1] in ["y", "Y"], (
                    "Expected y or Y as second argument for method "
                    "%s of %s. Got arguments: %r."
                    % (func_name, type(estimator).__name__, args))


@ignore_warnings
def check_estimators_dtypes(name, estimator_orig):
    rnd = np.random.RandomState(0)
    X_train_32 = 3 * rnd.uniform(size=(20, 5)).astype(np.float32)
    X_train_32 = pairwise_estimator_convert_X(X_train_32, estimator_orig)
    X_train_64 = X_train_32.astype(np.float64)
    X_train_int_64 = X_train_32.astype(np.int64)
    X_train_int_32 = X_train_32.astype(np.int32)
    y = X_train_int_64[:, 0]
    y = multioutput_estimator_convert_y_2d(estimator_orig, y)

    methods = ["predict", "transform", "decision_function", "predict_proba"]

    for X_train in [X_train_32, X_train_64, X_train_int_64, X_train_int_32]:
        estimator = clone(estimator_orig)
        set_random_state(estimator, 1)
        estimator.fit(X_train, y)

        for method in methods:
            if hasattr(estimator, method):
                getattr(estimator, method)(X_train)


@ignore_warnings(category=(DeprecationWarning, FutureWarning))
def check_estimators_empty_data_messages(name, estimator_orig):
    e = clone(estimator_orig)
    set_random_state(e, 1)

    X_zero_samples = np.empty(0).reshape(0, 3)
    # The precise message can change depending on whether X or y is
    # validated first. Let us test the type of exception only:
    with assert_raises(ValueError, msg="The estimator {} does not"
                       " raise an error when an empty data is used "
                       "to train. Perhaps use "
                       "check_array in train.".format(name)):
        e.fit(X_zero_samples, [])

    X_zero_features = np.empty(0).reshape(3, 0)
    # the following y should be accepted by both classifiers and regressors
    # and ignored by unsupervised models
    y = multioutput_estimator_convert_y_2d(e, np.array([1, 0, 1]))
    msg = (r"0 feature\(s\) \(shape=\(3, 0\)\) while a minimum of \d* "
           "is required.")
    assert_raises_regex(ValueError, msg, e.fit, X_zero_features, y)


@ignore_warnings(category=DeprecationWarning)
def check_estimators_nan_inf(name, estimator_orig):
    # Checks that Estimator X's do not contain NaN or inf.
    rnd = np.random.RandomState(0)
    X_train_finite = pairwise_estimator_convert_X(rnd.uniform(size=(10, 3)),
                                                  estimator_orig)
    X_train_nan = rnd.uniform(size=(10, 3))
    X_train_nan[0, 0] = np.nan
    X_train_inf = rnd.uniform(size=(10, 3))
    X_train_inf[0, 0] = np.inf
    y = np.ones(10)
    y[:5] = 0
    y = multioutput_estimator_convert_y_2d(estimator_orig, y)
    error_string_fit = "Estimator doesn't check for NaN and inf in fit."
    error_string_predict = ("Estimator doesn't check for NaN and inf in"
                            " predict.")
    error_string_transform = ("Estimator doesn't check for NaN and inf in"
                              " transform.")
    for X_train in [X_train_nan, X_train_inf]:
        # catch deprecation warnings
        with ignore_warnings(category=(DeprecationWarning, FutureWarning)):
            estimator = clone(estimator_orig)
            set_random_state(estimator, 1)
            # try to fit
            try:
                estimator.fit(X_train, y)
            except ValueError as e:
                if 'inf' not in repr(e) and 'NaN' not in repr(e):
                    print(error_string_fit, estimator, e)
                    traceback.print_exc(file=sys.stdout)
                    raise e
            except Exception as exc:
                print(error_string_fit, estimator, exc)
                traceback.print_exc(file=sys.stdout)
                raise exc
            else:
                raise AssertionError(error_string_fit, estimator)
            # actually fit
            estimator.fit(X_train_finite, y)

            # predict
            if hasattr(estimator, "predict"):
                try:
                    estimator.predict(X_train)
                except ValueError as e:
                    if 'inf' not in repr(e) and 'NaN' not in repr(e):
                        print(error_string_predict, estimator, e)
                        traceback.print_exc(file=sys.stdout)
                        raise e
                except Exception as exc:
                    print(error_string_predict, estimator, exc)
                    traceback.print_exc(file=sys.stdout)
                else:
                    raise AssertionError(error_string_predict, estimator)

            # transform
            if hasattr(estimator, "transform"):
                try:
                    estimator.transform(X_train)
                except ValueError as e:
                    if 'inf' not in repr(e) and 'NaN' not in repr(e):
                        print(error_string_transform, estimator, e)
                        traceback.print_exc(file=sys.stdout)
                        raise e
                except Exception as exc:
                    print(error_string_transform, estimator, exc)
                    traceback.print_exc(file=sys.stdout)
                else:
                    raise AssertionError(error_string_transform, estimator)


@ignore_warnings
def check_estimators_pickle(name, estimator_orig):
    """Test that we can pickle all estimators"""
    check_methods = ["predict", "transform", "decision_function",
                     "predict_proba"]

    X, y = make_blobs(n_samples=30, centers=[[0, 0, 0], [1, 1, 1]],
                      random_state=0, n_features=2, cluster_std=0.1)

    # some estimators can't do features less than 0
    X -= X.min()
    X = pairwise_estimator_convert_X(X, estimator_orig, kernel=rbf_kernel)

    tags = _safe_tags(estimator_orig)
    # include NaN values when the estimator should deal with them
    if tags['allow_nan']:
        # set randomly 10 elements to np.nan
        rng = np.random.RandomState(42)
        mask = rng.choice(X.size, 10, replace=False)
        X.reshape(-1)[mask] = np.nan

    estimator = clone(estimator_orig)

    # some estimators only take multioutputs
    y = multioutput_estimator_convert_y_2d(estimator, y)

    set_random_state(estimator)
    estimator.fit(X, y)

    result = dict()
    for method in check_methods:
        if hasattr(estimator, method):
            result[method] = getattr(estimator, method)(X)

    # pickle and unpickle!
    pickled_estimator = pickle.dumps(estimator)
    if estimator.__module__.startswith('sklearn.'):
        assert b"version" in pickled_estimator
    unpickled_estimator = pickle.loads(pickled_estimator)

    result = dict()
    for method in check_methods:
        if hasattr(estimator, method):
            result[method] = getattr(estimator, method)(X)

    for method in result:
        unpickled_result = getattr(unpickled_estimator, method)(X)
        assert_allclose_dense_sparse(result[method], unpickled_result)


@ignore_warnings(category=(DeprecationWarning, FutureWarning))
def check_estimators_partial_fit_n_features(name, estimator_orig):
    # check if number of features changes between calls to partial_fit.
    if not hasattr(estimator_orig, 'partial_fit'):
        return
    estimator = clone(estimator_orig)
    X, y = make_blobs(n_samples=50, random_state=1)
    X -= X.min()

    try:
        if is_classifier(estimator):
            classes = np.unique(y)
            estimator.partial_fit(X, y, classes=classes)
        else:
            estimator.partial_fit(X, y)
    except NotImplementedError:
        return

    with assert_raises(ValueError,
                       msg="The estimator {} does not raise an"
                           " error when the number of features"
                           " changes between calls to "
                           "partial_fit.".format(name)):
        estimator.partial_fit(X[:, :-1], y)


@ignore_warnings(category=(DeprecationWarning, FutureWarning))
def check_clustering(name, clusterer_orig, readonly_memmap=False):
    clusterer = clone(clusterer_orig)
    X, y = make_blobs(n_samples=50, random_state=1)
    X, y = shuffle(X, y, random_state=7)
    X = StandardScaler().fit_transform(X)
    rng = np.random.RandomState(7)
    X_noise = np.concatenate([X, rng.uniform(low=-3, high=3, size=(5, 2))])

    if readonly_memmap:
        X, y, X_noise = create_memmap_backed_data([X, y, X_noise])

    n_samples, n_features = X.shape
    # catch deprecation and neighbors warnings
    if hasattr(clusterer, "n_clusters"):
        clusterer.set_params(n_clusters=3)
    set_random_state(clusterer)
    if name == 'AffinityPropagation':
        clusterer.set_params(preference=-100)
        clusterer.set_params(max_iter=100)

    # fit
    clusterer.fit(X)
    # with lists
    clusterer.fit(X.tolist())

    pred = clusterer.labels_
    assert_equal(pred.shape, (n_samples,))
    assert_greater(adjusted_rand_score(pred, y), 0.4)
    if _safe_tags(clusterer, 'non_deterministic'):
        return
    set_random_state(clusterer)
    with warnings.catch_warnings(record=True):
        pred2 = clusterer.fit_predict(X)
    assert_array_equal(pred, pred2)

    # fit_predict(X) and labels_ should be of type int
    assert_in(pred.dtype, [np.dtype('int32'), np.dtype('int64')])
    assert_in(pred2.dtype, [np.dtype('int32'), np.dtype('int64')])

    # Add noise to X to test the possible values of the labels
    labels = clusterer.fit_predict(X_noise)

    # There should be at least one sample in every cluster. Equivalently
    # labels_ should contain all the consecutive values between its
    # min and its max.
    labels_sorted = np.unique(labels)
    assert_array_equal(labels_sorted, np.arange(labels_sorted[0],
                                                labels_sorted[-1] + 1))

    # Labels are expected to start at 0 (no noise) or -1 (if noise)
    assert labels_sorted[0] in [0, -1]
    # Labels should be less than n_clusters - 1
    if hasattr(clusterer, 'n_clusters'):
        n_clusters = getattr(clusterer, 'n_clusters')
        assert_greater_equal(n_clusters - 1, labels_sorted[-1])
    # else labels should be less than max(labels_) which is necessarily true


@ignore_warnings(category=DeprecationWarning)
def check_clusterer_compute_labels_predict(name, clusterer_orig):
    """Check that predict is invariant of compute_labels"""
    X, y = make_blobs(n_samples=20, random_state=0)
    clusterer = clone(clusterer_orig)
    set_random_state(clusterer)

    if hasattr(clusterer, "compute_labels"):
        # MiniBatchKMeans
        X_pred1 = clusterer.fit(X).predict(X)
        clusterer.set_params(compute_labels=False)
        X_pred2 = clusterer.fit(X).predict(X)
        assert_array_equal(X_pred1, X_pred2)


@ignore_warnings(category=DeprecationWarning)
def check_classifiers_one_label(name, classifier_orig):
    error_string_fit = "Classifier can't train when only one class is present."
    error_string_predict = ("Classifier can't predict when only one class is "
                            "present.")
    rnd = np.random.RandomState(0)
    X_train = rnd.uniform(size=(10, 3))
    X_test = rnd.uniform(size=(10, 3))
    y = np.ones(10)
    # catch deprecation warnings
    with ignore_warnings(category=(DeprecationWarning, FutureWarning)):
        classifier = clone(classifier_orig)
        # try to fit
        try:
            classifier.fit(X_train, y)
        except ValueError as e:
            if 'class' not in repr(e):
                print(error_string_fit, classifier, e)
                traceback.print_exc(file=sys.stdout)
                raise e
            else:
                return
        except Exception as exc:
            print(error_string_fit, classifier, exc)
            traceback.print_exc(file=sys.stdout)
            raise exc
        # predict
        try:
            assert_array_equal(classifier.predict(X_test), y)
        except Exception as exc:
            print(error_string_predict, classifier, exc)
            raise exc


@ignore_warnings  # Warnings are raised by decision function
def check_classifiers_train(name, classifier_orig, readonly_memmap=False):
    X_m, y_m = make_blobs(n_samples=300, random_state=0)
    X_m, y_m = shuffle(X_m, y_m, random_state=7)
    X_m = StandardScaler().fit_transform(X_m)
    # generate binary problem from multi-class one
    y_b = y_m[y_m != 2]
    X_b = X_m[y_m != 2]
    tags = _safe_tags(classifier_orig)

    if name in ['BernoulliNB', 'MultinomialNB', 'ComplementNB']:
        X_m -= X_m.min()
        X_b -= X_b.min()

    if readonly_memmap:
        X_m, y_m, X_b, y_b = create_memmap_backed_data([X_m, y_m, X_b, y_b])

    for (X, y) in [(X_m, y_m), (X_b, y_b)]:
        classes = np.unique(y)
        n_classes = len(classes)
        n_samples, n_features = X.shape
        classifier = clone(classifier_orig)
        X = pairwise_estimator_convert_X(X, classifier)
        y = multioutput_estimator_convert_y_2d(classifier, y)

        set_random_state(classifier)
        # raises error on malformed input for fit
        if not tags["no_validation"]:
            with assert_raises(
                ValueError,
                msg="The classifier {} does not "
                    "raise an error when incorrect/malformed input "
                    "data for fit is passed. The number of training "
                    "examples is not the same as the number of labels. "
                    "Perhaps use check_X_y in fit.".format(name)):
                classifier.fit(X, y[:-1])

        # fit
        classifier.fit(X, y)
        # with lists
        classifier.fit(X.tolist(), y.tolist())
        assert hasattr(classifier, "classes_")
        y_pred = classifier.predict(X)

        assert_equal(y_pred.shape, (n_samples,))
        # training set performance
        if not tags['poor_score']:
            assert_greater(accuracy_score(y, y_pred), 0.83)

        # raises error on malformed input for predict
        msg_pairwise = (
            "The classifier {} does not raise an error when shape of X in "
            " {} is not equal to (n_test_samples, n_training_samples)")
        msg = ("The classifier {} does not raise an error when the number of "
               "features in {} is different from the number of features in "
               "fit.")

        if not tags["no_validation"]:
            if _is_pairwise(classifier):
                with assert_raises(ValueError,
                                   msg=msg_pairwise.format(name, "predict")):
                    classifier.predict(X.reshape(-1, 1))
            else:
                with assert_raises(ValueError,
                                   msg=msg.format(name, "predict")):
                    classifier.predict(X.T)
        if hasattr(classifier, "decision_function"):
            try:
                # decision_function agrees with predict
                decision = classifier.decision_function(X)
                if n_classes == 2:
                    if not tags["multioutput_only"]:
                        assert_equal(decision.shape, (n_samples,))
                    else:
                        assert_equal(decision.shape, (n_samples, 1))
                    dec_pred = (decision.ravel() > 0).astype(np.int)
                    assert_array_equal(dec_pred, y_pred)
                else:
                    assert_equal(decision.shape, (n_samples, n_classes))
                    assert_array_equal(np.argmax(decision, axis=1), y_pred)

                # raises error on malformed input for decision_function
                if not tags["no_validation"]:
                    if _is_pairwise(classifier):
                        with assert_raises(ValueError, msg=msg_pairwise.format(
                                name, "decision_function")):
                            classifier.decision_function(X.reshape(-1, 1))
                    else:
                        with assert_raises(ValueError, msg=msg.format(
                                name, "decision_function")):
                            classifier.decision_function(X.T)
            except NotImplementedError:
                pass

        if hasattr(classifier, "predict_proba"):
            # predict_proba agrees with predict
            y_prob = classifier.predict_proba(X)
            assert_equal(y_prob.shape, (n_samples, n_classes))
            assert_array_equal(np.argmax(y_prob, axis=1), y_pred)
            # check that probas for all classes sum to one
            assert_array_almost_equal(np.sum(y_prob, axis=1),
                                      np.ones(n_samples))
            if not tags["no_validation"]:
                # raises error on malformed input for predict_proba
                if _is_pairwise(classifier_orig):
                    with assert_raises(ValueError, msg=msg_pairwise.format(
                            name, "predict_proba")):
                        classifier.predict_proba(X.reshape(-1, 1))
                else:
                    with assert_raises(ValueError, msg=msg.format(
                            name, "predict_proba")):
                        classifier.predict_proba(X.T)
            if hasattr(classifier, "predict_log_proba"):
                # predict_log_proba is a transformation of predict_proba
                y_log_prob = classifier.predict_log_proba(X)
                assert_allclose(y_log_prob, np.log(y_prob), 8, atol=1e-9)
                assert_array_equal(np.argsort(y_log_prob), np.argsort(y_prob))


def check_outlier_corruption(num_outliers, expected_outliers, decision):
    # Check for deviation from the precise given contamination level that may
    # be due to ties in the anomaly scores.
    if num_outliers < expected_outliers:
        start = num_outliers
        end = expected_outliers + 1
    else:
        start = expected_outliers
        end = num_outliers + 1

    # ensure that all values in the 'critical area' are tied,
    # leading to the observed discrepancy between provided
    # and actual contamination levels.
    sorted_decision = np.sort(decision)
    msg = ('The number of predicted outliers is not equal to the expected '
           'number of outliers and this difference is not explained by the '
           'number of ties in the decision_function values')
    assert len(np.unique(sorted_decision[start:end])) == 1, msg


def check_outliers_train(name, estimator_orig, readonly_memmap=True):
    n_samples = 300
    X, _ = make_blobs(n_samples=n_samples, random_state=0)
    X = shuffle(X, random_state=7)

    if readonly_memmap:
        X = create_memmap_backed_data(X)

    n_samples, n_features = X.shape
    estimator = clone(estimator_orig)
    set_random_state(estimator)

    # fit
    estimator.fit(X)
    # with lists
    estimator.fit(X.tolist())

    y_pred = estimator.predict(X)
    assert y_pred.shape == (n_samples,)
    assert y_pred.dtype.kind == 'i'
    assert_array_equal(np.unique(y_pred), np.array([-1, 1]))

    decision = estimator.decision_function(X)
    scores = estimator.score_samples(X)
    for output in [decision, scores]:
        assert output.dtype == np.dtype('float')
        assert output.shape == (n_samples,)

    # raises error on malformed input for predict
    assert_raises(ValueError, estimator.predict, X.T)

    # decision_function agrees with predict
    dec_pred = (decision >= 0).astype(np.int)
    dec_pred[dec_pred == 0] = -1
    assert_array_equal(dec_pred, y_pred)

    # raises error on malformed input for decision_function
    assert_raises(ValueError, estimator.decision_function, X.T)

    # decision_function is a translation of score_samples
    y_dec = scores - estimator.offset_
    assert_allclose(y_dec, decision)

    # raises error on malformed input for score_samples
    assert_raises(ValueError, estimator.score_samples, X.T)

    # contamination parameter (not for OneClassSVM which has the nu parameter)
    if (hasattr(estimator, 'contamination')
            and not hasattr(estimator, 'novelty')):
        # proportion of outliers equal to contamination parameter when not
        # set to 'auto'. This is true for the training set and cannot thus be
        # checked as follows for estimators with a novelty parameter such as
        # LocalOutlierFactor (tested in check_outliers_fit_predict)
        expected_outliers = 30
        contamination = expected_outliers / n_samples
        estimator.set_params(contamination=contamination)
        estimator.fit(X)
        y_pred = estimator.predict(X)

        num_outliers = np.sum(y_pred != 1)
        # num_outliers should be equal to expected_outliers unless
        # there are ties in the decision_function values. this can
        # only be tested for estimators with a decision_function
        # method, i.e. all estimators except LOF which is already
        # excluded from this if branch.
        if num_outliers != expected_outliers:
            decision = estimator.decision_function(X)
            check_outlier_corruption(num_outliers, expected_outliers, decision)

        # raises error when contamination is a scalar and not in [0,1]
        for contamination in [-0.5, 2.3]:
            estimator.set_params(contamination=contamination)
            assert_raises(ValueError, estimator.fit, X)


@ignore_warnings(category=(DeprecationWarning, FutureWarning))
def check_estimators_fit_returns_self(name, estimator_orig,
                                      readonly_memmap=False):
    """Check if self is returned when calling fit"""
    X, y = make_blobs(random_state=0, n_samples=9, n_features=4)
    # some want non-negative input
    X -= X.min()
    X = pairwise_estimator_convert_X(X, estimator_orig)

    estimator = clone(estimator_orig)
    y = multioutput_estimator_convert_y_2d(estimator, y)

    if readonly_memmap:
        X, y = create_memmap_backed_data([X, y])

    set_random_state(estimator)
    assert estimator.fit(X, y) is estimator


@ignore_warnings
def check_estimators_unfitted(name, estimator_orig):
    """Check that predict raises an exception in an unfitted estimator.

    Unfitted estimators should raise either AttributeError or ValueError.
    The specific exception type NotFittedError inherits from both and can
    therefore be adequately raised for that purpose.
    """

    # Common test for Regressors, Classifiers and Outlier detection estimators
    X, y = _boston_subset()

    estimator = clone(estimator_orig)

    msg = "fit"
    if hasattr(estimator, 'predict'):
        can_predict = False
        try:
            # some models can predict without fitting
            # like GaussianProcess regressors
            # in this case, we skip this test
            pred = estimator.predict(X)
            assert pred.shape[0] == X.shape[0]
            can_predict = True
        except ValueError:
            pass
        if can_predict:
            raise SkipTest(
                "{} can predict without fitting, skipping "
                "check_estimator_unfitted.".format(name))

        assert_raise_message((AttributeError, ValueError), msg,
                             estimator.predict, X)

    if hasattr(estimator, 'decision_function'):
        assert_raise_message((AttributeError, ValueError), msg,
                             estimator.decision_function, X)

    if hasattr(estimator, 'predict_proba'):
        assert_raise_message((AttributeError, ValueError), msg,
                             estimator.predict_proba, X)

    if hasattr(estimator, 'predict_log_proba'):
        assert_raise_message((AttributeError, ValueError), msg,
                             estimator.predict_log_proba, X)


@ignore_warnings(category=(DeprecationWarning, FutureWarning))
def check_supervised_y_2d(name, estimator_orig):
    if _safe_tags(estimator_orig, "multioutput_only"):
        # These only work on 2d, so this test makes no sense
        return
    rnd = np.random.RandomState(0)
    X = pairwise_estimator_convert_X(rnd.uniform(size=(10, 3)), estimator_orig)
    y = np.arange(10) % 3
    estimator = clone(estimator_orig)
    set_random_state(estimator)
    # fit
    estimator.fit(X, y)
    y_pred = estimator.predict(X)

    set_random_state(estimator)
    # Check that when a 2D y is given, a DataConversionWarning is
    # raised
    with warnings.catch_warnings(record=True) as w:
        warnings.simplefilter("always", DataConversionWarning)
        warnings.simplefilter("ignore", RuntimeWarning)
        estimator.fit(X, y[:, np.newaxis])
    y_pred_2d = estimator.predict(X)
    msg = "expected 1 DataConversionWarning, got: %s" % (
        ", ".join([str(w_x) for w_x in w]))
    if not _safe_tags(estimator, "multioutput"):
        # check that we warned if we don't support multi-output
        assert_greater(len(w), 0, msg)
        assert "DataConversionWarning('A column-vector y" \
               " was passed when a 1d array was expected" in msg
    assert_allclose(y_pred.ravel(), y_pred_2d.ravel())


@ignore_warnings
def check_classifiers_predictions(X, y, name, classifier_orig):
    classes = np.unique(y)
    classifier = clone(classifier_orig)
    if name == 'BernoulliNB':
        X = X > X.mean()
    set_random_state(classifier)

    classifier.fit(X, y)
    y_pred = classifier.predict(X)

    if hasattr(classifier, "decision_function"):
        decision = classifier.decision_function(X)
        assert isinstance(decision, np.ndarray)
        if len(classes) == 2:
            dec_pred = (decision.ravel() > 0).astype(np.int)
            dec_exp = classifier.classes_[dec_pred]
            assert_array_equal(dec_exp, y_pred,
                               err_msg="decision_function does not match "
                               "classifier for %r: expected '%s', got '%s'" %
                               (classifier, ", ".join(map(str, dec_exp)),
                                ", ".join(map(str, y_pred))))
        elif getattr(classifier, 'decision_function_shape', 'ovr') == 'ovr':
            decision_y = np.argmax(decision, axis=1).astype(int)
            y_exp = classifier.classes_[decision_y]
            assert_array_equal(y_exp, y_pred,
                               err_msg="decision_function does not match "
                               "classifier for %r: expected '%s', got '%s'" %
                               (classifier, ", ".join(map(str, y_exp)),
                                ", ".join(map(str, y_pred))))

    # training set performance
    if name != "ComplementNB":
        # This is a pathological data set for ComplementNB.
        # For some specific cases 'ComplementNB' predicts less classes
        # than expected
        assert_array_equal(np.unique(y), np.unique(y_pred))
    assert_array_equal(classes, classifier.classes_,
                       err_msg="Unexpected classes_ attribute for %r: "
                       "expected '%s', got '%s'" %
                       (classifier, ", ".join(map(str, classes)),
                        ", ".join(map(str, classifier.classes_))))


def choose_check_classifiers_labels(name, y, y_names):
    return y if name in ["LabelPropagation", "LabelSpreading"] else y_names


def check_classifiers_classes(name, classifier_orig):
    X_multiclass, y_multiclass = make_blobs(n_samples=30, random_state=0,
                                            cluster_std=0.1)
    X_multiclass, y_multiclass = shuffle(X_multiclass, y_multiclass,
                                         random_state=7)
    X_multiclass = StandardScaler().fit_transform(X_multiclass)
    # We need to make sure that we have non negative data, for things
    # like NMF
    X_multiclass -= X_multiclass.min() - .1

    X_binary = X_multiclass[y_multiclass != 2]
    y_binary = y_multiclass[y_multiclass != 2]

    X_multiclass = pairwise_estimator_convert_X(X_multiclass, classifier_orig)
    X_binary = pairwise_estimator_convert_X(X_binary, classifier_orig)

    labels_multiclass = ["one", "two", "three"]
    labels_binary = ["one", "two"]

    y_names_multiclass = np.take(labels_multiclass, y_multiclass)
    y_names_binary = np.take(labels_binary, y_binary)

    for X, y, y_names in [(X_multiclass, y_multiclass, y_names_multiclass),
                          (X_binary, y_binary, y_names_binary)]:
        for y_names_i in [y_names, y_names.astype('O')]:
            y_ = choose_check_classifiers_labels(name, y, y_names_i)
            check_classifiers_predictions(X, y_, name, classifier_orig)

    labels_binary = [-1, 1]
    y_names_binary = np.take(labels_binary, y_binary)
    y_binary = choose_check_classifiers_labels(name, y_binary, y_names_binary)
    check_classifiers_predictions(X_binary, y_binary, name, classifier_orig)


@ignore_warnings(category=(DeprecationWarning, FutureWarning))
def check_regressors_int(name, regressor_orig):
    X, _ = _boston_subset()
    X = pairwise_estimator_convert_X(X[:50], regressor_orig)
    rnd = np.random.RandomState(0)
    y = rnd.randint(3, size=X.shape[0])
    y = multioutput_estimator_convert_y_2d(regressor_orig, y)
    rnd = np.random.RandomState(0)
    # separate estimators to control random seeds
    regressor_1 = clone(regressor_orig)
    regressor_2 = clone(regressor_orig)
    set_random_state(regressor_1)
    set_random_state(regressor_2)

    if name in CROSS_DECOMPOSITION:
        y_ = np.vstack([y, 2 * y + rnd.randint(2, size=len(y))])
        y_ = y_.T
    else:
        y_ = y

    # fit
    regressor_1.fit(X, y_)
    pred1 = regressor_1.predict(X)
    regressor_2.fit(X, y_.astype(np.float))
    pred2 = regressor_2.predict(X)
    assert_allclose(pred1, pred2, atol=1e-2, err_msg=name)


@ignore_warnings(category=(DeprecationWarning, FutureWarning))
def check_regressors_train(name, regressor_orig, readonly_memmap=False):
    X, y = _boston_subset()
    X = pairwise_estimator_convert_X(X, regressor_orig)
    y = StandardScaler().fit_transform(y.reshape(-1, 1))  # X is already scaled
    y = y.ravel()
    regressor = clone(regressor_orig)
    y = multioutput_estimator_convert_y_2d(regressor, y)
    if name in CROSS_DECOMPOSITION:
        rnd = np.random.RandomState(0)
        y_ = np.vstack([y, 2 * y + rnd.randint(2, size=len(y))])
        y_ = y_.T
    else:
        y_ = y

    if readonly_memmap:
        X, y, y_ = create_memmap_backed_data([X, y, y_])

    if not hasattr(regressor, 'alphas') and hasattr(regressor, 'alpha'):
        # linear regressors need to set alpha, but not generalized CV ones
        regressor.alpha = 0.01
    if name == 'PassiveAggressiveRegressor':
        regressor.C = 0.01

    # raises error on malformed input for fit
    with assert_raises(ValueError, msg="The classifier {} does not"
                       " raise an error when incorrect/malformed input "
                       "data for fit is passed. The number of training "
                       "examples is not the same as the number of "
                       "labels. Perhaps use check_X_y in fit.".format(name)):
        regressor.fit(X, y[:-1])
    # fit
    set_random_state(regressor)
    regressor.fit(X, y_)
    regressor.fit(X.tolist(), y_.tolist())
    y_pred = regressor.predict(X)
    assert_equal(y_pred.shape, y_.shape)

    # TODO: find out why PLS and CCA fail. RANSAC is random
    # and furthermore assumes the presence of outliers, hence
    # skipped
    if not _safe_tags(regressor, "poor_score"):
        assert_greater(regressor.score(X, y_), 0.5)


@ignore_warnings
def check_regressors_no_decision_function(name, regressor_orig):
    # checks whether regressors have decision_function or predict_proba
    rng = np.random.RandomState(0)
    X = rng.normal(size=(10, 4))
    regressor = clone(regressor_orig)
    y = multioutput_estimator_convert_y_2d(regressor, X[:, 0])

    if hasattr(regressor, "n_components"):
        # FIXME CCA, PLS is not robust to rank 1 effects
        regressor.n_components = 1

    regressor.fit(X, y)
    funcs = ["decision_function", "predict_proba", "predict_log_proba"]
    for func_name in funcs:
        func = getattr(regressor, func_name, None)
        if func is None:
            # doesn't have function
            continue
        # has function. Should raise deprecation warning
        msg = func_name
        assert_warns_message(DeprecationWarning, msg, func, X)


@ignore_warnings(category=(DeprecationWarning, FutureWarning))
def check_class_weight_classifiers(name, classifier_orig):
    if name == "NuSVC":
        # the sparse version has a parameter that doesn't do anything
        raise SkipTest("Not testing NuSVC class weight as it is ignored.")
    if name.endswith("NB"):
        # NaiveBayes classifiers have a somewhat different interface.
        # FIXME SOON!
        raise SkipTest

    for n_centers in [2, 3]:
        # create a very noisy dataset
        X, y = make_blobs(centers=n_centers, random_state=0, cluster_std=20)
        X_train, X_test, y_train, y_test = train_test_split(X, y, test_size=.5,
                                                            random_state=0)

        # can't use gram_if_pairwise() here, setting up gram matrix manually
        if _is_pairwise(classifier_orig):
            X_test = rbf_kernel(X_test, X_train)
            X_train = rbf_kernel(X_train, X_train)

        n_centers = len(np.unique(y_train))

        if n_centers == 2:
            class_weight = {0: 1000, 1: 0.0001}
        else:
            class_weight = {0: 1000, 1: 0.0001, 2: 0.0001}

        classifier = clone(classifier_orig).set_params(
            class_weight=class_weight)
        if hasattr(classifier, "n_iter"):
            classifier.set_params(n_iter=100)
        if hasattr(classifier, "max_iter"):
            classifier.set_params(max_iter=1000)
        if hasattr(classifier, "min_weight_fraction_leaf"):
            classifier.set_params(min_weight_fraction_leaf=0.01)
        if hasattr(classifier, "n_iter_no_change"):
            classifier.set_params(n_iter_no_change=20)

        set_random_state(classifier)
        classifier.fit(X_train, y_train)
        y_pred = classifier.predict(X_test)
        # XXX: Generally can use 0.89 here. On Windows, LinearSVC gets
        #      0.88 (Issue #9111)
        assert_greater(np.mean(y_pred == 0), 0.87)


@ignore_warnings(category=(DeprecationWarning, FutureWarning))
def check_class_weight_balanced_classifiers(name, classifier_orig, X_train,
                                            y_train, X_test, y_test, weights):
    classifier = clone(classifier_orig)
    if hasattr(classifier, "n_iter"):
        classifier.set_params(n_iter=100)
    if hasattr(classifier, "max_iter"):
        classifier.set_params(max_iter=1000)

    set_random_state(classifier)
    classifier.fit(X_train, y_train)
    y_pred = classifier.predict(X_test)

    classifier.set_params(class_weight='balanced')
    classifier.fit(X_train, y_train)
    y_pred_balanced = classifier.predict(X_test)
    assert_greater(f1_score(y_test, y_pred_balanced, average='weighted'),
                   f1_score(y_test, y_pred, average='weighted'))


@ignore_warnings(category=(DeprecationWarning, FutureWarning))
def check_class_weight_balanced_linear_classifier(name, Classifier):
    """Test class weights with non-contiguous class labels."""
    # this is run on classes, not instances, though this should be changed
    X = np.array([[-1.0, -1.0], [-1.0, 0], [-.8, -1.0],
                  [1.0, 1.0], [1.0, 0.0]])
    y = np.array([1, 1, 1, -1, -1])

    classifier = Classifier()

    if hasattr(classifier, "n_iter"):
        # This is a very small dataset, default n_iter are likely to prevent
        # convergence
        classifier.set_params(n_iter=1000)
    if hasattr(classifier, "max_iter"):
        classifier.set_params(max_iter=1000)
    set_random_state(classifier)

    # Let the model compute the class frequencies
    classifier.set_params(class_weight='balanced')
    coef_balanced = classifier.fit(X, y).coef_.copy()

    # Count each label occurrence to reweight manually
    n_samples = len(y)
    n_classes = float(len(np.unique(y)))

    class_weight = {1: n_samples / (np.sum(y == 1) * n_classes),
                    -1: n_samples / (np.sum(y == -1) * n_classes)}
    classifier.set_params(class_weight=class_weight)
    coef_manual = classifier.fit(X, y).coef_.copy()

    assert_allclose(coef_balanced, coef_manual,
                    err_msg="Classifier %s is not computing"
                    " class_weight=balanced properly."
                    % name)


@ignore_warnings(category=(DeprecationWarning, FutureWarning))
def check_estimators_overwrite_params(name, estimator_orig):
    X, y = make_blobs(random_state=0, n_samples=9)
    # some want non-negative input
    X -= X.min()
    X = pairwise_estimator_convert_X(X, estimator_orig, kernel=rbf_kernel)
    estimator = clone(estimator_orig)
    y = multioutput_estimator_convert_y_2d(estimator, y)

    set_random_state(estimator)

    # Make a physical copy of the original estimator parameters before fitting.
    params = estimator.get_params()
    original_params = deepcopy(params)

    # Fit the model
    estimator.fit(X, y)

    # Compare the state of the model parameters with the original parameters
    new_params = estimator.get_params()
    for param_name, original_value in original_params.items():
        new_value = new_params[param_name]

        # We should never change or mutate the internal state of input
        # parameters by default. To check this we use the joblib.hash function
        # that introspects recursively any subobjects to compute a checksum.
        # The only exception to this rule of immutable constructor parameters
        # is possible RandomState instance but in this check we explicitly
        # fixed the random_state params recursively to be integer seeds.
        assert_equal(_joblib.hash(new_value), _joblib.hash(original_value),
                     "Estimator %s should not change or mutate "
                     " the parameter %s from %s to %s during fit."
                     % (name, param_name, original_value, new_value))


def check_no_attributes_set_in_init(name, estimator):
    """Check setting during init. """

    if hasattr(type(estimator).__init__, "deprecated_original"):
        return

    init_params = _get_args(type(estimator).__init__)
    if IS_PYPY:
        # __init__ signature has additional objects in PyPy
        for key in ['obj']:
            if key in init_params:
                init_params.remove(key)
    parents_init_params = [param for params_parent in
                           (_get_args(parent) for parent in
                            type(estimator).__mro__)
                           for param in params_parent]

    # Test for no setting apart from parameters during init
    invalid_attr = (set(vars(estimator)) - set(init_params)
                    - set(parents_init_params))
    assert not invalid_attr, (
            "Estimator %s should not set any attribute apart"
            " from parameters during init. Found attributes %s."
            % (name, sorted(invalid_attr)))
    # Ensure that each parameter is set in init
    invalid_attr = set(init_params) - set(vars(estimator)) - {"self"}
    assert not invalid_attr, (
            "Estimator %s should store all parameters"
            " as an attribute during init. Did not find "
            "attributes %s."
            % (name, sorted(invalid_attr)))


@ignore_warnings(category=(DeprecationWarning, FutureWarning))
def check_sparsify_coefficients(name, estimator_orig):
    X = np.array([[-2, -1], [-1, -1], [-1, -2], [1, 1], [1, 2], [2, 1],
                  [-1, -2], [2, 2], [-2, -2]])
    y = [1, 1, 1, 2, 2, 2, 3, 3, 3]
    est = clone(estimator_orig)

    est.fit(X, y)
    pred_orig = est.predict(X)

    # test sparsify with dense inputs
    est.sparsify()
    assert sparse.issparse(est.coef_)
    pred = est.predict(X)
    assert_array_equal(pred, pred_orig)

    # pickle and unpickle with sparse coef_
    est = pickle.loads(pickle.dumps(est))
    assert sparse.issparse(est.coef_)
    pred = est.predict(X)
    assert_array_equal(pred, pred_orig)


@ignore_warnings(category=DeprecationWarning)
def check_classifier_data_not_an_array(name, estimator_orig):
    X = np.array([[3, 0], [0, 1], [0, 2], [1, 1], [1, 2], [2, 1]])
    X = pairwise_estimator_convert_X(X, estimator_orig)
    y = [1, 1, 1, 2, 2, 2]
    y = multioutput_estimator_convert_y_2d(estimator_orig, y)
    check_estimators_data_not_an_array(name, estimator_orig, X, y)


@ignore_warnings(category=DeprecationWarning)
def check_regressor_data_not_an_array(name, estimator_orig):
    X, y = _boston_subset(n_samples=50)
    X = pairwise_estimator_convert_X(X, estimator_orig)
    y = multioutput_estimator_convert_y_2d(estimator_orig, y)
    check_estimators_data_not_an_array(name, estimator_orig, X, y)


@ignore_warnings(category=(DeprecationWarning, FutureWarning))
def check_estimators_data_not_an_array(name, estimator_orig, X, y):
    if name in CROSS_DECOMPOSITION:
        raise SkipTest("Skipping check_estimators_data_not_an_array "
                       "for cross decomposition module as estimators "
                       "are not deterministic.")
    # separate estimators to control random seeds
    estimator_1 = clone(estimator_orig)
    estimator_2 = clone(estimator_orig)
    set_random_state(estimator_1)
    set_random_state(estimator_2)

    y_ = NotAnArray(np.asarray(y))
    X_ = NotAnArray(np.asarray(X))

    # fit
    estimator_1.fit(X_, y_)
    pred1 = estimator_1.predict(X_)
    estimator_2.fit(X, y)
    pred2 = estimator_2.predict(X)
    assert_allclose(pred1, pred2, atol=1e-2, err_msg=name)


def check_parameters_default_constructible(name, Estimator):
    # this check works on classes, not instances
    # test default-constructibility
    # get rid of deprecation warnings
    with ignore_warnings(category=(DeprecationWarning, FutureWarning)):
        required_parameters = getattr(Estimator, "_required_parameters", [])
        if required_parameters:
            if required_parameters in (["base_estimator"], ["estimator"]):
                if issubclass(Estimator, RegressorMixin):
                    estimator = Estimator(Ridge())
                else:
                    estimator = Estimator(LinearDiscriminantAnalysis())
            else:
                raise SkipTest("Can't instantiate estimator {} which"
                               " requires parameters {}".format(
                                   name, required_parameters))
        else:
            estimator = Estimator()
        # test cloning
        clone(estimator)
        # test __repr__
        repr(estimator)
        # test that set_params returns self
        assert estimator.set_params() is estimator

        # test if init does nothing but set parameters
        # this is important for grid_search etc.
        # We get the default parameters from init and then
        # compare these against the actual values of the attributes.

        # this comes from getattr. Gets rid of deprecation decorator.
        init = getattr(estimator.__init__, 'deprecated_original',
                       estimator.__init__)

        try:
            def param_filter(p):
                """Identify hyper parameters of an estimator"""
                return (p.name != 'self' and
                        p.kind != p.VAR_KEYWORD and
                        p.kind != p.VAR_POSITIONAL)

            init_params = [p for p in signature(init).parameters.values()
                           if param_filter(p)]

        except (TypeError, ValueError):
            # init is not a python function.
            # true for mixins
            return
        params = estimator.get_params()
        if required_parameters == ["estimator"]:
            # they can need a non-default argument
            init_params = init_params[1:]

        for init_param in init_params:
            assert_not_equal(init_param.default, init_param.empty,
                             "parameter %s for %s has no default value"
                             % (init_param.name, type(estimator).__name__))
            if type(init_param.default) is type:
                assert_in(init_param.default, [np.float64, np.int64])
            else:
                assert_in(type(init_param.default),
                          [str, int, float, bool, tuple, type(None),
                           np.float64, types.FunctionType, _joblib.Memory])
            if init_param.name not in params.keys():
                # deprecated parameter, not in get_params
                assert init_param.default is None
                continue

            param_value = params[init_param.name]
            if isinstance(param_value, np.ndarray):
                assert_array_equal(param_value, init_param.default)
            else:
                if is_scalar_nan(param_value):
                    # Allows to set default parameters to np.nan
                    assert param_value is init_param.default, init_param.name
                else:
                    assert param_value == init_param.default, init_param.name


def multioutput_estimator_convert_y_2d(estimator, y):
    # Estimators in mono_output_task_error raise ValueError if y is of 1-D
    # Convert into a 2-D y for those estimators.
    if _safe_tags(estimator, "multioutput_only"):
        return np.reshape(y, (-1, 1))
    return y


@ignore_warnings(category=(DeprecationWarning, FutureWarning))
def check_non_transformer_estimators_n_iter(name, estimator_orig):
    # Test that estimators that are not transformers with a parameter
    # max_iter, return the attribute of n_iter_ at least 1.

    # These models are dependent on external solvers like
    # libsvm and accessing the iter parameter is non-trivial.
    not_run_check_n_iter = ['Ridge', 'SVR', 'NuSVR', 'NuSVC',
                            'RidgeClassifier', 'SVC', 'RandomizedLasso',
                            'LogisticRegressionCV', 'LinearSVC',
                            'LogisticRegression']

    # Tested in test_transformer_n_iter
    not_run_check_n_iter += CROSS_DECOMPOSITION
    if name in not_run_check_n_iter:
        return

    # LassoLars stops early for the default alpha=1.0 the iris dataset.
    if name == 'LassoLars':
        estimator = clone(estimator_orig).set_params(alpha=0.)
    else:
        estimator = clone(estimator_orig)
    if hasattr(estimator, 'max_iter'):
        iris = load_iris()
        X, y_ = iris.data, iris.target
        y_ = multioutput_estimator_convert_y_2d(estimator, y_)

        set_random_state(estimator, 0)
        if name == 'AffinityPropagation':
            estimator.fit(X)
        else:
            estimator.fit(X, y_)

        assert estimator.n_iter_ >= 1


@ignore_warnings(category=(DeprecationWarning, FutureWarning))
def check_transformer_n_iter(name, estimator_orig):
    # Test that transformers with a parameter max_iter, return the
    # attribute of n_iter_ at least 1.
    estimator = clone(estimator_orig)
    if hasattr(estimator, "max_iter"):
        if name in CROSS_DECOMPOSITION:
            # Check using default data
            X = [[0., 0., 1.], [1., 0., 0.], [2., 2., 2.], [2., 5., 4.]]
            y_ = [[0.1, -0.2], [0.9, 1.1], [0.1, -0.5], [0.3, -0.2]]

        else:
            X, y_ = make_blobs(n_samples=30, centers=[[0, 0, 0], [1, 1, 1]],
                               random_state=0, n_features=2, cluster_std=0.1)
            X -= X.min() - 0.1
        set_random_state(estimator, 0)
        estimator.fit(X, y_)

        # These return a n_iter per component.
        if name in CROSS_DECOMPOSITION:
            for iter_ in estimator.n_iter_:
                assert_greater_equal(iter_, 1)
        else:
            assert_greater_equal(estimator.n_iter_, 1)


@ignore_warnings(category=(DeprecationWarning, FutureWarning))
def check_get_params_invariance(name, estimator_orig):
    # Checks if get_params(deep=False) is a subset of get_params(deep=True)
    e = clone(estimator_orig)

    shallow_params = e.get_params(deep=False)
    deep_params = e.get_params(deep=True)

    assert all(item in deep_params.items() for item in
               shallow_params.items())


@ignore_warnings(category=(DeprecationWarning, FutureWarning))
def check_set_params(name, estimator_orig):
    # Check that get_params() returns the same thing
    # before and after set_params() with some fuzz
    estimator = clone(estimator_orig)

    orig_params = estimator.get_params(deep=False)
    msg = ("get_params result does not match what was passed to set_params")

    estimator.set_params(**orig_params)
    curr_params = estimator.get_params(deep=False)
    assert_equal(set(orig_params.keys()), set(curr_params.keys()), msg)
    for k, v in curr_params.items():
        assert orig_params[k] is v, msg

    # some fuzz values
    test_values = [-np.inf, np.inf, None]

    test_params = deepcopy(orig_params)
    for param_name in orig_params.keys():
        default_value = orig_params[param_name]
        for value in test_values:
            test_params[param_name] = value
            try:
                estimator.set_params(**test_params)
            except (TypeError, ValueError) as e:
                e_type = e.__class__.__name__
                # Exception occurred, possibly parameter validation
                warnings.warn("{0} occurred during set_params of param {1} on "
                              "{2}. It is recommended to delay parameter "
                              "validation until fit.".format(e_type,
                                                             param_name,
                                                             name))

                change_warning_msg = "Estimator's parameters changed after " \
                                     "set_params raised {}".format(e_type)
                params_before_exception = curr_params
                curr_params = estimator.get_params(deep=False)
                try:
                    assert_equal(set(params_before_exception.keys()),
                                 set(curr_params.keys()))
                    for k, v in curr_params.items():
                        assert params_before_exception[k] is v
                except AssertionError:
                    warnings.warn(change_warning_msg)
            else:
                curr_params = estimator.get_params(deep=False)
                assert_equal(set(test_params.keys()),
                             set(curr_params.keys()),
                             msg)
                for k, v in curr_params.items():
                    assert test_params[k] is v, msg
        test_params[param_name] = default_value


@ignore_warnings(category=(DeprecationWarning, FutureWarning))
def check_classifiers_regression_target(name, estimator_orig):
    # Check if classifier throws an exception when fed regression targets

    boston = load_boston()
    X, y = boston.data, boston.target
    e = clone(estimator_orig)
    msg = 'Unknown label type: '
    if not _safe_tags(e, "no_validation"):
        assert_raises_regex(ValueError, msg, e.fit, X, y)


@ignore_warnings(category=(DeprecationWarning, FutureWarning))
def check_estimator_sparse_dense(name, estimator_orig):
    rng = np.random.RandomState(52)
<<<<<<< HEAD
    X, y = make_blobs(random_state=rng, n_samples=40)
    # for put some points to zero to have a little bit of sparsity
    X = np.abs(X)  # we need positive data for ComplementNB for instance
    X[rng.choice(X.shape[0], size=10, replace=False),
      rng.randint(X.shape[1], size=10)] = 0.
=======
    X, y = make_blobs(random_state=rng, cluster_std=0.5)
    # for put some points to zero to have a little bit of sparsity
    X -= np.min(X) - 1.  # we need positive data for ComplementNB for instance
>>>>>>> adfe965b
    X_csr = sparse.csr_matrix(X)
    estimator = clone(estimator_orig)
    estimator_sp = clone(estimator_orig)
    tags = _safe_tags(estimator_orig)
    if "multioutput" in tags:
        y = y[:, np.newaxis]

    for sparse_format in ['csr', 'csc', 'dok', 'lil', 'coo', 'dia', 'bsr']:
        X_sp = X_csr.asformat(sparse_format)
        # catch deprecation warnings
        with ignore_warnings(category=DeprecationWarning):
            if name in ['Scaler', 'StandardScaler']:
                estimator.set_params(with_mean=False)
                estimator_sp.set_params(with_mean=False)
            if name in ['RobustScaler']:
                # XXX naming is not consistent (with_mean vs with_centering) :(
                estimator.set_params(with_centering=False)
                estimator_sp.set_params(with_centering=False)
<<<<<<< HEAD
            if name in ['TransformedTargetRegressor']:
                estimator.set_params(regressor=LinearRegression(
                    fit_intercept=False))
                estimator_sp.set_params(regressor=LinearRegression(
                    fit_intercept=False))
        dense_vs_sparse_additional_params = defaultdict(dict,
                {'Ridge': {'solver': 'cholesky'},
                 })
        params = dense_vs_sparse_additional_params[
            estimator.__class__.__name__]
        estimator.set_params(**params)
        estimator_sp.set_params(**params)
        for estimator_attr in ['base_estimator', 'estimator']:
            if (hasattr(estimator, estimator_attr) and
                    getattr(estimator, estimator_attr) is not None and
                    'fit_intercept' in
                    getattr(estimator, estimator_attr).get_params()):
                getattr(estimator, estimator_attr).set_params(
                    fit_intercept=False)
                getattr(estimator_sp, estimator_attr).set_params(
                    fit_intercept=False)
=======

>>>>>>> adfe965b
        set_random_state(estimator)
        set_random_state(estimator_sp)
        X = pairwise_estimator_convert_X(X, estimator)
        X_sp = pairwise_estimator_convert_X(X_sp, estimator)
        try:
            with ignore_warnings(category=DeprecationWarning):
                estimator_sp.fit(X_sp, y)
                estimator.fit(X, y)
            if hasattr(estimator, "predict"):
                pred = estimator.predict(X)
                pred_sp = estimator_sp.predict(X_sp)
                assert_allclose(pred, pred_sp)
                assert pred.shape == pred_sp.shape
            if hasattr(estimator, 'predict_proba'):
                probs = estimator.predict_proba(X)

                if isinstance(probs, list):
                    # XXX : hack for dummy classifier
                    probs = probs[0]

                assert probs.shape == (X.shape[0], 3)
        except TypeError as e:
            if 'sparse' not in str.lower(repr(e)):
                print("Estimator %s doesn't seem to fail gracefully on "
                      "sparse data: error message state explicitly that "
                      "sparse input is not supported if this is not the case."
                      % name)
                raise
        except Exception:
            print("Estimator %s doesn't seem to fail gracefully on "
                  "sparse data: it should raise a TypeError if sparse input "
                  "is explicitly not supported." % name)
            raise


@ignore_warnings(category=(DeprecationWarning, FutureWarning))
def check_decision_proba_consistency(name, estimator_orig):
    # Check whether an estimator having both decision_function and
    # predict_proba methods has outputs with perfect rank correlation.

    centers = [(2, 2), (4, 4)]
    X, y = make_blobs(n_samples=100, random_state=0, n_features=4,
                      centers=centers, cluster_std=1.0, shuffle=True)
    X_test = np.random.randn(20, 2) + 4
    estimator = clone(estimator_orig)

    if (hasattr(estimator, "decision_function") and
            hasattr(estimator, "predict_proba")):

        estimator.fit(X, y)
        a = estimator.predict_proba(X_test)[:, 1]
        b = estimator.decision_function(X_test)
        assert_array_equal(rankdata(a), rankdata(b))


def check_outliers_fit_predict(name, estimator_orig):
    # Check fit_predict for outlier detectors.

    n_samples = 300
    X, _ = make_blobs(n_samples=n_samples, random_state=0)
    X = shuffle(X, random_state=7)
    n_samples, n_features = X.shape
    estimator = clone(estimator_orig)

    set_random_state(estimator)

    y_pred = estimator.fit_predict(X)
    assert y_pred.shape == (n_samples,)
    assert y_pred.dtype.kind == 'i'
    assert_array_equal(np.unique(y_pred), np.array([-1, 1]))

    # check fit_predict = fit.predict when the estimator has both a predict and
    # a fit_predict method. recall that it is already assumed here that the
    # estimator has a fit_predict method
    if hasattr(estimator, 'predict'):
        y_pred_2 = estimator.fit(X).predict(X)
        assert_array_equal(y_pred, y_pred_2)

    if hasattr(estimator, "contamination"):
        # proportion of outliers equal to contamination parameter when not
        # set to 'auto'
        expected_outliers = 30
        contamination = float(expected_outliers)/n_samples
        estimator.set_params(contamination=contamination)
        y_pred = estimator.fit_predict(X)

        num_outliers = np.sum(y_pred != 1)
        # num_outliers should be equal to expected_outliers unless
        # there are ties in the decision_function values. this can
        # only be tested for estimators with a decision_function
        # method
        if (num_outliers != expected_outliers and
                hasattr(estimator, 'decision_function')):
            decision = estimator.decision_function(X)
            check_outlier_corruption(num_outliers, expected_outliers, decision)

        # raises error when contamination is a scalar and not in [0,1]
        for contamination in [-0.5, 2.3]:
            estimator.set_params(contamination=contamination)
            assert_raises(ValueError, estimator.fit_predict, X)


def check_fit_idempotent(name, estimator_orig):
    # Check that est.fit(X) is the same as est.fit(X).fit(X). Ideally we would
    # check that the estimated parameters during training (e.g. coefs_) are
    # the same, but having a universal comparison function for those
    # attributes is difficult and full of edge cases. So instead we check that
    # predict(), predict_proba(), decision_function() and transform() return
    # the same results.

    check_methods = ["predict", "transform", "decision_function",
                     "predict_proba"]
    rng = np.random.RandomState(0)

    estimator = clone(estimator_orig)
    set_random_state(estimator)
    if 'warm_start' in estimator.get_params().keys():
        estimator.set_params(warm_start=False)

    n_samples = 100
    X = rng.normal(loc=100, size=(n_samples, 2))
    X = pairwise_estimator_convert_X(X, estimator)
    if is_regressor(estimator_orig):
        y = rng.normal(size=n_samples)
    else:
        y = rng.randint(low=0, high=2, size=n_samples)
    y = multioutput_estimator_convert_y_2d(estimator, y)

    train, test = next(ShuffleSplit(test_size=.2, random_state=rng).split(X))
    X_train, y_train = _safe_split(estimator, X, y, train)
    X_test, y_test = _safe_split(estimator, X, y, test, train)

    # Fit for the first time
    estimator.fit(X_train, y_train)

    result = {method: getattr(estimator, method)(X_test)
              for method in check_methods
              if hasattr(estimator, method)}

    # Fit again
    estimator.fit(X_train, y_train)

    for method in check_methods:
        if hasattr(estimator, method):
            new_result = getattr(estimator, method)(X_test)
            assert_allclose_dense_sparse(result[method], new_result)<|MERGE_RESOLUTION|>--- conflicted
+++ resolved
@@ -45,10 +45,6 @@
 
 from sklearn.random_projection import BaseRandomProjection
 from sklearn.feature_selection import SelectKBest
-<<<<<<< HEAD
-=======
-from sklearn.linear_model.stochastic_gradient import BaseSGD
->>>>>>> adfe965b
 from sklearn.linear_model import LinearRegression
 from sklearn.pipeline import make_pipeline
 from sklearn.exceptions import DataConversionWarning
@@ -2367,17 +2363,9 @@
 @ignore_warnings(category=(DeprecationWarning, FutureWarning))
 def check_estimator_sparse_dense(name, estimator_orig):
     rng = np.random.RandomState(52)
-<<<<<<< HEAD
-    X, y = make_blobs(random_state=rng, n_samples=40)
-    # for put some points to zero to have a little bit of sparsity
-    X = np.abs(X)  # we need positive data for ComplementNB for instance
-    X[rng.choice(X.shape[0], size=10, replace=False),
-      rng.randint(X.shape[1], size=10)] = 0.
-=======
     X, y = make_blobs(random_state=rng, cluster_std=0.5)
     # for put some points to zero to have a little bit of sparsity
     X -= np.min(X) - 1.  # we need positive data for ComplementNB for instance
->>>>>>> adfe965b
     X_csr = sparse.csr_matrix(X)
     estimator = clone(estimator_orig)
     estimator_sp = clone(estimator_orig)
@@ -2396,31 +2384,7 @@
                 # XXX naming is not consistent (with_mean vs with_centering) :(
                 estimator.set_params(with_centering=False)
                 estimator_sp.set_params(with_centering=False)
-<<<<<<< HEAD
-            if name in ['TransformedTargetRegressor']:
-                estimator.set_params(regressor=LinearRegression(
-                    fit_intercept=False))
-                estimator_sp.set_params(regressor=LinearRegression(
-                    fit_intercept=False))
-        dense_vs_sparse_additional_params = defaultdict(dict,
-                {'Ridge': {'solver': 'cholesky'},
-                 })
-        params = dense_vs_sparse_additional_params[
-            estimator.__class__.__name__]
-        estimator.set_params(**params)
-        estimator_sp.set_params(**params)
-        for estimator_attr in ['base_estimator', 'estimator']:
-            if (hasattr(estimator, estimator_attr) and
-                    getattr(estimator, estimator_attr) is not None and
-                    'fit_intercept' in
-                    getattr(estimator, estimator_attr).get_params()):
-                getattr(estimator, estimator_attr).set_params(
-                    fit_intercept=False)
-                getattr(estimator_sp, estimator_attr).set_params(
-                    fit_intercept=False)
-=======
-
->>>>>>> adfe965b
+
         set_random_state(estimator)
         set_random_state(estimator_sp)
         X = pairwise_estimator_convert_X(X, estimator)
