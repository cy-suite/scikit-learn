"""Various utilities to check the compatibility of estimators with scikit-learn API."""

# Authors: The scikit-learn developers
# SPDX-License-Identifier: BSD-3-Clause

import pickle
import re
import warnings
from contextlib import nullcontext
from copy import deepcopy
from functools import partial, wraps
from inspect import signature
from numbers import Integral, Real

import joblib
import numpy as np
from scipy import sparse
from scipy.stats import rankdata

from .. import config_context
from ..base import (
    ClusterMixin,
    clone,
    is_classifier,
    is_outlier_detector,
    is_regressor,
)
from ..datasets import (
    load_iris,
    make_blobs,
    make_classification,
    make_multilabel_classification,
    make_regression,
)
from ..exceptions import DataConversionWarning, NotFittedError, SkipTestWarning
from ..linear_model._base import LinearClassifierMixin
from ..metrics import accuracy_score, adjusted_rand_score, f1_score
from ..metrics.pairwise import linear_kernel, pairwise_distances, rbf_kernel
from ..model_selection import ShuffleSplit, train_test_split
from ..model_selection._validation import _safe_split
from ..pipeline import make_pipeline
from ..preprocessing import StandardScaler, scale
from ..utils._array_api import (
    _atol_for_type,
    _convert_to_numpy,
    get_namespace,
    yield_namespace_device_dtype_combinations,
)
from ..utils._array_api import device as array_device
from ..utils._param_validation import (
    InvalidParameterError,
    generate_invalid_param_val,
    make_constraint,
)
from . import shuffle
from ._missing import is_scalar_nan
from ._param_validation import Interval
<<<<<<< HEAD
from ._tags import Tags, get_tags
=======
from ._tags import (
    _DEFAULT_TAGS,
    _safe_tags,
)
from ._test_common.instance_generator import (
    CROSS_DECOMPOSITION,
    _construct_instance,
    _get_check_estimator_ids,
)
>>>>>>> 3cb7b588
from ._testing import (
    SkipTest,
    _array_api_for_tests,
    _get_args,
    assert_allclose,
    assert_allclose_dense_sparse,
    assert_array_almost_equal,
    assert_array_equal,
    assert_array_less,
    create_memmap_backed_data,
    ignore_warnings,
    raises,
    set_random_state,
)
from .fixes import SPARSE_ARRAY_PRESENT
from .validation import _num_samples, check_is_fitted, has_fit_parameter

REGRESSION_DATASET = None


def _yield_api_checks(estimator):
    yield check_no_attributes_set_in_init
    yield check_fit_score_takes_y
    yield check_estimators_overwrite_params


def _yield_checks(estimator):
    name = estimator.__class__.__name__
    tags = get_tags(estimator)

    yield check_estimators_dtypes
    if has_fit_parameter(estimator, "sample_weight"):
        yield check_sample_weights_pandas_series
        yield check_sample_weights_not_an_array
        yield check_sample_weights_list
        if not tags.input_tags.pairwise:
            # We skip pairwise because the data is not pairwise
            yield check_sample_weights_shape
            yield check_sample_weights_not_overwritten
            yield partial(check_sample_weights_invariance, kind="ones")
            yield partial(check_sample_weights_invariance, kind="zeros")
    yield check_estimators_fit_returns_self
    yield partial(check_estimators_fit_returns_self, readonly_memmap=True)

    # Check that all estimator yield informative messages when
    # trained on empty datasets
    if not tags.no_validation:
        yield check_complex_data
        yield check_dtype_object
        yield check_estimators_empty_data_messages

    if name not in CROSS_DECOMPOSITION:
        # cross-decomposition's "transform" returns X and Y
        yield check_pipeline_consistency

    if not tags.input_tags.allow_nan and not tags.no_validation:
        # Test that all estimators check their input for NaN's and infs
        yield check_estimators_nan_inf

    if tags.input_tags.pairwise:
        # Check that pairwise estimator throws error on non-square input
        yield check_nonsquare_error

    if hasattr(estimator, "sparsify"):
        yield check_sparsify_coefficients

    yield check_estimator_sparse_array
    yield check_estimator_sparse_matrix

    # Test that estimators can be pickled, and once pickled
    # give the same answer as before.
    yield check_estimators_pickle
    yield partial(check_estimators_pickle, readonly_memmap=True)

    yield check_estimator_get_tags_default_keys
    yield check_estimator_tags_renamed

    if tags.array_api_support:
        for check in _yield_array_api_checks(estimator):
            yield check


def _yield_classifier_checks(classifier):
    tags = get_tags(classifier)

    # test classifiers can handle non-array data and pandas objects
    yield check_classifier_data_not_an_array
    # test classifiers trained on a single label always return this label
    yield check_classifiers_one_label
    yield check_classifiers_one_label_sample_weights
    yield check_classifiers_classes
    yield check_estimators_partial_fit_n_features
    if tags.target_tags.multi_output:
        yield check_classifier_multioutput
    # basic consistency testing
    yield check_classifiers_train
    yield partial(check_classifiers_train, readonly_memmap=True)
    yield partial(check_classifiers_train, readonly_memmap=True, X_dtype="float32")
    yield check_classifiers_regression_target
    if tags.classifier_tags.multi_label:
        yield check_classifiers_multilabel_representation_invariance
        yield check_classifiers_multilabel_output_format_predict
        yield check_classifiers_multilabel_output_format_predict_proba
        yield check_classifiers_multilabel_output_format_decision_function
    if not tags.no_validation:
        yield check_supervised_y_no_nan
        if tags.target_tags.single_output:
            yield check_supervised_y_2d
    if tags.requires_fit:
        yield check_estimators_unfitted
    if "class_weight" in classifier.get_params().keys():
        yield check_class_weight_classifiers

    yield check_non_transformer_estimators_n_iter
    # test if predict_proba is a monotonic transformation of decision_function
    yield check_decision_proba_consistency

    if isinstance(classifier, LinearClassifierMixin):
        if "class_weight" in classifier.get_params().keys():
            yield check_class_weight_balanced_linear_classifier
    if (
        isinstance(classifier, LinearClassifierMixin)
        and "class_weight" in classifier.get_params().keys()
    ):
        yield check_class_weight_balanced_linear_classifier


@ignore_warnings(category=FutureWarning)
def check_supervised_y_no_nan(name, estimator_orig):
    # Checks that the Estimator targets are not NaN.
    estimator = clone(estimator_orig)
    rng = np.random.RandomState(888)
    X = rng.standard_normal(size=(10, 5))

    for value in [np.nan, np.inf]:
        y = np.full(10, value)
        y = _enforce_estimator_tags_y(estimator, y)

        module_name = estimator.__module__
        if module_name.startswith("sklearn.") and not (
            "test_" in module_name or module_name.endswith("_testing")
        ):
            # In scikit-learn we want the error message to mention the input
            # name and be specific about the kind of unexpected value.
            if np.isinf(value):
                match = (
                    r"Input (y|Y) contains infinity or a value too large for"
                    r" dtype\('float64'\)."
                )
            else:
                match = r"Input (y|Y) contains NaN."
        else:
            # Do not impose a particular error message to third-party libraries.
            match = None
        err_msg = (
            f"Estimator {name} should have raised error on fitting array y with inf"
            " value."
        )
        with raises(ValueError, match=match, err_msg=err_msg):
            estimator.fit(X, y)


def _yield_regressor_checks(regressor):
    tags = get_tags(regressor)
    # TODO: test with intercept
    # TODO: test with multiple responses
    # basic testing
    yield check_regressors_train
    yield partial(check_regressors_train, readonly_memmap=True)
    yield partial(check_regressors_train, readonly_memmap=True, X_dtype="float32")
    yield check_regressor_data_not_an_array
    yield check_estimators_partial_fit_n_features
    if tags.target_tags.multi_output:
        yield check_regressor_multioutput
    yield check_regressors_no_decision_function
    if not tags.no_validation and tags.target_tags.single_output:
        yield check_supervised_y_2d
    yield check_supervised_y_no_nan
    name = regressor.__class__.__name__
    if name != "CCA":
        # check that the regressor handles int input
        yield check_regressors_int
    if tags.requires_fit:
        yield check_estimators_unfitted
    yield check_non_transformer_estimators_n_iter


def _yield_transformer_checks(transformer):
    tags = get_tags(transformer)
    # All transformers should either deal with sparse data or raise an
    # exception with type TypeError and an intelligible error message
    if not tags.no_validation:
        yield check_transformer_data_not_an_array
    # these don't actually fit the data, so don't raise errors
    yield check_transformer_general
    if tags.transformer_tags.preserves_dtype:
        yield check_transformer_preserve_dtypes
    yield partial(check_transformer_general, readonly_memmap=True)
    if get_tags(transformer).requires_fit:
        yield check_transformers_unfitted
    else:
        yield check_transformers_unfitted_stateless
    # Dependent on external solvers and hence accessing the iter
    # param is non-trivial.
    external_solver = [
        "Isomap",
        "KernelPCA",
        "LocallyLinearEmbedding",
        "RandomizedLasso",
        "LogisticRegressionCV",
        "BisectingKMeans",
    ]

    name = transformer.__class__.__name__
    if name not in external_solver:
        yield check_transformer_n_iter


def _yield_clustering_checks(clusterer):
    yield check_clusterer_compute_labels_predict
    name = clusterer.__class__.__name__
    if name not in ("WardAgglomeration", "FeatureAgglomeration"):
        # this is clustering on the features
        # let's not test that here.
        yield check_clustering
        yield partial(check_clustering, readonly_memmap=True)
        yield check_estimators_partial_fit_n_features
    if not hasattr(clusterer, "transform"):
        yield check_non_transformer_estimators_n_iter


def _yield_outliers_checks(estimator):
    # checks for the contamination parameter
    if hasattr(estimator, "contamination"):
        yield check_outlier_contamination

    # checks for outlier detectors that have a fit_predict method
    if hasattr(estimator, "fit_predict"):
        yield check_outliers_fit_predict

    # checks for estimators that can be used on a test set
    if hasattr(estimator, "predict"):
        yield check_outliers_train
        yield partial(check_outliers_train, readonly_memmap=True)
        # test outlier detectors can handle non-array data
        yield check_classifier_data_not_an_array
        # test if NotFittedError is raised
        if get_tags(estimator).requires_fit:
            yield check_estimators_unfitted
    yield check_non_transformer_estimators_n_iter


def _yield_array_api_checks(estimator):
    for (
        array_namespace,
        device,
        dtype_name,
    ) in yield_namespace_device_dtype_combinations():
        yield partial(
            check_array_api_input,
            array_namespace=array_namespace,
            dtype_name=dtype_name,
            device=device,
        )


def _yield_all_checks(estimator, legacy: bool):
    name = estimator.__class__.__name__
    tags = get_tags(estimator)
    if not tags.input_tags.two_d_array:
        warnings.warn(
            "Can't test estimator {} which requires input  of type {}".format(
                name, tags.input_tags
            ),
            SkipTestWarning,
        )
        return
    if tags._skip_test:
        warnings.warn(
            "Explicit SKIP via _skip_test tag for estimator {}.".format(name),
            SkipTestWarning,
        )
        return

    for check in _yield_api_checks(estimator):
        yield check

    if not legacy:
        return  # pragma: no cover

    for check in _yield_checks(estimator):
        yield check
    if is_classifier(estimator):
        for check in _yield_classifier_checks(estimator):
            yield check
    if is_regressor(estimator):
        for check in _yield_regressor_checks(estimator):
            yield check
    if hasattr(estimator, "transform"):
        for check in _yield_transformer_checks(estimator):
            yield check
    if isinstance(estimator, ClusterMixin):
        for check in _yield_clustering_checks(estimator):
            yield check
    if is_outlier_detector(estimator):
        for check in _yield_outliers_checks(estimator):
            yield check
    yield check_parameters_default_constructible
    if not tags.non_deterministic:
        yield check_methods_sample_order_invariance
        yield check_methods_subset_invariance
    yield check_fit2d_1sample
    yield check_fit2d_1feature
    yield check_get_params_invariance
    yield check_set_params
    yield check_dict_unchanged
    yield check_dont_overwrite_parameters
    yield check_fit_idempotent
    yield check_fit_check_is_fitted
    if not tags.no_validation:
        yield check_n_features_in
        yield check_fit1d
        yield check_fit2d_predict1d
        if tags.target_tags.required:
            yield check_requires_y_none
    if tags.input_tags.positive_only:
        yield check_fit_non_negative


def _maybe_mark_xfail(estimator, check, pytest):
    # Mark (estimator, check) pairs as XFAIL if needed (see conditions in
    # _should_be_skipped_or_marked())
    # This is similar to _maybe_skip(), but this one is used by
    # @parametrize_with_checks() instead of check_estimator()

    should_be_marked, reason = _should_be_skipped_or_marked(estimator, check)
    if not should_be_marked:
        return estimator, check
    else:
        return pytest.param(estimator, check, marks=pytest.mark.xfail(reason=reason))


def _maybe_skip(estimator, check):
    # Wrap a check so that it's skipped if needed (see conditions in
    # _should_be_skipped_or_marked())
    # This is similar to _maybe_mark_xfail(), but this one is used by
    # check_estimator() instead of @parametrize_with_checks which requires
    # pytest
    should_be_skipped, reason = _should_be_skipped_or_marked(estimator, check)
    if not should_be_skipped:
        return check

    check_name = check.func.__name__ if isinstance(check, partial) else check.__name__

    @wraps(check)
    def wrapped(*args, **kwargs):
        raise SkipTest(
            f"Skipping {check_name} for {estimator.__class__.__name__}: {reason}"
        )

    return wrapped


def _should_be_skipped_or_marked(estimator, check):
    # Return whether a check should be skipped (when using check_estimator())
    # or marked as XFAIL (when using @parametrize_with_checks()), along with a
    # reason.
    # Currently, a check should be skipped or marked if
    # the check is in the _xfail_checks tag of the estimator

    check_name = check.func.__name__ if isinstance(check, partial) else check.__name__

    xfail_checks = get_tags(estimator)._xfail_checks or {}
    if check_name in xfail_checks:
        return True, xfail_checks[check_name]

    return False, "placeholder reason that will never be used"


def parametrize_with_checks(estimators, *, legacy=True):
    """Pytest specific decorator for parametrizing estimator checks.

    Checks are categorised into the following groups:

        - API checks: a set of checks to ensure API compatibility with scikit-learn.
          Refer to https://scikit-learn.org/dev/developers/develop.html a requirement of
          scikit-learn estimators.
        - legacy: a set of checks which gradually will be grouped into other categories.

    The `id` of each check is set to be a pprint version of the estimator
    and the name of the check with its keyword arguments.
    This allows to use `pytest -k` to specify which tests to run::

        pytest test_check_estimators.py -k check_estimators_fit_returns_self

    Parameters
    ----------
    estimators : list of estimators instances
        Estimators to generated checks for.

        .. versionchanged:: 0.24
           Passing a class was deprecated in version 0.23, and support for
           classes was removed in 0.24. Pass an instance instead.

        .. versionadded:: 0.24

    legacy : bool, default=True
        Whether to include legacy checks. Over time we remove checks from this category
        and move them into their specific category.

        .. versionadded:: 1.6

    Returns
    -------
    decorator : `pytest.mark.parametrize`

    See Also
    --------
    check_estimator : Check if estimator adheres to scikit-learn conventions.

    Examples
    --------
    >>> from sklearn.utils.estimator_checks import parametrize_with_checks
    >>> from sklearn.linear_model import LogisticRegression
    >>> from sklearn.tree import DecisionTreeRegressor

    >>> @parametrize_with_checks([LogisticRegression(),
    ...                           DecisionTreeRegressor()])
    ... def test_sklearn_compatible_estimator(estimator, check):
    ...     check(estimator)

    """
    import pytest

    if any(isinstance(est, type) for est in estimators):
        msg = (
            "Passing a class was deprecated in version 0.23 "
            "and isn't supported anymore from 0.24."
            "Please pass an instance instead."
        )
        raise TypeError(msg)

    def checks_generator():
        for estimator in estimators:
            name = type(estimator).__name__
            for check in _yield_all_checks(estimator, legacy=legacy):
                check = partial(check, name)
                yield _maybe_mark_xfail(estimator, check, pytest)

    return pytest.mark.parametrize(
        "estimator, check", checks_generator(), ids=_get_check_estimator_ids
    )


def check_estimator(estimator=None, generate_only=False, *, legacy=True):
    """Check if estimator adheres to scikit-learn conventions.

    This function will run an extensive test-suite for input validation,
    shapes, etc, making sure that the estimator complies with `scikit-learn`
    conventions as detailed in :ref:`rolling_your_own_estimator`.
    Additional tests for classifiers, regressors, clustering or transformers
    will be run if the Estimator class inherits from the corresponding mixin
    from sklearn.base.

    Setting `generate_only=True` returns a generator that yields (estimator,
    check) tuples where the check can be called independently from each
    other, i.e. `check(estimator)`. This allows all checks to be run
    independently and report the checks that are failing.

    scikit-learn provides a pytest specific decorator,
    :func:`~sklearn.utils.estimator_checks.parametrize_with_checks`, making it
    easier to test multiple estimators.

    Checks are categorised into the following groups:

        - API checks: a set of checks to ensure API compatibility with scikit-learn.
          Refer to https://scikit-learn.org/dev/developers/develop.html a requirement of
          scikit-learn estimators.
        - legacy: a set of checks which gradually will be grouped into other categories.

    Parameters
    ----------
    estimator : estimator object
        Estimator instance to check.

        .. versionadded:: 1.1
           Passing a class was deprecated in version 0.23, and support for
           classes was removed in 0.24.

    generate_only : bool, default=False
        When `False`, checks are evaluated when `check_estimator` is called.
        When `True`, `check_estimator` returns a generator that yields
        (estimator, check) tuples. The check is run by calling
        `check(estimator)`.

        .. versionadded:: 0.22

    legacy : bool, default=True
        Whether to include legacy checks. Over time we remove checks from this category
        and move them into their specific category.

        .. versionadded:: 1.6

    Returns
    -------
    checks_generator : generator
        Generator that yields (estimator, check) tuples. Returned when
        `generate_only=True`.

    See Also
    --------
    parametrize_with_checks : Pytest specific decorator for parametrizing estimator
        checks.

    Examples
    --------
    >>> from sklearn.utils.estimator_checks import check_estimator
    >>> from sklearn.linear_model import LogisticRegression
    >>> check_estimator(LogisticRegression(), generate_only=True)
    <generator object ...>
    """
    if isinstance(estimator, type):
        msg = (
            "Passing a class was deprecated in version 0.23 "
            "and isn't supported anymore from 0.24."
            "Please pass an instance instead."
        )
        raise TypeError(msg)

    name = type(estimator).__name__

    def checks_generator():
        for check in _yield_all_checks(estimator, legacy=legacy):
            check = _maybe_skip(estimator, check)
            yield estimator, partial(check, name)

    if generate_only:
        return checks_generator()

    for estimator, check in checks_generator():
        try:
            check(estimator)
        except SkipTest as exception:
            # SkipTest is thrown when pandas can't be imported, or by checks
            # that are in the xfail_checks tag
            warnings.warn(str(exception), SkipTestWarning)


def _regression_dataset():
    global REGRESSION_DATASET
    if REGRESSION_DATASET is None:
        X, y = make_regression(
            n_samples=200,
            n_features=10,
            n_informative=1,
            bias=5.0,
            noise=20,
            random_state=42,
        )
        X = StandardScaler().fit_transform(X)
        REGRESSION_DATASET = X, y
    return REGRESSION_DATASET


class _NotAnArray:
    """An object that is convertible to an array.

    Parameters
    ----------
    data : array-like
        The data.
    """

    def __init__(self, data):
        self.data = np.asarray(data)

    def __array__(self, dtype=None, copy=None):
        return self.data

    def __array_function__(self, func, types, args, kwargs):
        if func.__name__ == "may_share_memory":
            return True
        raise TypeError("Don't want to call array_function {}!".format(func.__name__))


def _is_pairwise_metric(estimator):
    """Returns True if estimator accepts pairwise metric.

    Parameters
    ----------
    estimator : object
        Estimator object to test.

    Returns
    -------
    out : bool
        True if _pairwise is set to True and False otherwise.
    """
    metric = getattr(estimator, "metric", None)

    return bool(metric == "precomputed")


def _generate_sparse_data(X_csr):
    """Generate sparse matrices or arrays with {32,64}bit indices of diverse format.

    Parameters
    ----------
    X_csr: scipy.sparse.csr_matrix or scipy.sparse.csr_array
        Input in CSR format.

    Returns
    -------
    out: iter(Matrices) or iter(Arrays)
        In format['dok', 'lil', 'dia', 'bsr', 'csr', 'csc', 'coo',
        'coo_64', 'csc_64', 'csr_64']
    """

    assert X_csr.format == "csr"
    yield "csr", X_csr.copy()
    for sparse_format in ["dok", "lil", "dia", "bsr", "csc", "coo"]:
        yield sparse_format, X_csr.asformat(sparse_format)

    # Generate large indices matrix only if its supported by scipy
    X_coo = X_csr.asformat("coo")
    X_coo.row = X_coo.row.astype("int64")
    X_coo.col = X_coo.col.astype("int64")
    yield "coo_64", X_coo

    for sparse_format in ["csc", "csr"]:
        X = X_csr.asformat(sparse_format)
        X.indices = X.indices.astype("int64")
        X.indptr = X.indptr.astype("int64")
        yield sparse_format + "_64", X


def check_array_api_input(
    name,
    estimator_orig,
    array_namespace,
    device=None,
    dtype_name="float64",
    check_values=False,
):
    """Check that the estimator can work consistently with the Array API

    By default, this just checks that the types and shapes of the arrays are
    consistent with calling the same estimator with numpy arrays.

    When check_values is True, it also checks that calling the estimator on the
    array_api Array gives the same results as ndarrays.
    """
    xp = _array_api_for_tests(array_namespace, device)

    X, y = make_classification(random_state=42)
    X = X.astype(dtype_name, copy=False)

    X = _enforce_estimator_tags_X(estimator_orig, X)
    y = _enforce_estimator_tags_y(estimator_orig, y)

    est = clone(estimator_orig)

    X_xp = xp.asarray(X, device=device)
    y_xp = xp.asarray(y, device=device)

    est.fit(X, y)

    array_attributes = {
        key: value for key, value in vars(est).items() if isinstance(value, np.ndarray)
    }

    est_xp = clone(est)
    with config_context(array_api_dispatch=True):
        est_xp.fit(X_xp, y_xp)
        input_ns = get_namespace(X_xp)[0].__name__

    # Fitted attributes which are arrays must have the same
    # namespace as the one of the training data.
    for key, attribute in array_attributes.items():
        est_xp_param = getattr(est_xp, key)
        with config_context(array_api_dispatch=True):
            attribute_ns = get_namespace(est_xp_param)[0].__name__
        assert attribute_ns == input_ns, (
            f"'{key}' attribute is in wrong namespace, expected {input_ns} "
            f"got {attribute_ns}"
        )

        assert array_device(est_xp_param) == array_device(X_xp)

        est_xp_param_np = _convert_to_numpy(est_xp_param, xp=xp)
        if check_values:
            assert_allclose(
                attribute,
                est_xp_param_np,
                err_msg=f"{key} not the same",
                atol=_atol_for_type(X.dtype),
            )
        else:
            assert attribute.shape == est_xp_param_np.shape
            assert attribute.dtype == est_xp_param_np.dtype

    # Check estimator methods, if supported, give the same results
    methods = (
        "score",
        "score_samples",
        "decision_function",
        "predict",
        "predict_log_proba",
        "predict_proba",
        "transform",
    )

    for method_name in methods:
        method = getattr(est, method_name, None)
        if method is None:
            continue

        if method_name == "score":
            result = method(X, y)
            with config_context(array_api_dispatch=True):
                result_xp = getattr(est_xp, method_name)(X_xp, y_xp)
            # score typically returns a Python float
            assert isinstance(result, float)
            assert isinstance(result_xp, float)
            if check_values:
                assert abs(result - result_xp) < _atol_for_type(X.dtype)
            continue
        else:
            result = method(X)
            with config_context(array_api_dispatch=True):
                result_xp = getattr(est_xp, method_name)(X_xp)

        with config_context(array_api_dispatch=True):
            result_ns = get_namespace(result_xp)[0].__name__
        assert result_ns == input_ns, (
            f"'{method}' output is in wrong namespace, expected {input_ns}, "
            f"got {result_ns}."
        )

        assert array_device(result_xp) == array_device(X_xp)
        result_xp_np = _convert_to_numpy(result_xp, xp=xp)

        if check_values:
            assert_allclose(
                result,
                result_xp_np,
                err_msg=f"{method} did not the return the same result",
                atol=_atol_for_type(X.dtype),
            )
        else:
            if hasattr(result, "shape"):
                assert result.shape == result_xp_np.shape
                assert result.dtype == result_xp_np.dtype

        if method_name == "transform" and hasattr(est, "inverse_transform"):
            inverse_result = est.inverse_transform(result)
            with config_context(array_api_dispatch=True):
                invese_result_xp = est_xp.inverse_transform(result_xp)
                inverse_result_ns = get_namespace(invese_result_xp)[0].__name__
            assert inverse_result_ns == input_ns, (
                "'inverse_transform' output is in wrong namespace, expected"
                f" {input_ns}, got {inverse_result_ns}."
            )

            assert array_device(invese_result_xp) == array_device(X_xp)

            invese_result_xp_np = _convert_to_numpy(invese_result_xp, xp=xp)
            if check_values:
                assert_allclose(
                    inverse_result,
                    invese_result_xp_np,
                    err_msg="inverse_transform did not the return the same result",
                    atol=_atol_for_type(X.dtype),
                )
            else:
                assert inverse_result.shape == invese_result_xp_np.shape
                assert inverse_result.dtype == invese_result_xp_np.dtype


def check_array_api_input_and_values(
    name,
    estimator_orig,
    array_namespace,
    device=None,
    dtype_name="float64",
):
    return check_array_api_input(
        name,
        estimator_orig,
        array_namespace=array_namespace,
        device=device,
        dtype_name=dtype_name,
        check_values=True,
    )


def _check_estimator_sparse_container(name, estimator_orig, sparse_type):
    rng = np.random.RandomState(0)
    X = rng.uniform(size=(40, 3))
    X[X < 0.6] = 0
    X = _enforce_estimator_tags_X(estimator_orig, X)
    y = (4 * rng.uniform(size=X.shape[0])).astype(np.int32)
    # catch deprecation warnings
    with ignore_warnings(category=FutureWarning):
        estimator = clone(estimator_orig)
    y = _enforce_estimator_tags_y(estimator, y)
    tags = get_tags(estimator_orig)
    for matrix_format, X in _generate_sparse_data(sparse_type(X)):
        # catch deprecation warnings
        with ignore_warnings(category=FutureWarning):
            estimator = clone(estimator_orig)
            if name in ["Scaler", "StandardScaler"]:
                estimator.set_params(with_mean=False)
        # fit and predict
        if "64" in matrix_format:
            err_msg = (
                f"Estimator {name} doesn't seem to support {matrix_format} "
                "matrix, and is not failing gracefully, e.g. by using "
                "check_array(X, accept_large_sparse=False)."
            )
        else:
            err_msg = (
                f"Estimator {name} doesn't seem to fail gracefully on sparse "
                "data: error message should state explicitly that sparse "
                "input is not supported if this is not the case, e.g. by using "
                "check_array(X, accept_sparse=False)."
            )
        with raises(
            (TypeError, ValueError),
            match=["sparse", "Sparse"],
            may_pass=True,
            err_msg=err_msg,
        ):
            with ignore_warnings(category=FutureWarning):
                estimator.fit(X, y)
            if hasattr(estimator, "predict"):
                pred = estimator.predict(X)
                if tags.target_tags.multi_output and not tags.target_tags.single_output:
                    assert pred.shape == (X.shape[0], 1)
                else:
                    assert pred.shape == (X.shape[0],)
            if hasattr(estimator, "predict_proba"):
                probs = estimator.predict_proba(X)
                if not tags.classifier_tags.multi_class:
                    expected_probs_shape = (X.shape[0], 2)
                else:
                    expected_probs_shape = (X.shape[0], 4)
                assert probs.shape == expected_probs_shape


def check_estimator_sparse_matrix(name, estimator_orig):
    _check_estimator_sparse_container(name, estimator_orig, sparse.csr_matrix)


def check_estimator_sparse_array(name, estimator_orig):
    if SPARSE_ARRAY_PRESENT:
        _check_estimator_sparse_container(name, estimator_orig, sparse.csr_array)


@ignore_warnings(category=FutureWarning)
def check_sample_weights_pandas_series(name, estimator_orig):
    # check that estimators will accept a 'sample_weight' parameter of
    # type pandas.Series in the 'fit' function.
    estimator = clone(estimator_orig)
    try:
        import pandas as pd

        X = np.array(
            [
                [1, 1],
                [1, 2],
                [1, 3],
                [1, 4],
                [2, 1],
                [2, 2],
                [2, 3],
                [2, 4],
                [3, 1],
                [3, 2],
                [3, 3],
                [3, 4],
            ]
        )
        X = pd.DataFrame(_enforce_estimator_tags_X(estimator_orig, X), copy=False)
        y = pd.Series([1, 1, 1, 1, 2, 2, 2, 2, 1, 1, 2, 2])
        weights = pd.Series([1] * 12)
        if (
            not get_tags(estimator).target_tags.single_output
            and get_tags(estimator).target_tags.multi_output
        ):
            y = pd.DataFrame(y, copy=False)
        try:
            estimator.fit(X, y, sample_weight=weights)
        except ValueError:
            raise ValueError(
                "Estimator {0} raises error if "
                "'sample_weight' parameter is of "
                "type pandas.Series".format(name)
            )
    except ImportError:
        raise SkipTest(
            "pandas is not installed: not testing for "
            "input of type pandas.Series to class weight."
        )


@ignore_warnings(category=(FutureWarning))
def check_sample_weights_not_an_array(name, estimator_orig):
    # check that estimators will accept a 'sample_weight' parameter of
    # type _NotAnArray in the 'fit' function.
    estimator = clone(estimator_orig)
    X = np.array(
        [
            [1, 1],
            [1, 2],
            [1, 3],
            [1, 4],
            [2, 1],
            [2, 2],
            [2, 3],
            [2, 4],
            [3, 1],
            [3, 2],
            [3, 3],
            [3, 4],
        ]
    )
    X = _NotAnArray(_enforce_estimator_tags_X(estimator_orig, X))
    y = _NotAnArray([1, 1, 1, 1, 2, 2, 2, 2, 1, 1, 2, 2])
    weights = _NotAnArray([1] * 12)
    tags = get_tags(estimator)
    if not tags.target_tags.single_output and tags.target_tags.multi_output:
        y = _NotAnArray(y.data.reshape(-1, 1))
    estimator.fit(X, y, sample_weight=weights)


@ignore_warnings(category=(FutureWarning))
def check_sample_weights_list(name, estimator_orig):
    # check that estimators will accept a 'sample_weight' parameter of
    # type list in the 'fit' function.
    estimator = clone(estimator_orig)
    rnd = np.random.RandomState(0)
    n_samples = 30
    X = _enforce_estimator_tags_X(estimator_orig, rnd.uniform(size=(n_samples, 3)))
    y = np.arange(n_samples) % 3
    y = _enforce_estimator_tags_y(estimator, y)
    sample_weight = [3] * n_samples
    # Test that estimators don't raise any exception
    estimator.fit(X, y, sample_weight=sample_weight)


@ignore_warnings(category=FutureWarning)
def check_sample_weights_shape(name, estimator_orig):
    # check that estimators raise an error if sample_weight
    # shape mismatches the input
    estimator = clone(estimator_orig)
    X = np.array(
        [
            [1, 3],
            [1, 3],
            [1, 3],
            [1, 3],
            [2, 1],
            [2, 1],
            [2, 1],
            [2, 1],
            [3, 3],
            [3, 3],
            [3, 3],
            [3, 3],
            [4, 1],
            [4, 1],
            [4, 1],
            [4, 1],
        ]
    )
    y = np.array([1, 1, 1, 1, 2, 2, 2, 2, 1, 1, 1, 1, 2, 2, 2, 2])
    y = _enforce_estimator_tags_y(estimator, y)

    estimator.fit(X, y, sample_weight=np.ones(len(y)))

    with raises(ValueError):
        estimator.fit(X, y, sample_weight=np.ones(2 * len(y)))

    with raises(ValueError):
        estimator.fit(X, y, sample_weight=np.ones((len(y), 2)))


@ignore_warnings(category=FutureWarning)
def check_sample_weights_invariance(name, estimator_orig, kind="ones"):
    # For kind="ones" check that the estimators yield same results for
    # unit weights and no weights
    # For kind="zeros" check that setting sample_weight to 0 is equivalent
    # to removing corresponding samples.
    estimator1 = clone(estimator_orig)
    estimator2 = clone(estimator_orig)
    set_random_state(estimator1, random_state=0)
    set_random_state(estimator2, random_state=0)

    X1 = np.array(
        [
            [1, 3],
            [1, 3],
            [1, 3],
            [1, 3],
            [2, 1],
            [2, 1],
            [2, 1],
            [2, 1],
            [3, 3],
            [3, 3],
            [3, 3],
            [3, 3],
            [4, 1],
            [4, 1],
            [4, 1],
            [4, 1],
        ],
        dtype=np.float64,
    )
    y1 = np.array([1, 1, 1, 1, 2, 2, 2, 2, 1, 1, 1, 1, 2, 2, 2, 2], dtype=int)

    if kind == "ones":
        X2 = X1
        y2 = y1
        sw2 = np.ones(shape=len(y1))
        err_msg = (
            f"For {name} sample_weight=None is not equivalent to sample_weight=ones"
        )
    elif kind == "zeros":
        # Construct a dataset that is very different to (X, y) if weights
        # are disregarded, but identical to (X, y) given weights.
        X2 = np.vstack([X1, X1 + 1])
        y2 = np.hstack([y1, 3 - y1])
        sw2 = np.ones(shape=len(y1) * 2)
        sw2[len(y1) :] = 0
        X2, y2, sw2 = shuffle(X2, y2, sw2, random_state=0)

        err_msg = (
            f"For {name}, a zero sample_weight is not equivalent to removing the sample"
        )
    else:  # pragma: no cover
        raise ValueError

    y1 = _enforce_estimator_tags_y(estimator1, y1)
    y2 = _enforce_estimator_tags_y(estimator2, y2)

    estimator1.fit(X1, y=y1, sample_weight=None)
    estimator2.fit(X2, y=y2, sample_weight=sw2)

    for method in ["predict", "predict_proba", "decision_function", "transform"]:
        if hasattr(estimator_orig, method):
            X_pred1 = getattr(estimator1, method)(X1)
            X_pred2 = getattr(estimator2, method)(X1)
            assert_allclose_dense_sparse(X_pred1, X_pred2, err_msg=err_msg)


def check_sample_weights_not_overwritten(name, estimator_orig):
    # check that estimators don't override the passed sample_weight parameter
    estimator = clone(estimator_orig)
    set_random_state(estimator, random_state=0)

    X = np.array(
        [
            [1, 3],
            [1, 3],
            [1, 3],
            [1, 3],
            [2, 1],
            [2, 1],
            [2, 1],
            [2, 1],
            [3, 3],
            [3, 3],
            [3, 3],
            [3, 3],
            [4, 1],
            [4, 1],
            [4, 1],
            [4, 1],
        ],
        dtype=np.float64,
    )
    y = np.array([1, 1, 1, 1, 2, 2, 2, 2, 1, 1, 1, 1, 2, 2, 2, 2], dtype=int)
    y = _enforce_estimator_tags_y(estimator, y)

    sample_weight_original = np.ones(y.shape[0])
    sample_weight_original[0] = 10.0

    sample_weight_fit = sample_weight_original.copy()

    estimator.fit(X, y, sample_weight=sample_weight_fit)

    err_msg = f"{name} overwrote the original `sample_weight` given during fit"
    assert_allclose(sample_weight_fit, sample_weight_original, err_msg=err_msg)


@ignore_warnings(category=(FutureWarning, UserWarning))
def check_dtype_object(name, estimator_orig):
    # check that estimators treat dtype object as numeric if possible
    rng = np.random.RandomState(0)
    X = _enforce_estimator_tags_X(estimator_orig, rng.uniform(size=(40, 10)))
    X = X.astype(object)
    tags = get_tags(estimator_orig)
    y = (X[:, 0] * 4).astype(int)
    estimator = clone(estimator_orig)
    y = _enforce_estimator_tags_y(estimator, y)

    estimator.fit(X, y)
    if hasattr(estimator, "predict"):
        estimator.predict(X)

    if hasattr(estimator, "transform"):
        estimator.transform(X)

    with raises(Exception, match="Unknown label type", may_pass=True):
        estimator.fit(X, y.astype(object))

    if not tags.input_tags.string:
        X[0, 0] = {"foo": "bar"}
        # This error is raised by:
        # - `np.asarray` in `check_array`
        # - `_unique_python` for encoders
        msg = "argument must be .* string.* number"
        with raises(TypeError, match=msg):
            estimator.fit(X, y)
    else:
        # Estimators supporting string will not call np.asarray to convert the
        # data to numeric and therefore, the error will not be raised.
        # Checking for each element dtype in the input array will be costly.
        # Refer to #11401 for full discussion.
        estimator.fit(X, y)


def check_complex_data(name, estimator_orig):
    rng = np.random.RandomState(42)
    # check that estimators raise an exception on providing complex data
    X = rng.uniform(size=10) + 1j * rng.uniform(size=10)
    X = X.reshape(-1, 1)

    # Something both valid for classification and regression
    y = rng.randint(low=0, high=2, size=10) + 1j
    estimator = clone(estimator_orig)
    set_random_state(estimator, random_state=0)
    with raises(ValueError, match="Complex data not supported"):
        estimator.fit(X, y)


@ignore_warnings
def check_dict_unchanged(name, estimator_orig):
    # this estimator raises
    # ValueError: Found array with 0 feature(s) (shape=(23, 0))
    # while a minimum of 1 is required.
    # error
    if name in ["SpectralCoclustering"]:
        return
    rnd = np.random.RandomState(0)
    if name in ["RANSACRegressor"]:
        X = 3 * rnd.uniform(size=(20, 3))
    else:
        X = 2 * rnd.uniform(size=(20, 3))

    X = _enforce_estimator_tags_X(estimator_orig, X)

    y = X[:, 0].astype(int)
    estimator = clone(estimator_orig)
    y = _enforce_estimator_tags_y(estimator, y)
    if hasattr(estimator, "n_components"):
        estimator.n_components = 1

    if hasattr(estimator, "n_clusters"):
        estimator.n_clusters = 1

    if hasattr(estimator, "n_best"):
        estimator.n_best = 1

    set_random_state(estimator, 1)

    estimator.fit(X, y)
    for method in ["predict", "transform", "decision_function", "predict_proba"]:
        if hasattr(estimator, method):
            dict_before = estimator.__dict__.copy()
            getattr(estimator, method)(X)
            assert estimator.__dict__ == dict_before, (
                "Estimator changes __dict__ during %s" % method
            )


def _is_public_parameter(attr):
    return not (attr.startswith("_") or attr.endswith("_"))


@ignore_warnings(category=FutureWarning)
def check_dont_overwrite_parameters(name, estimator_orig):
    # check that fit method only changes or sets private attributes
    if hasattr(estimator_orig.__init__, "deprecated_original"):
        # to not check deprecated classes
        return
    estimator = clone(estimator_orig)
    rnd = np.random.RandomState(0)
    X = 3 * rnd.uniform(size=(20, 3))
    X = _enforce_estimator_tags_X(estimator_orig, X)
    y = X[:, 0].astype(int)
    y = _enforce_estimator_tags_y(estimator, y)

    if hasattr(estimator, "n_components"):
        estimator.n_components = 1
    if hasattr(estimator, "n_clusters"):
        estimator.n_clusters = 1

    set_random_state(estimator, 1)
    dict_before_fit = estimator.__dict__.copy()
    estimator.fit(X, y)

    dict_after_fit = estimator.__dict__

    public_keys_after_fit = [
        key for key in dict_after_fit.keys() if _is_public_parameter(key)
    ]

    attrs_added_by_fit = [
        key for key in public_keys_after_fit if key not in dict_before_fit.keys()
    ]

    # check that fit doesn't add any public attribute
    assert not attrs_added_by_fit, (
        "Estimator adds public attribute(s) during"
        " the fit method."
        " Estimators are only allowed to add private attributes"
        " either started with _ or ended"
        " with _ but %s added" % ", ".join(attrs_added_by_fit)
    )

    # check that fit doesn't change any public attribute
    attrs_changed_by_fit = [
        key
        for key in public_keys_after_fit
        if (dict_before_fit[key] is not dict_after_fit[key])
    ]

    assert not attrs_changed_by_fit, (
        "Estimator changes public attribute(s) during"
        " the fit method. Estimators are only allowed"
        " to change attributes started"
        " or ended with _, but"
        " %s changed" % ", ".join(attrs_changed_by_fit)
    )


@ignore_warnings(category=FutureWarning)
def check_fit2d_predict1d(name, estimator_orig):
    # check by fitting a 2d array and predicting with a 1d array
    rnd = np.random.RandomState(0)
    X = 3 * rnd.uniform(size=(20, 3))
    X = _enforce_estimator_tags_X(estimator_orig, X)
    y = X[:, 0].astype(int)
    estimator = clone(estimator_orig)
    y = _enforce_estimator_tags_y(estimator, y)

    if hasattr(estimator, "n_components"):
        estimator.n_components = 1
    if hasattr(estimator, "n_clusters"):
        estimator.n_clusters = 1

    set_random_state(estimator, 1)
    estimator.fit(X, y)

    for method in ["predict", "transform", "decision_function", "predict_proba"]:
        if hasattr(estimator, method):
            with raises(ValueError, match="Reshape your data"):
                getattr(estimator, method)(X[0])


def _apply_on_subsets(func, X):
    # apply function on the whole set and on mini batches
    result_full = func(X)
    n_features = X.shape[1]
    result_by_batch = [func(batch.reshape(1, n_features)) for batch in X]

    # func can output tuple (e.g. score_samples)
    if isinstance(result_full, tuple):
        result_full = result_full[0]
        result_by_batch = list(map(lambda x: x[0], result_by_batch))

    if sparse.issparse(result_full):
        result_full = result_full.toarray()
        result_by_batch = [x.toarray() for x in result_by_batch]

    return np.ravel(result_full), np.ravel(result_by_batch)


@ignore_warnings(category=FutureWarning)
def check_methods_subset_invariance(name, estimator_orig):
    # check that method gives invariant results if applied
    # on mini batches or the whole set
    rnd = np.random.RandomState(0)
    X = 3 * rnd.uniform(size=(20, 3))
    X = _enforce_estimator_tags_X(estimator_orig, X)
    y = X[:, 0].astype(int)
    estimator = clone(estimator_orig)
    y = _enforce_estimator_tags_y(estimator, y)

    if hasattr(estimator, "n_components"):
        estimator.n_components = 1
    if hasattr(estimator, "n_clusters"):
        estimator.n_clusters = 1

    set_random_state(estimator, 1)
    estimator.fit(X, y)

    for method in [
        "predict",
        "transform",
        "decision_function",
        "score_samples",
        "predict_proba",
    ]:
        msg = ("{method} of {name} is not invariant when applied to a subset.").format(
            method=method, name=name
        )

        if hasattr(estimator, method):
            result_full, result_by_batch = _apply_on_subsets(
                getattr(estimator, method), X
            )
            assert_allclose(result_full, result_by_batch, atol=1e-7, err_msg=msg)


@ignore_warnings(category=FutureWarning)
def check_methods_sample_order_invariance(name, estimator_orig):
    # check that method gives invariant results if applied
    # on a subset with different sample order
    rnd = np.random.RandomState(0)
    X = 3 * rnd.uniform(size=(20, 3))
    X = _enforce_estimator_tags_X(estimator_orig, X)
    y = X[:, 0].astype(np.int64)
    tags = get_tags(estimator_orig)
    if tags.classifier_tags is not None and not tags.classifier_tags.multi_class:
        y[y == 2] = 1
    estimator = clone(estimator_orig)
    y = _enforce_estimator_tags_y(estimator, y)

    if hasattr(estimator, "n_components"):
        estimator.n_components = 1
    if hasattr(estimator, "n_clusters"):
        estimator.n_clusters = 2

    set_random_state(estimator, 1)
    estimator.fit(X, y)

    idx = np.random.permutation(X.shape[0])

    for method in [
        "predict",
        "transform",
        "decision_function",
        "score_samples",
        "predict_proba",
    ]:
        msg = (
            "{method} of {name} is not invariant when applied to a dataset"
            "with different sample order."
        ).format(method=method, name=name)

        if hasattr(estimator, method):
            assert_allclose_dense_sparse(
                getattr(estimator, method)(X)[idx],
                getattr(estimator, method)(X[idx]),
                atol=1e-9,
                err_msg=msg,
            )


@ignore_warnings
def check_fit2d_1sample(name, estimator_orig):
    # Check that fitting a 2d array with only one sample either works or
    # returns an informative message. The error message should either mention
    # the number of samples or the number of classes.
    rnd = np.random.RandomState(0)
    X = 3 * rnd.uniform(size=(1, 10))
    X = _enforce_estimator_tags_X(estimator_orig, X)

    y = X[:, 0].astype(int)
    estimator = clone(estimator_orig)
    y = _enforce_estimator_tags_y(estimator, y)

    if hasattr(estimator, "n_components"):
        estimator.n_components = 1
    if hasattr(estimator, "n_clusters"):
        estimator.n_clusters = 1

    set_random_state(estimator, 1)

    # min_cluster_size cannot be less than the data size for OPTICS.
    if name == "OPTICS":
        estimator.set_params(min_samples=1.0)

    # perplexity cannot be more than the number of samples for TSNE.
    if name == "TSNE":
        estimator.set_params(perplexity=0.5)

    msgs = [
        "1 sample",
        "n_samples = 1",
        "n_samples=1",
        "one sample",
        "1 class",
        "one class",
    ]

    with raises(ValueError, match=msgs, may_pass=True):
        estimator.fit(X, y)


@ignore_warnings
def check_fit2d_1feature(name, estimator_orig):
    # check fitting a 2d array with only 1 feature either works or returns
    # informative message
    rnd = np.random.RandomState(0)
    X = 3 * rnd.uniform(size=(10, 1))
    X = _enforce_estimator_tags_X(estimator_orig, X)
    y = X[:, 0].astype(int)
    estimator = clone(estimator_orig)
    y = _enforce_estimator_tags_y(estimator, y)

    if hasattr(estimator, "n_components"):
        estimator.n_components = 1
    if hasattr(estimator, "n_clusters"):
        estimator.n_clusters = 1
    # ensure two labels in subsample for RandomizedLogisticRegression
    if name == "RandomizedLogisticRegression":
        estimator.sample_fraction = 1
    # ensure non skipped trials for RANSACRegressor
    if name == "RANSACRegressor":
        estimator.residual_threshold = 0.5

    y = _enforce_estimator_tags_y(estimator, y)
    set_random_state(estimator, 1)

    msgs = [r"1 feature\(s\)", "n_features = 1", "n_features=1"]

    with raises(ValueError, match=msgs, may_pass=True):
        estimator.fit(X, y)


@ignore_warnings
def check_fit1d(name, estimator_orig):
    # check fitting 1d X array raises a ValueError
    rnd = np.random.RandomState(0)
    X = 3 * rnd.uniform(size=(20))
    y = X.astype(int)
    estimator = clone(estimator_orig)
    y = _enforce_estimator_tags_y(estimator, y)

    if hasattr(estimator, "n_components"):
        estimator.n_components = 1
    if hasattr(estimator, "n_clusters"):
        estimator.n_clusters = 1

    set_random_state(estimator, 1)
    with raises(ValueError):
        estimator.fit(X, y)


@ignore_warnings(category=FutureWarning)
def check_transformer_general(name, transformer, readonly_memmap=False):
    X, y = make_blobs(
        n_samples=30,
        centers=[[0, 0, 0], [1, 1, 1]],
        random_state=0,
        n_features=2,
        cluster_std=0.1,
    )
    X = StandardScaler().fit_transform(X)
    X = _enforce_estimator_tags_X(transformer, X)

    if readonly_memmap:
        X, y = create_memmap_backed_data([X, y])

    _check_transformer(name, transformer, X, y)


@ignore_warnings(category=FutureWarning)
def check_transformer_data_not_an_array(name, transformer):
    X, y = make_blobs(
        n_samples=30,
        centers=[[0, 0, 0], [1, 1, 1]],
        random_state=0,
        n_features=2,
        cluster_std=0.1,
    )
    X = StandardScaler().fit_transform(X)
    X = _enforce_estimator_tags_X(transformer, X)
    this_X = _NotAnArray(X)
    this_y = _NotAnArray(np.asarray(y))
    _check_transformer(name, transformer, this_X, this_y)
    # try the same with some list
    _check_transformer(name, transformer, X.tolist(), y.tolist())


@ignore_warnings(category=FutureWarning)
def check_transformers_unfitted(name, transformer):
    X, y = _regression_dataset()

    transformer = clone(transformer)
    with raises(
        (AttributeError, ValueError),
        err_msg=(
            "The unfitted "
            f"transformer {name} does not raise an error when "
            "transform is called. Perhaps use "
            "check_is_fitted in transform."
        ),
    ):
        transformer.transform(X)


@ignore_warnings(category=FutureWarning)
def check_transformers_unfitted_stateless(name, transformer):
    """Check that using transform without prior fitting
    doesn't raise a NotFittedError for stateless transformers.
    """
    rng = np.random.RandomState(0)
    X = rng.uniform(size=(20, 5))
    X = _enforce_estimator_tags_X(transformer, X)

    transformer = clone(transformer)
    X_trans = transformer.transform(X)

    assert X_trans.shape[0] == X.shape[0]


def _check_transformer(name, transformer_orig, X, y):
    n_samples, n_features = np.asarray(X).shape
    transformer = clone(transformer_orig)
    set_random_state(transformer)

    # fit

    if name in CROSS_DECOMPOSITION:
        y_ = np.c_[np.asarray(y), np.asarray(y)]
        y_[::2, 1] *= 2
        if isinstance(X, _NotAnArray):
            y_ = _NotAnArray(y_)
    else:
        y_ = y

    transformer.fit(X, y_)
    # fit_transform method should work on non fitted estimator
    transformer_clone = clone(transformer)
    X_pred = transformer_clone.fit_transform(X, y=y_)

    if isinstance(X_pred, tuple):
        for x_pred in X_pred:
            assert x_pred.shape[0] == n_samples
    else:
        # check for consistent n_samples
        assert X_pred.shape[0] == n_samples

    if hasattr(transformer, "transform"):
        if name in CROSS_DECOMPOSITION:
            X_pred2 = transformer.transform(X, y_)
            X_pred3 = transformer.fit_transform(X, y=y_)
        else:
            X_pred2 = transformer.transform(X)
            X_pred3 = transformer.fit_transform(X, y=y_)

        if get_tags(transformer_orig).non_deterministic:
            msg = name + " is non deterministic"
            raise SkipTest(msg)
        if isinstance(X_pred, tuple) and isinstance(X_pred2, tuple):
            for x_pred, x_pred2, x_pred3 in zip(X_pred, X_pred2, X_pred3):
                assert_allclose_dense_sparse(
                    x_pred,
                    x_pred2,
                    atol=1e-2,
                    err_msg="fit_transform and transform outcomes not consistent in %s"
                    % transformer,
                )
                assert_allclose_dense_sparse(
                    x_pred,
                    x_pred3,
                    atol=1e-2,
                    err_msg="consecutive fit_transform outcomes not consistent in %s"
                    % transformer,
                )
        else:
            assert_allclose_dense_sparse(
                X_pred,
                X_pred2,
                err_msg="fit_transform and transform outcomes not consistent in %s"
                % transformer,
                atol=1e-2,
            )
            assert_allclose_dense_sparse(
                X_pred,
                X_pred3,
                atol=1e-2,
                err_msg="consecutive fit_transform outcomes not consistent in %s"
                % transformer,
            )
            assert _num_samples(X_pred2) == n_samples
            assert _num_samples(X_pred3) == n_samples

        # raises error on malformed input for transform
        if (
            hasattr(X, "shape")
            and get_tags(transformer).requires_fit
            and X.ndim == 2
            and X.shape[1] > 1
        ):
            # If it's not an array, it does not have a 'T' property
            with raises(
                ValueError,
                err_msg=(
                    f"The transformer {name} does not raise an error "
                    "when the number of features in transform is different from "
                    "the number of features in fit."
                ),
            ):
                transformer.transform(X[:, :-1])


@ignore_warnings
def check_pipeline_consistency(name, estimator_orig):
    if get_tags(estimator_orig).non_deterministic:
        msg = name + " is non deterministic"
        raise SkipTest(msg)

    # check that make_pipeline(est) gives same score as est
    X, y = make_blobs(
        n_samples=30,
        centers=[[0, 0, 0], [1, 1, 1]],
        random_state=0,
        n_features=2,
        cluster_std=0.1,
    )
    X = _enforce_estimator_tags_X(estimator_orig, X, kernel=rbf_kernel)
    estimator = clone(estimator_orig)
    y = _enforce_estimator_tags_y(estimator, y)
    set_random_state(estimator)
    pipeline = make_pipeline(estimator)
    estimator.fit(X, y)
    pipeline.fit(X, y)

    funcs = ["score", "fit_transform"]

    for func_name in funcs:
        func = getattr(estimator, func_name, None)
        if func is not None:
            func_pipeline = getattr(pipeline, func_name)
            result = func(X, y)
            result_pipe = func_pipeline(X, y)
            assert_allclose_dense_sparse(result, result_pipe)


@ignore_warnings
def check_fit_score_takes_y(name, estimator_orig):
    # check that all estimators accept an optional y
    # in fit and score so they can be used in pipelines
    rnd = np.random.RandomState(0)
    n_samples = 30
    X = rnd.uniform(size=(n_samples, 3))
    X = _enforce_estimator_tags_X(estimator_orig, X)
    y = np.arange(n_samples) % 3
    estimator = clone(estimator_orig)
    y = _enforce_estimator_tags_y(estimator, y)
    set_random_state(estimator)

    funcs = ["fit", "score", "partial_fit", "fit_predict", "fit_transform"]
    for func_name in funcs:
        func = getattr(estimator, func_name, None)
        if func is not None:
            func(X, y)
            args = [p.name for p in signature(func).parameters.values()]
            if args[0] == "self":
                # available_if makes methods into functions
                # with an explicit "self", so need to shift arguments
                args = args[1:]
            assert args[1] in ["y", "Y"], (
                "Expected y or Y as second argument for method "
                "%s of %s. Got arguments: %r."
                % (func_name, type(estimator).__name__, args)
            )


@ignore_warnings
def check_estimators_dtypes(name, estimator_orig):
    rnd = np.random.RandomState(0)
    X_train_32 = 3 * rnd.uniform(size=(20, 5)).astype(np.float32)
    X_train_32 = _enforce_estimator_tags_X(estimator_orig, X_train_32)
    X_train_64 = X_train_32.astype(np.float64)
    X_train_int_64 = X_train_32.astype(np.int64)
    X_train_int_32 = X_train_32.astype(np.int32)
    y = np.array([1, 2] * 10, dtype=np.int64)
    y = _enforce_estimator_tags_y(estimator_orig, y)

    methods = ["predict", "transform", "decision_function", "predict_proba"]

    for X_train in [X_train_32, X_train_64, X_train_int_64, X_train_int_32]:
        estimator = clone(estimator_orig)
        set_random_state(estimator, 1)
        estimator.fit(X_train, y)

        for method in methods:
            if hasattr(estimator, method):
                getattr(estimator, method)(X_train)


def check_transformer_preserve_dtypes(name, transformer_orig):
    # check that dtype are preserved meaning if input X is of some dtype
    # X_transformed should be from the same dtype.
    X, y = make_blobs(
        n_samples=30,
        centers=[[0, 0, 0], [1, 1, 1]],
        random_state=0,
        cluster_std=0.1,
    )
    X = StandardScaler().fit_transform(X)
    X = _enforce_estimator_tags_X(transformer_orig, X)

    dtype_map = {"float64": np.float64, "float32": np.float32}

    for dtype in get_tags(transformer_orig).transformer_tags.preserves_dtype:
        X_cast = X.astype(dtype_map[dtype])
        transformer = clone(transformer_orig)
        set_random_state(transformer)
        X_trans1 = transformer.fit_transform(X_cast, y)
        X_trans2 = transformer.fit(X_cast, y).transform(X_cast)

        for Xt, method in zip([X_trans1, X_trans2], ["fit_transform", "transform"]):
            if isinstance(Xt, tuple):
                # cross-decompostion returns a tuple of (x_scores, y_scores)
                # when given y with fit_transform; only check the first element
                Xt = Xt[0]

            # check that the output dtype is preserved
            assert Xt.dtype == dtype, (
                f"{name} (method={method}) does not preserve dtype. "
                f"Original/Expected dtype={dtype.__name__}, got dtype={Xt.dtype}."
            )


@ignore_warnings(category=FutureWarning)
def check_estimators_empty_data_messages(name, estimator_orig):
    e = clone(estimator_orig)
    set_random_state(e, 1)

    X_zero_samples = np.empty(0).reshape(0, 3)
    # The precise message can change depending on whether X or y is
    # validated first. Let us test the type of exception only:
    err_msg = (
        f"The estimator {name} does not raise a ValueError when an "
        "empty data is used to train. Perhaps use check_array in train."
    )
    with raises(ValueError, err_msg=err_msg):
        e.fit(X_zero_samples, [])

    X_zero_features = np.empty(0).reshape(12, 0)
    # the following y should be accepted by both classifiers and regressors
    # and ignored by unsupervised models
    y = _enforce_estimator_tags_y(e, np.array([1, 0, 1, 0, 1, 0, 1, 0, 1, 0, 1, 0]))
    msg = r"0 feature\(s\) \(shape=\(\d*, 0\)\) while a minimum of \d* " "is required."
    with raises(ValueError, match=msg):
        e.fit(X_zero_features, y)


@ignore_warnings(category=FutureWarning)
def check_estimators_nan_inf(name, estimator_orig):
    # Checks that Estimator X's do not contain NaN or inf.
    rnd = np.random.RandomState(0)
    X_train_finite = _enforce_estimator_tags_X(
        estimator_orig, rnd.uniform(size=(10, 3))
    )
    X_train_nan = rnd.uniform(size=(10, 3))
    X_train_nan[0, 0] = np.nan
    X_train_inf = rnd.uniform(size=(10, 3))
    X_train_inf[0, 0] = np.inf
    y = np.ones(10)
    y[:5] = 0
    y = _enforce_estimator_tags_y(estimator_orig, y)
    error_string_fit = f"Estimator {name} doesn't check for NaN and inf in fit."
    error_string_predict = f"Estimator {name} doesn't check for NaN and inf in predict."
    error_string_transform = (
        f"Estimator {name} doesn't check for NaN and inf in transform."
    )
    for X_train in [X_train_nan, X_train_inf]:
        # catch deprecation warnings
        with ignore_warnings(category=FutureWarning):
            estimator = clone(estimator_orig)
            set_random_state(estimator, 1)
            # try to fit
            with raises(ValueError, match=["inf", "NaN"], err_msg=error_string_fit):
                estimator.fit(X_train, y)
            # actually fit
            estimator.fit(X_train_finite, y)

            # predict
            if hasattr(estimator, "predict"):
                with raises(
                    ValueError,
                    match=["inf", "NaN"],
                    err_msg=error_string_predict,
                ):
                    estimator.predict(X_train)

            # transform
            if hasattr(estimator, "transform"):
                with raises(
                    ValueError,
                    match=["inf", "NaN"],
                    err_msg=error_string_transform,
                ):
                    estimator.transform(X_train)


@ignore_warnings
def check_nonsquare_error(name, estimator_orig):
    """Test that error is thrown when non-square data provided."""

    X, y = make_blobs(n_samples=20, n_features=10)
    estimator = clone(estimator_orig)

    with raises(
        ValueError,
        err_msg=(
            f"The pairwise estimator {name} does not raise an error on non-square data"
        ),
    ):
        estimator.fit(X, y)


@ignore_warnings
def check_estimators_pickle(name, estimator_orig, readonly_memmap=False):
    """Test that we can pickle all estimators."""
    check_methods = ["predict", "transform", "decision_function", "predict_proba"]

    X, y = make_blobs(
        n_samples=30,
        centers=[[0, 0, 0], [1, 1, 1]],
        random_state=0,
        n_features=2,
        cluster_std=0.1,
    )

    X = _enforce_estimator_tags_X(estimator_orig, X, kernel=rbf_kernel)

    tags = get_tags(estimator_orig)
    # include NaN values when the estimator should deal with them
    if tags.input_tags.allow_nan:
        # set randomly 10 elements to np.nan
        rng = np.random.RandomState(42)
        mask = rng.choice(X.size, 10, replace=False)
        X.reshape(-1)[mask] = np.nan

    estimator = clone(estimator_orig)

    y = _enforce_estimator_tags_y(estimator, y)

    set_random_state(estimator)
    estimator.fit(X, y)

    if readonly_memmap:
        unpickled_estimator = create_memmap_backed_data(estimator)
    else:
        # No need to touch the file system in that case.
        pickled_estimator = pickle.dumps(estimator)
        module_name = estimator.__module__
        if module_name.startswith("sklearn.") and not (
            "test_" in module_name or module_name.endswith("_testing")
        ):
            # strict check for sklearn estimators that are not implemented in test
            # modules.
            assert b"_sklearn_version" in pickled_estimator
        unpickled_estimator = pickle.loads(pickled_estimator)

    result = dict()
    for method in check_methods:
        if hasattr(estimator, method):
            result[method] = getattr(estimator, method)(X)

    for method in result:
        unpickled_result = getattr(unpickled_estimator, method)(X)
        assert_allclose_dense_sparse(result[method], unpickled_result)


@ignore_warnings(category=FutureWarning)
def check_estimators_partial_fit_n_features(name, estimator_orig):
    # check if number of features changes between calls to partial_fit.
    if not hasattr(estimator_orig, "partial_fit"):
        return
    estimator = clone(estimator_orig)
    X, y = make_blobs(n_samples=50, random_state=1)
    X = _enforce_estimator_tags_X(estimator_orig, X)
    y = _enforce_estimator_tags_y(estimator_orig, y)

    try:
        if is_classifier(estimator):
            classes = np.unique(y)
            estimator.partial_fit(X, y, classes=classes)
        else:
            estimator.partial_fit(X, y)
    except NotImplementedError:
        return

    with raises(
        ValueError,
        err_msg=(
            f"The estimator {name} does not raise an error when the "
            "number of features changes between calls to partial_fit."
        ),
    ):
        estimator.partial_fit(X[:, :-1], y)


@ignore_warnings(category=FutureWarning)
def check_classifier_multioutput(name, estimator):
    n_samples, n_labels, n_classes = 42, 5, 3
    tags = get_tags(estimator)
    estimator = clone(estimator)
    X, y = make_multilabel_classification(
        random_state=42, n_samples=n_samples, n_labels=n_labels, n_classes=n_classes
    )
    estimator.fit(X, y)
    y_pred = estimator.predict(X)

    assert y_pred.shape == (n_samples, n_classes), (
        "The shape of the prediction for multioutput data is "
        "incorrect. Expected {}, got {}.".format((n_samples, n_labels), y_pred.shape)
    )
    assert y_pred.dtype.kind == "i"

    if hasattr(estimator, "decision_function"):
        decision = estimator.decision_function(X)
        assert isinstance(decision, np.ndarray)
        assert decision.shape == (n_samples, n_classes), (
            "The shape of the decision function output for "
            "multioutput data is incorrect. Expected {}, got {}.".format(
                (n_samples, n_classes), decision.shape
            )
        )

        dec_pred = (decision > 0).astype(int)
        dec_exp = estimator.classes_[dec_pred]
        assert_array_equal(dec_exp, y_pred)

    if hasattr(estimator, "predict_proba"):
        y_prob = estimator.predict_proba(X)

        if isinstance(y_prob, list) and not tags.classifier_tags.poor_score:
            for i in range(n_classes):
                assert y_prob[i].shape == (n_samples, 2), (
                    "The shape of the probability for multioutput data is"
                    " incorrect. Expected {}, got {}.".format(
                        (n_samples, 2), y_prob[i].shape
                    )
                )
                assert_array_equal(
                    np.argmax(y_prob[i], axis=1).astype(int), y_pred[:, i]
                )
        elif not tags.classifier_tags.poor_score:
            assert y_prob.shape == (n_samples, n_classes), (
                "The shape of the probability for multioutput data is"
                " incorrect. Expected {}, got {}.".format(
                    (n_samples, n_classes), y_prob.shape
                )
            )
            assert_array_equal(y_prob.round().astype(int), y_pred)

    if hasattr(estimator, "decision_function") and hasattr(estimator, "predict_proba"):
        for i in range(n_classes):
            y_proba = estimator.predict_proba(X)[:, i]
            y_decision = estimator.decision_function(X)
            assert_array_equal(rankdata(y_proba), rankdata(y_decision[:, i]))


@ignore_warnings(category=FutureWarning)
def check_regressor_multioutput(name, estimator):
    estimator = clone(estimator)
    n_samples = n_features = 10

    if not _is_pairwise_metric(estimator):
        n_samples = n_samples + 1

    X, y = make_regression(
        random_state=42, n_targets=5, n_samples=n_samples, n_features=n_features
    )
    X = _enforce_estimator_tags_X(estimator, X)

    estimator.fit(X, y)
    y_pred = estimator.predict(X)

    assert y_pred.dtype == np.dtype("float64"), (
        "Multioutput predictions by a regressor are expected to be"
        " floating-point precision. Got {} instead".format(y_pred.dtype)
    )
    assert y_pred.shape == y.shape, (
        "The shape of the prediction for multioutput data is incorrect."
        " Expected {}, got {}."
    )


@ignore_warnings(category=FutureWarning)
def check_clustering(name, clusterer_orig, readonly_memmap=False):
    clusterer = clone(clusterer_orig)
    X, y = make_blobs(n_samples=50, random_state=1)
    X, y = shuffle(X, y, random_state=7)
    X = StandardScaler().fit_transform(X)
    rng = np.random.RandomState(7)
    X_noise = np.concatenate([X, rng.uniform(low=-3, high=3, size=(5, 2))])

    if readonly_memmap:
        X, y, X_noise = create_memmap_backed_data([X, y, X_noise])

    n_samples, n_features = X.shape
    # catch deprecation and neighbors warnings
    if hasattr(clusterer, "n_clusters"):
        clusterer.set_params(n_clusters=3)
    set_random_state(clusterer)
    if name == "AffinityPropagation":
        clusterer.set_params(preference=-100)
        clusterer.set_params(max_iter=100)

    # fit
    clusterer.fit(X)
    # with lists
    clusterer.fit(X.tolist())

    pred = clusterer.labels_
    assert pred.shape == (n_samples,)
    assert adjusted_rand_score(pred, y) > 0.4
    if get_tags(clusterer).non_deterministic:
        return
    set_random_state(clusterer)
    with warnings.catch_warnings(record=True):
        pred2 = clusterer.fit_predict(X)
    assert_array_equal(pred, pred2)

    # fit_predict(X) and labels_ should be of type int
    assert pred.dtype in [np.dtype("int32"), np.dtype("int64")]
    assert pred2.dtype in [np.dtype("int32"), np.dtype("int64")]

    # Add noise to X to test the possible values of the labels
    labels = clusterer.fit_predict(X_noise)

    # There should be at least one sample in every cluster. Equivalently
    # labels_ should contain all the consecutive values between its
    # min and its max.
    labels_sorted = np.unique(labels)
    assert_array_equal(
        labels_sorted, np.arange(labels_sorted[0], labels_sorted[-1] + 1)
    )

    # Labels are expected to start at 0 (no noise) or -1 (if noise)
    assert labels_sorted[0] in [0, -1]
    # Labels should be less than n_clusters - 1
    if hasattr(clusterer, "n_clusters"):
        n_clusters = getattr(clusterer, "n_clusters")
        assert n_clusters - 1 >= labels_sorted[-1]
    # else labels should be less than max(labels_) which is necessarily true


@ignore_warnings(category=FutureWarning)
def check_clusterer_compute_labels_predict(name, clusterer_orig):
    """Check that predict is invariant of compute_labels."""
    X, y = make_blobs(n_samples=20, random_state=0)
    clusterer = clone(clusterer_orig)
    set_random_state(clusterer)

    if hasattr(clusterer, "compute_labels"):
        # MiniBatchKMeans
        X_pred1 = clusterer.fit(X).predict(X)
        clusterer.set_params(compute_labels=False)
        X_pred2 = clusterer.fit(X).predict(X)
        assert_array_equal(X_pred1, X_pred2)


@ignore_warnings(category=FutureWarning)
def check_classifiers_one_label(name, classifier_orig):
    error_string_fit = "Classifier can't train when only one class is present."
    error_string_predict = "Classifier can't predict when only one class is present."
    rnd = np.random.RandomState(0)
    X_train = rnd.uniform(size=(10, 3))
    X_test = rnd.uniform(size=(10, 3))
    y = np.ones(10)
    # catch deprecation warnings
    with ignore_warnings(category=FutureWarning):
        classifier = clone(classifier_orig)
        with raises(
            ValueError, match="class", may_pass=True, err_msg=error_string_fit
        ) as cm:
            classifier.fit(X_train, y)

        if cm.raised_and_matched:
            # ValueError was raised with proper error message
            return

        assert_array_equal(classifier.predict(X_test), y, err_msg=error_string_predict)


@ignore_warnings(category=FutureWarning)
def check_classifiers_one_label_sample_weights(name, classifier_orig):
    """Check that classifiers accepting sample_weight fit or throws a ValueError with
    an explicit message if the problem is reduced to one class.
    """
    error_fit = (
        f"{name} failed when fitted on one label after sample_weight trimming. Error "
        "message is not explicit, it should have 'class'."
    )
    error_predict = f"{name} prediction results should only output the remaining class."
    rnd = np.random.RandomState(0)
    # X should be square for test on SVC with precomputed kernel
    X_train = rnd.uniform(size=(10, 10))
    X_test = rnd.uniform(size=(10, 10))
    y = np.arange(10) % 2
    sample_weight = y.copy()  # select a single class
    classifier = clone(classifier_orig)

    if has_fit_parameter(classifier, "sample_weight"):
        match = [r"\bclass(es)?\b", error_predict]
        err_type, err_msg = (AssertionError, ValueError), error_fit
    else:
        match = r"\bsample_weight\b"
        err_type, err_msg = (TypeError, ValueError), None

    with raises(err_type, match=match, may_pass=True, err_msg=err_msg) as cm:
        classifier.fit(X_train, y, sample_weight=sample_weight)
        if cm.raised_and_matched:
            # raise the proper error type with the proper error message
            return
        # for estimators that do not fail, they should be able to predict the only
        # class remaining during fit
        assert_array_equal(
            classifier.predict(X_test), np.ones(10), err_msg=error_predict
        )


@ignore_warnings  # Warnings are raised by decision function
def check_classifiers_train(
    name, classifier_orig, readonly_memmap=False, X_dtype="float64"
):
    X_m, y_m = make_blobs(n_samples=300, random_state=0)
    X_m = X_m.astype(X_dtype)
    X_m, y_m = shuffle(X_m, y_m, random_state=7)
    X_m = StandardScaler().fit_transform(X_m)
    # generate binary problem from multi-class one
    y_b = y_m[y_m != 2]
    X_b = X_m[y_m != 2]

    if name in ["BernoulliNB", "MultinomialNB", "ComplementNB", "CategoricalNB"]:
        X_m -= X_m.min()
        X_b -= X_b.min()

    if readonly_memmap:
        X_m, y_m, X_b, y_b = create_memmap_backed_data([X_m, y_m, X_b, y_b])

    problems = [(X_b, y_b)]
    tags = get_tags(classifier_orig)
    if tags.classifier_tags.multi_class:
        problems.append((X_m, y_m))

    for X, y in problems:
        classes = np.unique(y)
        n_classes = len(classes)
        n_samples, n_features = X.shape
        classifier = clone(classifier_orig)
        X = _enforce_estimator_tags_X(classifier, X)
        y = _enforce_estimator_tags_y(classifier, y)

        set_random_state(classifier)
        # raises error on malformed input for fit
        if not tags.no_validation:
            with raises(
                ValueError,
                err_msg=(
                    f"The classifier {name} does not raise an error when "
                    "incorrect/malformed input data for fit is passed. The number "
                    "of training examples is not the same as the number of "
                    "labels. Perhaps use check_X_y in fit."
                ),
            ):
                classifier.fit(X, y[:-1])

        # fit
        classifier.fit(X, y)
        # with lists
        classifier.fit(X.tolist(), y.tolist())
        assert hasattr(classifier, "classes_")
        y_pred = classifier.predict(X)

        assert y_pred.shape == (n_samples,)
        # training set performance
        if not tags.classifier_tags.poor_score:
            assert accuracy_score(y, y_pred) > 0.83

        # raises error on malformed input for predict
        msg_pairwise = (
            "The classifier {} does not raise an error when shape of X in "
            " {} is not equal to (n_test_samples, n_training_samples)"
        )
        msg = (
            "The classifier {} does not raise an error when the number of "
            "features in {} is different from the number of features in "
            "fit."
        )

        if not tags.no_validation:
            if tags.input_tags.pairwise:
                with raises(
                    ValueError,
                    err_msg=msg_pairwise.format(name, "predict"),
                ):
                    classifier.predict(X.reshape(-1, 1))
            else:
                with raises(ValueError, err_msg=msg.format(name, "predict")):
                    classifier.predict(X.T)
        if hasattr(classifier, "decision_function"):
            try:
                # decision_function agrees with predict
                decision = classifier.decision_function(X)
                if n_classes == 2:
                    if tags.target_tags.single_output:
                        assert decision.shape == (n_samples,)
                    else:
                        assert decision.shape == (n_samples, 1)
                    dec_pred = (decision.ravel() > 0).astype(int)
                    assert_array_equal(dec_pred, y_pred)
                else:
                    assert decision.shape == (n_samples, n_classes)
                    assert_array_equal(np.argmax(decision, axis=1), y_pred)

                # raises error on malformed input for decision_function
                if not tags.no_validation:
                    if tags.input_tags.pairwise:
                        with raises(
                            ValueError,
                            err_msg=msg_pairwise.format(name, "decision_function"),
                        ):
                            classifier.decision_function(X.reshape(-1, 1))
                    else:
                        with raises(
                            ValueError,
                            err_msg=msg.format(name, "decision_function"),
                        ):
                            classifier.decision_function(X.T)
            except NotImplementedError:
                pass

        if hasattr(classifier, "predict_proba"):
            # predict_proba agrees with predict
            y_prob = classifier.predict_proba(X)
            assert y_prob.shape == (n_samples, n_classes)
            assert_array_equal(np.argmax(y_prob, axis=1), y_pred)
            # check that probas for all classes sum to one
            assert_array_almost_equal(np.sum(y_prob, axis=1), np.ones(n_samples))
            if not tags.no_validation:
                # raises error on malformed input for predict_proba
                if tags.input_tags.pairwise:
                    with raises(
                        ValueError,
                        err_msg=msg_pairwise.format(name, "predict_proba"),
                    ):
                        classifier.predict_proba(X.reshape(-1, 1))
                else:
                    with raises(
                        ValueError,
                        err_msg=msg.format(name, "predict_proba"),
                    ):
                        classifier.predict_proba(X.T)
            if hasattr(classifier, "predict_log_proba"):
                # predict_log_proba is a transformation of predict_proba
                y_log_prob = classifier.predict_log_proba(X)
                assert_allclose(y_log_prob, np.log(y_prob), 8, atol=1e-9)
                assert_array_equal(np.argsort(y_log_prob), np.argsort(y_prob))


def check_outlier_corruption(num_outliers, expected_outliers, decision):
    # Check for deviation from the precise given contamination level that may
    # be due to ties in the anomaly scores.
    if num_outliers < expected_outliers:
        start = num_outliers
        end = expected_outliers + 1
    else:
        start = expected_outliers
        end = num_outliers + 1

    # ensure that all values in the 'critical area' are tied,
    # leading to the observed discrepancy between provided
    # and actual contamination levels.
    sorted_decision = np.sort(decision)
    msg = (
        "The number of predicted outliers is not equal to the expected "
        "number of outliers and this difference is not explained by the "
        "number of ties in the decision_function values"
    )
    assert len(np.unique(sorted_decision[start:end])) == 1, msg


def check_outliers_train(name, estimator_orig, readonly_memmap=True):
    n_samples = 300
    X, _ = make_blobs(n_samples=n_samples, random_state=0)
    X = shuffle(X, random_state=7)

    if readonly_memmap:
        X = create_memmap_backed_data(X)

    n_samples, n_features = X.shape
    estimator = clone(estimator_orig)
    set_random_state(estimator)

    # fit
    estimator.fit(X)
    # with lists
    estimator.fit(X.tolist())

    y_pred = estimator.predict(X)
    assert y_pred.shape == (n_samples,)
    assert y_pred.dtype.kind == "i"
    assert_array_equal(np.unique(y_pred), np.array([-1, 1]))

    decision = estimator.decision_function(X)
    scores = estimator.score_samples(X)
    for output in [decision, scores]:
        assert output.dtype == np.dtype("float")
        assert output.shape == (n_samples,)

    # raises error on malformed input for predict
    with raises(ValueError):
        estimator.predict(X.T)

    # decision_function agrees with predict
    dec_pred = (decision >= 0).astype(int)
    dec_pred[dec_pred == 0] = -1
    assert_array_equal(dec_pred, y_pred)

    # raises error on malformed input for decision_function
    with raises(ValueError):
        estimator.decision_function(X.T)

    # decision_function is a translation of score_samples
    y_dec = scores - estimator.offset_
    assert_allclose(y_dec, decision)

    # raises error on malformed input for score_samples
    with raises(ValueError):
        estimator.score_samples(X.T)

    # contamination parameter (not for OneClassSVM which has the nu parameter)
    if hasattr(estimator, "contamination") and not hasattr(estimator, "novelty"):
        # proportion of outliers equal to contamination parameter when not
        # set to 'auto'. This is true for the training set and cannot thus be
        # checked as follows for estimators with a novelty parameter such as
        # LocalOutlierFactor (tested in check_outliers_fit_predict)
        expected_outliers = 30
        contamination = expected_outliers / n_samples
        estimator.set_params(contamination=contamination)
        estimator.fit(X)
        y_pred = estimator.predict(X)

        num_outliers = np.sum(y_pred != 1)
        # num_outliers should be equal to expected_outliers unless
        # there are ties in the decision_function values. this can
        # only be tested for estimators with a decision_function
        # method, i.e. all estimators except LOF which is already
        # excluded from this if branch.
        if num_outliers != expected_outliers:
            decision = estimator.decision_function(X)
            check_outlier_corruption(num_outliers, expected_outliers, decision)


def check_outlier_contamination(name, estimator_orig):
    # Check that the contamination parameter is in (0.0, 0.5] when it is an
    # interval constraint.

    if not hasattr(estimator_orig, "_parameter_constraints"):
        # Only estimator implementing parameter constraints will be checked
        return

    if "contamination" not in estimator_orig._parameter_constraints:
        return

    contamination_constraints = estimator_orig._parameter_constraints["contamination"]
    if not any([isinstance(c, Interval) for c in contamination_constraints]):
        raise AssertionError(
            "contamination constraints should contain a Real Interval constraint."
        )

    for constraint in contamination_constraints:
        if isinstance(constraint, Interval):
            assert (
                constraint.type == Real
                and constraint.left >= 0.0
                and constraint.right <= 0.5
                and (constraint.left > 0 or constraint.closed in {"right", "neither"})
            ), "contamination constraint should be an interval in (0, 0.5]"


@ignore_warnings(category=FutureWarning)
def check_classifiers_multilabel_representation_invariance(name, classifier_orig):
    X, y = make_multilabel_classification(
        n_samples=100,
        n_features=2,
        n_classes=5,
        n_labels=3,
        length=50,
        allow_unlabeled=True,
        random_state=0,
    )
    X = scale(X)

    X_train, y_train = X[:80], y[:80]
    X_test = X[80:]

    y_train_list_of_lists = y_train.tolist()
    y_train_list_of_arrays = list(y_train)

    classifier = clone(classifier_orig)
    set_random_state(classifier)

    y_pred = classifier.fit(X_train, y_train).predict(X_test)

    y_pred_list_of_lists = classifier.fit(X_train, y_train_list_of_lists).predict(
        X_test
    )

    y_pred_list_of_arrays = classifier.fit(X_train, y_train_list_of_arrays).predict(
        X_test
    )

    assert_array_equal(y_pred, y_pred_list_of_arrays)
    assert_array_equal(y_pred, y_pred_list_of_lists)

    assert y_pred.dtype == y_pred_list_of_arrays.dtype
    assert y_pred.dtype == y_pred_list_of_lists.dtype
    assert type(y_pred) == type(y_pred_list_of_arrays)
    assert type(y_pred) == type(y_pred_list_of_lists)


@ignore_warnings(category=FutureWarning)
def check_classifiers_multilabel_output_format_predict(name, classifier_orig):
    """Check the output of the `predict` method for classifiers supporting
    multilabel-indicator targets."""
    classifier = clone(classifier_orig)
    set_random_state(classifier)

    n_samples, test_size, n_outputs = 100, 25, 5
    X, y = make_multilabel_classification(
        n_samples=n_samples,
        n_features=2,
        n_classes=n_outputs,
        n_labels=3,
        length=50,
        allow_unlabeled=True,
        random_state=0,
    )
    X = scale(X)

    X_train, X_test = X[:-test_size], X[-test_size:]
    y_train, y_test = y[:-test_size], y[-test_size:]
    classifier.fit(X_train, y_train)

    response_method_name = "predict"
    predict_method = getattr(classifier, response_method_name, None)
    if predict_method is None:
        raise SkipTest(f"{name} does not have a {response_method_name} method.")

    y_pred = predict_method(X_test)

    # y_pred.shape -> y_test.shape with the same dtype
    assert isinstance(y_pred, np.ndarray), (
        f"{name}.predict is expected to output a NumPy array. Got "
        f"{type(y_pred)} instead."
    )
    assert y_pred.shape == y_test.shape, (
        f"{name}.predict outputs a NumPy array of shape {y_pred.shape} "
        f"instead of {y_test.shape}."
    )
    assert y_pred.dtype == y_test.dtype, (
        f"{name}.predict does not output the same dtype than the targets. "
        f"Got {y_pred.dtype} instead of {y_test.dtype}."
    )


@ignore_warnings(category=FutureWarning)
def check_classifiers_multilabel_output_format_predict_proba(name, classifier_orig):
    """Check the output of the `predict_proba` method for classifiers supporting
    multilabel-indicator targets."""
    classifier = clone(classifier_orig)
    set_random_state(classifier)

    n_samples, test_size, n_outputs = 100, 25, 5
    X, y = make_multilabel_classification(
        n_samples=n_samples,
        n_features=2,
        n_classes=n_outputs,
        n_labels=3,
        length=50,
        allow_unlabeled=True,
        random_state=0,
    )
    X = scale(X)

    X_train, X_test = X[:-test_size], X[-test_size:]
    y_train = y[:-test_size]
    classifier.fit(X_train, y_train)

    response_method_name = "predict_proba"
    predict_proba_method = getattr(classifier, response_method_name, None)
    if predict_proba_method is None:
        raise SkipTest(f"{name} does not have a {response_method_name} method.")

    y_pred = predict_proba_method(X_test)

    # y_pred.shape -> 2 possibilities:
    # - list of length n_outputs of shape (n_samples, 2);
    # - ndarray of shape (n_samples, n_outputs).
    # dtype should be floating
    if isinstance(y_pred, list):
        assert len(y_pred) == n_outputs, (
            f"When {name}.predict_proba returns a list, the list should "
            "be of length n_outputs and contain NumPy arrays. Got length "
            f"of {len(y_pred)} instead of {n_outputs}."
        )
        for pred in y_pred:
            assert pred.shape == (test_size, 2), (
                f"When {name}.predict_proba returns a list, this list "
                "should contain NumPy arrays of shape (n_samples, 2). Got "
                f"NumPy arrays of shape {pred.shape} instead of "
                f"{(test_size, 2)}."
            )
            assert pred.dtype.kind == "f", (
                f"When {name}.predict_proba returns a list, it should "
                "contain NumPy arrays with floating dtype. Got "
                f"{pred.dtype} instead."
            )
            # check that we have the correct probabilities
            err_msg = (
                f"When {name}.predict_proba returns a list, each NumPy "
                "array should contain probabilities for each class and "
                "thus each row should sum to 1 (or close to 1 due to "
                "numerical errors)."
            )
            assert_allclose(pred.sum(axis=1), 1, err_msg=err_msg)
    elif isinstance(y_pred, np.ndarray):
        assert y_pred.shape == (test_size, n_outputs), (
            f"When {name}.predict_proba returns a NumPy array, the "
            f"expected shape is (n_samples, n_outputs). Got {y_pred.shape}"
            f" instead of {(test_size, n_outputs)}."
        )
        assert y_pred.dtype.kind == "f", (
            f"When {name}.predict_proba returns a NumPy array, the "
            f"expected data type is floating. Got {y_pred.dtype} instead."
        )
        err_msg = (
            f"When {name}.predict_proba returns a NumPy array, this array "
            "is expected to provide probabilities of the positive class "
            "and should therefore contain values between 0 and 1."
        )
        assert_array_less(0, y_pred, err_msg=err_msg)
        assert_array_less(y_pred, 1, err_msg=err_msg)
    else:
        raise ValueError(
            f"Unknown returned type {type(y_pred)} by {name}."
            "predict_proba. A list or a Numpy array is expected."
        )


@ignore_warnings(category=FutureWarning)
def check_classifiers_multilabel_output_format_decision_function(name, classifier_orig):
    """Check the output of the `decision_function` method for classifiers supporting
    multilabel-indicator targets."""
    classifier = clone(classifier_orig)
    set_random_state(classifier)

    n_samples, test_size, n_outputs = 100, 25, 5
    X, y = make_multilabel_classification(
        n_samples=n_samples,
        n_features=2,
        n_classes=n_outputs,
        n_labels=3,
        length=50,
        allow_unlabeled=True,
        random_state=0,
    )
    X = scale(X)

    X_train, X_test = X[:-test_size], X[-test_size:]
    y_train = y[:-test_size]
    classifier.fit(X_train, y_train)

    response_method_name = "decision_function"
    decision_function_method = getattr(classifier, response_method_name, None)
    if decision_function_method is None:
        raise SkipTest(f"{name} does not have a {response_method_name} method.")

    y_pred = decision_function_method(X_test)

    # y_pred.shape -> y_test.shape with floating dtype
    assert isinstance(y_pred, np.ndarray), (
        f"{name}.decision_function is expected to output a NumPy array."
        f" Got {type(y_pred)} instead."
    )
    assert y_pred.shape == (test_size, n_outputs), (
        f"{name}.decision_function is expected to provide a NumPy array "
        f"of shape (n_samples, n_outputs). Got {y_pred.shape} instead of "
        f"{(test_size, n_outputs)}."
    )
    assert y_pred.dtype.kind == "f", (
        f"{name}.decision_function is expected to output a floating dtype."
        f" Got {y_pred.dtype} instead."
    )


@ignore_warnings(category=FutureWarning)
def check_get_feature_names_out_error(name, estimator_orig):
    """Check the error raised by get_feature_names_out when called before fit.

    Unfitted estimators with get_feature_names_out should raise a NotFittedError.
    """

    estimator = clone(estimator_orig)
    err_msg = (
        f"Estimator {name} should have raised a NotFitted error when fit is called"
        " before get_feature_names_out"
    )
    with raises(NotFittedError, err_msg=err_msg):
        estimator.get_feature_names_out()


@ignore_warnings(category=FutureWarning)
def check_estimators_fit_returns_self(name, estimator_orig, readonly_memmap=False):
    """Check if self is returned when calling fit."""
    X, y = make_blobs(random_state=0, n_samples=21)
    X = _enforce_estimator_tags_X(estimator_orig, X)

    estimator = clone(estimator_orig)
    y = _enforce_estimator_tags_y(estimator, y)

    if readonly_memmap:
        X, y = create_memmap_backed_data([X, y])

    set_random_state(estimator)
    assert estimator.fit(X, y) is estimator


@ignore_warnings
def check_estimators_unfitted(name, estimator_orig):
    """Check that predict raises an exception in an unfitted estimator.

    Unfitted estimators should raise a NotFittedError.
    """
    # Common test for Regressors, Classifiers and Outlier detection estimators
    X, y = _regression_dataset()

    estimator = clone(estimator_orig)
    for method in (
        "decision_function",
        "predict",
        "predict_proba",
        "predict_log_proba",
    ):
        if hasattr(estimator, method):
            with raises(NotFittedError):
                getattr(estimator, method)(X)


@ignore_warnings(category=FutureWarning)
def check_supervised_y_2d(name, estimator_orig):
    tags = get_tags(estimator_orig)
    rnd = np.random.RandomState(0)
    n_samples = 30
    X = _enforce_estimator_tags_X(estimator_orig, rnd.uniform(size=(n_samples, 3)))
    y = np.arange(n_samples) % 3
    y = _enforce_estimator_tags_y(estimator_orig, y)
    estimator = clone(estimator_orig)
    set_random_state(estimator)
    # fit
    estimator.fit(X, y)
    y_pred = estimator.predict(X)

    set_random_state(estimator)
    # Check that when a 2D y is given, a DataConversionWarning is
    # raised
    with warnings.catch_warnings(record=True) as w:
        warnings.simplefilter("always", DataConversionWarning)
        warnings.simplefilter("ignore", RuntimeWarning)
        estimator.fit(X, y[:, np.newaxis])
    y_pred_2d = estimator.predict(X)
    msg = "expected 1 DataConversionWarning, got: %s" % ", ".join(
        [str(w_x) for w_x in w]
    )
    if not tags.target_tags.multi_output:
        # check that we warned if we don't support multi-output
        assert len(w) > 0, msg
        assert (
            "DataConversionWarning('A column-vector y"
            " was passed when a 1d array was expected" in msg
        )
    assert_allclose(y_pred.ravel(), y_pred_2d.ravel())


@ignore_warnings
def check_classifiers_predictions(X, y, name, classifier_orig):
    classes = np.unique(y)
    classifier = clone(classifier_orig)
    if name == "BernoulliNB":
        X = X > X.mean()
    set_random_state(classifier)

    classifier.fit(X, y)
    y_pred = classifier.predict(X)

    if hasattr(classifier, "decision_function"):
        decision = classifier.decision_function(X)
        assert isinstance(decision, np.ndarray)
        if len(classes) == 2:
            dec_pred = (decision.ravel() > 0).astype(int)
            dec_exp = classifier.classes_[dec_pred]
            assert_array_equal(
                dec_exp,
                y_pred,
                err_msg=(
                    "decision_function does not match "
                    "classifier for %r: expected '%s', got '%s'"
                )
                % (
                    classifier,
                    ", ".join(map(str, dec_exp)),
                    ", ".join(map(str, y_pred)),
                ),
            )
        elif getattr(classifier, "decision_function_shape", "ovr") == "ovr":
            decision_y = np.argmax(decision, axis=1).astype(int)
            y_exp = classifier.classes_[decision_y]
            assert_array_equal(
                y_exp,
                y_pred,
                err_msg=(
                    "decision_function does not match "
                    "classifier for %r: expected '%s', got '%s'"
                )
                % (
                    classifier,
                    ", ".join(map(str, y_exp)),
                    ", ".join(map(str, y_pred)),
                ),
            )

    # training set performance
    if name != "ComplementNB":
        # This is a pathological data set for ComplementNB.
        # For some specific cases 'ComplementNB' predicts less classes
        # than expected
        assert_array_equal(np.unique(y), np.unique(y_pred))
    assert_array_equal(
        classes,
        classifier.classes_,
        err_msg="Unexpected classes_ attribute for %r: expected '%s', got '%s'"
        % (
            classifier,
            ", ".join(map(str, classes)),
            ", ".join(map(str, classifier.classes_)),
        ),
    )


def _choose_check_classifiers_labels(name, y, y_names):
    # Semisupervised classifiers use -1 as the indicator for an unlabeled
    # sample.
    return (
        y
        if name in ["LabelPropagation", "LabelSpreading", "SelfTrainingClassifier"]
        else y_names
    )


def check_classifiers_classes(name, classifier_orig):
    X_multiclass, y_multiclass = make_blobs(
        n_samples=30, random_state=0, cluster_std=0.1
    )
    X_multiclass, y_multiclass = shuffle(X_multiclass, y_multiclass, random_state=7)
    X_multiclass = StandardScaler().fit_transform(X_multiclass)

    X_binary = X_multiclass[y_multiclass != 2]
    y_binary = y_multiclass[y_multiclass != 2]

    X_multiclass = _enforce_estimator_tags_X(classifier_orig, X_multiclass)
    X_binary = _enforce_estimator_tags_X(classifier_orig, X_binary)

    labels_multiclass = ["one", "two", "three"]
    labels_binary = ["one", "two"]

    y_names_multiclass = np.take(labels_multiclass, y_multiclass)
    y_names_binary = np.take(labels_binary, y_binary)

    problems = [(X_binary, y_binary, y_names_binary)]
    if get_tags(classifier_orig).classifier_tags.multi_class:
        problems.append((X_multiclass, y_multiclass, y_names_multiclass))

    for X, y, y_names in problems:
        for y_names_i in [y_names, y_names.astype("O")]:
            y_ = _choose_check_classifiers_labels(name, y, y_names_i)
            check_classifiers_predictions(X, y_, name, classifier_orig)

    labels_binary = [-1, 1]
    y_names_binary = np.take(labels_binary, y_binary)
    y_binary = _choose_check_classifiers_labels(name, y_binary, y_names_binary)
    check_classifiers_predictions(X_binary, y_binary, name, classifier_orig)


@ignore_warnings(category=FutureWarning)
def check_regressors_int(name, regressor_orig):
    X, _ = _regression_dataset()
    X = _enforce_estimator_tags_X(regressor_orig, X[:50])
    rnd = np.random.RandomState(0)
    y = rnd.randint(3, size=X.shape[0])
    y = _enforce_estimator_tags_y(regressor_orig, y)
    rnd = np.random.RandomState(0)
    # separate estimators to control random seeds
    regressor_1 = clone(regressor_orig)
    regressor_2 = clone(regressor_orig)
    set_random_state(regressor_1)
    set_random_state(regressor_2)

    if name in CROSS_DECOMPOSITION:
        y_ = np.vstack([y, 2 * y + rnd.randint(2, size=len(y))])
        y_ = y_.T
    else:
        y_ = y

    # fit
    regressor_1.fit(X, y_)
    pred1 = regressor_1.predict(X)
    regressor_2.fit(X, y_.astype(float))
    pred2 = regressor_2.predict(X)
    assert_allclose(pred1, pred2, atol=1e-2, err_msg=name)


@ignore_warnings(category=FutureWarning)
def check_regressors_train(
    name, regressor_orig, readonly_memmap=False, X_dtype=np.float64
):
    X, y = _regression_dataset()
    X = X.astype(X_dtype)
    y = scale(y)  # X is already scaled
    regressor = clone(regressor_orig)
    X = _enforce_estimator_tags_X(regressor, X)
    y = _enforce_estimator_tags_y(regressor, y)
    if name in CROSS_DECOMPOSITION:
        rnd = np.random.RandomState(0)
        y_ = np.vstack([y, 2 * y + rnd.randint(2, size=len(y))])
        y_ = y_.T
    else:
        y_ = y

    if readonly_memmap:
        X, y, y_ = create_memmap_backed_data([X, y, y_])

    if not hasattr(regressor, "alphas") and hasattr(regressor, "alpha"):
        # linear regressors need to set alpha, but not generalized CV ones
        regressor.alpha = 0.01
    if name == "PassiveAggressiveRegressor":
        regressor.C = 0.01

    # raises error on malformed input for fit
    with raises(
        ValueError,
        err_msg=(
            f"The classifier {name} does not raise an error when "
            "incorrect/malformed input data for fit is passed. The number of "
            "training examples is not the same as the number of labels. Perhaps "
            "use check_X_y in fit."
        ),
    ):
        regressor.fit(X, y[:-1])
    # fit
    set_random_state(regressor)
    regressor.fit(X, y_)
    regressor.fit(X.tolist(), y_.tolist())
    y_pred = regressor.predict(X)
    assert y_pred.shape == y_.shape

    # TODO: find out why PLS and CCA fail. RANSAC is random
    # and furthermore assumes the presence of outliers, hence
    # skipped
    if not get_tags(regressor).regressor_tags.poor_score:
        assert regressor.score(X, y_) > 0.5


@ignore_warnings
def check_regressors_no_decision_function(name, regressor_orig):
    # check that regressors don't have a decision_function, predict_proba, or
    # predict_log_proba method.
    rng = np.random.RandomState(0)
    regressor = clone(regressor_orig)

    X = rng.normal(size=(10, 4))
    X = _enforce_estimator_tags_X(regressor_orig, X)
    y = _enforce_estimator_tags_y(regressor, X[:, 0])

    regressor.fit(X, y)
    funcs = ["decision_function", "predict_proba", "predict_log_proba"]
    for func_name in funcs:
        assert not hasattr(regressor, func_name)


@ignore_warnings(category=FutureWarning)
def check_class_weight_classifiers(name, classifier_orig):
    if get_tags(classifier_orig).classifier_tags.multi_class:
        problems = [2, 3]
    else:  # binary classification only
        problems = [2]

    for n_centers in problems:
        # create a very noisy dataset
        X, y = make_blobs(centers=n_centers, random_state=0, cluster_std=20)
        X_train, X_test, y_train, y_test = train_test_split(
            X, y, test_size=0.5, random_state=0
        )

        # can't use gram_if_pairwise() here, setting up gram matrix manually
        if get_tags(classifier_orig).input_tags.pairwise:
            X_test = rbf_kernel(X_test, X_train)
            X_train = rbf_kernel(X_train, X_train)

        n_centers = len(np.unique(y_train))

        if n_centers == 2:
            class_weight = {0: 1000, 1: 0.0001}
        else:
            class_weight = {0: 1000, 1: 0.0001, 2: 0.0001}

        classifier = clone(classifier_orig).set_params(class_weight=class_weight)
        if hasattr(classifier, "n_iter"):
            classifier.set_params(n_iter=100)
        if hasattr(classifier, "max_iter"):
            classifier.set_params(max_iter=1000)
        if hasattr(classifier, "min_weight_fraction_leaf"):
            classifier.set_params(min_weight_fraction_leaf=0.01)
        if hasattr(classifier, "n_iter_no_change"):
            classifier.set_params(n_iter_no_change=20)

        set_random_state(classifier)
        classifier.fit(X_train, y_train)
        y_pred = classifier.predict(X_test)
        # XXX: Generally can use 0.89 here. On Windows, LinearSVC gets
        #      0.88 (Issue #9111)
        if not get_tags(classifier_orig).classifier_tags.poor_score:
            assert np.mean(y_pred == 0) > 0.87


@ignore_warnings(category=FutureWarning)
def check_class_weight_balanced_classifiers(
    name, classifier_orig, X_train, y_train, X_test, y_test, weights
):
    classifier = clone(classifier_orig)
    if hasattr(classifier, "n_iter"):
        classifier.set_params(n_iter=100)
    if hasattr(classifier, "max_iter"):
        classifier.set_params(max_iter=1000)

    set_random_state(classifier)
    classifier.fit(X_train, y_train)
    y_pred = classifier.predict(X_test)

    classifier.set_params(class_weight="balanced")
    classifier.fit(X_train, y_train)
    y_pred_balanced = classifier.predict(X_test)
    assert f1_score(y_test, y_pred_balanced, average="weighted") > f1_score(
        y_test, y_pred, average="weighted"
    )


@ignore_warnings(category=FutureWarning)
def check_class_weight_balanced_linear_classifier(name, estimator_orig):
    """Test class weights with non-contiguous class labels."""
    # this is run on classes, not instances, though this should be changed
    X = np.array([[-1.0, -1.0], [-1.0, 0], [-0.8, -1.0], [1.0, 1.0], [1.0, 0.0]])
    y = np.array([1, 1, 1, -1, -1])

    classifier = clone(estimator_orig)

    if hasattr(classifier, "n_iter"):
        # This is a very small dataset, default n_iter are likely to prevent
        # convergence
        classifier.set_params(n_iter=1000)
    if hasattr(classifier, "max_iter"):
        classifier.set_params(max_iter=1000)
    if hasattr(classifier, "cv"):
        classifier.set_params(cv=3)
    set_random_state(classifier)

    # Let the model compute the class frequencies
    classifier.set_params(class_weight="balanced")
    coef_balanced = classifier.fit(X, y).coef_.copy()

    # Count each label occurrence to reweight manually
    n_samples = len(y)
    n_classes = float(len(np.unique(y)))

    class_weight = {
        1: n_samples / (np.sum(y == 1) * n_classes),
        -1: n_samples / (np.sum(y == -1) * n_classes),
    }
    classifier.set_params(class_weight=class_weight)
    coef_manual = classifier.fit(X, y).coef_.copy()

    assert_allclose(
        coef_balanced,
        coef_manual,
        err_msg="Classifier %s is not computing class_weight=balanced properly." % name,
    )


@ignore_warnings(category=FutureWarning)
def check_estimators_overwrite_params(name, estimator_orig):
    X, y = make_blobs(random_state=0, n_samples=21)
    X = _enforce_estimator_tags_X(estimator_orig, X, kernel=rbf_kernel)
    estimator = clone(estimator_orig)
    y = _enforce_estimator_tags_y(estimator, y)

    set_random_state(estimator)

    # Make a physical copy of the original estimator parameters before fitting.
    params = estimator.get_params()
    original_params = deepcopy(params)

    # Fit the model
    estimator.fit(X, y)

    # Compare the state of the model parameters with the original parameters
    new_params = estimator.get_params()
    for param_name, original_value in original_params.items():
        new_value = new_params[param_name]

        # We should never change or mutate the internal state of input
        # parameters by default. To check this we use the joblib.hash function
        # that introspects recursively any subobjects to compute a checksum.
        # The only exception to this rule of immutable constructor parameters
        # is possible RandomState instance but in this check we explicitly
        # fixed the random_state params recursively to be integer seeds.
        assert joblib.hash(new_value) == joblib.hash(original_value), (
            "Estimator %s should not change or mutate "
            " the parameter %s from %s to %s during fit."
            % (name, param_name, original_value, new_value)
        )


@ignore_warnings(category=FutureWarning)
def check_no_attributes_set_in_init(name, estimator_orig):
    """Check setting during init."""
    try:
        # Clone fails if the estimator does not store
        # all parameters as an attribute during init
        estimator = clone(estimator_orig)
    except AttributeError:
        raise AttributeError(
            f"Estimator {name} should store all parameters as an attribute during init."
        )

    if hasattr(type(estimator).__init__, "deprecated_original"):
        return

    init_params = _get_args(type(estimator).__init__)
    parents_init_params = [
        param
        for params_parent in (_get_args(parent) for parent in type(estimator).__mro__)
        for param in params_parent
    ]

    # Test for no setting apart from parameters during init
    invalid_attr = set(vars(estimator)) - set(init_params) - set(parents_init_params)
    # Ignore private attributes
    invalid_attr = set([attr for attr in invalid_attr if not attr.startswith("_")])
    assert not invalid_attr, (
        "Estimator %s should not set any attribute apart"
        " from parameters during init. Found attributes %s."
        % (name, sorted(invalid_attr))
    )


@ignore_warnings(category=FutureWarning)
def check_sparsify_coefficients(name, estimator_orig):
    X = np.array(
        [
            [-2, -1],
            [-1, -1],
            [-1, -2],
            [1, 1],
            [1, 2],
            [2, 1],
            [-1, -2],
            [2, 2],
            [-2, -2],
        ]
    )
    y = np.array([1, 1, 1, 2, 2, 2, 3, 3, 3])
    y = _enforce_estimator_tags_y(estimator_orig, y)
    est = clone(estimator_orig)

    est.fit(X, y)
    pred_orig = est.predict(X)

    # test sparsify with dense inputs
    est.sparsify()
    assert sparse.issparse(est.coef_)
    pred = est.predict(X)
    assert_array_equal(pred, pred_orig)

    # pickle and unpickle with sparse coef_
    est = pickle.loads(pickle.dumps(est))
    assert sparse.issparse(est.coef_)
    pred = est.predict(X)
    assert_array_equal(pred, pred_orig)


@ignore_warnings(category=FutureWarning)
def check_classifier_data_not_an_array(name, estimator_orig):
    X = np.array(
        [
            [3, 0],
            [0, 1],
            [0, 2],
            [1, 1],
            [1, 2],
            [2, 1],
            [0, 3],
            [1, 0],
            [2, 0],
            [4, 4],
            [2, 3],
            [3, 2],
        ]
    )
    X = _enforce_estimator_tags_X(estimator_orig, X)
    y = np.array([1, 1, 1, 2, 2, 2, 1, 1, 1, 2, 2, 2])
    y = _enforce_estimator_tags_y(estimator_orig, y)
    for obj_type in ["NotAnArray", "PandasDataframe"]:
        check_estimators_data_not_an_array(name, estimator_orig, X, y, obj_type)


@ignore_warnings(category=FutureWarning)
def check_regressor_data_not_an_array(name, estimator_orig):
    X, y = _regression_dataset()
    X = _enforce_estimator_tags_X(estimator_orig, X)
    y = _enforce_estimator_tags_y(estimator_orig, y)
    for obj_type in ["NotAnArray", "PandasDataframe"]:
        check_estimators_data_not_an_array(name, estimator_orig, X, y, obj_type)


@ignore_warnings(category=FutureWarning)
def check_estimators_data_not_an_array(name, estimator_orig, X, y, obj_type):
    if name in CROSS_DECOMPOSITION:
        raise SkipTest(
            "Skipping check_estimators_data_not_an_array "
            "for cross decomposition module as estimators "
            "are not deterministic."
        )
    # separate estimators to control random seeds
    estimator_1 = clone(estimator_orig)
    estimator_2 = clone(estimator_orig)
    set_random_state(estimator_1)
    set_random_state(estimator_2)

    if obj_type not in ["NotAnArray", "PandasDataframe"]:
        raise ValueError("Data type {0} not supported".format(obj_type))

    if obj_type == "NotAnArray":
        y_ = _NotAnArray(np.asarray(y))
        X_ = _NotAnArray(np.asarray(X))
    else:
        # Here pandas objects (Series and DataFrame) are tested explicitly
        # because some estimators may handle them (especially their indexing)
        # specially.
        try:
            import pandas as pd

            y_ = np.asarray(y)
            if y_.ndim == 1:
                y_ = pd.Series(y_, copy=False)
            else:
                y_ = pd.DataFrame(y_, copy=False)
            X_ = pd.DataFrame(np.asarray(X), copy=False)

        except ImportError:
            raise SkipTest(
                "pandas is not installed: not checking estimators for pandas objects."
            )

    # fit
    estimator_1.fit(X_, y_)
    pred1 = estimator_1.predict(X_)
    estimator_2.fit(X, y)
    pred2 = estimator_2.predict(X)
    assert_allclose(pred1, pred2, atol=1e-2, err_msg=name)


def check_parameters_default_constructible(name, Estimator):
    # test default-constructibility
    # get rid of deprecation warnings

    Estimator = Estimator.__class__

    with ignore_warnings(category=FutureWarning):
        estimator = _construct_instance(Estimator)
        # test cloning
        clone(estimator)
        # test __repr__
        repr(estimator)
        # test that set_params returns self
        assert estimator.set_params() is estimator

        # test if init does nothing but set parameters
        # this is important for grid_search etc.
        # We get the default parameters from init and then
        # compare these against the actual values of the attributes.

        # this comes from getattr. Gets rid of deprecation decorator.
        init = getattr(estimator.__init__, "deprecated_original", estimator.__init__)

        try:

            def param_filter(p):
                """Identify hyper parameters of an estimator."""
                return (
                    p.name != "self"
                    and p.kind != p.VAR_KEYWORD
                    and p.kind != p.VAR_POSITIONAL
                )

            init_params = [
                p for p in signature(init).parameters.values() if param_filter(p)
            ]

        except (TypeError, ValueError):
            # init is not a python function.
            # true for mixins
            return
        params = estimator.get_params()
        # they can need a non-default argument
        init_params = init_params[len(getattr(estimator, "_required_parameters", [])) :]

        for init_param in init_params:
            assert (
                init_param.default != init_param.empty
            ), "parameter %s for %s has no default value" % (
                init_param.name,
                type(estimator).__name__,
            )
            allowed_types = {
                str,
                int,
                float,
                bool,
                tuple,
                type(None),
                type,
            }
            # Any numpy numeric such as np.int32.
            allowed_types.update(np.sctypeDict.values())

            allowed_value = (
                type(init_param.default) in allowed_types
                or
                # Although callables are mutable, we accept them as argument
                # default value and trust that neither the implementation of
                # the callable nor of the estimator changes the state of the
                # callable.
                callable(init_param.default)
            )

            assert allowed_value, (
                f"Parameter '{init_param.name}' of estimator "
                f"'{Estimator.__name__}' is of type "
                f"{type(init_param.default).__name__} which is not allowed. "
                f"'{init_param.name}' must be a callable or must be of type "
                f"{set(type.__name__ for type in allowed_types)}."
            )
            if init_param.name not in params.keys():
                # deprecated parameter, not in get_params
                assert init_param.default is None, (
                    f"Estimator parameter '{init_param.name}' of estimator "
                    f"'{Estimator.__name__}' is not returned by get_params. "
                    "If it is deprecated, set its default value to None."
                )
                continue

            param_value = params[init_param.name]
            if isinstance(param_value, np.ndarray):
                assert_array_equal(param_value, init_param.default)
            else:
                failure_text = (
                    f"Parameter {init_param.name} was mutated on init. All "
                    "parameters must be stored unchanged."
                )
                if is_scalar_nan(param_value):
                    # Allows to set default parameters to np.nan
                    assert param_value is init_param.default, failure_text
                else:
                    assert param_value == init_param.default, failure_text


def _enforce_estimator_tags_y(estimator, y):
    # Estimators with a `requires_positive_y` tag only accept strictly positive
    # data
    tags = get_tags(estimator)
    if tags.target_tags.positive_only:
        # Create strictly positive y. The minimal increment above 0 is 1, as
        # y could be of integer dtype.
        y += 1 + abs(y.min())
    if (
        tags.classifier_tags is not None
        and not tags.classifier_tags.multi_class
        and y.size > 0
    ):
        y = np.where(y == y.flat[0], y, y.flat[0] + 1)
    # Estimators in mono_output_task_error raise ValueError if y is of 1-D
    # Convert into a 2-D y for those estimators.
    if tags.target_tags.multi_output and not tags.target_tags.single_output:
        return np.reshape(y, (-1, 1))
    return y


def _enforce_estimator_tags_X(estimator, X, kernel=linear_kernel):
    # Estimators with `1darray` in `X_types` tag only accept
    # X of shape (`n_samples`,)
    if get_tags(estimator).input_tags.one_d_array:
        X = X[:, 0]
    # Estimators with a `requires_positive_X` tag only accept
    # strictly positive data
    if get_tags(estimator).input_tags.positive_only:
        X = X - X.min()
    if get_tags(estimator).input_tags.categorical:
        dtype = np.float64 if get_tags(estimator).input_tags.allow_nan else np.int32
        X = np.round((X - X.min())).astype(dtype)

    if estimator.__class__.__name__ == "SkewedChi2Sampler":
        # SkewedChi2Sampler requires X > -skewdness in transform
        X = X - X.min()

    # Pairwise estimators only accept
    # X of shape (`n_samples`, `n_samples`)
    if _is_pairwise_metric(estimator):
        X = pairwise_distances(X, metric="euclidean")
    elif get_tags(estimator).input_tags.pairwise:
        X = kernel(X, X)
    return X


@ignore_warnings(category=FutureWarning)
def check_non_transformer_estimators_n_iter(name, estimator_orig):
    # Test that estimators that are not transformers with a parameter
    # max_iter, return the attribute of n_iter_ at least 1.

    # These models are dependent on external solvers like
    # libsvm and accessing the iter parameter is non-trivial.
    # SelfTrainingClassifier does not perform an iteration if all samples are
    # labeled, hence n_iter_ = 0 is valid.
    not_run_check_n_iter = [
        "Ridge",
        "RidgeClassifier",
        "RandomizedLasso",
        "LogisticRegressionCV",
        "LinearSVC",
        "LogisticRegression",
        "SelfTrainingClassifier",
    ]

    # Tested in test_transformer_n_iter
    not_run_check_n_iter += CROSS_DECOMPOSITION
    if name in not_run_check_n_iter:
        return

    # LassoLars stops early for the default alpha=1.0 the iris dataset.
    if name == "LassoLars":
        estimator = clone(estimator_orig).set_params(alpha=0.0)
    else:
        estimator = clone(estimator_orig)
    if hasattr(estimator, "max_iter"):
        iris = load_iris()
        X, y_ = iris.data, iris.target
        y_ = _enforce_estimator_tags_y(estimator, y_)

        set_random_state(estimator, 0)

        X = _enforce_estimator_tags_X(estimator_orig, X)

        estimator.fit(X, y_)

        assert np.all(estimator.n_iter_ >= 1)


@ignore_warnings(category=FutureWarning)
def check_transformer_n_iter(name, estimator_orig):
    # Test that transformers with a parameter max_iter, return the
    # attribute of n_iter_ at least 1.
    estimator = clone(estimator_orig)
    if hasattr(estimator, "max_iter"):
        if name in CROSS_DECOMPOSITION:
            # Check using default data
            X = [[0.0, 0.0, 1.0], [1.0, 0.0, 0.0], [2.0, 2.0, 2.0], [2.0, 5.0, 4.0]]
            y_ = [[0.1, -0.2], [0.9, 1.1], [0.1, -0.5], [0.3, -0.2]]

        else:
            X, y_ = make_blobs(
                n_samples=30,
                centers=[[0, 0, 0], [1, 1, 1]],
                random_state=0,
                n_features=2,
                cluster_std=0.1,
            )
            X = _enforce_estimator_tags_X(estimator_orig, X)
        set_random_state(estimator, 0)
        estimator.fit(X, y_)

        # These return a n_iter per component.
        if name in CROSS_DECOMPOSITION:
            for iter_ in estimator.n_iter_:
                assert iter_ >= 1
        else:
            assert estimator.n_iter_ >= 1


@ignore_warnings(category=FutureWarning)
def check_get_params_invariance(name, estimator_orig):
    # Checks if get_params(deep=False) is a subset of get_params(deep=True)
    e = clone(estimator_orig)

    shallow_params = e.get_params(deep=False)
    deep_params = e.get_params(deep=True)

    assert all(item in deep_params.items() for item in shallow_params.items())


@ignore_warnings(category=FutureWarning)
def check_set_params(name, estimator_orig):
    # Check that get_params() returns the same thing
    # before and after set_params() with some fuzz
    estimator = clone(estimator_orig)

    orig_params = estimator.get_params(deep=False)
    msg = "get_params result does not match what was passed to set_params"

    estimator.set_params(**orig_params)
    curr_params = estimator.get_params(deep=False)
    assert set(orig_params.keys()) == set(curr_params.keys()), msg
    for k, v in curr_params.items():
        assert orig_params[k] is v, msg

    # some fuzz values
    test_values = [-np.inf, np.inf, None]

    test_params = deepcopy(orig_params)
    for param_name in orig_params.keys():
        default_value = orig_params[param_name]
        for value in test_values:
            test_params[param_name] = value
            try:
                estimator.set_params(**test_params)
            except (TypeError, ValueError) as e:
                e_type = e.__class__.__name__
                # Exception occurred, possibly parameter validation
                warnings.warn(
                    "{0} occurred during set_params of param {1} on "
                    "{2}. It is recommended to delay parameter "
                    "validation until fit.".format(e_type, param_name, name)
                )

                change_warning_msg = (
                    "Estimator's parameters changed after set_params raised {}".format(
                        e_type
                    )
                )
                params_before_exception = curr_params
                curr_params = estimator.get_params(deep=False)
                try:
                    assert set(params_before_exception.keys()) == set(
                        curr_params.keys()
                    )
                    for k, v in curr_params.items():
                        assert params_before_exception[k] is v
                except AssertionError:
                    warnings.warn(change_warning_msg)
            else:
                curr_params = estimator.get_params(deep=False)
                assert set(test_params.keys()) == set(curr_params.keys()), msg
                for k, v in curr_params.items():
                    assert test_params[k] is v, msg
        test_params[param_name] = default_value


@ignore_warnings(category=FutureWarning)
def check_classifiers_regression_target(name, estimator_orig):
    # Check if classifier throws an exception when fed regression targets

    X, y = _regression_dataset()

    X = _enforce_estimator_tags_X(estimator_orig, X)
    e = clone(estimator_orig)
    msg = "Unknown label type: "
    if not get_tags(e).no_validation:
        with raises(ValueError, match=msg):
            e.fit(X, y)


@ignore_warnings(category=FutureWarning)
def check_decision_proba_consistency(name, estimator_orig):
    # Check whether an estimator having both decision_function and
    # predict_proba methods has outputs with perfect rank correlation.

    centers = [(2, 2), (4, 4)]
    X, y = make_blobs(
        n_samples=100,
        random_state=0,
        n_features=4,
        centers=centers,
        cluster_std=1.0,
        shuffle=True,
    )
    X_train, X_test, y_train, y_test = train_test_split(
        X, y, test_size=0.2, random_state=0
    )
    estimator = clone(estimator_orig)

    if hasattr(estimator, "decision_function") and hasattr(estimator, "predict_proba"):
        estimator.fit(X_train, y_train)
        # Since the link function from decision_function() to predict_proba()
        # is sometimes not precise enough (typically expit), we round to the
        # 10th decimal to avoid numerical issues: we compare the rank
        # with deterministic ties rather than get platform specific rank
        # inversions in case of machine level differences.
        a = estimator.predict_proba(X_test)[:, 1].round(decimals=10)
        b = estimator.decision_function(X_test).round(decimals=10)

        rank_proba, rank_score = rankdata(a), rankdata(b)
        try:
            assert_array_almost_equal(rank_proba, rank_score)
        except AssertionError:
            # Sometimes, the rounding applied on the probabilities will have
            # ties that are not present in the scores because it is
            # numerically more precise. In this case, we relax the test by
            # grouping the decision function scores based on the probability
            # rank and check that the score is monotonically increasing.
            grouped_y_score = np.array(
                [b[rank_proba == group].mean() for group in np.unique(rank_proba)]
            )
            sorted_idx = np.argsort(grouped_y_score)
            assert_array_equal(sorted_idx, np.arange(len(sorted_idx)))


def check_outliers_fit_predict(name, estimator_orig):
    # Check fit_predict for outlier detectors.

    n_samples = 300
    X, _ = make_blobs(n_samples=n_samples, random_state=0)
    X = shuffle(X, random_state=7)
    n_samples, n_features = X.shape
    estimator = clone(estimator_orig)

    set_random_state(estimator)

    y_pred = estimator.fit_predict(X)
    assert y_pred.shape == (n_samples,)
    assert y_pred.dtype.kind == "i"
    assert_array_equal(np.unique(y_pred), np.array([-1, 1]))

    # check fit_predict = fit.predict when the estimator has both a predict and
    # a fit_predict method. recall that it is already assumed here that the
    # estimator has a fit_predict method
    if hasattr(estimator, "predict"):
        y_pred_2 = estimator.fit(X).predict(X)
        assert_array_equal(y_pred, y_pred_2)

    if hasattr(estimator, "contamination"):
        # proportion of outliers equal to contamination parameter when not
        # set to 'auto'
        expected_outliers = 30
        contamination = float(expected_outliers) / n_samples
        estimator.set_params(contamination=contamination)
        y_pred = estimator.fit_predict(X)

        num_outliers = np.sum(y_pred != 1)
        # num_outliers should be equal to expected_outliers unless
        # there are ties in the decision_function values. this can
        # only be tested for estimators with a decision_function
        # method
        if num_outliers != expected_outliers and hasattr(
            estimator, "decision_function"
        ):
            decision = estimator.decision_function(X)
            check_outlier_corruption(num_outliers, expected_outliers, decision)


def check_fit_non_negative(name, estimator_orig):
    # Check that proper warning is raised for non-negative X
    # when tag requires_positive_X is present
    X = np.array([[-1.0, 1], [-1.0, 1]])
    y = np.array([1, 2])
    estimator = clone(estimator_orig)
    with raises(ValueError):
        estimator.fit(X, y)


def check_fit_idempotent(name, estimator_orig):
    # Check that est.fit(X) is the same as est.fit(X).fit(X). Ideally we would
    # check that the estimated parameters during training (e.g. coefs_) are
    # the same, but having a universal comparison function for those
    # attributes is difficult and full of edge cases. So instead we check that
    # predict(), predict_proba(), decision_function() and transform() return
    # the same results.

    check_methods = ["predict", "transform", "decision_function", "predict_proba"]
    rng = np.random.RandomState(0)

    estimator = clone(estimator_orig)
    set_random_state(estimator)
    if "warm_start" in estimator.get_params().keys():
        estimator.set_params(warm_start=False)

    n_samples = 100
    X = rng.normal(loc=100, size=(n_samples, 2))
    X = _enforce_estimator_tags_X(estimator, X)
    if is_regressor(estimator_orig):
        y = rng.normal(size=n_samples)
    else:
        y = rng.randint(low=0, high=2, size=n_samples)
    y = _enforce_estimator_tags_y(estimator, y)

    train, test = next(ShuffleSplit(test_size=0.2, random_state=rng).split(X))
    X_train, y_train = _safe_split(estimator, X, y, train)
    X_test, y_test = _safe_split(estimator, X, y, test, train)

    # Fit for the first time
    estimator.fit(X_train, y_train)

    result = {
        method: getattr(estimator, method)(X_test)
        for method in check_methods
        if hasattr(estimator, method)
    }

    # Fit again
    set_random_state(estimator)
    estimator.fit(X_train, y_train)

    for method in check_methods:
        if hasattr(estimator, method):
            new_result = getattr(estimator, method)(X_test)
            if np.issubdtype(new_result.dtype, np.floating):
                tol = 2 * np.finfo(new_result.dtype).eps
            else:
                tol = 2 * np.finfo(np.float64).eps
            assert_allclose_dense_sparse(
                result[method],
                new_result,
                atol=max(tol, 1e-9),
                rtol=max(tol, 1e-7),
                err_msg="Idempotency check failed for method {}".format(method),
            )


def check_fit_check_is_fitted(name, estimator_orig):
    # Make sure that estimator doesn't pass check_is_fitted before calling fit
    # and that passes check_is_fitted once it's fit.

    rng = np.random.RandomState(42)

    estimator = clone(estimator_orig)
    set_random_state(estimator)
    if "warm_start" in estimator.get_params():
        estimator.set_params(warm_start=False)

    n_samples = 100
    X = rng.normal(loc=100, size=(n_samples, 2))
    X = _enforce_estimator_tags_X(estimator, X)
    if is_regressor(estimator_orig):
        y = rng.normal(size=n_samples)
    else:
        y = rng.randint(low=0, high=2, size=n_samples)
    y = _enforce_estimator_tags_y(estimator, y)

    if get_tags(estimator).requires_fit:
        # stateless estimators (such as FunctionTransformer) are always "fit"!
        try:
            check_is_fitted(estimator)
            raise AssertionError(
                f"{estimator.__class__.__name__} passes check_is_fitted before being"
                " fit!"
            )
        except NotFittedError:
            pass
    estimator.fit(X, y)
    try:
        check_is_fitted(estimator)
    except NotFittedError as e:
        raise NotFittedError(
            "Estimator fails to pass `check_is_fitted` even though it has been fit."
        ) from e


def check_n_features_in(name, estimator_orig):
    # Make sure that n_features_in_ attribute doesn't exist until fit is
    # called, and that its value is correct.

    rng = np.random.RandomState(0)

    estimator = clone(estimator_orig)
    set_random_state(estimator)
    if "warm_start" in estimator.get_params():
        estimator.set_params(warm_start=False)

    n_samples = 100
    X = rng.normal(loc=100, size=(n_samples, 2))
    X = _enforce_estimator_tags_X(estimator, X)
    if is_regressor(estimator_orig):
        y = rng.normal(size=n_samples)
    else:
        y = rng.randint(low=0, high=2, size=n_samples)
    y = _enforce_estimator_tags_y(estimator, y)

    assert not hasattr(estimator, "n_features_in_")
    estimator.fit(X, y)
    assert hasattr(estimator, "n_features_in_")
    assert estimator.n_features_in_ == X.shape[1]


def check_requires_y_none(name, estimator_orig):
    # Make sure that an estimator with requires_y=True fails gracefully when
    # given y=None

    rng = np.random.RandomState(0)

    estimator = clone(estimator_orig)
    set_random_state(estimator)

    n_samples = 100
    X = rng.normal(loc=100, size=(n_samples, 2))
    X = _enforce_estimator_tags_X(estimator, X)

    expected_err_msgs = (
        "requires y to be passed, but the target y is None",
        "Expected array-like (array or non-string sequence), got None",
        "y should be a 1d array",
    )

    try:
        estimator.fit(X, None)
    except ValueError as ve:
        if not any(msg in str(ve) for msg in expected_err_msgs):
            raise ve


@ignore_warnings(category=FutureWarning)
def check_n_features_in_after_fitting(name, estimator_orig):
    # Make sure that n_features_in are checked after fitting
    tags = get_tags(estimator_orig)

    is_supported_X_types = tags.input_tags.two_d_array or tags.input_tags.categorical

    if not is_supported_X_types or tags.no_validation:
        return

    rng = np.random.RandomState(0)

    estimator = clone(estimator_orig)
    set_random_state(estimator)
    if "warm_start" in estimator.get_params():
        estimator.set_params(warm_start=False)

    n_samples = 10
    X = rng.normal(size=(n_samples, 4))
    X = _enforce_estimator_tags_X(estimator, X)

    if is_regressor(estimator):
        y = rng.normal(size=n_samples)
    else:
        y = rng.randint(low=0, high=2, size=n_samples)
    y = _enforce_estimator_tags_y(estimator, y)

    estimator.fit(X, y)
    assert estimator.n_features_in_ == X.shape[1]

    # check methods will check n_features_in_
    check_methods = [
        "predict",
        "transform",
        "decision_function",
        "predict_proba",
        "score",
    ]
    X_bad = X[:, [1]]

    msg = f"X has 1 features, but \\w+ is expecting {X.shape[1]} features as input"
    for method in check_methods:
        if not hasattr(estimator, method):
            continue

        callable_method = getattr(estimator, method)
        if method == "score":
            callable_method = partial(callable_method, y=y)

        with raises(ValueError, match=msg):
            callable_method(X_bad)

    # partial_fit will check in the second call
    if not hasattr(estimator, "partial_fit"):
        return

    estimator = clone(estimator_orig)
    if is_classifier(estimator):
        estimator.partial_fit(X, y, classes=np.unique(y))
    else:
        estimator.partial_fit(X, y)
    assert estimator.n_features_in_ == X.shape[1]

    with raises(ValueError, match=msg):
        estimator.partial_fit(X_bad, y)


def check_estimator_get_tags_default_keys(name, estimator_orig):
    # check that if __sklearn_tags__ is implemented, it's an instance of Tags
    estimator = clone(estimator_orig)
    if not hasattr(estimator, "__sklearn_tags__"):
        return

    assert isinstance(
        estimator.__sklearn_tags__(), Tags
    ), f"{name}.__sklearn_tags__() must be an instance of Tags"


def check_estimator_tags_renamed(name, estimator_orig):
    assert not hasattr(estimator_orig, "_more_tags"), (
        "_more_tags() was removed in 1.6. " "Please use __sklearn_tags__ instead.",
    )
    assert not hasattr(estimator_orig, "_get_tags"), (
        "_get_tags() was removed in 1.6. " "Please use __sklearn_tags__ instead."
    )


def check_dataframe_column_names_consistency(name, estimator_orig):
    try:
        import pandas as pd
    except ImportError:
        raise SkipTest(
            "pandas is not installed: not checking column name consistency for pandas"
        )

    tags = get_tags(estimator_orig)
    is_supported_X_types = tags.input_tags.two_d_array or tags.input_tags.categorical

    if not is_supported_X_types or tags.no_validation:
        return

    rng = np.random.RandomState(0)

    estimator = clone(estimator_orig)
    set_random_state(estimator)

    X_orig = rng.normal(size=(150, 8))

    X_orig = _enforce_estimator_tags_X(estimator, X_orig)
    n_samples, n_features = X_orig.shape

    names = np.array([f"col_{i}" for i in range(n_features)])
    X = pd.DataFrame(X_orig, columns=names, copy=False)

    if is_regressor(estimator):
        y = rng.normal(size=n_samples)
    else:
        y = rng.randint(low=0, high=2, size=n_samples)
    y = _enforce_estimator_tags_y(estimator, y)

    # Check that calling `fit` does not raise any warnings about feature names.
    with warnings.catch_warnings():
        warnings.filterwarnings(
            "error",
            message="X does not have valid feature names",
            category=UserWarning,
            module="sklearn",
        )
        estimator.fit(X, y)

    if not hasattr(estimator, "feature_names_in_"):
        raise ValueError(
            "Estimator does not have a feature_names_in_ "
            "attribute after fitting with a dataframe"
        )
    assert isinstance(estimator.feature_names_in_, np.ndarray)
    assert estimator.feature_names_in_.dtype == object
    assert_array_equal(estimator.feature_names_in_, names)

    # Only check sklearn estimators for feature_names_in_ in docstring
    module_name = estimator_orig.__module__
    if (
        module_name.startswith("sklearn.")
        and not ("test_" in module_name or module_name.endswith("_testing"))
        and ("feature_names_in_" not in (estimator_orig.__doc__))
    ):
        raise ValueError(
            f"Estimator {name} does not document its feature_names_in_ attribute"
        )

    check_methods = []
    for method in (
        "predict",
        "transform",
        "decision_function",
        "predict_proba",
        "score",
        "score_samples",
        "predict_log_proba",
    ):
        if not hasattr(estimator, method):
            continue

        callable_method = getattr(estimator, method)
        if method == "score":
            callable_method = partial(callable_method, y=y)
        check_methods.append((method, callable_method))

    for _, method in check_methods:
        with warnings.catch_warnings():
            warnings.filterwarnings(
                "error",
                message="X does not have valid feature names",
                category=UserWarning,
                module="sklearn",
            )
            method(X)  # works without UserWarning for valid features

    invalid_names = [
        (names[::-1], "Feature names must be in the same order as they were in fit."),
        (
            [f"another_prefix_{i}" for i in range(n_features)],
            (
                "Feature names unseen at fit time:\n- another_prefix_0\n-"
                " another_prefix_1\n"
            ),
        ),
        (
            names[:3],
            f"Feature names seen at fit time, yet now missing:\n- {min(names[3:])}\n",
        ),
    ]
    params = {
        key: value
        for key, value in estimator.get_params().items()
        if "early_stopping" in key
    }
    early_stopping_enabled = any(value is True for value in params.values())

    for invalid_name, additional_message in invalid_names:
        X_bad = pd.DataFrame(X, columns=invalid_name, copy=False)

        expected_msg = re.escape(
            "The feature names should match those that were passed during fit.\n"
            f"{additional_message}"
        )
        for name, method in check_methods:
            with raises(
                ValueError, match=expected_msg, err_msg=f"{name} did not raise"
            ):
                method(X_bad)

        # partial_fit checks on second call
        # Do not call partial fit if early_stopping is on
        if not hasattr(estimator, "partial_fit") or early_stopping_enabled:
            continue

        estimator = clone(estimator_orig)
        if is_classifier(estimator):
            classes = np.unique(y)
            estimator.partial_fit(X, y, classes=classes)
        else:
            estimator.partial_fit(X, y)

        with raises(ValueError, match=expected_msg):
            estimator.partial_fit(X_bad, y)


def check_transformer_get_feature_names_out(name, transformer_orig):
    tags = get_tags(transformer_orig)
    if not tags.input_tags.two_d_array or tags.no_validation:
        return

    X, y = make_blobs(
        n_samples=30,
        centers=[[0, 0, 0], [1, 1, 1]],
        random_state=0,
        n_features=2,
        cluster_std=0.1,
    )
    X = StandardScaler().fit_transform(X)

    transformer = clone(transformer_orig)
    X = _enforce_estimator_tags_X(transformer, X)

    n_features = X.shape[1]
    set_random_state(transformer)

    y_ = y
    if name in CROSS_DECOMPOSITION:
        y_ = np.c_[np.asarray(y), np.asarray(y)]
        y_[::2, 1] *= 2

    X_transform = transformer.fit_transform(X, y=y_)
    input_features = [f"feature{i}" for i in range(n_features)]

    # input_features names is not the same length as n_features_in_
    with raises(ValueError, match="input_features should have length equal"):
        transformer.get_feature_names_out(input_features[::2])

    feature_names_out = transformer.get_feature_names_out(input_features)
    assert feature_names_out is not None
    assert isinstance(feature_names_out, np.ndarray)
    assert feature_names_out.dtype == object
    assert all(isinstance(name, str) for name in feature_names_out)

    if isinstance(X_transform, tuple):
        n_features_out = X_transform[0].shape[1]
    else:
        n_features_out = X_transform.shape[1]

    assert (
        len(feature_names_out) == n_features_out
    ), f"Expected {n_features_out} feature names, got {len(feature_names_out)}"


def check_transformer_get_feature_names_out_pandas(name, transformer_orig):
    try:
        import pandas as pd
    except ImportError:
        raise SkipTest(
            "pandas is not installed: not checking column name consistency for pandas"
        )

    tags = get_tags(transformer_orig)
    if not tags.input_tags.two_d_array or tags.no_validation:
        return

    X, y = make_blobs(
        n_samples=30,
        centers=[[0, 0, 0], [1, 1, 1]],
        random_state=0,
        n_features=2,
        cluster_std=0.1,
    )
    X = StandardScaler().fit_transform(X)

    transformer = clone(transformer_orig)
    X = _enforce_estimator_tags_X(transformer, X)

    n_features = X.shape[1]
    set_random_state(transformer)

    y_ = y
    if name in CROSS_DECOMPOSITION:
        y_ = np.c_[np.asarray(y), np.asarray(y)]
        y_[::2, 1] *= 2

    feature_names_in = [f"col{i}" for i in range(n_features)]
    df = pd.DataFrame(X, columns=feature_names_in, copy=False)
    X_transform = transformer.fit_transform(df, y=y_)

    # error is raised when `input_features` do not match feature_names_in
    invalid_feature_names = [f"bad{i}" for i in range(n_features)]
    with raises(ValueError, match="input_features is not equal to feature_names_in_"):
        transformer.get_feature_names_out(invalid_feature_names)

    feature_names_out_default = transformer.get_feature_names_out()
    feature_names_in_explicit_names = transformer.get_feature_names_out(
        feature_names_in
    )
    assert_array_equal(feature_names_out_default, feature_names_in_explicit_names)

    if isinstance(X_transform, tuple):
        n_features_out = X_transform[0].shape[1]
    else:
        n_features_out = X_transform.shape[1]

    assert (
        len(feature_names_out_default) == n_features_out
    ), f"Expected {n_features_out} feature names, got {len(feature_names_out_default)}"


def check_param_validation(name, estimator_orig):
    # Check that an informative error is raised when the value of a constructor
    # parameter does not have an appropriate type or value.
    rng = np.random.RandomState(0)
    X = rng.uniform(size=(20, 5))
    y = rng.randint(0, 2, size=20)
    y = _enforce_estimator_tags_y(estimator_orig, y)
    tags = get_tags(estimator_orig)

    estimator_params = estimator_orig.get_params(deep=False).keys()

    # check that there is a constraint for each parameter
    if estimator_params:
        validation_params = estimator_orig._parameter_constraints.keys()
        unexpected_params = set(validation_params) - set(estimator_params)
        missing_params = set(estimator_params) - set(validation_params)
        err_msg = (
            f"Mismatch between _parameter_constraints and the parameters of {name}."
            f"\nConsider the unexpected parameters {unexpected_params} and expected but"
            f" missing parameters {missing_params}"
        )
        assert validation_params == estimator_params, err_msg

    # this object does not have a valid type for sure for all params
    param_with_bad_type = type("BadType", (), {})()

    fit_methods = ["fit", "partial_fit", "fit_transform", "fit_predict"]

    for param_name in estimator_params:
        constraints = estimator_orig._parameter_constraints[param_name]

        if constraints == "no_validation":
            # This parameter is not validated
            continue

        # Mixing an interval of reals and an interval of integers must be avoided.
        if any(
            isinstance(constraint, Interval) and constraint.type == Integral
            for constraint in constraints
        ) and any(
            isinstance(constraint, Interval) and constraint.type == Real
            for constraint in constraints
        ):
            raise ValueError(
                f"The constraint for parameter {param_name} of {name} can't have a mix"
                " of intervals of Integral and Real types. Use the type RealNotInt"
                " instead of Real."
            )

        match = rf"The '{param_name}' parameter of {name} must be .* Got .* instead."
        err_msg = (
            f"{name} does not raise an informative error message when the "
            f"parameter {param_name} does not have a valid type or value."
        )

        estimator = clone(estimator_orig)

        # First, check that the error is raised if param doesn't match any valid type.
        estimator.set_params(**{param_name: param_with_bad_type})

        for method in fit_methods:
            if not hasattr(estimator, method):
                # the method is not accessible with the current set of parameters
                continue

            err_msg = (
                f"{name} does not raise an informative error message when the parameter"
                f" {param_name} does not have a valid type. If any Python type is"
                " valid, the constraint should be 'no_validation'."
            )

            with raises(InvalidParameterError, match=match, err_msg=err_msg):
                if tags.target_tags.one_d_labels or tags.target_tags.two_d_labels:
                    # The estimator is a label transformer and take only `y`
                    getattr(estimator, method)(y)
                else:
                    getattr(estimator, method)(X, y)

        # Then, for constraints that are more than a type constraint, check that the
        # error is raised if param does match a valid type but does not match any valid
        # value for this type.
        constraints = [make_constraint(constraint) for constraint in constraints]

        for constraint in constraints:
            try:
                bad_value = generate_invalid_param_val(constraint)
            except NotImplementedError:
                continue

            estimator.set_params(**{param_name: bad_value})

            for method in fit_methods:
                if not hasattr(estimator, method):
                    # the method is not accessible with the current set of parameters
                    continue

                err_msg = (
                    f"{name} does not raise an informative error message when the "
                    f"parameter {param_name} does not have a valid value.\n"
                    "Constraints should be disjoint. For instance "
                    "[StrOptions({'a_string'}), str] is not a acceptable set of "
                    "constraint because generating an invalid string for the first "
                    "constraint will always produce a valid string for the second "
                    "constraint."
                )

                with raises(InvalidParameterError, match=match, err_msg=err_msg):
                    if tags.target_tags.one_d_labels or tags.target_tags.two_d_labels:
                        # The estimator is a label transformer and take only `y`
                        getattr(estimator, method)(y)
                    else:
                        getattr(estimator, method)(X, y)


def check_set_output_transform(name, transformer_orig):
    # Check transformer.set_output with the default configuration does not
    # change the transform output.
    tags = get_tags(transformer_orig)
    if not tags.input_tags.two_d_array or tags.no_validation:
        return

    rng = np.random.RandomState(0)
    transformer = clone(transformer_orig)

    X = rng.uniform(size=(20, 5))
    X = _enforce_estimator_tags_X(transformer_orig, X)
    y = rng.randint(0, 2, size=20)
    y = _enforce_estimator_tags_y(transformer_orig, y)
    set_random_state(transformer)

    def fit_then_transform(est):
        if name in CROSS_DECOMPOSITION:
            return est.fit(X, y).transform(X, y)
        return est.fit(X, y).transform(X)

    def fit_transform(est):
        return est.fit_transform(X, y)

    transform_methods = {
        "transform": fit_then_transform,
        "fit_transform": fit_transform,
    }
    for name, transform_method in transform_methods.items():
        transformer = clone(transformer)
        if not hasattr(transformer, name):
            continue
        X_trans_no_setting = transform_method(transformer)

        # Auto wrapping only wraps the first array
        if name in CROSS_DECOMPOSITION:
            X_trans_no_setting = X_trans_no_setting[0]

        transformer.set_output(transform="default")
        X_trans_default = transform_method(transformer)

        if name in CROSS_DECOMPOSITION:
            X_trans_default = X_trans_default[0]

        # Default and no setting -> returns the same transformation
        assert_allclose_dense_sparse(X_trans_no_setting, X_trans_default)


def _output_from_fit_transform(transformer, name, X, df, y):
    """Generate output to test `set_output` for different configuration:

    - calling either `fit.transform` or `fit_transform`;
    - passing either a dataframe or a numpy array to fit;
    - passing either a dataframe or a numpy array to transform.
    """
    outputs = {}

    # fit then transform case:
    cases = [
        ("fit.transform/df/df", df, df),
        ("fit.transform/df/array", df, X),
        ("fit.transform/array/df", X, df),
        ("fit.transform/array/array", X, X),
    ]
    if all(hasattr(transformer, meth) for meth in ["fit", "transform"]):
        for (
            case,
            data_fit,
            data_transform,
        ) in cases:
            transformer.fit(data_fit, y)
            if name in CROSS_DECOMPOSITION:
                X_trans, _ = transformer.transform(data_transform, y)
            else:
                X_trans = transformer.transform(data_transform)
            outputs[case] = (X_trans, transformer.get_feature_names_out())

    # fit_transform case:
    cases = [
        ("fit_transform/df", df),
        ("fit_transform/array", X),
    ]
    if hasattr(transformer, "fit_transform"):
        for case, data in cases:
            if name in CROSS_DECOMPOSITION:
                X_trans, _ = transformer.fit_transform(data, y)
            else:
                X_trans = transformer.fit_transform(data, y)
            outputs[case] = (X_trans, transformer.get_feature_names_out())

    return outputs


def _check_generated_dataframe(
    name,
    case,
    index,
    outputs_default,
    outputs_dataframe_lib,
    is_supported_dataframe,
    create_dataframe,
    assert_frame_equal,
):
    """Check if the generated DataFrame by the transformer is valid.

    The DataFrame implementation is specified through the parameters of this function.

    Parameters
    ----------
    name : str
        The name of the transformer.
    case : str
        A single case from the cases generated by `_output_from_fit_transform`.
    index : index or None
        The index of the DataFrame. `None` if the library does not implement a DataFrame
        with an index.
    outputs_default : tuple
        A tuple containing the output data and feature names for the default output.
    outputs_dataframe_lib : tuple
        A tuple containing the output data and feature names for the pandas case.
    is_supported_dataframe : callable
        A callable that takes a DataFrame instance as input and return whether or
        E.g. `lambda X: isintance(X, pd.DataFrame)`.
    create_dataframe : callable
        A callable taking as parameters `data`, `columns`, and `index` and returns
        a callable. Be aware that `index` can be ignored. For example, polars dataframes
        would ignore the idnex.
    assert_frame_equal : callable
        A callable taking 2 dataframes to compare if they are equal.
    """
    X_trans, feature_names_default = outputs_default
    df_trans, feature_names_dataframe_lib = outputs_dataframe_lib

    assert is_supported_dataframe(df_trans)
    # We always rely on the output of `get_feature_names_out` of the
    # transformer used to generate the dataframe as a ground-truth of the
    # columns.
    # If a dataframe is passed into transform, then the output should have the same
    # index
    expected_index = index if case.endswith("df") else None
    expected_dataframe = create_dataframe(
        X_trans, columns=feature_names_dataframe_lib, index=expected_index
    )

    try:
        assert_frame_equal(df_trans, expected_dataframe)
    except AssertionError as e:
        raise AssertionError(
            f"{name} does not generate a valid dataframe in the {case} "
            "case. The generated dataframe is not equal to the expected "
            f"dataframe. The error message is: {e}"
        ) from e


def _check_set_output_transform_dataframe(
    name,
    transformer_orig,
    *,
    dataframe_lib,
    is_supported_dataframe,
    create_dataframe,
    assert_frame_equal,
    context,
):
    """Check that a transformer can output a DataFrame when requested.

    The DataFrame implementation is specified through the parameters of this function.

    Parameters
    ----------
    name : str
        The name of the transformer.
    transformer_orig : estimator
        The original transformer instance.
    dataframe_lib : str
        The name of the library implementing the DataFrame.
    is_supported_dataframe : callable
        A callable that takes a DataFrame instance as input and returns whether or
        not it is supported by the dataframe library.
        E.g. `lambda X: isintance(X, pd.DataFrame)`.
    create_dataframe : callable
        A callable taking as parameters `data`, `columns`, and `index` and returns
        a callable. Be aware that `index` can be ignored. For example, polars dataframes
        will ignore the index.
    assert_frame_equal : callable
        A callable taking 2 dataframes to compare if they are equal.
    context : {"local", "global"}
        Whether to use a local context by setting `set_output(...)` on the transformer
        or a global context by using the `with config_context(...)`
    """
    # Check transformer.set_output configures the output of transform="pandas".
    tags = get_tags(transformer_orig)
    if not tags.input_tags.two_d_array or tags.no_validation:
        return

    rng = np.random.RandomState(0)
    transformer = clone(transformer_orig)

    X = rng.uniform(size=(20, 5))
    X = _enforce_estimator_tags_X(transformer_orig, X)
    y = rng.randint(0, 2, size=20)
    y = _enforce_estimator_tags_y(transformer_orig, y)
    set_random_state(transformer)

    feature_names_in = [f"col{i}" for i in range(X.shape[1])]
    index = [f"index{i}" for i in range(X.shape[0])]
    df = create_dataframe(X, columns=feature_names_in, index=index)

    transformer_default = clone(transformer).set_output(transform="default")
    outputs_default = _output_from_fit_transform(transformer_default, name, X, df, y)

    if context == "local":
        transformer_df = clone(transformer).set_output(transform=dataframe_lib)
        context_to_use = nullcontext()
    else:  # global
        transformer_df = clone(transformer)
        context_to_use = config_context(transform_output=dataframe_lib)

    try:
        with context_to_use:
            outputs_df = _output_from_fit_transform(transformer_df, name, X, df, y)
    except ValueError as e:
        # transformer does not support sparse data
        capitalized_lib = dataframe_lib.capitalize()
        error_message = str(e)
        assert (
            f"{capitalized_lib} output does not support sparse data." in error_message
            or "The transformer outputs a scipy sparse matrix." in error_message
        ), e
        return

    for case in outputs_default:
        _check_generated_dataframe(
            name,
            case,
            index,
            outputs_default[case],
            outputs_df[case],
            is_supported_dataframe,
            create_dataframe,
            assert_frame_equal,
        )


def _check_set_output_transform_pandas_context(name, transformer_orig, context):
    try:
        import pandas as pd
    except ImportError:  # pragma: no cover
        raise SkipTest("pandas is not installed: not checking set output")

    _check_set_output_transform_dataframe(
        name,
        transformer_orig,
        dataframe_lib="pandas",
        is_supported_dataframe=lambda X: isinstance(X, pd.DataFrame),
        create_dataframe=lambda X, columns, index: pd.DataFrame(
            X, columns=columns, copy=False, index=index
        ),
        assert_frame_equal=pd.testing.assert_frame_equal,
        context=context,
    )


def check_set_output_transform_pandas(name, transformer_orig):
    _check_set_output_transform_pandas_context(name, transformer_orig, "local")


def check_global_output_transform_pandas(name, transformer_orig):
    _check_set_output_transform_pandas_context(name, transformer_orig, "global")


def _check_set_output_transform_polars_context(name, transformer_orig, context):
    try:
        import polars as pl
        from polars.testing import assert_frame_equal
    except ImportError:  # pragma: no cover
        raise SkipTest("polars is not installed: not checking set output")

    def create_dataframe(X, columns, index):
        if isinstance(columns, np.ndarray):
            columns = columns.tolist()

        return pl.DataFrame(X, schema=columns, orient="row")

    _check_set_output_transform_dataframe(
        name,
        transformer_orig,
        dataframe_lib="polars",
        is_supported_dataframe=lambda X: isinstance(X, pl.DataFrame),
        create_dataframe=create_dataframe,
        assert_frame_equal=assert_frame_equal,
        context=context,
    )


def check_set_output_transform_polars(name, transformer_orig):
    _check_set_output_transform_polars_context(name, transformer_orig, "local")


def check_global_set_output_transform_polars(name, transformer_orig):
    _check_set_output_transform_polars_context(name, transformer_orig, "global")


@ignore_warnings(category=FutureWarning)
def check_inplace_ensure_writeable(name, estimator_orig):
    """Check that estimators able to do inplace operations can work on read-only
    input data even if a copy is not explicitly requested by the user.

    Make sure that a copy is made and consequently that the input array and its
    writeability are not modified by the estimator.
    """
    rng = np.random.RandomState(0)

    estimator = clone(estimator_orig)
    set_random_state(estimator)

    n_samples = 100

    X, _ = make_blobs(n_samples=n_samples, n_features=3, random_state=rng)
    X = _enforce_estimator_tags_X(estimator, X)

    # These estimators can only work inplace with fortran ordered input
    if name in ("Lasso", "ElasticNet", "MultiTaskElasticNet", "MultiTaskLasso"):
        X = np.asfortranarray(X)

    # Add a missing value for imputers so that transform has to do something
    if hasattr(estimator, "missing_values"):
        X[0, 0] = np.nan

    if is_regressor(estimator):
        y = rng.normal(size=n_samples)
    else:
        y = rng.randint(low=0, high=2, size=n_samples)
    y = _enforce_estimator_tags_y(estimator, y)

    X_copy = X.copy()

    # Make X read-only
    X.setflags(write=False)

    estimator.fit(X, y)

    if hasattr(estimator, "transform"):
        estimator.transform(X)

    assert not X.flags.writeable
    assert_allclose(X, X_copy)<|MERGE_RESOLUTION|>--- conflicted
+++ resolved
@@ -55,19 +55,12 @@
 from . import shuffle
 from ._missing import is_scalar_nan
 from ._param_validation import Interval
-<<<<<<< HEAD
 from ._tags import Tags, get_tags
-=======
-from ._tags import (
-    _DEFAULT_TAGS,
-    _safe_tags,
-)
 from ._test_common.instance_generator import (
     CROSS_DECOMPOSITION,
     _construct_instance,
     _get_check_estimator_ids,
 )
->>>>>>> 3cb7b588
 from ._testing import (
     SkipTest,
     _array_api_for_tests,
