--- conflicted
+++ resolved
@@ -5,12 +5,7 @@
 from .fixes import _object_dtype_isnan
 
 
-<<<<<<< HEAD
 def _fit_mask(X, value_to_mask):
-=======
-def _get_mask(X, value_to_mask):
-    """Compute the boolean mask X == value_to_mask."""
->>>>>>> c2e742c4
     if is_scalar_nan(value_to_mask):
         if X.dtype.kind == "f":
             Xt = np.isnan(X)
@@ -21,11 +16,7 @@
             # np.isnan does not work on object dtypes.
             Xt = _object_dtype_isnan(X)
     else:
-<<<<<<< HEAD
-        # X == value_to_mask with object dtypes does not always perform
-        # element-wise for old versions of numpy
-        Xt = np.equal(X, value_to_mask)
-
+        Xt == value_to_mask
     return Xt
 
 
@@ -41,14 +32,10 @@
         return _fit_mask(X, value_to_mask)
 
     # following code will execute only when we need to reconstruct sparse
-    sparse_constructor = (sparse.csr_matrix
-                          if X.format == 'csr'
+    sparse_constructor = (sparse.csr_matrix if X.format == 'csr'
                           else sparse.csc_matrix)
     re_sparse = sparse_constructor(
-        (Xt, X.indices.copy(), X.indptr.copy()),
-        shape=X.shape, dtype=bool)
+        (Xt, X.indices.copy(), X.indptr.copy()), shape=X.shape, dtype=bool
+    )
 
-    return Xt, re_sparse
-=======
-        return X == value_to_mask
->>>>>>> c2e742c4
+    return Xt, re_sparse