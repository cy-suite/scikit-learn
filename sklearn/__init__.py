"""Configure global settings and get information about the working environment."""

# Authors: The scikit-learn developers
# SPDX-License-Identifier: BSD-3-Clause

# Machine learning module for Python
# ==================================
#
# sklearn is a Python module integrating classical machine
# learning algorithms in the tightly-knit world of scientific Python
# packages (numpy, scipy, matplotlib).
#
# It aims to provide simple and efficient solutions to learning problems
# that are accessible to everybody and reusable in various contexts:
# machine-learning as a versatile tool for science and engineering.
#
# See https://scikit-learn.org for complete documentation.

import logging
import os
import random

from ._config import config_context, get_config, set_config

logger = logging.getLogger(__name__)


# PEP0440 compatible formatted version, see:
# https://www.python.org/dev/peps/pep-0440/
#
# Generic release markers:
#   X.Y.0   # For first release after an increment in Y
#   X.Y.Z   # For bugfix releases
#
# Admissible pre-release markers:
#   X.Y.ZaN   # Alpha release
#   X.Y.ZbN   # Beta release
#   X.Y.ZrcN  # Release Candidate
#   X.Y.Z     # Final release
#
# Dev branch marker is: 'X.Y.dev' or 'X.Y.devN' where N is an integer.
# 'X.Y.dev0' is the canonical version of 'X.Y.dev'
#
__version__ = "1.6.dev0"


# On OSX, we can get a runtime error due to multiple OpenMP libraries loaded
# simultaneously. This can happen for instance when calling BLAS inside a
# prange. Setting the following environment variable allows multiple OpenMP
# libraries to be loaded. It should not degrade performances since we manually
# take care of potential over-subcription performance issues, in sections of
# the code where nested OpenMP loops can happen, by dynamically reconfiguring
# the inner OpenMP runtime to temporarily disable it while under the scope of
# the outer OpenMP parallel section.
os.environ.setdefault("KMP_DUPLICATE_LIB_OK", "True")

# Workaround issue discovered in intel-openmp 2019.5:
# https://github.com/ContinuumIO/anaconda-issues/issues/11294
os.environ.setdefault("KMP_INIT_AT_FORK", "FALSE")

# `_distributor_init` allows distributors to run custom init code.
# For instance, for the Windows wheel, this is used to pre-load the
# vcomp shared library runtime for OpenMP embedded in the sklearn/.libs
# sub-folder.
# It is necessary to do this prior to importing show_versions as the
# later is linked to the OpenMP runtime to make it possible to introspect
# it and importing it first would fail if the OpenMP dll cannot be found.
from . import (  # noqa: F401 E402
    __check_build,
    _distributor_init,
)
from .base import clone  # noqa: E402
from .utils._show_versions import show_versions  # noqa: E402

__all__ = [
    "calibration",
    "cluster",
    "covariance",
    "cross_decomposition",
    "datasets",
    "decomposition",
    "dummy",
    "ensemble",
    "exceptions",
    "experimental",
    "externals",
    "feature_extraction",
    "feature_selection",
    "gaussian_process",
    "inspection",
    "isotonic",
    "kernel_approximation",
    "kernel_ridge",
    "linear_model",
    "manifold",
    "metrics",
    "mixture",
    "model_selection",
    "multiclass",
    "multioutput",
    "naive_bayes",
    "neighbors",
    "neural_network",
    "pipeline",
    "preprocessing",
    "random_projection",
    "semi_supervised",
    "svm",
    "tree",
    "discriminant_analysis",
    "impute",
    "compose",
    # Non-modules:
    "clone",
    "get_config",
    "set_config",
    "config_context",
    "show_versions",
]

_BUILT_WITH_MESON = False
try:
<<<<<<< HEAD
    # This variable is injected in the __builtins__ by the build
    # process. It is used to enable importing subpackages of sklearn when
    # the binaries are not built
    # mypy error: Cannot determine type of '__SKLEARN_SETUP__'
    __SKLEARN_SETUP__  # type: ignore
except NameError:
    __SKLEARN_SETUP__ = False

if __SKLEARN_SETUP__:
    sys.stderr.write("Partial import of sklearn during the build process.\n")
    # We are not importing the rest of scikit-learn during the build
    # process, as it may not be compiled yet
else:
    # `_distributor_init` allows distributors to run custom init code.
    # For instance, for the Windows wheel, this is used to pre-load the
    # vcomp shared library runtime for OpenMP embedded in the sklearn/.libs
    # sub-folder.
    # It is necessary to do this prior to importing show_versions as the
    # later is linked to the OpenMP runtime to make it possible to introspect
    # it and importing it first would fail if the OpenMP dll cannot be found.
    import importlib as _importlib

    from . import (
        __check_build,  # noqa: F401
        _distributor_init,  # noqa: F401
    )
    from .base import clone
    from .utils._show_versions import show_versions

    _submodules = [
        "calibration",
        "cluster",
        "covariance",
        "cross_decomposition",
        "datasets",
        "decomposition",
        "dummy",
        "ensemble",
        "exceptions",
        "experimental",
        "externals",
        "feature_extraction",
        "feature_selection",
        "gaussian_process",
        "inspection",
        "isotonic",
        "kernel_approximation",
        "kernel_ridge",
        "linear_model",
        "manifold",
        "metrics",
        "mixture",
        "model_selection",
        "multiclass",
        "multioutput",
        "naive_bayes",
        "neighbors",
        "neural_network",
        "pipeline",
        "preprocessing",
        "random_projection",
        "semi_supervised",
        "svm",
        "tree",
        "discriminant_analysis",
        "impute",
        "compose",
    ]

    __all__ = _submodules + [
        # Non-modules:
        "clone",
        "get_config",
        "set_config",
        "config_context",
        "show_versions",
    ]

    _BUILT_WITH_MESON = False
    try:
        import sklearn._built_with_meson  # noqa: F401

        _BUILT_WITH_MESON = True
    except ModuleNotFoundError:
        pass
=======
    import sklearn._built_with_meson  # noqa: F401

    _BUILT_WITH_MESON = True
except ModuleNotFoundError:
    pass
>>>>>>> a072e56f

    def __dir__():
        return __all__

    def __getattr__(name):
        if name in _submodules:
            return _importlib.import_module(f"sklearn.{name}")
        else:
            try:
                return globals()[name]
            except KeyError:
                raise AttributeError(f"Module 'sklearn' has no attribute '{name}'")


def setup_module(module):
    """Fixture for the tests to assure globally controllable seeding of RNGs"""

    import numpy as np

    # Check if a random seed exists in the environment, if not create one.
    _random_seed = os.environ.get("SKLEARN_SEED", None)
    if _random_seed is None:
        _random_seed = np.random.uniform() * np.iinfo(np.int32).max
    _random_seed = int(_random_seed)
    print("I: Seeding RNGs with %r" % _random_seed)
    np.random.seed(_random_seed)
    random.seed(_random_seed)<|MERGE_RESOLUTION|>--- conflicted
+++ resolved
@@ -16,6 +16,7 @@
 #
 # See https://scikit-learn.org for complete documentation.
 
+import importlib as _importlib
 import logging
 import os
 import random
@@ -72,7 +73,7 @@
 from .base import clone  # noqa: E402
 from .utils._show_versions import show_versions  # noqa: E402
 
-__all__ = [
+_submodules = [
     "calibration",
     "cluster",
     "covariance",
@@ -110,6 +111,9 @@
     "discriminant_analysis",
     "impute",
     "compose",
+]
+
+__all__ = _submodules + [
     # Non-modules:
     "clone",
     "get_config",
@@ -118,113 +122,28 @@
     "show_versions",
 ]
 
+
+def __dir__():
+    return __all__
+
+
+def __getattr__(name):
+    if name in _submodules:
+        return _importlib.import_module(f"sklearn.{name}")
+    else:
+        try:
+            return globals()[name]
+        except KeyError:
+            raise AttributeError(f"Module 'sklearn' has no attribute '{name}'")
+
+
 _BUILT_WITH_MESON = False
 try:
-<<<<<<< HEAD
-    # This variable is injected in the __builtins__ by the build
-    # process. It is used to enable importing subpackages of sklearn when
-    # the binaries are not built
-    # mypy error: Cannot determine type of '__SKLEARN_SETUP__'
-    __SKLEARN_SETUP__  # type: ignore
-except NameError:
-    __SKLEARN_SETUP__ = False
-
-if __SKLEARN_SETUP__:
-    sys.stderr.write("Partial import of sklearn during the build process.\n")
-    # We are not importing the rest of scikit-learn during the build
-    # process, as it may not be compiled yet
-else:
-    # `_distributor_init` allows distributors to run custom init code.
-    # For instance, for the Windows wheel, this is used to pre-load the
-    # vcomp shared library runtime for OpenMP embedded in the sklearn/.libs
-    # sub-folder.
-    # It is necessary to do this prior to importing show_versions as the
-    # later is linked to the OpenMP runtime to make it possible to introspect
-    # it and importing it first would fail if the OpenMP dll cannot be found.
-    import importlib as _importlib
-
-    from . import (
-        __check_build,  # noqa: F401
-        _distributor_init,  # noqa: F401
-    )
-    from .base import clone
-    from .utils._show_versions import show_versions
-
-    _submodules = [
-        "calibration",
-        "cluster",
-        "covariance",
-        "cross_decomposition",
-        "datasets",
-        "decomposition",
-        "dummy",
-        "ensemble",
-        "exceptions",
-        "experimental",
-        "externals",
-        "feature_extraction",
-        "feature_selection",
-        "gaussian_process",
-        "inspection",
-        "isotonic",
-        "kernel_approximation",
-        "kernel_ridge",
-        "linear_model",
-        "manifold",
-        "metrics",
-        "mixture",
-        "model_selection",
-        "multiclass",
-        "multioutput",
-        "naive_bayes",
-        "neighbors",
-        "neural_network",
-        "pipeline",
-        "preprocessing",
-        "random_projection",
-        "semi_supervised",
-        "svm",
-        "tree",
-        "discriminant_analysis",
-        "impute",
-        "compose",
-    ]
-
-    __all__ = _submodules + [
-        # Non-modules:
-        "clone",
-        "get_config",
-        "set_config",
-        "config_context",
-        "show_versions",
-    ]
-
-    _BUILT_WITH_MESON = False
-    try:
-        import sklearn._built_with_meson  # noqa: F401
-
-        _BUILT_WITH_MESON = True
-    except ModuleNotFoundError:
-        pass
-=======
     import sklearn._built_with_meson  # noqa: F401
 
     _BUILT_WITH_MESON = True
 except ModuleNotFoundError:
     pass
->>>>>>> a072e56f
-
-    def __dir__():
-        return __all__
-
-    def __getattr__(name):
-        if name in _submodules:
-            return _importlib.import_module(f"sklearn.{name}")
-        else:
-            try:
-                return globals()[name]
-            except KeyError:
-                raise AttributeError(f"Module 'sklearn' has no attribute '{name}'")
 
 
 def setup_module(module):
