--- conflicted
+++ resolved
@@ -267,13 +267,6 @@
     >>> euclidean_distances(X, [[0, 0]])
     array([[1.        ],
            [1.41421356]])
-<<<<<<< HEAD
-
-    See Also
-    --------
-    paired_distances : distances betweens pairs of elements of X and Y.
-=======
->>>>>>> 31c74271
     """
     X, Y = check_pairwise_arrays(X, Y)
 
@@ -400,13 +393,6 @@
       IEEE Transactions on Systems, Man, and Cybernetics, Volume: 9, Issue:
       10, pp. 617 - 621, Oct. 1979.
       http://ieeexplore.ieee.org/abstract/document/4310090/
-<<<<<<< HEAD
-
-    See Also
-    --------
-    paired_distances : distances between pairs of elements of X and Y.
-=======
->>>>>>> 31c74271
     """
 
     force_all_finite = 'allow-nan' if is_scalar_nan(missing_values) else True
@@ -975,13 +961,6 @@
     >>> Y = [[0, 1], [2, 1]]
     >>> paired_distances(X, Y)
     array([0., 1.])
-<<<<<<< HEAD
-
-    See Also
-    --------
-    pairwise_distances : Computes the distance between every pair of samples
-=======
->>>>>>> 31c74271
     """
 
     if metric in PAIRED_DISTANCES:
@@ -1258,18 +1237,6 @@
       categories: A comprehensive study
       International Journal of Computer Vision 2007
       https://research.microsoft.com/en-us/um/people/manik/projects/trade-off/papers/ZhangIJCV06.pdf
-<<<<<<< HEAD
-
-
-    See Also
-    --------
-    chi2_kernel : The exponentiated version of the kernel, which is usually
-        preferable.
-
-    sklearn.kernel_approximation.AdditiveChi2Sampler : A Fourier approximation
-        to this kernel.
-=======
->>>>>>> 31c74271
     """
     if issparse(X) or issparse(Y):
         raise ValueError("additive_chi2 does not support sparse matrices.")
@@ -1326,16 +1293,6 @@
       categories: A comprehensive study
       International Journal of Computer Vision 2007
       https://research.microsoft.com/en-us/um/people/manik/projects/trade-off/papers/ZhangIJCV06.pdf
-<<<<<<< HEAD
-
-    See Also
-    --------
-    additive_chi2_kernel : The additive version of this kernel
-
-    sklearn.kernel_approximation.AdditiveChi2Sampler : A Fourier approximation
-        to the additive version of this kernel.
-=======
->>>>>>> 31c74271
     """
     K = additive_chi2_kernel(X, Y)
     K *= gamma
