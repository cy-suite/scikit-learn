--- conflicted
+++ resolved
@@ -609,7 +609,7 @@
     return dist.argmin(axis=1)
 
 
-_VALID_METRICS = [
+_VALID_METRICS: list = [
     "euclidean",
     "l2",
     "l1",
@@ -1793,46 +1793,6 @@
     return out
 
 
-<<<<<<< HEAD
-_VALID_METRICS: list = [
-    "euclidean",
-    "l2",
-    "l1",
-    "manhattan",
-    "cityblock",
-    "braycurtis",
-    "canberra",
-    "chebyshev",
-    "correlation",
-    "cosine",
-    "dice",
-    "hamming",
-    "jaccard",
-    "mahalanobis",
-    "minkowski",
-    "rogerstanimoto",
-    "russellrao",
-    "seuclidean",
-    "sokalmichener",
-    "sokalsneath",
-    "sqeuclidean",
-    "yule",
-    "wminkowski",
-    "nan_euclidean",
-    "haversine",
-]
-if sp_base_version < parse_version("1.11"):
-    # Deprecated in SciPy 1.9 and removed in SciPy 1.11
-    _VALID_METRICS += ["kulsinski"]
-if sp_base_version < parse_version("1.9"):
-    # Deprecated in SciPy 1.0 and removed in SciPy 1.9
-    _VALID_METRICS += ["matching"]
-
-_NAN_METRICS = ["nan_euclidean"]
-
-
-=======
->>>>>>> 4ccf41be
 def _check_chunk_size(reduced, chunk_size):
     """Checks chunk is a sequence of expected size or a tuple of same."""
     if reduced is None:
