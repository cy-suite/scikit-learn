# -*- coding: utf-8 -*-

# Authors: Alexandre Gramfort <alexandre.gramfort@inria.fr>
#          Mathieu Blondel <mathieu@mblondel.org>
#          Robert Layton <robertlayton@gmail.com>
#          Andreas Mueller <amueller@ais.uni-bonn.de>
#          Philippe Gervais <philippe.gervais@inria.fr>
#          Lars Buitinck
#          Joel Nothman <joel.nothman@gmail.com>
# License: BSD 3 clause

import itertools
from functools import partial
import warnings

import numpy as np
from scipy.spatial import distance
from scipy.sparse import csr_matrix
from scipy.sparse import csc_matrix
from scipy.sparse import issparse

from ..utils.validation import _num_samples
from ..utils.validation import check_non_negative
from ..utils import check_array
from ..utils import gen_even_slices
from ..utils import gen_batches, get_chunk_n_rows
from ..utils import is_scalar_nan
from ..utils.extmath import row_norms, safe_sparse_dot
from ..preprocessing import normalize
from ..utils.mask import _get_missing_mask
from ..utils._joblib import Parallel
from ..utils._joblib import delayed
from ..utils._joblib import effective_n_jobs

from .pairwise_fast import _chi2_kernel_fast, _sparse_manhattan
from ..exceptions import DataConversionWarning


# Utility Functions
def _return_float_dtype(X, Y):
    """
    1. If dtype of X and Y is float32, then dtype float32 is returned.
    2. Else dtype float is returned.
    """
    if not issparse(X) and not isinstance(X, np.ndarray):
        X = np.asarray(X)

    if Y is None:
        Y_dtype = X.dtype
    elif not issparse(Y) and not isinstance(Y, np.ndarray):
        Y = np.asarray(Y)
        Y_dtype = Y.dtype
    else:
        Y_dtype = Y.dtype

    if X.dtype == Y_dtype == np.float32:
        dtype = np.float32
    else:
        dtype = np.float

    return X, Y, dtype


def check_pairwise_arrays(X, Y, precomputed=False, dtype=None,
                          accept_sparse='csr', force_all_finite=True,
                          copy=False):
    """ Set X and Y appropriately and checks inputs

    If Y is None, it is set as a pointer to X (i.e. not a copy).
    If Y is given, this does not happen.
    All distance metrics should use this function first to assert that the
    given parameters are correct and safe to use.

    Specifically, this function first ensures that both X and Y are arrays,
    then checks that they are at least two dimensional while ensuring that
    their elements are floats (or dtype if provided). Finally, the function
    checks that the size of the second dimension of the two arrays is equal, or
    the equivalent check for a precomputed distance matrix.

    Parameters
    ----------
    X : {array-like, sparse matrix}, shape (n_samples_a, n_features)

    Y : {array-like, sparse matrix}, shape (n_samples_b, n_features)

    precomputed : bool
        True if X is to be treated as precomputed distances to the samples in
        Y.

    dtype : string, type, list of types or None (default=None)
        Data type required for X and Y. If None, the dtype will be an
        appropriate float type selected by _return_float_dtype.

        .. versionadded:: 0.18

    accept_sparse : string, boolean or list/tuple of strings
        String[s] representing allowed sparse matrix formats, such as 'csc',
        'csr', etc. If the input is sparse but not in the allowed format,
        it will be converted to the first listed format. True allows the input
        to be any format. False means that a sparse matrix input will
        raise an error.

    force_all_finite : boolean or 'allow-nan', (default=True)
        Whether to raise an error on np.inf and np.nan in array. The
        possibilities are:

        - True: Force all values of array to be finite.
        - False: accept both np.inf and np.nan in array.
        - 'allow-nan': accept only np.nan values in array. Values cannot
          be infinite.

        .. versionadded:: 0.21
           ``force_all_finite`` accepts the string ``'allow-nan'``.

    copy : bool
        Whether a forced copy will be triggered. If copy=False, a copy might
        be triggered by a conversion.

    Returns
    -------
    safe_X : {array-like, sparse matrix}, shape (n_samples_a, n_features)
        An array equal to X, guaranteed to be a numpy array.

    safe_Y : {array-like, sparse matrix}, shape (n_samples_b, n_features)
        An array equal to Y if Y was not None, guaranteed to be a numpy array.
        If Y was None, safe_Y will be a pointer to X.

    """
    X, Y, dtype_float = _return_float_dtype(X, Y)

    estimator = 'check_pairwise_arrays'
    if dtype is None:
        dtype = dtype_float

    if Y is X or Y is None:
<<<<<<< HEAD
        X = Y = check_array(X, accept_sparse=accept_sparse, dtype=dtype,
                            copy=copy, force_all_finite=force_all_finite,
                            warn_on_dtype=warn_on_dtype, estimator=estimator)
    else:
        X = check_array(X, accept_sparse=accept_sparse, dtype=dtype,
                        copy=copy, force_all_finite=force_all_finite,
                        warn_on_dtype=warn_on_dtype, estimator=estimator)
        Y = check_array(Y, accept_sparse=accept_sparse, dtype=dtype,
                        copy=copy, force_all_finite=force_all_finite,
                        warn_on_dtype=warn_on_dtype, estimator=estimator)
=======
        X = Y = check_array(X, accept_sparse='csr', dtype=dtype,
                            estimator=estimator)
    else:
        X = check_array(X, accept_sparse='csr', dtype=dtype,
                        estimator=estimator)
        Y = check_array(Y, accept_sparse='csr', dtype=dtype,
                        estimator=estimator)
>>>>>>> f23e92ed

    if precomputed:
        if X.shape[1] != Y.shape[0]:
            raise ValueError("Precomputed metric requires shape "
                             "(n_queries, n_indexed). Got (%d, %d) "
                             "for %d indexed." %
                             (X.shape[0], X.shape[1], Y.shape[0]))
    elif X.shape[1] != Y.shape[1]:
        raise ValueError("Incompatible dimension for X and Y matrices: "
                         "X.shape[1] == %d while Y.shape[1] == %d" % (
                             X.shape[1], Y.shape[1]))

    return X, Y


def check_paired_arrays(X, Y):
    """ Set X and Y appropriately and checks inputs for paired distances

    All paired distance metrics should use this function first to assert that
    the given parameters are correct and safe to use.

    Specifically, this function first ensures that both X and Y are arrays,
    then checks that they are at least two dimensional while ensuring that
    their elements are floats. Finally, the function checks that the size
    of the dimensions of the two arrays are equal.

    Parameters
    ----------
    X : {array-like, sparse matrix}, shape (n_samples_a, n_features)

    Y : {array-like, sparse matrix}, shape (n_samples_b, n_features)

    Returns
    -------
    safe_X : {array-like, sparse matrix}, shape (n_samples_a, n_features)
        An array equal to X, guaranteed to be a numpy array.

    safe_Y : {array-like, sparse matrix}, shape (n_samples_b, n_features)
        An array equal to Y if Y was not None, guaranteed to be a numpy array.
        If Y was None, safe_Y will be a pointer to X.

    """
    X, Y = check_pairwise_arrays(X, Y)
    if X.shape != Y.shape:
        raise ValueError("X and Y should be of same shape. They were "
                         "respectively %r and %r long." % (X.shape, Y.shape))
    return X, Y


# Pairwise distances
def euclidean_distances(X, Y=None, Y_norm_squared=None, squared=False,
                        X_norm_squared=None):
    """
    Considering the rows of X (and Y=X) as vectors, compute the
    distance matrix between each pair of vectors.

    For efficiency reasons, the euclidean distance between a pair of row
    vector x and y is computed as::

        dist(x, y) = sqrt(dot(x, x) - 2 * dot(x, y) + dot(y, y))

    This formulation has two advantages over other ways of computing distances.
    First, it is computationally efficient when dealing with sparse data.
    Second, if one argument varies but the other remains unchanged, then
    `dot(x, x)` and/or `dot(y, y)` can be pre-computed.

    However, this is not the most precise way of doing this computation, and
    the distance matrix returned by this function may not be exactly
    symmetric as required by, e.g., ``scipy.spatial.distance`` functions.

    Read more in the :ref:`User Guide <metrics>`.

    Parameters
    ----------
    X : {array-like, sparse matrix}, shape (n_samples_1, n_features)

    Y : {array-like, sparse matrix}, shape (n_samples_2, n_features)

    Y_norm_squared : array-like, shape (n_samples_2, ), optional
        Pre-computed dot-products of vectors in Y (e.g.,
        ``(Y**2).sum(axis=1)``)
        May be ignored in some cases, see the note below.

    squared : boolean, optional
        Return squared Euclidean distances.

    X_norm_squared : array-like, shape = [n_samples_1], optional
        Pre-computed dot-products of vectors in X (e.g.,
        ``(X**2).sum(axis=1)``)
        May be ignored in some cases, see the note below.

    Notes
    -----
    To achieve better accuracy, `X_norm_squared` and `Y_norm_squared` may be
    unused if they are passed as ``float32``.

    Returns
    -------
    distances : array, shape (n_samples_1, n_samples_2)

    Examples
    --------
    >>> from sklearn.metrics.pairwise import euclidean_distances
    >>> X = [[0, 1], [1, 1]]
    >>> # distance between rows of X
    >>> euclidean_distances(X, X)
    array([[0., 1.],
           [1., 0.]])
    >>> # get distance to origin
    >>> euclidean_distances(X, [[0, 0]])
    array([[1.        ],
           [1.41421356]])

    See also
    --------
    paired_distances : distances betweens pairs of elements of X and Y.
    """
    X, Y = check_pairwise_arrays(X, Y)

    # If norms are passed as float32, they are unused. If arrays are passed as
    # float32, norms needs to be recomputed on upcast chunks.
    # TODO: use a float64 accumulator in row_norms to avoid the latter.
    if X_norm_squared is not None:
        XX = check_array(X_norm_squared)
        if XX.shape == (1, X.shape[0]):
            XX = XX.T
        elif XX.shape != (X.shape[0], 1):
            raise ValueError(
                "Incompatible dimensions for X and X_norm_squared")
        if XX.dtype == np.float32:
            XX = None
    elif X.dtype == np.float32:
        XX = None
    else:
        XX = row_norms(X, squared=True)[:, np.newaxis]

    if X is Y and XX is not None:
        # shortcut in the common case euclidean_distances(X, X)
        YY = XX.T
    elif Y_norm_squared is not None:
        YY = np.atleast_2d(Y_norm_squared)

        if YY.shape != (1, Y.shape[0]):
            raise ValueError(
                "Incompatible dimensions for Y and Y_norm_squared")
        if YY.dtype == np.float32:
            YY = None
    elif Y.dtype == np.float32:
        YY = None
    else:
        YY = row_norms(Y, squared=True)[np.newaxis, :]

    if X.dtype == np.float32:
        # To minimize precision issues with float32, we compute the distance
        # matrix on chunks of X and Y upcast to float64
        distances = _euclidean_distances_upcast(X, XX, Y, YY)
    else:
        # if dtype is already float64, no need to chunk and upcast
        distances = - 2 * safe_sparse_dot(X, Y.T, dense_output=True)
        distances += XX
        distances += YY
    np.maximum(distances, 0, out=distances)

    # Ensure that distances between vectors and themselves are set to 0.0.
    # This may not be the case due to floating point rounding errors.
    if X is Y:
        np.fill_diagonal(distances, 0)

    return distances if squared else np.sqrt(distances, out=distances)


<<<<<<< HEAD
def nan_euclidean_distances(X, Y=None, squared=False,
                            missing_values=np.nan, copy=True):
    """Calculate the euclidean distances in the presence of missing values.

    Compute the euclidean distance between each pair of samples in X and Y,
    where Y=X is assumed if Y=None. When calculating the distance between a
    pair of samples, this formulation ignores feature coordinates with a
    missing value in either sample and scales up the weight of the remaining
    coordinates:

        dist(x,y) = sqrt(weight * sq. distance from present coordinates)
        where,
        weight = Total # of coordinates / # of present coordinates

    For example, the distance between ``[3, na, na, 6]`` and ``[1, na, 4, 5]``
    is:

        .. math::
            \\sqrt{\\frac{4}{2}((3-1)^2 + (6-5)^2)}

    If all the coordinates are missing or if there are no common present
    coordinates then NaN is returned for that pair.

    Read more in the :ref:`User Guide <metrics>`.

    Parameters
    ----------
    X : {array-like, sparse matrix}, shape (n_samples_1, n_features)

    Y : {array-like, sparse matrix}, shape (n_samples_2, n_features)

    squared : boolean, optional (default=False)
        Return squared Euclidean distances.

    missing_values : np.nan or integer, optional (default=np.nan)
        Representation of missing value

    copy : boolean, optional (default=True)
        Make and use a deep copy of X and Y (if Y exists)

    Returns
    -------
    distances : array, shape (n_samples_1, n_samples_2)

    Examples
    --------
    >>> from sklearn.metrics.pairwise import nan_euclidean_distances
    >>> nan = float("NaN")
    >>> X = [[0, 1], [1, nan]]
    >>> nan_euclidean_distances(X, X) # distance between rows of X
    array([[0.        , 1.41421356],
           [1.41421356, 0.        ]])

    >>> # get distance to origin
    >>> nan_euclidean_distances(X, [[0, 0]])
    array([[1.        ],
           [1.41421356]])

    References
    ----------
    * John K. Dixon, "Pattern Recognition with Partly Missing Data",
      IEEE Transactions on Systems, Man, and Cybernetics, Volume: 9, Issue:
      10, pp. 617 - 621, Oct. 1979.
      http://ieeexplore.ieee.org/abstract/document/4310090/

    See also
    --------
    paired_distances : distances between pairs of elements of X and Y.
    """

    force_all_finite = 'allow-nan' if is_scalar_nan(missing_values) else True
    X, Y = check_pairwise_arrays(X, Y, accept_sparse='csr',
                                 force_all_finite=force_all_finite, copy=copy)
    # Get missing mask for X
    if issparse(X):
        missing_X = csr_matrix(
            (_get_missing_mask(X.data, missing_values), X.indices, X.indptr),
            shape=X.shape, dtype=np.bool).toarray()
    else:
        missing_X = _get_missing_mask(X, missing_values)

    # Get missing mask for Y.T
    YT = Y.T
    if Y is X:
        missing_YT = missing_X.T
    else:
        # YT is always csc
        if issparse(YT):
            missing_YT = csc_matrix((
                _get_missing_mask(YT.data, missing_values),
                YT.indices, YT.indptr),
                shape=YT.shape, dtype=np.bool).toarray()
        else:
            missing_YT = _get_missing_mask(YT, missing_values)

    # Convert to uint8 to be used for calculate distances
    not_missing_X_int = (~missing_X).astype(np.uint8)
    not_missing_YT_int = (~missing_YT).astype(np.uint8)

    # set missing values to zero
    X[missing_X] = 0
    YT[missing_YT] = 0

    # elementwise multiplication
    XX = X.multiply(X) if issparse(X) else X * X
    YTYT = YT.multiply(YT) if issparse(YT) else YT * YT

    # Calculate distances
    distances = safe_sparse_dot(X, YT, dense_output=True)
    distances *= -2
    distances += safe_sparse_dot(XX, not_missing_YT_int, dense_output=False)
    distances += safe_sparse_dot(not_missing_X_int, YTYT, dense_output=False)

    non_missing_cnt = np.dot(not_missing_X_int, not_missing_YT_int)
    non_missing_mask = (non_missing_cnt != 0)

    distances[non_missing_mask] *= (
        X.shape[1] / non_missing_cnt[non_missing_mask])

    if X is Y:
        # Ensure that distances between vectors and themselves are set to 0.0.
        # This may not be the case due to floating point rounding errors.
        np.fill_diagonal(distances, 0.0)

    # coordinates with no common coordinates have a nan distance
    distances[~non_missing_mask] = np.nan

    return distances if squared else np.sqrt(distances, out=distances)
=======
def _euclidean_distances_upcast(X, XX=None, Y=None, YY=None):
    """Euclidean distances between X and Y

    Assumes X and Y have float32 dtype.
    Assumes XX and YY have float64 dtype or are None.

    X and Y are upcast to float64 by chunks, which size is chosen to limit
    memory increase by approximately 10% (at least 10MiB).
    """
    n_samples_X = X.shape[0]
    n_samples_Y = Y.shape[0]
    n_features = X.shape[1]

    distances = np.empty((n_samples_X, n_samples_Y), dtype=np.float32)

    x_density = X.nnz / np.prod(X.shape) if issparse(X) else 1
    y_density = Y.nnz / np.prod(Y.shape) if issparse(Y) else 1

    # Allow 10% more memory than X, Y and the distance matrix take (at least
    # 10MiB)
    maxmem = max(
        ((x_density * n_samples_X + y_density * n_samples_Y) * n_features
         + (x_density * n_samples_X * y_density * n_samples_Y)) / 10,
        10 * 2**17)

    # The increase amount of memory in 8-byte blocks is:
    # - x_density * batch_size * n_features (copy of chunk of X)
    # - y_density * batch_size * n_features (copy of chunk of Y)
    # - batch_size * batch_size (chunk of distance matrix)
    # Hence x² + (xd+yd)kx = M, where x=batch_size, k=n_features, M=maxmem
    #                                 xd=x_density and yd=y_density
    tmp = (x_density + y_density) * n_features
    batch_size = (-tmp + np.sqrt(tmp**2 + 4 * maxmem)) / 2
    batch_size = max(int(batch_size), 1)

    x_batches = gen_batches(X.shape[0], batch_size)
    y_batches = gen_batches(Y.shape[0], batch_size)

    for i, x_slice in enumerate(x_batches):
        X_chunk = X[x_slice].astype(np.float64)
        if XX is None:
            XX_chunk = row_norms(X_chunk, squared=True)[:, np.newaxis]
        else:
            XX_chunk = XX[x_slice]

        for j, y_slice in enumerate(y_batches):
            if X is Y and j < i:
                # when X is Y the distance matrix is symmetric so we only need
                # to compute half of it.
                d = distances[y_slice, x_slice].T

            else:
                Y_chunk = Y[y_slice].astype(np.float64)
                if YY is None:
                    YY_chunk = row_norms(Y_chunk, squared=True)[np.newaxis, :]
                else:
                    YY_chunk = YY[:, y_slice]

                d = -2 * safe_sparse_dot(X_chunk, Y_chunk.T, dense_output=True)
                d += XX_chunk
                d += YY_chunk

            distances[x_slice, y_slice] = d.astype(np.float32, copy=False)

    return distances
>>>>>>> f23e92ed


def _argmin_min_reduce(dist, start):
    indices = dist.argmin(axis=1)
    values = dist[np.arange(dist.shape[0]), indices]
    return indices, values


def pairwise_distances_argmin_min(X, Y, axis=1, metric="euclidean",
                                  batch_size=None, metric_kwargs=None):
    """Compute minimum distances between one point and a set of points.

    This function computes for each row in X, the index of the row of Y which
    is closest (according to the specified distance). The minimal distances are
    also returned.

    This is mostly equivalent to calling:

        (pairwise_distances(X, Y=Y, metric=metric).argmin(axis=axis),
         pairwise_distances(X, Y=Y, metric=metric).min(axis=axis))

    but uses much less memory, and is faster for large arrays.

    Parameters
    ----------
    X : {array-like, sparse matrix}, shape (n_samples1, n_features)
        Array containing points.

    Y : {array-like, sparse matrix}, shape (n_samples2, n_features)
        Arrays containing points.

    axis : int, optional, default 1
        Axis along which the argmin and distances are to be computed.

    metric : string or callable, default 'euclidean'
        metric to use for distance computation. Any metric from scikit-learn
        or scipy.spatial.distance can be used.

        If metric is a callable function, it is called on each
        pair of instances (rows) and the resulting value recorded. The callable
        should take two arrays as input and return one value indicating the
        distance between them. This works for Scipy's metrics, but is less
        efficient than passing the metric name as a string.

        Distance matrices are not supported.

        Valid values for metric are:

        - from scikit-learn: ['cityblock', 'cosine', 'euclidean', 'l1', 'l2',
          'manhattan']

        - from scipy.spatial.distance: ['braycurtis', 'canberra', 'chebyshev',
          'correlation', 'dice', 'hamming', 'jaccard', 'kulsinski',
          'mahalanobis', 'minkowski', 'rogerstanimoto', 'russellrao',
          'seuclidean', 'sokalmichener', 'sokalsneath', 'sqeuclidean',
          'yule']

        See the documentation for scipy.spatial.distance for details on these
        metrics.

    batch_size : integer
        .. deprecated:: 0.20
            Deprecated for removal in 0.22.
            Use sklearn.set_config(working_memory=...) instead.

    metric_kwargs : dict, optional
        Keyword arguments to pass to specified metric function.

    Returns
    -------
    argmin : numpy.ndarray
        Y[argmin[i], :] is the row in Y that is closest to X[i, :].

    distances : numpy.ndarray
        distances[i] is the distance between the i-th row in X and the
        argmin[i]-th row in Y.

    See also
    --------
    sklearn.metrics.pairwise_distances
    sklearn.metrics.pairwise_distances_argmin
    """
    if batch_size is not None:
        warnings.warn("'batch_size' is ignored. It was deprecated in version "
                      "0.20 and will be removed in version 0.22. "
                      "Use sklearn.set_config(working_memory=...) instead.",
                      DeprecationWarning)
    X, Y = check_pairwise_arrays(X, Y)

    if metric_kwargs is None:
        metric_kwargs = {}

    if axis == 0:
        X, Y = Y, X

    indices, values = zip(*pairwise_distances_chunked(
        X, Y, reduce_func=_argmin_min_reduce, metric=metric,
        **metric_kwargs))
    indices = np.concatenate(indices)
    values = np.concatenate(values)

    return indices, values


def pairwise_distances_argmin(X, Y, axis=1, metric="euclidean",
                              batch_size=None, metric_kwargs=None):
    """Compute minimum distances between one point and a set of points.

    This function computes for each row in X, the index of the row of Y which
    is closest (according to the specified distance).

    This is mostly equivalent to calling:

        pairwise_distances(X, Y=Y, metric=metric).argmin(axis=axis)

    but uses much less memory, and is faster for large arrays.

    This function works with dense 2D arrays only.

    Parameters
    ----------
    X : array-like
        Arrays containing points. Respective shapes (n_samples1, n_features)
        and (n_samples2, n_features)

    Y : array-like
        Arrays containing points. Respective shapes (n_samples1, n_features)
        and (n_samples2, n_features)

    axis : int, optional, default 1
        Axis along which the argmin and distances are to be computed.

    metric : string or callable
        metric to use for distance computation. Any metric from scikit-learn
        or scipy.spatial.distance can be used.

        If metric is a callable function, it is called on each
        pair of instances (rows) and the resulting value recorded. The callable
        should take two arrays as input and return one value indicating the
        distance between them. This works for Scipy's metrics, but is less
        efficient than passing the metric name as a string.

        Distance matrices are not supported.

        Valid values for metric are:

        - from scikit-learn: ['cityblock', 'cosine', 'euclidean', 'l1', 'l2',
          'manhattan']

        - from scipy.spatial.distance: ['braycurtis', 'canberra', 'chebyshev',
          'correlation', 'dice', 'hamming', 'jaccard', 'kulsinski',
          'mahalanobis', 'minkowski', 'rogerstanimoto', 'russellrao',
          'seuclidean', 'sokalmichener', 'sokalsneath', 'sqeuclidean',
          'yule']

        See the documentation for scipy.spatial.distance for details on these
        metrics.

    batch_size : integer
        .. deprecated:: 0.20
            Deprecated for removal in 0.22.
            Use sklearn.set_config(working_memory=...) instead.

    metric_kwargs : dict
        keyword arguments to pass to specified metric function.

    Returns
    -------
    argmin : numpy.ndarray
        Y[argmin[i], :] is the row in Y that is closest to X[i, :].

    See also
    --------
    sklearn.metrics.pairwise_distances
    sklearn.metrics.pairwise_distances_argmin_min
    """
    if metric_kwargs is None:
        metric_kwargs = {}

    return pairwise_distances_argmin_min(X, Y, axis, metric,
                                         metric_kwargs=metric_kwargs,
                                         batch_size=batch_size)[0]


def haversine_distances(X, Y=None):
    """Compute the Haversine distance between samples in X and Y

    The Haversine (or great circle) distance is the angular distance between
    two points on the surface of a sphere. The first distance of each point is
    assumed to be the latitude, the second is the longitude, given in radians.
    The dimension of the data must be 2.

    .. math::
       D(x, y) = 2\\arcsin[\\sqrt{\\sin^2((x1 - y1) / 2)
                                + \\cos(x1)\\cos(y1)\\sin^2((x2 - y2) / 2)}]

    Parameters
    ----------
    X : array_like, shape (n_samples_1, 2)

    Y : array_like, shape (n_samples_2, 2), optional

    Returns
    -------
    distance : {array}, shape (n_samples_1, n_samples_2)

    Notes
    -----
    As the Earth is nearly spherical, the haversine formula provides a good
    approximation of the distance between two points of the Earth surface, with
    a less than 1% error on average.

    Examples
    --------
    We want to calculate the distance between the Ezeiza Airport
    (Buenos Aires, Argentina) and the Charles de Gaulle Airport (Paris, France)

    >>> from sklearn.metrics.pairwise import haversine_distances
    >>> bsas = [-34.83333, -58.5166646]
    >>> paris = [49.0083899664, 2.53844117956]
    >>> result = haversine_distances([bsas, paris])
    >>> result * 6371000/1000  # multiply by Earth radius to get kilometers
    array([[    0.        , 11279.45379464],
           [11279.45379464,     0.        ]])
    """
    from sklearn.neighbors import DistanceMetric
    return DistanceMetric.get_metric('haversine').pairwise(X, Y)


def manhattan_distances(X, Y=None, sum_over_features=True):
    """ Compute the L1 distances between the vectors in X and Y.

    With sum_over_features equal to False it returns the componentwise
    distances.

    Read more in the :ref:`User Guide <metrics>`.

    Parameters
    ----------
    X : array_like
        An array with shape (n_samples_X, n_features).

    Y : array_like, optional
        An array with shape (n_samples_Y, n_features).

    sum_over_features : bool, default=True
        If True the function returns the pairwise distance matrix
        else it returns the componentwise L1 pairwise-distances.
        Not supported for sparse matrix inputs.

    Returns
    -------
    D : array
        If sum_over_features is False shape is
        (n_samples_X * n_samples_Y, n_features) and D contains the
        componentwise L1 pairwise-distances (ie. absolute difference),
        else shape is (n_samples_X, n_samples_Y) and D contains
        the pairwise L1 distances.

    Examples
    --------
    >>> from sklearn.metrics.pairwise import manhattan_distances
    >>> manhattan_distances([[3]], [[3]])#doctest:+ELLIPSIS
    array([[0.]])
    >>> manhattan_distances([[3]], [[2]])#doctest:+ELLIPSIS
    array([[1.]])
    >>> manhattan_distances([[2]], [[3]])#doctest:+ELLIPSIS
    array([[1.]])
    >>> manhattan_distances([[1, 2], [3, 4]],\
         [[1, 2], [0, 3]])#doctest:+ELLIPSIS
    array([[0., 2.],
           [4., 4.]])
    >>> import numpy as np
    >>> X = np.ones((1, 2))
    >>> y = np.full((2, 2), 2.)
    >>> manhattan_distances(X, y, sum_over_features=False)#doctest:+ELLIPSIS
    array([[1., 1.],
           [1., 1.]])
    """
    X, Y = check_pairwise_arrays(X, Y)

    if issparse(X) or issparse(Y):
        if not sum_over_features:
            raise TypeError("sum_over_features=%r not supported"
                            " for sparse matrices" % sum_over_features)

        X = csr_matrix(X, copy=False)
        Y = csr_matrix(Y, copy=False)
        D = np.zeros((X.shape[0], Y.shape[0]))
        _sparse_manhattan(X.data, X.indices, X.indptr,
                          Y.data, Y.indices, Y.indptr,
                          X.shape[1], D)
        return D

    if sum_over_features:
        return distance.cdist(X, Y, 'cityblock')

    D = X[:, np.newaxis, :] - Y[np.newaxis, :, :]
    D = np.abs(D, D)
    return D.reshape((-1, X.shape[1]))


def cosine_distances(X, Y=None):
    """Compute cosine distance between samples in X and Y.

    Cosine distance is defined as 1.0 minus the cosine similarity.

    Read more in the :ref:`User Guide <metrics>`.

    Parameters
    ----------
    X : array_like, sparse matrix
        with shape (n_samples_X, n_features).

    Y : array_like, sparse matrix (optional)
        with shape (n_samples_Y, n_features).

    Returns
    -------
    distance matrix : array
        An array with shape (n_samples_X, n_samples_Y).

    See also
    --------
    sklearn.metrics.pairwise.cosine_similarity
    scipy.spatial.distance.cosine : dense matrices only
    """
    # 1.0 - cosine_similarity(X, Y) without copy
    S = cosine_similarity(X, Y)
    S *= -1
    S += 1
    np.clip(S, 0, 2, out=S)
    if X is Y or Y is None:
        # Ensure that distances between vectors and themselves are set to 0.0.
        # This may not be the case due to floating point rounding errors.
        S[np.diag_indices_from(S)] = 0.0
    return S


# Paired distances
def paired_euclidean_distances(X, Y):
    """
    Computes the paired euclidean distances between X and Y

    Read more in the :ref:`User Guide <metrics>`.

    Parameters
    ----------
    X : array-like, shape (n_samples, n_features)

    Y : array-like, shape (n_samples, n_features)

    Returns
    -------
    distances : ndarray (n_samples, )
    """
    X, Y = check_paired_arrays(X, Y)
    return row_norms(X - Y)


def paired_manhattan_distances(X, Y):
    """Compute the L1 distances between the vectors in X and Y.

    Read more in the :ref:`User Guide <metrics>`.

    Parameters
    ----------
    X : array-like, shape (n_samples, n_features)

    Y : array-like, shape (n_samples, n_features)

    Returns
    -------
    distances : ndarray (n_samples, )
    """
    X, Y = check_paired_arrays(X, Y)
    diff = X - Y
    if issparse(diff):
        diff.data = np.abs(diff.data)
        return np.squeeze(np.array(diff.sum(axis=1)))
    else:
        return np.abs(diff).sum(axis=-1)


def paired_cosine_distances(X, Y):
    """
    Computes the paired cosine distances between X and Y

    Read more in the :ref:`User Guide <metrics>`.

    Parameters
    ----------
    X : array-like, shape (n_samples, n_features)

    Y : array-like, shape (n_samples, n_features)

    Returns
    -------
    distances : ndarray, shape (n_samples, )

    Notes
    -----
    The cosine distance is equivalent to the half the squared
    euclidean distance if each sample is normalized to unit norm
    """
    X, Y = check_paired_arrays(X, Y)
    return .5 * row_norms(normalize(X) - normalize(Y), squared=True)


PAIRED_DISTANCES = {
    'cosine': paired_cosine_distances,
    'euclidean': paired_euclidean_distances,
    'l2': paired_euclidean_distances,
    'l1': paired_manhattan_distances,
    'manhattan': paired_manhattan_distances,
    'cityblock': paired_manhattan_distances}


def paired_distances(X, Y, metric="euclidean", **kwds):
    """
    Computes the paired distances between X and Y.

    Computes the distances between (X[0], Y[0]), (X[1], Y[1]), etc...

    Read more in the :ref:`User Guide <metrics>`.

    Parameters
    ----------
    X : ndarray (n_samples, n_features)
        Array 1 for distance computation.

    Y : ndarray (n_samples, n_features)
        Array 2 for distance computation.

    metric : string or callable
        The metric to use when calculating distance between instances in a
        feature array. If metric is a string, it must be one of the options
        specified in PAIRED_DISTANCES, including "euclidean",
        "manhattan", or "cosine".
        Alternatively, if metric is a callable function, it is called on each
        pair of instances (rows) and the resulting value recorded. The callable
        should take two arrays from X as input and return a value indicating
        the distance between them.

    Returns
    -------
    distances : ndarray (n_samples, )

    Examples
    --------
    >>> from sklearn.metrics.pairwise import paired_distances
    >>> X = [[0, 1], [1, 1]]
    >>> Y = [[0, 1], [2, 1]]
    >>> paired_distances(X, Y)
    array([0., 1.])

    See also
    --------
    pairwise_distances : Computes the distance between every pair of samples
    """

    if metric in PAIRED_DISTANCES:
        func = PAIRED_DISTANCES[metric]
        return func(X, Y)
    elif callable(metric):
        # Check the matrix first (it is usually done by the metric)
        X, Y = check_paired_arrays(X, Y)
        distances = np.zeros(len(X))
        for i in range(len(X)):
            distances[i] = metric(X[i], Y[i])
        return distances
    else:
        raise ValueError('Unknown distance %s' % metric)


# Kernels
def linear_kernel(X, Y=None, dense_output=True):
    """
    Compute the linear kernel between X and Y.

    Read more in the :ref:`User Guide <linear_kernel>`.

    Parameters
    ----------
    X : array of shape (n_samples_1, n_features)

    Y : array of shape (n_samples_2, n_features)

    dense_output : boolean (optional), default True
        Whether to return dense output even when the input is sparse. If
        ``False``, the output is sparse if both input arrays are sparse.

        .. versionadded:: 0.20

    Returns
    -------
    Gram matrix : array of shape (n_samples_1, n_samples_2)
    """
    X, Y = check_pairwise_arrays(X, Y)
    return safe_sparse_dot(X, Y.T, dense_output=dense_output)


def polynomial_kernel(X, Y=None, degree=3, gamma=None, coef0=1):
    """
    Compute the polynomial kernel between X and Y::

        K(X, Y) = (gamma <X, Y> + coef0)^degree

    Read more in the :ref:`User Guide <polynomial_kernel>`.

    Parameters
    ----------
    X : ndarray of shape (n_samples_1, n_features)

    Y : ndarray of shape (n_samples_2, n_features)

    degree : int, default 3

    gamma : float, default None
        if None, defaults to 1.0 / n_features

    coef0 : float, default 1

    Returns
    -------
    Gram matrix : array of shape (n_samples_1, n_samples_2)
    """
    X, Y = check_pairwise_arrays(X, Y)
    if gamma is None:
        gamma = 1.0 / X.shape[1]

    K = safe_sparse_dot(X, Y.T, dense_output=True)
    K *= gamma
    K += coef0
    K **= degree
    return K


def sigmoid_kernel(X, Y=None, gamma=None, coef0=1):
    """
    Compute the sigmoid kernel between X and Y::

        K(X, Y) = tanh(gamma <X, Y> + coef0)

    Read more in the :ref:`User Guide <sigmoid_kernel>`.

    Parameters
    ----------
    X : ndarray of shape (n_samples_1, n_features)

    Y : ndarray of shape (n_samples_2, n_features)

    gamma : float, default None
        If None, defaults to 1.0 / n_features

    coef0 : float, default 1

    Returns
    -------
    Gram matrix : array of shape (n_samples_1, n_samples_2)
    """
    X, Y = check_pairwise_arrays(X, Y)
    if gamma is None:
        gamma = 1.0 / X.shape[1]

    K = safe_sparse_dot(X, Y.T, dense_output=True)
    K *= gamma
    K += coef0
    np.tanh(K, K)   # compute tanh in-place
    return K


def rbf_kernel(X, Y=None, gamma=None):
    """
    Compute the rbf (gaussian) kernel between X and Y::

        K(x, y) = exp(-gamma ||x-y||^2)

    for each pair of rows x in X and y in Y.

    Read more in the :ref:`User Guide <rbf_kernel>`.

    Parameters
    ----------
    X : array of shape (n_samples_X, n_features)

    Y : array of shape (n_samples_Y, n_features)

    gamma : float, default None
        If None, defaults to 1.0 / n_features

    Returns
    -------
    kernel_matrix : array of shape (n_samples_X, n_samples_Y)
    """
    X, Y = check_pairwise_arrays(X, Y)
    if gamma is None:
        gamma = 1.0 / X.shape[1]

    K = euclidean_distances(X, Y, squared=True)
    K *= -gamma
    np.exp(K, K)    # exponentiate K in-place
    return K


def laplacian_kernel(X, Y=None, gamma=None):
    """Compute the laplacian kernel between X and Y.

    The laplacian kernel is defined as::

        K(x, y) = exp(-gamma ||x-y||_1)

    for each pair of rows x in X and y in Y.
    Read more in the :ref:`User Guide <laplacian_kernel>`.

    .. versionadded:: 0.17

    Parameters
    ----------
    X : array of shape (n_samples_X, n_features)

    Y : array of shape (n_samples_Y, n_features)

    gamma : float, default None
        If None, defaults to 1.0 / n_features

    Returns
    -------
    kernel_matrix : array of shape (n_samples_X, n_samples_Y)
    """
    X, Y = check_pairwise_arrays(X, Y)
    if gamma is None:
        gamma = 1.0 / X.shape[1]

    K = -gamma * manhattan_distances(X, Y)
    np.exp(K, K)    # exponentiate K in-place
    return K


def cosine_similarity(X, Y=None, dense_output=True):
    """Compute cosine similarity between samples in X and Y.

    Cosine similarity, or the cosine kernel, computes similarity as the
    normalized dot product of X and Y:

        K(X, Y) = <X, Y> / (||X||*||Y||)

    On L2-normalized data, this function is equivalent to linear_kernel.

    Read more in the :ref:`User Guide <cosine_similarity>`.

    Parameters
    ----------
    X : ndarray or sparse array, shape: (n_samples_X, n_features)
        Input data.

    Y : ndarray or sparse array, shape: (n_samples_Y, n_features)
        Input data. If ``None``, the output will be the pairwise
        similarities between all samples in ``X``.

    dense_output : boolean (optional), default True
        Whether to return dense output even when the input is sparse. If
        ``False``, the output is sparse if both input arrays are sparse.

        .. versionadded:: 0.17
           parameter ``dense_output`` for dense output.

    Returns
    -------
    kernel matrix : array
        An array with shape (n_samples_X, n_samples_Y).
    """
    # to avoid recursive import

    X, Y = check_pairwise_arrays(X, Y)

    X_normalized = normalize(X, copy=True)
    if X is Y:
        Y_normalized = X_normalized
    else:
        Y_normalized = normalize(Y, copy=True)

    K = safe_sparse_dot(X_normalized, Y_normalized.T,
                        dense_output=dense_output)

    return K


def additive_chi2_kernel(X, Y=None):
    """Computes the additive chi-squared kernel between observations in X and Y

    The chi-squared kernel is computed between each pair of rows in X and Y.  X
    and Y have to be non-negative. This kernel is most commonly applied to
    histograms.

    The chi-squared kernel is given by::

        k(x, y) = -Sum [(x - y)^2 / (x + y)]

    It can be interpreted as a weighted difference per entry.

    Read more in the :ref:`User Guide <chi2_kernel>`.

    Notes
    -----
    As the negative of a distance, this kernel is only conditionally positive
    definite.


    Parameters
    ----------
    X : array-like of shape (n_samples_X, n_features)

    Y : array of shape (n_samples_Y, n_features)

    Returns
    -------
    kernel_matrix : array of shape (n_samples_X, n_samples_Y)

    References
    ----------
    * Zhang, J. and Marszalek, M. and Lazebnik, S. and Schmid, C.
      Local features and kernels for classification of texture and object
      categories: A comprehensive study
      International Journal of Computer Vision 2007
      https://research.microsoft.com/en-us/um/people/manik/projects/trade-off/papers/ZhangIJCV06.pdf


    See also
    --------
    chi2_kernel : The exponentiated version of the kernel, which is usually
        preferable.

    sklearn.kernel_approximation.AdditiveChi2Sampler : A Fourier approximation
        to this kernel.
    """
    if issparse(X) or issparse(Y):
        raise ValueError("additive_chi2 does not support sparse matrices.")
    X, Y = check_pairwise_arrays(X, Y)
    if (X < 0).any():
        raise ValueError("X contains negative values.")
    if Y is not X and (Y < 0).any():
        raise ValueError("Y contains negative values.")

    result = np.zeros((X.shape[0], Y.shape[0]), dtype=X.dtype)
    _chi2_kernel_fast(X, Y, result)
    return result


def chi2_kernel(X, Y=None, gamma=1.):
    """Computes the exponential chi-squared kernel X and Y.

    The chi-squared kernel is computed between each pair of rows in X and Y.  X
    and Y have to be non-negative. This kernel is most commonly applied to
    histograms.

    The chi-squared kernel is given by::

        k(x, y) = exp(-gamma Sum [(x - y)^2 / (x + y)])

    It can be interpreted as a weighted difference per entry.

    Read more in the :ref:`User Guide <chi2_kernel>`.

    Parameters
    ----------
    X : array-like of shape (n_samples_X, n_features)

    Y : array of shape (n_samples_Y, n_features)

    gamma : float, default=1.
        Scaling parameter of the chi2 kernel.

    Returns
    -------
    kernel_matrix : array of shape (n_samples_X, n_samples_Y)

    References
    ----------
    * Zhang, J. and Marszalek, M. and Lazebnik, S. and Schmid, C.
      Local features and kernels for classification of texture and object
      categories: A comprehensive study
      International Journal of Computer Vision 2007
      https://research.microsoft.com/en-us/um/people/manik/projects/trade-off/papers/ZhangIJCV06.pdf

    See also
    --------
    additive_chi2_kernel : The additive version of this kernel

    sklearn.kernel_approximation.AdditiveChi2Sampler : A Fourier approximation
        to the additive version of this kernel.
    """
    K = additive_chi2_kernel(X, Y)
    K *= gamma
    return np.exp(K, K)


# Helper functions - distance
PAIRWISE_DISTANCE_FUNCTIONS = {
    # If updating this dictionary, update the doc in both distance_metrics()
    # and also in pairwise_distances()!
    'cityblock': manhattan_distances,
    'cosine': cosine_distances,
    'euclidean': euclidean_distances,
    'haversine': haversine_distances,
    'l2': euclidean_distances,
    'l1': manhattan_distances,
    'manhattan': manhattan_distances,
    'precomputed': None,  # HACK: precomputed is always allowed, never called
    'nan_euclidean': nan_euclidean_distances,
}


def distance_metrics():
    """Valid metrics for pairwise_distances.

    This function simply returns the valid pairwise distance metrics.
    It exists to allow for a description of the mapping for
    each of the valid strings.

    The valid distance metrics, and the function they map to, are:

<<<<<<< HEAD
    ===================     ============================================
    metric                  Function
    ===================     ============================================
    'cityblock'             metrics.pairwise.manhattan_distances
    'cosine'                metrics.pairwise.cosine_distances
    'euclidean'             metrics.pairwise.euclidean_distances
    'l1'                    metrics.pairwise.manhattan_distances
    'l2'                    metrics.pairwise.euclidean_distances
    'manhattan'             metrics.pairwise.manhattan_distances
    'nan_euclidean'         metrics.pairwise.nan_euclidean_distances
    ===================     ============================================
=======
    ============   ====================================
    metric         Function
    ============   ====================================
    'cityblock'    metrics.pairwise.manhattan_distances
    'cosine'       metrics.pairwise.cosine_distances
    'euclidean'    metrics.pairwise.euclidean_distances
    'haversine'    metrics.pairwise.haversine_distances
    'l1'           metrics.pairwise.manhattan_distances
    'l2'           metrics.pairwise.euclidean_distances
    'manhattan'    metrics.pairwise.manhattan_distances
    ============   ====================================
>>>>>>> f23e92ed

    Read more in the :ref:`User Guide <metrics>`.

    """
    return PAIRWISE_DISTANCE_FUNCTIONS


def _dist_wrapper(dist_func, dist_matrix, slice_, *args, **kwargs):
    """Write in-place to a slice of a distance matrix"""
    dist_matrix[:, slice_] = dist_func(*args, **kwargs)


def _parallel_pairwise(X, Y, func, n_jobs, **kwds):
    """Break the pairwise matrix in n_jobs even slices
    and compute them in parallel"""

    if Y is None:
        Y = X

    if effective_n_jobs(n_jobs) == 1:
        return func(X, Y, **kwds)

    # enforce a threading backend to prevent data communication overhead
    fd = delayed(_dist_wrapper)
    ret = np.empty((X.shape[0], Y.shape[0]), dtype=X.dtype, order='F')
    Parallel(backend="threading", n_jobs=n_jobs)(
        fd(func, ret, s, X, Y[s], **kwds)
        for s in gen_even_slices(_num_samples(Y), effective_n_jobs(n_jobs)))

    return ret


def _pairwise_callable(X, Y, metric, **kwds):
    """Handle the callable case for pairwise_{distances,kernels}
    """
    force_all_finite = False if callable(metric) else True
    X, Y = check_pairwise_arrays(X, Y, force_all_finite=force_all_finite)

    if X is Y:
        # Only calculate metric for upper triangle
        out = np.zeros((X.shape[0], Y.shape[0]), dtype='float')
        iterator = itertools.combinations(range(X.shape[0]), 2)
        for i, j in iterator:
            out[i, j] = metric(X[i], Y[j], **kwds)

        # Make symmetric
        # NB: out += out.T will produce incorrect results
        out = out + out.T

        # Calculate diagonal
        # NB: nonzero diagonals are allowed for both metrics and kernels
        for i in range(X.shape[0]):
            x = X[i]
            out[i, i] = metric(x, x, **kwds)

    else:
        # Calculate all cells
        out = np.empty((X.shape[0], Y.shape[0]), dtype='float')
        iterator = itertools.product(range(X.shape[0]), range(Y.shape[0]))
        for i, j in iterator:
            out[i, j] = metric(X[i], Y[j], **kwds)

    return out


_VALID_METRICS = ['euclidean', 'l2', 'l1', 'manhattan', 'cityblock',
                  'braycurtis', 'canberra', 'chebyshev', 'correlation',
                  'cosine', 'dice', 'hamming', 'jaccard', 'kulsinski',
                  'mahalanobis', 'matching', 'minkowski', 'rogerstanimoto',
                  'russellrao', 'seuclidean', 'sokalmichener',
<<<<<<< HEAD
                  'sokalsneath', 'sqeuclidean', 'yule', "wminkowski",
                  'nan_euclidean']

_NAN_METRICS = ['nan_euclidean']
=======
                  'sokalsneath', 'sqeuclidean', 'yule', 'wminkowski',
                  'haversine']
>>>>>>> f23e92ed


def _check_chunk_size(reduced, chunk_size):
    """Checks chunk is a sequence of expected size or a tuple of same
    """
    is_tuple = isinstance(reduced, tuple)
    if not is_tuple:
        reduced = (reduced,)
    if any(isinstance(r, tuple) or not hasattr(r, '__iter__')
           for r in reduced):
        raise TypeError('reduce_func returned %r. '
                        'Expected sequence(s) of length %d.' %
                        (reduced if is_tuple else reduced[0], chunk_size))
    if any(_num_samples(r) != chunk_size for r in reduced):
        actual_size = tuple(_num_samples(r) for r in reduced)
        raise ValueError('reduce_func returned object of length %s. '
                         'Expected same length as input: %d.' %
                         (actual_size if is_tuple else actual_size[0],
                          chunk_size))


def _precompute_metric_params(X, Y, metric=None, **kwds):
    """Precompute data-derived metric parameters if not provided
    """
    if metric == "seuclidean" and 'V' not in kwds:
        if X is Y:
            V = np.var(X, axis=0, ddof=1)
        else:
            V = np.var(np.vstack([X, Y]), axis=0, ddof=1)
        return {'V': V}
    if metric == "mahalanobis" and 'VI' not in kwds:
        if X is Y:
            VI = np.linalg.inv(np.cov(X.T)).T
        else:
            VI = np.linalg.inv(np.cov(np.vstack([X, Y]).T)).T
        return {'VI': VI}
    return {}


def pairwise_distances_chunked(X, Y=None, reduce_func=None,
                               metric='euclidean', n_jobs=None,
                               working_memory=None, **kwds):
    """Generate a distance matrix chunk by chunk with optional reduction

    In cases where not all of a pairwise distance matrix needs to be stored at
    once, this is used to calculate pairwise distances in
    ``working_memory``-sized chunks.  If ``reduce_func`` is given, it is run
    on each chunk and its return values are concatenated into lists, arrays
    or sparse matrices.

    Parameters
    ----------
    X : array [n_samples_a, n_samples_a] if metric == "precomputed", or,
        [n_samples_a, n_features] otherwise
        Array of pairwise distances between samples, or a feature array.

    Y : array [n_samples_b, n_features], optional
        An optional second feature array. Only allowed if
        metric != "precomputed".

    reduce_func : callable, optional
        The function which is applied on each chunk of the distance matrix,
        reducing it to needed values.  ``reduce_func(D_chunk, start)``
        is called repeatedly, where ``D_chunk`` is a contiguous vertical
        slice of the pairwise distance matrix, starting at row ``start``.
        It should return an array, a list, or a sparse matrix of length
        ``D_chunk.shape[0]``, or a tuple of such objects.

        If None, pairwise_distances_chunked returns a generator of vertical
        chunks of the distance matrix.

    metric : string, or callable
        The metric to use when calculating distance between instances in a
        feature array. If metric is a string, it must be one of the options
        allowed by scipy.spatial.distance.pdist for its metric parameter, or
        a metric listed in pairwise.PAIRWISE_DISTANCE_FUNCTIONS.
        If metric is "precomputed", X is assumed to be a distance matrix.
        Alternatively, if metric is a callable function, it is called on each
        pair of instances (rows) and the resulting value recorded. The callable
        should take two arrays from X as input and return a value indicating
        the distance between them.

    n_jobs : int or None, optional (default=None)
        The number of jobs to use for the computation. This works by breaking
        down the pairwise matrix into n_jobs even slices and computing them in
        parallel.

        ``None`` means 1 unless in a :obj:`joblib.parallel_backend` context.
        ``-1`` means using all processors. See :term:`Glossary <n_jobs>`
        for more details.

    working_memory : int, optional
        The sought maximum memory for temporary distance matrix chunks.
        When None (default), the value of
        ``sklearn.get_config()['working_memory']`` is used.

    `**kwds` : optional keyword parameters
        Any further parameters are passed directly to the distance function.
        If using a scipy.spatial.distance metric, the parameters are still
        metric dependent. See the scipy docs for usage examples.

    Yields
    ------
    D_chunk : array or sparse matrix
        A contiguous slice of distance matrix, optionally processed by
        ``reduce_func``.

    Examples
    --------
    Without reduce_func:

    >>> import numpy as np
    >>> from sklearn.metrics import pairwise_distances_chunked
    >>> X = np.random.RandomState(0).rand(5, 3)
    >>> D_chunk = next(pairwise_distances_chunked(X))
    >>> D_chunk  # doctest: +ELLIPSIS
    array([[0.  ..., 0.29..., 0.41..., 0.19..., 0.57...],
           [0.29..., 0.  ..., 0.57..., 0.41..., 0.76...],
           [0.41..., 0.57..., 0.  ..., 0.44..., 0.90...],
           [0.19..., 0.41..., 0.44..., 0.  ..., 0.51...],
           [0.57..., 0.76..., 0.90..., 0.51..., 0.  ...]])

    Retrieve all neighbors and average distance within radius r:

    >>> r = .2
    >>> def reduce_func(D_chunk, start):
    ...     neigh = [np.flatnonzero(d < r) for d in D_chunk]
    ...     avg_dist = (D_chunk * (D_chunk < r)).mean(axis=1)
    ...     return neigh, avg_dist
    >>> gen = pairwise_distances_chunked(X, reduce_func=reduce_func)
    >>> neigh, avg_dist = next(gen)
    >>> neigh
    [array([0, 3]), array([1]), array([2]), array([0, 3]), array([4])]
    >>> avg_dist  # doctest: +ELLIPSIS
    array([0.039..., 0.        , 0.        , 0.039..., 0.        ])

    Where r is defined per sample, we need to make use of ``start``:

    >>> r = [.2, .4, .4, .3, .1]
    >>> def reduce_func(D_chunk, start):
    ...     neigh = [np.flatnonzero(d < r[i])
    ...              for i, d in enumerate(D_chunk, start)]
    ...     return neigh
    >>> neigh = next(pairwise_distances_chunked(X, reduce_func=reduce_func))
    >>> neigh
    [array([0, 3]), array([0, 1]), array([2]), array([0, 3]), array([4])]

    Force row-by-row generation by reducing ``working_memory``:

    >>> gen = pairwise_distances_chunked(X, reduce_func=reduce_func,
    ...                                  working_memory=0)
    >>> next(gen)
    [array([0, 3])]
    >>> next(gen)
    [array([0, 1])]
    """
    n_samples_X = _num_samples(X)
    if metric == 'precomputed':
        slices = (slice(0, n_samples_X),)
    else:
        if Y is None:
            Y = X
        # We get as many rows as possible within our working_memory budget to
        # store len(Y) distances in each row of output.
        #
        # Note:
        #  - this will get at least 1 row, even if 1 row of distances will
        #    exceed working_memory.
        #  - this does not account for any temporary memory usage while
        #    calculating distances (e.g. difference of vectors in manhattan
        #    distance.
        chunk_n_rows = get_chunk_n_rows(row_bytes=8 * _num_samples(Y),
                                        max_n_rows=n_samples_X,
                                        working_memory=working_memory)
        slices = gen_batches(n_samples_X, chunk_n_rows)

    # precompute data-derived metric params
    params = _precompute_metric_params(X, Y, metric=metric, **kwds)
    kwds.update(**params)

    for sl in slices:
        if sl.start == 0 and sl.stop == n_samples_X:
            X_chunk = X  # enable optimised paths for X is Y
        else:
            X_chunk = X[sl]
        D_chunk = pairwise_distances(X_chunk, Y, metric=metric,
                                     n_jobs=n_jobs, **kwds)
        if ((X is Y or Y is None)
                and PAIRWISE_DISTANCE_FUNCTIONS.get(metric, None)
                is euclidean_distances):
            # zeroing diagonal, taking care of aliases of "euclidean",
            # i.e. "l2"
            D_chunk.flat[sl.start::_num_samples(X) + 1] = 0
        if reduce_func is not None:
            chunk_size = D_chunk.shape[0]
            D_chunk = reduce_func(D_chunk, sl.start)
            _check_chunk_size(D_chunk, chunk_size)
        yield D_chunk


def pairwise_distances(X, Y=None, metric="euclidean", n_jobs=None, **kwds):
    """ Compute the distance matrix from a vector array X and optional Y.

    This method takes either a vector array or a distance matrix, and returns
    a distance matrix. If the input is a vector array, the distances are
    computed. If the input is a distances matrix, it is returned instead.

    This method provides a safe way to take a distance matrix as input, while
    preserving compatibility with many other algorithms that take a vector
    array.

    If Y is given (default is None), then the returned matrix is the pairwise
    distance between the arrays from both X and Y.

    Valid values for metric are:

    - From scikit-learn: ['cityblock', 'cosine', 'euclidean', 'l1', 'l2',
      'manhattan']. These metrics support sparse matrix
      inputs.
      ['nan_euclidean'] but it does not yet support sparse matrices.

    - From scipy.spatial.distance: ['braycurtis', 'canberra', 'chebyshev',
      'correlation', 'dice', 'hamming', 'jaccard', 'kulsinski', 'mahalanobis',
      'minkowski', 'rogerstanimoto', 'russellrao', 'seuclidean',
      'sokalmichener', 'sokalsneath', 'sqeuclidean', 'yule']
      See the documentation for scipy.spatial.distance for details on these
      metrics. These metrics do not support sparse matrix inputs.

    Note that in the case of 'cityblock', 'cosine' and 'euclidean' (which are
    valid scipy.spatial.distance metrics), the scikit-learn implementation
    will be used, which is faster and has support for sparse matrices (except
    for 'cityblock'). For a verbose description of the metrics from
    scikit-learn, see the __doc__ of the sklearn.pairwise.distance_metrics
    function.

    Read more in the :ref:`User Guide <metrics>`.

    Parameters
    ----------
    X : array [n_samples_a, n_samples_a] if metric == "precomputed", or, \
             [n_samples_a, n_features] otherwise
        Array of pairwise distances between samples, or a feature array.

    Y : array [n_samples_b, n_features], optional
        An optional second feature array. Only allowed if
        metric != "precomputed".

    metric : string, or callable
        The metric to use when calculating distance between instances in a
        feature array. If metric is a string, it must be one of the options
        allowed by scipy.spatial.distance.pdist for its metric parameter, or
        a metric listed in pairwise.PAIRWISE_DISTANCE_FUNCTIONS.
        If metric is "precomputed", X is assumed to be a distance matrix.
        Alternatively, if metric is a callable function, it is called on each
        pair of instances (rows) and the resulting value recorded. The callable
        should take two arrays from X as input and return a value indicating
        the distance between them.

    n_jobs : int or None, optional (default=None)
        The number of jobs to use for the computation. This works by breaking
        down the pairwise matrix into n_jobs even slices and computing them in
        parallel.

        ``None`` means 1 unless in a :obj:`joblib.parallel_backend` context.
        ``-1`` means using all processors. See :term:`Glossary <n_jobs>`
        for more details.

    **kwds : optional keyword parameters
        Any further parameters are passed directly to the distance function.
        If using a scipy.spatial.distance metric, the parameters are still
        metric dependent. See the scipy docs for usage examples.

    Returns
    -------
    D : array [n_samples_a, n_samples_a] or [n_samples_a, n_samples_b]
        A distance matrix D such that D_{i, j} is the distance between the
        ith and jth vectors of the given matrix X, if Y is None.
        If Y is not None, then D_{i, j} is the distance between the ith array
        from X and the jth array from Y.

    See also
    --------
    pairwise_distances_chunked : performs the same calculation as this
        function, but returns a generator of chunks of the distance matrix, in
        order to limit memory usage.
    paired_distances : Computes the distances between corresponding
                       elements of two arrays
    """
    if (metric not in _VALID_METRICS and
            not callable(metric) and metric != "precomputed"):
        raise ValueError("Unknown metric %s. "
                         "Valid metrics are %s, or 'precomputed', or a "
                         "callable" % (metric, _VALID_METRICS))

    if metric in _NAN_METRICS or callable(metric):
        missing_values = kwds.get("missing_values") if kwds.get(
            "missing_values") is not None else np.nan

        if np.all(_get_missing_mask(X.data if issparse(X)
                                    else np.array(X), missing_values)):
            raise ValueError(
                "One or more samples(s) only have missing values.")

    if metric == "precomputed":
        X, _ = check_pairwise_arrays(X, Y, precomputed=True)

        whom = ("`pairwise_distances`. Precomputed distance "
                " need to have non-negative values.")
        check_non_negative(X, whom=whom)
        return X
    elif metric in PAIRWISE_DISTANCE_FUNCTIONS:
        func = PAIRWISE_DISTANCE_FUNCTIONS[metric]
    elif callable(metric):
        func = partial(_pairwise_callable, metric=metric, **kwds)
    else:
        if issparse(X) or issparse(Y):
            raise TypeError("scipy distance metrics do not"
                            " support sparse matrices.")

        dtype = bool if metric in PAIRWISE_BOOLEAN_FUNCTIONS else None

        if dtype == bool and (X.dtype != bool or Y.dtype != bool):
            msg = "Data was converted to boolean for metric %s" % metric
            warnings.warn(msg, DataConversionWarning)

        X, Y = check_pairwise_arrays(X, Y, dtype=dtype)

        # precompute data-derived metric params
        params = _precompute_metric_params(X, Y, metric=metric, **kwds)
        kwds.update(**params)

        if effective_n_jobs(n_jobs) == 1 and X is Y:
            return distance.squareform(distance.pdist(X, metric=metric,
                                                      **kwds))
        func = partial(distance.cdist, metric=metric, **kwds)

    return _parallel_pairwise(X, Y, func, n_jobs, **kwds)


# These distances recquire boolean arrays, when using scipy.spatial.distance
PAIRWISE_BOOLEAN_FUNCTIONS = [
    'dice',
    'jaccard',
    'kulsinski',
    'matching',
    'rogerstanimoto',
    'russellrao',
    'sokalmichener',
    'sokalsneath',
    'yule',
]


# Helper functions - distance
PAIRWISE_KERNEL_FUNCTIONS = {
    # If updating this dictionary, update the doc in both distance_metrics()
    # and also in pairwise_distances()!
    'additive_chi2': additive_chi2_kernel,
    'chi2': chi2_kernel,
    'linear': linear_kernel,
    'polynomial': polynomial_kernel,
    'poly': polynomial_kernel,
    'rbf': rbf_kernel,
    'laplacian': laplacian_kernel,
    'sigmoid': sigmoid_kernel,
    'cosine': cosine_similarity, }


def kernel_metrics():
    """ Valid metrics for pairwise_kernels

    This function simply returns the valid pairwise distance metrics.
    It exists, however, to allow for a verbose description of the mapping for
    each of the valid strings.

    The valid distance metrics, and the function they map to, are:
      ===============   ========================================
      metric            Function
      ===============   ========================================
      'additive_chi2'   sklearn.pairwise.additive_chi2_kernel
      'chi2'            sklearn.pairwise.chi2_kernel
      'linear'          sklearn.pairwise.linear_kernel
      'poly'            sklearn.pairwise.polynomial_kernel
      'polynomial'      sklearn.pairwise.polynomial_kernel
      'rbf'             sklearn.pairwise.rbf_kernel
      'laplacian'       sklearn.pairwise.laplacian_kernel
      'sigmoid'         sklearn.pairwise.sigmoid_kernel
      'cosine'          sklearn.pairwise.cosine_similarity
      ===============   ========================================

    Read more in the :ref:`User Guide <metrics>`.
    """
    return PAIRWISE_KERNEL_FUNCTIONS


KERNEL_PARAMS = {
    "additive_chi2": (),
    "chi2": frozenset(["gamma"]),
    "cosine": (),
    "linear": (),
    "poly": frozenset(["gamma", "degree", "coef0"]),
    "polynomial": frozenset(["gamma", "degree", "coef0"]),
    "rbf": frozenset(["gamma"]),
    "laplacian": frozenset(["gamma"]),
    "sigmoid": frozenset(["gamma", "coef0"]),
}


def pairwise_kernels(X, Y=None, metric="linear", filter_params=False,
                     n_jobs=None, **kwds):
    """Compute the kernel between arrays X and optional array Y.

    This method takes either a vector array or a kernel matrix, and returns
    a kernel matrix. If the input is a vector array, the kernels are
    computed. If the input is a kernel matrix, it is returned instead.

    This method provides a safe way to take a kernel matrix as input, while
    preserving compatibility with many other algorithms that take a vector
    array.

    If Y is given (default is None), then the returned matrix is the pairwise
    kernel between the arrays from both X and Y.

    Valid values for metric are::
        ['additive_chi2', 'chi2', 'linear', 'poly', 'polynomial', 'rbf',
         'laplacian', 'sigmoid', 'cosine']

    Read more in the :ref:`User Guide <metrics>`.

    Parameters
    ----------
    X : array [n_samples_a, n_samples_a] if metric == "precomputed", or, \
             [n_samples_a, n_features] otherwise
        Array of pairwise kernels between samples, or a feature array.

    Y : array [n_samples_b, n_features]
        A second feature array only if X has shape [n_samples_a, n_features].

    metric : string, or callable
        The metric to use when calculating kernel between instances in a
        feature array. If metric is a string, it must be one of the metrics
        in pairwise.PAIRWISE_KERNEL_FUNCTIONS.
        If metric is "precomputed", X is assumed to be a kernel matrix.
        Alternatively, if metric is a callable function, it is called on each
        pair of instances (rows) and the resulting value recorded. The callable
        should take two arrays from X as input and return a value indicating
        the distance between them.

    filter_params : boolean
        Whether to filter invalid parameters or not.

    n_jobs : int or None, optional (default=None)
        The number of jobs to use for the computation. This works by breaking
        down the pairwise matrix into n_jobs even slices and computing them in
        parallel.

        ``None`` means 1 unless in a :obj:`joblib.parallel_backend` context.
        ``-1`` means using all processors. See :term:`Glossary <n_jobs>`
        for more details.

    **kwds : optional keyword parameters
        Any further parameters are passed directly to the kernel function.

    Returns
    -------
    K : array [n_samples_a, n_samples_a] or [n_samples_a, n_samples_b]
        A kernel matrix K such that K_{i, j} is the kernel between the
        ith and jth vectors of the given matrix X, if Y is None.
        If Y is not None, then K_{i, j} is the kernel between the ith array
        from X and the jth array from Y.

    Notes
    -----
    If metric is 'precomputed', Y is ignored and X is returned.

    """
    # import GPKernel locally to prevent circular imports
    from ..gaussian_process.kernels import Kernel as GPKernel

    if metric == "precomputed":
        X, _ = check_pairwise_arrays(X, Y, precomputed=True)
        return X
    elif isinstance(metric, GPKernel):
        func = metric.__call__
    elif metric in PAIRWISE_KERNEL_FUNCTIONS:
        if filter_params:
            kwds = {k: kwds[k] for k in kwds
                    if k in KERNEL_PARAMS[metric]}
        func = PAIRWISE_KERNEL_FUNCTIONS[metric]
    elif callable(metric):
        func = partial(_pairwise_callable, metric=metric, **kwds)
    else:
        raise ValueError("Unknown kernel %r" % metric)

    return _parallel_pairwise(X, Y, func, n_jobs, **kwds)<|MERGE_RESOLUTION|>--- conflicted
+++ resolved
@@ -133,26 +133,16 @@
         dtype = dtype_float
 
     if Y is X or Y is None:
-<<<<<<< HEAD
         X = Y = check_array(X, accept_sparse=accept_sparse, dtype=dtype,
                             copy=copy, force_all_finite=force_all_finite,
-                            warn_on_dtype=warn_on_dtype, estimator=estimator)
+                            estimator=estimator)
     else:
         X = check_array(X, accept_sparse=accept_sparse, dtype=dtype,
                         copy=copy, force_all_finite=force_all_finite,
-                        warn_on_dtype=warn_on_dtype, estimator=estimator)
+                        estimator=estimator)
         Y = check_array(Y, accept_sparse=accept_sparse, dtype=dtype,
                         copy=copy, force_all_finite=force_all_finite,
-                        warn_on_dtype=warn_on_dtype, estimator=estimator)
-=======
-        X = Y = check_array(X, accept_sparse='csr', dtype=dtype,
-                            estimator=estimator)
-    else:
-        X = check_array(X, accept_sparse='csr', dtype=dtype,
                         estimator=estimator)
-        Y = check_array(Y, accept_sparse='csr', dtype=dtype,
-                        estimator=estimator)
->>>>>>> f23e92ed
 
     if precomputed:
         if X.shape[1] != Y.shape[0]:
@@ -324,7 +314,6 @@
     return distances if squared else np.sqrt(distances, out=distances)
 
 
-<<<<<<< HEAD
 def nan_euclidean_distances(X, Y=None, squared=False,
                             missing_values=np.nan, copy=True):
     """Calculate the euclidean distances in the presence of missing values.
@@ -453,7 +442,8 @@
     distances[~non_missing_mask] = np.nan
 
     return distances if squared else np.sqrt(distances, out=distances)
-=======
+
+
 def _euclidean_distances_upcast(X, XX=None, Y=None, YY=None):
     """Euclidean distances between X and Y
 
@@ -519,7 +509,6 @@
             distances[x_slice, y_slice] = d.astype(np.float32, copy=False)
 
     return distances
->>>>>>> f23e92ed
 
 
 def _argmin_min_reduce(dist, start):
@@ -1342,31 +1331,18 @@
 
     The valid distance metrics, and the function they map to, are:
 
-<<<<<<< HEAD
-    ===================     ============================================
-    metric                  Function
-    ===================     ============================================
-    'cityblock'             metrics.pairwise.manhattan_distances
-    'cosine'                metrics.pairwise.cosine_distances
-    'euclidean'             metrics.pairwise.euclidean_distances
-    'l1'                    metrics.pairwise.manhattan_distances
-    'l2'                    metrics.pairwise.euclidean_distances
-    'manhattan'             metrics.pairwise.manhattan_distances
-    'nan_euclidean'         metrics.pairwise.nan_euclidean_distances
-    ===================     ============================================
-=======
-    ============   ====================================
-    metric         Function
-    ============   ====================================
-    'cityblock'    metrics.pairwise.manhattan_distances
-    'cosine'       metrics.pairwise.cosine_distances
-    'euclidean'    metrics.pairwise.euclidean_distances
-    'haversine'    metrics.pairwise.haversine_distances
-    'l1'           metrics.pairwise.manhattan_distances
-    'l2'           metrics.pairwise.euclidean_distances
-    'manhattan'    metrics.pairwise.manhattan_distances
-    ============   ====================================
->>>>>>> f23e92ed
+    =============== ========================================
+    metric          Function
+    =============== ========================================
+    'cityblock'     metrics.pairwise.manhattan_distances
+    'cosine'        metrics.pairwise.cosine_distances
+    'euclidean'     metrics.pairwise.euclidean_distances
+    'haversine'     metrics.pairwise.haversine_distances
+    'l1'            metrics.pairwise.manhattan_distances
+    'l2'            metrics.pairwise.euclidean_distances
+    'manhattan'     metrics.pairwise.manhattan_distances
+    'nan_euclidean' metrics.pairwise.nan_euclidean_distances
+    =============== ========================================
 
     Read more in the :ref:`User Guide <metrics>`.
 
@@ -1437,15 +1413,10 @@
                   'cosine', 'dice', 'hamming', 'jaccard', 'kulsinski',
                   'mahalanobis', 'matching', 'minkowski', 'rogerstanimoto',
                   'russellrao', 'seuclidean', 'sokalmichener',
-<<<<<<< HEAD
                   'sokalsneath', 'sqeuclidean', 'yule', "wminkowski",
-                  'nan_euclidean']
+                  'nan_euclidean', 'haversine']
 
 _NAN_METRICS = ['nan_euclidean']
-=======
-                  'sokalsneath', 'sqeuclidean', 'yule', 'wminkowski',
-                  'haversine']
->>>>>>> f23e92ed
 
 
 def _check_chunk_size(reduced, chunk_size):
