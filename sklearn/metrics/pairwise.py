# -*- coding: utf-8 -*-

# Authors: Alexandre Gramfort <alexandre.gramfort@inria.fr>
#          Mathieu Blondel <mathieu@mblondel.org>
#          Robert Layton <robertlayton@gmail.com>
#          Andreas Mueller <amueller@ais.uni-bonn.de>
#          Philippe Gervais <philippe.gervais@inria.fr>
#          Lars Buitinck
#          Joel Nothman <joel.nothman@gmail.com>
# License: BSD 3 clause

import itertools
from functools import partial
import warnings

import numpy as np
from scipy.spatial import distance
from scipy.sparse import csr_matrix
from scipy.sparse import issparse
from joblib import Parallel, delayed, effective_n_jobs

from ..utils.validation import _num_samples
from ..utils.validation import check_non_negative
from ..utils import check_array
from ..utils import gen_even_slices
from ..utils import gen_batches, get_chunk_n_rows
from ..utils import is_scalar_nan
from ..utils.extmath import row_norms, safe_sparse_dot
from ..preprocessing import normalize
from ..utils._mask import _get_mask
from ..utils.validation import _deprecate_positional_args

from ._pairwise_fast import _chi2_kernel_fast, _sparse_manhattan
from ..exceptions import DataConversionWarning


# Utility Functions
def _return_float_dtype(X, Y):
    """
    1. If dtype of X and Y is float32, then dtype float32 is returned.
    2. Else dtype float is returned.
    """
    if not issparse(X) and not isinstance(X, np.ndarray):
        X = np.asarray(X)

    if Y is None:
        Y_dtype = X.dtype
    elif not issparse(Y) and not isinstance(Y, np.ndarray):
        Y = np.asarray(Y)
        Y_dtype = Y.dtype
    else:
        Y_dtype = Y.dtype

    if X.dtype == Y_dtype == np.float32:
        dtype = np.float32
    else:
        dtype = float

    return X, Y, dtype


@_deprecate_positional_args
def check_pairwise_arrays(X, Y, *, precomputed=False, dtype=None,
                          accept_sparse='csr', force_all_finite=True,
                          copy=False):
    """ Set X and Y appropriately and checks inputs

    If Y is None, it is set as a pointer to X (i.e. not a copy).
    If Y is given, this does not happen.
    All distance metrics should use this function first to assert that the
    given parameters are correct and safe to use.

    Specifically, this function first ensures that both X and Y are arrays,
    then checks that they are at least two dimensional while ensuring that
    their elements are floats (or dtype if provided). Finally, the function
    checks that the size of the second dimension of the two arrays is equal, or
    the equivalent check for a precomputed distance matrix.

    Parameters
    ----------
    X : {array-like, sparse matrix}, shape (n_samples_a, n_features)

    Y : {array-like, sparse matrix}, shape (n_samples_b, n_features)

    precomputed : bool, default=False
        True if X is to be treated as precomputed distances to the samples in
        Y.

    dtype : str, type, list of types, default=None
        Data type required for X and Y. If None, the dtype will be an
        appropriate float type selected by _return_float_dtype.

        .. versionadded:: 0.18

    accept_sparse : str, bool or list/tuple of strings, default='csr'
        String[s] representing allowed sparse matrix formats, such as 'csc',
        'csr', etc. If the input is sparse but not in the allowed format,
        it will be converted to the first listed format. True allows the input
        to be any format. False means that a sparse matrix input will
        raise an error.

    force_all_finite : bool or 'allow-nan', default=True
        Whether to raise an error on np.inf, np.nan, pd.NA in array. The
        possibilities are:

        - True: Force all values of array to be finite.
        - False: accepts np.inf, np.nan, pd.NA in array.
        - 'allow-nan': accepts only np.nan and pd.NA values in array. Values
          cannot be infinite.

        .. versionadded:: 0.22
           ``force_all_finite`` accepts the string ``'allow-nan'``.

        .. versionchanged:: 0.23
           Accepts `pd.NA` and converts it into `np.nan`

    copy : bool, default=False
        Whether a forced copy will be triggered. If copy=False, a copy might
        be triggered by a conversion.

        .. versionadded:: 0.22

    Returns
    -------
    safe_X : {array-like, sparse matrix}, shape (n_samples_a, n_features)
        An array equal to X, guaranteed to be a numpy array.

    safe_Y : {array-like, sparse matrix}, shape (n_samples_b, n_features)
        An array equal to Y if Y was not None, guaranteed to be a numpy array.
        If Y was None, safe_Y will be a pointer to X.

    """
    X, Y, dtype_float = _return_float_dtype(X, Y)

    estimator = 'check_pairwise_arrays'
    if dtype is None:
        dtype = dtype_float

    if Y is X or Y is None:
        X = Y = check_array(X, accept_sparse=accept_sparse, dtype=dtype,
                            copy=copy, force_all_finite=force_all_finite,
                            estimator=estimator)
    else:
        X = check_array(X, accept_sparse=accept_sparse, dtype=dtype,
                        copy=copy, force_all_finite=force_all_finite,
                        estimator=estimator)
        Y = check_array(Y, accept_sparse=accept_sparse, dtype=dtype,
                        copy=copy, force_all_finite=force_all_finite,
                        estimator=estimator)

    if precomputed:
        if X.shape[1] != Y.shape[0]:
            raise ValueError("Precomputed metric requires shape "
                             "(n_queries, n_indexed). Got (%d, %d) "
                             "for %d indexed." %
                             (X.shape[0], X.shape[1], Y.shape[0]))
    elif X.shape[1] != Y.shape[1]:
        raise ValueError("Incompatible dimension for X and Y matrices: "
                         "X.shape[1] == %d while Y.shape[1] == %d" % (
                             X.shape[1], Y.shape[1]))

    return X, Y


def check_paired_arrays(X, Y):
    """ Set X and Y appropriately and checks inputs for paired distances

    All paired distance metrics should use this function first to assert that
    the given parameters are correct and safe to use.

    Specifically, this function first ensures that both X and Y are arrays,
    then checks that they are at least two dimensional while ensuring that
    their elements are floats. Finally, the function checks that the size
    of the dimensions of the two arrays are equal.

    Parameters
    ----------
    X : {array-like, sparse matrix}, shape (n_samples_a, n_features)

    Y : {array-like, sparse matrix}, shape (n_samples_b, n_features)

    Returns
    -------
    safe_X : {array-like, sparse matrix}, shape (n_samples_a, n_features)
        An array equal to X, guaranteed to be a numpy array.

    safe_Y : {array-like, sparse matrix}, shape (n_samples_b, n_features)
        An array equal to Y if Y was not None, guaranteed to be a numpy array.
        If Y was None, safe_Y will be a pointer to X.

    """
    X, Y = check_pairwise_arrays(X, Y)
    if X.shape != Y.shape:
        raise ValueError("X and Y should be of same shape. They were "
                         "respectively %r and %r long." % (X.shape, Y.shape))
    return X, Y


# Pairwise distances
@_deprecate_positional_args
def euclidean_distances(X, Y=None, *, Y_norm_squared=None, squared=False,
                        X_norm_squared=None):
    """
    Considering the rows of X (and Y=X) as vectors, compute the
    distance matrix between each pair of vectors.

    For efficiency reasons, the euclidean distance between a pair of row
    vector x and y is computed as::

        dist(x, y) = sqrt(dot(x, x) - 2 * dot(x, y) + dot(y, y))

    This formulation has two advantages over other ways of computing distances.
    First, it is computationally efficient when dealing with sparse data.
    Second, if one argument varies but the other remains unchanged, then
    `dot(x, x)` and/or `dot(y, y)` can be pre-computed.

    However, this is not the most precise way of doing this computation,
    because this equation potentially suffers from "catastrophic cancellation".
    Also, the distance matrix returned by this function may not be exactly
    symmetric as required by, e.g., ``scipy.spatial.distance`` functions.

    Read more in the :ref:`User Guide <metrics>`.

    Parameters
    ----------
    X : {array-like, sparse matrix}, shape (n_samples_1, n_features)

    Y : {array-like, sparse matrix}, shape (n_samples_2, n_features)

    Y_norm_squared : array-like of shape (n_samples_2,), default=None
        Pre-computed dot-products of vectors in Y (e.g.,
        ``(Y**2).sum(axis=1)``)
        May be ignored in some cases, see the note below.

    squared : bool, default=False
        Return squared Euclidean distances.

    X_norm_squared : array-like of shape (n_samples,), default=None
        Pre-computed dot-products of vectors in X (e.g.,
        ``(X**2).sum(axis=1)``)
        May be ignored in some cases, see the note below.

    Notes
    -----
    To achieve better accuracy, `X_norm_squared` and `Y_norm_squared` may be
    unused if they are passed as ``float32``.

    Returns
    -------
    distances : array, shape (n_samples_1, n_samples_2)

    Examples
    --------
    >>> from sklearn.metrics.pairwise import euclidean_distances
    >>> X = [[0, 1], [1, 1]]
    >>> # distance between rows of X
    >>> euclidean_distances(X, X)
    array([[0., 1.],
           [1., 0.]])
    >>> # get distance to origin
    >>> euclidean_distances(X, [[0, 0]])
    array([[1.        ],
           [1.41421356]])

    See also
    --------
    paired_distances : distances betweens pairs of elements of X and Y.
    """
    X, Y = check_pairwise_arrays(X, Y)

    # If norms are passed as float32, they are unused. If arrays are passed as
    # float32, norms needs to be recomputed on upcast chunks.
    # TODO: use a float64 accumulator in row_norms to avoid the latter.
    if X_norm_squared is not None:
        XX = check_array(X_norm_squared)
        if XX.shape == (1, X.shape[0]):
            XX = XX.T
        elif XX.shape != (X.shape[0], 1):
            raise ValueError(
                "Incompatible dimensions for X and X_norm_squared")
        if XX.dtype == np.float32:
            XX = None
    elif X.dtype == np.float32:
        XX = None
    else:
        XX = row_norms(X, squared=True)[:, np.newaxis]

    if X is Y and XX is not None:
        # shortcut in the common case euclidean_distances(X, X)
        YY = XX.T
    elif Y_norm_squared is not None:
        YY = np.atleast_2d(Y_norm_squared)

        if YY.shape != (1, Y.shape[0]):
            raise ValueError(
                "Incompatible dimensions for Y and Y_norm_squared")
        if YY.dtype == np.float32:
            YY = None
    elif Y.dtype == np.float32:
        YY = None
    else:
        YY = row_norms(Y, squared=True)[np.newaxis, :]

    if X.dtype == np.float32:
        # To minimize precision issues with float32, we compute the distance
        # matrix on chunks of X and Y upcast to float64
        distances = _euclidean_distances_upcast(X, XX, Y, YY)
    else:
        # if dtype is already float64, no need to chunk and upcast
        distances = - 2 * safe_sparse_dot(X, Y.T, dense_output=True)
        distances += XX
        distances += YY
    np.maximum(distances, 0, out=distances)

    # Ensure that distances between vectors and themselves are set to 0.0.
    # This may not be the case due to floating point rounding errors.
    if X is Y:
        np.fill_diagonal(distances, 0)

    return distances if squared else np.sqrt(distances, out=distances)


@_deprecate_positional_args
def nan_euclidean_distances(X, Y=None, *, squared=False,
                            missing_values=np.nan, copy=True):
    """Calculate the euclidean distances in the presence of missing values.

    Compute the euclidean distance between each pair of samples in X and Y,
    where Y=X is assumed if Y=None. When calculating the distance between a
    pair of samples, this formulation ignores feature coordinates with a
    missing value in either sample and scales up the weight of the remaining
    coordinates:

        dist(x,y) = sqrt(weight * sq. distance from present coordinates)
        where,
        weight = Total # of coordinates / # of present coordinates

    For example, the distance between ``[3, na, na, 6]`` and ``[1, na, 4, 5]``
    is:

        .. math::
            \\sqrt{\\frac{4}{2}((3-1)^2 + (6-5)^2)}

    If all the coordinates are missing or if there are no common present
    coordinates then NaN is returned for that pair.

    Read more in the :ref:`User Guide <metrics>`.

    .. versionadded:: 0.22

    Parameters
    ----------
    X : array-like, shape=(n_samples_1, n_features)

    Y : array-like, shape=(n_samples_2, n_features)

    squared : bool, default=False
        Return squared Euclidean distances.

    missing_values : np.nan or int, default=np.nan
        Representation of missing value

    copy : boolean, default=True
        Make and use a deep copy of X and Y (if Y exists)

    Returns
    -------
    distances : array, shape (n_samples_1, n_samples_2)

    Examples
    --------
    >>> from sklearn.metrics.pairwise import nan_euclidean_distances
    >>> nan = float("NaN")
    >>> X = [[0, 1], [1, nan]]
    >>> nan_euclidean_distances(X, X) # distance between rows of X
    array([[0.        , 1.41421356],
           [1.41421356, 0.        ]])

    >>> # get distance to origin
    >>> nan_euclidean_distances(X, [[0, 0]])
    array([[1.        ],
           [1.41421356]])

    References
    ----------
    * John K. Dixon, "Pattern Recognition with Partly Missing Data",
      IEEE Transactions on Systems, Man, and Cybernetics, Volume: 9, Issue:
      10, pp. 617 - 621, Oct. 1979.
      http://ieeexplore.ieee.org/abstract/document/4310090/

    See also
    --------
    paired_distances : distances between pairs of elements of X and Y.
    """

    force_all_finite = 'allow-nan' if is_scalar_nan(missing_values) else True
    X, Y = check_pairwise_arrays(X, Y, accept_sparse=False,
                                 force_all_finite=force_all_finite, copy=copy)
    # Get missing mask for X
    missing_X = _get_mask(X, missing_values)

    # Get missing mask for Y
    missing_Y = missing_X if Y is X else _get_mask(Y, missing_values)

    # set missing values to zero
    X[missing_X] = 0
    Y[missing_Y] = 0

    distances = euclidean_distances(X, Y, squared=True)

    # Adjust distances for missing values
    XX = X * X
    YY = Y * Y
    distances -= np.dot(XX, missing_Y.T)
    distances -= np.dot(missing_X, YY.T)

    np.clip(distances, 0, None, out=distances)

    if X is Y:
        # Ensure that distances between vectors and themselves are set to 0.0.
        # This may not be the case due to floating point rounding errors.
        np.fill_diagonal(distances, 0.0)

    present_X = 1 - missing_X
    present_Y = present_X if Y is X else ~missing_Y
    present_count = np.dot(present_X, present_Y.T)
    distances[present_count == 0] = np.nan
    # avoid divide by zero
    np.maximum(1, present_count, out=present_count)
    distances /= present_count
    distances *= X.shape[1]

    if not squared:
        np.sqrt(distances, out=distances)

    return distances


def _euclidean_distances_upcast(X, XX=None, Y=None, YY=None, batch_size=None):
    """Euclidean distances between X and Y

    Assumes X and Y have float32 dtype.
    Assumes XX and YY have float64 dtype or are None.

    X and Y are upcast to float64 by chunks, which size is chosen to limit
    memory increase by approximately 10% (at least 10MiB).
    """
    n_samples_X = X.shape[0]
    n_samples_Y = Y.shape[0]
    n_features = X.shape[1]

    distances = np.empty((n_samples_X, n_samples_Y), dtype=np.float32)

    if batch_size is None:
        x_density = X.nnz / np.prod(X.shape) if issparse(X) else 1
        y_density = Y.nnz / np.prod(Y.shape) if issparse(Y) else 1

        # Allow 10% more memory than X, Y and the distance matrix take (at
        # least 10MiB)
        maxmem = max(
            ((x_density * n_samples_X + y_density * n_samples_Y) * n_features
             + (x_density * n_samples_X * y_density * n_samples_Y)) / 10,
            10 * 2 ** 17)

        # The increase amount of memory in 8-byte blocks is:
        # - x_density * batch_size * n_features (copy of chunk of X)
        # - y_density * batch_size * n_features (copy of chunk of Y)
        # - batch_size * batch_size (chunk of distance matrix)
        # Hence x² + (xd+yd)kx = M, where x=batch_size, k=n_features, M=maxmem
        #                                 xd=x_density and yd=y_density
        tmp = (x_density + y_density) * n_features
        batch_size = (-tmp + np.sqrt(tmp ** 2 + 4 * maxmem)) / 2
        batch_size = max(int(batch_size), 1)

    x_batches = gen_batches(n_samples_X, batch_size)

    for i, x_slice in enumerate(x_batches):
        X_chunk = X[x_slice].astype(np.float64)
        if XX is None:
            XX_chunk = row_norms(X_chunk, squared=True)[:, np.newaxis]
        else:
            XX_chunk = XX[x_slice]

        y_batches = gen_batches(n_samples_Y, batch_size)

        for j, y_slice in enumerate(y_batches):
            if X is Y and j < i:
                # when X is Y the distance matrix is symmetric so we only need
                # to compute half of it.
                d = distances[y_slice, x_slice].T

            else:
                Y_chunk = Y[y_slice].astype(np.float64)
                if YY is None:
                    YY_chunk = row_norms(Y_chunk, squared=True)[np.newaxis, :]
                else:
                    YY_chunk = YY[:, y_slice]

                d = -2 * safe_sparse_dot(X_chunk, Y_chunk.T, dense_output=True)
                d += XX_chunk
                d += YY_chunk

            distances[x_slice, y_slice] = d.astype(np.float32, copy=False)

    return distances


def _argmin_min_reduce(dist, start):
    indices = dist.argmin(axis=1)
    values = dist[np.arange(dist.shape[0]), indices]
    return indices, values


@_deprecate_positional_args
def pairwise_distances_argmin_min(X, Y, *, axis=1, metric="euclidean",
                                  metric_kwargs=None):
    """Compute minimum distances between one point and a set of points.

    This function computes for each row in X, the index of the row of Y which
    is closest (according to the specified distance). The minimal distances are
    also returned.

    This is mostly equivalent to calling:

        (pairwise_distances(X, Y=Y, metric=metric).argmin(axis=axis),
         pairwise_distances(X, Y=Y, metric=metric).min(axis=axis))

    but uses much less memory, and is faster for large arrays.

    Parameters
    ----------
    X : {array-like, sparse matrix}, shape (n_samples1, n_features)
        Array containing points.

    Y : {array-like, sparse matrix}, shape (n_samples2, n_features)
        Arrays containing points.

    axis : int, default=1
        Axis along which the argmin and distances are to be computed.

    metric : str or callable, default='euclidean'
        metric to use for distance computation. Any metric from scikit-learn
        or scipy.spatial.distance can be used.

        If metric is a callable function, it is called on each
        pair of instances (rows) and the resulting value recorded. The callable
        should take two arrays as input and return one value indicating the
        distance between them. This works for Scipy's metrics, but is less
        efficient than passing the metric name as a string.

        Distance matrices are not supported.

        Valid values for metric are:

        - from scikit-learn: ['cityblock', 'cosine', 'euclidean', 'l1', 'l2',
          'manhattan']

        - from scipy.spatial.distance: ['braycurtis', 'canberra', 'chebyshev',
          'correlation', 'dice', 'hamming', 'jaccard', 'kulsinski',
          'mahalanobis', 'minkowski', 'rogerstanimoto', 'russellrao',
          'seuclidean', 'sokalmichener', 'sokalsneath', 'sqeuclidean',
          'yule']

        See the documentation for scipy.spatial.distance for details on these
        metrics.

    metric_kwargs : dict, default=None
        Keyword arguments to pass to specified metric function.

    Returns
    -------
    argmin : numpy.ndarray
        Y[argmin[i], :] is the row in Y that is closest to X[i, :].

    distances : numpy.ndarray
        distances[i] is the distance between the i-th row in X and the
        argmin[i]-th row in Y.

    See also
    --------
    sklearn.metrics.pairwise_distances
    sklearn.metrics.pairwise_distances_argmin
    """
    X, Y = check_pairwise_arrays(X, Y)

    if metric_kwargs is None:
        metric_kwargs = {}

    if axis == 0:
        X, Y = Y, X

    indices, values = zip(*pairwise_distances_chunked(
        X, Y, reduce_func=_argmin_min_reduce, metric=metric,
        **metric_kwargs))
    indices = np.concatenate(indices)
    values = np.concatenate(values)

    return indices, values


@_deprecate_positional_args
def pairwise_distances_argmin(X, Y, *, axis=1, metric="euclidean",
                              metric_kwargs=None):
    """Compute minimum distances between one point and a set of points.

    This function computes for each row in X, the index of the row of Y which
    is closest (according to the specified distance).

    This is mostly equivalent to calling:

        pairwise_distances(X, Y=Y, metric=metric).argmin(axis=axis)

    but uses much less memory, and is faster for large arrays.

    This function works with dense 2D arrays only.

    Parameters
    ----------
    X : array-like
        Arrays containing points. Respective shapes (n_samples1, n_features)
        and (n_samples2, n_features)

    Y : array-like
        Arrays containing points. Respective shapes (n_samples1, n_features)
        and (n_samples2, n_features)

    axis : int, default=1
        Axis along which the argmin and distances are to be computed.

    metric : str or callable, default="euclidean"
        metric to use for distance computation. Any metric from scikit-learn
        or scipy.spatial.distance can be used.

        If metric is a callable function, it is called on each
        pair of instances (rows) and the resulting value recorded. The callable
        should take two arrays as input and return one value indicating the
        distance between them. This works for Scipy's metrics, but is less
        efficient than passing the metric name as a string.

        Distance matrices are not supported.

        Valid values for metric are:

        - from scikit-learn: ['cityblock', 'cosine', 'euclidean', 'l1', 'l2',
          'manhattan']

        - from scipy.spatial.distance: ['braycurtis', 'canberra', 'chebyshev',
          'correlation', 'dice', 'hamming', 'jaccard', 'kulsinski',
          'mahalanobis', 'minkowski', 'rogerstanimoto', 'russellrao',
          'seuclidean', 'sokalmichener', 'sokalsneath', 'sqeuclidean',
          'yule']

        See the documentation for scipy.spatial.distance for details on these
        metrics.

    metric_kwargs : dict, default=None
        keyword arguments to pass to specified metric function.

    Returns
    -------
    argmin : numpy.ndarray
        Y[argmin[i], :] is the row in Y that is closest to X[i, :].

    See also
    --------
    sklearn.metrics.pairwise_distances
    sklearn.metrics.pairwise_distances_argmin_min
    """
    if metric_kwargs is None:
        metric_kwargs = {}

    return pairwise_distances_argmin_min(X, Y, axis=axis, metric=metric,
                                         metric_kwargs=metric_kwargs)[0]


def haversine_distances(X, Y=None):
    """Compute the Haversine distance between samples in X and Y

    The Haversine (or great circle) distance is the angular distance between
    two points on the surface of a sphere. The first coordinate of each point
    is assumed to be the latitude, the second is the longitude, given
    in radians. The dimension of the data must be 2.

    .. math::
       D(x, y) = 2\\arcsin[\\sqrt{\\sin^2((x1 - y1) / 2)
                                + \\cos(x1)\\cos(y1)\\sin^2((x2 - y2) / 2)}]

    Parameters
    ----------
    X : array-like, shape (n_samples_1, 2)

    Y : array-like of shape (n_samples_2, 2), default=None

    Returns
    -------
    distance : {array}, shape (n_samples_1, n_samples_2)

    Notes
    -----
    As the Earth is nearly spherical, the haversine formula provides a good
    approximation of the distance between two points of the Earth surface, with
    a less than 1% error on average.

    Examples
    --------
    We want to calculate the distance between the Ezeiza Airport
    (Buenos Aires, Argentina) and the Charles de Gaulle Airport (Paris, France)

    >>> from sklearn.metrics.pairwise import haversine_distances
    >>> from math import radians
    >>> bsas = [-34.83333, -58.5166646]
    >>> paris = [49.0083899664, 2.53844117956]
    >>> bsas_in_radians = [radians(_) for _ in bsas]
    >>> paris_in_radians = [radians(_) for _ in paris]
    >>> result = haversine_distances([bsas_in_radians, paris_in_radians])
    >>> result * 6371000/1000  # multiply by Earth radius to get kilometers
    array([[    0.        , 11099.54035582],
           [11099.54035582,     0.        ]])
    """
    from sklearn.neighbors import DistanceMetric
    return DistanceMetric.get_metric('haversine').pairwise(X, Y)


@_deprecate_positional_args
def manhattan_distances(X, Y=None, *, sum_over_features=True):
    """ Compute the L1 distances between the vectors in X and Y.

    With sum_over_features equal to False it returns the componentwise
    distances.

    Read more in the :ref:`User Guide <metrics>`.

    Parameters
    ----------
    X : array-like
        An array with shape (n_samples_X, n_features).

    Y : array-like, optional
        An array with shape (n_samples_Y, n_features).

    sum_over_features : bool, default=True
        If True the function returns the pairwise distance matrix
        else it returns the componentwise L1 pairwise-distances.
        Not supported for sparse matrix inputs.

    Returns
    -------
    D : array
        If sum_over_features is False shape is
        (n_samples_X * n_samples_Y, n_features) and D contains the
        componentwise L1 pairwise-distances (ie. absolute difference),
        else shape is (n_samples_X, n_samples_Y) and D contains
        the pairwise L1 distances.

    Notes
    --------
    When X and/or Y are CSR sparse matrices and they are not already
    in canonical format, this function modifies them in-place to
    make them canonical.

    Examples
    --------
    >>> from sklearn.metrics.pairwise import manhattan_distances
    >>> manhattan_distances([[3]], [[3]])
    array([[0.]])
    >>> manhattan_distances([[3]], [[2]])
    array([[1.]])
    >>> manhattan_distances([[2]], [[3]])
    array([[1.]])
    >>> manhattan_distances([[1, 2], [3, 4]],\
         [[1, 2], [0, 3]])
    array([[0., 2.],
           [4., 4.]])
    >>> import numpy as np
    >>> X = np.ones((1, 2))
    >>> y = np.full((2, 2), 2.)
    >>> manhattan_distances(X, y, sum_over_features=False)
    array([[1., 1.],
           [1., 1.]])
    """
    X, Y = check_pairwise_arrays(X, Y)

    if issparse(X) or issparse(Y):
        if not sum_over_features:
            raise TypeError("sum_over_features=%r not supported"
                            " for sparse matrices" % sum_over_features)

        X = csr_matrix(X, copy=False)
        Y = csr_matrix(Y, copy=False)
        X.sum_duplicates()   # this also sorts indices in-place
        Y.sum_duplicates()
        D = np.zeros((X.shape[0], Y.shape[0]))
        _sparse_manhattan(X.data, X.indices, X.indptr,
                          Y.data, Y.indices, Y.indptr,
                          D)
        return D

    if sum_over_features:
        return distance.cdist(X, Y, 'cityblock')

    D = X[:, np.newaxis, :] - Y[np.newaxis, :, :]
    D = np.abs(D, D)
    return D.reshape((-1, X.shape[1]))


def cosine_distances(X, Y=None):
    """Compute cosine distance between samples in X and Y.

    Cosine distance is defined as 1.0 minus the cosine similarity.

    Read more in the :ref:`User Guide <metrics>`.

    Parameters
    ----------
    X : {array-like, sparse matrix} of shape (n_samples_X, n_features)
        Matrix `X`.

    Y : {array-like, sparse matrix} of shape (n_samples_Y, n_features), \
            default=None
        Matrix `Y`.


    Returns
    -------
    distance matrix : array
        An array with shape (n_samples_X, n_samples_Y).

    See also
    --------
    sklearn.metrics.pairwise.cosine_similarity
    scipy.spatial.distance.cosine : dense matrices only
    """
    # 1.0 - cosine_similarity(X, Y) without copy
    S = cosine_similarity(X, Y)
    S *= -1
    S += 1
    np.clip(S, 0, 2, out=S)
    if X is Y or Y is None:
        # Ensure that distances between vectors and themselves are set to 0.0.
        # This may not be the case due to floating point rounding errors.
        S[np.diag_indices_from(S)] = 0.0
    return S


# Paired distances
def paired_euclidean_distances(X, Y):
    """
    Computes the paired euclidean distances between X and Y

    Read more in the :ref:`User Guide <metrics>`.

    Parameters
    ----------
    X : array-like, shape (n_samples, n_features)

    Y : array-like, shape (n_samples, n_features)

    Returns
    -------
    distances : ndarray (n_samples, )
    """
    X, Y = check_paired_arrays(X, Y)
    return row_norms(X - Y)


def paired_manhattan_distances(X, Y):
    """Compute the L1 distances between the vectors in X and Y.

    Read more in the :ref:`User Guide <metrics>`.

    Parameters
    ----------
    X : array-like, shape (n_samples, n_features)

    Y : array-like, shape (n_samples, n_features)

    Returns
    -------
    distances : ndarray (n_samples, )
    """
    X, Y = check_paired_arrays(X, Y)
    diff = X - Y
    if issparse(diff):
        diff.data = np.abs(diff.data)
        return np.squeeze(np.array(diff.sum(axis=1)))
    else:
        return np.abs(diff).sum(axis=-1)


def paired_cosine_distances(X, Y):
    """
    Computes the paired cosine distances between X and Y

    Read more in the :ref:`User Guide <metrics>`.

    Parameters
    ----------
    X : array-like, shape (n_samples, n_features)

    Y : array-like, shape (n_samples, n_features)

    Returns
    -------
    distances : ndarray, shape (n_samples, )

    Notes
    -----
    The cosine distance is equivalent to the half the squared
    euclidean distance if each sample is normalized to unit norm
    """
    X, Y = check_paired_arrays(X, Y)
    return .5 * row_norms(normalize(X) - normalize(Y), squared=True)


PAIRED_DISTANCES = {
    'cosine': paired_cosine_distances,
    'euclidean': paired_euclidean_distances,
    'l2': paired_euclidean_distances,
    'l1': paired_manhattan_distances,
    'manhattan': paired_manhattan_distances,
    'cityblock': paired_manhattan_distances}


@_deprecate_positional_args
def paired_distances(X, Y, *, metric="euclidean", **kwds):
    """
    Computes the paired distances between X and Y.

    Computes the distances between (X[0], Y[0]), (X[1], Y[1]), etc...

    Read more in the :ref:`User Guide <metrics>`.

    Parameters
    ----------
    X : ndarray (n_samples, n_features)
        Array 1 for distance computation.

    Y : ndarray (n_samples, n_features)
        Array 2 for distance computation.

    metric : str or callable, default="euclidean"
        The metric to use when calculating distance between instances in a
        feature array. If metric is a string, it must be one of the options
        specified in PAIRED_DISTANCES, including "euclidean",
        "manhattan", or "cosine".
        Alternatively, if metric is a callable function, it is called on each
        pair of instances (rows) and the resulting value recorded. The callable
        should take two arrays from X as input and return a value indicating
        the distance between them.

    Returns
    -------
    distances : ndarray (n_samples, )

    Examples
    --------
    >>> from sklearn.metrics.pairwise import paired_distances
    >>> X = [[0, 1], [1, 1]]
    >>> Y = [[0, 1], [2, 1]]
    >>> paired_distances(X, Y)
    array([0., 1.])

    See also
    --------
    pairwise_distances : Computes the distance between every pair of samples
    """

    if metric in PAIRED_DISTANCES:
        func = PAIRED_DISTANCES[metric]
        return func(X, Y)
    elif callable(metric):
        # Check the matrix first (it is usually done by the metric)
        X, Y = check_paired_arrays(X, Y)
        distances = np.zeros(len(X))
        for i in range(len(X)):
            distances[i] = metric(X[i], Y[i])
        return distances
    else:
        raise ValueError('Unknown distance %s' % metric)


# Kernels
def linear_kernel(X, Y=None, dense_output=True):
    """
    Compute the linear kernel between X and Y.

    Read more in the :ref:`User Guide <linear_kernel>`.

    Parameters
    ----------
    X : array of shape (n_samples_1, n_features)

    Y : array of shape (n_samples_2, n_features), default=None

    dense_output : bool, default=True
        Whether to return dense output even when the input is sparse. If
        ``False``, the output is sparse if both input arrays are sparse.

        .. versionadded:: 0.20

    Returns
    -------
    Gram matrix : array of shape (n_samples_1, n_samples_2)
    """
    X, Y = check_pairwise_arrays(X, Y)
    return safe_sparse_dot(X, Y.T, dense_output=dense_output)


def polynomial_kernel(X, Y=None, degree=3, gamma=None, coef0=1):
    """
    Compute the polynomial kernel between X and Y::

        K(X, Y) = (gamma <X, Y> + coef0)^degree

    Read more in the :ref:`User Guide <polynomial_kernel>`.

    Parameters
    ----------
    X : ndarray of shape (n_samples_1, n_features)

    Y : ndarray of shape (n_samples_2, n_features), default=None

    degree : int, default=3

    gamma : float, default=None
        if None, defaults to 1.0 / n_features

    coef0 : float, default=1

    Returns
    -------
    Gram matrix : array of shape (n_samples_1, n_samples_2)
    """
    X, Y = check_pairwise_arrays(X, Y)
    if gamma is None:
        gamma = 1.0 / X.shape[1]

    K = safe_sparse_dot(X, Y.T, dense_output=True)
    K *= gamma
    K += coef0
    K **= degree
    return K


def sigmoid_kernel(X, Y=None, gamma=None, coef0=1):
    """
    Compute the sigmoid kernel between X and Y::

        K(X, Y) = tanh(gamma <X, Y> + coef0)

    Read more in the :ref:`User Guide <sigmoid_kernel>`.

    Parameters
    ----------
    X : ndarray of shape (n_samples_1, n_features)

    Y : ndarray of shape (n_samples_2, n_features), default=None

    gamma : float, default=None
        If None, defaults to 1.0 / n_features

    coef0 : float, default=1

    Returns
    -------
    Gram matrix : array of shape (n_samples_1, n_samples_2)
    """
    X, Y = check_pairwise_arrays(X, Y)
    if gamma is None:
        gamma = 1.0 / X.shape[1]

    K = safe_sparse_dot(X, Y.T, dense_output=True)
    K *= gamma
    K += coef0
    np.tanh(K, K)  # compute tanh in-place
    return K


def rbf_kernel(X, Y=None, gamma=None):
    """
    Compute the rbf (gaussian) kernel between X and Y::

        K(x, y) = exp(-gamma ||x-y||^2)

    for each pair of rows x in X and y in Y.

    Read more in the :ref:`User Guide <rbf_kernel>`.

    Parameters
    ----------
    X : array of shape (n_samples_X, n_features)

    Y : array of shape (n_samples_Y, n_features), default=None

    gamma : float, default=None
        If None, defaults to 1.0 / n_features

    Returns
    -------
    kernel_matrix : array of shape (n_samples_X, n_samples_Y)
    """
    X, Y = check_pairwise_arrays(X, Y)
    if gamma is None:
        gamma = 1.0 / X.shape[1]

    K = euclidean_distances(X, Y, squared=True)
    K *= -gamma
    np.exp(K, K)  # exponentiate K in-place
    return K


def laplacian_kernel(X, Y=None, gamma=None):
    """Compute the laplacian kernel between X and Y.

    The laplacian kernel is defined as::

        K(x, y) = exp(-gamma ||x-y||_1)

    for each pair of rows x in X and y in Y.
    Read more in the :ref:`User Guide <laplacian_kernel>`.

    .. versionadded:: 0.17

    Parameters
    ----------
    X : array of shape (n_samples_X, n_features)

    Y : array of shape (n_samples_Y, n_features), default=None

    gamma : float, default=None
        If None, defaults to 1.0 / n_features

    Returns
    -------
    kernel_matrix : array of shape (n_samples_X, n_samples_Y)
    """
    X, Y = check_pairwise_arrays(X, Y)
    if gamma is None:
        gamma = 1.0 / X.shape[1]

    K = -gamma * manhattan_distances(X, Y)
    np.exp(K, K)  # exponentiate K in-place
    return K


def cosine_similarity(X, Y=None, dense_output=True):
    """Compute cosine similarity between samples in X and Y.

    Cosine similarity, or the cosine kernel, computes similarity as the
    normalized dot product of X and Y:

        K(X, Y) = <X, Y> / (||X||*||Y||)

    On L2-normalized data, this function is equivalent to linear_kernel.

    Read more in the :ref:`User Guide <cosine_similarity>`.

    Parameters
    ----------
    X : ndarray or sparse array, shape: (n_samples_X, n_features)
        Input data.

    Y : {ndarray, sparse matrix} of shape (n_samples_Y, n_features), \
            default=None
        Input data. If ``None``, the output will be the pairwise
        similarities between all samples in ``X``.

    dense_output : bool, default=True
        Whether to return dense output even when the input is sparse. If
        ``False``, the output is sparse if both input arrays are sparse.

        .. versionadded:: 0.17
           parameter ``dense_output`` for dense output.

    Returns
    -------
    kernel matrix : array
        An array with shape (n_samples_X, n_samples_Y).
    """
    # to avoid recursive import

    X, Y = check_pairwise_arrays(X, Y)

    X_normalized = normalize(X, copy=True)
    if X is Y:
        Y_normalized = X_normalized
    else:
        Y_normalized = normalize(Y, copy=True)

    K = safe_sparse_dot(X_normalized, Y_normalized.T,
                        dense_output=dense_output)

    return K


def additive_chi2_kernel(X, Y=None):
    """Computes the additive chi-squared kernel between observations in X and Y

    The chi-squared kernel is computed between each pair of rows in X and Y.  X
    and Y have to be non-negative. This kernel is most commonly applied to
    histograms.

    The chi-squared kernel is given by::

        k(x, y) = -Sum [(x - y)^2 / (x + y)]

    It can be interpreted as a weighted difference per entry.

    Read more in the :ref:`User Guide <chi2_kernel>`.

    Notes
    -----
    As the negative of a distance, this kernel is only conditionally positive
    definite.


    Parameters
    ----------
    X : array-like of shape (n_samples_X, n_features)

    Y : array of shape (n_samples_Y, n_features), default=None

    Returns
    -------
    kernel_matrix : array of shape (n_samples_X, n_samples_Y)

    References
    ----------
    * Zhang, J. and Marszalek, M. and Lazebnik, S. and Schmid, C.
      Local features and kernels for classification of texture and object
      categories: A comprehensive study
      International Journal of Computer Vision 2007
      https://research.microsoft.com/en-us/um/people/manik/projects/trade-off/papers/ZhangIJCV06.pdf


    See also
    --------
    chi2_kernel : The exponentiated version of the kernel, which is usually
        preferable.

    sklearn.kernel_approximation.AdditiveChi2Sampler : A Fourier approximation
        to this kernel.
    """
    if issparse(X) or issparse(Y):
        raise ValueError("additive_chi2 does not support sparse matrices.")
    X, Y = check_pairwise_arrays(X, Y)
    if (X < 0).any():
        raise ValueError("X contains negative values.")
    if Y is not X and (Y < 0).any():
        raise ValueError("Y contains negative values.")

    result = np.zeros((X.shape[0], Y.shape[0]), dtype=X.dtype)
    _chi2_kernel_fast(X, Y, result)
    return result


def chi2_kernel(X, Y=None, gamma=1.):
    """Computes the exponential chi-squared kernel X and Y.

    The chi-squared kernel is computed between each pair of rows in X and Y.  X
    and Y have to be non-negative. This kernel is most commonly applied to
    histograms.

    The chi-squared kernel is given by::

        k(x, y) = exp(-gamma Sum [(x - y)^2 / (x + y)])

    It can be interpreted as a weighted difference per entry.

    Read more in the :ref:`User Guide <chi2_kernel>`.

    Parameters
    ----------
    X : array-like of shape (n_samples_X, n_features)

    Y : array of shape (n_samples_Y, n_features), default=None

    gamma : float, default=1.
        Scaling parameter of the chi2 kernel.

    Returns
    -------
    kernel_matrix : array of shape (n_samples_X, n_samples_Y)

    References
    ----------
    * Zhang, J. and Marszalek, M. and Lazebnik, S. and Schmid, C.
      Local features and kernels for classification of texture and object
      categories: A comprehensive study
      International Journal of Computer Vision 2007
      https://research.microsoft.com/en-us/um/people/manik/projects/trade-off/papers/ZhangIJCV06.pdf

    See also
    --------
    additive_chi2_kernel : The additive version of this kernel

    sklearn.kernel_approximation.AdditiveChi2Sampler : A Fourier approximation
        to the additive version of this kernel.
    """
    K = additive_chi2_kernel(X, Y)
    K *= gamma
    return np.exp(K, K)


# Helper functions - distance
PAIRWISE_DISTANCE_FUNCTIONS = {
    # If updating this dictionary, update the doc in both distance_metrics()
    # and also in pairwise_distances()!
    'cityblock': manhattan_distances,
    'cosine': cosine_distances,
    'euclidean': euclidean_distances,
    'haversine': haversine_distances,
    'l2': euclidean_distances,
    'l1': manhattan_distances,
    'manhattan': manhattan_distances,
    'precomputed': None,  # HACK: precomputed is always allowed, never called
    'nan_euclidean': nan_euclidean_distances,
}


def distance_metrics():
    """Valid metrics for pairwise_distances.

    This function simply returns the valid pairwise distance metrics.
    It exists to allow for a description of the mapping for
    each of the valid strings.

    The valid distance metrics, and the function they map to, are:

    =============== ========================================
    metric          Function
    =============== ========================================
    'cityblock'     metrics.pairwise.manhattan_distances
    'cosine'        metrics.pairwise.cosine_distances
    'euclidean'     metrics.pairwise.euclidean_distances
    'haversine'     metrics.pairwise.haversine_distances
    'l1'            metrics.pairwise.manhattan_distances
    'l2'            metrics.pairwise.euclidean_distances
    'manhattan'     metrics.pairwise.manhattan_distances
    'nan_euclidean' metrics.pairwise.nan_euclidean_distances
    =============== ========================================

    Read more in the :ref:`User Guide <metrics>`.

    """
    return PAIRWISE_DISTANCE_FUNCTIONS


def _dist_wrapper(dist_func, dist_matrix, slice_, *args, **kwargs):
    """Write in-place to a slice of a distance matrix"""
    dist_matrix[:, slice_] = dist_func(*args, **kwargs)


def _parallel_pairwise(X, Y, func, n_jobs, **kwds):
    """Break the pairwise matrix in n_jobs even slices
    and compute them in parallel"""

    if Y is None:
        Y = X
    X, Y, dtype = _return_float_dtype(X, Y)

    if effective_n_jobs(n_jobs) == 1:
        return func(X, Y, **kwds)

    # enforce a threading backend to prevent data communication overhead
    fd = delayed(_dist_wrapper)
    ret = np.empty((X.shape[0], Y.shape[0]), dtype=dtype, order='F')
    Parallel(backend="threading", n_jobs=n_jobs)(
        fd(func, ret, s, X, Y[s], **kwds)
        for s in gen_even_slices(_num_samples(Y), effective_n_jobs(n_jobs)))

    if (X is Y or Y is None) and func is euclidean_distances:
        # zeroing diagonal for euclidean norm.
        # TODO: do it also for other norms.
        np.fill_diagonal(ret, 0)

    return ret


def _pairwise_callable(X, Y, metric, force_all_finite=True, **kwds):
    """Handle the callable case for pairwise_{distances,kernels}
    """
    X, Y = check_pairwise_arrays(X, Y, force_all_finite=force_all_finite)

    if X is Y:
        # Only calculate metric for upper triangle
        out = np.zeros((X.shape[0], Y.shape[0]), dtype='float')
        iterator = itertools.combinations(range(X.shape[0]), 2)
        for i, j in iterator:
            out[i, j] = metric(X[i], Y[j], **kwds)

        # Make symmetric
        # NB: out += out.T will produce incorrect results
        out = out + out.T

        # Calculate diagonal
        # NB: nonzero diagonals are allowed for both metrics and kernels
        for i in range(X.shape[0]):
            x = X[i]
            out[i, i] = metric(x, x, **kwds)

    else:
        # Calculate all cells
        out = np.empty((X.shape[0], Y.shape[0]), dtype='float')
        iterator = itertools.product(range(X.shape[0]), range(Y.shape[0]))
        for i, j in iterator:
            out[i, j] = metric(X[i], Y[j], **kwds)

    return out


_VALID_METRICS = ['euclidean', 'l2', 'l1', 'manhattan', 'cityblock',
                  'braycurtis', 'canberra', 'chebyshev', 'correlation',
                  'cosine', 'dice', 'hamming', 'jaccard', 'kulsinski',
                  'mahalanobis', 'matching', 'minkowski', 'rogerstanimoto',
                  'russellrao', 'seuclidean', 'sokalmichener',
                  'sokalsneath', 'sqeuclidean', 'yule', "wminkowski",
                  'nan_euclidean', 'haversine']

_NAN_METRICS = ['nan_euclidean']


def _check_chunk_size(reduced, chunk_size):
    """Checks chunk is a sequence of expected size or a tuple of same
    """
    if reduced is None:
        return
    is_tuple = isinstance(reduced, tuple)
    if not is_tuple:
        reduced = (reduced,)
    if any(isinstance(r, tuple) or not hasattr(r, '__iter__')
           for r in reduced):
        raise TypeError('reduce_func returned %r. '
                        'Expected sequence(s) of length %d.' %
                        (reduced if is_tuple else reduced[0], chunk_size))
    if any(_num_samples(r) != chunk_size for r in reduced):
        actual_size = tuple(_num_samples(r) for r in reduced)
        raise ValueError('reduce_func returned object of length %s. '
                         'Expected same length as input: %d.' %
                         (actual_size if is_tuple else actual_size[0],
                          chunk_size))


def _precompute_metric_params(X, Y, metric=None, **kwds):
    """Precompute data-derived metric parameters if not provided
    """
    if metric == "seuclidean" and 'V' not in kwds:
        if X is Y:
            V = np.var(X, axis=0, ddof=1, dtype=np.double)
        else:
<<<<<<< HEAD
            V = np.var(np.vstack([X, Y]), axis=0, ddof=1, dtype=np.double)
=======
            warnings.warn("from version 0.25, pairwise_distances for "
                          "metric='seuclidean' will require V to be "
                          "specified if Y is passed.", FutureWarning)
            V = np.var(np.vstack([X, Y]), axis=0, ddof=1)
>>>>>>> 3017ea8c
        return {'V': V}
    if metric == "mahalanobis" and 'VI' not in kwds:
        if X is Y:
            VI = np.linalg.inv(np.cov(X.T)).T
        else:
            warnings.warn("from version 0.25, pairwise_distances for "
                          "metric='mahalanobis' will require VI to be "
                          "specified if Y is passed.", FutureWarning)
            VI = np.linalg.inv(np.cov(np.vstack([X, Y]).T)).T
        return {'VI': VI}
    return {}


@_deprecate_positional_args
def pairwise_distances_chunked(X, Y=None, *, reduce_func=None,
                               metric='euclidean', n_jobs=None,
                               working_memory=None, **kwds):
    """Generate a distance matrix chunk by chunk with optional reduction

    In cases where not all of a pairwise distance matrix needs to be stored at
    once, this is used to calculate pairwise distances in
    ``working_memory``-sized chunks.  If ``reduce_func`` is given, it is run
    on each chunk and its return values are concatenated into lists, arrays
    or sparse matrices.

    Parameters
    ----------
    X : array of shape (n_samples_a, n_samples_a) if metric == "precomputed", \
        or of shape (n_samples_a, n_features) otherwise
        Array of pairwise distances between samples, or a feature array.

    Y : array of shape (n_samples_b, n_features), default=None
        An optional second feature array. Only allowed if
        metric != "precomputed".

    reduce_func : callable, default=None
        The function which is applied on each chunk of the distance matrix,
        reducing it to needed values.  ``reduce_func(D_chunk, start)``
        is called repeatedly, where ``D_chunk`` is a contiguous vertical
        slice of the pairwise distance matrix, starting at row ``start``.
        It should return one of: None; an array, a list, or a sparse matrix
        of length ``D_chunk.shape[0]``; or a tuple of such objects. Returning
        None is useful for in-place operations, rather than reductions.

        If None, pairwise_distances_chunked returns a generator of vertical
        chunks of the distance matrix.

    metric : str or callable, default='euclidean'
        The metric to use when calculating distance between instances in a
        feature array. If metric is a string, it must be one of the options
        allowed by scipy.spatial.distance.pdist for its metric parameter, or
        a metric listed in pairwise.PAIRWISE_DISTANCE_FUNCTIONS.
        If metric is "precomputed", X is assumed to be a distance matrix.
        Alternatively, if metric is a callable function, it is called on each
        pair of instances (rows) and the resulting value recorded. The callable
        should take two arrays from X as input and return a value indicating
        the distance between them.

    n_jobs : int, default=None
        The number of jobs to use for the computation. This works by breaking
        down the pairwise matrix into n_jobs even slices and computing them in
        parallel.

        ``None`` means 1 unless in a :obj:`joblib.parallel_backend` context.
        ``-1`` means using all processors. See :term:`Glossary <n_jobs>`
        for more details.

    working_memory : int, default=None
        The sought maximum memory for temporary distance matrix chunks.
        When None (default), the value of
        ``sklearn.get_config()['working_memory']`` is used.

    `**kwds` : optional keyword parameters
        Any further parameters are passed directly to the distance function.
        If using a scipy.spatial.distance metric, the parameters are still
        metric dependent. See the scipy docs for usage examples.

    Yields
    ------
    D_chunk : array or sparse matrix
        A contiguous slice of distance matrix, optionally processed by
        ``reduce_func``.

    Examples
    --------
    Without reduce_func:

    >>> import numpy as np
    >>> from sklearn.metrics import pairwise_distances_chunked
    >>> X = np.random.RandomState(0).rand(5, 3)
    >>> D_chunk = next(pairwise_distances_chunked(X))
    >>> D_chunk
    array([[0.  ..., 0.29..., 0.41..., 0.19..., 0.57...],
           [0.29..., 0.  ..., 0.57..., 0.41..., 0.76...],
           [0.41..., 0.57..., 0.  ..., 0.44..., 0.90...],
           [0.19..., 0.41..., 0.44..., 0.  ..., 0.51...],
           [0.57..., 0.76..., 0.90..., 0.51..., 0.  ...]])

    Retrieve all neighbors and average distance within radius r:

    >>> r = .2
    >>> def reduce_func(D_chunk, start):
    ...     neigh = [np.flatnonzero(d < r) for d in D_chunk]
    ...     avg_dist = (D_chunk * (D_chunk < r)).mean(axis=1)
    ...     return neigh, avg_dist
    >>> gen = pairwise_distances_chunked(X, reduce_func=reduce_func)
    >>> neigh, avg_dist = next(gen)
    >>> neigh
    [array([0, 3]), array([1]), array([2]), array([0, 3]), array([4])]
    >>> avg_dist
    array([0.039..., 0.        , 0.        , 0.039..., 0.        ])

    Where r is defined per sample, we need to make use of ``start``:

    >>> r = [.2, .4, .4, .3, .1]
    >>> def reduce_func(D_chunk, start):
    ...     neigh = [np.flatnonzero(d < r[i])
    ...              for i, d in enumerate(D_chunk, start)]
    ...     return neigh
    >>> neigh = next(pairwise_distances_chunked(X, reduce_func=reduce_func))
    >>> neigh
    [array([0, 3]), array([0, 1]), array([2]), array([0, 3]), array([4])]

    Force row-by-row generation by reducing ``working_memory``:

    >>> gen = pairwise_distances_chunked(X, reduce_func=reduce_func,
    ...                                  working_memory=0)
    >>> next(gen)
    [array([0, 3])]
    >>> next(gen)
    [array([0, 1])]
    """
    n_samples_X = _num_samples(X)
    if metric == 'precomputed':
        slices = (slice(0, n_samples_X),)
    else:
        if Y is None:
            Y = X
        # We get as many rows as possible within our working_memory budget to
        # store len(Y) distances in each row of output.
        #
        # Note:
        #  - this will get at least 1 row, even if 1 row of distances will
        #    exceed working_memory.
        #  - this does not account for any temporary memory usage while
        #    calculating distances (e.g. difference of vectors in manhattan
        #    distance.
        chunk_n_rows = get_chunk_n_rows(row_bytes=8 * _num_samples(Y),
                                        max_n_rows=n_samples_X,
                                        working_memory=working_memory)
        slices = gen_batches(n_samples_X, chunk_n_rows)

    # precompute data-derived metric params
    params = _precompute_metric_params(X, Y, metric=metric, **kwds)
    kwds.update(**params)

    for sl in slices:
        if sl.start == 0 and sl.stop == n_samples_X:
            X_chunk = X  # enable optimised paths for X is Y
        else:
            X_chunk = X[sl]
        D_chunk = pairwise_distances(X_chunk, Y, metric=metric,
                                     n_jobs=n_jobs, **kwds)
        if ((X is Y or Y is None)
                and PAIRWISE_DISTANCE_FUNCTIONS.get(metric, None)
                is euclidean_distances):
            # zeroing diagonal, taking care of aliases of "euclidean",
            # i.e. "l2"
            D_chunk.flat[sl.start::_num_samples(X) + 1] = 0
        if reduce_func is not None:
            chunk_size = D_chunk.shape[0]
            D_chunk = reduce_func(D_chunk, sl.start)
            _check_chunk_size(D_chunk, chunk_size)
        yield D_chunk


@_deprecate_positional_args
def pairwise_distances(X, Y=None, metric="euclidean", *, n_jobs=None,
                       force_all_finite=True, **kwds):
    """ Compute the distance matrix from a vector array X and optional Y.

    This method takes either a vector array or a distance matrix, and returns
    a distance matrix. If the input is a vector array, the distances are
    computed. If the input is a distances matrix, it is returned instead.

    This method provides a safe way to take a distance matrix as input, while
    preserving compatibility with many other algorithms that take a vector
    array.

    If Y is given (default is None), then the returned matrix is the pairwise
    distance between the arrays from both X and Y.

    Valid values for metric are:

    - From scikit-learn: ['cityblock', 'cosine', 'euclidean', 'l1', 'l2',
      'manhattan']. These metrics support sparse matrix
      inputs.
      ['nan_euclidean'] but it does not yet support sparse matrices.

    - From scipy.spatial.distance: ['braycurtis', 'canberra', 'chebyshev',
      'correlation', 'dice', 'hamming', 'jaccard', 'kulsinski', 'mahalanobis',
      'minkowski', 'rogerstanimoto', 'russellrao', 'seuclidean',
      'sokalmichener', 'sokalsneath', 'sqeuclidean', 'yule']
      See the documentation for scipy.spatial.distance for details on these
      metrics. These metrics do not support sparse matrix inputs.

    Note that in the case of 'cityblock', 'cosine' and 'euclidean' (which are
    valid scipy.spatial.distance metrics), the scikit-learn implementation
    will be used, which is faster and has support for sparse matrices (except
    for 'cityblock'). For a verbose description of the metrics from
    scikit-learn, see the __doc__ of the sklearn.pairwise.distance_metrics
    function.

    Read more in the :ref:`User Guide <metrics>`.

    Parameters
    ----------
    X : array [n_samples_a, n_samples_a] if metric == "precomputed", or, \
             [n_samples_a, n_features] otherwise
        Array of pairwise distances between samples, or a feature array.

    Y : array of shape (n_samples_b, n_features), default=None
        An optional second feature array. Only allowed if
        metric != "precomputed".

    metric : str or callable, default='euclidean'
        The metric to use when calculating distance between instances in a
        feature array. If metric is a string, it must be one of the options
        allowed by scipy.spatial.distance.pdist for its metric parameter, or
        a metric listed in pairwise.PAIRWISE_DISTANCE_FUNCTIONS.
        If metric is "precomputed", X is assumed to be a distance matrix.
        Alternatively, if metric is a callable function, it is called on each
        pair of instances (rows) and the resulting value recorded. The callable
        should take two arrays from X as input and return a value indicating
        the distance between them.

    n_jobs : int, default=None
        The number of jobs to use for the computation. This works by breaking
        down the pairwise matrix into n_jobs even slices and computing them in
        parallel.

        ``None`` means 1 unless in a :obj:`joblib.parallel_backend` context.
        ``-1`` means using all processors. See :term:`Glossary <n_jobs>`
        for more details.

    force_all_finite : bool or 'allow-nan', default=True
        Whether to raise an error on np.inf, np.nan, pd.NA in array. The
        possibilities are:

        - True: Force all values of array to be finite.
        - False: accepts np.inf, np.nan, pd.NA in array.
        - 'allow-nan': accepts only np.nan and pd.NA values in array. Values
          cannot be infinite.

        .. versionadded:: 0.22
           ``force_all_finite`` accepts the string ``'allow-nan'``.

        .. versionchanged:: 0.23
           Accepts `pd.NA` and converts it into `np.nan`

    **kwds : optional keyword parameters
        Any further parameters are passed directly to the distance function.
        If using a scipy.spatial.distance metric, the parameters are still
        metric dependent. See the scipy docs for usage examples.

    Returns
    -------
    D : array [n_samples_a, n_samples_a] or [n_samples_a, n_samples_b]
        A distance matrix D such that D_{i, j} is the distance between the
        ith and jth vectors of the given matrix X, if Y is None.
        If Y is not None, then D_{i, j} is the distance between the ith array
        from X and the jth array from Y.

    See also
    --------
    pairwise_distances_chunked : performs the same calculation as this
        function, but returns a generator of chunks of the distance matrix, in
        order to limit memory usage.
    paired_distances : Computes the distances between corresponding
                       elements of two arrays
    """
    if (metric not in _VALID_METRICS and
            not callable(metric) and metric != "precomputed"):
        raise ValueError("Unknown metric %s. "
                         "Valid metrics are %s, or 'precomputed', or a "
                         "callable" % (metric, _VALID_METRICS))

    if metric == "precomputed":
        X, _ = check_pairwise_arrays(X, Y, precomputed=True,
                                     force_all_finite=force_all_finite)

        whom = ("`pairwise_distances`. Precomputed distance "
                " need to have non-negative values.")
        check_non_negative(X, whom=whom)
        return X
    elif metric in PAIRWISE_DISTANCE_FUNCTIONS:
        func = PAIRWISE_DISTANCE_FUNCTIONS[metric]
    elif callable(metric):
        func = partial(_pairwise_callable, metric=metric,
                       force_all_finite=force_all_finite, **kwds)
    else:
        if issparse(X) or issparse(Y):
            raise TypeError("scipy distance metrics do not"
                            " support sparse matrices.")

        dtype = bool if metric in PAIRWISE_BOOLEAN_FUNCTIONS else None

        if (dtype == bool and
                (X.dtype != bool or (Y is not None and Y.dtype != bool))):
            msg = "Data was converted to boolean for metric %s" % metric
            warnings.warn(msg, DataConversionWarning)

        X, Y = check_pairwise_arrays(X, Y, dtype=dtype,
                                     force_all_finite=force_all_finite)

        # precompute data-derived metric params
        params = _precompute_metric_params(X, Y, metric=metric, **kwds)
        kwds.update(**params)

        if effective_n_jobs(n_jobs) == 1 and X is Y:
            return distance.squareform(distance.pdist(X, metric=metric,
                                                      **kwds))
        func = partial(distance.cdist, metric=metric, **kwds)

    return _parallel_pairwise(X, Y, func, n_jobs, **kwds)


# These distances require boolean arrays, when using scipy.spatial.distance
PAIRWISE_BOOLEAN_FUNCTIONS = [
    'dice',
    'jaccard',
    'kulsinski',
    'matching',
    'rogerstanimoto',
    'russellrao',
    'sokalmichener',
    'sokalsneath',
    'yule',
]

# Helper functions - distance
PAIRWISE_KERNEL_FUNCTIONS = {
    # If updating this dictionary, update the doc in both distance_metrics()
    # and also in pairwise_distances()!
    'additive_chi2': additive_chi2_kernel,
    'chi2': chi2_kernel,
    'linear': linear_kernel,
    'polynomial': polynomial_kernel,
    'poly': polynomial_kernel,
    'rbf': rbf_kernel,
    'laplacian': laplacian_kernel,
    'sigmoid': sigmoid_kernel,
    'cosine': cosine_similarity, }


def kernel_metrics():
    """ Valid metrics for pairwise_kernels

    This function simply returns the valid pairwise distance metrics.
    It exists, however, to allow for a verbose description of the mapping for
    each of the valid strings.

    The valid distance metrics, and the function they map to, are:
      ===============   ========================================
      metric            Function
      ===============   ========================================
      'additive_chi2'   sklearn.pairwise.additive_chi2_kernel
      'chi2'            sklearn.pairwise.chi2_kernel
      'linear'          sklearn.pairwise.linear_kernel
      'poly'            sklearn.pairwise.polynomial_kernel
      'polynomial'      sklearn.pairwise.polynomial_kernel
      'rbf'             sklearn.pairwise.rbf_kernel
      'laplacian'       sklearn.pairwise.laplacian_kernel
      'sigmoid'         sklearn.pairwise.sigmoid_kernel
      'cosine'          sklearn.pairwise.cosine_similarity
      ===============   ========================================

    Read more in the :ref:`User Guide <metrics>`.
    """
    return PAIRWISE_KERNEL_FUNCTIONS


KERNEL_PARAMS = {
    "additive_chi2": (),
    "chi2": frozenset(["gamma"]),
    "cosine": (),
    "linear": (),
    "poly": frozenset(["gamma", "degree", "coef0"]),
    "polynomial": frozenset(["gamma", "degree", "coef0"]),
    "rbf": frozenset(["gamma"]),
    "laplacian": frozenset(["gamma"]),
    "sigmoid": frozenset(["gamma", "coef0"]),
}


@_deprecate_positional_args
def pairwise_kernels(X, Y=None, metric="linear", *, filter_params=False,
                     n_jobs=None, **kwds):
    """Compute the kernel between arrays X and optional array Y.

    This method takes either a vector array or a kernel matrix, and returns
    a kernel matrix. If the input is a vector array, the kernels are
    computed. If the input is a kernel matrix, it is returned instead.

    This method provides a safe way to take a kernel matrix as input, while
    preserving compatibility with many other algorithms that take a vector
    array.

    If Y is given (default is None), then the returned matrix is the pairwise
    kernel between the arrays from both X and Y.

    Valid values for metric are:
        ['additive_chi2', 'chi2', 'linear', 'poly', 'polynomial', 'rbf',
        'laplacian', 'sigmoid', 'cosine']

    Read more in the :ref:`User Guide <metrics>`.

    Parameters
    ----------
    X : array [n_samples_a, n_samples_a] if metric == "precomputed", or, \
             [n_samples_a, n_features] otherwise
        Array of pairwise kernels between samples, or a feature array.

    Y : array of shape (n_samples_b, n_features), default=None
        A second feature array only if X has shape [n_samples_a, n_features].

    metric : str or callable, default="linear"
        The metric to use when calculating kernel between instances in a
        feature array. If metric is a string, it must be one of the metrics
        in pairwise.PAIRWISE_KERNEL_FUNCTIONS.
        If metric is "precomputed", X is assumed to be a kernel matrix.
        Alternatively, if metric is a callable function, it is called on each
        pair of instances (rows) and the resulting value recorded. The callable
        should take two rows from X as input and return the corresponding
        kernel value as a single number. This means that callables from
        :mod:`sklearn.metrics.pairwise` are not allowed, as they operate on
        matrices, not single samples. Use the string identifying the kernel
        instead.

    filter_params : bool, default=False
        Whether to filter invalid parameters or not.

    n_jobs : int, default=None
        The number of jobs to use for the computation. This works by breaking
        down the pairwise matrix into n_jobs even slices and computing them in
        parallel.

        ``None`` means 1 unless in a :obj:`joblib.parallel_backend` context.
        ``-1`` means using all processors. See :term:`Glossary <n_jobs>`
        for more details.

    **kwds : optional keyword parameters
        Any further parameters are passed directly to the kernel function.

    Returns
    -------
    K : array [n_samples_a, n_samples_a] or [n_samples_a, n_samples_b]
        A kernel matrix K such that K_{i, j} is the kernel between the
        ith and jth vectors of the given matrix X, if Y is None.
        If Y is not None, then K_{i, j} is the kernel between the ith array
        from X and the jth array from Y.

    Notes
    -----
    If metric is 'precomputed', Y is ignored and X is returned.

    """
    # import GPKernel locally to prevent circular imports
    from ..gaussian_process.kernels import Kernel as GPKernel

    if metric == "precomputed":
        X, _ = check_pairwise_arrays(X, Y, precomputed=True)
        return X
    elif isinstance(metric, GPKernel):
        func = metric.__call__
    elif metric in PAIRWISE_KERNEL_FUNCTIONS:
        if filter_params:
            kwds = {k: kwds[k] for k in kwds
                    if k in KERNEL_PARAMS[metric]}
        func = PAIRWISE_KERNEL_FUNCTIONS[metric]
    elif callable(metric):
        func = partial(_pairwise_callable, metric=metric, **kwds)
    else:
        raise ValueError("Unknown kernel %r" % metric)

    return _parallel_pairwise(X, Y, func, n_jobs, **kwds)<|MERGE_RESOLUTION|>--- conflicted
+++ resolved
@@ -1448,14 +1448,10 @@
         if X is Y:
             V = np.var(X, axis=0, ddof=1, dtype=np.double)
         else:
-<<<<<<< HEAD
-            V = np.var(np.vstack([X, Y]), axis=0, ddof=1, dtype=np.double)
-=======
             warnings.warn("from version 0.25, pairwise_distances for "
                           "metric='seuclidean' will require V to be "
                           "specified if Y is passed.", FutureWarning)
-            V = np.var(np.vstack([X, Y]), axis=0, ddof=1)
->>>>>>> 3017ea8c
+            V = np.var(np.vstack([X, Y]), axis=0, ddof=1, dtype=np.double)
         return {'V': V}
     if metric == "mahalanobis" and 'VI' not in kwds:
         if X is Y:
