--- conflicted
+++ resolved
@@ -29,15 +29,11 @@
 from ..utils._mask import _get_mask
 from ..utils.fixes import delayed
 
-<<<<<<< HEAD
 from ._pairwise_distances_reduction import (
-    PairwiseDistancesArgKmin,
+    ArgKmin,
     PairwiseDistances,
     _precompute_metric_params,
 )
-=======
-from ._pairwise_distances_reduction import ArgKmin
->>>>>>> ed3172b6
 from ._pairwise_fast import _chi2_kernel_fast, _sparse_manhattan
 from ..exceptions import DataConversionWarning
 
