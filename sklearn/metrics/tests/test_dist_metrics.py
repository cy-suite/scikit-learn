import itertools
import pickle
import copy

import numpy as np
from numpy.testing import assert_array_almost_equal

import pytest

import scipy.sparse as sp
from scipy.spatial.distance import cdist
from sklearn.metrics import DistanceMetric
from sklearn.metrics._dist_metrics import BOOL_METRICS
from sklearn.utils import check_random_state
from sklearn.utils._testing import create_memmap_backed_data
from sklearn.utils.fixes import sp_version, parse_version


def dist_func(x1, x2, p):
    return np.sum((x1 - x2) ** p) ** (1.0 / p)


rng = check_random_state(0)
d = 4
n1 = 20
n2 = 25
X1 = rng.random_sample((n1, d)).astype("float64", copy=False)
X2 = rng.random_sample((n2, d)).astype("float64", copy=False)

[X1_mmap, X2_mmap] = create_memmap_backed_data([X1, X2])

# make boolean arrays: ones and zeros
X1_bool = X1.round(0)
X2_bool = X2.round(0)

[X1_bool_mmap, X2_bool_mmap] = create_memmap_backed_data([X1_bool, X2_bool])


V = rng.random_sample((d, d))
VI = np.dot(V, V.T)

<<<<<<< HEAD
=======
BOOL_METRICS = [
    "hamming",
    "matching",
    "jaccard",
    "dice",
    "kulsinski",
    "rogerstanimoto",
    "russellrao",
    "sokalmichener",
    "sokalsneath",
]
>>>>>>> 92a23ba8

METRICS_DEFAULT_PARAMS = [
    ("euclidean", {}),
    ("cityblock", {}),
    ("minkowski", dict(p=(1, 1.5, 2, 3))),
    ("chebyshev", {}),
    ("seuclidean", dict(V=(rng.random_sample(d),))),
    ("mahalanobis", dict(VI=(VI,))),
    ("hamming", {}),
    ("canberra", {}),
    ("braycurtis", {}),
]
if sp_version >= parse_version("1.8.0.dev0"):
    # Starting from scipy 1.8.0.dev0, minkowski now accepts w, the weighting
    # parameter directly and using it is preferred over using wminkowski.
    METRICS_DEFAULT_PARAMS.append(
        ("minkowski", dict(p=(1, 1.5, 3), w=(rng.random_sample(d),))),
    )
else:
    # For previous versions of scipy, this was possible through a dedicated
    # metric (deprecated in 1.6 and removed in 1.8).
    METRICS_DEFAULT_PARAMS.append(
        ("wminkowski", dict(p=(1, 1.5, 3), w=(rng.random_sample(d),))),
    )


@pytest.mark.parametrize("metric", METRICS_DEFAULT_PARAMS)
def check_cdist(metric, kwargs, X1, X2):
    if metric == "wminkowski":
        # wminkoski is deprecated in SciPy 1.6.0 and removed in 1.8.0
        WarningToExpect = None
        if sp_version >= parse_version("1.6.0"):
            WarningToExpect = DeprecationWarning
        with pytest.warns(WarningToExpect):
            D_scipy_cdist = cdist(X1, X2, metric, **kwargs)
    else:
        D_scipy_cdist = cdist(X1, X2, metric, **kwargs)

    dm = DistanceMetric.get_metric(metric, **kwargs)
    D_sklearn = dm.pairwise(X1, X2)
    assert_array_almost_equal(D_sklearn, D_scipy_cdist)


# TODO: Remove filterwarnings in 1.3 when wminkowski is removed
@pytest.mark.filterwarnings("ignore:WMinkowskiDistance:FutureWarning:sklearn")
@pytest.mark.parametrize("metric_param_grid", METRICS_DEFAULT_PARAMS)
@pytest.mark.parametrize("X1, X2", [(X1, X2), (X1_mmap, X2_mmap)])
def test_cdist(metric_param_grid, X1, X2):
    metric, param_grid = metric_param_grid
    keys = param_grid.keys()
    for vals in itertools.product(*param_grid.values()):
        kwargs = dict(zip(keys, vals))
        if metric == "mahalanobis":
            # See: https://github.com/scipy/scipy/issues/13861
            # Possibly caused by: https://github.com/joblib/joblib/issues/563
            pytest.xfail(
                "scipy#13861: cdist with 'mahalanobis' fails on joblib memmap data"
            )
        check_cdist(metric, kwargs, X1, X2)


@pytest.mark.parametrize("metric", BOOL_METRICS)
@pytest.mark.parametrize(
    "X1_bool, X2_bool", [(X1_bool, X2_bool), (X1_bool_mmap, X2_bool_mmap)]
)
def test_cdist_bool_metric(metric, X1_bool, X2_bool):
    D_true = cdist(X1_bool, X2_bool, metric)
    check_cdist_bool(metric, D_true)


def check_cdist_bool(metric, D_true):
    dm = DistanceMetric.get_metric(metric)
    D12 = dm.pairwise(X1_bool, X2_bool)
    assert_array_almost_equal(D12, D_true)


# TODO: Remove filterwarnings in 1.3 when wminkowski is removed
@pytest.mark.filterwarnings("ignore:WMinkowskiDistance:FutureWarning:sklearn")
@pytest.mark.parametrize("metric_param_grid", METRICS_DEFAULT_PARAMS)
@pytest.mark.parametrize("X1, X2", [(X1, X2), (X1_mmap, X2_mmap)])
def test_pdist(metric_param_grid, X1, X2):
    metric, param_grid = metric_param_grid
    keys = param_grid.keys()
    for vals in itertools.product(*param_grid.values()):
        kwargs = dict(zip(keys, vals))
        if metric == "mahalanobis":
            # See: https://github.com/scipy/scipy/issues/13861
            pytest.xfail("scipy#13861: pdist with 'mahalanobis' fails onmemmap data")
        elif metric == "wminkowski":
            if sp_version >= parse_version("1.8.0"):
                pytest.skip("wminkowski will be removed in SciPy 1.8.0")

            # wminkoski is deprecated in SciPy 1.6.0 and removed in 1.8.0
            ExceptionToAssert = None
            if sp_version >= parse_version("1.6.0"):
                ExceptionToAssert = DeprecationWarning
            with pytest.warns(ExceptionToAssert):
                D_true = cdist(X1, X1, metric, **kwargs)
        else:
            D_true = cdist(X1, X1, metric, **kwargs)

        check_pdist(metric, kwargs, D_true)


@pytest.mark.parametrize("metric", BOOL_METRICS)
@pytest.mark.parametrize("X1_bool", [X1_bool, X1_bool_mmap])
def test_pdist_bool_metrics(metric, X1_bool):
    D_true = cdist(X1_bool, X1_bool, metric)
    check_pdist_bool(metric, D_true)


def check_pdist(metric, kwargs, D_true):
    dm = DistanceMetric.get_metric(metric, **kwargs)
    D12 = dm.pairwise(X1)
    assert_array_almost_equal(D12, D_true)


def check_pdist_bool(metric, D_true):
    dm = DistanceMetric.get_metric(metric)
    D12 = dm.pairwise(X1_bool)
    # Based on https://github.com/scipy/scipy/pull/7373
    # When comparing two all-zero vectors, scipy>=1.2.0 jaccard metric
    # was changed to return 0, instead of nan.
    if metric == "jaccard" and sp_version < parse_version("1.2.0"):
        D_true[np.isnan(D_true)] = 0
    assert_array_almost_equal(D12, D_true)


# TODO: Remove filterwarnings in 1.3 when wminkowski is removed
@pytest.mark.filterwarnings("ignore:WMinkowskiDistance:FutureWarning:sklearn")
@pytest.mark.parametrize("writable_kwargs", [True, False])
@pytest.mark.parametrize("metric_param_grid", METRICS_DEFAULT_PARAMS)
def test_pickle(writable_kwargs, metric_param_grid):
    metric, param_grid = metric_param_grid
    keys = param_grid.keys()
    for vals in itertools.product(*param_grid.values()):
        if any(isinstance(val, np.ndarray) for val in vals):
            vals = copy.deepcopy(vals)
            for val in vals:
                if isinstance(val, np.ndarray):
                    val.setflags(write=writable_kwargs)
        kwargs = dict(zip(keys, vals))
        check_pickle(metric, kwargs)


# TODO: Remove filterwarnings in 1.3 when wminkowski is removed
@pytest.mark.filterwarnings("ignore:WMinkowskiDistance:FutureWarning:sklearn")
@pytest.mark.parametrize("metric", BOOL_METRICS)
@pytest.mark.parametrize("X1_bool", [X1_bool, X1_bool_mmap])
def test_pickle_bool_metrics(metric, X1_bool):
    dm = DistanceMetric.get_metric(metric)
    D1 = dm.pairwise(X1_bool)
    dm2 = pickle.loads(pickle.dumps(dm))
    D2 = dm2.pairwise(X1_bool)
    assert_array_almost_equal(D1, D2)


def check_pickle(metric, kwargs):
    dm = DistanceMetric.get_metric(metric, **kwargs)
    D1 = dm.pairwise(X1)
    dm2 = pickle.loads(pickle.dumps(dm))
    D2 = dm2.pairwise(X1)
    assert_array_almost_equal(D1, D2)


def test_haversine_metric():
    def haversine_slow(x1, x2):
        return 2 * np.arcsin(
            np.sqrt(
                np.sin(0.5 * (x1[0] - x2[0])) ** 2
                + np.cos(x1[0]) * np.cos(x2[0]) * np.sin(0.5 * (x1[1] - x2[1])) ** 2
            )
        )

    X = np.random.random((10, 2))

    haversine = DistanceMetric.get_metric("haversine")

    D1 = haversine.pairwise(X)
    D2 = np.zeros_like(D1)
    for i, x1 in enumerate(X):
        for j, x2 in enumerate(X):
            D2[i, j] = haversine_slow(x1, x2)

    assert_array_almost_equal(D1, D2)
    assert_array_almost_equal(haversine.dist_to_rdist(D1), np.sin(0.5 * D2) ** 2)


def test_pyfunc_metric():
    X = np.random.random((10, 3))

    euclidean = DistanceMetric.get_metric("euclidean")
    pyfunc = DistanceMetric.get_metric("pyfunc", func=dist_func, p=2)

    # Check if both callable metric and predefined metric initialized
    # DistanceMetric object is picklable
    euclidean_pkl = pickle.loads(pickle.dumps(euclidean))
    pyfunc_pkl = pickle.loads(pickle.dumps(pyfunc))

    D1 = euclidean.pairwise(X)
    D2 = pyfunc.pairwise(X)

    D1_pkl = euclidean_pkl.pairwise(X)
    D2_pkl = pyfunc_pkl.pairwise(X)

    assert_array_almost_equal(D1, D2)
    assert_array_almost_equal(D1_pkl, D2_pkl)


def test_input_data_size():
    # Regression test for #6288
    # Previously, a metric requiring a particular input dimension would fail
    def custom_metric(x, y):
        assert x.shape[0] == 3
        return np.sum((x - y) ** 2)

    rng = check_random_state(0)
    X = rng.rand(10, 3)

    pyfunc = DistanceMetric.get_metric("pyfunc", func=custom_metric)
    eucl = DistanceMetric.get_metric("euclidean")
    assert_array_almost_equal(pyfunc.pairwise(X), eucl.pairwise(X) ** 2)


# TODO: Remove filterwarnings in 1.3 when wminkowski is removed
@pytest.mark.filterwarnings("ignore:WMinkowskiDistance:FutureWarning:sklearn")
def test_readonly_kwargs():
    # Non-regression test for:
    # https://github.com/scikit-learn/scikit-learn/issues/21685

    rng = check_random_state(0)

    weights = rng.rand(100)
    VI = rng.rand(10, 10)
    weights.setflags(write=False)
    VI.setflags(write=False)

    # Those distances metrics have to support readonly buffers.
    DistanceMetric.get_metric("seuclidean", V=weights)
    DistanceMetric.get_metric("wminkowski", p=1, w=weights)
    DistanceMetric.get_metric("mahalanobis", VI=VI)


@pytest.mark.parametrize(
    "w, err_type, err_msg",
    [
        (np.array([1, 1.5, -13]), ValueError, "w cannot contain negative weights"),
        (np.array([1, 1.5, np.nan]), ValueError, "w contains NaN"),
        (
            sp.csr_matrix([1, 1.5, 1]),
            TypeError,
            "A sparse matrix was passed, but dense data is required",
        ),
        (np.array(["a", "b", "c"]), ValueError, "could not convert string to float"),
        (np.array([]), ValueError, "a minimum of 1 is required"),
    ],
)
def test_minkowski_metric_validate_weights_values(w, err_type, err_msg):
    with pytest.raises(err_type, match=err_msg):
        DistanceMetric.get_metric("minkowski", p=3, w=w)


def test_minkowski_metric_validate_weights_size():
    w2 = rng.random_sample(d + 1)
    dm = DistanceMetric.get_metric("minkowski", p=3, w=w2)
    msg = (
        "MinkowskiDistance: the size of w must match "
        f"the number of features \\({X1.shape[1]}\\). "
        f"Currently len\\(w\\)={w2.shape[0]}."
    )
    with pytest.raises(ValueError, match=msg):
        dm.pairwise(X1, X2)


# TODO: Remove in 1.3 when wminkowski is removed
def test_wminkowski_deprecated():
    w = rng.random_sample(d)
    msg = "WMinkowskiDistance is deprecated in version 1.1"
    with pytest.warns(FutureWarning, match=msg):
        DistanceMetric.get_metric("wminkowski", p=3, w=w)


# TODO: Remove in 1.3 when wminkowski is removed
@pytest.mark.filterwarnings("ignore:WMinkowskiDistance:FutureWarning:sklearn")
@pytest.mark.parametrize("p", [1, 1.5, 3])
def test_wminkowski_minkowski_equivalence(p):
    w = rng.random_sample(d)
    # Weights are rescaled for consistency w.r.t scipy 1.8 refactoring of 'minkowski'
    dm_wmks = DistanceMetric.get_metric("wminkowski", p=p, w=(w) ** (1 / p))
    dm_mks = DistanceMetric.get_metric("minkowski", p=p, w=w)
    D_wmks = dm_wmks.pairwise(X1, X2)
    D_mks = dm_mks.pairwise(X1, X2)
    assert_array_almost_equal(D_wmks, D_mks)<|MERGE_RESOLUTION|>--- conflicted
+++ resolved
@@ -39,20 +39,6 @@
 V = rng.random_sample((d, d))
 VI = np.dot(V, V.T)
 
-<<<<<<< HEAD
-=======
-BOOL_METRICS = [
-    "hamming",
-    "matching",
-    "jaccard",
-    "dice",
-    "kulsinski",
-    "rogerstanimoto",
-    "russellrao",
-    "sokalmichener",
-    "sokalsneath",
-]
->>>>>>> 92a23ba8
 
 METRICS_DEFAULT_PARAMS = [
     ("euclidean", {}),
