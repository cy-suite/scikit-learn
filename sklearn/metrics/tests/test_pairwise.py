--- conflicted
+++ resolved
@@ -725,7 +725,6 @@
     assert np.all(D <= 2.)
 
 
-<<<<<<< HEAD
 def test_gower_distances():
     # Test the pairwise Gower distances computation.
     # For each test, a set of (non optmized) simple python commands is
@@ -1005,7 +1004,8 @@
         assert len(record) > 0
         assert record[0].message.args[0] == \
             "Input data is not scaled between 0 and 1."
-=======
+
+
 def test_haversine_distances():
     # Check haversine distance with distances computation
     def slow_haversine_distances(x, y):
@@ -1028,7 +1028,6 @@
                          "Haversine distance only valid in 2 dimensions",
                          haversine_distances, X)
 
->>>>>>> cc0179a5
 
 # Paired distances
 
