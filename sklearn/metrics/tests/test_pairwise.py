--- conflicted
+++ resolved
@@ -1191,7 +1191,6 @@
     assert_allclose(D, [1.0, 2.0])
 
 
-<<<<<<< HEAD
 def test_paired_haversine_distances():
     # Check the paired haversine distances computation
     rng = np.random.RandomState(0)
@@ -1206,14 +1205,14 @@
         ),
     ):
         paired_haversine_distances(X, Y)
-=======
+
+
 def test_paired_cosine_distances():
     # Check the paired manhattan distances computation
     X = [[0], [0]]
     Y = [[1], [2]]
     D = paired_cosine_distances(X, Y)
     assert_allclose(D, [0.5, 0.5])
->>>>>>> 21312644
 
 
 def test_chi_square_kernel():
