--- conflicted
+++ resolved
@@ -1086,7 +1086,6 @@
     assert_almost_equal(label_ranking_loss([[1, 1, 0]], [[0.25, 0.5, 0.5]]), 1)
 
 
-<<<<<<< HEAD
 def test_dcg_score():
     _, y_true = make_multilabel_classification(random_state=0, n_classes=10)
     y_score = - y_true + 1
@@ -1152,7 +1151,8 @@
     assert_array_almost_equal(score[all_zero], np.zeros(all_zero.sum()))
     assert_equal(ideal.shape, (y_true.shape[0], ))
     assert_equal(score.shape, (y_true.shape[0], ))
-=======
+
+
 def test_partial_roc_auc_score():
     # Check `roc_auc_score` for max_fpr != `None`
     y_true = np.array([0, 0, 1, 1])
@@ -1175,5 +1175,4 @@
     for max_fpr in np.linspace(1e-4, 1, 5):
         assert_almost_equal(
             roc_auc_score(y_true, y_pred, max_fpr=max_fpr),
-            _partial_roc_auc_score(y_true, y_pred, max_fpr))
->>>>>>> e161700c
+            _partial_roc_auc_score(y_true, y_pred, max_fpr))