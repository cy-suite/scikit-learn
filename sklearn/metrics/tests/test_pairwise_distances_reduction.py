import itertools
import re
from collections import defaultdict

import numpy as np
import pytest
import threadpoolctl
from math import log10, floor
from scipy.sparse import csr_matrix
from scipy.spatial.distance import cdist

from sklearn.metrics._pairwise_distances_reduction import (
    BaseDistanceReductionDispatcher,
    ArgKmin,
    RadiusNeighbors,
    PairwiseDistances,
    sqeuclidean_row_norms,
)

from sklearn.metrics import euclidean_distances
from sklearn.utils.fixes import sp_version, parse_version
from sklearn.utils._testing import (
    assert_array_equal,
    assert_allclose,
    create_memmap_backed_data,
)

# Common supported metric between scipy.spatial.distance.cdist
# and BaseDistanceReductionDispatcher.
# This allows constructing tests to check consistency of results
# of concrete BaseDistanceReductionDispatcher on some metrics using APIs
# from scipy and numpy.
CDIST_PAIRWISE_DISTANCES_REDUCTION_COMMON_METRICS = [
    "braycurtis",
    "canberra",
    "chebyshev",
    "cityblock",
    "euclidean",
    "minkowski",
    "seuclidean",
]


def _get_metric_params_list(metric: str, n_features: int, seed: int = 1):
    """Return list of dummy DistanceMetric kwargs for tests."""

    # Distinguishing on cases not to compute unneeded datastructures.
    rng = np.random.RandomState(seed)

    if metric == "minkowski":
        minkowski_kwargs = [dict(p=1.5), dict(p=2), dict(p=3), dict(p=np.inf)]
        if sp_version >= parse_version("1.8.0.dev0"):
            # TODO: remove the test once we no longer support scipy < 1.8.0.
            # Recent scipy versions accept weights in the Minkowski metric directly:
            # type: ignore
            minkowski_kwargs.append(dict(p=3, w=rng.rand(n_features)))

        return minkowski_kwargs

    # TODO: remove this case for "wminkowski" once we no longer support scipy < 1.8.0.
    if metric == "wminkowski":
        weights = rng.random_sample(n_features)
        weights /= weights.sum()
        wminkowski_kwargs = [dict(p=1.5, w=weights)]
        if sp_version < parse_version("1.8.0.dev0"):
            # wminkowski was removed in scipy 1.8.0 but should work for previous
            # versions.
            wminkowski_kwargs.append(dict(p=3, w=rng.rand(n_features)))
        return wminkowski_kwargs

    if metric == "seuclidean":
        return [dict(V=rng.rand(n_features))]

    # Case of: "euclidean", "manhattan", "chebyshev", "haversine" or any other metric.
    # In those cases, no kwargs is needed.
    return [{}]


def assert_argkmin_results_equality(ref_dist, dist, ref_indices, indices, rtol=1e-7):
    assert_array_equal(
        ref_indices,
        indices,
        err_msg="Query vectors have different neighbors' indices",
    )
    assert_allclose(
        ref_dist,
        dist,
        err_msg="Query vectors have different neighbors' distances",
        rtol=rtol,
    )


def relative_rounding(scalar, n_significant_digits):
    """Round a scalar to a number of significant digits relatively to its value."""
    if scalar == 0:
        return 0.0
    magnitude = int(floor(log10(abs(scalar)))) + 1
    return round(scalar, n_significant_digits - magnitude)


def test_relative_rounding():

    assert relative_rounding(0, 1) == 0.0
    assert relative_rounding(0, 10) == 0.0
    assert relative_rounding(0, 123456) == 0.0

    assert relative_rounding(123456789, 0) == 0
    assert relative_rounding(123456789, 2) == 120000000
    assert relative_rounding(123456789, 3) == 123000000
    assert relative_rounding(123456789, 10) == 123456789
    assert relative_rounding(123456789, 20) == 123456789

    assert relative_rounding(1.23456789, 2) == 1.2
    assert relative_rounding(1.23456789, 3) == 1.23
    assert relative_rounding(1.23456789, 10) == 1.23456789

    assert relative_rounding(123.456789, 3) == 123.0
    assert relative_rounding(123.456789, 9) == 123.456789
    assert relative_rounding(123.456789, 10) == 123.456789


def assert_argkmin_results_quasi_equality(
    ref_dist,
    dist,
    ref_indices,
    indices,
    rtol=1e-4,
):
    """Assert that argkmin results are valid up to:
      - relative tolerance on computed distance values
      - permutations of indices for distances values that differ up to
        a precision level

    To be used for testing neighbors queries on float32 datasets: we
    accept neighbors rank swaps only if they are caused by small
    rounding errors on the distance computations.
    """
    is_sorted = lambda a: np.all(a[:-1] <= a[1:])

    n_significant_digits = -(int(floor(log10(abs(rtol)))) + 1)

    assert (
        ref_dist.shape == dist.shape == ref_indices.shape == indices.shape
    ), "Arrays of results have various shapes."

    n_queries, n_neighbors = ref_dist.shape

    # Asserting equality results one row at a time
    for query_idx in range(n_queries):
        ref_dist_row = ref_dist[query_idx]
        dist_row = dist[query_idx]

        assert is_sorted(
            ref_dist_row
        ), f"Reference distances aren't sorted on row {query_idx}"
        assert is_sorted(dist_row), f"Distances aren't sorted on row {query_idx}"

        assert_allclose(ref_dist_row, dist_row, rtol=rtol)

        ref_indices_row = ref_indices[query_idx]
        indices_row = indices[query_idx]

        # Grouping indices by distances using sets on a rounded distances up
        # to a given number of decimals of significant digits derived from rtol.
        reference_neighbors_groups = defaultdict(set)
        effective_neighbors_groups = defaultdict(set)

        for neighbor_rank in range(n_neighbors):
            rounded_dist = relative_rounding(
                ref_dist_row[neighbor_rank],
                n_significant_digits=n_significant_digits,
            )
            reference_neighbors_groups[rounded_dist].add(ref_indices_row[neighbor_rank])
            effective_neighbors_groups[rounded_dist].add(indices_row[neighbor_rank])

        # Asserting equality of groups (sets) for each distance
        msg = (
            f"Neighbors indices for query {query_idx} are not matching "
            f"when rounding distances at {n_significant_digits} significant digits "
            f"derived from rtol={rtol:.1e}"
        )
        for rounded_distance in reference_neighbors_groups.keys():
            assert (
                reference_neighbors_groups[rounded_distance]
                == effective_neighbors_groups[rounded_distance]
            ), msg


def assert_radius_neighborhood_results_equality(
    ref_dist, dist, ref_indices, indices, radius
):
    # We get arrays of arrays and we need to check for individual pairs
    for i in range(ref_dist.shape[0]):
        assert (ref_dist[i] <= radius).all()
        assert_array_equal(
            ref_indices[i],
            indices[i],
            err_msg=f"Query vector #{i} has different neighbors' indices",
        )
        assert_allclose(
            ref_dist[i],
            dist[i],
            err_msg=f"Query vector #{i} has different neighbors' distances",
            rtol=1e-7,
        )


def assert_radius_neighborhood_results_quasi_equality(
    ref_dist,
    dist,
    ref_indices,
    indices,
    radius,
    rtol=1e-4,
):
    """Assert that radius neighborhood results are valid up to:
      - relative tolerance on computed distance values
      - permutations of indices for distances values that differ up to
        a precision level
      - missing or extra last elements if their distance is
        close to the radius

    To be used for testing neighbors queries on float32 datasets: we
    accept neighbors rank swaps only if they are caused by small
    rounding errors on the distance computations.

    Input arrays must be sorted w.r.t distances.
    """
    is_sorted = lambda a: np.all(a[:-1] <= a[1:])

    n_significant_digits = -(int(floor(log10(abs(rtol)))) + 1)

    assert (
        len(ref_dist) == len(dist) == len(ref_indices) == len(indices)
    ), "Arrays of results have various lengths."

    n_queries = len(ref_dist)

    # Asserting equality of results one vector at a time
    for query_idx in range(n_queries):

        ref_dist_row = ref_dist[query_idx]
        dist_row = dist[query_idx]

        assert is_sorted(
            ref_dist_row
        ), f"Reference distances aren't sorted on row {query_idx}"
        assert is_sorted(dist_row), f"Distances aren't sorted on row {query_idx}"

        # Vectors' lengths might be different due to small
        # numerical differences of distance w.r.t the `radius` threshold.
        largest_row = ref_dist_row if len(ref_dist_row) > len(dist_row) else dist_row

        # For the longest distances vector, we check that last extra elements
        # that aren't present in the other vector are all in: [radius ± rtol]
        min_length = min(len(ref_dist_row), len(dist_row))
        last_extra_elements = largest_row[min_length:]
        if last_extra_elements.size > 0:
            assert np.all(radius - rtol <= last_extra_elements <= radius + rtol), (
                f"The last extra elements ({last_extra_elements}) aren't in [radius ±"
                f" rtol]=[{radius} ± {rtol}]"
            )

        # We truncate the neighbors results list on the smallest length to
        # be able to compare them, ignoring the elements checked above.
        ref_dist_row = ref_dist_row[:min_length]
        dist_row = dist_row[:min_length]

        assert_allclose(ref_dist_row, dist_row, rtol=rtol)

        ref_indices_row = ref_indices[query_idx]
        indices_row = indices[query_idx]

        # Grouping indices by distances using sets on a rounded distances up
        # to a given number of significant digits derived from rtol.
        reference_neighbors_groups = defaultdict(set)
        effective_neighbors_groups = defaultdict(set)

        for neighbor_rank in range(min_length):
            rounded_dist = relative_rounding(
                ref_dist_row[neighbor_rank],
                n_significant_digits=n_significant_digits,
            )
            reference_neighbors_groups[rounded_dist].add(ref_indices_row[neighbor_rank])
            effective_neighbors_groups[rounded_dist].add(indices_row[neighbor_rank])

        # Asserting equality of groups (sets) for each distance
        msg = (
            f"Neighbors indices for query {query_idx} are not matching "
            f"when rounding distances at {n_significant_digits} significant digits "
            f"derived from rtol={rtol:.1e}"
        )
        for rounded_distance in reference_neighbors_groups.keys():
            assert (
                reference_neighbors_groups[rounded_distance]
                == effective_neighbors_groups[rounded_distance]
            ), msg


ASSERT_RESULT = {
    # In the case of 64bit, we test for exact equality of the results rankings
    # and standard tolerance levels for the computed distance values.
    #
    # XXX: Note that in the future we might be interested in using quasi equality
    # checks also for float64 data (with a larger number of significant digits)
    # as the tests could be unstable because of numerically tied distances on
    # some datasets (e.g. uniform grids).
    (ArgKmin, np.float64): assert_argkmin_results_equality,
    (
        RadiusNeighbors,
        np.float64,
    ): assert_radius_neighborhood_results_equality,
    # In the case of 32bit, indices can be permuted due to small difference
    # in the computations of their associated distances, hence we test equality of
    # results up to valid permutations.
    (ArgKmin, np.float32): assert_argkmin_results_quasi_equality,
    (
        RadiusNeighbors,
        np.float32,
    ): assert_radius_neighborhood_results_quasi_equality,
}


def test_assert_argkmin_results_quasi_equality():

    rtol = 1e-7
    eps = 1e-7
    _1m = 1.0 - eps
    _1p = 1.0 + eps

    _6_1m = 6.1 - eps
    _6_1p = 6.1 + eps

    ref_dist = np.array(
        [
            [1.2, 2.5, _6_1m, 6.1, _6_1p],
            [_1m, _1m, 1, _1p, _1p],
        ]
    )
    ref_indices = np.array(
        [
            [1, 2, 3, 4, 5],
            [6, 7, 8, 9, 10],
        ]
    )

    # Sanity check: compare the reference results to themselves.
    assert_argkmin_results_quasi_equality(
        ref_dist, ref_dist, ref_indices, ref_indices, rtol
    )

    # Apply valid permutation on indices: the last 3 points are
    # all very close to one another so we accept any permutation
    # on their rankings.
    assert_argkmin_results_quasi_equality(
        np.array([[1.2, 2.5, _6_1m, 6.1, _6_1p]]),
        np.array([[1.2, 2.5, 6.1, 6.1, 6.1]]),
        np.array([[1, 2, 3, 4, 5]]),
        np.array([[1, 2, 4, 5, 3]]),
        rtol=rtol,
    )
    # All points are have close distances so any ranking permutation
    # is valid for this query result.
    assert_argkmin_results_quasi_equality(
        np.array([[_1m, _1m, 1, _1p, _1p]]),
        np.array([[_1m, _1m, 1, _1p, _1p]]),
        np.array([[6, 7, 8, 9, 10]]),
        np.array([[6, 9, 7, 8, 10]]),
        rtol=rtol,
    )

    # Apply invalid permutation on indices: permuting the ranks
    # of the 2 nearest neighbors is invalid because the distance
    # values are too different.
    msg = "Neighbors indices for query 0 are not matching"
    with pytest.raises(AssertionError, match=msg):
        assert_argkmin_results_quasi_equality(
            np.array([[1.2, 2.5, _6_1m, 6.1, _6_1p]]),
            np.array([[1.2, 2.5, _6_1m, 6.1, _6_1p]]),
            np.array([[1, 2, 3, 4, 5]]),
            np.array([[2, 1, 3, 4, 5]]),
            rtol=rtol,
        )

    # Indices aren't properly sorted w.r.t their distances
    msg = "Neighbors indices for query 0 are not matching"
    with pytest.raises(AssertionError, match=msg):
        assert_argkmin_results_quasi_equality(
            np.array([[1.2, 2.5, _6_1m, 6.1, _6_1p]]),
            np.array([[1.2, 2.5, _6_1m, 6.1, _6_1p]]),
            np.array([[1, 2, 3, 4, 5]]),
            np.array([[2, 1, 4, 5, 3]]),
            rtol=rtol,
        )

    # Distances aren't properly sorted
    msg = "Distances aren't sorted on row 0"
    with pytest.raises(AssertionError, match=msg):
        assert_argkmin_results_quasi_equality(
            np.array([[1.2, 2.5, _6_1m, 6.1, _6_1p]]),
            np.array([[2.5, 1.2, _6_1m, 6.1, _6_1p]]),
            np.array([[1, 2, 3, 4, 5]]),
            np.array([[2, 1, 4, 5, 3]]),
            rtol=rtol,
        )


def test_assert_radius_neighborhood_results_quasi_equality():

    rtol = 1e-7
    eps = 1e-7
    _1m = 1.0 - eps
    _1p = 1.0 + eps

    _6_1m = 6.1 - eps
    _6_1p = 6.1 + eps

    ref_dist = [
        np.array([1.2, 2.5, _6_1m, 6.1, _6_1p]),
        np.array([_1m, 1, _1p, _1p]),
    ]

    ref_indices = [
        np.array([1, 2, 3, 4, 5]),
        np.array([6, 7, 8, 9]),
    ]

    # Sanity check: compare the reference results to themselves.
    assert_radius_neighborhood_results_quasi_equality(
        ref_dist,
        ref_dist,
        ref_indices,
        ref_indices,
        radius=6.1,
        rtol=rtol,
    )

    # Apply valid permutation on indices
    assert_radius_neighborhood_results_quasi_equality(
        np.array([np.array([1.2, 2.5, _6_1m, 6.1, _6_1p])]),
        np.array([np.array([1.2, 2.5, _6_1m, 6.1, _6_1p])]),
        np.array([np.array([1, 2, 3, 4, 5])]),
        np.array([np.array([1, 2, 4, 5, 3])]),
        radius=6.1,
        rtol=rtol,
    )
    assert_radius_neighborhood_results_quasi_equality(
        np.array([np.array([_1m, _1m, 1, _1p, _1p])]),
        np.array([np.array([_1m, _1m, 1, _1p, _1p])]),
        np.array([np.array([6, 7, 8, 9, 10])]),
        np.array([np.array([6, 9, 7, 8, 10])]),
        radius=6.1,
        rtol=rtol,
    )

    # Apply invalid permutation on indices
    msg = "Neighbors indices for query 0 are not matching"
    with pytest.raises(AssertionError, match=msg):
        assert_radius_neighborhood_results_quasi_equality(
            np.array([np.array([1.2, 2.5, _6_1m, 6.1, _6_1p])]),
            np.array([np.array([1.2, 2.5, _6_1m, 6.1, _6_1p])]),
            np.array([np.array([1, 2, 3, 4, 5])]),
            np.array([np.array([2, 1, 3, 4, 5])]),
            radius=6.1,
            rtol=rtol,
        )

    # Having extra last elements is valid if they are in: [radius ± rtol]
    assert_radius_neighborhood_results_quasi_equality(
        np.array([np.array([1.2, 2.5, _6_1m, 6.1, _6_1p])]),
        np.array([np.array([1.2, 2.5, _6_1m, 6.1])]),
        np.array([np.array([1, 2, 3, 4, 5])]),
        np.array([np.array([1, 2, 3, 4])]),
        radius=6.1,
        rtol=rtol,
    )

    # Having extra last elements is invalid if they are lesser than radius - rtol
    msg = re.escape(
        "The last extra elements ([6.]) aren't in [radius ± rtol]=[6.1 ± 1e-07]"
    )
    with pytest.raises(AssertionError, match=msg):
        assert_radius_neighborhood_results_quasi_equality(
            np.array([np.array([1.2, 2.5, 6])]),
            np.array([np.array([1.2, 2.5])]),
            np.array([np.array([1, 2, 3])]),
            np.array([np.array([1, 2])]),
            radius=6.1,
            rtol=rtol,
        )

    # Indices aren't properly sorted w.r.t their distances
    msg = "Neighbors indices for query 0 are not matching"
    with pytest.raises(AssertionError, match=msg):
        assert_radius_neighborhood_results_quasi_equality(
            np.array([np.array([1.2, 2.5, _6_1m, 6.1, _6_1p])]),
            np.array([np.array([1.2, 2.5, _6_1m, 6.1, _6_1p])]),
            np.array([np.array([1, 2, 3, 4, 5])]),
            np.array([np.array([2, 1, 4, 5, 3])]),
            radius=6.1,
            rtol=rtol,
        )

    # Distances aren't properly sorted
    msg = "Distances aren't sorted on row 0"
    with pytest.raises(AssertionError, match=msg):
        assert_radius_neighborhood_results_quasi_equality(
            np.array([np.array([1.2, 2.5, _6_1m, 6.1, _6_1p])]),
            np.array([np.array([2.5, 1.2, _6_1m, 6.1, _6_1p])]),
            np.array([np.array([1, 2, 3, 4, 5])]),
            np.array([np.array([2, 1, 4, 5, 3])]),
            radius=6.1,
            rtol=rtol,
        )


def test_pairwise_distances_reduction_is_usable_for():
    rng = np.random.RandomState(0)
    X = rng.rand(100, 10)
    Y = rng.rand(100, 10)
    X_csr = csr_matrix(X)
    Y_csr = csr_matrix(Y)
    metric = "manhattan"

    # Must be usable for all possible pair of {dense, sparse} datasets
    assert BaseDistanceReductionDispatcher.is_usable_for(X, Y, metric)
    assert BaseDistanceReductionDispatcher.is_usable_for(X_csr, Y_csr, metric)
    assert BaseDistanceReductionDispatcher.is_usable_for(X_csr, Y, metric)
    assert BaseDistanceReductionDispatcher.is_usable_for(X, Y_csr, metric)

    assert BaseDistanceReductionDispatcher.is_usable_for(
        X.astype(np.float64), Y.astype(np.float64), metric
    )

    assert BaseDistanceReductionDispatcher.is_usable_for(
        X.astype(np.float32), Y.astype(np.float32), metric
    )

    assert not BaseDistanceReductionDispatcher.is_usable_for(
        X.astype(np.int64), Y.astype(np.int64), metric
    )

    assert not BaseDistanceReductionDispatcher.is_usable_for(X, Y, metric="pyfunc")
    assert not BaseDistanceReductionDispatcher.is_usable_for(
        X.astype(np.float32), Y, metric
    )
    assert not BaseDistanceReductionDispatcher.is_usable_for(
        X, Y.astype(np.int32), metric
    )

    # F-ordered arrays are not supported
    assert not BaseDistanceReductionDispatcher.is_usable_for(
        np.asfortranarray(X), Y, metric
    )

    # We prefer not to use those implementations for fused sparse-dense when
    # metric="(sq)euclidean" because it's not yet the most efficient one on
    # all configurations of datasets.
    # See: https://github.com/scikit-learn/scikit-learn/pull/23585#issuecomment-1247996669  # noqa
    # TODO: implement specialisation for (sq)euclidean on fused sparse-dense
    # using sparse-dense routines for matrix-vector multiplications.
    assert not BaseDistanceReductionDispatcher.is_usable_for(
        X_csr, Y, metric="euclidean"
    )
    assert not BaseDistanceReductionDispatcher.is_usable_for(
        X_csr, Y_csr, metric="sqeuclidean"
    )

    # CSR matrices without non-zeros elements aren't currently supported
    # TODO: support CSR matrices without non-zeros elements
    X_csr_0_nnz = csr_matrix(X * 0)
    assert not BaseDistanceReductionDispatcher.is_usable_for(X_csr_0_nnz, Y, metric)

    # CSR matrices with int64 indices and indptr (e.g. large nnz, or large n_features)
    # aren't supported as of now.
    # See: https://github.com/scikit-learn/scikit-learn/issues/23653
    # TODO: support CSR matrices with int64 indices and indptr
    X_csr_int64 = csr_matrix(X)
    X_csr_int64.indices = X_csr_int64.indices.astype(np.int64)
    assert not BaseDistanceReductionDispatcher.is_usable_for(X_csr_int64, Y, metric)


def test_argkmin_factory_method_wrong_usages():
    rng = np.random.RandomState(1)
    X = rng.rand(100, 10)
    Y = rng.rand(100, 10)
    k = 5
    metric = "euclidean"

    msg = (
        "Only float64 or float32 datasets pairs are supported at this time, "
        "got: X.dtype=float32 and Y.dtype=float64"
    )
    with pytest.raises(ValueError, match=msg):
        ArgKmin.compute(X=X.astype(np.float32), Y=Y, k=k, metric=metric)

    msg = (
        "Only float64 or float32 datasets pairs are supported at this time, "
        "got: X.dtype=float64 and Y.dtype=int32"
    )
    with pytest.raises(ValueError, match=msg):
        ArgKmin.compute(X=X, Y=Y.astype(np.int32), k=k, metric=metric)

    with pytest.raises(ValueError, match="k == -1, must be >= 1."):
        ArgKmin.compute(X=X, Y=Y, k=-1, metric=metric)

    with pytest.raises(ValueError, match="k == 0, must be >= 1."):
        ArgKmin.compute(X=X, Y=Y, k=0, metric=metric)

    with pytest.raises(ValueError, match="Unrecognized metric"):
        ArgKmin.compute(X=X, Y=Y, k=k, metric="wrong metric")

    with pytest.raises(
        ValueError, match=r"Buffer has wrong number of dimensions \(expected 2, got 1\)"
    ):
        ArgKmin.compute(X=np.array([1.0, 2.0]), Y=Y, k=k, metric=metric)

    with pytest.raises(ValueError, match="ndarray is not C-contiguous"):
        ArgKmin.compute(X=np.asfortranarray(X), Y=Y, k=k, metric=metric)

    unused_metric_kwargs = {"p": 3}

    message = (
        r"Some metric_kwargs have been passed \({'p': 3}\) but aren't usable for this"
        r" case \("
        r"EuclideanArgKmin64."
    )

    with pytest.warns(UserWarning, match=message):
        ArgKmin.compute(
            X=X, Y=Y, k=k, metric=metric, metric_kwargs=unused_metric_kwargs
        )


def test_radius_neighborhood_factory_method_wrong_usages():
    rng = np.random.RandomState(1)
    X = rng.rand(100, 10)
    Y = rng.rand(100, 10)
    radius = 5
    metric = "euclidean"

    msg = (
        "Only float64 or float32 datasets pairs are supported at this time, "
        "got: X.dtype=float32 and Y.dtype=float64"
    )
    with pytest.raises(
        ValueError,
        match=msg,
    ):
        RadiusNeighbors.compute(
            X=X.astype(np.float32), Y=Y, radius=radius, metric=metric
        )

    msg = (
        "Only float64 or float32 datasets pairs are supported at this time, "
        "got: X.dtype=float64 and Y.dtype=int32"
    )
    with pytest.raises(
        ValueError,
        match=msg,
    ):
        RadiusNeighbors.compute(X=X, Y=Y.astype(np.int32), radius=radius, metric=metric)

    with pytest.raises(ValueError, match="radius == -1.0, must be >= 0."):
        RadiusNeighbors.compute(X=X, Y=Y, radius=-1, metric=metric)

    with pytest.raises(ValueError, match="Unrecognized metric"):
        RadiusNeighbors.compute(X=X, Y=Y, radius=radius, metric="wrong metric")

    with pytest.raises(
        ValueError, match=r"Buffer has wrong number of dimensions \(expected 2, got 1\)"
    ):
        RadiusNeighbors.compute(
            X=np.array([1.0, 2.0]), Y=Y, radius=radius, metric=metric
        )

    with pytest.raises(ValueError, match="ndarray is not C-contiguous"):
        RadiusNeighbors.compute(
            X=np.asfortranarray(X), Y=Y, radius=radius, metric=metric
        )

    unused_metric_kwargs = {"p": 3}

    message = (
        r"Some metric_kwargs have been passed \({'p': 3}\) but aren't usable for this"
        r" case \(EuclideanRadiusNeighbors64"
    )

    with pytest.warns(UserWarning, match=message):
        RadiusNeighbors.compute(
            X=X, Y=Y, radius=radius, metric=metric, metric_kwargs=unused_metric_kwargs
        )


<<<<<<< HEAD
def test_pairwise_distances_factory_method_wrong_usages():
    rng = np.random.RandomState(1)
    X = rng.rand(100, 10)
    Y = rng.rand(100, 10)
    metric = "euclidean"

    msg = (
        "Only float64 or float32 datasets pairs are supported at this time, "
        "got: X.dtype=float32 and Y.dtype=float64"
    )
    with pytest.raises(
        ValueError,
        match=msg,
    ):
        PairwiseDistances.compute(X=X.astype(np.float32), Y=Y, metric=metric)

    msg = (
        "Only float64 or float32 datasets pairs are supported at this time, "
        "got: X.dtype=float64 and Y.dtype=int32"
    )
    with pytest.raises(
        ValueError,
        match=msg,
    ):
        PairwiseDistances.compute(X=X, Y=Y.astype(np.int32), metric=metric)

    with pytest.raises(ValueError, match="Unrecognized metric"):
        PairwiseDistances.compute(X=X, Y=Y, metric="wrong metric")

    with pytest.raises(
        ValueError, match=r"Buffer has wrong number of dimensions \(expected 2, got 1\)"
    ):
        PairwiseDistances.compute(X=np.array([1.0, 2.0]), Y=Y, metric=metric)

    with pytest.raises(ValueError, match="ndarray is not C-contiguous"):
        PairwiseDistances.compute(X=np.asfortranarray(X), Y=Y, metric=metric)

    unused_metric_kwargs = {"p": 3}

    message = (
        r"Some metric_kwargs have been passed \({'p': 3}\) but aren't usable for this"
        r" case \(EuclideanPairwiseDistances64"
    )

    with pytest.warns(UserWarning, match=message):
        PairwiseDistances.compute(
            X=X, Y=Y, metric=metric, metric_kwargs=unused_metric_kwargs
        )


@pytest.mark.parametrize("n_samples", [100, 1000])
@pytest.mark.parametrize("chunk_size", [50, 512, 1024])
=======
>>>>>>> ac665ad8
@pytest.mark.parametrize(
    "n_samples_X, n_samples_Y", [(100, 100), (500, 100), (100, 500)]
)
@pytest.mark.parametrize("Dispatcher", [ArgKmin, RadiusNeighbors])
@pytest.mark.parametrize("dtype", [np.float64, np.float32])
def test_chunk_size_agnosticism(
    global_random_seed,
    Dispatcher,
    n_samples_X,
    n_samples_Y,
    dtype,
    n_features=100,
):
    """Check that results do not depend on the chunk size."""
    rng = np.random.RandomState(global_random_seed)
    spread = 100
    X = rng.rand(n_samples_X, n_features).astype(dtype) * spread
    Y = rng.rand(n_samples_Y, n_features).astype(dtype) * spread

    if Dispatcher is ArgKmin:
        parameter = 10
        check_parameters = {}
        compute_parameters = {}
    else:
        # Scaling the radius slightly with the numbers of dimensions
        radius = 10 ** np.log(n_features)
        parameter = radius
        check_parameters = {"radius": radius}
        compute_parameters = {"sort_results": True}

    ref_dist, ref_indices = Dispatcher.compute(
        X,
        Y,
        parameter,
        chunk_size=256,  # default
        metric="manhattan",
        return_distance=True,
        **compute_parameters,
    )

    dist, indices = Dispatcher.compute(
        X,
        Y,
        parameter,
        chunk_size=41,
        metric="manhattan",
        return_distance=True,
        **compute_parameters,
    )

    ASSERT_RESULT[(Dispatcher, dtype)](
        ref_dist, dist, ref_indices, indices, **check_parameters
    )


@pytest.mark.parametrize(
    "n_samples_X, n_samples_Y", [(100, 100), (500, 100), (100, 500)]
)
@pytest.mark.parametrize("Dispatcher", [ArgKmin, RadiusNeighbors])
@pytest.mark.parametrize("dtype", [np.float64, np.float32])
def test_n_threads_agnosticism(
    global_random_seed,
    Dispatcher,
    n_samples_X,
    n_samples_Y,
    dtype,
    n_features=100,
):
    """Check that results do not depend on the number of threads."""
    rng = np.random.RandomState(global_random_seed)
    spread = 100
    X = rng.rand(n_samples_X, n_features).astype(dtype) * spread
    Y = rng.rand(n_samples_Y, n_features).astype(dtype) * spread

    if Dispatcher is ArgKmin:
        parameter = 10
        check_parameters = {}
        compute_parameters = {}
    else:
        # Scaling the radius slightly with the numbers of dimensions
        radius = 10 ** np.log(n_features)
        parameter = radius
        check_parameters = {"radius": radius}
        compute_parameters = {"sort_results": True}

    ref_dist, ref_indices = Dispatcher.compute(
        X,
        Y,
        parameter,
        chunk_size=25,  # make sure we use multiple threads
        return_distance=True,
        **compute_parameters,
    )

    with threadpoolctl.threadpool_limits(limits=1, user_api="openmp"):
        dist, indices = Dispatcher.compute(
            X,
            Y,
            parameter,
            chunk_size=25,
            return_distance=True,
            **compute_parameters,
        )

    ASSERT_RESULT[(Dispatcher, dtype)](
        ref_dist, dist, ref_indices, indices, **check_parameters
    )


@pytest.mark.parametrize(
    "Dispatcher, dtype",
    [
        (ArgKmin, np.float64),
        (RadiusNeighbors, np.float32),
        (ArgKmin, np.float32),
        (RadiusNeighbors, np.float64),
    ],
)
def test_format_agnosticism(
    global_random_seed,
    Dispatcher,
    dtype,
):
    """Check that results do not depend on the format (dense, sparse) of the input."""
    rng = np.random.RandomState(global_random_seed)
    spread = 100
    n_samples, n_features = 100, 100

    X = rng.rand(n_samples, n_features).astype(dtype) * spread
    Y = rng.rand(n_samples, n_features).astype(dtype) * spread

    X_csr = csr_matrix(X)
    Y_csr = csr_matrix(Y)

    if Dispatcher is ArgKmin:
        parameter = 10
        check_parameters = {}
        compute_parameters = {}
    else:
        # Scaling the radius slightly with the numbers of dimensions
        radius = 10 ** np.log(n_features)
        parameter = radius
        check_parameters = {"radius": radius}
        compute_parameters = {"sort_results": True}

    dist_dense, indices_dense = Dispatcher.compute(
        X,
        Y,
        parameter,
        chunk_size=50,
        return_distance=True,
        **compute_parameters,
    )

    for _X, _Y in itertools.product((X, X_csr), (Y, Y_csr)):
        if _X is X and _Y is Y:
            continue
        dist, indices = Dispatcher.compute(
            _X,
            _Y,
            parameter,
            chunk_size=50,
            return_distance=True,
            **compute_parameters,
        )
        ASSERT_RESULT[(Dispatcher, dtype)](
            dist_dense,
            dist,
            indices_dense,
            indices,
            **check_parameters,
        )


@pytest.mark.parametrize(
    "n_samples_X, n_samples_Y", [(100, 100), (100, 500), (500, 100)]
)
@pytest.mark.parametrize(
    "metric",
    ["euclidean", "minkowski", "manhattan", "infinity", "seuclidean", "haversine"],
)
@pytest.mark.parametrize("Dispatcher", [ArgKmin, RadiusNeighbors])
@pytest.mark.parametrize("dtype", [np.float64, np.float32])
def test_strategies_consistency(
    global_random_seed,
    Dispatcher,
    metric,
    n_samples_X,
    n_samples_Y,
    dtype,
    n_features=10,
):
    """Check that the results do not depend on the strategy used."""
    rng = np.random.RandomState(global_random_seed)
    spread = 100
    X = rng.rand(n_samples_X, n_features).astype(dtype) * spread
    Y = rng.rand(n_samples_Y, n_features).astype(dtype) * spread

    # Haversine distance only accepts 2D data
    if metric == "haversine":
        X = np.ascontiguousarray(X[:, :2])
        Y = np.ascontiguousarray(Y[:, :2])

    if Dispatcher is ArgKmin:
        parameter = 10
        check_parameters = {}
        compute_parameters = {}
    else:
        # Scaling the radius slightly with the numbers of dimensions
        radius = 10 ** np.log(n_features)
        parameter = radius
        check_parameters = {"radius": radius}
        compute_parameters = {"sort_results": True}

    dist_par_X, indices_par_X = Dispatcher.compute(
        X,
        Y,
        parameter,
        metric=metric,
        # Taking the first
        metric_kwargs=_get_metric_params_list(
            metric, n_features, seed=global_random_seed
        )[0],
        # To be sure to use parallelization
        chunk_size=n_samples_X // 4,
        strategy="parallel_on_X",
        return_distance=True,
        **compute_parameters,
    )

    dist_par_Y, indices_par_Y = Dispatcher.compute(
        X,
        Y,
        parameter,
        metric=metric,
        # Taking the first
        metric_kwargs=_get_metric_params_list(
            metric, n_features, seed=global_random_seed
        )[0],
        # To be sure to use parallelization
        chunk_size=n_samples_Y // 4,
        strategy="parallel_on_Y",
        return_distance=True,
        **compute_parameters,
    )

    ASSERT_RESULT[(Dispatcher, dtype)](
        dist_par_X, dist_par_Y, indices_par_X, indices_par_Y, **check_parameters
    )


# "Concrete Dispatchers"-specific tests

# TODO: Remove filterwarnings in 1.3 when wminkowski is removed
@pytest.mark.filterwarnings("ignore:WMinkowskiDistance:FutureWarning:sklearn")
@pytest.mark.parametrize("n_features", [50, 500])
@pytest.mark.parametrize("translation", [0, 1e6])
@pytest.mark.parametrize("metric", CDIST_PAIRWISE_DISTANCES_REDUCTION_COMMON_METRICS)
@pytest.mark.parametrize("strategy", ("parallel_on_X", "parallel_on_Y"))
@pytest.mark.parametrize("dtype", [np.float64, np.float32])
def test_pairwise_distances_argkmin(
    global_random_seed,
    n_features,
    translation,
    metric,
    strategy,
    dtype,
    n_samples=100,
    k=10,
):
    # TODO: can we easily fix this discrepancy?
    edge_cases = [
        (np.float32, "chebyshev", 1000000.0),
        (np.float32, "cityblock", 1000000.0),
    ]
    if (dtype, metric, translation) in edge_cases:
        pytest.xfail("Numerical differences lead to small differences in results.")

    rng = np.random.RandomState(global_random_seed)
    spread = 1000
    X = translation + rng.rand(n_samples, n_features).astype(dtype) * spread
    Y = translation + rng.rand(n_samples, n_features).astype(dtype) * spread

    # Haversine distance only accepts 2D data
    if metric == "haversine":
        X = np.ascontiguousarray(X[:, :2])
        Y = np.ascontiguousarray(Y[:, :2])

    metric_kwargs = _get_metric_params_list(metric, n_features)[0]

    # Reference for argkmin results
    if metric == "euclidean":
        # Compare to scikit-learn GEMM optimized implementation
        dist_matrix = euclidean_distances(X, Y)
    else:
        dist_matrix = cdist(X, Y, metric=metric, **metric_kwargs)
    # Taking argkmin (indices of the k smallest values)
    argkmin_indices_ref = np.argsort(dist_matrix, axis=1)[:, :k]
    # Getting the associated distances
    argkmin_distances_ref = np.zeros(argkmin_indices_ref.shape, dtype=np.float64)
    for row_idx in range(argkmin_indices_ref.shape[0]):
        argkmin_distances_ref[row_idx] = dist_matrix[
            row_idx, argkmin_indices_ref[row_idx]
        ]

    argkmin_distances, argkmin_indices = ArgKmin.compute(
        X,
        Y,
        k,
        metric=metric,
        metric_kwargs=metric_kwargs,
        return_distance=True,
        # So as to have more than a chunk, forcing parallelism.
        chunk_size=n_samples // 4,
        strategy=strategy,
    )

    ASSERT_RESULT[(ArgKmin, dtype)](
        argkmin_distances,
        argkmin_distances_ref,
        argkmin_indices,
        argkmin_indices_ref,
    )


# TODO: Remove filterwarnings in 1.3 when wminkowski is removed
@pytest.mark.filterwarnings("ignore:WMinkowskiDistance:FutureWarning:sklearn")
@pytest.mark.parametrize("n_features", [50, 500])
@pytest.mark.parametrize("translation", [0, 1e6])
@pytest.mark.parametrize("metric", CDIST_PAIRWISE_DISTANCES_REDUCTION_COMMON_METRICS)
@pytest.mark.parametrize("strategy", ("parallel_on_X", "parallel_on_Y"))
@pytest.mark.parametrize("dtype", [np.float64, np.float32])
def test_pairwise_distances_radius_neighbors(
    global_random_seed,
    n_features,
    translation,
    metric,
    strategy,
    dtype,
    n_samples=100,
):
    rng = np.random.RandomState(global_random_seed)
    spread = 1000
    radius = spread * np.log(n_features)
    X = translation + rng.rand(n_samples, n_features).astype(dtype) * spread
    Y = translation + rng.rand(n_samples, n_features).astype(dtype) * spread

    metric_kwargs = _get_metric_params_list(
        metric, n_features, seed=global_random_seed
    )[0]

    # Reference for argkmin results
    if metric == "euclidean":
        # Compare to scikit-learn GEMM optimized implementation
        dist_matrix = euclidean_distances(X, Y)
    else:
        dist_matrix = cdist(X, Y, metric=metric, **metric_kwargs)

    # Getting the neighbors for a given radius
    neigh_indices_ref = []
    neigh_distances_ref = []

    for row in dist_matrix:
        ind = np.arange(row.shape[0])[row <= radius]
        dist = row[ind]

        sort = np.argsort(dist)
        ind, dist = ind[sort], dist[sort]

        neigh_indices_ref.append(ind)
        neigh_distances_ref.append(dist)

    neigh_distances, neigh_indices = RadiusNeighbors.compute(
        X,
        Y,
        radius,
        metric=metric,
        metric_kwargs=metric_kwargs,
        return_distance=True,
        # So as to have more than a chunk, forcing parallelism.
        chunk_size=n_samples // 4,
        strategy=strategy,
        sort_results=True,
    )

    ASSERT_RESULT[(RadiusNeighbors, dtype)](
        neigh_distances, neigh_distances_ref, neigh_indices, neigh_indices_ref, radius
    )


@pytest.mark.parametrize("Dispatcher", [ArgKmin, RadiusNeighbors])
@pytest.mark.parametrize("metric", ["manhattan", "euclidean"])
@pytest.mark.parametrize("dtype", [np.float64, np.float32])
def test_memmap_backed_data(
    metric,
    Dispatcher,
    dtype,
):
    """Check that the results do not depend on the datasets writability."""
    rng = np.random.RandomState(0)
    spread = 100
    n_samples, n_features = 128, 10
    X = rng.rand(n_samples, n_features).astype(dtype) * spread
    Y = rng.rand(n_samples, n_features).astype(dtype) * spread

    # Create read only datasets
    X_mm, Y_mm = create_memmap_backed_data([X, Y])

    if Dispatcher is ArgKmin:
        parameter = 10
        check_parameters = {}
        compute_parameters = {}
    else:
        # Scaling the radius slightly with the numbers of dimensions
        radius = 10 ** np.log(n_features)
        parameter = radius
        check_parameters = {"radius": radius}
        compute_parameters = {"sort_results": True}

    ref_dist, ref_indices = Dispatcher.compute(
        X,
        Y,
        parameter,
        metric=metric,
        return_distance=True,
        **compute_parameters,
    )

    dist_mm, indices_mm = Dispatcher.compute(
        X_mm,
        Y_mm,
        parameter,
        metric=metric,
        return_distance=True,
        **compute_parameters,
    )

    ASSERT_RESULT[(Dispatcher, dtype)](
        ref_dist, dist_mm, ref_indices, indices_mm, **check_parameters
    )


@pytest.mark.parametrize("n_samples", [100, 1000])
@pytest.mark.parametrize("n_features", [5, 10, 100])
@pytest.mark.parametrize("num_threads", [1, 2, 8])
@pytest.mark.parametrize("dtype", [np.float64, np.float32])
def test_sqeuclidean_row_norms(
    global_random_seed,
    n_samples,
    n_features,
    num_threads,
    dtype,
):
    rng = np.random.RandomState(global_random_seed)
    spread = 100
    X = rng.rand(n_samples, n_features).astype(dtype) * spread

    sq_row_norm_reference = np.linalg.norm(X, axis=1) ** 2
    sq_row_norm = np.asarray(sqeuclidean_row_norms(X, num_threads=num_threads))

    assert_allclose(sq_row_norm_reference, sq_row_norm)

    with pytest.raises(ValueError):
        X = np.asfortranarray(X)
        sqeuclidean_row_norms(X, num_threads=num_threads)<|MERGE_RESOLUTION|>--- conflicted
+++ resolved
@@ -692,7 +692,6 @@
         )
 
 
-<<<<<<< HEAD
 def test_pairwise_distances_factory_method_wrong_usages():
     rng = np.random.RandomState(1)
     X = rng.rand(100, 10)
@@ -743,10 +742,6 @@
         )
 
 
-@pytest.mark.parametrize("n_samples", [100, 1000])
-@pytest.mark.parametrize("chunk_size", [50, 512, 1024])
-=======
->>>>>>> ac665ad8
 @pytest.mark.parametrize(
     "n_samples_X, n_samples_Y", [(100, 100), (500, 100), (100, 500)]
 )
