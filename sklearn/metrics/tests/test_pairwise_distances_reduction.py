--- conflicted
+++ resolved
@@ -20,11 +20,7 @@
     sqeuclidean_row_norms,
 )
 from sklearn.metrics import euclidean_distances
-<<<<<<< HEAD
 from sklearn.utils._openmp_helpers import _openmp_effective_n_threads
-from sklearn.utils.fixes import sp_version, parse_version
-=======
->>>>>>> ab581af2
 from sklearn.utils._testing import (
     assert_array_equal,
     assert_allclose,
@@ -1505,7 +1501,6 @@
         sqeuclidean_row_norms(X, num_threads=num_threads)
 
 
-<<<<<<< HEAD
 @pytest.mark.parametrize("dtype", [np.float64, np.float32])
 def test_pairwise_distances_is_usable_for(
     global_random_seed,
@@ -1536,7 +1531,8 @@
 
     with threadpoolctl.threadpool_limits(limits=2, user_api=None):
         assert PairwiseDistances.is_usable_for(X, X, metric="manhattan")
-=======
+
+
 def test_argkmin_classmode_strategy_consistent():
     rng = np.random.RandomState(1)
     X = rng.rand(100, 10)
@@ -1567,5 +1563,4 @@
         unique_labels=unique_labels,
         strategy="parallel_on_Y",
     )
-    assert_array_equal(results_X, results_Y)
->>>>>>> ab581af2
+    assert_array_equal(results_X, results_Y)