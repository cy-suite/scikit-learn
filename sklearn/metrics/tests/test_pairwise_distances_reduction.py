import numpy as np
import pytest
from collections import defaultdict
from numpy.testing import assert_array_equal, assert_allclose
from scipy.sparse import csr_matrix

from sklearn.metrics._pairwise_distances_reduction import (
    PairwiseDistancesReduction,
    PairwiseDistancesArgKmin,
    FastEuclideanPairwiseDistancesArgKmin,
    _sqeuclidean_row_norms,
)

from sklearn.utils import _in_unstable_openblas_configuration
from sklearn.utils.fixes import sp_version, parse_version
from sklearn.utils._testing import fails_if_unstable_openblas


def _get_dummy_metric_params_list(metric: str, n_features: int):
    """Return list of dummy DistanceMetric kwargs for tests."""

    rng = np.random.RandomState(1)
    weights = rng.random_sample(n_features)
    weights /= weights.sum()

    V = rng.random_sample((n_features, n_features))

    # VI is positive-semidefinite, preferred for precision matrix
    VI = np.dot(V, V.T) + 3 * np.eye(n_features)

    METRICS_PARAMS = defaultdict(
        list,
        {
            "euclidean": [{}],
            "manhattan": [{}],
            "minkowski": [dict(p=1.5), dict(p=2), dict(p=3), dict(p=np.inf)],
            "chebyshev": [{}],
            "seuclidean": [dict(V=rng.rand(n_features))],
            "haversine": [{}],
            "wminkowski": [dict(p=1.5, w=weights)],
            "mahalanobis": [dict(VI=VI)],
        },
    )

    wminkowski_kwargs = dict(p=3, w=rng.rand(n_features))

    if sp_version < parse_version("1.8.0.dev0"):
        # TODO: remove once we no longer support scipy < 1.8.0.
        # wminkowski was removed in scipy 1.8.0 but should work for previous
        # versions.
        METRICS_PARAMS["wminkowski"].append(wminkowski_kwargs)  # type: ignore
    else:
        # Recent scipy versions accept weights in the Minkowski metric directly:
        # type: ignore
        METRICS_PARAMS["minkowski"].append(wminkowski_kwargs)  # type: ignore

    return METRICS_PARAMS.get(metric, [{}])


def assert_argkmin_results_equality(ref_dist, dist, ref_indices, indices):
    assert_array_equal(
        ref_indices,
        indices,
        err_msg="Query vectors have different neighbors' indices",
    )
    assert_allclose(
        ref_dist,
        dist,
        err_msg="Query vectors have different neighbors' distances",
        rtol=1e-7,
    )


ASSERT_RESULT = {
    PairwiseDistancesArgKmin: assert_argkmin_results_equality,
}


def test_pairwise_distances_reduction_is_usable_for():
    rng = np.random.RandomState(0)
    X = rng.rand(100, 10)
    Y = rng.rand(100, 10)
    metric = "euclidean"
    assert PairwiseDistancesReduction.is_usable_for(X, Y, metric)
    assert not PairwiseDistancesReduction.is_usable_for(
        X.astype(np.int64), Y.astype(np.int64), metric
    )

    assert not PairwiseDistancesReduction.is_usable_for(X[0], Y, metric)
    assert not PairwiseDistancesReduction.is_usable_for(X, Y[0], metric)

    assert not PairwiseDistancesReduction.is_usable_for(X, Y, metric="pyfunc")
    # TODO: remove once 32 bits datasets are supported
    assert not PairwiseDistancesReduction.is_usable_for(X.astype(np.float32), Y, metric)
    assert not PairwiseDistancesReduction.is_usable_for(X, Y.astype(np.int32), metric)

    # TODO: remove once sparse matrices are supported
    assert not PairwiseDistancesReduction.is_usable_for(csr_matrix(X), Y, metric)
    assert not PairwiseDistancesReduction.is_usable_for(X, csr_matrix(Y), metric)


def test_argkmin_factory_method_wrong_usages():
    rng = np.random.RandomState(1)
    X = rng.rand(100, 10)
    Y = rng.rand(100, 10)
    k = 5
    metric = "euclidean"

    with pytest.raises(
        ValueError, match="Only 64bit float datasets are supported for X and Y."
    ):
        PairwiseDistancesArgKmin.compute(
            X=X.astype(np.float32), Y=Y, k=k, metric=metric
        )

    with pytest.raises(
        ValueError, match="Only 64bit float datasets are supported for X and Y."
    ):
        PairwiseDistancesArgKmin.compute(X=X, Y=Y.astype(np.int32), k=k, metric=metric)

    with pytest.raises(ValueError, match="k == -1, must be >= 1."):
        PairwiseDistancesArgKmin.compute(X=X, Y=Y, k=-1, metric=metric)

    with pytest.raises(ValueError, match="k == 0, must be >= 1."):
        PairwiseDistancesArgKmin.compute(X=X, Y=Y, k=0, metric=metric)

    with pytest.raises(ValueError, match="Unrecognized metric"):
        PairwiseDistancesArgKmin.compute(X=X, Y=Y, k=k, metric="wrong metric")

    with pytest.raises(
        ValueError, match=r"Buffer has wrong number of dimensions \(expected 2, got 1\)"
    ):
        PairwiseDistancesArgKmin.compute(
            X=np.array([1.0, 2.0]), Y=Y, k=k, metric=metric
        )

    with pytest.raises(ValueError, match="ndarray is not C-contiguous"):
        PairwiseDistancesArgKmin.compute(
            X=np.asfortranarray(X), Y=Y, k=k, metric=metric
        )


@fails_if_unstable_openblas
@pytest.mark.filterwarnings("ignore:Constructing a DIA matrix")
@pytest.mark.parametrize(
    "PairwiseDistancesReduction, FastPairwiseDistancesReduction",
    [
        (PairwiseDistancesArgKmin, FastEuclideanPairwiseDistancesArgKmin),
    ],
)
def test_pairwise_distances_reduction_factory_method(
    PairwiseDistancesReduction, FastPairwiseDistancesReduction
):
    # Test all the combinations of DatasetsPair for creation
    rng = np.random.RandomState(1)
    X = rng.rand(100, 10)
    Y = rng.rand(100, 10)
    metric = "euclidean"

    # Dummy value for k or radius
    dummy_arg = 5

    with pytest.raises(
        ValueError, match="Only dense datasets are supported for X and Y."
    ):
        PairwiseDistancesReduction.compute(
            csr_matrix(X),
            csr_matrix(Y),
            dummy_arg,
            metric,
        )

    with pytest.raises(
        ValueError, match="Only dense datasets are supported for X and Y."
    ):
        PairwiseDistancesReduction.compute(X, csr_matrix(Y), dummy_arg, metric=metric)

    with pytest.raises(
        ValueError, match="Only dense datasets are supported for X and Y."
    ):
        PairwiseDistancesReduction.compute(csr_matrix(X), Y, dummy_arg, metric=metric)

    # Test specialisations creation
<<<<<<< HEAD
    PairwiseDistancesReduction.compute(
        X,
        Y,
        dummy_arg,
        metric="fast_euclidean",
    )
=======
    euclidean_instance = PairwiseDistancesReduction.get_for(
        X, Y, dummy_arg, metric="euclidean"
    )
    assert isinstance(euclidean_instance, PairwiseDistancesReduction)
    assert isinstance(euclidean_instance, FastPairwiseDistancesReduction)
>>>>>>> 048b958e


@fails_if_unstable_openblas
@pytest.mark.parametrize("seed", range(5))
@pytest.mark.parametrize("n_samples", [100, 1000])
@pytest.mark.parametrize("chunk_size", [50, 512, 1024])
@pytest.mark.parametrize(
    "PairwiseDistancesReduction",
    [PairwiseDistancesArgKmin],
)
def test_chunk_size_agnosticism(
    PairwiseDistancesReduction,
    seed,
    n_samples,
    chunk_size,
    n_features=100,
    dtype=np.float64,
):
    # Results should not depend on the chunk size
    rng = np.random.RandomState(seed)
    spread = 100
    X = rng.rand(n_samples, n_features).astype(dtype) * spread
    Y = rng.rand(n_samples, n_features).astype(dtype) * spread

    parameter = (
        10
        if PairwiseDistancesReduction is PairwiseDistancesArgKmin
        # Scaling the radius slightly with the numbers of dimensions
        else 10 ** np.log(n_features)
    )

<<<<<<< HEAD
    ref_dist, ref_indices = PairwiseDistancesReduction.compute(
        X,
        Y,
        parameter,
        metric="euclidean",
        return_distance=True,
    )

    dist, indices = PairwiseDistancesReduction.compute(
        X,
        Y,
        parameter,
        metric=metric,
        chunk_size=chunk_size,
        return_distance=True,
    )
=======
    ref_dist, ref_indices = PairwiseDistancesReduction.get_for(
        X,
        Y,
        parameter,
    ).compute(return_distance=True)

    dist, indices = PairwiseDistancesReduction.get_for(
        X, Y, parameter, chunk_size=chunk_size
    ).compute(return_distance=True)
>>>>>>> 048b958e

    ASSERT_RESULT[PairwiseDistancesReduction](ref_dist, dist, ref_indices, indices)


@fails_if_unstable_openblas
@pytest.mark.parametrize("seed", range(5))
@pytest.mark.parametrize("n_samples", [100, 1000])
@pytest.mark.parametrize("chunk_size", [50, 512, 1024])
@pytest.mark.parametrize(
    "PairwiseDistancesReduction",
    [PairwiseDistancesArgKmin],
)
def test_n_threads_agnosticism(
    PairwiseDistancesReduction,
    seed,
    n_samples,
    chunk_size,
    n_features=100,
    dtype=np.float64,
):
    # Results should not depend on the number of threads
    rng = np.random.RandomState(seed)
    spread = 100
    X = rng.rand(n_samples, n_features).astype(dtype) * spread
    Y = rng.rand(n_samples, n_features).astype(dtype) * spread

    parameter = (
        10
        if PairwiseDistancesReduction is PairwiseDistancesArgKmin
        # Scaling the radius slightly with the numbers of dimensions
        else 10 ** np.log(n_features)
    )

<<<<<<< HEAD
    ref_dist, ref_indices = PairwiseDistancesReduction.compute(
        X,
        Y,
        parameter,
        metric="fast_euclidean",
        return_distance=True,
    )

    dist, indices = PairwiseDistancesReduction.compute(
        X,
        Y,
        parameter,
        metric="fast_euclidean",
        n_threads=1,
        return_distance=True,
    )
=======
    ref_dist, ref_indices = PairwiseDistancesReduction.get_for(
        X,
        Y,
        parameter,
    ).compute(return_distance=True)

    dist, indices = PairwiseDistancesReduction.get_for(
        X, Y, parameter, n_threads=1
    ).compute(return_distance=True)
>>>>>>> 048b958e

    ASSERT_RESULT[PairwiseDistancesReduction](ref_dist, dist, ref_indices, indices)


@pytest.mark.parametrize("seed", range(5))
@pytest.mark.parametrize("n_samples", [100, 1000])
@pytest.mark.parametrize("metric", PairwiseDistancesReduction.valid_metrics())
@pytest.mark.parametrize(
    "PairwiseDistancesReduction",
    [PairwiseDistancesArgKmin],
)
def test_strategies_consistency(
    PairwiseDistancesReduction,
    metric,
    n_samples,
    seed,
    n_features=10,
    dtype=np.float64,
):
    # Results obtained using both parallelization strategies must be identical
    if _in_unstable_openblas_configuration() and metric in ("sqeuclidean", "euclidean"):
        pytest.xfail(
            "OpenBLAS (used for '(sq)euclidean') is unstable in this configuration"
        )

    rng = np.random.RandomState(seed)
    spread = 100
    X = rng.rand(n_samples, n_features).astype(dtype) * spread
    Y = rng.rand(n_samples, n_features).astype(dtype) * spread

    # Haversine distance only accepts 2D data
    if metric == "haversine":
        X = np.ascontiguousarray(X[:, :2])
        Y = np.ascontiguousarray(Y[:, :2])

    parameter = (
        10
        if PairwiseDistancesReduction is PairwiseDistancesArgKmin
        # Scaling the radius slightly with the numbers of dimensions
        else 10 ** np.log(n_features)
    )

    dist_par_X, indices_par_X = PairwiseDistancesReduction.compute(
        X,
        Y,
        parameter,
        metric=metric,
        # Taking the first
        metric_kwargs=_get_dummy_metric_params_list(metric, n_features)[0],
        # To be sure to use parallelization
        chunk_size=n_samples // 4,
        strategy="parallel_on_X",
        return_distance=True,
    )

    dist_par_Y, indices_par_Y = PairwiseDistancesReduction.compute(
        X,
        Y,
        parameter,
        metric=metric,
        # Taking the first
        metric_kwargs=_get_dummy_metric_params_list(metric, n_features)[0],
        # To be sure to use parallelization
        chunk_size=n_samples // 4,
        strategy="parallel_on_Y",
        return_distance=True,
    )

    ASSERT_RESULT[PairwiseDistancesReduction](
        dist_par_X,
        dist_par_Y,
        indices_par_X,
        indices_par_Y,
    )


@fails_if_unstable_openblas
<<<<<<< HEAD
@pytest.mark.parametrize("seed", range(10))
@pytest.mark.parametrize("n_samples", [100, 1000])
@pytest.mark.parametrize("n_features", [5, 10, 100])
def test_fast_sqeuclidean_correctness(
    seed,
    n_samples,
    n_features,
    k=50,
    dtype=np.float64,
):
    rng = np.random.RandomState(seed)
    spread = 100
    X = rng.rand(n_samples, n_features).astype(dtype) * spread
    Y = rng.rand(n_samples, n_features).astype(dtype) * spread

    eucl_dist, eucl_indices = PairwiseDistancesArgKmin.compute(
        X,
        Y,
        k,
        metric="euclidean",
        return_distance=True,
    )
    fse_dist, fse_indices = PairwiseDistancesArgKmin.compute(
        X,
        Y,
        k,
        metric="fast_euclidean",
        return_distance=True,
    )

    assert_argkmin_results_equality(eucl_dist, fse_dist, eucl_indices, fse_indices)


@fails_if_unstable_openblas
=======
>>>>>>> 048b958e
@pytest.mark.parametrize("n_features", [50, 500])
@pytest.mark.parametrize("translation", [10 ** i for i in [4, 8]])
@pytest.mark.parametrize("metric", PairwiseDistancesReduction.valid_metrics())
@pytest.mark.parametrize(
    "PairwiseDistancesReduction",
    [PairwiseDistancesArgKmin],
)
def test_euclidean_translation_invariance(
    n_features,
    translation,
    metric,
    PairwiseDistancesReduction,
    n_samples=1000,
    dtype=np.float64,
):
    # The reduction must be translation invariant.
    parameter = (
        10
        if PairwiseDistancesReduction is PairwiseDistancesArgKmin
        # Scaling the radius slightly with the numbers of dimensions
        else 10 ** np.log(n_features)
    )

    rng = np.random.RandomState(0)
    spread = 100
    X = rng.rand(n_samples, n_features).astype(dtype) * spread
    Y = rng.rand(n_samples, n_features).astype(dtype) * spread

    # Haversine distance only accepts 2D data
    if metric == "haversine":
        X = np.ascontiguousarray(X[:, :2])
        Y = np.ascontiguousarray(Y[:, :2])

    reference_dist, reference_indices = PairwiseDistancesReduction.compute(
        X,
        Y,
        parameter,
        metric=metric,
        metric_kwargs=_get_dummy_metric_params_list(metric, n_features)[0],
        return_distance=True,
    )

    dist, indices = PairwiseDistancesReduction.compute(
        X + 0,
        Y + 0,
        parameter,
        metric=metric,
        metric_kwargs=_get_dummy_metric_params_list(metric, n_features)[0],
        return_distance=True,
    )

    ASSERT_RESULT[PairwiseDistancesReduction](
        reference_dist, dist, reference_indices, indices
    )


@pytest.mark.parametrize("seed", range(10))
@pytest.mark.parametrize("n_samples", [100, 1000])
@pytest.mark.parametrize("n_features", [5, 10, 100])
@pytest.mark.parametrize("num_threads", [1, 2, 8])
def test_sqeuclidean_row_norms(
    seed,
    n_samples,
    n_features,
    num_threads,
    dtype=np.float64,
):
    rng = np.random.RandomState(seed)
    spread = 100
    X = rng.rand(n_samples, n_features).astype(dtype) * spread

    sq_row_norm_reference = np.linalg.norm(X, axis=1) ** 2
    sq_row_norm = np.asarray(_sqeuclidean_row_norms(X, num_threads=num_threads))

    assert_allclose(sq_row_norm_reference, sq_row_norm)<|MERGE_RESOLUTION|>--- conflicted
+++ resolved
@@ -181,20 +181,11 @@
         PairwiseDistancesReduction.compute(csr_matrix(X), Y, dummy_arg, metric=metric)
 
     # Test specialisations creation
-<<<<<<< HEAD
-    PairwiseDistancesReduction.compute(
-        X,
-        Y,
-        dummy_arg,
-        metric="fast_euclidean",
-    )
-=======
     euclidean_instance = PairwiseDistancesReduction.get_for(
         X, Y, dummy_arg, metric="euclidean"
     )
     assert isinstance(euclidean_instance, PairwiseDistancesReduction)
     assert isinstance(euclidean_instance, FastPairwiseDistancesReduction)
->>>>>>> 048b958e
 
 
 @fails_if_unstable_openblas
@@ -226,24 +217,6 @@
         else 10 ** np.log(n_features)
     )
 
-<<<<<<< HEAD
-    ref_dist, ref_indices = PairwiseDistancesReduction.compute(
-        X,
-        Y,
-        parameter,
-        metric="euclidean",
-        return_distance=True,
-    )
-
-    dist, indices = PairwiseDistancesReduction.compute(
-        X,
-        Y,
-        parameter,
-        metric=metric,
-        chunk_size=chunk_size,
-        return_distance=True,
-    )
-=======
     ref_dist, ref_indices = PairwiseDistancesReduction.get_for(
         X,
         Y,
@@ -253,7 +226,6 @@
     dist, indices = PairwiseDistancesReduction.get_for(
         X, Y, parameter, chunk_size=chunk_size
     ).compute(return_distance=True)
->>>>>>> 048b958e
 
     ASSERT_RESULT[PairwiseDistancesReduction](ref_dist, dist, ref_indices, indices)
 
@@ -287,24 +259,6 @@
         else 10 ** np.log(n_features)
     )
 
-<<<<<<< HEAD
-    ref_dist, ref_indices = PairwiseDistancesReduction.compute(
-        X,
-        Y,
-        parameter,
-        metric="fast_euclidean",
-        return_distance=True,
-    )
-
-    dist, indices = PairwiseDistancesReduction.compute(
-        X,
-        Y,
-        parameter,
-        metric="fast_euclidean",
-        n_threads=1,
-        return_distance=True,
-    )
-=======
     ref_dist, ref_indices = PairwiseDistancesReduction.get_for(
         X,
         Y,
@@ -314,7 +268,6 @@
     dist, indices = PairwiseDistancesReduction.get_for(
         X, Y, parameter, n_threads=1
     ).compute(return_distance=True)
->>>>>>> 048b958e
 
     ASSERT_RESULT[PairwiseDistancesReduction](ref_dist, dist, ref_indices, indices)
 
@@ -392,43 +345,6 @@
 
 
 @fails_if_unstable_openblas
-<<<<<<< HEAD
-@pytest.mark.parametrize("seed", range(10))
-@pytest.mark.parametrize("n_samples", [100, 1000])
-@pytest.mark.parametrize("n_features", [5, 10, 100])
-def test_fast_sqeuclidean_correctness(
-    seed,
-    n_samples,
-    n_features,
-    k=50,
-    dtype=np.float64,
-):
-    rng = np.random.RandomState(seed)
-    spread = 100
-    X = rng.rand(n_samples, n_features).astype(dtype) * spread
-    Y = rng.rand(n_samples, n_features).astype(dtype) * spread
-
-    eucl_dist, eucl_indices = PairwiseDistancesArgKmin.compute(
-        X,
-        Y,
-        k,
-        metric="euclidean",
-        return_distance=True,
-    )
-    fse_dist, fse_indices = PairwiseDistancesArgKmin.compute(
-        X,
-        Y,
-        k,
-        metric="fast_euclidean",
-        return_distance=True,
-    )
-
-    assert_argkmin_results_equality(eucl_dist, fse_dist, eucl_indices, fse_indices)
-
-
-@fails_if_unstable_openblas
-=======
->>>>>>> 048b958e
 @pytest.mark.parametrize("n_features", [50, 500])
 @pytest.mark.parametrize("translation", [10 ** i for i in [4, 8]])
 @pytest.mark.parametrize("metric", PairwiseDistancesReduction.valid_metrics())
