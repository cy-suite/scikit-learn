--- conflicted
+++ resolved
@@ -110,13 +110,8 @@
     "mean_normal_deviance": partial(mean_tweedie_deviance, power=0),
     "mean_poisson_deviance": mean_poisson_deviance,
     "mean_gamma_deviance": mean_gamma_deviance,
-<<<<<<< HEAD
-    "mean_compound_poisson_deviance":
-    partial(mean_tweedie_deviance, power=1.4),
+    "mean_compound_poisson_deviance": partial(mean_tweedie_deviance, power=1.4),
     "d2_tweedie_score": partial(d2_tweedie_score, power=1.4),
-=======
-    "mean_compound_poisson_deviance": partial(mean_tweedie_deviance, power=1.4),
->>>>>>> 03245ee3
 }
 
 CLASSIFICATION_METRICS = {
@@ -508,14 +503,6 @@
     "weighted_precision_score",
     "weighted_jaccard_score",
     "unnormalized_multilabel_confusion_matrix",
-<<<<<<< HEAD
-
-    "macro_f0.5_score", "macro_f2_score", "macro_precision_score",
-    "macro_recall_score", "log_loss", "hinge_loss",
-    "mean_gamma_deviance", "mean_poisson_deviance",
-    "mean_compound_poisson_deviance", "mean_absolute_percentage_error",
-    "d2_tweedie_score",
-=======
     "macro_f0.5_score",
     "macro_f2_score",
     "macro_precision_score",
@@ -525,8 +512,8 @@
     "mean_gamma_deviance",
     "mean_poisson_deviance",
     "mean_compound_poisson_deviance",
+    "d2_tweedie_score",
     "mean_absolute_percentage_error",
->>>>>>> 03245ee3
 }
 
 
