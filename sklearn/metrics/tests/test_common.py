from functools import partial
from inspect import signature
from itertools import product
from itertools import chain
from itertools import permutations

import numpy as np
import scipy.sparse as sp

import pytest

from sklearn.datasets import make_multilabel_classification
from sklearn.preprocessing import LabelBinarizer
from sklearn.utils.multiclass import type_of_target
from sklearn.utils.validation import _num_samples
from sklearn.utils.validation import check_random_state
from sklearn.utils import shuffle

from sklearn.utils._testing import assert_allclose
from sklearn.utils._testing import assert_almost_equal
from sklearn.utils._testing import assert_array_equal
from sklearn.utils._testing import assert_array_less
from sklearn.utils._testing import ignore_warnings

from sklearn.metrics import accuracy_score
from sklearn.metrics import average_precision_score
from sklearn.metrics import balanced_accuracy_score
from sklearn.metrics import brier_score_loss
from sklearn.metrics import cohen_kappa_score
from sklearn.metrics import confusion_matrix
from sklearn.metrics import coverage_error
from sklearn.metrics import d2_tweedie_score
from sklearn.metrics import det_curve
from sklearn.metrics import explained_variance_score
from sklearn.metrics import f1_score
from sklearn.metrics import fbeta_score
from sklearn.metrics import hamming_loss
from sklearn.metrics import hinge_loss
from sklearn.metrics import jaccard_score
from sklearn.metrics import label_ranking_average_precision_score
from sklearn.metrics import label_ranking_loss
from sklearn.metrics import log_loss
from sklearn.metrics import max_error
from sklearn.metrics import matthews_corrcoef
from sklearn.metrics import mean_absolute_error
from sklearn.metrics import mean_absolute_percentage_error
from sklearn.metrics import mean_squared_error
from sklearn.metrics import mean_tweedie_deviance
from sklearn.metrics import mean_poisson_deviance
from sklearn.metrics import mean_gamma_deviance
from sklearn.metrics import median_absolute_error
from sklearn.metrics import multilabel_confusion_matrix
from sklearn.metrics import mean_pinball_loss
from sklearn.metrics import precision_recall_curve
from sklearn.metrics import precision_score
from sklearn.metrics import r2_score
from sklearn.metrics import recall_score
from sklearn.metrics import roc_auc_score
from sklearn.metrics import roc_curve
from sklearn.metrics import zero_one_loss
from sklearn.metrics import ndcg_score
from sklearn.metrics import dcg_score
from sklearn.metrics import top_k_accuracy_score

from sklearn.metrics._base import _average_binary_score


# Note toward developers about metric testing
# -------------------------------------------
# It is often possible to write one general test for several metrics:
#
#   - invariance properties, e.g. invariance to sample order
#   - common behavior for an argument, e.g. the "normalize" with value True
#     will return the mean of the metrics and with value False will return
#     the sum of the metrics.
#
# In order to improve the overall metric testing, it is a good idea to write
# first a specific test for the given metric and then add a general test for
# all metrics that have the same behavior.
#
# Two types of datastructures are used in order to implement this system:
# dictionaries of metrics and lists of metrics with common properties.
#
# Dictionaries of metrics
# ------------------------
# The goal of having those dictionaries is to have an easy way to call a
# particular metric and associate a name to each function:
#
#   - REGRESSION_METRICS: all regression metrics.
#   - CLASSIFICATION_METRICS: all classification metrics
#     which compare a ground truth and the estimated targets as returned by a
#     classifier.
#   - THRESHOLDED_METRICS: all classification metrics which
#     compare a ground truth and a score, e.g. estimated probabilities or
#     decision function (format might vary)
#
# Those dictionaries will be used to test systematically some invariance
# properties, e.g. invariance toward several input layout.
#

REGRESSION_METRICS = {
    "max_error": max_error,
    "mean_absolute_error": mean_absolute_error,
    "mean_squared_error": mean_squared_error,
    "mean_pinball_loss": mean_pinball_loss,
    "median_absolute_error": median_absolute_error,
    "mean_absolute_percentage_error": mean_absolute_percentage_error,
    "explained_variance_score": explained_variance_score,
    "r2_score": partial(r2_score, multioutput="variance_weighted"),
    "mean_normal_deviance": partial(mean_tweedie_deviance, power=0),
    "mean_poisson_deviance": mean_poisson_deviance,
    "mean_gamma_deviance": mean_gamma_deviance,
    "mean_compound_poisson_deviance": partial(mean_tweedie_deviance, power=1.4),
    "d2_tweedie_score": partial(d2_tweedie_score, power=1.4),
}

CLASSIFICATION_METRICS = {
    "accuracy_score": accuracy_score,
    "balanced_accuracy_score": balanced_accuracy_score,
    "adjusted_balanced_accuracy_score": partial(balanced_accuracy_score, adjusted=True),
    "unnormalized_accuracy_score": partial(accuracy_score, normalize=False),
    # `confusion_matrix` returns absolute values and hence behaves unnormalized
    # . Naming it with an unnormalized_ prefix is necessary for this module to
    # skip sample_weight scaling checks which will fail for unnormalized
    # metrics.
    "unnormalized_confusion_matrix": confusion_matrix,
    "normalized_confusion_matrix": lambda *args, **kwargs: (
        confusion_matrix(*args, **kwargs).astype("float")
        / confusion_matrix(*args, **kwargs).sum(axis=1)[:, np.newaxis]
    ),
    "unnormalized_multilabel_confusion_matrix": multilabel_confusion_matrix,
    "unnormalized_multilabel_confusion_matrix_sample": partial(
        multilabel_confusion_matrix, samplewise=True
    ),
    "hamming_loss": hamming_loss,
    "zero_one_loss": zero_one_loss,
    "unnormalized_zero_one_loss": partial(zero_one_loss, normalize=False),
    # These are needed to test averaging
    "jaccard_score": jaccard_score,
    "precision_score": precision_score,
    "recall_score": recall_score,
    "f1_score": f1_score,
    "f2_score": partial(fbeta_score, beta=2),
    "f0.5_score": partial(fbeta_score, beta=0.5),
    "matthews_corrcoef_score": matthews_corrcoef,
    "weighted_f0.5_score": partial(fbeta_score, average="weighted", beta=0.5),
    "weighted_f1_score": partial(f1_score, average="weighted"),
    "weighted_f2_score": partial(fbeta_score, average="weighted", beta=2),
    "weighted_precision_score": partial(precision_score, average="weighted"),
    "weighted_recall_score": partial(recall_score, average="weighted"),
    "weighted_jaccard_score": partial(jaccard_score, average="weighted"),
    "micro_f0.5_score": partial(fbeta_score, average="micro", beta=0.5),
    "micro_f1_score": partial(f1_score, average="micro"),
    "micro_f2_score": partial(fbeta_score, average="micro", beta=2),
    "micro_precision_score": partial(precision_score, average="micro"),
    "micro_recall_score": partial(recall_score, average="micro"),
    "micro_jaccard_score": partial(jaccard_score, average="micro"),
    "macro_f0.5_score": partial(fbeta_score, average="macro", beta=0.5),
    "macro_f1_score": partial(f1_score, average="macro"),
    "macro_f2_score": partial(fbeta_score, average="macro", beta=2),
    "macro_precision_score": partial(precision_score, average="macro"),
    "macro_recall_score": partial(recall_score, average="macro"),
    "macro_jaccard_score": partial(jaccard_score, average="macro"),
    "samples_f0.5_score": partial(fbeta_score, average="samples", beta=0.5),
    "samples_f1_score": partial(f1_score, average="samples"),
    "samples_f2_score": partial(fbeta_score, average="samples", beta=2),
    "samples_precision_score": partial(precision_score, average="samples"),
    "samples_recall_score": partial(recall_score, average="samples"),
    "samples_jaccard_score": partial(jaccard_score, average="samples"),
    "cohen_kappa_score": cohen_kappa_score,
}


def precision_recall_curve_padded_thresholds(*args, **kwargs):
    """
    The dimensions of precision-recall pairs and the threshold array as
    returned by the precision_recall_curve do not match. See
    func:`sklearn.metrics.precision_recall_curve`

    This prevents implicit conversion of return value triple to an higher
    dimensional np.array of dtype('float64') (it will be of dtype('object)
    instead). This again is needed for assert_array_equal to work correctly.

    As a workaround we pad the threshold array with NaN values to match
    the dimension of precision and recall arrays respectively.
    """
    precision, recall, thresholds = precision_recall_curve(*args, **kwargs)

    pad_threshholds = len(precision) - len(thresholds)

    return np.array(
        [
            precision,
            recall,
            np.pad(
                thresholds.astype(np.float64),
                pad_width=(0, pad_threshholds),
                mode="constant",
                constant_values=[np.nan],
            ),
        ]
    )


CURVE_METRICS = {
    "roc_curve": roc_curve,
    "precision_recall_curve": precision_recall_curve_padded_thresholds,
    "det_curve": det_curve,
}

THRESHOLDED_METRICS = {
    "coverage_error": coverage_error,
    "label_ranking_loss": label_ranking_loss,
    "log_loss": log_loss,
    "unnormalized_log_loss": partial(log_loss, normalize=False),
    "hinge_loss": hinge_loss,
    "brier_score_loss": brier_score_loss,
    "roc_auc_score": roc_auc_score,  # default: average="macro"
    "weighted_roc_auc": partial(roc_auc_score, average="weighted"),
    "samples_roc_auc": partial(roc_auc_score, average="samples"),
    "micro_roc_auc": partial(roc_auc_score, average="micro"),
<<<<<<< HEAD
    "ovr_roc_auc": partial(roc_auc_score, average="macro", multi_class='ovr'),
    "weighted_ovr_roc_auc": partial(roc_auc_score, average="weighted",
                                    multi_class='ovr'),
    "ovo_roc_auc": partial(roc_auc_score, average="macro", multi_class='ovo'),
    "weighted_ovo_roc_auc": partial(roc_auc_score, average="weighted",
                                    multi_class='ovo'),
    "partial_roc_auc_max_fpr": partial(roc_auc_score, max_fpr=0.5),
    "partial_roc_auc_min_tpr": partial(roc_auc_score, min_tpr=0.5),

    "average_precision_score":
    average_precision_score,  # default: average="macro"
    "weighted_average_precision_score":
    partial(average_precision_score, average="weighted"),
    "samples_average_precision_score":
    partial(average_precision_score, average="samples"),
    "micro_average_precision_score":
    partial(average_precision_score, average="micro"),
    "label_ranking_average_precision_score":
    label_ranking_average_precision_score,
=======
    "ovr_roc_auc": partial(roc_auc_score, average="macro", multi_class="ovr"),
    "weighted_ovr_roc_auc": partial(
        roc_auc_score, average="weighted", multi_class="ovr"
    ),
    "ovo_roc_auc": partial(roc_auc_score, average="macro", multi_class="ovo"),
    "weighted_ovo_roc_auc": partial(
        roc_auc_score, average="weighted", multi_class="ovo"
    ),
    "partial_roc_auc": partial(roc_auc_score, max_fpr=0.5),
    "average_precision_score": average_precision_score,  # default: average="macro"
    "weighted_average_precision_score": partial(
        average_precision_score, average="weighted"
    ),
    "samples_average_precision_score": partial(
        average_precision_score, average="samples"
    ),
    "micro_average_precision_score": partial(average_precision_score, average="micro"),
    "label_ranking_average_precision_score": label_ranking_average_precision_score,
>>>>>>> 60160838
    "ndcg_score": ndcg_score,
    "dcg_score": dcg_score,
    "top_k_accuracy_score": top_k_accuracy_score,
}

ALL_METRICS = dict()
ALL_METRICS.update(THRESHOLDED_METRICS)
ALL_METRICS.update(CLASSIFICATION_METRICS)
ALL_METRICS.update(REGRESSION_METRICS)
ALL_METRICS.update(CURVE_METRICS)

# Lists of metrics with common properties
# ---------------------------------------
# Lists of metrics with common properties are used to test systematically some
# functionalities and invariance, e.g. SYMMETRIC_METRICS lists all metrics that
# are symmetric with respect to their input argument y_true and y_pred.
#
# When you add a new metric or functionality, check if a general test
# is already written.

# Those metrics don't support binary inputs
METRIC_UNDEFINED_BINARY = {
    "samples_f0.5_score",
    "samples_f1_score",
    "samples_f2_score",
    "samples_precision_score",
    "samples_recall_score",
    "samples_jaccard_score",
    "coverage_error",
    "unnormalized_multilabel_confusion_matrix_sample",
    "label_ranking_loss",
    "label_ranking_average_precision_score",
    "dcg_score",
    "ndcg_score",
}

# Those metrics don't support multiclass inputs
METRIC_UNDEFINED_MULTICLASS = {
    "brier_score_loss",
    "micro_roc_auc",
    "samples_roc_auc",
    "partial_roc_auc_max_fpr",
    "partial_roc_auc_min_tpr",
    "roc_auc_score",
    "weighted_roc_auc",
    "average_precision_score",
    "weighted_average_precision_score",
    "micro_average_precision_score",
    "samples_average_precision_score",
    "jaccard_score",
    # with default average='binary', multiclass is prohibited
    "precision_score",
    "recall_score",
    "f1_score",
    "f2_score",
    "f0.5_score",
    # curves
    "roc_curve",
    "precision_recall_curve",
    "det_curve",
}

# Metric undefined with "binary" or "multiclass" input
METRIC_UNDEFINED_BINARY_MULTICLASS = METRIC_UNDEFINED_BINARY.union(
    METRIC_UNDEFINED_MULTICLASS
)

# Metrics with an "average" argument
METRICS_WITH_AVERAGING = {
    "precision_score",
    "recall_score",
    "f1_score",
    "f2_score",
    "f0.5_score",
    "jaccard_score",
}

# Threshold-based metrics with an "average" argument
THRESHOLDED_METRICS_WITH_AVERAGING = {
<<<<<<< HEAD
    "roc_auc_score", "average_precision_score",
    "partial_roc_auc_max_fpr", "partial_roc_auc_min_tpr"
=======
    "roc_auc_score",
    "average_precision_score",
    "partial_roc_auc",
>>>>>>> 60160838
}

# Metrics with a "pos_label" argument
METRICS_WITH_POS_LABEL = {
    "roc_curve",
    "precision_recall_curve",
    "det_curve",
    "brier_score_loss",
    "precision_score",
    "recall_score",
    "f1_score",
    "f2_score",
    "f0.5_score",
    "jaccard_score",
    "average_precision_score",
    "weighted_average_precision_score",
    "micro_average_precision_score",
    "samples_average_precision_score",
}

# Metrics with a "labels" argument
# TODO: Handle multi_class metrics that has a labels argument as well as a
# decision function argument. e.g hinge_loss
METRICS_WITH_LABELS = {
    "unnormalized_confusion_matrix",
    "normalized_confusion_matrix",
    "roc_curve",
    "precision_recall_curve",
    "det_curve",
    "precision_score",
    "recall_score",
    "f1_score",
    "f2_score",
    "f0.5_score",
    "jaccard_score",
    "weighted_f0.5_score",
    "weighted_f1_score",
    "weighted_f2_score",
    "weighted_precision_score",
    "weighted_recall_score",
    "weighted_jaccard_score",
    "micro_f0.5_score",
    "micro_f1_score",
    "micro_f2_score",
    "micro_precision_score",
    "micro_recall_score",
    "micro_jaccard_score",
    "macro_f0.5_score",
    "macro_f1_score",
    "macro_f2_score",
    "macro_precision_score",
    "macro_recall_score",
    "macro_jaccard_score",
    "unnormalized_multilabel_confusion_matrix",
    "unnormalized_multilabel_confusion_matrix_sample",
    "cohen_kappa_score",
}

# Metrics with a "normalize" option
METRICS_WITH_NORMALIZE_OPTION = {
    "accuracy_score",
    "top_k_accuracy_score",
    "zero_one_loss",
}

# Threshold-based metrics with "multilabel-indicator" format support
THRESHOLDED_MULTILABEL_METRICS = {
    "log_loss",
    "unnormalized_log_loss",
<<<<<<< HEAD

    "roc_auc_score", "weighted_roc_auc", "samples_roc_auc",
    "micro_roc_auc", "partial_roc_auc_max_fpr", "partial_roc_auc_min_tpr",

    "average_precision_score", "weighted_average_precision_score",
    "samples_average_precision_score", "micro_average_precision_score",

    "coverage_error", "label_ranking_loss",

=======
    "roc_auc_score",
    "weighted_roc_auc",
    "samples_roc_auc",
    "micro_roc_auc",
    "partial_roc_auc",
    "average_precision_score",
    "weighted_average_precision_score",
    "samples_average_precision_score",
    "micro_average_precision_score",
    "coverage_error",
    "label_ranking_loss",
>>>>>>> 60160838
    "ndcg_score",
    "dcg_score",
    "label_ranking_average_precision_score",
}

# Classification metrics with  "multilabel-indicator" format
MULTILABELS_METRICS = {
    "accuracy_score",
    "unnormalized_accuracy_score",
    "hamming_loss",
    "zero_one_loss",
    "unnormalized_zero_one_loss",
    "weighted_f0.5_score",
    "weighted_f1_score",
    "weighted_f2_score",
    "weighted_precision_score",
    "weighted_recall_score",
    "weighted_jaccard_score",
    "macro_f0.5_score",
    "macro_f1_score",
    "macro_f2_score",
    "macro_precision_score",
    "macro_recall_score",
    "macro_jaccard_score",
    "micro_f0.5_score",
    "micro_f1_score",
    "micro_f2_score",
    "micro_precision_score",
    "micro_recall_score",
    "micro_jaccard_score",
    "unnormalized_multilabel_confusion_matrix",
    "samples_f0.5_score",
    "samples_f1_score",
    "samples_f2_score",
    "samples_precision_score",
    "samples_recall_score",
    "samples_jaccard_score",
}

# Regression metrics with "multioutput-continuous" format support
MULTIOUTPUT_METRICS = {
    "mean_absolute_error",
    "median_absolute_error",
    "mean_squared_error",
    "r2_score",
    "explained_variance_score",
    "mean_absolute_percentage_error",
    "mean_pinball_loss",
}

# Symmetric with respect to their input arguments y_true and y_pred
# metric(y_true, y_pred) == metric(y_pred, y_true).
SYMMETRIC_METRICS = {
    "accuracy_score",
    "unnormalized_accuracy_score",
    "hamming_loss",
    "zero_one_loss",
    "unnormalized_zero_one_loss",
    "micro_jaccard_score",
    "macro_jaccard_score",
    "jaccard_score",
    "samples_jaccard_score",
    "f1_score",
    "micro_f1_score",
    "macro_f1_score",
    "weighted_recall_score",
    # P = R = F = accuracy in multiclass case
    "micro_f0.5_score",
    "micro_f1_score",
    "micro_f2_score",
    "micro_precision_score",
    "micro_recall_score",
    "matthews_corrcoef_score",
    "mean_absolute_error",
    "mean_squared_error",
    "median_absolute_error",
    "max_error",
    # Pinball loss is only symmetric for alpha=0.5 which is the default.
    "mean_pinball_loss",
    "cohen_kappa_score",
    "mean_normal_deviance",
}

# Asymmetric with respect to their input arguments y_true and y_pred
# metric(y_true, y_pred) != metric(y_pred, y_true).
NOT_SYMMETRIC_METRICS = {
    "balanced_accuracy_score",
    "adjusted_balanced_accuracy_score",
    "explained_variance_score",
    "r2_score",
    "unnormalized_confusion_matrix",
    "normalized_confusion_matrix",
    "roc_curve",
    "precision_recall_curve",
    "det_curve",
    "precision_score",
    "recall_score",
    "f2_score",
    "f0.5_score",
    "weighted_f0.5_score",
    "weighted_f1_score",
    "weighted_f2_score",
    "weighted_precision_score",
    "weighted_jaccard_score",
    "unnormalized_multilabel_confusion_matrix",
    "macro_f0.5_score",
    "macro_f2_score",
    "macro_precision_score",
    "macro_recall_score",
    "log_loss",
    "hinge_loss",
    "mean_gamma_deviance",
    "mean_poisson_deviance",
    "mean_compound_poisson_deviance",
    "d2_tweedie_score",
    "mean_absolute_percentage_error",
}


# No Sample weight support
METRICS_WITHOUT_SAMPLE_WEIGHT = {
    "median_absolute_error",
    "max_error",
    "ovo_roc_auc",
    "weighted_ovo_roc_auc",
}

METRICS_REQUIRE_POSITIVE_Y = {
    "mean_poisson_deviance",
    "mean_gamma_deviance",
    "mean_compound_poisson_deviance",
    "d2_tweedie_score",
}


def _require_positive_targets(y1, y2):
    """Make targets strictly positive"""
    offset = abs(min(y1.min(), y2.min())) + 1
    y1 += offset
    y2 += offset
    return y1, y2


def test_symmetry_consistency():

    # We shouldn't forget any metrics
    assert (
        SYMMETRIC_METRICS
        | NOT_SYMMETRIC_METRICS
        | set(THRESHOLDED_METRICS)
        | METRIC_UNDEFINED_BINARY_MULTICLASS
    ) == set(ALL_METRICS)

    assert (SYMMETRIC_METRICS & NOT_SYMMETRIC_METRICS) == set()


@pytest.mark.parametrize("name", sorted(SYMMETRIC_METRICS))
def test_symmetric_metric(name):
    # Test the symmetry of score and loss functions
    random_state = check_random_state(0)
    y_true = random_state.randint(0, 2, size=(20,))
    y_pred = random_state.randint(0, 2, size=(20,))

    if name in METRICS_REQUIRE_POSITIVE_Y:
        y_true, y_pred = _require_positive_targets(y_true, y_pred)

    y_true_bin = random_state.randint(0, 2, size=(20, 25))
    y_pred_bin = random_state.randint(0, 2, size=(20, 25))

    metric = ALL_METRICS[name]
    if name in METRIC_UNDEFINED_BINARY:
        if name in MULTILABELS_METRICS:
            assert_allclose(
                metric(y_true_bin, y_pred_bin),
                metric(y_pred_bin, y_true_bin),
                err_msg="%s is not symmetric" % name,
            )
        else:
            assert False, "This case is currently unhandled"
    else:
        assert_allclose(
            metric(y_true, y_pred),
            metric(y_pred, y_true),
            err_msg="%s is not symmetric" % name,
        )


@pytest.mark.parametrize("name", sorted(NOT_SYMMETRIC_METRICS))
def test_not_symmetric_metric(name):
    # Test the symmetry of score and loss functions
    random_state = check_random_state(0)
    y_true = random_state.randint(0, 2, size=(20,))
    y_pred = random_state.randint(0, 2, size=(20,))

    if name in METRICS_REQUIRE_POSITIVE_Y:
        y_true, y_pred = _require_positive_targets(y_true, y_pred)

    metric = ALL_METRICS[name]

    # use context manager to supply custom error message
    with pytest.raises(AssertionError):
        assert_array_equal(metric(y_true, y_pred), metric(y_pred, y_true))
        raise ValueError("%s seems to be symmetric" % name)


@pytest.mark.parametrize(
    "name", sorted(set(ALL_METRICS) - METRIC_UNDEFINED_BINARY_MULTICLASS)
)
def test_sample_order_invariance(name):
    random_state = check_random_state(0)
    y_true = random_state.randint(0, 2, size=(20,))
    y_pred = random_state.randint(0, 2, size=(20,))

    if name in METRICS_REQUIRE_POSITIVE_Y:
        y_true, y_pred = _require_positive_targets(y_true, y_pred)

    y_true_shuffle, y_pred_shuffle = shuffle(y_true, y_pred, random_state=0)

    with ignore_warnings():
        metric = ALL_METRICS[name]
        assert_allclose(
            metric(y_true, y_pred),
            metric(y_true_shuffle, y_pred_shuffle),
            err_msg="%s is not sample order invariant" % name,
        )


@ignore_warnings
def test_sample_order_invariance_multilabel_and_multioutput():
    random_state = check_random_state(0)

    # Generate some data
    y_true = random_state.randint(0, 2, size=(20, 25))
    y_pred = random_state.randint(0, 2, size=(20, 25))
    y_score = random_state.normal(size=y_true.shape)

    y_true_shuffle, y_pred_shuffle, y_score_shuffle = shuffle(
        y_true, y_pred, y_score, random_state=0
    )

    for name in MULTILABELS_METRICS:
        metric = ALL_METRICS[name]
        assert_allclose(
            metric(y_true, y_pred),
            metric(y_true_shuffle, y_pred_shuffle),
            err_msg="%s is not sample order invariant" % name,
        )

    for name in THRESHOLDED_MULTILABEL_METRICS:
        metric = ALL_METRICS[name]
        assert_allclose(
            metric(y_true, y_score),
            metric(y_true_shuffle, y_score_shuffle),
            err_msg="%s is not sample order invariant" % name,
        )

    for name in MULTIOUTPUT_METRICS:
        metric = ALL_METRICS[name]
        assert_allclose(
            metric(y_true, y_score),
            metric(y_true_shuffle, y_score_shuffle),
            err_msg="%s is not sample order invariant" % name,
        )
        assert_allclose(
            metric(y_true, y_pred),
            metric(y_true_shuffle, y_pred_shuffle),
            err_msg="%s is not sample order invariant" % name,
        )


@pytest.mark.parametrize(
    "name", sorted(set(ALL_METRICS) - METRIC_UNDEFINED_BINARY_MULTICLASS)
)
def test_format_invariance_with_1d_vectors(name):
    random_state = check_random_state(0)
    y1 = random_state.randint(0, 2, size=(20,))
    y2 = random_state.randint(0, 2, size=(20,))

    if name in METRICS_REQUIRE_POSITIVE_Y:
        y1, y2 = _require_positive_targets(y1, y2)

    y1_list = list(y1)
    y2_list = list(y2)

    y1_1d, y2_1d = np.array(y1), np.array(y2)
    assert_array_equal(y1_1d.ndim, 1)
    assert_array_equal(y2_1d.ndim, 1)
    y1_column = np.reshape(y1_1d, (-1, 1))
    y2_column = np.reshape(y2_1d, (-1, 1))
    y1_row = np.reshape(y1_1d, (1, -1))
    y2_row = np.reshape(y2_1d, (1, -1))

    with ignore_warnings():
        metric = ALL_METRICS[name]

        measure = metric(y1, y2)

        assert_allclose(
            metric(y1_list, y2_list),
            measure,
            err_msg="%s is not representation invariant with list" % name,
        )

        assert_allclose(
            metric(y1_1d, y2_1d),
            measure,
            err_msg="%s is not representation invariant with np-array-1d" % name,
        )

        assert_allclose(
            metric(y1_column, y2_column),
            measure,
            err_msg="%s is not representation invariant with np-array-column" % name,
        )

        # Mix format support
        assert_allclose(
            metric(y1_1d, y2_list),
            measure,
            err_msg="%s is not representation invariant with mix np-array-1d and list"
            % name,
        )

        assert_allclose(
            metric(y1_list, y2_1d),
            measure,
            err_msg="%s is not representation invariant with mix np-array-1d and list"
            % name,
        )

        assert_allclose(
            metric(y1_1d, y2_column),
            measure,
            err_msg=(
                "%s is not representation invariant with mix "
                "np-array-1d and np-array-column"
            )
            % name,
        )

        assert_allclose(
            metric(y1_column, y2_1d),
            measure,
            err_msg=(
                "%s is not representation invariant with mix "
                "np-array-1d and np-array-column"
            )
            % name,
        )

        assert_allclose(
            metric(y1_list, y2_column),
            measure,
            err_msg=(
                "%s is not representation invariant with mix list and np-array-column"
            )
            % name,
        )

        assert_allclose(
            metric(y1_column, y2_list),
            measure,
            err_msg=(
                "%s is not representation invariant with mix list and np-array-column"
            )
            % name,
        )

        # These mix representations aren't allowed
        with pytest.raises(ValueError):
            metric(y1_1d, y2_row)
        with pytest.raises(ValueError):
            metric(y1_row, y2_1d)
        with pytest.raises(ValueError):
            metric(y1_list, y2_row)
        with pytest.raises(ValueError):
            metric(y1_row, y2_list)
        with pytest.raises(ValueError):
            metric(y1_column, y2_row)
        with pytest.raises(ValueError):
            metric(y1_row, y2_column)

        # NB: We do not test for y1_row, y2_row as these may be
        # interpreted as multilabel or multioutput data.
        if name not in (
            MULTIOUTPUT_METRICS | THRESHOLDED_MULTILABEL_METRICS | MULTILABELS_METRICS
        ):
            with pytest.raises(ValueError):
                metric(y1_row, y2_row)


@pytest.mark.parametrize(
    "name", sorted(set(CLASSIFICATION_METRICS) - METRIC_UNDEFINED_BINARY_MULTICLASS)
)
def test_classification_invariance_string_vs_numbers_labels(name):
    # Ensure that classification metrics with string labels are invariant
    random_state = check_random_state(0)
    y1 = random_state.randint(0, 2, size=(20,))
    y2 = random_state.randint(0, 2, size=(20,))

    y1_str = np.array(["eggs", "spam"])[y1]
    y2_str = np.array(["eggs", "spam"])[y2]

    pos_label_str = "spam"
    labels_str = ["eggs", "spam"]

    with ignore_warnings():
        metric = CLASSIFICATION_METRICS[name]
        measure_with_number = metric(y1, y2)

        # Ugly, but handle case with a pos_label and label
        metric_str = metric
        if name in METRICS_WITH_POS_LABEL:
            metric_str = partial(metric_str, pos_label=pos_label_str)

        measure_with_str = metric_str(y1_str, y2_str)

        assert_array_equal(
            measure_with_number,
            measure_with_str,
            err_msg="{0} failed string vs number invariance test".format(name),
        )

        measure_with_strobj = metric_str(y1_str.astype("O"), y2_str.astype("O"))
        assert_array_equal(
            measure_with_number,
            measure_with_strobj,
            err_msg="{0} failed string object vs number invariance test".format(name),
        )

        if name in METRICS_WITH_LABELS:
            metric_str = partial(metric_str, labels=labels_str)
            measure_with_str = metric_str(y1_str, y2_str)
            assert_array_equal(
                measure_with_number,
                measure_with_str,
                err_msg="{0} failed string vs number  invariance test".format(name),
            )

            measure_with_strobj = metric_str(y1_str.astype("O"), y2_str.astype("O"))
            assert_array_equal(
                measure_with_number,
                measure_with_strobj,
                err_msg="{0} failed string vs number  invariance test".format(name),
            )


@pytest.mark.parametrize("name", THRESHOLDED_METRICS)
def test_thresholded_invariance_string_vs_numbers_labels(name):
    # Ensure that thresholded metrics with string labels are invariant
    random_state = check_random_state(0)
    y1 = random_state.randint(0, 2, size=(20,))
    y2 = random_state.randint(0, 2, size=(20,))

    y1_str = np.array(["eggs", "spam"])[y1]

    pos_label_str = "spam"

    with ignore_warnings():
        metric = THRESHOLDED_METRICS[name]
        if name not in METRIC_UNDEFINED_BINARY:
            # Ugly, but handle case with a pos_label and label
            metric_str = metric
            if name in METRICS_WITH_POS_LABEL:
                metric_str = partial(metric_str, pos_label=pos_label_str)

            measure_with_number = metric(y1, y2)
            measure_with_str = metric_str(y1_str, y2)
            assert_array_equal(
                measure_with_number,
                measure_with_str,
                err_msg="{0} failed string vs number invariance test".format(name),
            )

            measure_with_strobj = metric_str(y1_str.astype("O"), y2)
            assert_array_equal(
                measure_with_number,
                measure_with_strobj,
                err_msg="{0} failed string object vs number invariance test".format(
                    name
                ),
            )
        else:
            # TODO those metrics doesn't support string label yet
            with pytest.raises(ValueError):
                metric(y1_str, y2)
            with pytest.raises(ValueError):
                metric(y1_str.astype("O"), y2)


invalids_nan_inf = [
    ([0, 1], [np.inf, np.inf]),
    ([0, 1], [np.nan, np.nan]),
    ([0, 1], [np.nan, np.inf]),
    ([0, 1], [np.inf, 1]),
    ([0, 1], [np.nan, 1]),
]


@pytest.mark.parametrize(
    "metric", chain(THRESHOLDED_METRICS.values(), REGRESSION_METRICS.values())
)
@pytest.mark.parametrize("y_true, y_score", invalids_nan_inf)
def test_regression_thresholded_inf_nan_input(metric, y_true, y_score):
    with pytest.raises(ValueError, match=r"contains (NaN|infinity)"):
        metric(y_true, y_score)


@pytest.mark.parametrize("metric", CLASSIFICATION_METRICS.values())
@pytest.mark.parametrize(
    "y_true, y_score",
    invalids_nan_inf +
    # Add an additional case for classification only
    # non-regression test for:
    # https://github.com/scikit-learn/scikit-learn/issues/6809
    [
        ([np.nan, 1, 2], [1, 2, 3]),
        ([np.inf, 1, 2], [1, 2, 3]),
    ],  # type: ignore
)
def test_classification_inf_nan_input(metric, y_true, y_score):
    """check that classification metrics raise a message mentioning the
    occurrence of non-finite values in the target vectors."""
    if not np.isfinite(y_true).all():
        input_name = "y_true"
        if np.isnan(y_true).any():
            unexpected_value = "NaN"
        else:
            unexpected_value = "infinity or a value too large"
    else:
        input_name = "y_pred"
        if np.isnan(y_score).any():
            unexpected_value = "NaN"
        else:
            unexpected_value = "infinity or a value too large"

    err_msg = f"Input {input_name} contains {unexpected_value}"

    with pytest.raises(ValueError, match=err_msg):
        metric(y_true, y_score)


@pytest.mark.parametrize("metric", CLASSIFICATION_METRICS.values())
def test_classification_binary_continuous_input(metric):
    """check that classification metrics raise a message of mixed type data
    with continuous/binary target vectors."""
    y_true, y_score = ["a", "b", "a"], [0.1, 0.2, 0.3]
    err_msg = (
        "Classification metrics can't handle a mix of binary and continuous targets"
    )
    with pytest.raises(ValueError, match=err_msg):
        metric(y_true, y_score)


@ignore_warnings
def check_single_sample(name):
    # Non-regression test: scores should work with a single sample.
    # This is important for leave-one-out cross validation.
    # Score functions tested are those that formerly called np.squeeze,
    # which turns an array of size 1 into a 0-d array (!).
    metric = ALL_METRICS[name]

    # assert that no exception is thrown
    if name in METRICS_REQUIRE_POSITIVE_Y:
        values = [1, 2]
    else:
        values = [0, 1]
    for i, j in product(values, repeat=2):
        metric([i], [j])


@ignore_warnings
def check_single_sample_multioutput(name):
    metric = ALL_METRICS[name]
    for i, j, k, l in product([0, 1], repeat=4):
        metric(np.array([[i, j]]), np.array([[k, l]]))


@pytest.mark.parametrize(
    "name",
    sorted(
        set(ALL_METRICS)
        # Those metrics are not always defined with one sample
        # or in multiclass classification
        - METRIC_UNDEFINED_BINARY_MULTICLASS
        - set(THRESHOLDED_METRICS)
    ),
)
def test_single_sample(name):
    check_single_sample(name)


@pytest.mark.parametrize("name", sorted(MULTIOUTPUT_METRICS | MULTILABELS_METRICS))
def test_single_sample_multioutput(name):
    check_single_sample_multioutput(name)


@pytest.mark.parametrize("name", sorted(MULTIOUTPUT_METRICS))
def test_multioutput_number_of_output_differ(name):
    y_true = np.array([[1, 0, 0, 1], [0, 1, 1, 1], [1, 1, 0, 1]])
    y_pred = np.array([[0, 0], [1, 0], [0, 0]])

    metric = ALL_METRICS[name]
    with pytest.raises(ValueError):
        metric(y_true, y_pred)


@pytest.mark.parametrize("name", sorted(MULTIOUTPUT_METRICS))
def test_multioutput_regression_invariance_to_dimension_shuffling(name):
    # test invariance to dimension shuffling
    random_state = check_random_state(0)
    y_true = random_state.uniform(0, 2, size=(20, 5))
    y_pred = random_state.uniform(0, 2, size=(20, 5))

    metric = ALL_METRICS[name]
    error = metric(y_true, y_pred)

    for _ in range(3):
        perm = random_state.permutation(y_true.shape[1])
        assert_allclose(
            metric(y_true[:, perm], y_pred[:, perm]),
            error,
            err_msg="%s is not dimension shuffling invariant" % (name),
        )


@ignore_warnings
def test_multilabel_representation_invariance():
    # Generate some data
    n_classes = 4
    n_samples = 50

    _, y1 = make_multilabel_classification(
        n_features=1,
        n_classes=n_classes,
        random_state=0,
        n_samples=n_samples,
        allow_unlabeled=True,
    )
    _, y2 = make_multilabel_classification(
        n_features=1,
        n_classes=n_classes,
        random_state=1,
        n_samples=n_samples,
        allow_unlabeled=True,
    )

    # To make sure at least one empty label is present
    y1 = np.vstack([y1, [[0] * n_classes]])
    y2 = np.vstack([y2, [[0] * n_classes]])

    y1_sparse_indicator = sp.coo_matrix(y1)
    y2_sparse_indicator = sp.coo_matrix(y2)

    y1_list_array_indicator = list(y1)
    y2_list_array_indicator = list(y2)

    y1_list_list_indicator = [list(a) for a in y1_list_array_indicator]
    y2_list_list_indicator = [list(a) for a in y2_list_array_indicator]

    for name in MULTILABELS_METRICS:
        metric = ALL_METRICS[name]

        # XXX cruel hack to work with partial functions
        if isinstance(metric, partial):
            metric.__module__ = "tmp"
            metric.__name__ = name

        measure = metric(y1, y2)

        # Check representation invariance
        assert_allclose(
            metric(y1_sparse_indicator, y2_sparse_indicator),
            measure,
            err_msg=(
                "%s failed representation invariance between "
                "dense and sparse indicator formats."
            )
            % name,
        )
        assert_almost_equal(
            metric(y1_list_list_indicator, y2_list_list_indicator),
            measure,
            err_msg=(
                "%s failed representation invariance  "
                "between dense array and list of list "
                "indicator formats."
            )
            % name,
        )
        assert_almost_equal(
            metric(y1_list_array_indicator, y2_list_array_indicator),
            measure,
            err_msg=(
                "%s failed representation invariance  "
                "between dense and list of array "
                "indicator formats."
            )
            % name,
        )


@pytest.mark.parametrize("name", sorted(MULTILABELS_METRICS))
def test_raise_value_error_multilabel_sequences(name):
    # make sure the multilabel-sequence format raises ValueError
    multilabel_sequences = [
        [[1], [2], [0, 1]],
        [(), (2), (0, 1)],
        [[]],
        [()],
        np.array([[], [1, 2]], dtype="object"),
    ]

    metric = ALL_METRICS[name]
    for seq in multilabel_sequences:
        with pytest.raises(ValueError):
            metric(seq, seq)


@pytest.mark.parametrize("name", sorted(METRICS_WITH_NORMALIZE_OPTION))
def test_normalize_option_binary_classification(name):
    # Test in the binary case
    n_classes = 2
    n_samples = 20
    random_state = check_random_state(0)

    y_true = random_state.randint(0, n_classes, size=(n_samples,))
    y_pred = random_state.randint(0, n_classes, size=(n_samples,))
    y_score = random_state.normal(size=y_true.shape)

    metrics = ALL_METRICS[name]
    pred = y_score if name in THRESHOLDED_METRICS else y_pred
    measure_normalized = metrics(y_true, pred, normalize=True)
    measure_not_normalized = metrics(y_true, pred, normalize=False)

    assert_array_less(
        -1.0 * measure_normalized,
        0,
        err_msg="We failed to test correctly the normalize option",
    )

    assert_allclose(
        measure_normalized,
        measure_not_normalized / n_samples,
        err_msg=f"Failed with {name}",
    )


@pytest.mark.parametrize("name", sorted(METRICS_WITH_NORMALIZE_OPTION))
def test_normalize_option_multiclass_classification(name):
    # Test in the multiclass case
    n_classes = 4
    n_samples = 20
    random_state = check_random_state(0)

    y_true = random_state.randint(0, n_classes, size=(n_samples,))
    y_pred = random_state.randint(0, n_classes, size=(n_samples,))
    y_score = random_state.uniform(size=(n_samples, n_classes))

    metrics = ALL_METRICS[name]
    pred = y_score if name in THRESHOLDED_METRICS else y_pred
    measure_normalized = metrics(y_true, pred, normalize=True)
    measure_not_normalized = metrics(y_true, pred, normalize=False)

    assert_array_less(
        -1.0 * measure_normalized,
        0,
        err_msg="We failed to test correctly the normalize option",
    )

    assert_allclose(
        measure_normalized,
        measure_not_normalized / n_samples,
        err_msg=f"Failed with {name}",
    )


@pytest.mark.parametrize(
    "name", sorted(METRICS_WITH_NORMALIZE_OPTION.intersection(MULTILABELS_METRICS))
)
def test_normalize_option_multilabel_classification(name):
    # Test in the multilabel case
    n_classes = 4
    n_samples = 100
    random_state = check_random_state(0)

    # for both random_state 0 and 1, y_true and y_pred has at least one
    # unlabelled entry
    _, y_true = make_multilabel_classification(
        n_features=1,
        n_classes=n_classes,
        random_state=0,
        allow_unlabeled=True,
        n_samples=n_samples,
    )
    _, y_pred = make_multilabel_classification(
        n_features=1,
        n_classes=n_classes,
        random_state=1,
        allow_unlabeled=True,
        n_samples=n_samples,
    )

    y_score = random_state.uniform(size=y_true.shape)

    # To make sure at least one empty label is present
    y_true += [0] * n_classes
    y_pred += [0] * n_classes

    metrics = ALL_METRICS[name]
    pred = y_score if name in THRESHOLDED_METRICS else y_pred
    measure_normalized = metrics(y_true, pred, normalize=True)
    measure_not_normalized = metrics(y_true, pred, normalize=False)

    assert_array_less(
        -1.0 * measure_normalized,
        0,
        err_msg="We failed to test correctly the normalize option",
    )

    assert_allclose(
        measure_normalized,
        measure_not_normalized / n_samples,
        err_msg=f"Failed with {name}",
    )


@ignore_warnings
def _check_averaging(
    metric, y_true, y_pred, y_true_binarize, y_pred_binarize, is_multilabel
):
    n_samples, n_classes = y_true_binarize.shape

    # No averaging
    label_measure = metric(y_true, y_pred, average=None)
    assert_allclose(
        label_measure,
        [
            metric(y_true_binarize[:, i], y_pred_binarize[:, i])
            for i in range(n_classes)
        ],
    )

    # Micro measure
    micro_measure = metric(y_true, y_pred, average="micro")
    assert_allclose(
        micro_measure, metric(y_true_binarize.ravel(), y_pred_binarize.ravel())
    )

    # Macro measure
    macro_measure = metric(y_true, y_pred, average="macro")
    assert_allclose(macro_measure, np.mean(label_measure))

    # Weighted measure
    weights = np.sum(y_true_binarize, axis=0, dtype=int)

    if np.sum(weights) != 0:
        weighted_measure = metric(y_true, y_pred, average="weighted")
        assert_allclose(weighted_measure, np.average(label_measure, weights=weights))
    else:
        weighted_measure = metric(y_true, y_pred, average="weighted")
        assert_allclose(weighted_measure, 0)

    # Sample measure
    if is_multilabel:
        sample_measure = metric(y_true, y_pred, average="samples")
        assert_allclose(
            sample_measure,
            np.mean(
                [
                    metric(y_true_binarize[i], y_pred_binarize[i])
                    for i in range(n_samples)
                ]
            ),
        )

    with pytest.raises(ValueError):
        metric(y_true, y_pred, average="unknown")
    with pytest.raises(ValueError):
        metric(y_true, y_pred, average="garbage")


def check_averaging(name, y_true, y_true_binarize, y_pred, y_pred_binarize, y_score):
    is_multilabel = type_of_target(y_true).startswith("multilabel")

    metric = ALL_METRICS[name]

    if name in METRICS_WITH_AVERAGING:
        _check_averaging(
            metric, y_true, y_pred, y_true_binarize, y_pred_binarize, is_multilabel
        )
    elif name in THRESHOLDED_METRICS_WITH_AVERAGING:
        _check_averaging(
            metric, y_true, y_score, y_true_binarize, y_score, is_multilabel
        )
    else:
        raise ValueError("Metric is not recorded as having an average option")


@pytest.mark.parametrize("name", sorted(METRICS_WITH_AVERAGING))
def test_averaging_multiclass(name):
    n_samples, n_classes = 50, 3
    random_state = check_random_state(0)
    y_true = random_state.randint(0, n_classes, size=(n_samples,))
    y_pred = random_state.randint(0, n_classes, size=(n_samples,))
    y_score = random_state.uniform(size=(n_samples, n_classes))

    lb = LabelBinarizer().fit(y_true)
    y_true_binarize = lb.transform(y_true)
    y_pred_binarize = lb.transform(y_pred)

    check_averaging(name, y_true, y_true_binarize, y_pred, y_pred_binarize, y_score)


@pytest.mark.parametrize(
    "name", sorted(METRICS_WITH_AVERAGING | THRESHOLDED_METRICS_WITH_AVERAGING)
)
def test_averaging_multilabel(name):
    n_samples, n_classes = 40, 5
    _, y = make_multilabel_classification(
        n_features=1,
        n_classes=n_classes,
        random_state=5,
        n_samples=n_samples,
        allow_unlabeled=False,
    )
    y_true = y[:20]
    y_pred = y[20:]
    y_score = check_random_state(0).normal(size=(20, n_classes))
    y_true_binarize = y_true
    y_pred_binarize = y_pred

    check_averaging(name, y_true, y_true_binarize, y_pred, y_pred_binarize, y_score)


@pytest.mark.parametrize("name", sorted(METRICS_WITH_AVERAGING))
def test_averaging_multilabel_all_zeroes(name):
    y_true = np.zeros((20, 3))
    y_pred = np.zeros((20, 3))
    y_score = np.zeros((20, 3))
    y_true_binarize = y_true
    y_pred_binarize = y_pred

    check_averaging(name, y_true, y_true_binarize, y_pred, y_pred_binarize, y_score)


def test_averaging_binary_multilabel_all_zeroes():
    y_true = np.zeros((20, 3))
    y_pred = np.zeros((20, 3))
    y_true_binarize = y_true
    y_pred_binarize = y_pred
    # Test _average_binary_score for weight.sum() == 0
    binary_metric = lambda y_true, y_score, average="macro": _average_binary_score(
        precision_score, y_true, y_score, average
    )
    _check_averaging(
        binary_metric,
        y_true,
        y_pred,
        y_true_binarize,
        y_pred_binarize,
        is_multilabel=True,
    )


@pytest.mark.parametrize("name", sorted(METRICS_WITH_AVERAGING))
def test_averaging_multilabel_all_ones(name):
    y_true = np.ones((20, 3))
    y_pred = np.ones((20, 3))
    y_score = np.ones((20, 3))
    y_true_binarize = y_true
    y_pred_binarize = y_pred

    check_averaging(name, y_true, y_true_binarize, y_pred, y_pred_binarize, y_score)


@ignore_warnings
def check_sample_weight_invariance(name, metric, y1, y2):
    rng = np.random.RandomState(0)
    sample_weight = rng.randint(1, 10, size=len(y1))

    # top_k_accuracy_score always lead to a perfect score for k > 1 in the
    # binary case
    metric = partial(metric, k=1) if name == "top_k_accuracy_score" else metric

    # check that unit weights gives the same score as no weight
    unweighted_score = metric(y1, y2, sample_weight=None)

    assert_allclose(
        unweighted_score,
        metric(y1, y2, sample_weight=np.ones(shape=len(y1))),
        err_msg="For %s sample_weight=None is not equivalent to sample_weight=ones"
        % name,
    )

    # check that the weighted and unweighted scores are unequal
    weighted_score = metric(y1, y2, sample_weight=sample_weight)

    # use context manager to supply custom error message
    with pytest.raises(AssertionError):
        assert_allclose(unweighted_score, weighted_score)
        raise ValueError(
            "Unweighted and weighted scores are unexpectedly "
            "almost equal (%s) and (%s) "
            "for %s" % (unweighted_score, weighted_score, name)
        )

    # check that sample_weight can be a list
    weighted_score_list = metric(y1, y2, sample_weight=sample_weight.tolist())
    assert_allclose(
        weighted_score,
        weighted_score_list,
        err_msg=(
            "Weighted scores for array and list "
            "sample_weight input are not equal (%s != %s) for %s"
        )
        % (weighted_score, weighted_score_list, name),
    )

    # check that integer weights is the same as repeated samples
    repeat_weighted_score = metric(
        np.repeat(y1, sample_weight, axis=0),
        np.repeat(y2, sample_weight, axis=0),
        sample_weight=None,
    )
    assert_allclose(
        weighted_score,
        repeat_weighted_score,
        err_msg="Weighting %s is not equal to repeating samples" % name,
    )

    # check that ignoring a fraction of the samples is equivalent to setting
    # the corresponding weights to zero
    sample_weight_subset = sample_weight[1::2]
    sample_weight_zeroed = np.copy(sample_weight)
    sample_weight_zeroed[::2] = 0
    y1_subset = y1[1::2]
    y2_subset = y2[1::2]
    weighted_score_subset = metric(
        y1_subset, y2_subset, sample_weight=sample_weight_subset
    )
    weighted_score_zeroed = metric(y1, y2, sample_weight=sample_weight_zeroed)
    assert_allclose(
        weighted_score_subset,
        weighted_score_zeroed,
        err_msg=(
            "Zeroing weights does not give the same result as "
            "removing the corresponding samples (%s != %s) for %s"
        )
        % (weighted_score_zeroed, weighted_score_subset, name),
    )

    if not name.startswith("unnormalized"):
        # check that the score is invariant under scaling of the weights by a
        # common factor
        for scaling in [2, 0.3]:
            assert_allclose(
                weighted_score,
                metric(y1, y2, sample_weight=sample_weight * scaling),
                err_msg="%s sample_weight is not invariant under scaling" % name,
            )

    # Check that if number of samples in y_true and sample_weight are not
    # equal, meaningful error is raised.
    error_message = (
        r"Found input variables with inconsistent numbers of "
        r"samples: \[{}, {}, {}\]".format(
            _num_samples(y1), _num_samples(y2), _num_samples(sample_weight) * 2
        )
    )
    with pytest.raises(ValueError, match=error_message):
        metric(y1, y2, sample_weight=np.hstack([sample_weight, sample_weight]))


@pytest.mark.parametrize(
    "name",
    sorted(
        set(ALL_METRICS).intersection(set(REGRESSION_METRICS))
        - METRICS_WITHOUT_SAMPLE_WEIGHT
    ),
)
def test_regression_sample_weight_invariance(name):
    n_samples = 50
    random_state = check_random_state(0)
    # regression
    y_true = random_state.random_sample(size=(n_samples,))
    y_pred = random_state.random_sample(size=(n_samples,))
    metric = ALL_METRICS[name]
    check_sample_weight_invariance(name, metric, y_true, y_pred)


@pytest.mark.parametrize(
    "name",
    sorted(
        set(ALL_METRICS)
        - set(REGRESSION_METRICS)
        - METRICS_WITHOUT_SAMPLE_WEIGHT
        - METRIC_UNDEFINED_BINARY
    ),
)
def test_binary_sample_weight_invariance(name):
    # binary
    n_samples = 50
    random_state = check_random_state(0)
    y_true = random_state.randint(0, 2, size=(n_samples,))
    y_pred = random_state.randint(0, 2, size=(n_samples,))
    y_score = random_state.random_sample(size=(n_samples,))
    metric = ALL_METRICS[name]
    if name in THRESHOLDED_METRICS:
        check_sample_weight_invariance(name, metric, y_true, y_score)
    else:
        check_sample_weight_invariance(name, metric, y_true, y_pred)


@pytest.mark.parametrize(
    "name",
    sorted(
        set(ALL_METRICS)
        - set(REGRESSION_METRICS)
        - METRICS_WITHOUT_SAMPLE_WEIGHT
        - METRIC_UNDEFINED_BINARY_MULTICLASS
    ),
)
def test_multiclass_sample_weight_invariance(name):
    # multiclass
    n_samples = 50
    random_state = check_random_state(0)
    y_true = random_state.randint(0, 5, size=(n_samples,))
    y_pred = random_state.randint(0, 5, size=(n_samples,))
    y_score = random_state.random_sample(size=(n_samples, 5))
    metric = ALL_METRICS[name]
    if name in THRESHOLDED_METRICS:
        # softmax
        temp = np.exp(-y_score)
        y_score_norm = temp / temp.sum(axis=-1).reshape(-1, 1)
        check_sample_weight_invariance(name, metric, y_true, y_score_norm)
    else:
        check_sample_weight_invariance(name, metric, y_true, y_pred)


@pytest.mark.parametrize(
    "name",
    sorted(
        (MULTILABELS_METRICS | THRESHOLDED_MULTILABEL_METRICS | MULTIOUTPUT_METRICS)
        - METRICS_WITHOUT_SAMPLE_WEIGHT
    ),
)
def test_multilabel_sample_weight_invariance(name):
    # multilabel indicator
    random_state = check_random_state(0)
    _, ya = make_multilabel_classification(
        n_features=1, n_classes=10, random_state=0, n_samples=50, allow_unlabeled=False
    )
    _, yb = make_multilabel_classification(
        n_features=1, n_classes=10, random_state=1, n_samples=50, allow_unlabeled=False
    )
    y_true = np.vstack([ya, yb])
    y_pred = np.vstack([ya, ya])
    y_score = random_state.randint(1, 4, size=y_true.shape)

    metric = ALL_METRICS[name]
    if name in THRESHOLDED_METRICS:
        check_sample_weight_invariance(name, metric, y_true, y_score)
    else:
        check_sample_weight_invariance(name, metric, y_true, y_pred)


@ignore_warnings
def test_no_averaging_labels():
    # test labels argument when not using averaging
    # in multi-class and multi-label cases
    y_true_multilabel = np.array([[1, 1, 0, 0], [1, 1, 0, 0]])
    y_pred_multilabel = np.array([[0, 0, 1, 1], [0, 1, 1, 0]])
    y_true_multiclass = np.array([0, 1, 2])
    y_pred_multiclass = np.array([0, 2, 3])
    labels = np.array([3, 0, 1, 2])
    _, inverse_labels = np.unique(labels, return_inverse=True)

    for name in METRICS_WITH_AVERAGING:
        for y_true, y_pred in [
            [y_true_multiclass, y_pred_multiclass],
            [y_true_multilabel, y_pred_multilabel],
        ]:
            if name not in MULTILABELS_METRICS and y_pred.ndim > 1:
                continue

            metric = ALL_METRICS[name]

            score_labels = metric(y_true, y_pred, labels=labels, average=None)
            score = metric(y_true, y_pred, average=None)
            assert_array_equal(score_labels, score[inverse_labels])


@pytest.mark.parametrize(
    "name", sorted(MULTILABELS_METRICS - {"unnormalized_multilabel_confusion_matrix"})
)
def test_multilabel_label_permutations_invariance(name):
    random_state = check_random_state(0)
    n_samples, n_classes = 20, 4

    y_true = random_state.randint(0, 2, size=(n_samples, n_classes))
    y_score = random_state.randint(0, 2, size=(n_samples, n_classes))

    metric = ALL_METRICS[name]
    score = metric(y_true, y_score)

    for perm in permutations(range(n_classes), n_classes):
        y_score_perm = y_score[:, perm]
        y_true_perm = y_true[:, perm]

        current_score = metric(y_true_perm, y_score_perm)
        assert_almost_equal(score, current_score)


@pytest.mark.parametrize(
    "name", sorted(THRESHOLDED_MULTILABEL_METRICS | MULTIOUTPUT_METRICS)
)
def test_thresholded_multilabel_multioutput_permutations_invariance(name):
    random_state = check_random_state(0)
    n_samples, n_classes = 20, 4
    y_true = random_state.randint(0, 2, size=(n_samples, n_classes))
    y_score = random_state.normal(size=y_true.shape)

    # Makes sure all samples have at least one label. This works around errors
    # when running metrics where average="sample"
    y_true[y_true.sum(1) == 4, 0] = 0
    y_true[y_true.sum(1) == 0, 0] = 1

    metric = ALL_METRICS[name]
    score = metric(y_true, y_score)

    for perm in permutations(range(n_classes), n_classes):
        y_score_perm = y_score[:, perm]
        y_true_perm = y_true[:, perm]

        current_score = metric(y_true_perm, y_score_perm)
        if metric == mean_absolute_percentage_error:
            assert np.isfinite(current_score)
            assert current_score > 1e6
            # Here we are not comparing the values in case of MAPE because
            # whenever y_true value is exactly zero, the MAPE value doesn't
            # signify anything. Thus, in this case we are just expecting
            # very large finite value.
        else:
            assert_almost_equal(score, current_score)


@pytest.mark.parametrize(
    "name", sorted(set(THRESHOLDED_METRICS) - METRIC_UNDEFINED_BINARY_MULTICLASS)
)
def test_thresholded_metric_permutation_invariance(name):
    n_samples, n_classes = 100, 3
    random_state = check_random_state(0)

    y_score = random_state.rand(n_samples, n_classes)
    temp = np.exp(-y_score)
    y_score = temp / temp.sum(axis=-1).reshape(-1, 1)
    y_true = random_state.randint(0, n_classes, size=n_samples)

    metric = ALL_METRICS[name]
    score = metric(y_true, y_score)
    for perm in permutations(range(n_classes), n_classes):
        inverse_perm = np.zeros(n_classes, dtype=int)
        inverse_perm[list(perm)] = np.arange(n_classes)
        y_score_perm = y_score[:, inverse_perm]
        y_true_perm = np.take(perm, y_true)

        current_score = metric(y_true_perm, y_score_perm)
        assert_almost_equal(score, current_score)


@pytest.mark.parametrize("metric_name", CLASSIFICATION_METRICS)
def test_metrics_consistent_type_error(metric_name):
    # check that an understable message is raised when the type between y_true
    # and y_pred mismatch
    rng = np.random.RandomState(42)
    y1 = np.array(["spam"] * 3 + ["eggs"] * 2, dtype=object)
    y2 = rng.randint(0, 2, size=y1.size)

    err_msg = "Labels in y_true and y_pred should be of the same type."
    with pytest.raises(TypeError, match=err_msg):
        CLASSIFICATION_METRICS[metric_name](y1, y2)


@pytest.mark.parametrize(
    "metric, y_pred_threshold",
    [
        (average_precision_score, True),
        (brier_score_loss, True),
        (f1_score, False),
        (partial(fbeta_score, beta=1), False),
        (jaccard_score, False),
        (precision_recall_curve, True),
        (precision_score, False),
        (recall_score, False),
        (roc_curve, True),
    ],
)
@pytest.mark.parametrize("dtype_y_str", [str, object])
def test_metrics_pos_label_error_str(metric, y_pred_threshold, dtype_y_str):
    # check that the error message if `pos_label` is not specified and the
    # targets is made of strings.
    rng = np.random.RandomState(42)
    y1 = np.array(["spam"] * 3 + ["eggs"] * 2, dtype=dtype_y_str)
    y2 = rng.randint(0, 2, size=y1.size)

    if not y_pred_threshold:
        y2 = np.array(["spam", "eggs"], dtype=dtype_y_str)[y2]

    err_msg_pos_label_None = (
        "y_true takes value in {'eggs', 'spam'} and pos_label is not "
        "specified: either make y_true take value in {0, 1} or {-1, 1} or "
        "pass pos_label explicit"
    )
    err_msg_pos_label_1 = (
        r"pos_label=1 is not a valid label. It should be one of " r"\['eggs', 'spam'\]"
    )

    pos_label_default = signature(metric).parameters["pos_label"].default

    err_msg = err_msg_pos_label_1 if pos_label_default == 1 else err_msg_pos_label_None
    with pytest.raises(ValueError, match=err_msg):
        metric(y1, y2)<|MERGE_RESOLUTION|>--- conflicted
+++ resolved
@@ -1,3 +1,4 @@
+
 from functools import partial
 from inspect import signature
 from itertools import product
@@ -219,27 +220,6 @@
     "weighted_roc_auc": partial(roc_auc_score, average="weighted"),
     "samples_roc_auc": partial(roc_auc_score, average="samples"),
     "micro_roc_auc": partial(roc_auc_score, average="micro"),
-<<<<<<< HEAD
-    "ovr_roc_auc": partial(roc_auc_score, average="macro", multi_class='ovr'),
-    "weighted_ovr_roc_auc": partial(roc_auc_score, average="weighted",
-                                    multi_class='ovr'),
-    "ovo_roc_auc": partial(roc_auc_score, average="macro", multi_class='ovo'),
-    "weighted_ovo_roc_auc": partial(roc_auc_score, average="weighted",
-                                    multi_class='ovo'),
-    "partial_roc_auc_max_fpr": partial(roc_auc_score, max_fpr=0.5),
-    "partial_roc_auc_min_tpr": partial(roc_auc_score, min_tpr=0.5),
-
-    "average_precision_score":
-    average_precision_score,  # default: average="macro"
-    "weighted_average_precision_score":
-    partial(average_precision_score, average="weighted"),
-    "samples_average_precision_score":
-    partial(average_precision_score, average="samples"),
-    "micro_average_precision_score":
-    partial(average_precision_score, average="micro"),
-    "label_ranking_average_precision_score":
-    label_ranking_average_precision_score,
-=======
     "ovr_roc_auc": partial(roc_auc_score, average="macro", multi_class="ovr"),
     "weighted_ovr_roc_auc": partial(
         roc_auc_score, average="weighted", multi_class="ovr"
@@ -248,7 +228,8 @@
     "weighted_ovo_roc_auc": partial(
         roc_auc_score, average="weighted", multi_class="ovo"
     ),
-    "partial_roc_auc": partial(roc_auc_score, max_fpr=0.5),
+    "partial_roc_auc_max_fpr": partial(roc_auc_score, max_fpr=0.5),
+    "partial_roc_auc_min_tpr": partial(roc_auc_score, min_tpr=0.5),
     "average_precision_score": average_precision_score,  # default: average="macro"
     "weighted_average_precision_score": partial(
         average_precision_score, average="weighted"
@@ -258,7 +239,6 @@
     ),
     "micro_average_precision_score": partial(average_precision_score, average="micro"),
     "label_ranking_average_precision_score": label_ranking_average_precision_score,
->>>>>>> 60160838
     "ndcg_score": ndcg_score,
     "dcg_score": dcg_score,
     "top_k_accuracy_score": top_k_accuracy_score,
@@ -338,14 +318,10 @@
 
 # Threshold-based metrics with an "average" argument
 THRESHOLDED_METRICS_WITH_AVERAGING = {
-<<<<<<< HEAD
-    "roc_auc_score", "average_precision_score",
-    "partial_roc_auc_max_fpr", "partial_roc_auc_min_tpr"
-=======
     "roc_auc_score",
     "average_precision_score",
-    "partial_roc_auc",
->>>>>>> 60160838
+    "partial_roc_auc_max_fpr",
+    "partial_roc_auc_min_tpr",
 }
 
 # Metrics with a "pos_label" argument
@@ -415,29 +391,18 @@
 THRESHOLDED_MULTILABEL_METRICS = {
     "log_loss",
     "unnormalized_log_loss",
-<<<<<<< HEAD
-
-    "roc_auc_score", "weighted_roc_auc", "samples_roc_auc",
-    "micro_roc_auc", "partial_roc_auc_max_fpr", "partial_roc_auc_min_tpr",
-
-    "average_precision_score", "weighted_average_precision_score",
-    "samples_average_precision_score", "micro_average_precision_score",
-
-    "coverage_error", "label_ranking_loss",
-
-=======
     "roc_auc_score",
     "weighted_roc_auc",
     "samples_roc_auc",
     "micro_roc_auc",
-    "partial_roc_auc",
+    "partial_roc_auc_max_fpr",
+    "partial_roc_auc_min_tpr",
     "average_precision_score",
     "weighted_average_precision_score",
     "samples_average_precision_score",
     "micro_average_precision_score",
     "coverage_error",
     "label_ranking_loss",
->>>>>>> 60160838
     "ndcg_score",
     "dcg_score",
     "label_ranking_average_precision_score",
