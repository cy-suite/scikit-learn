from functools import partial
from inspect import signature
from itertools import chain, permutations, product

import numpy as np
import pytest

from sklearn._config import config_context
from sklearn.datasets import make_multilabel_classification
from sklearn.metrics import (
    accuracy_score,
    average_precision_score,
    balanced_accuracy_score,
    brier_score_loss,
    cohen_kappa_score,
    confusion_matrix,
    coverage_error,
    d2_absolute_error_score,
    d2_pinball_score,
    d2_tweedie_score,
    dcg_score,
    det_curve,
    explained_variance_score,
    f1_score,
    fbeta_score,
    hamming_loss,
    hinge_loss,
    jaccard_score,
    label_ranking_average_precision_score,
    label_ranking_loss,
    log_loss,
    matthews_corrcoef,
    max_error,
    mean_absolute_error,
    mean_absolute_percentage_error,
    mean_gamma_deviance,
    mean_pinball_loss,
    mean_poisson_deviance,
    mean_squared_error,
    mean_tweedie_deviance,
    median_absolute_error,
    multilabel_confusion_matrix,
    ndcg_score,
    precision_recall_curve,
    precision_score,
    r2_score,
    recall_score,
    roc_auc_score,
    roc_curve,
    top_k_accuracy_score,
    zero_one_loss,
)
from sklearn.metrics._base import _average_binary_score
from sklearn.preprocessing import LabelBinarizer
from sklearn.utils import shuffle
from sklearn.utils._array_api import (
    _atol_for_type,
    _convert_to_numpy,
    yield_namespace_device_dtype_combinations,
)
from sklearn.utils._testing import (
    _array_api_for_tests,
    assert_allclose,
    assert_almost_equal,
    assert_array_equal,
    assert_array_less,
    ignore_warnings,
)
from sklearn.utils.fixes import COO_CONTAINERS
from sklearn.utils.multiclass import type_of_target
from sklearn.utils.validation import _num_samples, check_random_state

# Note toward developers about metric testing
# -------------------------------------------
# It is often possible to write one general test for several metrics:
#
#   - invariance properties, e.g. invariance to sample order
#   - common behavior for an argument, e.g. the "normalize" with value True
#     will return the mean of the metrics and with value False will return
#     the sum of the metrics.
#
# In order to improve the overall metric testing, it is a good idea to write
# first a specific test for the given metric and then add a general test for
# all metrics that have the same behavior.
#
# Two types of datastructures are used in order to implement this system:
# dictionaries of metrics and lists of metrics with common properties.
#
# Dictionaries of metrics
# ------------------------
# The goal of having those dictionaries is to have an easy way to call a
# particular metric and associate a name to each function:
#
#   - REGRESSION_METRICS: all regression metrics.
#   - CLASSIFICATION_METRICS: all classification metrics
#     which compare a ground truth and the estimated targets as returned by a
#     classifier.
#   - THRESHOLDED_METRICS: all classification metrics which
#     compare a ground truth and a score, e.g. estimated probabilities or
#     decision function (format might vary)
#
# Those dictionaries will be used to test systematically some invariance
# properties, e.g. invariance toward several input layout.
#

REGRESSION_METRICS = {
    "max_error": max_error,
    "mean_absolute_error": mean_absolute_error,
    "mean_squared_error": mean_squared_error,
    "mean_pinball_loss": mean_pinball_loss,
    "median_absolute_error": median_absolute_error,
    "mean_absolute_percentage_error": mean_absolute_percentage_error,
    "explained_variance_score": explained_variance_score,
    "r2_score": partial(r2_score, multioutput="variance_weighted"),
    "mean_normal_deviance": partial(mean_tweedie_deviance, power=0),
    "mean_poisson_deviance": mean_poisson_deviance,
    "mean_gamma_deviance": mean_gamma_deviance,
    "mean_compound_poisson_deviance": partial(mean_tweedie_deviance, power=1.4),
    "d2_tweedie_score": partial(d2_tweedie_score, power=1.4),
    "d2_pinball_score": d2_pinball_score,
    "d2_absolute_error_score": d2_absolute_error_score,
}

CLASSIFICATION_METRICS = {
    "accuracy_score": accuracy_score,
    "balanced_accuracy_score": balanced_accuracy_score,
    "adjusted_balanced_accuracy_score": partial(balanced_accuracy_score, adjusted=True),
    "unnormalized_accuracy_score": partial(accuracy_score, normalize=False),
    # `confusion_matrix` returns absolute values and hence behaves unnormalized
    # . Naming it with an unnormalized_ prefix is necessary for this module to
    # skip sample_weight scaling checks which will fail for unnormalized
    # metrics.
    "unnormalized_confusion_matrix": confusion_matrix,
    "normalized_confusion_matrix": lambda *args, **kwargs: (
        confusion_matrix(*args, **kwargs).astype("float")
        / confusion_matrix(*args, **kwargs).sum(axis=1)[:, np.newaxis]
    ),
    "unnormalized_multilabel_confusion_matrix": multilabel_confusion_matrix,
    "unnormalized_multilabel_confusion_matrix_sample": partial(
        multilabel_confusion_matrix, samplewise=True
    ),
    "hamming_loss": hamming_loss,
    "zero_one_loss": zero_one_loss,
    "unnormalized_zero_one_loss": partial(zero_one_loss, normalize=False),
    # These are needed to test averaging
    "jaccard_score": jaccard_score,
    "precision_score": precision_score,
    "recall_score": recall_score,
    "f1_score": f1_score,
    "f2_score": partial(fbeta_score, beta=2),
    "f0.5_score": partial(fbeta_score, beta=0.5),
    "matthews_corrcoef_score": matthews_corrcoef,
    "weighted_f0.5_score": partial(fbeta_score, average="weighted", beta=0.5),
    "weighted_f1_score": partial(f1_score, average="weighted"),
    "weighted_f2_score": partial(fbeta_score, average="weighted", beta=2),
    "weighted_precision_score": partial(precision_score, average="weighted"),
    "weighted_recall_score": partial(recall_score, average="weighted"),
    "weighted_jaccard_score": partial(jaccard_score, average="weighted"),
    "micro_f0.5_score": partial(fbeta_score, average="micro", beta=0.5),
    "micro_f1_score": partial(f1_score, average="micro"),
    "micro_f2_score": partial(fbeta_score, average="micro", beta=2),
    "micro_precision_score": partial(precision_score, average="micro"),
    "micro_recall_score": partial(recall_score, average="micro"),
    "micro_jaccard_score": partial(jaccard_score, average="micro"),
    "macro_f0.5_score": partial(fbeta_score, average="macro", beta=0.5),
    "macro_f1_score": partial(f1_score, average="macro"),
    "macro_f2_score": partial(fbeta_score, average="macro", beta=2),
    "macro_precision_score": partial(precision_score, average="macro"),
    "macro_recall_score": partial(recall_score, average="macro"),
    "macro_jaccard_score": partial(jaccard_score, average="macro"),
    "samples_f0.5_score": partial(fbeta_score, average="samples", beta=0.5),
    "samples_f1_score": partial(f1_score, average="samples"),
    "samples_f2_score": partial(fbeta_score, average="samples", beta=2),
    "samples_precision_score": partial(precision_score, average="samples"),
    "samples_recall_score": partial(recall_score, average="samples"),
    "samples_jaccard_score": partial(jaccard_score, average="samples"),
    "cohen_kappa_score": cohen_kappa_score,
}


def precision_recall_curve_padded_thresholds(*args, **kwargs):
    """
    The dimensions of precision-recall pairs and the threshold array as
    returned by the precision_recall_curve do not match. See
    func:`sklearn.metrics.precision_recall_curve`

    This prevents implicit conversion of return value triple to an higher
    dimensional np.array of dtype('float64') (it will be of dtype('object)
    instead). This again is needed for assert_array_equal to work correctly.

    As a workaround we pad the threshold array with NaN values to match
    the dimension of precision and recall arrays respectively.
    """
    precision, recall, thresholds = precision_recall_curve(*args, **kwargs)

    pad_threshholds = len(precision) - len(thresholds)

    return np.array(
        [
            precision,
            recall,
            np.pad(
                thresholds.astype(np.float64),
                pad_width=(0, pad_threshholds),
                mode="constant",
                constant_values=[np.nan],
            ),
        ]
    )


CURVE_METRICS = {
    "roc_curve": roc_curve,
    "precision_recall_curve": precision_recall_curve_padded_thresholds,
    "det_curve": det_curve,
}

THRESHOLDED_METRICS = {
    "coverage_error": coverage_error,
    "label_ranking_loss": label_ranking_loss,
    "log_loss": log_loss,
    "unnormalized_log_loss": partial(log_loss, normalize=False),
    "hinge_loss": hinge_loss,
    "brier_score_loss": brier_score_loss,
    "roc_auc_score": roc_auc_score,  # default: average="macro"
    "weighted_roc_auc": partial(roc_auc_score, average="weighted"),
    "samples_roc_auc": partial(roc_auc_score, average="samples"),
    "micro_roc_auc": partial(roc_auc_score, average="micro"),
    "ovr_roc_auc": partial(roc_auc_score, average="macro", multi_class="ovr"),
    "weighted_ovr_roc_auc": partial(
        roc_auc_score, average="weighted", multi_class="ovr"
    ),
    "ovo_roc_auc": partial(roc_auc_score, average="macro", multi_class="ovo"),
    "weighted_ovo_roc_auc": partial(
        roc_auc_score, average="weighted", multi_class="ovo"
    ),
    "partial_roc_auc": partial(roc_auc_score, max_fpr=0.5),
    "average_precision_score": average_precision_score,  # default: average="macro"
    "weighted_average_precision_score": partial(
        average_precision_score, average="weighted"
    ),
    "samples_average_precision_score": partial(
        average_precision_score, average="samples"
    ),
    "micro_average_precision_score": partial(average_precision_score, average="micro"),
    "label_ranking_average_precision_score": label_ranking_average_precision_score,
    "ndcg_score": ndcg_score,
    "dcg_score": dcg_score,
    "top_k_accuracy_score": top_k_accuracy_score,
}

ALL_METRICS = dict()
ALL_METRICS.update(THRESHOLDED_METRICS)
ALL_METRICS.update(CLASSIFICATION_METRICS)
ALL_METRICS.update(REGRESSION_METRICS)
ALL_METRICS.update(CURVE_METRICS)

# Lists of metrics with common properties
# ---------------------------------------
# Lists of metrics with common properties are used to test systematically some
# functionalities and invariance, e.g. SYMMETRIC_METRICS lists all metrics that
# are symmetric with respect to their input argument y_true and y_pred.
#
# When you add a new metric or functionality, check if a general test
# is already written.

# Those metrics don't support binary inputs
METRIC_UNDEFINED_BINARY = {
    "samples_f0.5_score",
    "samples_f1_score",
    "samples_f2_score",
    "samples_precision_score",
    "samples_recall_score",
    "samples_jaccard_score",
    "coverage_error",
    "unnormalized_multilabel_confusion_matrix_sample",
    "label_ranking_loss",
    "label_ranking_average_precision_score",
    "dcg_score",
    "ndcg_score",
}

# Those metrics don't support multiclass inputs
METRIC_UNDEFINED_MULTICLASS = {
    "brier_score_loss",
    "micro_roc_auc",
    "samples_roc_auc",
    "partial_roc_auc",
    "roc_auc_score",
    "weighted_roc_auc",
    "jaccard_score",
    # with default average='binary', multiclass is prohibited
    "precision_score",
    "recall_score",
    "f1_score",
    "f2_score",
    "f0.5_score",
    # curves
    "roc_curve",
    "precision_recall_curve",
    "det_curve",
}

# Metric undefined with "binary" or "multiclass" input
METRIC_UNDEFINED_BINARY_MULTICLASS = METRIC_UNDEFINED_BINARY.union(
    METRIC_UNDEFINED_MULTICLASS
)

# Metrics with an "average" argument
METRICS_WITH_AVERAGING = {
    "precision_score",
    "recall_score",
    "f1_score",
    "f2_score",
    "f0.5_score",
    "jaccard_score",
}

# Threshold-based metrics with an "average" argument
THRESHOLDED_METRICS_WITH_AVERAGING = {
    "roc_auc_score",
    "average_precision_score",
    "partial_roc_auc",
}

# Metrics with a "pos_label" argument
METRICS_WITH_POS_LABEL = {
    "roc_curve",
    "precision_recall_curve",
    "det_curve",
    "brier_score_loss",
    "precision_score",
    "recall_score",
    "f1_score",
    "f2_score",
    "f0.5_score",
    "jaccard_score",
    "average_precision_score",
    "weighted_average_precision_score",
    "micro_average_precision_score",
    "samples_average_precision_score",
}

# Metrics with a "labels" argument
# TODO: Handle multi_class metrics that has a labels argument as well as a
# decision function argument. e.g hinge_loss
METRICS_WITH_LABELS = {
    "unnormalized_confusion_matrix",
    "normalized_confusion_matrix",
    "roc_curve",
    "precision_recall_curve",
    "det_curve",
    "precision_score",
    "recall_score",
    "f1_score",
    "f2_score",
    "f0.5_score",
    "jaccard_score",
    "weighted_f0.5_score",
    "weighted_f1_score",
    "weighted_f2_score",
    "weighted_precision_score",
    "weighted_recall_score",
    "weighted_jaccard_score",
    "micro_f0.5_score",
    "micro_f1_score",
    "micro_f2_score",
    "micro_precision_score",
    "micro_recall_score",
    "micro_jaccard_score",
    "macro_f0.5_score",
    "macro_f1_score",
    "macro_f2_score",
    "macro_precision_score",
    "macro_recall_score",
    "macro_jaccard_score",
    "unnormalized_multilabel_confusion_matrix",
    "unnormalized_multilabel_confusion_matrix_sample",
    "cohen_kappa_score",
}

# Metrics with a "normalize" option
METRICS_WITH_NORMALIZE_OPTION = {
    "accuracy_score",
    "top_k_accuracy_score",
    "zero_one_loss",
}

# Threshold-based metrics with "multilabel-indicator" format support
THRESHOLDED_MULTILABEL_METRICS = {
    "log_loss",
    "unnormalized_log_loss",
    "roc_auc_score",
    "weighted_roc_auc",
    "samples_roc_auc",
    "micro_roc_auc",
    "partial_roc_auc",
    "average_precision_score",
    "weighted_average_precision_score",
    "samples_average_precision_score",
    "micro_average_precision_score",
    "coverage_error",
    "label_ranking_loss",
    "ndcg_score",
    "dcg_score",
    "label_ranking_average_precision_score",
}

# Classification metrics with  "multilabel-indicator" format
MULTILABELS_METRICS = {
    "accuracy_score",
    "unnormalized_accuracy_score",
    "hamming_loss",
    "zero_one_loss",
    "unnormalized_zero_one_loss",
    "weighted_f0.5_score",
    "weighted_f1_score",
    "weighted_f2_score",
    "weighted_precision_score",
    "weighted_recall_score",
    "weighted_jaccard_score",
    "macro_f0.5_score",
    "macro_f1_score",
    "macro_f2_score",
    "macro_precision_score",
    "macro_recall_score",
    "macro_jaccard_score",
    "micro_f0.5_score",
    "micro_f1_score",
    "micro_f2_score",
    "micro_precision_score",
    "micro_recall_score",
    "micro_jaccard_score",
    "unnormalized_multilabel_confusion_matrix",
    "samples_f0.5_score",
    "samples_f1_score",
    "samples_f2_score",
    "samples_precision_score",
    "samples_recall_score",
    "samples_jaccard_score",
}

# Regression metrics with "multioutput-continuous" format support
MULTIOUTPUT_METRICS = {
    "mean_absolute_error",
    "median_absolute_error",
    "mean_squared_error",
    "r2_score",
    "explained_variance_score",
    "mean_absolute_percentage_error",
    "mean_pinball_loss",
    "d2_pinball_score",
    "d2_absolute_error_score",
}

# Symmetric with respect to their input arguments y_true and y_pred
# metric(y_true, y_pred) == metric(y_pred, y_true).
SYMMETRIC_METRICS = {
    "accuracy_score",
    "unnormalized_accuracy_score",
    "hamming_loss",
    "zero_one_loss",
    "unnormalized_zero_one_loss",
    "micro_jaccard_score",
    "macro_jaccard_score",
    "jaccard_score",
    "samples_jaccard_score",
    "f1_score",
    "micro_f1_score",
    "macro_f1_score",
    "weighted_recall_score",
    # P = R = F = accuracy in multiclass case
    "micro_f0.5_score",
    "micro_f1_score",
    "micro_f2_score",
    "micro_precision_score",
    "micro_recall_score",
    "matthews_corrcoef_score",
    "mean_absolute_error",
    "mean_squared_error",
    "median_absolute_error",
    "max_error",
    # Pinball loss is only symmetric for alpha=0.5 which is the default.
    "mean_pinball_loss",
    "cohen_kappa_score",
    "mean_normal_deviance",
}

# Asymmetric with respect to their input arguments y_true and y_pred
# metric(y_true, y_pred) != metric(y_pred, y_true).
NOT_SYMMETRIC_METRICS = {
    "balanced_accuracy_score",
    "adjusted_balanced_accuracy_score",
    "explained_variance_score",
    "r2_score",
    "unnormalized_confusion_matrix",
    "normalized_confusion_matrix",
    "roc_curve",
    "precision_recall_curve",
    "det_curve",
    "precision_score",
    "recall_score",
    "f2_score",
    "f0.5_score",
    "weighted_f0.5_score",
    "weighted_f1_score",
    "weighted_f2_score",
    "weighted_precision_score",
    "weighted_jaccard_score",
    "unnormalized_multilabel_confusion_matrix",
    "macro_f0.5_score",
    "macro_f2_score",
    "macro_precision_score",
    "macro_recall_score",
    "hinge_loss",
    "mean_gamma_deviance",
    "mean_poisson_deviance",
    "mean_compound_poisson_deviance",
    "d2_tweedie_score",
    "d2_pinball_score",
    "d2_absolute_error_score",
    "mean_absolute_percentage_error",
}


# No Sample weight support
METRICS_WITHOUT_SAMPLE_WEIGHT = {
    "median_absolute_error",
    "max_error",
    "ovo_roc_auc",
    "weighted_ovo_roc_auc",
}

METRICS_REQUIRE_POSITIVE_Y = {
    "mean_poisson_deviance",
    "mean_gamma_deviance",
    "mean_compound_poisson_deviance",
    "d2_tweedie_score",
}


def _require_positive_targets(y1, y2):
    """Make targets strictly positive"""
    offset = abs(min(y1.min(), y2.min())) + 1
    y1 += offset
    y2 += offset
    return y1, y2


def test_symmetry_consistency():
    # We shouldn't forget any metrics
    assert (
        SYMMETRIC_METRICS
        | NOT_SYMMETRIC_METRICS
        | set(THRESHOLDED_METRICS)
        | METRIC_UNDEFINED_BINARY_MULTICLASS
    ) == set(ALL_METRICS)

    assert (SYMMETRIC_METRICS & NOT_SYMMETRIC_METRICS) == set()


@pytest.mark.parametrize("name", sorted(SYMMETRIC_METRICS))
def test_symmetric_metric(name):
    # Test the symmetry of score and loss functions
    random_state = check_random_state(0)
    y_true = random_state.randint(0, 2, size=(20,))
    y_pred = random_state.randint(0, 2, size=(20,))

    if name in METRICS_REQUIRE_POSITIVE_Y:
        y_true, y_pred = _require_positive_targets(y_true, y_pred)

    y_true_bin = random_state.randint(0, 2, size=(20, 25))
    y_pred_bin = random_state.randint(0, 2, size=(20, 25))

    metric = ALL_METRICS[name]
    if name in METRIC_UNDEFINED_BINARY:
        if name in MULTILABELS_METRICS:
            assert_allclose(
                metric(y_true_bin, y_pred_bin),
                metric(y_pred_bin, y_true_bin),
                err_msg="%s is not symmetric" % name,
            )
        else:
            assert False, "This case is currently unhandled"
    else:
        assert_allclose(
            metric(y_true, y_pred),
            metric(y_pred, y_true),
            err_msg="%s is not symmetric" % name,
        )


@pytest.mark.parametrize("name", sorted(NOT_SYMMETRIC_METRICS))
def test_not_symmetric_metric(name):
    # Test the symmetry of score and loss functions
    random_state = check_random_state(0)
    y_true = random_state.randint(0, 2, size=(20,))
    y_pred = random_state.randint(0, 2, size=(20,))

    if name in METRICS_REQUIRE_POSITIVE_Y:
        y_true, y_pred = _require_positive_targets(y_true, y_pred)

    metric = ALL_METRICS[name]

    # use context manager to supply custom error message
    with pytest.raises(AssertionError):
        assert_array_equal(metric(y_true, y_pred), metric(y_pred, y_true))
        raise ValueError("%s seems to be symmetric" % name)


@pytest.mark.parametrize(
    "name", sorted(set(ALL_METRICS) - METRIC_UNDEFINED_BINARY_MULTICLASS)
)
def test_sample_order_invariance(name):
    random_state = check_random_state(0)
    y_true = random_state.randint(0, 2, size=(20,))
    y_pred = random_state.randint(0, 2, size=(20,))

    if name in METRICS_REQUIRE_POSITIVE_Y:
        y_true, y_pred = _require_positive_targets(y_true, y_pred)

    y_true_shuffle, y_pred_shuffle = shuffle(y_true, y_pred, random_state=0)

    with ignore_warnings():
        metric = ALL_METRICS[name]
        assert_allclose(
            metric(y_true, y_pred),
            metric(y_true_shuffle, y_pred_shuffle),
            err_msg="%s is not sample order invariant" % name,
        )


@ignore_warnings
def test_sample_order_invariance_multilabel_and_multioutput():
    random_state = check_random_state(0)

    # Generate some data
    y_true = random_state.randint(0, 2, size=(20, 25))
    y_pred = random_state.randint(0, 2, size=(20, 25))
    y_score = random_state.normal(size=y_true.shape)

    y_true_shuffle, y_pred_shuffle, y_score_shuffle = shuffle(
        y_true, y_pred, y_score, random_state=0
    )

    for name in MULTILABELS_METRICS:
        metric = ALL_METRICS[name]
        assert_allclose(
            metric(y_true, y_pred),
            metric(y_true_shuffle, y_pred_shuffle),
            err_msg="%s is not sample order invariant" % name,
        )

    for name in THRESHOLDED_MULTILABEL_METRICS:
        metric = ALL_METRICS[name]
        assert_allclose(
            metric(y_true, y_score),
            metric(y_true_shuffle, y_score_shuffle),
            err_msg="%s is not sample order invariant" % name,
        )

    for name in MULTIOUTPUT_METRICS:
        metric = ALL_METRICS[name]
        assert_allclose(
            metric(y_true, y_score),
            metric(y_true_shuffle, y_score_shuffle),
            err_msg="%s is not sample order invariant" % name,
        )
        assert_allclose(
            metric(y_true, y_pred),
            metric(y_true_shuffle, y_pred_shuffle),
            err_msg="%s is not sample order invariant" % name,
        )


@pytest.mark.parametrize(
    "name", sorted(set(ALL_METRICS) - METRIC_UNDEFINED_BINARY_MULTICLASS)
)
def test_format_invariance_with_1d_vectors(name):
    random_state = check_random_state(0)
    y1 = random_state.randint(0, 2, size=(20,))
    y2 = random_state.randint(0, 2, size=(20,))

    if name in METRICS_REQUIRE_POSITIVE_Y:
        y1, y2 = _require_positive_targets(y1, y2)

    y1_list = list(y1)
    y2_list = list(y2)

    y1_1d, y2_1d = np.array(y1), np.array(y2)
    assert_array_equal(y1_1d.ndim, 1)
    assert_array_equal(y2_1d.ndim, 1)
    y1_column = np.reshape(y1_1d, (-1, 1))
    y2_column = np.reshape(y2_1d, (-1, 1))
    y1_row = np.reshape(y1_1d, (1, -1))
    y2_row = np.reshape(y2_1d, (1, -1))

    with ignore_warnings():
        metric = ALL_METRICS[name]

        measure = metric(y1, y2)

        assert_allclose(
            metric(y1_list, y2_list),
            measure,
            err_msg="%s is not representation invariant with list" % name,
        )

        assert_allclose(
            metric(y1_1d, y2_1d),
            measure,
            err_msg="%s is not representation invariant with np-array-1d" % name,
        )

        assert_allclose(
            metric(y1_column, y2_column),
            measure,
            err_msg="%s is not representation invariant with np-array-column" % name,
        )

        # Mix format support
        assert_allclose(
            metric(y1_1d, y2_list),
            measure,
            err_msg="%s is not representation invariant with mix np-array-1d and list"
            % name,
        )

        assert_allclose(
            metric(y1_list, y2_1d),
            measure,
            err_msg="%s is not representation invariant with mix np-array-1d and list"
            % name,
        )

        assert_allclose(
            metric(y1_1d, y2_column),
            measure,
            err_msg=(
                "%s is not representation invariant with mix "
                "np-array-1d and np-array-column"
            )
            % name,
        )

        assert_allclose(
            metric(y1_column, y2_1d),
            measure,
            err_msg=(
                "%s is not representation invariant with mix "
                "np-array-1d and np-array-column"
            )
            % name,
        )

        assert_allclose(
            metric(y1_list, y2_column),
            measure,
            err_msg=(
                "%s is not representation invariant with mix list and np-array-column"
            )
            % name,
        )

        assert_allclose(
            metric(y1_column, y2_list),
            measure,
            err_msg=(
                "%s is not representation invariant with mix list and np-array-column"
            )
            % name,
        )

        # These mix representations aren't allowed
        with pytest.raises(ValueError):
            metric(y1_1d, y2_row)
        with pytest.raises(ValueError):
            metric(y1_row, y2_1d)
        with pytest.raises(ValueError):
            metric(y1_list, y2_row)
        with pytest.raises(ValueError):
            metric(y1_row, y2_list)
        with pytest.raises(ValueError):
            metric(y1_column, y2_row)
        with pytest.raises(ValueError):
            metric(y1_row, y2_column)

        # NB: We do not test for y1_row, y2_row as these may be
        # interpreted as multilabel or multioutput data.
        if name not in (
            MULTIOUTPUT_METRICS | THRESHOLDED_MULTILABEL_METRICS | MULTILABELS_METRICS
        ):
            with pytest.raises(ValueError):
                metric(y1_row, y2_row)


@pytest.mark.parametrize(
    "name", sorted(set(CLASSIFICATION_METRICS) - METRIC_UNDEFINED_BINARY_MULTICLASS)
)
def test_classification_invariance_string_vs_numbers_labels(name):
    # Ensure that classification metrics with string labels are invariant
    random_state = check_random_state(0)
    y1 = random_state.randint(0, 2, size=(20,))
    y2 = random_state.randint(0, 2, size=(20,))

    y1_str = np.array(["eggs", "spam"])[y1]
    y2_str = np.array(["eggs", "spam"])[y2]

    pos_label_str = "spam"
    labels_str = ["eggs", "spam"]

    with ignore_warnings():
        metric = CLASSIFICATION_METRICS[name]
        measure_with_number = metric(y1, y2)

        # Ugly, but handle case with a pos_label and label
        metric_str = metric
        if name in METRICS_WITH_POS_LABEL:
            metric_str = partial(metric_str, pos_label=pos_label_str)

        measure_with_str = metric_str(y1_str, y2_str)

        assert_array_equal(
            measure_with_number,
            measure_with_str,
            err_msg="{0} failed string vs number invariance test".format(name),
        )

        measure_with_strobj = metric_str(y1_str.astype("O"), y2_str.astype("O"))
        assert_array_equal(
            measure_with_number,
            measure_with_strobj,
            err_msg="{0} failed string object vs number invariance test".format(name),
        )

        if name in METRICS_WITH_LABELS:
            metric_str = partial(metric_str, labels=labels_str)
            measure_with_str = metric_str(y1_str, y2_str)
            assert_array_equal(
                measure_with_number,
                measure_with_str,
                err_msg="{0} failed string vs number  invariance test".format(name),
            )

            measure_with_strobj = metric_str(y1_str.astype("O"), y2_str.astype("O"))
            assert_array_equal(
                measure_with_number,
                measure_with_strobj,
                err_msg="{0} failed string vs number  invariance test".format(name),
            )


@pytest.mark.parametrize("name", THRESHOLDED_METRICS)
def test_thresholded_invariance_string_vs_numbers_labels(name):
    # Ensure that thresholded metrics with string labels are invariant
    random_state = check_random_state(0)
    y1 = random_state.randint(0, 2, size=(20,))
    y2 = random_state.randint(0, 2, size=(20,))

    y1_str = np.array(["eggs", "spam"])[y1]

    pos_label_str = "spam"

    with ignore_warnings():
        metric = THRESHOLDED_METRICS[name]
        if name not in METRIC_UNDEFINED_BINARY:
            # Ugly, but handle case with a pos_label and label
            metric_str = metric
            if name in METRICS_WITH_POS_LABEL:
                metric_str = partial(metric_str, pos_label=pos_label_str)

            measure_with_number = metric(y1, y2)
            measure_with_str = metric_str(y1_str, y2)
            assert_array_equal(
                measure_with_number,
                measure_with_str,
                err_msg="{0} failed string vs number invariance test".format(name),
            )

            measure_with_strobj = metric_str(y1_str.astype("O"), y2)
            assert_array_equal(
                measure_with_number,
                measure_with_strobj,
                err_msg="{0} failed string object vs number invariance test".format(
                    name
                ),
            )
        else:
            # TODO those metrics doesn't support string label yet
            with pytest.raises(ValueError):
                metric(y1_str, y2)
            with pytest.raises(ValueError):
                metric(y1_str.astype("O"), y2)


invalids_nan_inf = [
    ([0, 1], [np.inf, np.inf]),
    ([0, 1], [np.nan, np.nan]),
    ([0, 1], [np.nan, np.inf]),
    ([0, 1], [np.inf, 1]),
    ([0, 1], [np.nan, 1]),
]


@pytest.mark.parametrize(
    "metric", chain(THRESHOLDED_METRICS.values(), REGRESSION_METRICS.values())
)
@pytest.mark.parametrize("y_true, y_score", invalids_nan_inf)
def test_regression_thresholded_inf_nan_input(metric, y_true, y_score):
    # Reshape since coverage_error only accepts 2D arrays.
    if metric == coverage_error:
        y_true = [y_true]
        y_score = [y_score]
    with pytest.raises(ValueError, match=r"contains (NaN|infinity)"):
        metric(y_true, y_score)


@pytest.mark.parametrize("metric", CLASSIFICATION_METRICS.values())
@pytest.mark.parametrize(
    "y_true, y_score",
    invalids_nan_inf +
    # Add an additional case for classification only
    # non-regression test for:
    # https://github.com/scikit-learn/scikit-learn/issues/6809
    [
        ([np.nan, 1, 2], [1, 2, 3]),
        ([np.inf, 1, 2], [1, 2, 3]),
    ],  # type: ignore
)
def test_classification_inf_nan_input(metric, y_true, y_score):
    """check that classification metrics raise a message mentioning the
    occurrence of non-finite values in the target vectors."""
    if not np.isfinite(y_true).all():
        input_name = "y_true"
        if np.isnan(y_true).any():
            unexpected_value = "NaN"
        else:
            unexpected_value = "infinity or a value too large"
    else:
        input_name = "y_pred"
        if np.isnan(y_score).any():
            unexpected_value = "NaN"
        else:
            unexpected_value = "infinity or a value too large"

    err_msg = f"Input {input_name} contains {unexpected_value}"

    with pytest.raises(ValueError, match=err_msg):
        metric(y_true, y_score)


@pytest.mark.parametrize("metric", CLASSIFICATION_METRICS.values())
def test_classification_binary_continuous_input(metric):
    """check that classification metrics raise a message of mixed type data
    with continuous/binary target vectors."""
    y_true, y_score = ["a", "b", "a"], [0.1, 0.2, 0.3]
    err_msg = (
        "Classification metrics can't handle a mix of binary and continuous targets"
    )
    with pytest.raises(ValueError, match=err_msg):
        metric(y_true, y_score)


@ignore_warnings
def check_single_sample(name):
    # Non-regression test: scores should work with a single sample.
    # This is important for leave-one-out cross validation.
    # Score functions tested are those that formerly called np.squeeze,
    # which turns an array of size 1 into a 0-d array (!).
    metric = ALL_METRICS[name]

    # assert that no exception is thrown
    if name in METRICS_REQUIRE_POSITIVE_Y:
        values = [1, 2]
    else:
        values = [0, 1]
    for i, j in product(values, repeat=2):
        metric([i], [j])


@ignore_warnings
def check_single_sample_multioutput(name):
    metric = ALL_METRICS[name]
    for i, j, k, l in product([0, 1], repeat=4):
        metric(np.array([[i, j]]), np.array([[k, l]]))


@pytest.mark.parametrize(
    "name",
    sorted(
        set(ALL_METRICS)
        # Those metrics are not always defined with one sample
        # or in multiclass classification
        - METRIC_UNDEFINED_BINARY_MULTICLASS
        - set(THRESHOLDED_METRICS)
    ),
)
def test_single_sample(name):
    check_single_sample(name)


@pytest.mark.parametrize("name", sorted(MULTIOUTPUT_METRICS | MULTILABELS_METRICS))
def test_single_sample_multioutput(name):
    check_single_sample_multioutput(name)


@pytest.mark.parametrize("name", sorted(MULTIOUTPUT_METRICS))
def test_multioutput_number_of_output_differ(name):
    y_true = np.array([[1, 0, 0, 1], [0, 1, 1, 1], [1, 1, 0, 1]])
    y_pred = np.array([[0, 0], [1, 0], [0, 0]])

    metric = ALL_METRICS[name]
    with pytest.raises(ValueError):
        metric(y_true, y_pred)


@pytest.mark.parametrize("name", sorted(MULTIOUTPUT_METRICS))
def test_multioutput_regression_invariance_to_dimension_shuffling(name):
    # test invariance to dimension shuffling
    random_state = check_random_state(0)
    y_true = random_state.uniform(0, 2, size=(20, 5))
    y_pred = random_state.uniform(0, 2, size=(20, 5))

    metric = ALL_METRICS[name]
    error = metric(y_true, y_pred)

    for _ in range(3):
        perm = random_state.permutation(y_true.shape[1])
        assert_allclose(
            metric(y_true[:, perm], y_pred[:, perm]),
            error,
            err_msg="%s is not dimension shuffling invariant" % (name),
        )


@ignore_warnings
@pytest.mark.parametrize("coo_container", COO_CONTAINERS)
def test_multilabel_representation_invariance(coo_container):
    # Generate some data
    n_classes = 4
    n_samples = 50

    _, y1 = make_multilabel_classification(
        n_features=1,
        n_classes=n_classes,
        random_state=0,
        n_samples=n_samples,
        allow_unlabeled=True,
    )
    _, y2 = make_multilabel_classification(
        n_features=1,
        n_classes=n_classes,
        random_state=1,
        n_samples=n_samples,
        allow_unlabeled=True,
    )

    # To make sure at least one empty label is present
    y1 = np.vstack([y1, [[0] * n_classes]])
    y2 = np.vstack([y2, [[0] * n_classes]])

    y1_sparse_indicator = coo_container(y1)
    y2_sparse_indicator = coo_container(y2)

    y1_list_array_indicator = list(y1)
    y2_list_array_indicator = list(y2)

    y1_list_list_indicator = [list(a) for a in y1_list_array_indicator]
    y2_list_list_indicator = [list(a) for a in y2_list_array_indicator]

    for name in MULTILABELS_METRICS:
        metric = ALL_METRICS[name]

        # XXX cruel hack to work with partial functions
        if isinstance(metric, partial):
            metric.__module__ = "tmp"
            metric.__name__ = name

        measure = metric(y1, y2)

        # Check representation invariance
        assert_allclose(
            metric(y1_sparse_indicator, y2_sparse_indicator),
            measure,
            err_msg=(
                "%s failed representation invariance between "
                "dense and sparse indicator formats."
            )
            % name,
        )
        assert_almost_equal(
            metric(y1_list_list_indicator, y2_list_list_indicator),
            measure,
            err_msg=(
                "%s failed representation invariance  "
                "between dense array and list of list "
                "indicator formats."
            )
            % name,
        )
        assert_almost_equal(
            metric(y1_list_array_indicator, y2_list_array_indicator),
            measure,
            err_msg=(
                "%s failed representation invariance  "
                "between dense and list of array "
                "indicator formats."
            )
            % name,
        )


@pytest.mark.parametrize("name", sorted(MULTILABELS_METRICS))
def test_raise_value_error_multilabel_sequences(name):
    # make sure the multilabel-sequence format raises ValueError
    multilabel_sequences = [
        [[1], [2], [0, 1]],
        [(), (2), (0, 1)],
        [[]],
        [()],
        np.array([[], [1, 2]], dtype="object"),
    ]

    metric = ALL_METRICS[name]
    for seq in multilabel_sequences:
        with pytest.raises(ValueError):
            metric(seq, seq)


@pytest.mark.parametrize("name", sorted(METRICS_WITH_NORMALIZE_OPTION))
def test_normalize_option_binary_classification(name):
    # Test in the binary case
    n_classes = 2
    n_samples = 20
    random_state = check_random_state(0)

    y_true = random_state.randint(0, n_classes, size=(n_samples,))
    y_pred = random_state.randint(0, n_classes, size=(n_samples,))
    y_score = random_state.normal(size=y_true.shape)

    metrics = ALL_METRICS[name]
    pred = y_score if name in THRESHOLDED_METRICS else y_pred
    measure_normalized = metrics(y_true, pred, normalize=True)
    measure_not_normalized = metrics(y_true, pred, normalize=False)

    assert_array_less(
        -1.0 * measure_normalized,
        0,
        err_msg="We failed to test correctly the normalize option",
    )

    assert_allclose(
        measure_normalized,
        measure_not_normalized / n_samples,
        err_msg=f"Failed with {name}",
    )


@pytest.mark.parametrize("name", sorted(METRICS_WITH_NORMALIZE_OPTION))
def test_normalize_option_multiclass_classification(name):
    # Test in the multiclass case
    n_classes = 4
    n_samples = 20
    random_state = check_random_state(0)

    y_true = random_state.randint(0, n_classes, size=(n_samples,))
    y_pred = random_state.randint(0, n_classes, size=(n_samples,))
    y_score = random_state.uniform(size=(n_samples, n_classes))

    metrics = ALL_METRICS[name]
    pred = y_score if name in THRESHOLDED_METRICS else y_pred
    measure_normalized = metrics(y_true, pred, normalize=True)
    measure_not_normalized = metrics(y_true, pred, normalize=False)

    assert_array_less(
        -1.0 * measure_normalized,
        0,
        err_msg="We failed to test correctly the normalize option",
    )

    assert_allclose(
        measure_normalized,
        measure_not_normalized / n_samples,
        err_msg=f"Failed with {name}",
    )


@pytest.mark.parametrize(
    "name", sorted(METRICS_WITH_NORMALIZE_OPTION.intersection(MULTILABELS_METRICS))
)
def test_normalize_option_multilabel_classification(name):
    # Test in the multilabel case
    n_classes = 4
    n_samples = 100
    random_state = check_random_state(0)

    # for both random_state 0 and 1, y_true and y_pred has at least one
    # unlabelled entry
    _, y_true = make_multilabel_classification(
        n_features=1,
        n_classes=n_classes,
        random_state=0,
        allow_unlabeled=True,
        n_samples=n_samples,
    )
    _, y_pred = make_multilabel_classification(
        n_features=1,
        n_classes=n_classes,
        random_state=1,
        allow_unlabeled=True,
        n_samples=n_samples,
    )

    y_score = random_state.uniform(size=y_true.shape)

    # To make sure at least one empty label is present
    y_true += [0] * n_classes
    y_pred += [0] * n_classes

    metrics = ALL_METRICS[name]
    pred = y_score if name in THRESHOLDED_METRICS else y_pred
    measure_normalized = metrics(y_true, pred, normalize=True)
    measure_not_normalized = metrics(y_true, pred, normalize=False)

    assert_array_less(
        -1.0 * measure_normalized,
        0,
        err_msg="We failed to test correctly the normalize option",
    )

    assert_allclose(
        measure_normalized,
        measure_not_normalized / n_samples,
        err_msg=f"Failed with {name}",
    )


@ignore_warnings
def _check_averaging(
    metric, y_true, y_pred, y_true_binarize, y_pred_binarize, is_multilabel
):
    n_samples, n_classes = y_true_binarize.shape

    # No averaging
    label_measure = metric(y_true, y_pred, average=None)
    assert_allclose(
        label_measure,
        [
            metric(y_true_binarize[:, i], y_pred_binarize[:, i])
            for i in range(n_classes)
        ],
    )

    # Micro measure
    micro_measure = metric(y_true, y_pred, average="micro")
    assert_allclose(
        micro_measure, metric(y_true_binarize.ravel(), y_pred_binarize.ravel())
    )

    # Macro measure
    macro_measure = metric(y_true, y_pred, average="macro")
    assert_allclose(macro_measure, np.mean(label_measure))

    # Weighted measure
    weights = np.sum(y_true_binarize, axis=0, dtype=int)

    if np.sum(weights) != 0:
        weighted_measure = metric(y_true, y_pred, average="weighted")
        assert_allclose(weighted_measure, np.average(label_measure, weights=weights))
    else:
        weighted_measure = metric(y_true, y_pred, average="weighted")
        assert_allclose(weighted_measure, 0)

    # Sample measure
    if is_multilabel:
        sample_measure = metric(y_true, y_pred, average="samples")
        assert_allclose(
            sample_measure,
            np.mean(
                [
                    metric(y_true_binarize[i], y_pred_binarize[i])
                    for i in range(n_samples)
                ]
            ),
        )

    with pytest.raises(ValueError):
        metric(y_true, y_pred, average="unknown")
    with pytest.raises(ValueError):
        metric(y_true, y_pred, average="garbage")


def check_averaging(name, y_true, y_true_binarize, y_pred, y_pred_binarize, y_score):
    is_multilabel = type_of_target(y_true).startswith("multilabel")

    metric = ALL_METRICS[name]

    if name in METRICS_WITH_AVERAGING:
        _check_averaging(
            metric, y_true, y_pred, y_true_binarize, y_pred_binarize, is_multilabel
        )
    elif name in THRESHOLDED_METRICS_WITH_AVERAGING:
        _check_averaging(
            metric, y_true, y_score, y_true_binarize, y_score, is_multilabel
        )
    else:
        raise ValueError("Metric is not recorded as having an average option")


@pytest.mark.parametrize("name", sorted(METRICS_WITH_AVERAGING))
def test_averaging_multiclass(name):
    n_samples, n_classes = 50, 3
    random_state = check_random_state(0)
    y_true = random_state.randint(0, n_classes, size=(n_samples,))
    y_pred = random_state.randint(0, n_classes, size=(n_samples,))
    y_score = random_state.uniform(size=(n_samples, n_classes))

    lb = LabelBinarizer().fit(y_true)
    y_true_binarize = lb.transform(y_true)
    y_pred_binarize = lb.transform(y_pred)

    check_averaging(name, y_true, y_true_binarize, y_pred, y_pred_binarize, y_score)


@pytest.mark.parametrize(
    "name", sorted(METRICS_WITH_AVERAGING | THRESHOLDED_METRICS_WITH_AVERAGING)
)
def test_averaging_multilabel(name):
    n_samples, n_classes = 40, 5
    _, y = make_multilabel_classification(
        n_features=1,
        n_classes=n_classes,
        random_state=5,
        n_samples=n_samples,
        allow_unlabeled=False,
    )
    y_true = y[:20]
    y_pred = y[20:]
    y_score = check_random_state(0).normal(size=(20, n_classes))
    y_true_binarize = y_true
    y_pred_binarize = y_pred

    check_averaging(name, y_true, y_true_binarize, y_pred, y_pred_binarize, y_score)


@pytest.mark.parametrize("name", sorted(METRICS_WITH_AVERAGING))
def test_averaging_multilabel_all_zeroes(name):
    y_true = np.zeros((20, 3))
    y_pred = np.zeros((20, 3))
    y_score = np.zeros((20, 3))
    y_true_binarize = y_true
    y_pred_binarize = y_pred

    check_averaging(name, y_true, y_true_binarize, y_pred, y_pred_binarize, y_score)


def test_averaging_binary_multilabel_all_zeroes():
    y_true = np.zeros((20, 3))
    y_pred = np.zeros((20, 3))
    y_true_binarize = y_true
    y_pred_binarize = y_pred
    # Test _average_binary_score for weight.sum() == 0
    binary_metric = lambda y_true, y_score, average="macro": _average_binary_score(
        precision_score, y_true, y_score, average
    )
    _check_averaging(
        binary_metric,
        y_true,
        y_pred,
        y_true_binarize,
        y_pred_binarize,
        is_multilabel=True,
    )


@pytest.mark.parametrize("name", sorted(METRICS_WITH_AVERAGING))
def test_averaging_multilabel_all_ones(name):
    y_true = np.ones((20, 3))
    y_pred = np.ones((20, 3))
    y_score = np.ones((20, 3))
    y_true_binarize = y_true
    y_pred_binarize = y_pred

    check_averaging(name, y_true, y_true_binarize, y_pred, y_pred_binarize, y_score)


@ignore_warnings
def check_sample_weight_invariance(name, metric, y1, y2):
    rng = np.random.RandomState(0)
    sample_weight = rng.randint(1, 10, size=len(y1))

    # top_k_accuracy_score always lead to a perfect score for k > 1 in the
    # binary case
    metric = partial(metric, k=1) if name == "top_k_accuracy_score" else metric

    # check that unit weights gives the same score as no weight
    unweighted_score = metric(y1, y2, sample_weight=None)

    assert_allclose(
        unweighted_score,
        metric(y1, y2, sample_weight=np.ones(shape=len(y1))),
        err_msg="For %s sample_weight=None is not equivalent to sample_weight=ones"
        % name,
    )

    # check that the weighted and unweighted scores are unequal
    weighted_score = metric(y1, y2, sample_weight=sample_weight)

    # use context manager to supply custom error message
    with pytest.raises(AssertionError):
        assert_allclose(unweighted_score, weighted_score)
        raise ValueError(
            "Unweighted and weighted scores are unexpectedly "
            "almost equal (%s) and (%s) "
            "for %s" % (unweighted_score, weighted_score, name)
        )

    # check that sample_weight can be a list
    weighted_score_list = metric(y1, y2, sample_weight=sample_weight.tolist())
    assert_allclose(
        weighted_score,
        weighted_score_list,
        err_msg=(
            "Weighted scores for array and list "
            "sample_weight input are not equal (%s != %s) for %s"
        )
        % (weighted_score, weighted_score_list, name),
    )

    # check that integer weights is the same as repeated samples
    repeat_weighted_score = metric(
        np.repeat(y1, sample_weight, axis=0),
        np.repeat(y2, sample_weight, axis=0),
        sample_weight=None,
    )
    assert_allclose(
        weighted_score,
        repeat_weighted_score,
        err_msg="Weighting %s is not equal to repeating samples" % name,
    )

    # check that ignoring a fraction of the samples is equivalent to setting
    # the corresponding weights to zero
    sample_weight_subset = sample_weight[1::2]
    sample_weight_zeroed = np.copy(sample_weight)
    sample_weight_zeroed[::2] = 0
    y1_subset = y1[1::2]
    y2_subset = y2[1::2]
    weighted_score_subset = metric(
        y1_subset, y2_subset, sample_weight=sample_weight_subset
    )
    weighted_score_zeroed = metric(y1, y2, sample_weight=sample_weight_zeroed)
    assert_allclose(
        weighted_score_subset,
        weighted_score_zeroed,
        err_msg=(
            "Zeroing weights does not give the same result as "
            "removing the corresponding samples (%s != %s) for %s"
        )
        % (weighted_score_zeroed, weighted_score_subset, name),
    )

    if not name.startswith("unnormalized"):
        # check that the score is invariant under scaling of the weights by a
        # common factor
        for scaling in [2, 0.3]:
            assert_allclose(
                weighted_score,
                metric(y1, y2, sample_weight=sample_weight * scaling),
                err_msg="%s sample_weight is not invariant under scaling" % name,
            )

    # Check that if number of samples in y_true and sample_weight are not
    # equal, meaningful error is raised.
    error_message = (
        r"Found input variables with inconsistent numbers of "
        r"samples: \[{}, {}, {}\]".format(
            _num_samples(y1), _num_samples(y2), _num_samples(sample_weight) * 2
        )
    )
    with pytest.raises(ValueError, match=error_message):
        metric(y1, y2, sample_weight=np.hstack([sample_weight, sample_weight]))


@pytest.mark.parametrize(
    "name",
    sorted(
        set(ALL_METRICS).intersection(set(REGRESSION_METRICS))
        - METRICS_WITHOUT_SAMPLE_WEIGHT
    ),
)
def test_regression_sample_weight_invariance(name):
    n_samples = 50
    random_state = check_random_state(0)
    # regression
    y_true = random_state.random_sample(size=(n_samples,))
    y_pred = random_state.random_sample(size=(n_samples,))
    metric = ALL_METRICS[name]
    check_sample_weight_invariance(name, metric, y_true, y_pred)


@pytest.mark.parametrize(
    "name",
    sorted(
        set(ALL_METRICS)
        - set(REGRESSION_METRICS)
        - METRICS_WITHOUT_SAMPLE_WEIGHT
        - METRIC_UNDEFINED_BINARY
    ),
)
def test_binary_sample_weight_invariance(name):
    # binary
    n_samples = 50
    random_state = check_random_state(0)
    y_true = random_state.randint(0, 2, size=(n_samples,))
    y_pred = random_state.randint(0, 2, size=(n_samples,))
    y_score = random_state.random_sample(size=(n_samples,))
    metric = ALL_METRICS[name]
    if name in THRESHOLDED_METRICS:
        check_sample_weight_invariance(name, metric, y_true, y_score)
    else:
        check_sample_weight_invariance(name, metric, y_true, y_pred)


@pytest.mark.parametrize(
    "name",
    sorted(
        set(ALL_METRICS)
        - set(REGRESSION_METRICS)
        - METRICS_WITHOUT_SAMPLE_WEIGHT
        - METRIC_UNDEFINED_BINARY_MULTICLASS
    ),
)
def test_multiclass_sample_weight_invariance(name):
    # multiclass
    n_samples = 50
    random_state = check_random_state(0)
    y_true = random_state.randint(0, 5, size=(n_samples,))
    y_pred = random_state.randint(0, 5, size=(n_samples,))
    y_score = random_state.random_sample(size=(n_samples, 5))
    metric = ALL_METRICS[name]
    if name in THRESHOLDED_METRICS:
        # softmax
        temp = np.exp(-y_score)
        y_score_norm = temp / temp.sum(axis=-1).reshape(-1, 1)
        check_sample_weight_invariance(name, metric, y_true, y_score_norm)
    else:
        check_sample_weight_invariance(name, metric, y_true, y_pred)


@pytest.mark.parametrize(
    "name",
    sorted(
        (MULTILABELS_METRICS | THRESHOLDED_MULTILABEL_METRICS | MULTIOUTPUT_METRICS)
        - METRICS_WITHOUT_SAMPLE_WEIGHT
    ),
)
def test_multilabel_sample_weight_invariance(name):
    # multilabel indicator
    random_state = check_random_state(0)
    _, ya = make_multilabel_classification(
        n_features=1, n_classes=10, random_state=0, n_samples=50, allow_unlabeled=False
    )
    _, yb = make_multilabel_classification(
        n_features=1, n_classes=10, random_state=1, n_samples=50, allow_unlabeled=False
    )
    y_true = np.vstack([ya, yb])
    y_pred = np.vstack([ya, ya])
    y_score = random_state.randint(1, 4, size=y_true.shape)

    metric = ALL_METRICS[name]
    if name in THRESHOLDED_METRICS:
        check_sample_weight_invariance(name, metric, y_true, y_score)
    else:
        check_sample_weight_invariance(name, metric, y_true, y_pred)


@ignore_warnings
def test_no_averaging_labels():
    # test labels argument when not using averaging
    # in multi-class and multi-label cases
    y_true_multilabel = np.array([[1, 1, 0, 0], [1, 1, 0, 0]])
    y_pred_multilabel = np.array([[0, 0, 1, 1], [0, 1, 1, 0]])
    y_true_multiclass = np.array([0, 1, 2])
    y_pred_multiclass = np.array([0, 2, 3])
    labels = np.array([3, 0, 1, 2])
    _, inverse_labels = np.unique(labels, return_inverse=True)

    for name in METRICS_WITH_AVERAGING:
        for y_true, y_pred in [
            [y_true_multiclass, y_pred_multiclass],
            [y_true_multilabel, y_pred_multilabel],
        ]:
            if name not in MULTILABELS_METRICS and y_pred.ndim > 1:
                continue

            metric = ALL_METRICS[name]

            score_labels = metric(y_true, y_pred, labels=labels, average=None)
            score = metric(y_true, y_pred, average=None)
            assert_array_equal(score_labels, score[inverse_labels])


@pytest.mark.parametrize(
    "name", sorted(MULTILABELS_METRICS - {"unnormalized_multilabel_confusion_matrix"})
)
def test_multilabel_label_permutations_invariance(name):
    random_state = check_random_state(0)
    n_samples, n_classes = 20, 4

    y_true = random_state.randint(0, 2, size=(n_samples, n_classes))
    y_score = random_state.randint(0, 2, size=(n_samples, n_classes))

    metric = ALL_METRICS[name]
    score = metric(y_true, y_score)

    for perm in permutations(range(n_classes), n_classes):
        y_score_perm = y_score[:, perm]
        y_true_perm = y_true[:, perm]

        current_score = metric(y_true_perm, y_score_perm)
        assert_almost_equal(score, current_score)


@pytest.mark.parametrize(
    "name", sorted(THRESHOLDED_MULTILABEL_METRICS | MULTIOUTPUT_METRICS)
)
def test_thresholded_multilabel_multioutput_permutations_invariance(name):
    random_state = check_random_state(0)
    n_samples, n_classes = 20, 4
    y_true = random_state.randint(0, 2, size=(n_samples, n_classes))
    y_score = random_state.normal(size=y_true.shape)

    # Makes sure all samples have at least one label. This works around errors
    # when running metrics where average="sample"
    y_true[y_true.sum(1) == 4, 0] = 0
    y_true[y_true.sum(1) == 0, 0] = 1

    metric = ALL_METRICS[name]
    score = metric(y_true, y_score)

    for perm in permutations(range(n_classes), n_classes):
        y_score_perm = y_score[:, perm]
        y_true_perm = y_true[:, perm]

        current_score = metric(y_true_perm, y_score_perm)
        if metric == mean_absolute_percentage_error:
            assert np.isfinite(current_score)
            assert current_score > 1e6
            # Here we are not comparing the values in case of MAPE because
            # whenever y_true value is exactly zero, the MAPE value doesn't
            # signify anything. Thus, in this case we are just expecting
            # very large finite value.
        else:
            assert_almost_equal(score, current_score)


@pytest.mark.parametrize(
    "name", sorted(set(THRESHOLDED_METRICS) - METRIC_UNDEFINED_BINARY_MULTICLASS)
)
def test_thresholded_metric_permutation_invariance(name):
    n_samples, n_classes = 100, 3
    random_state = check_random_state(0)

    y_score = random_state.rand(n_samples, n_classes)
    temp = np.exp(-y_score)
    y_score = temp / temp.sum(axis=-1).reshape(-1, 1)
    y_true = random_state.randint(0, n_classes, size=n_samples)

    metric = ALL_METRICS[name]
    score = metric(y_true, y_score)
    for perm in permutations(range(n_classes), n_classes):
        inverse_perm = np.zeros(n_classes, dtype=int)
        inverse_perm[list(perm)] = np.arange(n_classes)
        y_score_perm = y_score[:, inverse_perm]
        y_true_perm = np.take(perm, y_true)

        current_score = metric(y_true_perm, y_score_perm)
        assert_almost_equal(score, current_score)


@pytest.mark.parametrize("metric_name", CLASSIFICATION_METRICS)
def test_metrics_consistent_type_error(metric_name):
    # check that an understable message is raised when the type between y_true
    # and y_pred mismatch
    rng = np.random.RandomState(42)
    y1 = np.array(["spam"] * 3 + ["eggs"] * 2, dtype=object)
    y2 = rng.randint(0, 2, size=y1.size)

    err_msg = "Labels in y_true and y_pred should be of the same type."
    with pytest.raises(TypeError, match=err_msg):
        CLASSIFICATION_METRICS[metric_name](y1, y2)


@pytest.mark.parametrize(
    "metric, y_pred_threshold",
    [
        (average_precision_score, True),
        (brier_score_loss, True),
        (f1_score, False),
        (partial(fbeta_score, beta=1), False),
        (jaccard_score, False),
        (precision_recall_curve, True),
        (precision_score, False),
        (recall_score, False),
        (roc_curve, True),
    ],
)
@pytest.mark.parametrize("dtype_y_str", [str, object])
def test_metrics_pos_label_error_str(metric, y_pred_threshold, dtype_y_str):
    # check that the error message if `pos_label` is not specified and the
    # targets is made of strings.
    rng = np.random.RandomState(42)
    y1 = np.array(["spam"] * 3 + ["eggs"] * 2, dtype=dtype_y_str)
    y2 = rng.randint(0, 2, size=y1.size)

    if not y_pred_threshold:
        y2 = np.array(["spam", "eggs"], dtype=dtype_y_str)[y2]

    err_msg_pos_label_None = (
        "y_true takes value in {'eggs', 'spam'} and pos_label is not "
        "specified: either make y_true take value in {0, 1} or {-1, 1} or "
        "pass pos_label explicit"
    )
    err_msg_pos_label_1 = (
        r"pos_label=1 is not a valid label. It should be one of " r"\['eggs', 'spam'\]"
    )

    pos_label_default = signature(metric).parameters["pos_label"].default

    err_msg = err_msg_pos_label_1 if pos_label_default == 1 else err_msg_pos_label_None
    with pytest.raises(ValueError, match=err_msg):
        metric(y1, y2)


def check_array_api_metric(
    metric, array_namespace, device, dtype_name, y_true_np, y_pred_np, sample_weight
):
    xp = _array_api_for_tests(array_namespace, device)

    y_true_xp = xp.asarray(y_true_np, device=device)
    y_pred_xp = xp.asarray(y_pred_np, device=device)

    metric_np = metric(y_true_np, y_pred_np, sample_weight=sample_weight)

    if sample_weight is not None:
        sample_weight = xp.asarray(sample_weight, device=device)

    with config_context(array_api_dispatch=True):
        metric_xp = metric(y_true_xp, y_pred_xp, sample_weight=sample_weight)

        assert_allclose(
            _convert_to_numpy(xp.asarray(metric_xp), xp),
            metric_np,
            atol=_atol_for_type(dtype_name),
        )


def check_array_api_binary_classification_metric(
    metric, array_namespace, device, dtype_name
):
    y_true_np = np.array([0, 0, 1, 1])
    y_pred_np = np.array([0, 1, 0, 1])

    check_array_api_metric(
        metric,
        array_namespace,
        device,
        dtype_name,
        y_true_np=y_true_np,
        y_pred_np=y_pred_np,
        sample_weight=None,
    )

    sample_weight = np.array([0.0, 0.1, 2.0, 1.0], dtype=dtype_name)

    check_array_api_metric(
        metric,
        array_namespace,
        device,
        dtype_name,
        y_true_np=y_true_np,
        y_pred_np=y_pred_np,
        sample_weight=sample_weight,
    )


def check_array_api_multiclass_classification_metric(
    metric, array_namespace, device, dtype_name
):
    y_true_np = np.array([0, 1, 2, 3])
    y_pred_np = np.array([0, 1, 0, 2])

    check_array_api_metric(
        metric,
        array_namespace,
        device,
        dtype_name,
        y_true_np=y_true_np,
        y_pred_np=y_pred_np,
        sample_weight=None,
    )

    sample_weight = np.array([0.0, 0.1, 2.0, 1.0], dtype=dtype_name)

    check_array_api_metric(
        metric,
        array_namespace,
        device,
        dtype_name,
        y_true_np=y_true_np,
        y_pred_np=y_pred_np,
        sample_weight=sample_weight,
    )


<<<<<<< HEAD
def check_array_api_regression_metric_1d(metric, array_namespace, device, dtype_name):
    y_true_np = np.array([2, 0, 1, 4], dtype=dtype_name)
    y_pred_np = np.array([0.5, 0.5, 2, 2], dtype=dtype_name)
=======
def check_array_api_regression_metric(metric, array_namespace, device, dtype_name):
    y_true_np = np.array([[1, 3], [1, 2]], dtype=dtype_name)
    y_pred_np = np.array([[1, 4], [1, 1]], dtype=dtype_name)
>>>>>>> 5efc6674

    check_array_api_metric(
        metric,
        array_namespace,
        device,
        dtype_name,
        y_true_np=y_true_np,
        y_pred_np=y_pred_np,
        sample_weight=None,
    )

<<<<<<< HEAD
    sample_weight = np.array([0.1, 2.0, 1.5, 0.5], dtype=dtype_name)
=======
    sample_weight = np.array([0.1, 2.0], dtype=dtype_name)
>>>>>>> 5efc6674

    check_array_api_metric(
        metric,
        array_namespace,
        device,
        dtype_name,
        y_true_np=y_true_np,
        y_pred_np=y_pred_np,
        sample_weight=sample_weight,
    )


array_api_metric_checkers = {
    accuracy_score: [
        check_array_api_binary_classification_metric,
        check_array_api_multiclass_classification_metric,
    ],
    zero_one_loss: [
        check_array_api_binary_classification_metric,
        check_array_api_multiclass_classification_metric,
    ],
<<<<<<< HEAD
    mean_tweedie_deviance: [check_array_api_regression_metric_1d],
=======
    r2_score: [check_array_api_regression_metric],
>>>>>>> 5efc6674
}


def yield_metric_checker_combinations(metric_checkers=array_api_metric_checkers):
    for metric, checkers in metric_checkers.items():
        for checker in checkers:
            yield metric, checker


@pytest.mark.parametrize(
    "array_namespace, device, dtype_name", yield_namespace_device_dtype_combinations()
)
@pytest.mark.parametrize("metric, check_func", yield_metric_checker_combinations())
def test_array_api_compliance(metric, array_namespace, device, dtype_name, check_func):
    check_func(metric, array_namespace, device, dtype_name)<|MERGE_RESOLUTION|>--- conflicted
+++ resolved
@@ -1814,15 +1814,9 @@
     )
 
 
-<<<<<<< HEAD
-def check_array_api_regression_metric_1d(metric, array_namespace, device, dtype_name):
-    y_true_np = np.array([2, 0, 1, 4], dtype=dtype_name)
-    y_pred_np = np.array([0.5, 0.5, 2, 2], dtype=dtype_name)
-=======
 def check_array_api_regression_metric(metric, array_namespace, device, dtype_name):
     y_true_np = np.array([[1, 3], [1, 2]], dtype=dtype_name)
     y_pred_np = np.array([[1, 4], [1, 1]], dtype=dtype_name)
->>>>>>> 5efc6674
 
     check_array_api_metric(
         metric,
@@ -1834,11 +1828,7 @@
         sample_weight=None,
     )
 
-<<<<<<< HEAD
-    sample_weight = np.array([0.1, 2.0, 1.5, 0.5], dtype=dtype_name)
-=======
     sample_weight = np.array([0.1, 2.0], dtype=dtype_name)
->>>>>>> 5efc6674
 
     check_array_api_metric(
         metric,
@@ -1860,11 +1850,8 @@
         check_array_api_binary_classification_metric,
         check_array_api_multiclass_classification_metric,
     ],
-<<<<<<< HEAD
     mean_tweedie_deviance: [check_array_api_regression_metric_1d],
-=======
     r2_score: [check_array_api_regression_metric],
->>>>>>> 5efc6674
 }
 
 
