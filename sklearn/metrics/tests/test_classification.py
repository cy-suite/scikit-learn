--- conflicted
+++ resolved
@@ -513,7 +513,39 @@
                                     [[1, 2, 0], [1, 0, 2]])
 
 
-<<<<<<< HEAD
+@pytest.mark.parametrize(
+    "normalize, cm_dtype, expected_results",
+    [('true', 'f', 0.333333333),
+     ('pred', 'f', 0.333333333),
+     ('all', 'f', 0.1111111111),
+     (None, 'i', 2)]
+)
+def test_confusion_matrix_normalize(normalize, cm_dtype, expected_results):
+    y_test = [0, 1, 2] * 6
+    y_pred = list(chain(*permutations([0, 1, 2])))
+    cm = confusion_matrix(y_test, y_pred, normalize=normalize)
+    assert_allclose(cm, expected_results)
+    assert cm.dtype.kind == cm_dtype
+
+
+def test_confusion_matrix_normalize_single_class():
+    y_test = [0, 0, 0, 0, 1, 1, 1, 1]
+    y_pred = [0, 0, 0, 0, 0, 0, 0, 0]
+
+    cm_true = confusion_matrix(y_test, y_pred, normalize='true')
+    assert cm_true.sum() == pytest.approx(2.0)
+
+    # additionally check that no warnings are raised due to a division by zero
+    with pytest.warns(None) as rec:
+        cm_pred = confusion_matrix(y_test, y_pred, normalize='pred')
+    assert not rec
+    assert cm_pred.sum() == pytest.approx(1.0)
+
+    with pytest.warns(None) as rec:
+        cm_pred = confusion_matrix(y_pred, y_test, normalize='true')
+    assert not rec
+
+
 def test_most_confused_classes():
     # Test docstring examples
     y_true = [2, 0, 1, 2, 1, 2]
@@ -533,39 +565,6 @@
 
     # Test with data without misclassification
     assert_array_equal(most_confused_classes([1, 0], [1, 0]), np.empty(0))
-=======
-@pytest.mark.parametrize(
-    "normalize, cm_dtype, expected_results",
-    [('true', 'f', 0.333333333),
-     ('pred', 'f', 0.333333333),
-     ('all', 'f', 0.1111111111),
-     (None, 'i', 2)]
-)
-def test_confusion_matrix_normalize(normalize, cm_dtype, expected_results):
-    y_test = [0, 1, 2] * 6
-    y_pred = list(chain(*permutations([0, 1, 2])))
-    cm = confusion_matrix(y_test, y_pred, normalize=normalize)
-    assert_allclose(cm, expected_results)
-    assert cm.dtype.kind == cm_dtype
-
-
-def test_confusion_matrix_normalize_single_class():
-    y_test = [0, 0, 0, 0, 1, 1, 1, 1]
-    y_pred = [0, 0, 0, 0, 0, 0, 0, 0]
-
-    cm_true = confusion_matrix(y_test, y_pred, normalize='true')
-    assert cm_true.sum() == pytest.approx(2.0)
-
-    # additionally check that no warnings are raised due to a division by zero
-    with pytest.warns(None) as rec:
-        cm_pred = confusion_matrix(y_test, y_pred, normalize='pred')
-    assert not rec
-    assert cm_pred.sum() == pytest.approx(1.0)
-
-    with pytest.warns(None) as rec:
-        cm_pred = confusion_matrix(y_pred, y_test, normalize='true')
-    assert not rec
->>>>>>> f4da713c
 
 
 def test_cohen_kappa():
