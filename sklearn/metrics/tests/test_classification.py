--- conflicted
+++ resolved
@@ -1064,20 +1064,11 @@
         y_true = np.array([0, 1, 2, 0, 1, 2])
         y_pred = np.array([2, 0, 1, 1, 2, 0])
 
-<<<<<<< HEAD
-        assert_almost_equal(precision_score(y_true, y_pred,
-                                            average='macro'), 0.0, 2)
-        assert_almost_equal(recall_score(y_true, y_pred, average='macro'),
-                            0.0, 2)
-        assert_almost_equal(f1_score(y_true, y_pred, average='macro'),
-                            0.0, 2)
-        assert_almost_equal(specificity_score(y_true, y_pred, average='macro'),
-                            0.5, 2)
-=======
         assert_almost_equal(precision_score(y_true, y_pred, average="macro"), 0.0, 2)
         assert_almost_equal(recall_score(y_true, y_pred, average="macro"), 0.0, 2)
         assert_almost_equal(f1_score(y_true, y_pred, average="macro"), 0.0, 2)
->>>>>>> 517b38ad
+        assert_almost_equal(
+            specificity_score(y_true, y_pred, average='macro'), 0.5, 2)
 
     finally:
         np.seterr(**old_error_settings)
@@ -2414,13 +2405,7 @@
     )
     np.clip(dummy_losses, 0, None, out=dummy_losses)
     dummy_hinge_loss = np.mean(dummy_losses)
-<<<<<<< HEAD
-    assert (
-        hinge_loss(y_true, pred_decision) == dummy_hinge_loss
-    )
-=======
     assert hinge_loss(y_true, pred_decision) == dummy_hinge_loss
->>>>>>> 517b38ad
 
 
 def test_hinge_loss_multiclass_missing_labels_with_labels_none():
