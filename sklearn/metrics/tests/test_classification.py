--- conflicted
+++ resolved
@@ -1443,14 +1443,9 @@
 def test_jaccard_score_zero_division_set_value(zero_division, expected_score):
     # check that we don't issue warning by passing the zero_division parameter
     y_true = np.array([[1, 0, 1], [0, 0, 0]])
-<<<<<<< HEAD
     y_pred = np.array([[0, 0, 1], [0, 0, 0]])
-    with pytest.warns(None) as record:
-=======
-    y_pred = np.array([[0, 0, 0], [0, 0, 0]])
     with warnings.catch_warnings():
         warnings.simplefilter("error", UndefinedMetricWarning)
->>>>>>> c885d3b4
         score = jaccard_score(
             y_true, y_pred, average="samples", zero_division=zero_division
         )
