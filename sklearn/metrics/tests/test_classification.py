import re
import warnings
from functools import partial
from itertools import chain, permutations, product

import numpy as np
import pytest
from scipy import linalg
from scipy.spatial.distance import hamming as sp_hamming
from scipy.stats import bernoulli

from sklearn import datasets, svm
from sklearn.datasets import make_multilabel_classification
from sklearn.exceptions import UndefinedMetricWarning
from sklearn.metrics import (
    accuracy_score,
    average_precision_score,
    balanced_accuracy_score,
    brier_score_loss,
    class_likelihood_ratios,
    classification_report,
    cohen_kappa_score,
    confusion_matrix,
    f1_score,
    fbeta_score,
    hamming_loss,
    hinge_loss,
    jaccard_score,
    log_loss,
    make_scorer,
    matthews_corrcoef,
    multilabel_confusion_matrix,
    precision_recall_fscore_support,
    precision_score,
    recall_score,
    zero_one_loss,
)
from sklearn.metrics._classification import _check_targets
from sklearn.model_selection import cross_val_score
from sklearn.preprocessing import LabelBinarizer, label_binarize
from sklearn.tree import DecisionTreeClassifier
from sklearn.utils._mocking import MockDataFrame
from sklearn.utils._testing import (
    assert_allclose,
    assert_almost_equal,
    assert_array_almost_equal,
    assert_array_equal,
    assert_no_warnings,
    ignore_warnings,
)
from sklearn.utils.extmath import _nanaverage
from sklearn.utils.fixes import CSC_CONTAINERS, CSR_CONTAINERS
from sklearn.utils.validation import check_random_state

###############################################################################
# Utilities for testing


def make_prediction(dataset=None, binary=False):
    """Make some classification predictions on a toy dataset using a SVC

    If binary is True restrict to a binary classification problem instead of a
    multiclass classification problem
    """

    if dataset is None:
        # import some data to play with
        dataset = datasets.load_iris()

    X = dataset.data
    y = dataset.target

    if binary:
        # restrict to a binary classification task
        X, y = X[y < 2], y[y < 2]

    n_samples, n_features = X.shape
    p = np.arange(n_samples)

    rng = check_random_state(37)
    rng.shuffle(p)
    X, y = X[p], y[p]
    half = int(n_samples / 2)

    # add noisy features to make the problem harder and avoid perfect results
    rng = np.random.RandomState(0)
    X = np.c_[X, rng.randn(n_samples, 200 * n_features)]

    # run classifier, get class probabilities and label predictions
    clf = svm.SVC(kernel="linear", probability=True, random_state=0)
    probas_pred = clf.fit(X[:half], y[:half]).predict_proba(X[half:])

    if binary:
        # only interested in probabilities of the positive case
        # XXX: do we really want a special API for the binary case?
        probas_pred = probas_pred[:, 1]

    y_pred = clf.predict(X[half:])
    y_true = y[half:]
    return y_true, y_pred, probas_pred


###############################################################################
# Tests


def test_classification_report_dictionary_output():
    # Test performance report with dictionary output
    iris = datasets.load_iris()
    y_true, y_pred, _ = make_prediction(dataset=iris, binary=False)

    # print classification report with class names
    expected_report = {
        "setosa": {
            "precision": 0.82608695652173914,
            "recall": 0.79166666666666663,
            "f1-score": 0.8085106382978724,
            "support": 24,
        },
        "versicolor": {
            "precision": 0.33333333333333331,
            "recall": 0.096774193548387094,
            "f1-score": 0.15000000000000002,
            "support": 31,
        },
        "virginica": {
            "precision": 0.41860465116279072,
            "recall": 0.90000000000000002,
            "f1-score": 0.57142857142857151,
            "support": 20,
        },
        "macro avg": {
            "f1-score": 0.5099797365754813,
            "precision": 0.5260083136726211,
            "recall": 0.596146953405018,
            "support": 75,
        },
        "accuracy": 0.5333333333333333,
        "weighted avg": {
            "f1-score": 0.47310435663627154,
            "precision": 0.5137535108414785,
            "recall": 0.5333333333333333,
            "support": 75,
        },
    }

    report = classification_report(
        y_true,
        y_pred,
        labels=np.arange(len(iris.target_names)),
        target_names=iris.target_names,
        output_dict=True,
    )

    # assert the 2 dicts are equal.
    assert report.keys() == expected_report.keys()
    for key in expected_report:
        if key == "accuracy":
            assert isinstance(report[key], float)
            assert report[key] == expected_report[key]
        else:
            assert report[key].keys() == expected_report[key].keys()
            for metric in expected_report[key]:
                assert_almost_equal(expected_report[key][metric], report[key][metric])

    assert isinstance(expected_report["setosa"]["precision"], float)
    assert isinstance(expected_report["macro avg"]["precision"], float)
    assert isinstance(expected_report["setosa"]["support"], int)
    assert isinstance(expected_report["macro avg"]["support"], int)


def test_classification_report_output_dict_empty_input():
    report = classification_report(y_true=[], y_pred=[], output_dict=True)
    expected_report = {
        "accuracy": 0.0,
        "macro avg": {
            "f1-score": np.nan,
            "precision": np.nan,
            "recall": np.nan,
            "support": 0,
        },
        "weighted avg": {
            "f1-score": np.nan,
            "precision": np.nan,
            "recall": np.nan,
            "support": 0,
        },
    }
    assert isinstance(report, dict)
    # assert the 2 dicts are equal.
    assert report.keys() == expected_report.keys()
    for key in expected_report:
        if key == "accuracy":
            assert isinstance(report[key], float)
            assert report[key] == expected_report[key]
        else:
            assert report[key].keys() == expected_report[key].keys()
            for metric in expected_report[key]:
                assert_almost_equal(expected_report[key][metric], report[key][metric])


@pytest.mark.parametrize("zero_division", ["warn", 0, 1, np.nan])
def test_classification_report_zero_division_warning(zero_division):
    y_true, y_pred = ["a", "b", "c"], ["a", "b", "d"]
    with warnings.catch_warnings(record=True) as record:
        classification_report(
            y_true, y_pred, zero_division=zero_division, output_dict=True
        )
        if zero_division == "warn":
            assert len(record) > 1
            for item in record:
                msg = "Use `zero_division` parameter to control this behavior."
                assert msg in str(item.message)
        else:
            assert not record


def test_multilabel_accuracy_score_subset_accuracy():
    # Dense label indicator matrix format
    y1 = np.array([[0, 1, 1], [1, 0, 1]])
    y2 = np.array([[0, 0, 1], [1, 0, 1]])

    assert accuracy_score(y1, y2) == 0.5
    assert accuracy_score(y1, y1) == 1
    assert accuracy_score(y2, y2) == 1
    assert accuracy_score(y2, np.logical_not(y2)) == 0
    assert accuracy_score(y1, np.logical_not(y1)) == 0
    assert accuracy_score(y1, np.zeros(y1.shape)) == 0
    assert accuracy_score(y2, np.zeros(y1.shape)) == 0


def test_precision_recall_f1_score_binary():
    # Test Precision Recall and F1 Score for binary classification task
    y_true, y_pred, _ = make_prediction(binary=True)

    # detailed measures for each class
    p, r, f, s = precision_recall_fscore_support(y_true, y_pred, average=None)
    assert_array_almost_equal(p, [0.73, 0.85], 2)
    assert_array_almost_equal(r, [0.88, 0.68], 2)
    assert_array_almost_equal(f, [0.80, 0.76], 2)
    assert_array_equal(s, [25, 25])

    # individual scoring function that can be used for grid search: in the
    # binary class case the score is the value of the measure for the positive
    # class (e.g. label == 1). This is deprecated for average != 'binary'.
    for kwargs, my_assert in [
        ({}, assert_no_warnings),
        ({"average": "binary"}, assert_no_warnings),
    ]:
        ps = my_assert(precision_score, y_true, y_pred, **kwargs)
        assert_array_almost_equal(ps, 0.85, 2)

        rs = my_assert(recall_score, y_true, y_pred, **kwargs)
        assert_array_almost_equal(rs, 0.68, 2)

        fs = my_assert(f1_score, y_true, y_pred, **kwargs)
        assert_array_almost_equal(fs, 0.76, 2)

        assert_almost_equal(
            my_assert(fbeta_score, y_true, y_pred, beta=2, **kwargs),
            (1 + 2**2) * ps * rs / (2**2 * ps + rs),
            2,
        )


@ignore_warnings
def test_precision_recall_f_binary_single_class():
    # Test precision, recall and F-scores behave with a single positive or
    # negative class
    # Such a case may occur with non-stratified cross-validation
    assert 1.0 == precision_score([1, 1], [1, 1])
    assert 1.0 == recall_score([1, 1], [1, 1])
    assert 1.0 == f1_score([1, 1], [1, 1])
    assert 1.0 == fbeta_score([1, 1], [1, 1], beta=0)

    assert 0.0 == precision_score([-1, -1], [-1, -1])
    assert 0.0 == recall_score([-1, -1], [-1, -1])
    assert 0.0 == f1_score([-1, -1], [-1, -1])
    assert 0.0 == fbeta_score([-1, -1], [-1, -1], beta=float("inf"))
    assert fbeta_score([-1, -1], [-1, -1], beta=float("inf")) == pytest.approx(
        fbeta_score([-1, -1], [-1, -1], beta=1e5)
    )


@ignore_warnings
def test_precision_recall_f_extra_labels():
    # Test handling of explicit additional (not in input) labels to PRF
    y_true = [1, 3, 3, 2]
    y_pred = [1, 1, 3, 2]
    y_true_bin = label_binarize(y_true, classes=np.arange(5))
    y_pred_bin = label_binarize(y_pred, classes=np.arange(5))
    data = [(y_true, y_pred), (y_true_bin, y_pred_bin)]

    for i, (y_true, y_pred) in enumerate(data):
        # No average: zeros in array
        actual = recall_score(y_true, y_pred, labels=[0, 1, 2, 3, 4], average=None)
        assert_array_almost_equal([0.0, 1.0, 1.0, 0.5, 0.0], actual)

        # Macro average is changed
        actual = recall_score(y_true, y_pred, labels=[0, 1, 2, 3, 4], average="macro")
        assert_array_almost_equal(np.mean([0.0, 1.0, 1.0, 0.5, 0.0]), actual)

        # No effect otherwise
        for average in ["micro", "weighted", "samples"]:
            if average == "samples" and i == 0:
                continue
            assert_almost_equal(
                recall_score(y_true, y_pred, labels=[0, 1, 2, 3, 4], average=average),
                recall_score(y_true, y_pred, labels=None, average=average),
            )

    # Error when introducing invalid label in multilabel case
    # (although it would only affect performance if average='macro'/None)
    for average in [None, "macro", "micro", "samples"]:
        with pytest.raises(ValueError):
            recall_score(y_true_bin, y_pred_bin, labels=np.arange(6), average=average)
        with pytest.raises(ValueError):
            recall_score(
                y_true_bin, y_pred_bin, labels=np.arange(-1, 4), average=average
            )

    # tests non-regression on issue #10307
    y_true = np.array([[0, 1, 1], [1, 0, 0]])
    y_pred = np.array([[1, 1, 1], [1, 0, 1]])
    p, r, f, _ = precision_recall_fscore_support(
        y_true, y_pred, average="samples", labels=[0, 1]
    )
    assert_almost_equal(np.array([p, r, f]), np.array([3 / 4, 1, 5 / 6]))


@ignore_warnings
def test_precision_recall_f_ignored_labels():
    # Test a subset of labels may be requested for PRF
    y_true = [1, 1, 2, 3]
    y_pred = [1, 3, 3, 3]
    y_true_bin = label_binarize(y_true, classes=np.arange(5))
    y_pred_bin = label_binarize(y_pred, classes=np.arange(5))
    data = [(y_true, y_pred), (y_true_bin, y_pred_bin)]

    for i, (y_true, y_pred) in enumerate(data):
        recall_13 = partial(recall_score, y_true, y_pred, labels=[1, 3])
        recall_all = partial(recall_score, y_true, y_pred, labels=None)

        assert_array_almost_equal([0.5, 1.0], recall_13(average=None))
        assert_almost_equal((0.5 + 1.0) / 2, recall_13(average="macro"))
        assert_almost_equal((0.5 * 2 + 1.0 * 1) / 3, recall_13(average="weighted"))
        assert_almost_equal(2.0 / 3, recall_13(average="micro"))

        # ensure the above were meaningful tests:
        for average in ["macro", "weighted", "micro"]:
            assert recall_13(average=average) != recall_all(average=average)


def test_average_precision_score_non_binary_class():
    """Test multiclass-multiouptut for `average_precision_score`."""
    y_true = np.array(
        [
            [2, 2, 1],
            [1, 2, 0],
            [0, 1, 2],
            [1, 2, 1],
            [2, 0, 1],
            [1, 2, 1],
        ]
    )
    y_score = np.array(
        [
            [0.7, 0.2, 0.1],
            [0.4, 0.3, 0.3],
            [0.1, 0.8, 0.1],
            [0.2, 0.3, 0.5],
            [0.4, 0.4, 0.2],
            [0.1, 0.2, 0.7],
        ]
    )
    err_msg = "multiclass-multioutput format is not supported"
    with pytest.raises(ValueError, match=err_msg):
        average_precision_score(y_true, y_score, pos_label=2)


@pytest.mark.parametrize(
    "y_true, y_score",
    [
        (
            [0, 0, 1, 2],
            np.array(
                [
                    [0.7, 0.2, 0.1],
                    [0.4, 0.3, 0.3],
                    [0.1, 0.8, 0.1],
                    [0.2, 0.3, 0.5],
                ]
            ),
        ),
        (
            [0, 0, 0, 0, 1, 1, 1, 1, 1, 1, 1],
            [0, 0.1, 0.1, 0.4, 0.5, 0.6, 0.6, 0.9, 0.9, 1, 1],
        ),
    ],
)
def test_average_precision_score_duplicate_values(y_true, y_score):
    """
    Duplicate values with precision-recall require a different
    processing than when computing the AUC of a ROC, because the
    precision-recall curve is a decreasing curve
    The following situation corresponds to a perfect
    test statistic, the average_precision_score should be 1.
    """
    assert average_precision_score(y_true, y_score) == 1


@pytest.mark.parametrize(
    "y_true, y_score",
    [
        (
            [2, 2, 1, 1, 0],
            np.array(
                [
                    [0.2, 0.3, 0.5],
                    [0.2, 0.3, 0.5],
                    [0.4, 0.5, 0.3],
                    [0.4, 0.5, 0.3],
                    [0.8, 0.5, 0.3],
                ]
            ),
        ),
        (
            [0, 1, 1],
            [0.5, 0.5, 0.6],
        ),
    ],
)
def test_average_precision_score_tied_values(y_true, y_score):
    # Here if we go from left to right in y_true, the 0 values are
    # separated from the 1 values, so it appears that we've
    # correctly sorted our classifications. But in fact the first two
    # values have the same score (0.5) and so the first two values
    # could be swapped around, creating an imperfect sorting. This
    # imperfection should come through in the end score, making it less
    # than one.
    assert average_precision_score(y_true, y_score) != 1.0


def test_precision_recall_f_unused_pos_label():
    # Check warning that pos_label unused when set to non-default value
    # but average != 'binary'; even if data is binary.

    msg = (
        r"Note that pos_label \(set to 2\) is "
        r"ignored when average != 'binary' \(got 'macro'\). You "
        r"may use labels=\[pos_label\] to specify a single "
        "positive class."
    )
    with pytest.warns(UserWarning, match=msg):
        precision_recall_fscore_support(
            [1, 2, 1], [1, 2, 2], pos_label=2, average="macro"
        )


def test_confusion_matrix_binary():
    # Test confusion matrix - binary classification case
    y_true, y_pred, _ = make_prediction(binary=True)

    def test(y_true, y_pred):
        cm = confusion_matrix(y_true, y_pred)
        assert_array_equal(cm, [[22, 3], [8, 17]])

        tp, fp, fn, tn = cm.flatten()
        num = tp * tn - fp * fn
        den = np.sqrt((tp + fp) * (tp + fn) * (tn + fp) * (tn + fn))

        true_mcc = 0 if den == 0 else num / den
        mcc = matthews_corrcoef(y_true, y_pred)
        assert_array_almost_equal(mcc, true_mcc, decimal=2)
        assert_array_almost_equal(mcc, 0.57, decimal=2)

    test(y_true, y_pred)
    test([str(y) for y in y_true], [str(y) for y in y_pred])


def test_multilabel_confusion_matrix_binary():
    # Test multilabel confusion matrix - binary classification case
    y_true, y_pred, _ = make_prediction(binary=True)

    def test(y_true, y_pred):
        cm = multilabel_confusion_matrix(y_true, y_pred)
        assert_array_equal(cm, [[[17, 8], [3, 22]], [[22, 3], [8, 17]]])

    test(y_true, y_pred)
    test([str(y) for y in y_true], [str(y) for y in y_pred])


def test_multilabel_confusion_matrix_multiclass():
    # Test multilabel confusion matrix - multi-class case
    y_true, y_pred, _ = make_prediction(binary=False)

    def test(y_true, y_pred, string_type=False):
        # compute confusion matrix with default labels introspection
        cm = multilabel_confusion_matrix(y_true, y_pred)
        assert_array_equal(
            cm, [[[47, 4], [5, 19]], [[38, 6], [28, 3]], [[30, 25], [2, 18]]]
        )

        # compute confusion matrix with explicit label ordering
        labels = ["0", "2", "1"] if string_type else [0, 2, 1]
        cm = multilabel_confusion_matrix(y_true, y_pred, labels=labels)
        assert_array_equal(
            cm, [[[47, 4], [5, 19]], [[30, 25], [2, 18]], [[38, 6], [28, 3]]]
        )

        # compute confusion matrix with super set of present labels
        labels = ["0", "2", "1", "3"] if string_type else [0, 2, 1, 3]
        cm = multilabel_confusion_matrix(y_true, y_pred, labels=labels)
        assert_array_equal(
            cm,
            [
                [[47, 4], [5, 19]],
                [[30, 25], [2, 18]],
                [[38, 6], [28, 3]],
                [[75, 0], [0, 0]],
            ],
        )

    test(y_true, y_pred)
    test([str(y) for y in y_true], [str(y) for y in y_pred], string_type=True)


@pytest.mark.parametrize("csc_container", CSC_CONTAINERS)
@pytest.mark.parametrize("csr_container", CSR_CONTAINERS)
def test_multilabel_confusion_matrix_multilabel(csc_container, csr_container):
    # Test multilabel confusion matrix - multilabel-indicator case

    y_true = np.array([[1, 0, 1], [0, 1, 0], [1, 1, 0]])
    y_pred = np.array([[1, 0, 0], [0, 1, 1], [0, 0, 1]])
    y_true_csr = csr_container(y_true)
    y_pred_csr = csr_container(y_pred)
    y_true_csc = csc_container(y_true)
    y_pred_csc = csc_container(y_pred)

    # cross test different types
    sample_weight = np.array([2, 1, 3])
    real_cm = [[[1, 0], [1, 1]], [[1, 0], [1, 1]], [[0, 2], [1, 0]]]
    trues = [y_true, y_true_csr, y_true_csc]
    preds = [y_pred, y_pred_csr, y_pred_csc]

    for y_true_tmp in trues:
        for y_pred_tmp in preds:
            cm = multilabel_confusion_matrix(y_true_tmp, y_pred_tmp)
            assert_array_equal(cm, real_cm)

    # test support for samplewise
    cm = multilabel_confusion_matrix(y_true, y_pred, samplewise=True)
    assert_array_equal(cm, [[[1, 0], [1, 1]], [[1, 1], [0, 1]], [[0, 1], [2, 0]]])

    # test support for labels
    cm = multilabel_confusion_matrix(y_true, y_pred, labels=[2, 0])
    assert_array_equal(cm, [[[0, 2], [1, 0]], [[1, 0], [1, 1]]])

    # test support for labels with samplewise
    cm = multilabel_confusion_matrix(y_true, y_pred, labels=[2, 0], samplewise=True)
    assert_array_equal(cm, [[[0, 0], [1, 1]], [[1, 1], [0, 0]], [[0, 1], [1, 0]]])

    # test support for sample_weight with sample_wise
    cm = multilabel_confusion_matrix(
        y_true, y_pred, sample_weight=sample_weight, samplewise=True
    )
    assert_array_equal(cm, [[[2, 0], [2, 2]], [[1, 1], [0, 1]], [[0, 3], [6, 0]]])


def test_multilabel_confusion_matrix_errors():
    y_true = np.array([[1, 0, 1], [0, 1, 0], [1, 1, 0]])
    y_pred = np.array([[1, 0, 0], [0, 1, 1], [0, 0, 1]])

    # Bad sample_weight
    with pytest.raises(ValueError, match="inconsistent numbers of samples"):
        multilabel_confusion_matrix(y_true, y_pred, sample_weight=[1, 2])
    with pytest.raises(ValueError, match="should be a 1d array"):
        multilabel_confusion_matrix(
            y_true, y_pred, sample_weight=[[1, 2, 3], [2, 3, 4], [3, 4, 5]]
        )

    # Bad labels
    err_msg = r"All labels must be in \[0, n labels\)"
    with pytest.raises(ValueError, match=err_msg):
        multilabel_confusion_matrix(y_true, y_pred, labels=[-1])
    err_msg = r"All labels must be in \[0, n labels\)"
    with pytest.raises(ValueError, match=err_msg):
        multilabel_confusion_matrix(y_true, y_pred, labels=[3])

    # Using samplewise outside multilabel
    with pytest.raises(ValueError, match="Samplewise metrics"):
        multilabel_confusion_matrix([0, 1, 2], [1, 2, 0], samplewise=True)

    # Bad y_type
    err_msg = "multiclass-multioutput is not supported"
    with pytest.raises(ValueError, match=err_msg):
        multilabel_confusion_matrix([[0, 1, 2], [2, 1, 0]], [[1, 2, 0], [1, 0, 2]])


@pytest.mark.parametrize(
    "normalize, cm_dtype, expected_results",
    [
        ("true", "f", 0.333333333),
        ("pred", "f", 0.333333333),
        ("all", "f", 0.1111111111),
        (None, "i", 2),
    ],
)
def test_confusion_matrix_normalize(normalize, cm_dtype, expected_results):
    y_test = [0, 1, 2] * 6
    y_pred = list(chain(*permutations([0, 1, 2])))
    cm = confusion_matrix(y_test, y_pred, normalize=normalize)
    assert_allclose(cm, expected_results)
    assert cm.dtype.kind == cm_dtype


def test_confusion_matrix_normalize_single_class():
    y_test = [0, 0, 0, 0, 1, 1, 1, 1]
    y_pred = [0, 0, 0, 0, 0, 0, 0, 0]

    cm_true = confusion_matrix(y_test, y_pred, normalize="true")
    assert cm_true.sum() == pytest.approx(2.0)

    # additionally check that no warnings are raised due to a division by zero
    with warnings.catch_warnings():
        warnings.simplefilter("error", RuntimeWarning)
        cm_pred = confusion_matrix(y_test, y_pred, normalize="pred")

    assert cm_pred.sum() == pytest.approx(1.0)

    with warnings.catch_warnings():
        warnings.simplefilter("error", RuntimeWarning)
        confusion_matrix(y_pred, y_test, normalize="true")


@pytest.mark.parametrize(
    "params, warn_msg",
    [
        # When y_test contains one class only and y_test==y_pred, LR+ is undefined
        (
            {
                "y_true": np.array([0, 0, 0, 0, 0, 0]),
                "y_pred": np.array([0, 0, 0, 0, 0, 0]),
            },
            "samples of only one class were seen during testing",
        ),
        # When `fp == 0` and `tp != 0`, LR+ is undefined
        (
            {
                "y_true": np.array([1, 1, 1, 0, 0, 0]),
                "y_pred": np.array([1, 1, 1, 0, 0, 0]),
            },
            "positive_likelihood_ratio ill-defined and being set to nan",
        ),
        # When `fp == 0` and `tp == 0`, LR+ is undefined
        (
            {
                "y_true": np.array([1, 1, 1, 0, 0, 0]),
                "y_pred": np.array([0, 0, 0, 0, 0, 0]),
            },
            "no samples predicted for the positive class",
        ),
        # When `tn == 0`, LR- is undefined
        (
            {
                "y_true": np.array([1, 1, 1, 0, 0, 0]),
                "y_pred": np.array([0, 0, 0, 1, 1, 1]),
            },
            "negative_likelihood_ratio ill-defined and being set to nan",
        ),
        # When `tp + fn == 0` both ratios are undefined
        (
            {
                "y_true": np.array([0, 0, 0, 0, 0, 0]),
                "y_pred": np.array([1, 1, 1, 0, 0, 0]),
            },
            "no samples of the positive class were present in the testing set",
        ),
    ],
)
def test_likelihood_ratios_warnings(params, warn_msg):
    # likelihood_ratios must raise warnings when at
    # least one of the ratios is ill-defined.

    with pytest.warns(UserWarning, match=warn_msg):
        class_likelihood_ratios(**params)


@pytest.mark.parametrize(
    "params, err_msg",
    [
        (
            {
                "y_true": np.array([0, 1, 0, 1, 0]),
                "y_pred": np.array([1, 1, 0, 0, 2]),
            },
            (
                "class_likelihood_ratios only supports binary classification "
                "problems, got targets of type: multiclass"
            ),
        ),
    ],
)
def test_likelihood_ratios_errors(params, err_msg):
    # likelihood_ratios must raise error when attempting
    # non-binary classes to avoid Simpson's paradox
    with pytest.raises(ValueError, match=err_msg):
        class_likelihood_ratios(**params)


def test_likelihood_ratios():
    # Build confusion matrix with tn=9, fp=8, fn=1, tp=2,
    # sensitivity=2/3, specificity=9/17, prevalence=3/20,
    # LR+=34/24, LR-=17/27
    y_true = np.array([1] * 3 + [0] * 17)
    y_pred = np.array([1] * 2 + [0] * 10 + [1] * 8)

    pos, neg = class_likelihood_ratios(y_true, y_pred)
    assert_allclose(pos, 34 / 24)
    assert_allclose(neg, 17 / 27)

    # Build limit case with y_pred = y_true
    pos, neg = class_likelihood_ratios(y_true, y_true)
    assert_array_equal(pos, np.nan * 2)
    assert_allclose(neg, np.zeros(2), rtol=1e-12)

    # Ignore last 5 samples to get tn=9, fp=3, fn=1, tp=2,
    # sensitivity=2/3, specificity=9/12, prevalence=3/20,
    # LR+=24/9, LR-=12/27
    sample_weight = np.array([1.0] * 15 + [0.0] * 5)
    pos, neg = class_likelihood_ratios(y_true, y_pred, sample_weight=sample_weight)
    assert_allclose(pos, 24 / 9)
    assert_allclose(neg, 12 / 27)


def test_cohen_kappa():
    # These label vectors reproduce the contingency matrix from Artstein and
    # Poesio (2008), Table 1: np.array([[20, 20], [10, 50]]).
    y1 = np.array([0] * 40 + [1] * 60)
    y2 = np.array([0] * 20 + [1] * 20 + [0] * 10 + [1] * 50)
    kappa = cohen_kappa_score(y1, y2)
    assert_almost_equal(kappa, 0.348, decimal=3)
    assert kappa == cohen_kappa_score(y2, y1)

    # Add spurious labels and ignore them.
    y1 = np.append(y1, [2] * 4)
    y2 = np.append(y2, [2] * 4)
    assert cohen_kappa_score(y1, y2, labels=[0, 1]) == kappa

    assert_almost_equal(cohen_kappa_score(y1, y1), 1.0)

    # Multiclass example: Artstein and Poesio, Table 4.
    y1 = np.array([0] * 46 + [1] * 44 + [2] * 10)
    y2 = np.array([0] * 52 + [1] * 32 + [2] * 16)
    assert_almost_equal(cohen_kappa_score(y1, y2), 0.8013, decimal=4)

    # Weighting example: none, linear, quadratic.
    y1 = np.array([0] * 46 + [1] * 44 + [2] * 10)
    y2 = np.array([0] * 50 + [1] * 40 + [2] * 10)
    assert_almost_equal(cohen_kappa_score(y1, y2), 0.9315, decimal=4)
    assert_almost_equal(cohen_kappa_score(y1, y2, weights="linear"), 0.9412, decimal=4)
    assert_almost_equal(
        cohen_kappa_score(y1, y2, weights="quadratic"), 0.9541, decimal=4
    )


def test_matthews_corrcoef_nan():
    assert matthews_corrcoef([0], [1]) == 0.0
    assert matthews_corrcoef([0, 0], [0, 1]) == 0.0


@pytest.mark.parametrize("zero_division", [0, 1, np.nan])
@pytest.mark.parametrize("y_true, y_pred", [([0], [0]), ([], [])])
@pytest.mark.parametrize(
    "metric",
    [
        f1_score,
        partial(fbeta_score, beta=1),
        precision_score,
        recall_score,
    ],
)
def test_zero_division_nan_no_warning(metric, y_true, y_pred, zero_division):
    """Check the behaviour of `zero_division` when setting to 0, 1 or np.nan.
    No warnings should be raised.
    """
    with warnings.catch_warnings():
        warnings.simplefilter("error")
        result = metric(y_true, y_pred, zero_division=zero_division)

    if np.isnan(zero_division):
        assert np.isnan(result)
    else:
        assert result == zero_division


@pytest.mark.parametrize("y_true, y_pred", [([0], [0]), ([], [])])
@pytest.mark.parametrize(
    "metric",
    [
        f1_score,
        partial(fbeta_score, beta=1),
        precision_score,
        recall_score,
    ],
)
def test_zero_division_nan_warning(metric, y_true, y_pred):
    """Check the behaviour of `zero_division` when setting to "warn".
    A `UndefinedMetricWarning` should be raised.
    """
    with pytest.warns(UndefinedMetricWarning):
        result = metric(y_true, y_pred, zero_division="warn")
    assert result == 0.0


def test_matthews_corrcoef_against_numpy_corrcoef():
    rng = np.random.RandomState(0)
    y_true = rng.randint(0, 2, size=20)
    y_pred = rng.randint(0, 2, size=20)

    assert_almost_equal(
        matthews_corrcoef(y_true, y_pred), np.corrcoef(y_true, y_pred)[0, 1], 10
    )


def test_matthews_corrcoef_against_jurman():
    # Check that the multiclass matthews_corrcoef agrees with the definition
    # presented in Jurman, Riccadonna, Furlanello, (2012). A Comparison of MCC
    # and CEN Error Measures in MultiClass Prediction
    rng = np.random.RandomState(0)
    y_true = rng.randint(0, 2, size=20)
    y_pred = rng.randint(0, 2, size=20)
    sample_weight = rng.rand(20)

    C = confusion_matrix(y_true, y_pred, sample_weight=sample_weight)
    N = len(C)
    cov_ytyp = sum(
        [
            C[k, k] * C[m, l] - C[l, k] * C[k, m]
            for k in range(N)
            for m in range(N)
            for l in range(N)
        ]
    )
    cov_ytyt = sum(
        [
            C[:, k].sum()
            * np.sum([C[g, f] for f in range(N) for g in range(N) if f != k])
            for k in range(N)
        ]
    )
    cov_ypyp = np.sum(
        [
            C[k, :].sum()
            * np.sum([C[f, g] for f in range(N) for g in range(N) if f != k])
            for k in range(N)
        ]
    )
    mcc_jurman = cov_ytyp / np.sqrt(cov_ytyt * cov_ypyp)
    mcc_ours = matthews_corrcoef(y_true, y_pred, sample_weight=sample_weight)

    assert_almost_equal(mcc_ours, mcc_jurman, 10)


def test_matthews_corrcoef():
    rng = np.random.RandomState(0)
    y_true = ["a" if i == 0 else "b" for i in rng.randint(0, 2, size=20)]

    # corrcoef of same vectors must be 1
    assert_almost_equal(matthews_corrcoef(y_true, y_true), 1.0)

    # corrcoef, when the two vectors are opposites of each other, should be -1
    y_true_inv = ["b" if i == "a" else "a" for i in y_true]
    assert_almost_equal(matthews_corrcoef(y_true, y_true_inv), -1)

    y_true_inv2 = label_binarize(y_true, classes=["a", "b"])
    y_true_inv2 = np.where(y_true_inv2, "a", "b")
    assert_almost_equal(matthews_corrcoef(y_true, y_true_inv2), -1)

    # For the zero vector case, the corrcoef cannot be calculated and should
    # output 0
    assert_almost_equal(matthews_corrcoef([0, 0, 0, 0], [0, 0, 0, 0]), 0.0)

    # And also for any other vector with 0 variance
    assert_almost_equal(matthews_corrcoef(y_true, ["a"] * len(y_true)), 0.0)

    # These two vectors have 0 correlation and hence mcc should be 0
    y_1 = [1, 0, 1, 1, 0, 1, 1, 1, 0, 1, 1, 1, 1, 1, 1, 1, 0, 1, 1, 1]
    y_2 = [1, 1, 1, 0, 0, 1, 1, 1, 1, 0, 1, 1, 1, 0, 1, 1, 1, 0, 1, 1]
    assert_almost_equal(matthews_corrcoef(y_1, y_2), 0.0)

    # Check that sample weight is able to selectively exclude
    mask = [1] * 10 + [0] * 10
    # Now the first half of the vector elements are alone given a weight of 1
    # and hence the mcc will not be a perfect 0 as in the previous case
    with pytest.raises(AssertionError):
        assert_almost_equal(matthews_corrcoef(y_1, y_2, sample_weight=mask), 0.0)


def test_matthews_corrcoef_multiclass():
    rng = np.random.RandomState(0)
    ord_a = ord("a")
    n_classes = 4
    y_true = [chr(ord_a + i) for i in rng.randint(0, n_classes, size=20)]

    # corrcoef of same vectors must be 1
    assert_almost_equal(matthews_corrcoef(y_true, y_true), 1.0)

    # with multiclass > 2 it is not possible to achieve -1
    y_true = [0, 0, 1, 1, 2, 2]
    y_pred_bad = [2, 2, 0, 0, 1, 1]
    assert_almost_equal(matthews_corrcoef(y_true, y_pred_bad), -0.5)

    # Maximizing false positives and negatives minimizes the MCC
    # The minimum will be different for depending on the input
    y_true = [0, 0, 1, 1, 2, 2]
    y_pred_min = [1, 1, 0, 0, 0, 0]
    assert_almost_equal(matthews_corrcoef(y_true, y_pred_min), -12 / np.sqrt(24 * 16))

    # Zero variance will result in an mcc of zero
    y_true = [0, 1, 2]
    y_pred = [3, 3, 3]
    assert_almost_equal(matthews_corrcoef(y_true, y_pred), 0.0)

    # Also for ground truth with zero variance
    y_true = [3, 3, 3]
    y_pred = [0, 1, 2]
    assert_almost_equal(matthews_corrcoef(y_true, y_pred), 0.0)

    # These two vectors have 0 correlation and hence mcc should be 0
    y_1 = [0, 1, 2, 0, 1, 2, 0, 1, 2]
    y_2 = [1, 1, 1, 2, 2, 2, 0, 0, 0]
    assert_almost_equal(matthews_corrcoef(y_1, y_2), 0.0)

    # We can test that binary assumptions hold using the multiclass computation
    # by masking the weight of samples not in the first two classes

    # Masking the last label should let us get an MCC of -1
    y_true = [0, 0, 1, 1, 2]
    y_pred = [1, 1, 0, 0, 2]
    sample_weight = [1, 1, 1, 1, 0]
    assert_almost_equal(
        matthews_corrcoef(y_true, y_pred, sample_weight=sample_weight), -1
    )

    # For the zero vector case, the corrcoef cannot be calculated and should
    # output 0
    y_true = [0, 0, 1, 2]
    y_pred = [0, 0, 1, 2]
    sample_weight = [1, 1, 0, 0]
    assert_almost_equal(
        matthews_corrcoef(y_true, y_pred, sample_weight=sample_weight), 0.0
    )


@pytest.mark.parametrize("n_points", [100, 10000])
def test_matthews_corrcoef_overflow(n_points):
    # https://github.com/scikit-learn/scikit-learn/issues/9622
    rng = np.random.RandomState(20170906)

    def mcc_safe(y_true, y_pred):
        conf_matrix = confusion_matrix(y_true, y_pred)
        true_pos = conf_matrix[1, 1]
        false_pos = conf_matrix[1, 0]
        false_neg = conf_matrix[0, 1]
        n_points = len(y_true)
        pos_rate = (true_pos + false_neg) / n_points
        activity = (true_pos + false_pos) / n_points
        mcc_numerator = true_pos / n_points - pos_rate * activity
        mcc_denominator = activity * pos_rate * (1 - activity) * (1 - pos_rate)
        return mcc_numerator / np.sqrt(mcc_denominator)

    def random_ys(n_points):  # binary
        x_true = rng.random_sample(n_points)
        x_pred = x_true + 0.2 * (rng.random_sample(n_points) - 0.5)
        y_true = x_true > 0.5
        y_pred = x_pred > 0.5
        return y_true, y_pred

    arr = np.repeat([0.0, 1.0], n_points)  # binary
    assert_almost_equal(matthews_corrcoef(arr, arr), 1.0)
    arr = np.repeat([0.0, 1.0, 2.0], n_points)  # multiclass
    assert_almost_equal(matthews_corrcoef(arr, arr), 1.0)

    y_true, y_pred = random_ys(n_points)
    assert_almost_equal(matthews_corrcoef(y_true, y_true), 1.0)
    assert_almost_equal(matthews_corrcoef(y_true, y_pred), mcc_safe(y_true, y_pred))


def test_precision_recall_f1_score_multiclass():
    # Test Precision Recall and F1 Score for multiclass classification task
    y_true, y_pred, _ = make_prediction(binary=False)

    # compute scores with default labels introspection
    p, r, f, s = precision_recall_fscore_support(y_true, y_pred, average=None)
    assert_array_almost_equal(p, [0.83, 0.33, 0.42], 2)
    assert_array_almost_equal(r, [0.79, 0.09, 0.90], 2)
    assert_array_almost_equal(f, [0.81, 0.15, 0.57], 2)
    assert_array_equal(s, [24, 31, 20])

    # averaging tests
    ps = precision_score(y_true, y_pred, pos_label=1, average="micro")
    assert_array_almost_equal(ps, 0.53, 2)

    rs = recall_score(y_true, y_pred, average="micro")
    assert_array_almost_equal(rs, 0.53, 2)

    fs = f1_score(y_true, y_pred, average="micro")
    assert_array_almost_equal(fs, 0.53, 2)

    ps = precision_score(y_true, y_pred, average="macro")
    assert_array_almost_equal(ps, 0.53, 2)

    rs = recall_score(y_true, y_pred, average="macro")
    assert_array_almost_equal(rs, 0.60, 2)

    fs = f1_score(y_true, y_pred, average="macro")
    assert_array_almost_equal(fs, 0.51, 2)

    ps = precision_score(y_true, y_pred, average="weighted")
    assert_array_almost_equal(ps, 0.51, 2)

    rs = recall_score(y_true, y_pred, average="weighted")
    assert_array_almost_equal(rs, 0.53, 2)

    fs = f1_score(y_true, y_pred, average="weighted")
    assert_array_almost_equal(fs, 0.47, 2)

    with pytest.raises(ValueError):
        precision_score(y_true, y_pred, average="samples")
    with pytest.raises(ValueError):
        recall_score(y_true, y_pred, average="samples")
    with pytest.raises(ValueError):
        f1_score(y_true, y_pred, average="samples")
    with pytest.raises(ValueError):
        fbeta_score(y_true, y_pred, average="samples", beta=0.5)

    # same prediction but with and explicit label ordering
    p, r, f, s = precision_recall_fscore_support(
        y_true, y_pred, labels=[0, 2, 1], average=None
    )
    assert_array_almost_equal(p, [0.83, 0.41, 0.33], 2)
    assert_array_almost_equal(r, [0.79, 0.90, 0.10], 2)
    assert_array_almost_equal(f, [0.81, 0.57, 0.15], 2)
    assert_array_equal(s, [24, 20, 31])


@pytest.mark.parametrize("average", ["samples", "micro", "macro", "weighted", None])
def test_precision_refcall_f1_score_multilabel_unordered_labels(average):
    # test that labels need not be sorted in the multilabel case
    y_true = np.array([[1, 1, 0, 0]])
    y_pred = np.array([[0, 0, 1, 1]])
    p, r, f, s = precision_recall_fscore_support(
        y_true, y_pred, labels=[3, 0, 1, 2], warn_for=[], average=average
    )
    assert_array_equal(p, 0)
    assert_array_equal(r, 0)
    assert_array_equal(f, 0)
    if average is None:
        assert_array_equal(s, [0, 1, 1, 0])


def test_precision_recall_f1_score_binary_averaged():
    y_true = np.array([0, 1, 0, 0, 1, 1, 0, 1, 0, 0, 1, 0, 1, 0, 1])
    y_pred = np.array([1, 1, 0, 1, 0, 1, 1, 1, 1, 0, 1, 0, 1, 0, 1])

    # compute scores with default labels introspection
    ps, rs, fs, _ = precision_recall_fscore_support(y_true, y_pred, average=None)
    p, r, f, _ = precision_recall_fscore_support(y_true, y_pred, average="macro")
    assert p == np.mean(ps)
    assert r == np.mean(rs)
    assert f == np.mean(fs)
    p, r, f, _ = precision_recall_fscore_support(y_true, y_pred, average="weighted")
    support = np.bincount(y_true)
    assert p == np.average(ps, weights=support)
    assert r == np.average(rs, weights=support)
    assert f == np.average(fs, weights=support)


def test_zero_precision_recall():
    # Check that pathological cases do not bring NaNs

    old_error_settings = np.seterr(all="raise")

    try:
        y_true = np.array([0, 1, 2, 0, 1, 2])
        y_pred = np.array([2, 0, 1, 1, 2, 0])

        assert_almost_equal(precision_score(y_true, y_pred, average="macro"), 0.0, 2)
        assert_almost_equal(recall_score(y_true, y_pred, average="macro"), 0.0, 2)
        assert_almost_equal(f1_score(y_true, y_pred, average="macro"), 0.0, 2)

    finally:
        np.seterr(**old_error_settings)


def test_confusion_matrix_multiclass_subset_labels():
    # Test confusion matrix - multi-class case with subset of labels
    y_true, y_pred, _ = make_prediction(binary=False)

    # compute confusion matrix with only first two labels considered
    cm = confusion_matrix(y_true, y_pred, labels=[0, 1])
    assert_array_equal(cm, [[19, 4], [4, 3]])

    # compute confusion matrix with explicit label ordering for only subset
    # of labels
    cm = confusion_matrix(y_true, y_pred, labels=[2, 1])
    assert_array_equal(cm, [[18, 2], [24, 3]])

    # a label not in y_true should result in zeros for that row/column
    extra_label = np.max(y_true) + 1
    cm = confusion_matrix(y_true, y_pred, labels=[2, extra_label])
    assert_array_equal(cm, [[18, 0], [0, 0]])


@pytest.mark.parametrize(
    "labels, err_msg",
    [
        ([], "'labels' should contains at least one label."),
        ([3, 4], "At least one label specified must be in y_true"),
    ],
    ids=["empty list", "unknown labels"],
)
def test_confusion_matrix_error(labels, err_msg):
    y_true, y_pred, _ = make_prediction(binary=False)
    with pytest.raises(ValueError, match=err_msg):
        confusion_matrix(y_true, y_pred, labels=labels)


@pytest.mark.parametrize(
    "labels", (None, [0, 1], [0, 1, 2]), ids=["None", "binary", "multiclass"]
)
def test_confusion_matrix_on_zero_length_input(labels):
    expected_n_classes = len(labels) if labels else 0
    expected = np.zeros((expected_n_classes, expected_n_classes), dtype=int)
    cm = confusion_matrix([], [], labels=labels)
    assert_array_equal(cm, expected)


def test_confusion_matrix_dtype():
    y = [0, 1, 1]
    weight = np.ones(len(y))
    # confusion_matrix returns int64 by default
    cm = confusion_matrix(y, y)
    assert cm.dtype == np.int64
    # The dtype of confusion_matrix is always 64 bit
    for dtype in [np.bool_, np.int32, np.uint64]:
        cm = confusion_matrix(y, y, sample_weight=weight.astype(dtype, copy=False))
        assert cm.dtype == np.int64
    for dtype in [np.float32, np.float64, None, object]:
        cm = confusion_matrix(y, y, sample_weight=weight.astype(dtype, copy=False))
        assert cm.dtype == np.float64

    # np.iinfo(np.uint32).max should be accumulated correctly
    weight = np.full(len(y), 4294967295, dtype=np.uint32)
    cm = confusion_matrix(y, y, sample_weight=weight)
    assert cm[0, 0] == 4294967295
    assert cm[1, 1] == 8589934590

    # np.iinfo(np.int64).max should cause an overflow
    weight = np.full(len(y), 9223372036854775807, dtype=np.int64)
    cm = confusion_matrix(y, y, sample_weight=weight)
    assert cm[0, 0] == 9223372036854775807
    assert cm[1, 1] == -2


@pytest.mark.parametrize("dtype", ["Int64", "Float64", "boolean"])
def test_confusion_matrix_pandas_nullable(dtype):
    """Checks that confusion_matrix works with pandas nullable dtypes.

    Non-regression test for gh-25635.
    """
    pd = pytest.importorskip("pandas")

    y_ndarray = np.array([1, 0, 0, 1, 0, 1, 1, 0, 1])
    y_true = pd.Series(y_ndarray, dtype=dtype)
    y_predicted = pd.Series([0, 0, 1, 1, 0, 1, 1, 1, 1], dtype="int64")

    output = confusion_matrix(y_true, y_predicted)
    expected_output = confusion_matrix(y_ndarray, y_predicted)

    assert_array_equal(output, expected_output)


def test_classification_report_multiclass():
    # Test performance report
    iris = datasets.load_iris()
    y_true, y_pred, _ = make_prediction(dataset=iris, binary=False)

    # print classification report with class names
    expected_report = """\
              precision    recall  f1-score   support

      setosa       0.83      0.79      0.81        24
  versicolor       0.33      0.10      0.15        31
   virginica       0.42      0.90      0.57        20

    accuracy                           0.53        75
   macro avg       0.53      0.60      0.51        75
weighted avg       0.51      0.53      0.47        75
"""
    report = classification_report(
        y_true,
        y_pred,
        labels=np.arange(len(iris.target_names)),
        target_names=iris.target_names,
    )
    assert report == expected_report


def test_classification_report_multiclass_balanced():
    y_true, y_pred = [0, 0, 0, 1, 1, 1, 2, 2, 2], [0, 1, 2, 0, 1, 2, 0, 1, 2]

    expected_report = """\
              precision    recall  f1-score   support

           0       0.33      0.33      0.33         3
           1       0.33      0.33      0.33         3
           2       0.33      0.33      0.33         3

    accuracy                           0.33         9
   macro avg       0.33      0.33      0.33         9
weighted avg       0.33      0.33      0.33         9
"""
    report = classification_report(y_true, y_pred)
    assert report == expected_report


def test_classification_report_multiclass_with_label_detection():
    iris = datasets.load_iris()
    y_true, y_pred, _ = make_prediction(dataset=iris, binary=False)

    # print classification report with label detection
    expected_report = """\
              precision    recall  f1-score   support

           0       0.83      0.79      0.81        24
           1       0.33      0.10      0.15        31
           2       0.42      0.90      0.57        20

    accuracy                           0.53        75
   macro avg       0.53      0.60      0.51        75
weighted avg       0.51      0.53      0.47        75
"""
    report = classification_report(y_true, y_pred)
    assert report == expected_report


def test_classification_report_multiclass_with_digits():
    # Test performance report with added digits in floating point values
    iris = datasets.load_iris()
    y_true, y_pred, _ = make_prediction(dataset=iris, binary=False)

    # print classification report with class names
    expected_report = """\
              precision    recall  f1-score   support

      setosa    0.82609   0.79167   0.80851        24
  versicolor    0.33333   0.09677   0.15000        31
   virginica    0.41860   0.90000   0.57143        20

    accuracy                        0.53333        75
   macro avg    0.52601   0.59615   0.50998        75
weighted avg    0.51375   0.53333   0.47310        75
"""
    report = classification_report(
        y_true,
        y_pred,
        labels=np.arange(len(iris.target_names)),
        target_names=iris.target_names,
        digits=5,
    )
    assert report == expected_report


def test_classification_report_multiclass_with_string_label():
    y_true, y_pred, _ = make_prediction(binary=False)

    y_true = np.array(["blue", "green", "red"])[y_true]
    y_pred = np.array(["blue", "green", "red"])[y_pred]

    expected_report = """\
              precision    recall  f1-score   support

        blue       0.83      0.79      0.81        24
       green       0.33      0.10      0.15        31
         red       0.42      0.90      0.57        20

    accuracy                           0.53        75
   macro avg       0.53      0.60      0.51        75
weighted avg       0.51      0.53      0.47        75
"""
    report = classification_report(y_true, y_pred)
    assert report == expected_report

    expected_report = """\
              precision    recall  f1-score   support

           a       0.83      0.79      0.81        24
           b       0.33      0.10      0.15        31
           c       0.42      0.90      0.57        20

    accuracy                           0.53        75
   macro avg       0.53      0.60      0.51        75
weighted avg       0.51      0.53      0.47        75
"""
    report = classification_report(y_true, y_pred, target_names=["a", "b", "c"])
    assert report == expected_report


def test_classification_report_multiclass_with_unicode_label():
    y_true, y_pred, _ = make_prediction(binary=False)

    labels = np.array(["blue\xa2", "green\xa2", "red\xa2"])
    y_true = labels[y_true]
    y_pred = labels[y_pred]

    expected_report = """\
              precision    recall  f1-score   support

       blue\xa2       0.83      0.79      0.81        24
      green\xa2       0.33      0.10      0.15        31
        red\xa2       0.42      0.90      0.57        20

    accuracy                           0.53        75
   macro avg       0.53      0.60      0.51        75
weighted avg       0.51      0.53      0.47        75
"""
    report = classification_report(y_true, y_pred)
    assert report == expected_report


def test_classification_report_multiclass_with_long_string_label():
    y_true, y_pred, _ = make_prediction(binary=False)

    labels = np.array(["blue", "green" * 5, "red"])
    y_true = labels[y_true]
    y_pred = labels[y_pred]

    expected_report = """\
                           precision    recall  f1-score   support

                     blue       0.83      0.79      0.81        24
greengreengreengreengreen       0.33      0.10      0.15        31
                      red       0.42      0.90      0.57        20

                 accuracy                           0.53        75
                macro avg       0.53      0.60      0.51        75
             weighted avg       0.51      0.53      0.47        75
"""

    report = classification_report(y_true, y_pred)
    assert report == expected_report


def test_classification_report_labels_target_names_unequal_length():
    y_true = [0, 0, 2, 0, 0]
    y_pred = [0, 2, 2, 0, 0]
    target_names = ["class 0", "class 1", "class 2"]

    msg = "labels size, 2, does not match size of target_names, 3"
    with pytest.warns(UserWarning, match=msg):
        classification_report(y_true, y_pred, labels=[0, 2], target_names=target_names)


def test_classification_report_no_labels_target_names_unequal_length():
    y_true = [0, 0, 2, 0, 0]
    y_pred = [0, 2, 2, 0, 0]
    target_names = ["class 0", "class 1", "class 2"]

    err_msg = (
        "Number of classes, 2, does not "
        "match size of target_names, 3. "
        "Try specifying the labels parameter"
    )
    with pytest.raises(ValueError, match=err_msg):
        classification_report(y_true, y_pred, target_names=target_names)


@ignore_warnings
def test_multilabel_classification_report():
    n_classes = 4
    n_samples = 50

    _, y_true = make_multilabel_classification(
        n_features=1, n_samples=n_samples, n_classes=n_classes, random_state=0
    )

    _, y_pred = make_multilabel_classification(
        n_features=1, n_samples=n_samples, n_classes=n_classes, random_state=1
    )

    expected_report = """\
              precision    recall  f1-score   support

           0       0.50      0.67      0.57        24
           1       0.51      0.74      0.61        27
           2       0.29      0.08      0.12        26
           3       0.52      0.56      0.54        27

   micro avg       0.50      0.51      0.50       104
   macro avg       0.45      0.51      0.46       104
weighted avg       0.45      0.51      0.46       104
 samples avg       0.46      0.42      0.40       104
"""

    report = classification_report(y_true, y_pred)
    assert report == expected_report


def test_multilabel_zero_one_loss_subset():
    # Dense label indicator matrix format
    y1 = np.array([[0, 1, 1], [1, 0, 1]])
    y2 = np.array([[0, 0, 1], [1, 0, 1]])

    assert zero_one_loss(y1, y2) == 0.5
    assert zero_one_loss(y1, y1) == 0
    assert zero_one_loss(y2, y2) == 0
    assert zero_one_loss(y2, np.logical_not(y2)) == 1
    assert zero_one_loss(y1, np.logical_not(y1)) == 1
    assert zero_one_loss(y1, np.zeros(y1.shape)) == 1
    assert zero_one_loss(y2, np.zeros(y1.shape)) == 1


def test_multilabel_hamming_loss():
    # Dense label indicator matrix format
    y1 = np.array([[0, 1, 1], [1, 0, 1]])
    y2 = np.array([[0, 0, 1], [1, 0, 1]])
    w = np.array([1, 3])

    assert hamming_loss(y1, y2) == 1 / 6
    assert hamming_loss(y1, y1) == 0
    assert hamming_loss(y2, y2) == 0
    assert hamming_loss(y2, 1 - y2) == 1
    assert hamming_loss(y1, 1 - y1) == 1
    assert hamming_loss(y1, np.zeros(y1.shape)) == 4 / 6
    assert hamming_loss(y2, np.zeros(y1.shape)) == 0.5
    assert hamming_loss(y1, y2, sample_weight=w) == 1.0 / 12
    assert hamming_loss(y1, 1 - y2, sample_weight=w) == 11.0 / 12
    assert hamming_loss(y1, np.zeros_like(y1), sample_weight=w) == 2.0 / 3
    # sp_hamming only works with 1-D arrays
    assert hamming_loss(y1[0], y2[0]) == sp_hamming(y1[0], y2[0])


def test_jaccard_score_validation():
    y_true = np.array([0, 1, 0, 1, 1])
    y_pred = np.array([0, 1, 0, 1, 1])
    err_msg = r"pos_label=2 is not a valid label. It should be one of \[0, 1\]"
    with pytest.raises(ValueError, match=err_msg):
        jaccard_score(y_true, y_pred, average="binary", pos_label=2)

    y_true = np.array([[0, 1, 1], [1, 0, 0]])
    y_pred = np.array([[1, 1, 1], [1, 0, 1]])
    msg1 = (
        r"Target is multilabel-indicator but average='binary'. "
        r"Please choose another average setting, one of \[None, "
        r"'micro', 'macro', 'weighted', 'samples'\]."
    )
    with pytest.raises(ValueError, match=msg1):
        jaccard_score(y_true, y_pred, average="binary", pos_label=-1)

    y_true = np.array([0, 1, 1, 0, 2])
    y_pred = np.array([1, 1, 1, 1, 0])
    msg2 = (
        r"Target is multiclass but average='binary'. Please choose "
        r"another average setting, one of \[None, 'micro', 'macro', "
        r"'weighted'\]."
    )
    with pytest.raises(ValueError, match=msg2):
        jaccard_score(y_true, y_pred, average="binary")
    msg3 = "Samplewise metrics are not available outside of multilabel classification."
    with pytest.raises(ValueError, match=msg3):
        jaccard_score(y_true, y_pred, average="samples")

    msg = (
        r"Note that pos_label \(set to 3\) is ignored when "
        r"average != 'binary' \(got 'micro'\). You may use "
        r"labels=\[pos_label\] to specify a single positive "
        "class."
    )
    with pytest.warns(UserWarning, match=msg):
        jaccard_score(y_true, y_pred, average="micro", pos_label=3)


def test_multilabel_jaccard_score(recwarn):
    # Dense label indicator matrix format
    y1 = np.array([[0, 1, 1], [1, 0, 1]])
    y2 = np.array([[0, 0, 1], [1, 0, 1]])

    # size(y1 \inter y2) = [1, 2]
    # size(y1 \union y2) = [2, 2]

    assert jaccard_score(y1, y2, average="samples") == 0.75
    assert jaccard_score(y1, y1, average="samples") == 1
    assert jaccard_score(y2, y2, average="samples") == 1
    assert jaccard_score(y2, np.logical_not(y2), average="samples") == 0
    assert jaccard_score(y1, np.logical_not(y1), average="samples") == 0
    assert jaccard_score(y1, np.zeros(y1.shape), average="samples") == 0
    assert jaccard_score(y2, np.zeros(y1.shape), average="samples") == 0

    y_true = np.array([[0, 1, 1], [1, 0, 0]])
    y_pred = np.array([[1, 1, 1], [1, 0, 1]])
    # average='macro'
    assert_almost_equal(jaccard_score(y_true, y_pred, average="macro"), 2.0 / 3)
    # average='micro'
    assert_almost_equal(jaccard_score(y_true, y_pred, average="micro"), 3.0 / 5)
    # average='samples'
    assert_almost_equal(jaccard_score(y_true, y_pred, average="samples"), 7.0 / 12)
    assert_almost_equal(
        jaccard_score(y_true, y_pred, average="samples", labels=[0, 2]), 1.0 / 2
    )
    assert_almost_equal(
        jaccard_score(y_true, y_pred, average="samples", labels=[1, 2]), 1.0 / 2
    )
    # average=None
    assert_array_equal(
        jaccard_score(y_true, y_pred, average=None), np.array([1.0 / 2, 1.0, 1.0 / 2])
    )

    y_true = np.array([[0, 1, 1], [1, 0, 1]])
    y_pred = np.array([[1, 1, 1], [1, 0, 1]])
    assert_almost_equal(jaccard_score(y_true, y_pred, average="macro"), 5.0 / 6)
    # average='weighted'
    assert_almost_equal(jaccard_score(y_true, y_pred, average="weighted"), 7.0 / 8)

    msg2 = "Got 4 > 2"
    with pytest.raises(ValueError, match=msg2):
        jaccard_score(y_true, y_pred, labels=[4], average="macro")
    msg3 = "Got -1 < 0"
    with pytest.raises(ValueError, match=msg3):
        jaccard_score(y_true, y_pred, labels=[-1], average="macro")

    msg = (
        "Jaccard is ill-defined and being set to 0.0 in labels "
        "with no true or predicted samples."
    )

    with pytest.warns(UndefinedMetricWarning, match=msg):
        assert (
            jaccard_score(np.array([[0, 1]]), np.array([[0, 1]]), average="macro")
            == 0.5
        )

    msg = (
        "Jaccard is ill-defined and being set to 0.0 in samples "
        "with no true or predicted labels."
    )

    with pytest.warns(UndefinedMetricWarning, match=msg):
        assert (
            jaccard_score(
                np.array([[0, 0], [1, 1]]),
                np.array([[0, 0], [1, 1]]),
                average="samples",
            )
            == 0.5
        )

    assert not list(recwarn)


def test_multiclass_jaccard_score(recwarn):
    y_true = ["ant", "ant", "cat", "cat", "ant", "cat", "bird", "bird"]
    y_pred = ["cat", "ant", "cat", "cat", "ant", "bird", "bird", "cat"]
    labels = ["ant", "bird", "cat"]
    lb = LabelBinarizer()
    lb.fit(labels)
    y_true_bin = lb.transform(y_true)
    y_pred_bin = lb.transform(y_pred)
    multi_jaccard_score = partial(jaccard_score, y_true, y_pred)
    bin_jaccard_score = partial(jaccard_score, y_true_bin, y_pred_bin)
    multi_labels_list = [
        ["ant", "bird"],
        ["ant", "cat"],
        ["cat", "bird"],
        ["ant"],
        ["bird"],
        ["cat"],
        None,
    ]
    bin_labels_list = [[0, 1], [0, 2], [2, 1], [0], [1], [2], None]

    # other than average='samples'/'none-samples', test everything else here
    for average in ("macro", "weighted", "micro", None):
        for m_label, b_label in zip(multi_labels_list, bin_labels_list):
            assert_almost_equal(
                multi_jaccard_score(average=average, labels=m_label),
                bin_jaccard_score(average=average, labels=b_label),
            )

    y_true = np.array([[0, 0], [0, 0], [0, 0]])
    y_pred = np.array([[0, 0], [0, 0], [0, 0]])
    with ignore_warnings():
        assert jaccard_score(y_true, y_pred, average="weighted") == 0

    assert not list(recwarn)


def test_average_binary_jaccard_score(recwarn):
    # tp=0, fp=0, fn=1, tn=0
    assert jaccard_score([1], [0], average="binary") == 0.0
    # tp=0, fp=0, fn=0, tn=1
    msg = (
        "Jaccard is ill-defined and being set to 0.0 due to "
        "no true or predicted samples"
    )
    with pytest.warns(UndefinedMetricWarning, match=msg):
        assert jaccard_score([0, 0], [0, 0], average="binary") == 0.0

    # tp=1, fp=0, fn=0, tn=0 (pos_label=0)
    assert jaccard_score([0], [0], pos_label=0, average="binary") == 1.0
    y_true = np.array([1, 0, 1, 1, 0])
    y_pred = np.array([1, 0, 1, 1, 1])
    assert_almost_equal(jaccard_score(y_true, y_pred, average="binary"), 3.0 / 4)
    assert_almost_equal(
        jaccard_score(y_true, y_pred, average="binary", pos_label=0), 1.0 / 2
    )

    assert not list(recwarn)


def test_jaccard_score_zero_division_warning():
    # check that we raised a warning with default behavior if a zero division
    # happens
    y_true = np.array([[1, 0, 1], [0, 0, 0]])
    y_pred = np.array([[0, 0, 0], [0, 0, 0]])
    msg = (
        "Jaccard is ill-defined and being set to 0.0 in "
        "samples with no true or predicted labels."
        " Use `zero_division` parameter to control this behavior."
    )
    with pytest.warns(UndefinedMetricWarning, match=msg):
        score = jaccard_score(y_true, y_pred, average="samples", zero_division="warn")
        assert score == pytest.approx(0.0)


@pytest.mark.parametrize("zero_division, expected_score", [(0, 0), (1, 0.5)])
def test_jaccard_score_zero_division_set_value(zero_division, expected_score):
    # check that we don't issue warning by passing the zero_division parameter
    y_true = np.array([[1, 0, 1], [0, 0, 0]])
    y_pred = np.array([[0, 0, 0], [0, 0, 0]])
    with warnings.catch_warnings():
        warnings.simplefilter("error", UndefinedMetricWarning)
        score = jaccard_score(
            y_true, y_pred, average="samples", zero_division=zero_division
        )
    assert score == pytest.approx(expected_score)


@ignore_warnings
def test_precision_recall_f1_score_multilabel_1():
    # Test precision_recall_f1_score on a crafted multilabel example
    # First crafted example

    y_true = np.array([[1, 0, 0, 0], [0, 1, 0, 0], [0, 0, 1, 1]])
    y_pred = np.array([[0, 1, 0, 0], [0, 1, 0, 0], [1, 0, 1, 0]])

    p, r, f, s = precision_recall_fscore_support(y_true, y_pred, average=None)

    # tp = [0, 1, 1, 0]
    # fn = [1, 0, 0, 1]
    # fp = [1, 1, 0, 0]
    # Check per class

    assert_array_almost_equal(p, [0.0, 0.5, 1.0, 0.0], 2)
    assert_array_almost_equal(r, [0.0, 1.0, 1.0, 0.0], 2)
    assert_array_almost_equal(f, [0.0, 1 / 1.5, 1, 0.0], 2)
    assert_array_almost_equal(s, [1, 1, 1, 1], 2)

    f2 = fbeta_score(y_true, y_pred, beta=2, average=None)
    support = s
    assert_array_almost_equal(f2, [0, 0.83, 1, 0], 2)

    # Check macro
    p, r, f, s = precision_recall_fscore_support(y_true, y_pred, average="macro")
    assert_almost_equal(p, 1.5 / 4)
    assert_almost_equal(r, 0.5)
    assert_almost_equal(f, 2.5 / 1.5 * 0.25)
    assert s is None
    assert_almost_equal(
        fbeta_score(y_true, y_pred, beta=2, average="macro"), np.mean(f2)
    )

    # Check micro
    p, r, f, s = precision_recall_fscore_support(y_true, y_pred, average="micro")
    assert_almost_equal(p, 0.5)
    assert_almost_equal(r, 0.5)
    assert_almost_equal(f, 0.5)
    assert s is None
    assert_almost_equal(
        fbeta_score(y_true, y_pred, beta=2, average="micro"),
        (1 + 4) * p * r / (4 * p + r),
    )

    # Check weighted
    p, r, f, s = precision_recall_fscore_support(y_true, y_pred, average="weighted")
    assert_almost_equal(p, 1.5 / 4)
    assert_almost_equal(r, 0.5)
    assert_almost_equal(f, 2.5 / 1.5 * 0.25)
    assert s is None
    assert_almost_equal(
        fbeta_score(y_true, y_pred, beta=2, average="weighted"),
        np.average(f2, weights=support),
    )
    # Check samples
    # |h(x_i) inter y_i | = [0, 1, 1]
    # |y_i| = [1, 1, 2]
    # |h(x_i)| = [1, 1, 2]
    p, r, f, s = precision_recall_fscore_support(y_true, y_pred, average="samples")
    assert_almost_equal(p, 0.5)
    assert_almost_equal(r, 0.5)
    assert_almost_equal(f, 0.5)
    assert s is None
    assert_almost_equal(fbeta_score(y_true, y_pred, beta=2, average="samples"), 0.5)


@ignore_warnings
def test_precision_recall_f1_score_multilabel_2():
    # Test precision_recall_f1_score on a crafted multilabel example 2
    # Second crafted example
    y_true = np.array([[1, 0, 0, 0], [0, 1, 0, 0], [0, 1, 1, 0]])
    y_pred = np.array([[0, 0, 0, 1], [0, 0, 0, 1], [1, 1, 0, 0]])

    # tp = [ 0.  1.  0.  0.]
    # fp = [ 1.  0.  0.  2.]
    # fn = [ 1.  1.  1.  0.]

    p, r, f, s = precision_recall_fscore_support(y_true, y_pred, average=None)
    assert_array_almost_equal(p, [0.0, 1.0, 0.0, 0.0], 2)
    assert_array_almost_equal(r, [0.0, 0.5, 0.0, 0.0], 2)
    assert_array_almost_equal(f, [0.0, 0.66, 0.0, 0.0], 2)
    assert_array_almost_equal(s, [1, 2, 1, 0], 2)

    f2 = fbeta_score(y_true, y_pred, beta=2, average=None)
    support = s
    assert_array_almost_equal(f2, [0, 0.55, 0, 0], 2)

    p, r, f, s = precision_recall_fscore_support(y_true, y_pred, average="micro")
    assert_almost_equal(p, 0.25)
    assert_almost_equal(r, 0.25)
    assert_almost_equal(f, 2 * 0.25 * 0.25 / 0.5)
    assert s is None
    assert_almost_equal(
        fbeta_score(y_true, y_pred, beta=2, average="micro"),
        (1 + 4) * p * r / (4 * p + r),
    )

    p, r, f, s = precision_recall_fscore_support(y_true, y_pred, average="macro")
    assert_almost_equal(p, 0.25)
    assert_almost_equal(r, 0.125)
    assert_almost_equal(f, 2 / 12)
    assert s is None
    assert_almost_equal(
        fbeta_score(y_true, y_pred, beta=2, average="macro"), np.mean(f2)
    )

    p, r, f, s = precision_recall_fscore_support(y_true, y_pred, average="weighted")
    assert_almost_equal(p, 2 / 4)
    assert_almost_equal(r, 1 / 4)
    assert_almost_equal(f, 2 / 3 * 2 / 4)
    assert s is None
    assert_almost_equal(
        fbeta_score(y_true, y_pred, beta=2, average="weighted"),
        np.average(f2, weights=support),
    )

    p, r, f, s = precision_recall_fscore_support(y_true, y_pred, average="samples")
    # Check samples
    # |h(x_i) inter y_i | = [0, 0, 1]
    # |y_i| = [1, 1, 2]
    # |h(x_i)| = [1, 1, 2]

    assert_almost_equal(p, 1 / 6)
    assert_almost_equal(r, 1 / 6)
    assert_almost_equal(f, 2 / 4 * 1 / 3)
    assert s is None
    assert_almost_equal(
        fbeta_score(y_true, y_pred, beta=2, average="samples"), 0.1666, 2
    )


@ignore_warnings
@pytest.mark.parametrize(
    "zero_division, zero_division_expected",
    [("warn", 0), (0, 0), (1, 1), (np.nan, np.nan)],
)
def test_precision_recall_f1_score_with_an_empty_prediction(
    zero_division, zero_division_expected
):
    y_true = np.array([[0, 1, 0, 0], [1, 0, 0, 0], [0, 1, 1, 0]])
    y_pred = np.array([[0, 0, 0, 0], [0, 0, 0, 1], [0, 1, 1, 0]])

    # true_pos = [ 0.  1.  1.  0.]
    # false_pos = [ 0.  0.  0.  1.]
    # false_neg = [ 1.  1.  0.  0.]

    p, r, f, s = precision_recall_fscore_support(
        y_true, y_pred, average=None, zero_division=zero_division
    )

    assert_array_almost_equal(p, [zero_division_expected, 1.0, 1.0, 0.0], 2)
    assert_array_almost_equal(r, [0.0, 0.5, 1.0, zero_division_expected], 2)
    expected_f = 0
    assert_array_almost_equal(f, [expected_f, 1 / 1.5, 1, expected_f], 2)
    assert_array_almost_equal(s, [1, 2, 1, 0], 2)

    f2 = fbeta_score(y_true, y_pred, beta=2, average=None, zero_division=zero_division)
    support = s
    assert_array_almost_equal(f2, [expected_f, 0.55, 1, expected_f], 2)

    p, r, f, s = precision_recall_fscore_support(
        y_true, y_pred, average="macro", zero_division=zero_division
    )

    value_to_sum = 0 if np.isnan(zero_division_expected) else zero_division_expected
    values_to_average = 3 + (not np.isnan(zero_division_expected))

    assert_almost_equal(p, (2 + value_to_sum) / values_to_average)
    assert_almost_equal(r, (1.5 + value_to_sum) / values_to_average)
    expected_f = (2 / 3 + 1) / 4
    assert_almost_equal(f, expected_f)
    assert s is None
    assert_almost_equal(
        fbeta_score(
            y_true,
            y_pred,
            beta=2,
            average="macro",
            zero_division=zero_division,
        ),
        _nanaverage(f2, weights=None),
    )

    p, r, f, s = precision_recall_fscore_support(
        y_true, y_pred, average="micro", zero_division=zero_division
    )
    assert_almost_equal(p, 2 / 3)
    assert_almost_equal(r, 0.5)
    assert_almost_equal(f, 2 / 3 / (2 / 3 + 0.5))
    assert s is None
    assert_almost_equal(
        fbeta_score(
            y_true, y_pred, beta=2, average="micro", zero_division=zero_division
        ),
        (1 + 4) * p * r / (4 * p + r),
    )

    p, r, f, s = precision_recall_fscore_support(
        y_true, y_pred, average="weighted", zero_division=zero_division
    )
    assert_almost_equal(p, 3 / 4 if zero_division_expected == 0 else 1.0)
    assert_almost_equal(r, 0.5)
    values_to_average = 4
    assert_almost_equal(f, (2 * 2 / 3 + 1) / values_to_average)
    assert s is None
    assert_almost_equal(
        fbeta_score(
            y_true, y_pred, beta=2, average="weighted", zero_division=zero_division
        ),
        _nanaverage(f2, weights=support),
    )

    p, r, f, s = precision_recall_fscore_support(y_true, y_pred, average="samples")
    # |h(x_i) inter y_i | = [0, 0, 2]
    # |y_i| = [1, 1, 2]
    # |h(x_i)| = [0, 1, 2]
    assert_almost_equal(p, 1 / 3)
    assert_almost_equal(r, 1 / 3)
    assert_almost_equal(f, 1 / 3)
    assert s is None
    expected_result = 0.333
    assert_almost_equal(
        fbeta_score(
            y_true, y_pred, beta=2, average="samples", zero_division=zero_division
        ),
        expected_result,
        2,
    )


@pytest.mark.parametrize("beta", [1])
@pytest.mark.parametrize("average", ["macro", "micro", "weighted", "samples"])
@pytest.mark.parametrize("zero_division", [0, 1, np.nan])
def test_precision_recall_f1_no_labels(beta, average, zero_division):
    y_true = np.zeros((20, 3))
    y_pred = np.zeros_like(y_true)

    p, r, f, s = assert_no_warnings(
        precision_recall_fscore_support,
        y_true,
        y_pred,
        average=average,
        beta=beta,
        zero_division=zero_division,
    )
    fbeta = assert_no_warnings(
        fbeta_score,
        y_true,
        y_pred,
        beta=beta,
        average=average,
        zero_division=zero_division,
    )
    assert s is None

    # if zero_division = nan, check that all metrics are nan and exit
    if np.isnan(zero_division):
        for metric in [p, r, f, fbeta]:
            assert np.isnan(metric)
        return

    zero_division = float(zero_division)
    assert_almost_equal(p, zero_division)
    assert_almost_equal(r, zero_division)
    assert_almost_equal(f, zero_division)

    assert_almost_equal(fbeta, float(zero_division))


@pytest.mark.parametrize("average", ["macro", "micro", "weighted", "samples"])
def test_precision_recall_f1_no_labels_check_warnings(average):
    y_true = np.zeros((20, 3))
    y_pred = np.zeros_like(y_true)

    func = precision_recall_fscore_support
    with pytest.warns(UndefinedMetricWarning):
        p, r, f, s = func(y_true, y_pred, average=average, beta=1.0)

    assert_almost_equal(p, 0)
    assert_almost_equal(r, 0)
    assert_almost_equal(f, 0)
    assert s is None

    with pytest.warns(UndefinedMetricWarning):
        fbeta = fbeta_score(y_true, y_pred, average=average, beta=1.0)

    assert_almost_equal(fbeta, 0)


@pytest.mark.parametrize("zero_division", [0, 1, np.nan])
def test_precision_recall_f1_no_labels_average_none(zero_division):
    y_true = np.zeros((20, 3))
    y_pred = np.zeros_like(y_true)

    # tp = [0, 0, 0]
    # fn = [0, 0, 0]
    # fp = [0, 0, 0]
    # support = [0, 0, 0]
    # |y_hat_i inter y_i | = [0, 0, 0]
    # |y_i| = [0, 0, 0]
    # |y_hat_i| = [0, 0, 0]

    p, r, f, s = assert_no_warnings(
        precision_recall_fscore_support,
        y_true,
        y_pred,
        average=None,
        beta=1.0,
        zero_division=zero_division,
    )
    fbeta = assert_no_warnings(
        fbeta_score, y_true, y_pred, beta=1.0, average=None, zero_division=zero_division
    )
    zero_division = np.float64(zero_division)
    assert_array_almost_equal(p, [zero_division, zero_division, zero_division], 2)
    assert_array_almost_equal(r, [zero_division, zero_division, zero_division], 2)
    assert_array_almost_equal(f, [zero_division, zero_division, zero_division], 2)
    assert_array_almost_equal(s, [0, 0, 0], 2)

    assert_array_almost_equal(fbeta, [zero_division, zero_division, zero_division], 2)


def test_precision_recall_f1_no_labels_average_none_warn():
    y_true = np.zeros((20, 3))
    y_pred = np.zeros_like(y_true)

    # tp = [0, 0, 0]
    # fn = [0, 0, 0]
    # fp = [0, 0, 0]
    # support = [0, 0, 0]
    # |y_hat_i inter y_i | = [0, 0, 0]
    # |y_i| = [0, 0, 0]
    # |y_hat_i| = [0, 0, 0]

    with pytest.warns(UndefinedMetricWarning):
        p, r, f, s = precision_recall_fscore_support(
            y_true, y_pred, average=None, beta=1
        )

    assert_array_almost_equal(p, [0, 0, 0], 2)
    assert_array_almost_equal(r, [0, 0, 0], 2)
    assert_array_almost_equal(f, [0, 0, 0], 2)
    assert_array_almost_equal(s, [0, 0, 0], 2)

    with pytest.warns(UndefinedMetricWarning):
        fbeta = fbeta_score(y_true, y_pred, beta=1, average=None)

    assert_array_almost_equal(fbeta, [0, 0, 0], 2)


def test_prf_warnings():
    # average of per-label scores
    f, w = precision_recall_fscore_support, UndefinedMetricWarning
    for average in [None, "weighted", "macro"]:
        msg = (
            "Precision and F-score are ill-defined and "
            "being set to 0.0 in labels with no predicted samples."
            " Use `zero_division` parameter to control"
            " this behavior."
        )
        with pytest.warns(w, match=msg):
            f([0, 1, 2], [1, 1, 2], average=average)

        msg = (
            "Recall and F-score are ill-defined and "
            "being set to 0.0 in labels with no true samples."
            " Use `zero_division` parameter to control"
            " this behavior."
        )
        with pytest.warns(w, match=msg):
            f([1, 1, 2], [0, 1, 2], average=average)

    # average of per-sample scores
    msg = (
        "Precision and F-score are ill-defined and "
        "being set to 0.0 in samples with no predicted labels."
        " Use `zero_division` parameter to control"
        " this behavior."
    )
    with pytest.warns(w, match=msg):
        f(np.array([[1, 0], [1, 0]]), np.array([[1, 0], [0, 0]]), average="samples")

    msg = (
        "Recall and F-score are ill-defined and "
        "being set to 0.0 in samples with no true labels."
        " Use `zero_division` parameter to control"
        " this behavior."
    )
    with pytest.warns(w, match=msg):
        f(np.array([[1, 0], [0, 0]]), np.array([[1, 0], [1, 0]]), average="samples")

    # single score: micro-average
    msg = (
        "Precision and F-score are ill-defined and "
        "being set to 0.0 due to no predicted samples."
        " Use `zero_division` parameter to control"
        " this behavior."
    )
    with pytest.warns(w, match=msg):
        f(np.array([[1, 1], [1, 1]]), np.array([[0, 0], [0, 0]]), average="micro")

    msg = (
        "Recall and F-score are ill-defined and "
        "being set to 0.0 due to no true samples."
        " Use `zero_division` parameter to control"
        " this behavior."
    )
    with pytest.warns(w, match=msg):
        f(np.array([[0, 0], [0, 0]]), np.array([[1, 1], [1, 1]]), average="micro")

    # single positive label
    msg = (
        "Precision and F-score are ill-defined and "
        "being set to 0.0 due to no predicted samples."
        " Use `zero_division` parameter to control"
        " this behavior."
    )
    with pytest.warns(w, match=msg):
        f([1, 1], [-1, -1], average="binary")

    msg = (
        "Recall and F-score are ill-defined and "
        "being set to 0.0 due to no true samples."
        " Use `zero_division` parameter to control"
        " this behavior."
    )
    with pytest.warns(w, match=msg):
        f([-1, -1], [1, 1], average="binary")

    with warnings.catch_warnings(record=True) as record:
        warnings.simplefilter("always")
        precision_recall_fscore_support([0, 0], [0, 0], average="binary")
        msg = (
            "F-score is ill-defined and being set to 0.0 due to no true nor "
            "predicted samples. Use `zero_division` parameter to control this"
            " behavior."
        )
        assert str(record.pop().message) == msg
        msg = (
            "Recall and F-score are ill-defined and "
            "being set to 0.0 due to no true samples."
            " Use `zero_division` parameter to control"
            " this behavior."
        )
        assert str(record.pop().message) == msg
        msg = (
            "Precision and F-score are ill-defined and "
            "being set to 0.0 due to no predicted samples."
            " Use `zero_division` parameter to control"
            " this behavior."
        )
        assert str(record.pop().message) == msg


@pytest.mark.parametrize("zero_division", [0, 1, np.nan])
def test_prf_no_warnings_if_zero_division_set(zero_division):
    # average of per-label scores
    f = precision_recall_fscore_support
    for average in [None, "weighted", "macro"]:
        assert_no_warnings(
            f, [0, 1, 2], [1, 1, 2], average=average, zero_division=zero_division
        )

        assert_no_warnings(
            f, [1, 1, 2], [0, 1, 2], average=average, zero_division=zero_division
        )

    # average of per-sample scores
    assert_no_warnings(
        f,
        np.array([[1, 0], [1, 0]]),
        np.array([[1, 0], [0, 0]]),
        average="samples",
        zero_division=zero_division,
    )

    assert_no_warnings(
        f,
        np.array([[1, 0], [0, 0]]),
        np.array([[1, 0], [1, 0]]),
        average="samples",
        zero_division=zero_division,
    )

    # single score: micro-average
    assert_no_warnings(
        f,
        np.array([[1, 1], [1, 1]]),
        np.array([[0, 0], [0, 0]]),
        average="micro",
        zero_division=zero_division,
    )

    assert_no_warnings(
        f,
        np.array([[0, 0], [0, 0]]),
        np.array([[1, 1], [1, 1]]),
        average="micro",
        zero_division=zero_division,
    )

    # single positive label
    assert_no_warnings(
        f, [1, 1], [-1, -1], average="binary", zero_division=zero_division
    )

    assert_no_warnings(
        f, [-1, -1], [1, 1], average="binary", zero_division=zero_division
    )

    with warnings.catch_warnings(record=True) as record:
        warnings.simplefilter("always")
        precision_recall_fscore_support(
            [0, 0], [0, 0], average="binary", zero_division=zero_division
        )
        assert len(record) == 0


@pytest.mark.parametrize("zero_division", ["warn", 0, 1, np.nan])
def test_recall_warnings(zero_division):
    assert_no_warnings(
        recall_score,
        np.array([[1, 1], [1, 1]]),
        np.array([[0, 0], [0, 0]]),
        average="micro",
        zero_division=zero_division,
    )
    with warnings.catch_warnings(record=True) as record:
        warnings.simplefilter("always")
        recall_score(
            np.array([[0, 0], [0, 0]]),
            np.array([[1, 1], [1, 1]]),
            average="micro",
            zero_division=zero_division,
        )
        if zero_division == "warn":
            assert (
                str(record.pop().message)
                == "Recall is ill-defined and "
                "being set to 0.0 due to no true samples."
                " Use `zero_division` parameter to control"
                " this behavior."
            )
        else:
            assert len(record) == 0

        recall_score([0, 0], [0, 0])
        if zero_division == "warn":
            assert (
                str(record.pop().message)
                == "Recall is ill-defined and "
                "being set to 0.0 due to no true samples."
                " Use `zero_division` parameter to control"
                " this behavior."
            )


@pytest.mark.parametrize("zero_division", ["warn", 0, 1, np.nan])
def test_precision_warnings(zero_division):
    with warnings.catch_warnings(record=True) as record:
        warnings.simplefilter("always")
        precision_score(
            np.array([[1, 1], [1, 1]]),
            np.array([[0, 0], [0, 0]]),
            average="micro",
            zero_division=zero_division,
        )
        if zero_division == "warn":
            assert (
                str(record.pop().message)
                == "Precision is ill-defined and "
                "being set to 0.0 due to no predicted samples."
                " Use `zero_division` parameter to control"
                " this behavior."
            )
        else:
            assert len(record) == 0

        precision_score([0, 0], [0, 0])
        if zero_division == "warn":
            assert (
                str(record.pop().message)
                == "Precision is ill-defined and "
                "being set to 0.0 due to no predicted samples."
                " Use `zero_division` parameter to control"
                " this behavior."
            )

    assert_no_warnings(
        precision_score,
        np.array([[0, 0], [0, 0]]),
        np.array([[1, 1], [1, 1]]),
        average="micro",
        zero_division=zero_division,
    )


@pytest.mark.parametrize("zero_division", ["warn", 0, 1, np.nan])
def test_fscore_warnings(zero_division):
    with warnings.catch_warnings(record=True) as record:
        warnings.simplefilter("always")

        for score in [f1_score, partial(fbeta_score, beta=2)]:
            score(
                np.array([[1, 1], [1, 1]]),
                np.array([[0, 0], [0, 0]]),
                average="micro",
                zero_division=zero_division,
            )
            assert len(record) == 0

            score(
                np.array([[0, 0], [0, 0]]),
                np.array([[1, 1], [1, 1]]),
                average="micro",
                zero_division=zero_division,
            )
            assert len(record) == 0

            score(
                np.array([[0, 0], [0, 0]]),
                np.array([[0, 0], [0, 0]]),
                average="micro",
                zero_division=zero_division,
            )
            if zero_division == "warn":
                assert (
                    str(record.pop().message)
                    == "F-score is ill-defined and "
                    "being set to 0.0 due to no true nor predicted "
                    "samples. Use `zero_division` parameter to "
                    "control this behavior."
                )
            else:
                assert len(record) == 0


def test_prf_average_binary_data_non_binary():
    # Error if user does not explicitly set non-binary average mode
    y_true_mc = [1, 2, 3, 3]
    y_pred_mc = [1, 2, 3, 1]
    msg_mc = (
        r"Target is multiclass but average='binary'. Please "
        r"choose another average setting, one of \["
        r"None, 'micro', 'macro', 'weighted'\]."
    )
    y_true_ind = np.array([[0, 1, 1], [1, 0, 0], [0, 0, 1]])
    y_pred_ind = np.array([[0, 1, 0], [1, 0, 0], [0, 0, 1]])
    msg_ind = (
        r"Target is multilabel-indicator but average='binary'. Please "
        r"choose another average setting, one of \["
        r"None, 'micro', 'macro', 'weighted', 'samples'\]."
    )

    for y_true, y_pred, msg in [
        (y_true_mc, y_pred_mc, msg_mc),
        (y_true_ind, y_pred_ind, msg_ind),
    ]:
        for metric in [
            precision_score,
            recall_score,
            f1_score,
            partial(fbeta_score, beta=2),
        ]:
            with pytest.raises(ValueError, match=msg):
                metric(y_true, y_pred)


def test__check_targets():
    # Check that _check_targets correctly merges target types, squeezes
    # output and fails if input lengths differ.
    IND = "multilabel-indicator"
    MC = "multiclass"
    BIN = "binary"
    CNT = "continuous"
    MMC = "multiclass-multioutput"
    MCN = "continuous-multioutput"
    # all of length 3
    EXAMPLES = [
        (IND, np.array([[0, 1, 1], [1, 0, 0], [0, 0, 1]])),
        # must not be considered binary
        (IND, np.array([[0, 1], [1, 0], [1, 1]])),
        (MC, [2, 3, 1]),
        (BIN, [0, 1, 1]),
        (CNT, [0.0, 1.5, 1.0]),
        (MC, np.array([[2], [3], [1]])),
        (BIN, np.array([[0], [1], [1]])),
        (CNT, np.array([[0.0], [1.5], [1.0]])),
        (MMC, np.array([[0, 2], [1, 3], [2, 3]])),
        (MCN, np.array([[0.5, 2.0], [1.1, 3.0], [2.0, 3.0]])),
    ]
    # expected type given input types, or None for error
    # (types will be tried in either order)
    EXPECTED = {
        (IND, IND): IND,
        (MC, MC): MC,
        (BIN, BIN): BIN,
        (MC, IND): None,
        (BIN, IND): None,
        (BIN, MC): MC,
        # Disallowed types
        (CNT, CNT): None,
        (MMC, MMC): None,
        (MCN, MCN): None,
        (IND, CNT): None,
        (MC, CNT): None,
        (BIN, CNT): None,
        (MMC, CNT): None,
        (MCN, CNT): None,
        (IND, MMC): None,
        (MC, MMC): None,
        (BIN, MMC): None,
        (MCN, MMC): None,
        (IND, MCN): None,
        (MC, MCN): None,
        (BIN, MCN): None,
    }

    for (type1, y1), (type2, y2) in product(EXAMPLES, repeat=2):
        try:
            expected = EXPECTED[type1, type2]
        except KeyError:
            expected = EXPECTED[type2, type1]
        if expected is None:
            with pytest.raises(ValueError):
                _check_targets(y1, y2)

            if type1 != type2:
                err_msg = (
                    "Classification metrics can't handle a mix "
                    "of {0} and {1} targets".format(type1, type2)
                )
                with pytest.raises(ValueError, match=err_msg):
                    _check_targets(y1, y2)

            else:
                if type1 not in (BIN, MC, IND):
                    err_msg = "{0} is not supported".format(type1)
                    with pytest.raises(ValueError, match=err_msg):
                        _check_targets(y1, y2)

        else:
            merged_type, y1out, y2out = _check_targets(y1, y2)
            assert merged_type == expected
            if merged_type.startswith("multilabel"):
                assert y1out.format == "csr"
                assert y2out.format == "csr"
            else:
                assert_array_equal(y1out, np.squeeze(y1))
                assert_array_equal(y2out, np.squeeze(y2))
            with pytest.raises(ValueError):
                _check_targets(y1[:-1], y2)

    # Make sure seq of seq is not supported
    y1 = [(1, 2), (0, 2, 3)]
    y2 = [(2,), (0, 2)]
    msg = (
        "You appear to be using a legacy multi-label data representation. "
        "Sequence of sequences are no longer supported; use a binary array"
        " or sparse matrix instead - the MultiLabelBinarizer"
        " transformer can convert to this format."
    )
    with pytest.raises(ValueError, match=msg):
        _check_targets(y1, y2)


def test__check_targets_multiclass_with_both_y_true_and_y_pred_binary():
    # https://github.com/scikit-learn/scikit-learn/issues/8098
    y_true = [0, 1]
    y_pred = [0, -1]
    assert _check_targets(y_true, y_pred)[0] == "multiclass"


def test_hinge_loss_binary():
    y_true = np.array([-1, 1, 1, -1])
    pred_decision = np.array([-8.5, 0.5, 1.5, -0.3])
    assert hinge_loss(y_true, pred_decision) == 1.2 / 4

    y_true = np.array([0, 2, 2, 0])
    pred_decision = np.array([-8.5, 0.5, 1.5, -0.3])
    assert hinge_loss(y_true, pred_decision) == 1.2 / 4


def test_hinge_loss_multiclass():
    pred_decision = np.array(
        [
            [+0.36, -0.17, -0.58, -0.99],
            [-0.54, -0.37, -0.48, -0.58],
            [-1.45, -0.58, -0.38, -0.17],
            [-0.54, -0.38, -0.48, -0.58],
            [-2.36, -0.79, -0.27, +0.24],
            [-1.45, -0.58, -0.38, -0.17],
        ]
    )
    y_true = np.array([0, 1, 2, 1, 3, 2])
    dummy_losses = np.array(
        [
            1 - pred_decision[0][0] + pred_decision[0][1],
            1 - pred_decision[1][1] + pred_decision[1][2],
            1 - pred_decision[2][2] + pred_decision[2][3],
            1 - pred_decision[3][1] + pred_decision[3][2],
            1 - pred_decision[4][3] + pred_decision[4][2],
            1 - pred_decision[5][2] + pred_decision[5][3],
        ]
    )
    np.clip(dummy_losses, 0, None, out=dummy_losses)
    dummy_hinge_loss = np.mean(dummy_losses)
    assert hinge_loss(y_true, pred_decision) == dummy_hinge_loss


def test_hinge_loss_multiclass_missing_labels_with_labels_none():
    y_true = np.array([0, 1, 2, 2])
    pred_decision = np.array(
        [
            [+1.27, 0.034, -0.68, -1.40],
            [-1.45, -0.58, -0.38, -0.17],
            [-2.36, -0.79, -0.27, +0.24],
            [-2.36, -0.79, -0.27, +0.24],
        ]
    )
    error_message = (
        "Please include all labels in y_true or pass labels as third argument"
    )
    with pytest.raises(ValueError, match=error_message):
        hinge_loss(y_true, pred_decision)


def test_hinge_loss_multiclass_no_consistent_pred_decision_shape():
    # test for inconsistency between multiclass problem and pred_decision
    # argument
    y_true = np.array([2, 1, 0, 1, 0, 1, 1])
    pred_decision = np.array([0, 1, 2, 1, 0, 2, 1])
    error_message = (
        "The shape of pred_decision cannot be 1d array"
        "with a multiclass target. pred_decision shape "
        "must be (n_samples, n_classes), that is "
        "(7, 3). Got: (7,)"
    )
    with pytest.raises(ValueError, match=re.escape(error_message)):
        hinge_loss(y_true=y_true, pred_decision=pred_decision)

    # test for inconsistency between pred_decision shape and labels number
    pred_decision = np.array([[0, 1], [0, 1], [0, 1], [0, 1], [2, 0], [0, 1], [1, 0]])
    labels = [0, 1, 2]
    error_message = (
        "The shape of pred_decision is not "
        "consistent with the number of classes. "
        "With a multiclass target, pred_decision "
        "shape must be (n_samples, n_classes), that is "
        "(7, 3). Got: (7, 2)"
    )
    with pytest.raises(ValueError, match=re.escape(error_message)):
        hinge_loss(y_true=y_true, pred_decision=pred_decision, labels=labels)


def test_hinge_loss_multiclass_with_missing_labels():
    pred_decision = np.array(
        [
            [+0.36, -0.17, -0.58, -0.99],
            [-0.55, -0.38, -0.48, -0.58],
            [-1.45, -0.58, -0.38, -0.17],
            [-0.55, -0.38, -0.48, -0.58],
            [-1.45, -0.58, -0.38, -0.17],
        ]
    )
    y_true = np.array([0, 1, 2, 1, 2])
    labels = np.array([0, 1, 2, 3])
    dummy_losses = np.array(
        [
            1 - pred_decision[0][0] + pred_decision[0][1],
            1 - pred_decision[1][1] + pred_decision[1][2],
            1 - pred_decision[2][2] + pred_decision[2][3],
            1 - pred_decision[3][1] + pred_decision[3][2],
            1 - pred_decision[4][2] + pred_decision[4][3],
        ]
    )
    np.clip(dummy_losses, 0, None, out=dummy_losses)
    dummy_hinge_loss = np.mean(dummy_losses)
    assert hinge_loss(y_true, pred_decision, labels=labels) == dummy_hinge_loss


def test_hinge_loss_multiclass_missing_labels_only_two_unq_in_y_true():
    # non-regression test for:
    # https://github.com/scikit-learn/scikit-learn/issues/17630
    # check that we can compute the hinge loss when providing an array
    # with labels allowing to not have all labels in y_true
    pred_decision = np.array(
        [
            [+0.36, -0.17, -0.58],
            [-0.15, -0.58, -0.48],
            [-1.45, -0.58, -0.38],
            [-0.55, -0.78, -0.42],
            [-1.45, -0.58, -0.38],
        ]
    )
    y_true = np.array([0, 2, 2, 0, 2])
    labels = np.array([0, 1, 2])
    dummy_losses = np.array(
        [
            1 - pred_decision[0][0] + pred_decision[0][1],
            1 - pred_decision[1][2] + pred_decision[1][0],
            1 - pred_decision[2][2] + pred_decision[2][1],
            1 - pred_decision[3][0] + pred_decision[3][2],
            1 - pred_decision[4][2] + pred_decision[4][1],
        ]
    )
    np.clip(dummy_losses, 0, None, out=dummy_losses)
    dummy_hinge_loss = np.mean(dummy_losses)
    assert_almost_equal(
        hinge_loss(y_true, pred_decision, labels=labels), dummy_hinge_loss
    )


def test_hinge_loss_multiclass_invariance_lists():
    # Currently, invariance of string and integer labels cannot be tested
    # in common invariance tests because invariance tests for multiclass
    # decision functions is not implemented yet.
    y_true = ["blue", "green", "red", "green", "white", "red"]
    pred_decision = [
        [+0.36, -0.17, -0.58, -0.99],
        [-0.55, -0.38, -0.48, -0.58],
        [-1.45, -0.58, -0.38, -0.17],
        [-0.55, -0.38, -0.48, -0.58],
        [-2.36, -0.79, -0.27, +0.24],
        [-1.45, -0.58, -0.38, -0.17],
    ]
    dummy_losses = np.array(
        [
            1 - pred_decision[0][0] + pred_decision[0][1],
            1 - pred_decision[1][1] + pred_decision[1][2],
            1 - pred_decision[2][2] + pred_decision[2][3],
            1 - pred_decision[3][1] + pred_decision[3][2],
            1 - pred_decision[4][3] + pred_decision[4][2],
            1 - pred_decision[5][2] + pred_decision[5][3],
        ]
    )
    np.clip(dummy_losses, 0, None, out=dummy_losses)
    dummy_hinge_loss = np.mean(dummy_losses)
    assert hinge_loss(y_true, pred_decision) == dummy_hinge_loss


def test_log_loss():
    # binary case with symbolic labels ("no" < "yes")
    y_true = ["no", "no", "no", "yes", "yes", "yes"]
    y_pred = np.array(
        [[0.5, 0.5], [0.1, 0.9], [0.01, 0.99], [0.9, 0.1], [0.75, 0.25], [0.001, 0.999]]
    )
    loss = log_loss(y_true, y_pred)
    loss_true = -np.mean(bernoulli.logpmf(np.array(y_true) == "yes", y_pred[:, 1]))
    assert_almost_equal(loss, loss_true)

    # multiclass case; adapted from http://bit.ly/RJJHWA
    y_true = [1, 0, 2]
    y_pred = [[0.2, 0.7, 0.1], [0.6, 0.2, 0.2], [0.6, 0.1, 0.3]]
    loss = log_loss(y_true, y_pred, normalize=True)
    assert_almost_equal(loss, 0.6904911)

    # check that we got all the shapes and axes right
    # by doubling the length of y_true and y_pred
    y_true *= 2
    y_pred *= 2
    loss = log_loss(y_true, y_pred, normalize=False)
    assert_almost_equal(loss, 0.6904911 * 6, decimal=6)

    user_warning_msg = "y_pred values do not sum to one"
    # check eps and handling of absolute zero and one probabilities
    y_pred = np.asarray(y_pred) > 0.5
    with pytest.warns(FutureWarning):
        loss = log_loss(y_true, y_pred, normalize=True, eps=0.1)
    with pytest.warns(UserWarning, match=user_warning_msg):
        assert_almost_equal(loss, log_loss(y_true, np.clip(y_pred, 0.1, 0.9)))

    # binary case: check correct boundary values for eps = 0
    with pytest.warns(FutureWarning):
        assert log_loss([0, 1], [0, 1], eps=0) == 0
    with pytest.warns(FutureWarning):
        assert log_loss([0, 1], [0, 0], eps=0) == np.inf
    with pytest.warns(FutureWarning):
        assert log_loss([0, 1], [1, 1], eps=0) == np.inf

    # multiclass case: check correct boundary values for eps = 0
    with pytest.warns(FutureWarning):
        assert log_loss([0, 1, 2], [[1, 0, 0], [0, 1, 0], [0, 0, 1]], eps=0) == 0
    with pytest.warns(FutureWarning):
        assert (
            log_loss([0, 1, 2], [[0, 0.5, 0.5], [0, 1, 0], [0, 0, 1]], eps=0) == np.inf
        )

    # raise error if number of classes are not equal.
    y_true = [1, 0, 2]
    y_pred = [[0.2, 0.7], [0.6, 0.5], [0.4, 0.1]]
    with pytest.raises(ValueError):
        log_loss(y_true, y_pred)

    # case when y_true is a string array object
    y_true = ["ham", "spam", "spam", "ham"]
    y_pred = [[0.2, 0.7], [0.6, 0.5], [0.4, 0.1], [0.7, 0.2]]
    with pytest.warns(UserWarning, match=user_warning_msg):
        loss = log_loss(y_true, y_pred)
    assert_almost_equal(loss, 1.0383217, decimal=6)

    # test labels option

    y_true = [2, 2]
    y_pred = [[0.2, 0.7], [0.6, 0.5]]
    y_score = np.array([[0.1, 0.9], [0.1, 0.9]])
    error_str = (
        r"y_true contains only one label \(2\). Please provide "
        r"the true labels explicitly through the labels argument."
    )
    with pytest.raises(ValueError, match=error_str):
        log_loss(y_true, y_pred)

    y_pred = [[0.2, 0.7], [0.6, 0.5], [0.2, 0.3]]
    error_str = "Found input variables with inconsistent numbers of samples: [3, 2]"
    (ValueError, error_str, log_loss, y_true, y_pred)

    # works when the labels argument is used

    true_log_loss = -np.mean(np.log(y_score[:, 1]))
    calculated_log_loss = log_loss(y_true, y_score, labels=[1, 2])
    assert_almost_equal(calculated_log_loss, true_log_loss)

    # ensure labels work when len(np.unique(y_true)) != y_pred.shape[1]
    y_true = [1, 2, 2]
    y_score2 = [[0.2, 0.7, 0.3], [0.6, 0.5, 0.3], [0.3, 0.9, 0.1]]
    with pytest.warns(UserWarning, match=user_warning_msg):
        loss = log_loss(y_true, y_score2, labels=[1, 2, 3])
    assert_almost_equal(loss, 1.0630345, decimal=6)


def test_log_loss_eps_auto(global_dtype):
    """Check the behaviour of `eps="auto"` that changes depending on the input
    array dtype.
    Non-regression test for:
    https://github.com/scikit-learn/scikit-learn/issues/24315
    """
    y_true = np.array([0, 1], dtype=global_dtype)
    y_pred = y_true.copy()

    loss = log_loss(y_true, y_pred, eps="auto")
    assert np.isfinite(loss)


def test_log_loss_eps_auto_float16():
    """Check the behaviour of `eps="auto"` for np.float16"""
    y_true = np.array([0, 1], dtype=np.float16)
    y_pred = y_true.copy()

    loss = log_loss(y_true, y_pred, eps="auto")
    assert np.isfinite(loss)


def test_log_loss_pandas_input():
    # case when input is a pandas series and dataframe gh-5715
    y_tr = np.array(["ham", "spam", "spam", "ham"])
    y_pr = np.array([[0.2, 0.7], [0.6, 0.5], [0.4, 0.1], [0.7, 0.2]])
    types = [(MockDataFrame, MockDataFrame)]
    try:
        from pandas import DataFrame, Series

        types.append((Series, DataFrame))
    except ImportError:
        pass
    for TrueInputType, PredInputType in types:
        # y_pred dataframe, y_true series
        y_true, y_pred = TrueInputType(y_tr), PredInputType(y_pr)
        with pytest.warns(UserWarning, match="y_pred values do not sum to one"):
            loss = log_loss(y_true, y_pred)
        assert_almost_equal(loss, 1.0383217, decimal=6)


def test_brier_score_loss():
    # Check brier_score_loss function
    y_true = np.array([0, 1, 1, 0, 1, 1])
    y_pred = np.array([0.1, 0.8, 0.9, 0.3, 1.0, 0.95])
    true_score = linalg.norm(y_true - y_pred) ** 2 / len(y_true)

    assert_almost_equal(brier_score_loss(y_true, y_true), 0.0)
    assert_almost_equal(brier_score_loss(y_true, y_pred), true_score)
    assert_almost_equal(brier_score_loss(1.0 + y_true, y_pred), true_score)
    assert_almost_equal(brier_score_loss(2 * y_true - 1, y_pred), true_score)
    with pytest.raises(ValueError):
        brier_score_loss(y_true, y_pred[1:])
    with pytest.raises(ValueError):
        brier_score_loss(y_true, y_pred + 1.0)
    with pytest.raises(ValueError):
        brier_score_loss(y_true, y_pred - 1.0)

    # ensure to raise an error for multiclass y_true
    y_true = np.array([0, 1, 2, 0])
    y_pred = np.array([0.8, 0.6, 0.4, 0.2])
    error_message = (
        "Only binary classification is supported. The type of the target is multiclass"
    )

    with pytest.raises(ValueError, match=error_message):
        brier_score_loss(y_true, y_pred)

    # calculate correctly when there's only one class in y_true
    assert_almost_equal(brier_score_loss([-1], [0.4]), 0.16)
    assert_almost_equal(brier_score_loss([0], [0.4]), 0.16)
    assert_almost_equal(brier_score_loss([1], [0.4]), 0.36)
    assert_almost_equal(brier_score_loss(["foo"], [0.4], pos_label="bar"), 0.16)
    assert_almost_equal(brier_score_loss(["foo"], [0.4], pos_label="foo"), 0.36)


def test_balanced_accuracy_score_unseen():
    msg = "y_pred contains classes not in y_true"
    with pytest.warns(UserWarning, match=msg):
        balanced_accuracy_score([0, 0, 0], [0, 0, 1])


@pytest.mark.parametrize(
    "y_true,y_pred",
    [
        (["a", "b", "a", "b"], ["a", "a", "a", "b"]),
        (["a", "b", "c", "b"], ["a", "a", "a", "b"]),
        (["a", "a", "a", "b"], ["a", "b", "c", "b"]),
    ],
)
def test_balanced_accuracy_score(y_true, y_pred):
    macro_recall = recall_score(
        y_true, y_pred, average="macro", labels=np.unique(y_true)
    )
    with ignore_warnings():
        # Warnings are tested in test_balanced_accuracy_score_unseen
        balanced = balanced_accuracy_score(y_true, y_pred)
    assert balanced == pytest.approx(macro_recall)
    adjusted = balanced_accuracy_score(y_true, y_pred, adjusted=True)
    chance = balanced_accuracy_score(y_true, np.full_like(y_true, y_true[0]))
    assert adjusted == (balanced - chance) / (1 - chance)


@pytest.mark.parametrize(
    "metric",
    [
        jaccard_score,
        f1_score,
        partial(fbeta_score, beta=0.5),
        precision_recall_fscore_support,
        precision_score,
        recall_score,
        brier_score_loss,
    ],
)
@pytest.mark.parametrize(
    "classes", [(False, True), (0, 1), (0.0, 1.0), ("zero", "one")]
)
def test_classification_metric_pos_label_types(metric, classes):
    """Check that the metric works with different types of `pos_label`.

    We can expect `pos_label` to be a bool, an integer, a float, a string.
    No error should be raised for those types.
    """
    rng = np.random.RandomState(42)
    n_samples, pos_label = 10, classes[-1]
    y_true = rng.choice(classes, size=n_samples, replace=True)
    if metric is brier_score_loss:
        # brier score loss requires probabilities
        y_pred = rng.uniform(size=n_samples)
    else:
        y_pred = y_true.copy()
    result = metric(y_true, y_pred, pos_label=pos_label)
    assert not np.any(np.isnan(result))


<<<<<<< HEAD
def test_f1_for_small_binary_inputs_with_zero_division():
    """Non-regression test for gh-26965"""
    y_true = np.array([0, 1])
    y_pred = np.array([1, 0])
    assert f1_score(y_true, y_pred, zero_division=1) == 0.0

    y_true = np.array([0, 1])
    y_pred = np.array([0, 1])
    assert f1_score(y_true, y_pred, zero_division=1) == 1.0

    y_true = np.array([0, 1])
    y_pred = np.array([0, 0])
    assert f1_score(y_true, y_pred, zero_division=1) == 0.0

    y_true = np.array([0, 0])
    y_pred = np.array([0, 0])
    assert f1_score(y_true, y_pred, zero_division=1) == 1.0
=======
@pytest.mark.parametrize(
    "scoring",
    [
        make_scorer(f1_score, zero_division=np.nan),
        make_scorer(fbeta_score, beta=2, zero_division=np.nan),
        make_scorer(precision_score, zero_division=np.nan),
        make_scorer(recall_score, zero_division=np.nan),
    ],
)
def test_classification_metric_division_by_zero_nan_validaton(scoring):
    """Check that we validate `np.nan` properly for classification metrics.

    With `n_jobs=2` in cross-validation, the `np.nan` used for the singleton will be
    different in the sub-process and we should not use the `is` operator but
    `math.isnan`.

    Non-regression test for:
    https://github.com/scikit-learn/scikit-learn/issues/27563
    """
    X, y = datasets.make_classification(random_state=0)
    classifier = DecisionTreeClassifier(max_depth=3, random_state=0).fit(X, y)
    cross_val_score(classifier, X, y, scoring=scoring, n_jobs=2, error_score="raise")
>>>>>>> 8912619e
<|MERGE_RESOLUTION|>--- conflicted
+++ resolved
@@ -2815,7 +2815,6 @@
     assert not np.any(np.isnan(result))
 
 
-<<<<<<< HEAD
 def test_f1_for_small_binary_inputs_with_zero_division():
     """Non-regression test for gh-26965"""
     y_true = np.array([0, 1])
@@ -2833,7 +2832,8 @@
     y_true = np.array([0, 0])
     y_pred = np.array([0, 0])
     assert f1_score(y_true, y_pred, zero_division=1) == 1.0
-=======
+
+
 @pytest.mark.parametrize(
     "scoring",
     [
@@ -2855,5 +2855,4 @@
     """
     X, y = datasets.make_classification(random_state=0)
     classifier = DecisionTreeClassifier(max_depth=3, random_state=0).fit(X, y)
-    cross_val_score(classifier, X, y, scoring=scoring, n_jobs=2, error_score="raise")
->>>>>>> 8912619e
+    cross_val_score(classifier, X, y, scoring=scoring, n_jobs=2, error_score="raise")