"""
The :mod:`sklearn.metrics` module includes score functions, performance metrics
and pairwise metrics and distance computations.
"""


from .ranking import auc
from .ranking import average_precision_score
from .ranking import coverage_error
from .ranking import dcg_score
from .ranking import label_ranking_average_precision_score
from .ranking import label_ranking_loss
from .ranking import ndcg_score
from .ranking import precision_recall_curve
from .ranking import roc_auc_score
from .ranking import roc_curve

from .classification import accuracy_score
from .classification import balanced_accuracy_score
from .classification import classification_report
from .classification import cohen_kappa_score
from .classification import confusion_matrix
from .classification import f1_score
from .classification import fbeta_score
from .classification import hamming_loss
from .classification import hinge_loss
from .classification import jaccard_similarity_score
from .classification import log_loss
from .classification import matthews_corrcoef
from .classification import precision_recall_fscore_support
from .classification import precision_score
from .classification import recall_score
from .classification import zero_one_loss
from .classification import brier_score_loss

from . import cluster
from .cluster import adjusted_mutual_info_score
from .cluster import adjusted_rand_score
from .cluster import completeness_score
from .cluster import consensus_score
from .cluster import homogeneity_completeness_v_measure
from .cluster import homogeneity_score
from .cluster import mutual_info_score
from .cluster import normalized_mutual_info_score
from .cluster import fowlkes_mallows_score
from .cluster import silhouette_samples
from .cluster import silhouette_score
from .cluster import calinski_harabaz_score
from .cluster import v_measure_score
from .cluster import davies_bouldin_score

from .pairwise import euclidean_distances
from .pairwise import pairwise_distances
from .pairwise import pairwise_distances_argmin
from .pairwise import pairwise_distances_argmin_min
from .pairwise import pairwise_kernels

from .regression import explained_variance_score
from .regression import mean_absolute_error
from .regression import mean_squared_error
from .regression import mean_squared_log_error
from .regression import median_absolute_error
from .regression import r2_score

from .scorer import check_scoring
from .scorer import make_scorer
from .scorer import SCORERS
from .scorer import get_scorer

__all__ = [
    'accuracy_score',
    'adjusted_mutual_info_score',
    'adjusted_rand_score',
    'auc',
    'average_precision_score',
    'balanced_accuracy_score',
    'calinski_harabaz_score',
    'check_scoring',
    'classification_report',
    'cluster',
    'cohen_kappa_score',
    'completeness_score',
    'confusion_matrix',
    'consensus_score',
    'coverage_error',
<<<<<<< HEAD
    'dcg_score',
=======
    'davies_bouldin_score',
>>>>>>> 25623ca4
    'euclidean_distances',
    'explained_variance_score',
    'f1_score',
    'fbeta_score',
    'fowlkes_mallows_score',
    'get_scorer',
    'hamming_loss',
    'hinge_loss',
    'homogeneity_completeness_v_measure',
    'homogeneity_score',
    'jaccard_similarity_score',
    'label_ranking_average_precision_score',
    'label_ranking_loss',
    'log_loss',
    'make_scorer',
    'matthews_corrcoef',
    'mean_absolute_error',
    'mean_squared_error',
    'mean_squared_log_error',
    'median_absolute_error',
    'mutual_info_score',
    'ndcg_score',
    'normalized_mutual_info_score',
    'pairwise_distances',
    'pairwise_distances_argmin',
    'pairwise_distances_argmin_min',
    'pairwise_distances_argmin_min',
    'pairwise_kernels',
    'precision_recall_curve',
    'precision_recall_fscore_support',
    'precision_score',
    'r2_score',
    'recall_score',
    'roc_auc_score',
    'roc_curve',
    'SCORERS',
    'silhouette_samples',
    'silhouette_score',
    'v_measure_score',
    'zero_one_loss',
    'brier_score_loss',
]<|MERGE_RESOLUTION|>--- conflicted
+++ resolved
@@ -83,11 +83,8 @@
     'confusion_matrix',
     'consensus_score',
     'coverage_error',
-<<<<<<< HEAD
     'dcg_score',
-=======
     'davies_bouldin_score',
->>>>>>> 25623ca4
     'euclidean_distances',
     'explained_variance_score',
     'f1_score',
