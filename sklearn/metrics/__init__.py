"""
The :mod:`sklearn.metrics` module includes score functions, performance metrics
and pairwise metrics and distance computations.
"""


from .ranking import auc
from .ranking import average_precision_score
from .ranking import coverage_error
from .ranking import label_ranking_average_precision_score
from .ranking import label_ranking_loss
from .ranking import precision_recall_curve
from .ranking import roc_auc_score
from .ranking import roc_curve
from .ranking import dcg_score
from .ranking import ndcg_score

from .classification import accuracy_score
from .classification import balanced_accuracy_score
from .classification import classification_report
from .classification import cohen_kappa_score
from .classification import confusion_matrix
from .classification import f1_score
from .classification import fbeta_score
from .classification import hamming_loss
from .classification import hinge_loss
from .classification import jaccard_similarity_score
from .classification import log_loss
from .classification import matthews_corrcoef
from .classification import precision_recall_fscore_support
from .classification import precision_score
from .classification import recall_score
from .classification import zero_one_loss
from .classification import brier_score_loss

from . import cluster
from .cluster import adjusted_mutual_info_score
from .cluster import adjusted_rand_score
from .cluster import completeness_score
from .cluster import consensus_score
from .cluster import homogeneity_completeness_v_measure
from .cluster import homogeneity_score
from .cluster import mutual_info_score
from .cluster import normalized_mutual_info_score
from .cluster import fowlkes_mallows_score
from .cluster import silhouette_samples
from .cluster import silhouette_score
from .cluster import calinski_harabaz_score
from .cluster import v_measure_score

from .pairwise import euclidean_distances
from .pairwise import pairwise_distances
from .pairwise import pairwise_distances_argmin
from .pairwise import pairwise_distances_argmin_min
from .pairwise import pairwise_kernels

from .regression import explained_variance_score
from .regression import mean_absolute_error
from .regression import mean_squared_error
from .regression import mean_squared_log_error
from .regression import median_absolute_error
from .regression import r2_score

from .scorer import make_scorer
from .scorer import SCORERS
from .scorer import get_scorer

__all__ = [
    'accuracy_score',
    'adjusted_mutual_info_score',
    'adjusted_rand_score',
    'auc',
    'average_precision_score',
<<<<<<< HEAD
    'balanced_accuracy_score',
=======
    'calinski_harabaz_score',
>>>>>>> ceaa09ba
    'classification_report',
    'cluster',
    'cohen_kappa_score',
    'completeness_score',
    'confusion_matrix',
    'consensus_score',
    'coverage_error',
    'euclidean_distances',
    'explained_variance_score',
    'f1_score',
    'fbeta_score',
    'fowlkes_mallows_score',
    'get_scorer',
    'hamming_loss',
    'hinge_loss',
    'homogeneity_completeness_v_measure',
    'homogeneity_score',
    'jaccard_similarity_score',
    'label_ranking_average_precision_score',
    'label_ranking_loss',
    'log_loss',
    'make_scorer',
    'matthews_corrcoef',
    'mean_absolute_error',
    'mean_squared_error',
    'mean_squared_log_error',
    'median_absolute_error',
    'mutual_info_score',
    'normalized_mutual_info_score',
    'pairwise_distances',
    'pairwise_distances_argmin',
    'pairwise_distances_argmin_min',
    'pairwise_distances_argmin_min',
    'pairwise_kernels',
    'precision_recall_curve',
    'precision_recall_fscore_support',
    'precision_score',
    'r2_score',
    'recall_score',
    'roc_auc_score',
    'roc_curve',
    'SCORERS',
    'silhouette_samples',
    'silhouette_score',
    'v_measure_score',
    'zero_one_loss',
    'brier_score_loss',
    'dcg_score',
    'ndcg_score'
]<|MERGE_RESOLUTION|>--- conflicted
+++ resolved
@@ -71,11 +71,8 @@
     'adjusted_rand_score',
     'auc',
     'average_precision_score',
-<<<<<<< HEAD
     'balanced_accuracy_score',
-=======
     'calinski_harabaz_score',
->>>>>>> ceaa09ba
     'classification_report',
     'cluster',
     'cohen_kappa_score',
