"""Metrics to assess performance on classification task given scores.

Functions named as ``*_score`` return a scalar value to maximize: the higher
the better.

Function named as ``*_error`` or ``*_loss`` return a scalar value to minimize:
the lower the better.
"""

# Authors: Alexandre Gramfort <alexandre.gramfort@inria.fr>
#          Mathieu Blondel <mathieu@mblondel.org>
#          Olivier Grisel <olivier.grisel@ensta.org>
#          Arnaud Joly <a.joly@ulg.ac.be>
#          Jochen Wersdorfer <jochen@wersdoerfer.de>
#          Lars Buitinck
#          Joel Nothman <joel.nothman@gmail.com>
#          Noel Dawe <noel@dawe.me>
#          Michal Karbownik <michakarbownik@gmail.com>
# License: BSD 3 clause


import warnings
from functools import partial

import numpy as np
from scipy.sparse import csr_matrix
from scipy.stats import rankdata

from ..utils import assert_all_finite
from ..utils import check_consistent_length
from ..utils.validation import _check_sample_weight
from ..utils import column_or_1d, check_array
from ..utils.multiclass import type_of_target
from ..utils.extmath import stable_cumsum
from ..utils.sparsefuncs import count_nonzero
from ..exceptions import UndefinedMetricWarning
from ..preprocessing import label_binarize
from ..utils._encode import _encode, _unique

from ._base import (
    _average_binary_score,
    _average_multiclass_ovo_score,
    _check_pos_label_consistency,
)


def auc(x, y):
    """Compute Area Under the Curve (AUC) using the trapezoidal rule.

    This is a general function, given points on a curve.  For computing the
    area under the ROC-curve, see :func:`roc_auc_score`.  For an alternative
    way to summarize a precision-recall curve, see
    :func:`average_precision_score`.

    Parameters
    ----------
    x : ndarray of shape (n,)
        x coordinates. These must be either monotonic increasing or monotonic
        decreasing.
    y : ndarray of shape, (n,)
        y coordinates.

    Returns
    -------
    auc : float

    See Also
    --------
    roc_auc_score : Compute the area under the ROC curve.
    average_precision_score : Compute average precision from prediction scores.
    precision_recall_curve : Compute precision-recall pairs for different
        probability thresholds.

    Examples
    --------
    >>> import numpy as np
    >>> from sklearn import metrics
    >>> y = np.array([1, 1, 2, 2])
    >>> pred = np.array([0.1, 0.4, 0.35, 0.8])
    >>> fpr, tpr, thresholds = metrics.roc_curve(y, pred, pos_label=2)
    >>> metrics.auc(fpr, tpr)
    0.75
    """
    check_consistent_length(x, y)
    x = column_or_1d(x)
    y = column_or_1d(y)

    if x.shape[0] < 2:
        raise ValueError(
            "At least 2 points are needed to compute area under curve, but x.shape = %s"
            % x.shape
        )

    direction = 1
    dx = np.diff(x)
    if np.any(dx < 0):
        if np.all(dx <= 0):
            direction = -1
        else:
            raise ValueError("x is neither increasing nor decreasing : {}.".format(x))

    area = direction * np.trapz(y, x)
    if isinstance(area, np.memmap):
        # Reductions such as .sum used internally in np.trapz do not return a
        # scalar by default for numpy.memmap instances contrary to
        # regular numpy.ndarray instances.
        area = area.dtype.type(area)
    return area


def average_precision_score(
    y_true, y_score, *, average="macro", pos_label=1, sample_weight=None
):
    """Compute average precision (AP) from prediction scores.

    AP summarizes a precision-recall curve as the weighted mean of precisions
    achieved at each threshold, with the increase in recall from the previous
    threshold used as the weight:

    .. math::
        \\text{AP} = \\sum_n (R_n - R_{n-1}) P_n

    where :math:`P_n` and :math:`R_n` are the precision and recall at the nth
    threshold [1]_. This implementation is not interpolated and is different
    from computing the area under the precision-recall curve with the
    trapezoidal rule, which uses linear interpolation and can be too
    optimistic.

    Note: this implementation is restricted to the binary classification task
    or multilabel classification task.

    Read more in the :ref:`User Guide <precision_recall_f_measure_metrics>`.

    Parameters
    ----------
    y_true : ndarray of shape (n_samples,) or (n_samples, n_classes)
        True binary labels or binary label indicators.

    y_score : ndarray of shape (n_samples,) or (n_samples, n_classes)
        Target scores, can either be probability estimates of the positive
        class, confidence values, or non-thresholded measure of decisions
        (as returned by :term:`decision_function` on some classifiers).

    average : {'micro', 'samples', 'weighted', 'macro'} or None, \
            default='macro'
        If ``None``, the scores for each class are returned. Otherwise,
        this determines the type of averaging performed on the data:

        ``'micro'``:
            Calculate metrics globally by considering each element of the label
            indicator matrix as a label.
        ``'macro'``:
            Calculate metrics for each label, and find their unweighted
            mean.  This does not take label imbalance into account.
        ``'weighted'``:
            Calculate metrics for each label, and find their average, weighted
            by support (the number of true instances for each label).
        ``'samples'``:
            Calculate metrics for each instance, and find their average.

        Will be ignored when ``y_true`` is binary.

    pos_label : int or str, default=1
        The label of the positive class. Only applied to binary ``y_true``.
        For multilabel-indicator ``y_true``, ``pos_label`` is fixed to 1.

    sample_weight : array-like of shape (n_samples,), default=None
        Sample weights.

    Returns
    -------
    average_precision : float

    See Also
    --------
    roc_auc_score : Compute the area under the ROC curve.
    precision_recall_curve : Compute precision-recall pairs for different
        probability thresholds.

    Notes
    -----
    .. versionchanged:: 0.19
      Instead of linearly interpolating between operating points, precisions
      are weighted by the change in recall since the last operating point.

    References
    ----------
    .. [1] `Wikipedia entry for the Average precision
           <https://en.wikipedia.org/w/index.php?title=Information_retrieval&
           oldid=793358396#Average_precision>`_

    Examples
    --------
    >>> import numpy as np
    >>> from sklearn.metrics import average_precision_score
    >>> y_true = np.array([0, 0, 1, 1])
    >>> y_scores = np.array([0.1, 0.4, 0.35, 0.8])
    >>> average_precision_score(y_true, y_scores)
    0.83...
    """

    def _binary_uninterpolated_average_precision(
        y_true, y_score, pos_label=1, sample_weight=None
    ):
        precision, recall, _ = precision_recall_curve(
            y_true, y_score, pos_label=pos_label, sample_weight=sample_weight
        )
        # Return the step function integral
        # The following works because the last entry of precision is
        # guaranteed to be 1, as returned by precision_recall_curve
        return -np.sum(np.diff(recall) * np.array(precision)[:-1])

    y_type = type_of_target(y_true, input_name="y_true")
    if y_type == "multilabel-indicator" and pos_label != 1:
        raise ValueError(
            "Parameter pos_label is fixed to 1 for "
            "multilabel-indicator y_true. Do not set "
            "pos_label or set pos_label to 1."
        )
    elif y_type == "binary":
        # Convert to Python primitive type to avoid NumPy type / Python str
        # comparison. See https://github.com/numpy/numpy/issues/6784
        present_labels = np.unique(y_true).tolist()
        if len(present_labels) == 2 and pos_label not in present_labels:
            raise ValueError(
                f"pos_label={pos_label} is not a valid label. It should be "
                f"one of {present_labels}"
            )
    average_precision = partial(
        _binary_uninterpolated_average_precision, pos_label=pos_label
    )
    return _average_binary_score(
        average_precision, y_true, y_score, average, sample_weight=sample_weight
    )


def det_curve(y_true, y_score, pos_label=None, sample_weight=None):
    """Compute error rates for different probability thresholds.

    .. note::
       This metric is used for evaluation of ranking and error tradeoffs of
       a binary classification task.

    Read more in the :ref:`User Guide <det_curve>`.

    .. versionadded:: 0.24

    Parameters
    ----------
    y_true : ndarray of shape (n_samples,)
        True binary labels. If labels are not either {-1, 1} or {0, 1}, then
        pos_label should be explicitly given.

    y_score : ndarray of shape of (n_samples,)
        Target scores, can either be probability estimates of the positive
        class, confidence values, or non-thresholded measure of decisions
        (as returned by "decision_function" on some classifiers).

    pos_label : int or str, default=None
        The label of the positive class.
        When ``pos_label=None``, if `y_true` is in {-1, 1} or {0, 1},
        ``pos_label`` is set to 1, otherwise an error will be raised.

    sample_weight : array-like of shape (n_samples,), default=None
        Sample weights.

    Returns
    -------
    fpr : ndarray of shape (n_thresholds,)
        False positive rate (FPR) such that element i is the false positive
        rate of predictions with score >= thresholds[i]. This is occasionally
        referred to as false acceptance propability or fall-out.

    fnr : ndarray of shape (n_thresholds,)
        False negative rate (FNR) such that element i is the false negative
        rate of predictions with score >= thresholds[i]. This is occasionally
        referred to as false rejection or miss rate.

    thresholds : ndarray of shape (n_thresholds,)
        Decreasing score values.

    See Also
    --------
    DetCurveDisplay.from_estimator : Plot DET curve given an estimator and
        some data.
    DetCurveDisplay.from_predictions : Plot DET curve given the true and
        predicted labels.
    DetCurveDisplay : DET curve visualization.
    roc_curve : Compute Receiver operating characteristic (ROC) curve.
    precision_recall_curve : Compute precision-recall curve.

    Examples
    --------
    >>> import numpy as np
    >>> from sklearn.metrics import det_curve
    >>> y_true = np.array([0, 0, 1, 1])
    >>> y_scores = np.array([0.1, 0.4, 0.35, 0.8])
    >>> fpr, fnr, thresholds = det_curve(y_true, y_scores)
    >>> fpr
    array([0.5, 0.5, 0. ])
    >>> fnr
    array([0. , 0.5, 0.5])
    >>> thresholds
    array([0.35, 0.4 , 0.8 ])
    """
    fps, tps, thresholds = _binary_clf_curve(
        y_true, y_score, pos_label=pos_label, sample_weight=sample_weight
    )

    if len(np.unique(y_true)) != 2:
        raise ValueError(
            "Only one class present in y_true. Detection error "
            "tradeoff curve is not defined in that case."
        )

    fns = tps[-1] - tps
    p_count = tps[-1]
    n_count = fps[-1]

    # start with false positives zero
    first_ind = (
        fps.searchsorted(fps[0], side="right") - 1
        if fps.searchsorted(fps[0], side="right") > 0
        else None
    )
    # stop with false negatives zero
    last_ind = tps.searchsorted(tps[-1]) + 1
    sl = slice(first_ind, last_ind)

    # reverse the output such that list of false positives is decreasing
    return (fps[sl][::-1] / n_count, fns[sl][::-1] / p_count, thresholds[sl][::-1])


def _binary_roc_auc_score(y_true, y_score, sample_weight=None,
                          max_fpr=None, min_tpr=None):
    """Binary roc auc score."""
    if len(np.unique(y_true)) != 2:
        raise ValueError(
            "Only one class present in y_true. ROC AUC score "
            "is not defined in that case."
        )

<<<<<<< HEAD
    fpr, tpr, _ = roc_curve(y_true, y_score,
                            sample_weight=sample_weight)
    # when there is no valid limitation on both max_fpr and min_tpr:
    if (max_fpr is None or max_fpr == 1) and (min_tpr is None or min_tpr == 0):
=======
    fpr, tpr, _ = roc_curve(y_true, y_score, sample_weight=sample_weight)
    if max_fpr is None or max_fpr == 1:
>>>>>>> 60160838
        return auc(fpr, tpr)
    if (max_fpr is not None) and (max_fpr <= 0 or max_fpr > 1):
        raise ValueError("Expected max_fpr in range (0, 1], got: %r" % max_fpr)
<<<<<<< HEAD
    if (min_tpr is not None) and (min_tpr < 0 or min_tpr >= 1):
        raise ValueError("Expected min_tpr in range [0, 1), got: %r" % min_tpr)

    if max_fpr is not None and max_fpr != 1:
        # if specified max_fpr,
        # add a single point at max_fpr (for tpr list) by linear interpolation
        stop = np.searchsorted(fpr, max_fpr, 'right')
        x_interp_tpr = [fpr[stop - 1], fpr[stop]]
        y_interp_tpr = [tpr[stop - 1], tpr[stop]]
        tpr_interp = np.interp(max_fpr, x_interp_tpr, y_interp_tpr)
        # cut the tpr and fpr according to
        # stop index found by max_fpr limitation:
        tpr = np.append(tpr[:stop], tpr_interp)
        fpr = np.append(fpr[:stop], max_fpr)

    if min_tpr is not None and min_tpr != 0:
        # if specified min_tpr,
        # add a single point at min_tpr (for fpr list) by linear interpolation
        start = np.searchsorted(tpr, min_tpr, 'left')
        # handle the case when the required
        # min_tpr and max_fpr can't form a valid area:
        if start == len(tpr):
            return 0.0
        x_interp_fpr = [tpr[start - 1], tpr[start]]
        y_interp_fpr = [fpr[start - 1], fpr[start]]
        fpr_interp = np.interp(min_tpr, x_interp_fpr, y_interp_fpr)
        # further cut the tpr and fpr according to
        # start index found by min_tpr limitation:
        tpr = np.append(min_tpr, tpr[start:])
        fpr = np.append(fpr_interp, fpr[start:])

    # McClish correction:
    # standardize result to be 0.5 if non-discriminant,
    # and 1 if maximal
    # if max_fpr not defined, regard it as 1,
    # to feed the uniform formula of min and max area:
    if max_fpr is None:
        max_fpr = 1.0
    # if min_tpr not defined, regard it as 0,
    # to feed the uniform formula of min and max area:
    if min_tpr is None:
        min_tpr = 0.0

    # shift the yaxis to start from original point 0,
    # so that the auc calculation could
    # skip the rectangle area formed by
    # (fpr_interp, 0), (max_fpr, 0), (fpr_interp, min_tpr), (max_fpr, min_tpr)
    tpr = [x - min_tpr for x in tpr]
=======

    # Add a single point at max_fpr by linear interpolation
    stop = np.searchsorted(fpr, max_fpr, "right")
    x_interp = [fpr[stop - 1], fpr[stop]]
    y_interp = [tpr[stop - 1], tpr[stop]]
    tpr = np.append(tpr[:stop], np.interp(max_fpr, x_interp, y_interp))
    fpr = np.append(fpr[:stop], max_fpr)
>>>>>>> 60160838
    partial_auc = auc(fpr, tpr)

    max_area = (1 - min_tpr) * max_fpr
    # if max_fpr <= min_tpr,
    # the min_area is 0 since the non-discriminant ROC
    # has no intersection with this restricted region
    min_area = 0.5 * (max_fpr - min_tpr) ** 2 if max_fpr > min_tpr else 0
    return 0.5 * (1 + (partial_auc - min_area) / (max_area - min_area))


<<<<<<< HEAD
@_deprecate_positional_args
def roc_auc_score(y_true, y_score, *, average="macro", sample_weight=None,
                  max_fpr=None, min_tpr=None,
                  multi_class="raise", labels=None):
=======
def roc_auc_score(
    y_true,
    y_score,
    *,
    average="macro",
    sample_weight=None,
    max_fpr=None,
    multi_class="raise",
    labels=None,
):
>>>>>>> 60160838
    """Compute Area Under the Receiver Operating Characteristic Curve (ROC AUC)
    from prediction scores.

    Note: this implementation can be used with binary, multiclass and
    multilabel classification, but some restrictions apply (see Parameters).

    Read more in the :ref:`User Guide <roc_metrics>`.

    Parameters
    ----------
    y_true : array-like of shape (n_samples,) or (n_samples, n_classes)
        True labels or binary label indicators. The binary and multiclass cases
        expect labels with shape (n_samples,) while the multilabel case expects
        binary label indicators with shape (n_samples, n_classes).

    y_score : array-like of shape (n_samples,) or (n_samples, n_classes)
        Target scores.

        * In the binary case, it corresponds to an array of shape
          `(n_samples,)`. Both probability estimates and non-thresholded
          decision values can be provided. The probability estimates correspond
          to the **probability of the class with the greater label**,
          i.e. `estimator.classes_[1]` and thus
          `estimator.predict_proba(X, y)[:, 1]`. The decision values
          corresponds to the output of `estimator.decision_function(X, y)`.
          See more information in the :ref:`User guide <roc_auc_binary>`;
        * In the multiclass case, it corresponds to an array of shape
          `(n_samples, n_classes)` of probability estimates provided by the
          `predict_proba` method. The probability estimates **must**
          sum to 1 across the possible classes. In addition, the order of the
          class scores must correspond to the order of ``labels``,
          if provided, or else to the numerical or lexicographical order of
          the labels in ``y_true``. See more information in the
          :ref:`User guide <roc_auc_multiclass>`;
        * In the multilabel case, it corresponds to an array of shape
          `(n_samples, n_classes)`. Probability estimates are provided by the
          `predict_proba` method and the non-thresholded decision values by
          the `decision_function` method. The probability estimates correspond
          to the **probability of the class with the greater label for each
          output** of the classifier. See more information in the
          :ref:`User guide <roc_auc_multilabel>`.

    average : {'micro', 'macro', 'samples', 'weighted'} or None, \
            default='macro'
        If ``None``, the scores for each class are returned.
        Otherwise, this determines the type of averaging performed on the data.
        Note: multiclass ROC AUC currently only handles the 'macro' and
        'weighted' averages. For multiclass targets, `average=None`
        is only implemented for `multi_class='ovo'`.

        ``'micro'``:
            Calculate metrics globally by considering each element of the label
            indicator matrix as a label.
        ``'macro'``:
            Calculate metrics for each label, and find their unweighted
            mean.  This does not take label imbalance into account.
        ``'weighted'``:
            Calculate metrics for each label, and find their average, weighted
            by support (the number of true instances for each label).
        ``'samples'``:
            Calculate metrics for each instance, and find their average.

        Will be ignored when ``y_true`` is binary.

    sample_weight : array-like of shape (n_samples,), default=None
        Sample weights.

    max_fpr : float > 0 and <= 1, default=None
        Only used for partial AUC calculation.

        If not ``None``, and if the ``min_tpr`` is not given,
        the standardized partial AUC [2]_ over
        the range of fpr axis [0, max_fpr] is returned.
        If not ``None``, and if the ``min_tpr`` is also given,
        the standardized partial AUC over the ROC range
        which conforms to both ``max_fpr`` and ``min_tpr`` limitations
        is returned,
        which is the standardized area of zone A described in Figure 1 [6]_.
        If the ``max_fpr`` and ``min_tpr`` restrictions can't form
        an intersection shape with ROC curve, 0 is returned.

        For the multiclass case, ``max_fpr``,
        should be either equal to ``None`` or ``1.0`` as AUC ROC partial
        computation currently is not supported for multiclass.

    min_tpr : float > 0 and <= 1, default=None
        Only used for partial AUC calculation.
        This option could also be used for setting limitations on maximum FNR:
        since TPR = 1 - FNR, set minimum TPR is equivalent to set maximum FNR.

        If not ``None``, and if the ``max_fpr`` is not given,
        the standardized top right tail area of full ROC over
        the tpr axis range [min_tpr, 1] is returned.
        If not ``None``, and if the ``max_fpr`` is also given,
        the standardized partial AUC over the ROC range which
        conforms to both max_fpr and min_tpr limitations
        is returned,
        which is the standardized area of zone A described in Figure 1 [6]_.
        If the ``max_fpr`` and ``min_tpr`` restrictions can't form
        an intersection shape with ROC, 0 is returned.

        For the multiclass case, ``min_tpr``,
        should be either equal to ``None`` or ``0.0`` as AUC ROC partial
        computation currently is not supported for multiclass.

    multi_class : {'raise', 'ovr', 'ovo'}, default='raise'
        Only used for multiclass targets. Determines the type of configuration
        to use. The default value raises an error, so either
        ``'ovr'`` or ``'ovo'`` must be passed explicitly.

        ``'ovr'``:
            Stands for One-vs-rest. Computes the AUC of each class
            against the rest [3]_ [4]_. This
            treats the multiclass case in the same way as the multilabel case.
            Sensitive to class imbalance even when ``average == 'macro'``,
            because class imbalance affects the composition of each of the
            'rest' groupings.
        ``'ovo'``:
            Stands for One-vs-one. Computes the average AUC of all
            possible pairwise combinations of classes [5]_.
            Insensitive to class imbalance when
            ``average == 'macro'``.

    labels : array-like of shape (n_classes,), default=None
        Only used for multiclass targets. List of labels that index the
        classes in ``y_score``. If ``None``, the numerical or lexicographical
        order of the labels in ``y_true`` is used.

    Returns
    -------
    auc : float

    References
    ----------
    .. [1] `Wikipedia entry for the Receiver operating characteristic
            <https://en.wikipedia.org/wiki/Receiver_operating_characteristic>`_

    .. [2] `Analyzing a portion of the ROC curve. McClish, 1989
            <https://www.ncbi.nlm.nih.gov/pubmed/2668680>`_

    .. [3] Provost, F., Domingos, P. (2000). Well-trained PETs: Improving
           probability estimation trees (Section 6.2), CeDER Working Paper
           #IS-00-04, Stern School of Business, New York University.

    .. [4] `Fawcett, T. (2006). An introduction to ROC analysis. Pattern
            Recognition Letters, 27(8), 861-874.
            <https://www.sciencedirect.com/science/article/pii/S016786550500303X>`_

    .. [5] `Hand, D.J., Till, R.J. (2001). A Simple Generalisation of the Area
            Under the ROC Curve for Multiple Class Classification Problems.
            Machine Learning, 45(2), 171-186.
            <http://link.springer.com/article/10.1023/A:1010920819831>`_

    .. [6] `Hanfang Yang, Kun Lu, Xiang Lyu, Feifang Hu (2017).
            Two-Way Partial AUC and Its Properties.
            <https://arxiv.org/abs/1508.00298>`_

    See Also
    --------
    average_precision_score : Area under the precision-recall curve.
    roc_curve : Compute Receiver operating characteristic (ROC) curve.
    RocCurveDisplay.from_estimator : Plot Receiver Operating Characteristic
        (ROC) curve given an estimator and some data.
    RocCurveDisplay.from_predictions : Plot Receiver Operating Characteristic
        (ROC) curve given the true and predicted values.

    Examples
    --------
    Binary case:

    >>> from sklearn.datasets import load_breast_cancer
    >>> from sklearn.linear_model import LogisticRegression
    >>> from sklearn.metrics import roc_auc_score
    >>> X, y = load_breast_cancer(return_X_y=True)
    >>> clf = LogisticRegression(solver="liblinear", random_state=0).fit(X, y)
    >>> roc_auc_score(y, clf.predict_proba(X)[:, 1])
    0.99...
    >>> roc_auc_score(y, clf.decision_function(X))
    0.99...

    Multiclass case:

    >>> from sklearn.datasets import load_iris
    >>> X, y = load_iris(return_X_y=True)
    >>> clf = LogisticRegression(solver="liblinear").fit(X, y)
    >>> roc_auc_score(y, clf.predict_proba(X), multi_class='ovr')
    0.99...

    Multilabel case:

    >>> import numpy as np
    >>> from sklearn.datasets import make_multilabel_classification
    >>> from sklearn.multioutput import MultiOutputClassifier
    >>> X, y = make_multilabel_classification(random_state=0)
    >>> clf = MultiOutputClassifier(clf).fit(X, y)
    >>> # get a list of n_output containing probability arrays of shape
    >>> # (n_samples, n_classes)
    >>> y_pred = clf.predict_proba(X)
    >>> # extract the positive columns for each output
    >>> y_pred = np.transpose([pred[:, 1] for pred in y_pred])
    >>> roc_auc_score(y, y_pred, average=None)
    array([0.82..., 0.86..., 0.94..., 0.85... , 0.94...])
    >>> from sklearn.linear_model import RidgeClassifierCV
    >>> clf = RidgeClassifierCV().fit(X, y)
    >>> roc_auc_score(y, clf.decision_function(X), average=None)
    array([0.81..., 0.84... , 0.93..., 0.87..., 0.94...])
    """

    y_type = type_of_target(y_true, input_name="y_true")
    y_true = check_array(y_true, ensure_2d=False, dtype=None)
    y_score = check_array(y_score, ensure_2d=False)

    if y_type == "multiclass" or (
        y_type == "binary" and y_score.ndim == 2 and y_score.shape[1] > 2
    ):
        # do not support partial ROC computation for multiclass
<<<<<<< HEAD
        if max_fpr is not None and max_fpr != 1.:
            raise ValueError("Partial AUC computation not available in "
                             "multiclass setting, 'max_fpr' must be"
                             " set to `None`, received `max_fpr={0}` "
                             "instead".format(max_fpr))
        if min_tpr is not None and min_tpr != 0.:
            raise ValueError("Partial AUC computation not available in "
                             "multiclass setting, 'min_tpr' must be"
                             " set to `None`, received `min_tpr={0}` "
                             "instead".format(min_tpr))
        if multi_class == 'raise':
=======
        if max_fpr is not None and max_fpr != 1.0:
            raise ValueError(
                "Partial AUC computation not available in "
                "multiclass setting, 'max_fpr' must be"
                " set to `None`, received `max_fpr={0}` "
                "instead".format(max_fpr)
            )
        if multi_class == "raise":
>>>>>>> 60160838
            raise ValueError("multi_class must be in ('ovo', 'ovr')")
        return _multiclass_roc_auc_score(
            y_true, y_score, labels, multi_class, average, sample_weight
        )
    elif y_type == "binary":
        labels = np.unique(y_true)
        y_true = label_binarize(y_true, classes=labels)[:, 0]
<<<<<<< HEAD
        return _average_binary_score(partial(_binary_roc_auc_score,
                                             max_fpr=max_fpr,
                                             min_tpr=min_tpr),
                                     y_true, y_score, average,
                                     sample_weight=sample_weight)
    else:  # multilabel-indicator
        return _average_binary_score(partial(_binary_roc_auc_score,
                                             max_fpr=max_fpr,
                                             min_tpr=min_tpr),
                                     y_true, y_score, average,
                                     sample_weight=sample_weight)
=======
        return _average_binary_score(
            partial(_binary_roc_auc_score, max_fpr=max_fpr),
            y_true,
            y_score,
            average,
            sample_weight=sample_weight,
        )
    else:  # multilabel-indicator
        return _average_binary_score(
            partial(_binary_roc_auc_score, max_fpr=max_fpr),
            y_true,
            y_score,
            average,
            sample_weight=sample_weight,
        )
>>>>>>> 60160838


def _multiclass_roc_auc_score(
    y_true, y_score, labels, multi_class, average, sample_weight
):
    """Multiclass roc auc score.

    Parameters
    ----------
    y_true : array-like of shape (n_samples,)
        True multiclass labels.

    y_score : array-like of shape (n_samples, n_classes)
        Target scores corresponding to probability estimates of a sample
        belonging to a particular class

    labels : array-like of shape (n_classes,) or None
        List of labels to index ``y_score`` used for multiclass. If ``None``,
        the lexical order of ``y_true`` is used to index ``y_score``.

    multi_class : {'ovr', 'ovo'}
        Determines the type of multiclass configuration to use.
        ``'ovr'``:
            Calculate metrics for the multiclass case using the one-vs-rest
            approach.
        ``'ovo'``:
            Calculate metrics for the multiclass case using the one-vs-one
            approach.

    average : {'macro', 'weighted'}
        Determines the type of averaging performed on the pairwise binary
        metric scores
        ``'macro'``:
            Calculate metrics for each label, and find their unweighted
            mean. This does not take label imbalance into account. Classes
            are assumed to be uniformly distributed.
        ``'weighted'``:
            Calculate metrics for each label, taking into account the
            prevalence of the classes.

    sample_weight : array-like of shape (n_samples,) or None
        Sample weights.

    """
    # validation of the input y_score
    if not np.allclose(1, y_score.sum(axis=1)):
        raise ValueError(
            "Target scores need to be probabilities for multiclass "
            "roc_auc, i.e. they should sum up to 1.0 over classes"
        )

    # validation for multiclass parameter specifications
    average_options = ("macro", "weighted", None)
    if average not in average_options:
        raise ValueError(
            "average must be one of {0} for multiclass problems".format(average_options)
        )

    multiclass_options = ("ovo", "ovr")
    if multi_class not in multiclass_options:
        raise ValueError(
            "multi_class='{0}' is not supported "
            "for multiclass ROC AUC, multi_class must be "
            "in {1}".format(multi_class, multiclass_options)
        )

    if average is None and multi_class == "ovo":
        raise NotImplementedError(
            "average=None is not implemented for multi_class='ovo'."
        )

    if labels is not None:
        labels = column_or_1d(labels)
        classes = _unique(labels)
        if len(classes) != len(labels):
            raise ValueError("Parameter 'labels' must be unique")
        if not np.array_equal(classes, labels):
            raise ValueError("Parameter 'labels' must be ordered")
        if len(classes) != y_score.shape[1]:
            raise ValueError(
                "Number of given labels, {0}, not equal to the number "
                "of columns in 'y_score', {1}".format(len(classes), y_score.shape[1])
            )
        if len(np.setdiff1d(y_true, classes)):
            raise ValueError("'y_true' contains labels not in parameter 'labels'")
    else:
        classes = _unique(y_true)
        if len(classes) != y_score.shape[1]:
            raise ValueError(
                "Number of classes in y_true not equal to the number of "
                "columns in 'y_score'"
            )

    if multi_class == "ovo":
        if sample_weight is not None:
            raise ValueError(
                "sample_weight is not supported "
                "for multiclass one-vs-one ROC AUC, "
                "'sample_weight' must be None in this case."
            )
        y_true_encoded = _encode(y_true, uniques=classes)
        # Hand & Till (2001) implementation (ovo)
        return _average_multiclass_ovo_score(
            _binary_roc_auc_score, y_true_encoded, y_score, average=average
        )
    else:
        # ovr is same as multi-label
        y_true_multilabel = label_binarize(y_true, classes=classes)
        return _average_binary_score(
            _binary_roc_auc_score,
            y_true_multilabel,
            y_score,
            average,
            sample_weight=sample_weight,
        )


def _binary_clf_curve(y_true, y_score, pos_label=None, sample_weight=None):
    """Calculate true and false positives per binary classification threshold.

    Parameters
    ----------
    y_true : ndarray of shape (n_samples,)
        True targets of binary classification.

    y_score : ndarray of shape (n_samples,)
        Estimated probabilities or output of a decision function.

    pos_label : int or str, default=None
        The label of the positive class.

    sample_weight : array-like of shape (n_samples,), default=None
        Sample weights.

    Returns
    -------
    fps : ndarray of shape (n_thresholds,)
        A count of false positives, at index i being the number of negative
        samples assigned a score >= thresholds[i]. The total number of
        negative samples is equal to fps[-1] (thus true negatives are given by
        fps[-1] - fps).

    tps : ndarray of shape (n_thresholds,)
        An increasing count of true positives, at index i being the number
        of positive samples assigned a score >= thresholds[i]. The total
        number of positive samples is equal to tps[-1] (thus false negatives
        are given by tps[-1] - tps).

    thresholds : ndarray of shape (n_thresholds,)
        Decreasing score values.
    """
    # Check to make sure y_true is valid
    y_type = type_of_target(y_true, input_name="y_true")
    if not (y_type == "binary" or (y_type == "multiclass" and pos_label is not None)):
        raise ValueError("{0} format is not supported".format(y_type))

    check_consistent_length(y_true, y_score, sample_weight)
    y_true = column_or_1d(y_true)
    y_score = column_or_1d(y_score)
    assert_all_finite(y_true)
    assert_all_finite(y_score)

    # Filter out zero-weighted samples, as they should not impact the result
    if sample_weight is not None:
        sample_weight = column_or_1d(sample_weight)
        sample_weight = _check_sample_weight(sample_weight, y_true)
        nonzero_weight_mask = sample_weight != 0
        y_true = y_true[nonzero_weight_mask]
        y_score = y_score[nonzero_weight_mask]
        sample_weight = sample_weight[nonzero_weight_mask]

    pos_label = _check_pos_label_consistency(pos_label, y_true)

    # make y_true a boolean vector
    y_true = y_true == pos_label

    # sort scores and corresponding truth values
    desc_score_indices = np.argsort(y_score, kind="mergesort")[::-1]
    y_score = y_score[desc_score_indices]
    y_true = y_true[desc_score_indices]
    if sample_weight is not None:
        weight = sample_weight[desc_score_indices]
    else:
        weight = 1.0

    # y_score typically has many tied values. Here we extract
    # the indices associated with the distinct values. We also
    # concatenate a value for the end of the curve.
    distinct_value_indices = np.where(np.diff(y_score))[0]
    threshold_idxs = np.r_[distinct_value_indices, y_true.size - 1]

    # accumulate the true positives with decreasing threshold
    tps = stable_cumsum(y_true * weight)[threshold_idxs]
    if sample_weight is not None:
        # express fps as a cumsum to ensure fps is increasing even in
        # the presence of floating point errors
        fps = stable_cumsum((1 - y_true) * weight)[threshold_idxs]
    else:
        fps = 1 + threshold_idxs - tps
    return fps, tps, y_score[threshold_idxs]


def precision_recall_curve(y_true, probas_pred, *, pos_label=None, sample_weight=None):
    """Compute precision-recall pairs for different probability thresholds.

    Note: this implementation is restricted to the binary classification task.

    The precision is the ratio ``tp / (tp + fp)`` where ``tp`` is the number of
    true positives and ``fp`` the number of false positives. The precision is
    intuitively the ability of the classifier not to label as positive a sample
    that is negative.

    The recall is the ratio ``tp / (tp + fn)`` where ``tp`` is the number of
    true positives and ``fn`` the number of false negatives. The recall is
    intuitively the ability of the classifier to find all the positive samples.

    The last precision and recall values are 1. and 0. respectively and do not
    have a corresponding threshold. This ensures that the graph starts on the
    y axis.

    Read more in the :ref:`User Guide <precision_recall_f_measure_metrics>`.

    Parameters
    ----------
    y_true : ndarray of shape (n_samples,)
        True binary labels. If labels are not either {-1, 1} or {0, 1}, then
        pos_label should be explicitly given.

    probas_pred : ndarray of shape (n_samples,)
        Target scores, can either be probability estimates of the positive
        class, or non-thresholded measure of decisions (as returned by
        `decision_function` on some classifiers).

    pos_label : int or str, default=None
        The label of the positive class.
        When ``pos_label=None``, if y_true is in {-1, 1} or {0, 1},
        ``pos_label`` is set to 1, otherwise an error will be raised.

    sample_weight : array-like of shape (n_samples,), default=None
        Sample weights.

    Returns
    -------
    precision : ndarray of shape (n_thresholds + 1,)
        Precision values such that element i is the precision of
        predictions with score >= thresholds[i] and the last element is 1.

    recall : ndarray of shape (n_thresholds + 1,)
        Decreasing recall values such that element i is the recall of
        predictions with score >= thresholds[i] and the last element is 0.

    thresholds : ndarray of shape (n_thresholds,)
        Increasing thresholds on the decision function used to compute
        precision and recall. n_thresholds <= len(np.unique(probas_pred)).

    See Also
    --------
    PrecisionRecallDisplay.from_estimator : Plot Precision Recall Curve given
        a binary classifier.
    PrecisionRecallDisplay.from_predictions : Plot Precision Recall Curve
        using predictions from a binary classifier.
    average_precision_score : Compute average precision from prediction scores.
    det_curve: Compute error rates for different probability thresholds.
    roc_curve : Compute Receiver operating characteristic (ROC) curve.

    Examples
    --------
    >>> import numpy as np
    >>> from sklearn.metrics import precision_recall_curve
    >>> y_true = np.array([0, 0, 1, 1])
    >>> y_scores = np.array([0.1, 0.4, 0.35, 0.8])
    >>> precision, recall, thresholds = precision_recall_curve(
    ...     y_true, y_scores)
    >>> precision
    array([0.66666667, 0.5       , 1.        , 1.        ])
    >>> recall
    array([1. , 0.5, 0.5, 0. ])
    >>> thresholds
    array([0.35, 0.4 , 0.8 ])
    """
    fps, tps, thresholds = _binary_clf_curve(
        y_true, probas_pred, pos_label=pos_label, sample_weight=sample_weight
    )

    precision = tps / (tps + fps)
    precision[np.isnan(precision)] = 0
    recall = tps / tps[-1]

    # stop when full recall attained
    # and reverse the outputs so recall is decreasing
    last_ind = tps.searchsorted(tps[-1])
    sl = slice(last_ind, None, -1)
    return np.r_[precision[sl], 1], np.r_[recall[sl], 0], thresholds[sl]


def roc_curve(
    y_true, y_score, *, pos_label=None, sample_weight=None, drop_intermediate=True
):
    """Compute Receiver operating characteristic (ROC).

    Note: this implementation is restricted to the binary classification task.

    Read more in the :ref:`User Guide <roc_metrics>`.

    Parameters
    ----------
    y_true : ndarray of shape (n_samples,)
        True binary labels. If labels are not either {-1, 1} or {0, 1}, then
        pos_label should be explicitly given.

    y_score : ndarray of shape (n_samples,)
        Target scores, can either be probability estimates of the positive
        class, confidence values, or non-thresholded measure of decisions
        (as returned by "decision_function" on some classifiers).

    pos_label : int or str, default=None
        The label of the positive class.
        When ``pos_label=None``, if `y_true` is in {-1, 1} or {0, 1},
        ``pos_label`` is set to 1, otherwise an error will be raised.

    sample_weight : array-like of shape (n_samples,), default=None
        Sample weights.

    drop_intermediate : bool, default=True
        Whether to drop some suboptimal thresholds which would not appear
        on a plotted ROC curve. This is useful in order to create lighter
        ROC curves.

        .. versionadded:: 0.17
           parameter *drop_intermediate*.

    Returns
    -------
    fpr : ndarray of shape (>2,)
        Increasing false positive rates such that element i is the false
        positive rate of predictions with score >= `thresholds[i]`.

    tpr : ndarray of shape (>2,)
        Increasing true positive rates such that element `i` is the true
        positive rate of predictions with score >= `thresholds[i]`.

    thresholds : ndarray of shape = (n_thresholds,)
        Decreasing thresholds on the decision function used to compute
        fpr and tpr. `thresholds[0]` represents no instances being predicted
        and is arbitrarily set to `max(y_score) + 1`.

    See Also
    --------
    RocCurveDisplay.from_estimator : Plot Receiver Operating Characteristic
        (ROC) curve given an estimator and some data.
    RocCurveDisplay.from_predictions : Plot Receiver Operating Characteristic
        (ROC) curve given the true and predicted values.
    det_curve: Compute error rates for different probability thresholds.
    roc_auc_score : Compute the area under the ROC curve.

    Notes
    -----
    Since the thresholds are sorted from low to high values, they
    are reversed upon returning them to ensure they correspond to both ``fpr``
    and ``tpr``, which are sorted in reversed order during their calculation.

    References
    ----------
    .. [1] `Wikipedia entry for the Receiver operating characteristic
            <https://en.wikipedia.org/wiki/Receiver_operating_characteristic>`_

    .. [2] Fawcett T. An introduction to ROC analysis[J]. Pattern Recognition
           Letters, 2006, 27(8):861-874.

    Examples
    --------
    >>> import numpy as np
    >>> from sklearn import metrics
    >>> y = np.array([1, 1, 2, 2])
    >>> scores = np.array([0.1, 0.4, 0.35, 0.8])
    >>> fpr, tpr, thresholds = metrics.roc_curve(y, scores, pos_label=2)
    >>> fpr
    array([0. , 0. , 0.5, 0.5, 1. ])
    >>> tpr
    array([0. , 0.5, 0.5, 1. , 1. ])
    >>> thresholds
    array([1.8 , 0.8 , 0.4 , 0.35, 0.1 ])

    """
    fps, tps, thresholds = _binary_clf_curve(
        y_true, y_score, pos_label=pos_label, sample_weight=sample_weight
    )

    # Attempt to drop thresholds corresponding to points in between and
    # collinear with other points. These are always suboptimal and do not
    # appear on a plotted ROC curve (and thus do not affect the AUC).
    # Here np.diff(_, 2) is used as a "second derivative" to tell if there
    # is a corner at the point. Both fps and tps must be tested to handle
    # thresholds with multiple data points (which are combined in
    # _binary_clf_curve). This keeps all cases where the point should be kept,
    # but does not drop more complicated cases like fps = [1, 3, 7],
    # tps = [1, 2, 4]; there is no harm in keeping too many thresholds.
    if drop_intermediate and len(fps) > 2:
        optimal_idxs = np.where(
            np.r_[True, np.logical_or(np.diff(fps, 2), np.diff(tps, 2)), True]
        )[0]
        fps = fps[optimal_idxs]
        tps = tps[optimal_idxs]
        thresholds = thresholds[optimal_idxs]

    # Add an extra threshold position
    # to make sure that the curve starts at (0, 0)
    tps = np.r_[0, tps]
    fps = np.r_[0, fps]
    thresholds = np.r_[thresholds[0] + 1, thresholds]

    if fps[-1] <= 0:
        warnings.warn(
            "No negative samples in y_true, false positive value should be meaningless",
            UndefinedMetricWarning,
        )
        fpr = np.repeat(np.nan, fps.shape)
    else:
        fpr = fps / fps[-1]

    if tps[-1] <= 0:
        warnings.warn(
            "No positive samples in y_true, true positive value should be meaningless",
            UndefinedMetricWarning,
        )
        tpr = np.repeat(np.nan, tps.shape)
    else:
        tpr = tps / tps[-1]

    return fpr, tpr, thresholds


def label_ranking_average_precision_score(y_true, y_score, *, sample_weight=None):
    """Compute ranking-based average precision.

    Label ranking average precision (LRAP) is the average over each ground
    truth label assigned to each sample, of the ratio of true vs. total
    labels with lower score.

    This metric is used in multilabel ranking problem, where the goal
    is to give better rank to the labels associated to each sample.

    The obtained score is always strictly greater than 0 and
    the best value is 1.

    Read more in the :ref:`User Guide <label_ranking_average_precision>`.

    Parameters
    ----------
    y_true : {ndarray, sparse matrix} of shape (n_samples, n_labels)
        True binary labels in binary indicator format.

    y_score : ndarray of shape (n_samples, n_labels)
        Target scores, can either be probability estimates of the positive
        class, confidence values, or non-thresholded measure of decisions
        (as returned by "decision_function" on some classifiers).

    sample_weight : array-like of shape (n_samples,), default=None
        Sample weights.

        .. versionadded:: 0.20

    Returns
    -------
    score : float

    Examples
    --------
    >>> import numpy as np
    >>> from sklearn.metrics import label_ranking_average_precision_score
    >>> y_true = np.array([[1, 0, 0], [0, 0, 1]])
    >>> y_score = np.array([[0.75, 0.5, 1], [1, 0.2, 0.1]])
    >>> label_ranking_average_precision_score(y_true, y_score)
    0.416...

    """
    check_consistent_length(y_true, y_score, sample_weight)
    y_true = check_array(y_true, ensure_2d=False)
    y_score = check_array(y_score, ensure_2d=False)

    if y_true.shape != y_score.shape:
        raise ValueError("y_true and y_score have different shape")

    # Handle badly formatted array and the degenerate case with one label
    y_type = type_of_target(y_true, input_name="y_true")
    if y_type != "multilabel-indicator" and not (
        y_type == "binary" and y_true.ndim == 2
    ):
        raise ValueError("{0} format is not supported".format(y_type))

    y_true = csr_matrix(y_true)
    y_score = -y_score

    n_samples, n_labels = y_true.shape

    out = 0.0
    for i, (start, stop) in enumerate(zip(y_true.indptr, y_true.indptr[1:])):
        relevant = y_true.indices[start:stop]

        if relevant.size == 0 or relevant.size == n_labels:
            # If all labels are relevant or unrelevant, the score is also
            # equal to 1. The label ranking has no meaning.
            aux = 1.0
        else:
            scores_i = y_score[i]
            rank = rankdata(scores_i, "max")[relevant]
            L = rankdata(scores_i[relevant], "max")
            aux = (L / rank).mean()

        if sample_weight is not None:
            aux = aux * sample_weight[i]
        out += aux

    if sample_weight is None:
        out /= n_samples
    else:
        out /= np.sum(sample_weight)

    return out


def coverage_error(y_true, y_score, *, sample_weight=None):
    """Coverage error measure.

    Compute how far we need to go through the ranked scores to cover all
    true labels. The best value is equal to the average number
    of labels in ``y_true`` per sample.

    Ties in ``y_scores`` are broken by giving maximal rank that would have
    been assigned to all tied values.

    Note: Our implementation's score is 1 greater than the one given in
    Tsoumakas et al., 2010. This extends it to handle the degenerate case
    in which an instance has 0 true labels.

    Read more in the :ref:`User Guide <coverage_error>`.

    Parameters
    ----------
    y_true : ndarray of shape (n_samples, n_labels)
        True binary labels in binary indicator format.

    y_score : ndarray of shape (n_samples, n_labels)
        Target scores, can either be probability estimates of the positive
        class, confidence values, or non-thresholded measure of decisions
        (as returned by "decision_function" on some classifiers).

    sample_weight : array-like of shape (n_samples,), default=None
        Sample weights.

    Returns
    -------
    coverage_error : float

    References
    ----------
    .. [1] Tsoumakas, G., Katakis, I., & Vlahavas, I. (2010).
           Mining multi-label data. In Data mining and knowledge discovery
           handbook (pp. 667-685). Springer US.

    """
    y_true = check_array(y_true, ensure_2d=False)
    y_score = check_array(y_score, ensure_2d=False)
    check_consistent_length(y_true, y_score, sample_weight)

    y_type = type_of_target(y_true, input_name="y_true")
    if y_type != "multilabel-indicator":
        raise ValueError("{0} format is not supported".format(y_type))

    if y_true.shape != y_score.shape:
        raise ValueError("y_true and y_score have different shape")

    y_score_mask = np.ma.masked_array(y_score, mask=np.logical_not(y_true))
    y_min_relevant = y_score_mask.min(axis=1).reshape((-1, 1))
    coverage = (y_score >= y_min_relevant).sum(axis=1)
    coverage = coverage.filled(0)

    return np.average(coverage, weights=sample_weight)


def label_ranking_loss(y_true, y_score, *, sample_weight=None):
    """Compute Ranking loss measure.

    Compute the average number of label pairs that are incorrectly ordered
    given y_score weighted by the size of the label set and the number of
    labels not in the label set.

    This is similar to the error set size, but weighted by the number of
    relevant and irrelevant labels. The best performance is achieved with
    a ranking loss of zero.

    Read more in the :ref:`User Guide <label_ranking_loss>`.

    .. versionadded:: 0.17
       A function *label_ranking_loss*

    Parameters
    ----------
    y_true : {ndarray, sparse matrix} of shape (n_samples, n_labels)
        True binary labels in binary indicator format.

    y_score : ndarray of shape (n_samples, n_labels)
        Target scores, can either be probability estimates of the positive
        class, confidence values, or non-thresholded measure of decisions
        (as returned by "decision_function" on some classifiers).

    sample_weight : array-like of shape (n_samples,), default=None
        Sample weights.

    Returns
    -------
    loss : float

    References
    ----------
    .. [1] Tsoumakas, G., Katakis, I., & Vlahavas, I. (2010).
           Mining multi-label data. In Data mining and knowledge discovery
           handbook (pp. 667-685). Springer US.
    """
    y_true = check_array(y_true, ensure_2d=False, accept_sparse="csr")
    y_score = check_array(y_score, ensure_2d=False)
    check_consistent_length(y_true, y_score, sample_weight)

    y_type = type_of_target(y_true, input_name="y_true")
    if y_type not in ("multilabel-indicator",):
        raise ValueError("{0} format is not supported".format(y_type))

    if y_true.shape != y_score.shape:
        raise ValueError("y_true and y_score have different shape")

    n_samples, n_labels = y_true.shape

    y_true = csr_matrix(y_true)

    loss = np.zeros(n_samples)
    for i, (start, stop) in enumerate(zip(y_true.indptr, y_true.indptr[1:])):
        # Sort and bin the label scores
        unique_scores, unique_inverse = np.unique(y_score[i], return_inverse=True)
        true_at_reversed_rank = np.bincount(
            unique_inverse[y_true.indices[start:stop]], minlength=len(unique_scores)
        )
        all_at_reversed_rank = np.bincount(unique_inverse, minlength=len(unique_scores))
        false_at_reversed_rank = all_at_reversed_rank - true_at_reversed_rank

        # if the scores are ordered, it's possible to count the number of
        # incorrectly ordered paires in linear time by cumulatively counting
        # how many false labels of a given score have a score higher than the
        # accumulated true labels with lower score.
        loss[i] = np.dot(true_at_reversed_rank.cumsum(), false_at_reversed_rank)

    n_positives = count_nonzero(y_true, axis=1)
    with np.errstate(divide="ignore", invalid="ignore"):
        loss /= (n_labels - n_positives) * n_positives

    # When there is no positive or no negative labels, those values should
    # be consider as correct, i.e. the ranking doesn't matter.
    loss[np.logical_or(n_positives == 0, n_positives == n_labels)] = 0.0

    return np.average(loss, weights=sample_weight)


def _dcg_sample_scores(y_true, y_score, k=None, log_base=2, ignore_ties=False):
    """Compute Discounted Cumulative Gain.

    Sum the true scores ranked in the order induced by the predicted scores,
    after applying a logarithmic discount.

    This ranking metric yields a high value if true labels are ranked high by
    ``y_score``.

    Parameters
    ----------
    y_true : ndarray of shape (n_samples, n_labels)
        True targets of multilabel classification, or true scores of entities
        to be ranked.

    y_score : ndarray of shape (n_samples, n_labels)
        Target scores, can either be probability estimates, confidence values,
        or non-thresholded measure of decisions (as returned by
        "decision_function" on some classifiers).

    k : int, default=None
        Only consider the highest k scores in the ranking. If `None`, use all
        outputs.

    log_base : float, default=2
        Base of the logarithm used for the discount. A low value means a
        sharper discount (top results are more important).

    ignore_ties : bool, default=False
        Assume that there are no ties in y_score (which is likely to be the
        case if y_score is continuous) for efficiency gains.

    Returns
    -------
    discounted_cumulative_gain : ndarray of shape (n_samples,)
        The DCG score for each sample.

    See Also
    --------
    ndcg_score : The Discounted Cumulative Gain divided by the Ideal Discounted
        Cumulative Gain (the DCG obtained for a perfect ranking), in order to
        have a score between 0 and 1.
    """
    discount = 1 / (np.log(np.arange(y_true.shape[1]) + 2) / np.log(log_base))
    if k is not None:
        discount[k:] = 0
    if ignore_ties:
        ranking = np.argsort(y_score)[:, ::-1]
        ranked = y_true[np.arange(ranking.shape[0])[:, np.newaxis], ranking]
        cumulative_gains = discount.dot(ranked.T)
    else:
        discount_cumsum = np.cumsum(discount)
        cumulative_gains = [
            _tie_averaged_dcg(y_t, y_s, discount_cumsum)
            for y_t, y_s in zip(y_true, y_score)
        ]
        cumulative_gains = np.asarray(cumulative_gains)
    return cumulative_gains


def _tie_averaged_dcg(y_true, y_score, discount_cumsum):
    """
    Compute DCG by averaging over possible permutations of ties.

    The gain (`y_true`) of an index falling inside a tied group (in the order
    induced by `y_score`) is replaced by the average gain within this group.
    The discounted gain for a tied group is then the average `y_true` within
    this group times the sum of discounts of the corresponding ranks.

    This amounts to averaging scores for all possible orderings of the tied
    groups.

    (note in the case of dcg@k the discount is 0 after index k)

    Parameters
    ----------
    y_true : ndarray
        The true relevance scores.

    y_score : ndarray
        Predicted scores.

    discount_cumsum : ndarray
        Precomputed cumulative sum of the discounts.

    Returns
    -------
    discounted_cumulative_gain : float
        The discounted cumulative gain.

    References
    ----------
    McSherry, F., & Najork, M. (2008, March). Computing information retrieval
    performance measures efficiently in the presence of tied scores. In
    European conference on information retrieval (pp. 414-421). Springer,
    Berlin, Heidelberg.
    """
    _, inv, counts = np.unique(-y_score, return_inverse=True, return_counts=True)
    ranked = np.zeros(len(counts))
    np.add.at(ranked, inv, y_true)
    ranked /= counts
    groups = np.cumsum(counts) - 1
    discount_sums = np.empty(len(counts))
    discount_sums[0] = discount_cumsum[groups[0]]
    discount_sums[1:] = np.diff(discount_cumsum[groups])
    return (ranked * discount_sums).sum()


def _check_dcg_target_type(y_true):
    y_type = type_of_target(y_true, input_name="y_true")
    supported_fmt = (
        "multilabel-indicator",
        "continuous-multioutput",
        "multiclass-multioutput",
    )
    if y_type not in supported_fmt:
        raise ValueError(
            "Only {} formats are supported. Got {} instead".format(
                supported_fmt, y_type
            )
        )


def dcg_score(
    y_true, y_score, *, k=None, log_base=2, sample_weight=None, ignore_ties=False
):
    """Compute Discounted Cumulative Gain.

    Sum the true scores ranked in the order induced by the predicted scores,
    after applying a logarithmic discount.

    This ranking metric yields a high value if true labels are ranked high by
    ``y_score``.

    Usually the Normalized Discounted Cumulative Gain (NDCG, computed by
    ndcg_score) is preferred.

    Parameters
    ----------
    y_true : ndarray of shape (n_samples, n_labels)
        True targets of multilabel classification, or true scores of entities
        to be ranked.

    y_score : ndarray of shape (n_samples, n_labels)
        Target scores, can either be probability estimates, confidence values,
        or non-thresholded measure of decisions (as returned by
        "decision_function" on some classifiers).

    k : int, default=None
        Only consider the highest k scores in the ranking. If None, use all
        outputs.

    log_base : float, default=2
        Base of the logarithm used for the discount. A low value means a
        sharper discount (top results are more important).

    sample_weight : ndarray of shape (n_samples,), default=None
        Sample weights. If `None`, all samples are given the same weight.

    ignore_ties : bool, default=False
        Assume that there are no ties in y_score (which is likely to be the
        case if y_score is continuous) for efficiency gains.

    Returns
    -------
    discounted_cumulative_gain : float
        The averaged sample DCG scores.

    See Also
    --------
    ndcg_score : The Discounted Cumulative Gain divided by the Ideal Discounted
        Cumulative Gain (the DCG obtained for a perfect ranking), in order to
        have a score between 0 and 1.

    References
    ----------
    `Wikipedia entry for Discounted Cumulative Gain
    <https://en.wikipedia.org/wiki/Discounted_cumulative_gain>`_.

    Jarvelin, K., & Kekalainen, J. (2002).
    Cumulated gain-based evaluation of IR techniques. ACM Transactions on
    Information Systems (TOIS), 20(4), 422-446.

    Wang, Y., Wang, L., Li, Y., He, D., Chen, W., & Liu, T. Y. (2013, May).
    A theoretical analysis of NDCG ranking measures. In Proceedings of the 26th
    Annual Conference on Learning Theory (COLT 2013).

    McSherry, F., & Najork, M. (2008, March). Computing information retrieval
    performance measures efficiently in the presence of tied scores. In
    European conference on information retrieval (pp. 414-421). Springer,
    Berlin, Heidelberg.

    Examples
    --------
    >>> import numpy as np
    >>> from sklearn.metrics import dcg_score
    >>> # we have groud-truth relevance of some answers to a query:
    >>> true_relevance = np.asarray([[10, 0, 0, 1, 5]])
    >>> # we predict scores for the answers
    >>> scores = np.asarray([[.1, .2, .3, 4, 70]])
    >>> dcg_score(true_relevance, scores)
    9.49...
    >>> # we can set k to truncate the sum; only top k answers contribute
    >>> dcg_score(true_relevance, scores, k=2)
    5.63...
    >>> # now we have some ties in our prediction
    >>> scores = np.asarray([[1, 0, 0, 0, 1]])
    >>> # by default ties are averaged, so here we get the average true
    >>> # relevance of our top predictions: (10 + 5) / 2 = 7.5
    >>> dcg_score(true_relevance, scores, k=1)
    7.5
    >>> # we can choose to ignore ties for faster results, but only
    >>> # if we know there aren't ties in our scores, otherwise we get
    >>> # wrong results:
    >>> dcg_score(true_relevance,
    ...           scores, k=1, ignore_ties=True)
    5.0

    """
    y_true = check_array(y_true, ensure_2d=False)
    y_score = check_array(y_score, ensure_2d=False)
    check_consistent_length(y_true, y_score, sample_weight)
    _check_dcg_target_type(y_true)
    return np.average(
        _dcg_sample_scores(
            y_true, y_score, k=k, log_base=log_base, ignore_ties=ignore_ties
        ),
        weights=sample_weight,
    )


def _ndcg_sample_scores(y_true, y_score, k=None, ignore_ties=False):
    """Compute Normalized Discounted Cumulative Gain.

    Sum the true scores ranked in the order induced by the predicted scores,
    after applying a logarithmic discount. Then divide by the best possible
    score (Ideal DCG, obtained for a perfect ranking) to obtain a score between
    0 and 1.

    This ranking metric yields a high value if true labels are ranked high by
    ``y_score``.

    Parameters
    ----------
    y_true : ndarray of shape (n_samples, n_labels)
        True targets of multilabel classification, or true scores of entities
        to be ranked.

    y_score : ndarray of shape (n_samples, n_labels)
        Target scores, can either be probability estimates, confidence values,
        or non-thresholded measure of decisions (as returned by
        "decision_function" on some classifiers).

    k : int, default=None
        Only consider the highest k scores in the ranking. If None, use all
        outputs.

    ignore_ties : bool, default=False
        Assume that there are no ties in y_score (which is likely to be the
        case if y_score is continuous) for efficiency gains.

    Returns
    -------
    normalized_discounted_cumulative_gain : ndarray of shape (n_samples,)
        The NDCG score for each sample (float in [0., 1.]).

    See Also
    --------
    dcg_score : Discounted Cumulative Gain (not normalized).

    """
    gain = _dcg_sample_scores(y_true, y_score, k, ignore_ties=ignore_ties)
    # Here we use the order induced by y_true so we can ignore ties since
    # the gain associated to tied indices is the same (permuting ties doesn't
    # change the value of the re-ordered y_true)
    normalizing_gain = _dcg_sample_scores(y_true, y_true, k, ignore_ties=True)
    all_irrelevant = normalizing_gain == 0
    gain[all_irrelevant] = 0
    gain[~all_irrelevant] /= normalizing_gain[~all_irrelevant]
    return gain


def ndcg_score(y_true, y_score, *, k=None, sample_weight=None, ignore_ties=False):
    """Compute Normalized Discounted Cumulative Gain.

    Sum the true scores ranked in the order induced by the predicted scores,
    after applying a logarithmic discount. Then divide by the best possible
    score (Ideal DCG, obtained for a perfect ranking) to obtain a score between
    0 and 1.

    This ranking metric returns a high value if true labels are ranked high by
    ``y_score``.

    Parameters
    ----------
    y_true : ndarray of shape (n_samples, n_labels)
        True targets of multilabel classification, or true scores of entities
        to be ranked.

    y_score : ndarray of shape (n_samples, n_labels)
        Target scores, can either be probability estimates, confidence values,
        or non-thresholded measure of decisions (as returned by
        "decision_function" on some classifiers).

    k : int, default=None
        Only consider the highest k scores in the ranking. If `None`, use all
        outputs.

    sample_weight : ndarray of shape (n_samples,), default=None
        Sample weights. If `None`, all samples are given the same weight.

    ignore_ties : bool, default=False
        Assume that there are no ties in y_score (which is likely to be the
        case if y_score is continuous) for efficiency gains.

    Returns
    -------
    normalized_discounted_cumulative_gain : float in [0., 1.]
        The averaged NDCG scores for all samples.

    See Also
    --------
    dcg_score : Discounted Cumulative Gain (not normalized).

    References
    ----------
    `Wikipedia entry for Discounted Cumulative Gain
    <https://en.wikipedia.org/wiki/Discounted_cumulative_gain>`_

    Jarvelin, K., & Kekalainen, J. (2002).
    Cumulated gain-based evaluation of IR techniques. ACM Transactions on
    Information Systems (TOIS), 20(4), 422-446.

    Wang, Y., Wang, L., Li, Y., He, D., Chen, W., & Liu, T. Y. (2013, May).
    A theoretical analysis of NDCG ranking measures. In Proceedings of the 26th
    Annual Conference on Learning Theory (COLT 2013)

    McSherry, F., & Najork, M. (2008, March). Computing information retrieval
    performance measures efficiently in the presence of tied scores. In
    European conference on information retrieval (pp. 414-421). Springer,
    Berlin, Heidelberg.

    Examples
    --------
    >>> import numpy as np
    >>> from sklearn.metrics import ndcg_score
    >>> # we have groud-truth relevance of some answers to a query:
    >>> true_relevance = np.asarray([[10, 0, 0, 1, 5]])
    >>> # we predict some scores (relevance) for the answers
    >>> scores = np.asarray([[.1, .2, .3, 4, 70]])
    >>> ndcg_score(true_relevance, scores)
    0.69...
    >>> scores = np.asarray([[.05, 1.1, 1., .5, .0]])
    >>> ndcg_score(true_relevance, scores)
    0.49...
    >>> # we can set k to truncate the sum; only top k answers contribute.
    >>> ndcg_score(true_relevance, scores, k=4)
    0.35...
    >>> # the normalization takes k into account so a perfect answer
    >>> # would still get 1.0
    >>> ndcg_score(true_relevance, true_relevance, k=4)
    1.0
    >>> # now we have some ties in our prediction
    >>> scores = np.asarray([[1, 0, 0, 0, 1]])
    >>> # by default ties are averaged, so here we get the average (normalized)
    >>> # true relevance of our top predictions: (10 / 10 + 5 / 10) / 2 = .75
    >>> ndcg_score(true_relevance, scores, k=1)
    0.75
    >>> # we can choose to ignore ties for faster results, but only
    >>> # if we know there aren't ties in our scores, otherwise we get
    >>> # wrong results:
    >>> ndcg_score(true_relevance,
    ...           scores, k=1, ignore_ties=True)
    0.5
    """
    y_true = check_array(y_true, ensure_2d=False)
    y_score = check_array(y_score, ensure_2d=False)
    check_consistent_length(y_true, y_score, sample_weight)
    _check_dcg_target_type(y_true)
    gain = _ndcg_sample_scores(y_true, y_score, k=k, ignore_ties=ignore_ties)
    return np.average(gain, weights=sample_weight)


def top_k_accuracy_score(
    y_true, y_score, *, k=2, normalize=True, sample_weight=None, labels=None
):
    """Top-k Accuracy classification score.

    This metric computes the number of times where the correct label is among
    the top `k` labels predicted (ranked by predicted scores). Note that the
    multilabel case isn't covered here.

    Read more in the :ref:`User Guide <top_k_accuracy_score>`

    Parameters
    ----------
    y_true : array-like of shape (n_samples,)
        True labels.

    y_score : array-like of shape (n_samples,) or (n_samples, n_classes)
        Target scores. These can be either probability estimates or
        non-thresholded decision values (as returned by
        :term:`decision_function` on some classifiers).
        The binary case expects scores with shape (n_samples,) while the
        multiclass case expects scores with shape (n_samples, n_classes).
        In the multiclass case, the order of the class scores must
        correspond to the order of ``labels``, if provided, or else to
        the numerical or lexicographical order of the labels in ``y_true``.
        If ``y_true`` does not contain all the labels, ``labels`` must be
        provided.

    k : int, default=2
        Number of most likely outcomes considered to find the correct label.

    normalize : bool, default=True
        If `True`, return the fraction of correctly classified samples.
        Otherwise, return the number of correctly classified samples.

    sample_weight : array-like of shape (n_samples,), default=None
        Sample weights. If `None`, all samples are given the same weight.

    labels : array-like of shape (n_classes,), default=None
        Multiclass only. List of labels that index the classes in ``y_score``.
        If ``None``, the numerical or lexicographical order of the labels in
        ``y_true`` is used. If ``y_true`` does not contain all the labels,
        ``labels`` must be provided.

    Returns
    -------
    score : float
        The top-k accuracy score. The best performance is 1 with
        `normalize == True` and the number of samples with
        `normalize == False`.

    See also
    --------
    accuracy_score

    Notes
    -----
    In cases where two or more labels are assigned equal predicted scores,
    the labels with the highest indices will be chosen first. This might
    impact the result if the correct label falls after the threshold because
    of that.

    Examples
    --------
    >>> import numpy as np
    >>> from sklearn.metrics import top_k_accuracy_score
    >>> y_true = np.array([0, 1, 2, 2])
    >>> y_score = np.array([[0.5, 0.2, 0.2],  # 0 is in top 2
    ...                     [0.3, 0.4, 0.2],  # 1 is in top 2
    ...                     [0.2, 0.4, 0.3],  # 2 is in top 2
    ...                     [0.7, 0.2, 0.1]]) # 2 isn't in top 2
    >>> top_k_accuracy_score(y_true, y_score, k=2)
    0.75
    >>> # Not normalizing gives the number of "correctly" classified samples
    >>> top_k_accuracy_score(y_true, y_score, k=2, normalize=False)
    3

    """
    y_true = check_array(y_true, ensure_2d=False, dtype=None)
    y_true = column_or_1d(y_true)
    y_type = type_of_target(y_true, input_name="y_true")
    if y_type == "binary" and labels is not None and len(labels) > 2:
        y_type = "multiclass"
    y_score = check_array(y_score, ensure_2d=False)
    y_score = column_or_1d(y_score) if y_type == "binary" else y_score
    check_consistent_length(y_true, y_score, sample_weight)

    if y_type not in {"binary", "multiclass"}:
        raise ValueError(
            f"y type must be 'binary' or 'multiclass', got '{y_type}' instead."
        )

    y_score_n_classes = y_score.shape[1] if y_score.ndim == 2 else 2

    if labels is None:
        classes = _unique(y_true)
        n_classes = len(classes)

        if n_classes != y_score_n_classes:
            raise ValueError(
                f"Number of classes in 'y_true' ({n_classes}) not equal "
                f"to the number of classes in 'y_score' ({y_score_n_classes})."
                "You can provide a list of all known classes by assigning it "
                "to the `labels` parameter."
            )
    else:
        labels = column_or_1d(labels)
        classes = _unique(labels)
        n_labels = len(labels)
        n_classes = len(classes)

        if n_classes != n_labels:
            raise ValueError("Parameter 'labels' must be unique.")

        if not np.array_equal(classes, labels):
            raise ValueError("Parameter 'labels' must be ordered.")

        if n_classes != y_score_n_classes:
            raise ValueError(
                f"Number of given labels ({n_classes}) not equal to the "
                f"number of classes in 'y_score' ({y_score_n_classes})."
            )

        if len(np.setdiff1d(y_true, classes)):
            raise ValueError("'y_true' contains labels not in parameter 'labels'.")

    if k >= n_classes:
        warnings.warn(
            f"'k' ({k}) greater than or equal to 'n_classes' ({n_classes}) "
            "will result in a perfect score and is therefore meaningless.",
            UndefinedMetricWarning,
        )

    y_true_encoded = _encode(y_true, uniques=classes)

    if y_type == "binary":
        if k == 1:
            threshold = 0.5 if y_score.min() >= 0 and y_score.max() <= 1 else 0
            y_pred = (y_score > threshold).astype(np.int64)
            hits = y_pred == y_true_encoded
        else:
            hits = np.ones_like(y_score, dtype=np.bool_)
    elif y_type == "multiclass":
        sorted_pred = np.argsort(y_score, axis=1, kind="mergesort")[:, ::-1]
        hits = (y_true_encoded == sorted_pred[:, :k].T).any(axis=0)

    if normalize:
        return np.average(hits, weights=sample_weight)
    elif sample_weight is None:
        return np.sum(hits)
    else:
        return np.dot(hits, sample_weight)<|MERGE_RESOLUTION|>--- conflicted
+++ resolved
@@ -340,19 +340,13 @@
             "is not defined in that case."
         )
 
-<<<<<<< HEAD
     fpr, tpr, _ = roc_curve(y_true, y_score,
                             sample_weight=sample_weight)
     # when there is no valid limitation on both max_fpr and min_tpr:
     if (max_fpr is None or max_fpr == 1) and (min_tpr is None or min_tpr == 0):
-=======
-    fpr, tpr, _ = roc_curve(y_true, y_score, sample_weight=sample_weight)
-    if max_fpr is None or max_fpr == 1:
->>>>>>> 60160838
         return auc(fpr, tpr)
     if (max_fpr is not None) and (max_fpr <= 0 or max_fpr > 1):
         raise ValueError("Expected max_fpr in range (0, 1], got: %r" % max_fpr)
-<<<<<<< HEAD
     if (min_tpr is not None) and (min_tpr < 0 or min_tpr >= 1):
         raise ValueError("Expected min_tpr in range [0, 1), got: %r" % min_tpr)
 
@@ -401,15 +395,6 @@
     # skip the rectangle area formed by
     # (fpr_interp, 0), (max_fpr, 0), (fpr_interp, min_tpr), (max_fpr, min_tpr)
     tpr = [x - min_tpr for x in tpr]
-=======
-
-    # Add a single point at max_fpr by linear interpolation
-    stop = np.searchsorted(fpr, max_fpr, "right")
-    x_interp = [fpr[stop - 1], fpr[stop]]
-    y_interp = [tpr[stop - 1], tpr[stop]]
-    tpr = np.append(tpr[:stop], np.interp(max_fpr, x_interp, y_interp))
-    fpr = np.append(fpr[:stop], max_fpr)
->>>>>>> 60160838
     partial_auc = auc(fpr, tpr)
 
     max_area = (1 - min_tpr) * max_fpr
@@ -420,12 +405,6 @@
     return 0.5 * (1 + (partial_auc - min_area) / (max_area - min_area))
 
 
-<<<<<<< HEAD
-@_deprecate_positional_args
-def roc_auc_score(y_true, y_score, *, average="macro", sample_weight=None,
-                  max_fpr=None, min_tpr=None,
-                  multi_class="raise", labels=None):
-=======
 def roc_auc_score(
     y_true,
     y_score,
@@ -433,10 +412,10 @@
     average="macro",
     sample_weight=None,
     max_fpr=None,
+    min_tpr=None,
     multi_class="raise",
     labels=None,
 ):
->>>>>>> 60160838
     """Compute Area Under the Receiver Operating Characteristic Curve (ROC AUC)
     from prediction scores.
 
@@ -653,28 +632,17 @@
         y_type == "binary" and y_score.ndim == 2 and y_score.shape[1] > 2
     ):
         # do not support partial ROC computation for multiclass
-<<<<<<< HEAD
-        if max_fpr is not None and max_fpr != 1.:
+        if max_fpr is not None and max_fpr != 1.0:
             raise ValueError("Partial AUC computation not available in "
                              "multiclass setting, 'max_fpr' must be"
                              " set to `None`, received `max_fpr={0}` "
                              "instead".format(max_fpr))
-        if min_tpr is not None and min_tpr != 0.:
+        if min_tpr is not None and min_tpr != 0.0:
             raise ValueError("Partial AUC computation not available in "
                              "multiclass setting, 'min_tpr' must be"
                              " set to `None`, received `min_tpr={0}` "
                              "instead".format(min_tpr))
-        if multi_class == 'raise':
-=======
-        if max_fpr is not None and max_fpr != 1.0:
-            raise ValueError(
-                "Partial AUC computation not available in "
-                "multiclass setting, 'max_fpr' must be"
-                " set to `None`, received `max_fpr={0}` "
-                "instead".format(max_fpr)
-            )
         if multi_class == "raise":
->>>>>>> 60160838
             raise ValueError("multi_class must be in ('ovo', 'ovr')")
         return _multiclass_roc_auc_score(
             y_true, y_score, labels, multi_class, average, sample_weight
@@ -682,21 +650,10 @@
     elif y_type == "binary":
         labels = np.unique(y_true)
         y_true = label_binarize(y_true, classes=labels)[:, 0]
-<<<<<<< HEAD
-        return _average_binary_score(partial(_binary_roc_auc_score,
-                                             max_fpr=max_fpr,
-                                             min_tpr=min_tpr),
-                                     y_true, y_score, average,
-                                     sample_weight=sample_weight)
-    else:  # multilabel-indicator
-        return _average_binary_score(partial(_binary_roc_auc_score,
-                                             max_fpr=max_fpr,
-                                             min_tpr=min_tpr),
-                                     y_true, y_score, average,
-                                     sample_weight=sample_weight)
-=======
         return _average_binary_score(
-            partial(_binary_roc_auc_score, max_fpr=max_fpr),
+            partial(_binary_roc_auc_score,
+                    max_fpr=max_fpr,
+                    min_tpr=min_tpr),
             y_true,
             y_score,
             average,
@@ -704,13 +661,14 @@
         )
     else:  # multilabel-indicator
         return _average_binary_score(
-            partial(_binary_roc_auc_score, max_fpr=max_fpr),
+            partial(_binary_roc_auc_score,
+                    max_fpr=max_fpr,
+                    min_tpr=min_tpr),
             y_true,
             y_score,
             average,
             sample_weight=sample_weight,
         )
->>>>>>> 60160838
 
 
 def _multiclass_roc_auc_score(
