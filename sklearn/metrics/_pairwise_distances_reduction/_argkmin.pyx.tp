cimport numpy as cnp

from libc.stdlib cimport free, malloc
from libc.float cimport DBL_MAX
from cython cimport final
from cython.parallel cimport parallel, prange

from ...utils._heap cimport heap_push
from ...utils._sorting cimport simultaneous_sort
from ...utils._typedefs cimport ITYPE_t, DTYPE_t

import numpy as np
import warnings

from numbers import Integral
from scipy.sparse import issparse
from ...utils import check_array, check_scalar, _in_unstable_openblas_configuration
from ...utils.fixes import threadpool_limits
from ...utils._typedefs import ITYPE, DTYPE

cnp.import_array()

{{for name_suffix in ['64', '32']}}

from ._base cimport (
<<<<<<< HEAD
    BaseDistanceReducer{{name_suffix}},
    _sqeuclidean_row_norms{{name_suffix}}
=======
    BaseDistancesReduction{{name_suffix}},
    _sqeuclidean_row_norms{{name_suffix}},
>>>>>>> 98a3fdf6
)

from ._datasets_pair cimport (
    DatasetsPair{{name_suffix}},
    DenseDenseDatasetsPair{{name_suffix}},
    SparseSparseDatasetsPair{{name_suffix}},
)

from ._gemm_term_computer cimport MiddleTermComputer{{name_suffix}}


cdef class ArgKmin{{name_suffix}}(BaseDistancesReduction{{name_suffix}}):
    """float{{name_suffix}} implementation of the ArgKmin."""

    @classmethod
    def compute(
        cls,
        X,
        Y,
        ITYPE_t k,
        str metric="euclidean",
        chunk_size=None,
        dict metric_kwargs=None,
        str strategy=None,
        bint return_distance=False,
    ):
        """Compute the argkmin reduction.

        This classmethod is responsible for introspecting the arguments
        values to dispatch to the most appropriate implementation of
        :class:`ArgKmin{{name_suffix}}`.

        This allows decoupling the API entirely from the implementation details
        whilst maintaining RAII: all temporarily allocated datastructures necessary
        for the concrete implementation are therefore freed when this classmethod
        returns.

        No instance should directly be created outside of this class method.
        """
        if (
            metric in ("euclidean", "sqeuclidean")
            and not (issparse(X) ^ issparse(Y))
        ):
            # Specialized implementation with improved arithmetic intensity
            # and vector instructions (SIMD) by processing several vectors
            # at time to leverage a call to the BLAS GEMM routine as explained
            # in more details in the docstring.
            use_squared_distances = metric == "sqeuclidean"
            pda = EuclideanArgKmin{{name_suffix}}(
                X=X, Y=Y, k=k,
                use_squared_distances=use_squared_distances,
                chunk_size=chunk_size,
                strategy=strategy,
                metric_kwargs=metric_kwargs,
            )
        else:
             # Fall back on a generic implementation that handles most scipy
             # metrics by computing the distances between 2 vectors at a time.
            pda = ArgKmin{{name_suffix}}(
                datasets_pair=DatasetsPair{{name_suffix}}.get_for(X, Y, metric, metric_kwargs),
                k=k,
                chunk_size=chunk_size,
                strategy=strategy,
            )

        # Limit the number of threads in second level of nested parallelism for BLAS
        # to avoid threads over-subscription (in GEMM for instance).
        with threadpool_limits(limits=1, user_api="blas"):
            if pda.execute_in_parallel_on_Y:
                pda._parallel_on_Y()
            else:
                pda._parallel_on_X()

        return pda._finalize_results(return_distance)

    def __init__(
        self,
        DatasetsPair{{name_suffix}} datasets_pair,
        chunk_size=None,
        strategy=None,
        ITYPE_t k=1,
    ):
        super().__init__(
            datasets_pair=datasets_pair,
            chunk_size=chunk_size,
            strategy=strategy,
        )
        self.k = check_scalar(k, "k", Integral, min_val=1)

        # Allocating pointers to datastructures but not the datastructures themselves.
        # There are as many pointers as effective threads.
        #
        # For the sake of explicitness:
        #   - when parallelizing on X, the pointers of those heaps are referencing
        #   (with proper offsets) addresses of the two main heaps (see below)
        #   - when parallelizing on Y, the pointers of those heaps are referencing
        #   small heaps which are thread-wise-allocated and whose content will be
        #   merged with the main heaps'.
        self.heaps_r_distances_chunks = <DTYPE_t **> malloc(
            sizeof(DTYPE_t *) * self.chunks_n_threads
        )
        self.heaps_indices_chunks = <ITYPE_t **> malloc(
            sizeof(ITYPE_t *) * self.chunks_n_threads
        )

        # Main heaps which will be returned as results by `ArgKmin{{name_suffix}}.compute`.
        self.argkmin_indices = np.full((self.n_samples_X, self.k), 0, dtype=ITYPE)
        self.argkmin_distances = np.full((self.n_samples_X, self.k), DBL_MAX, dtype=DTYPE)

    def __dealloc__(self):
        if self.heaps_indices_chunks is not NULL:
            free(self.heaps_indices_chunks)

        if self.heaps_r_distances_chunks is not NULL:
            free(self.heaps_r_distances_chunks)

    cdef void _compute_and_reduce_distances_on_chunks(
        self,
        ITYPE_t X_start,
        ITYPE_t X_end,
        ITYPE_t Y_start,
        ITYPE_t Y_end,
        ITYPE_t thread_num,
    ) nogil:
        cdef:
            ITYPE_t i, j
            ITYPE_t n_samples_X = X_end - X_start
            ITYPE_t n_samples_Y = Y_end - Y_start
            DTYPE_t *heaps_r_distances = self.heaps_r_distances_chunks[thread_num]
            ITYPE_t *heaps_indices = self.heaps_indices_chunks[thread_num]

        # Pushing the distances and their associated indices on a heap
        # which by construction will keep track of the argkmin.
        for i in range(n_samples_X):
            for j in range(n_samples_Y):
                heap_push(
                    heaps_r_distances + i * self.k,
                    heaps_indices + i * self.k,
                    self.k,
                    self.datasets_pair.surrogate_dist(X_start + i, Y_start + j),
                    Y_start + j,
                )

    cdef void _parallel_on_X_init_chunk(
        self,
        ITYPE_t thread_num,
        ITYPE_t X_start,
        ITYPE_t X_end,
    ) nogil:
        # As this strategy is embarrassingly parallel, we can set each
        # thread's heaps pointer to the proper position on the main heaps.
        self.heaps_r_distances_chunks[thread_num] = &self.argkmin_distances[X_start, 0]
        self.heaps_indices_chunks[thread_num] = &self.argkmin_indices[X_start, 0]

    @final
    cdef void _parallel_on_X_prange_iter_finalize(
        self,
        ITYPE_t thread_num,
        ITYPE_t X_start,
        ITYPE_t X_end,
    ) nogil:
        cdef:
            ITYPE_t idx

        # Sorting the main heaps portion associated to `X[X_start:X_end]`
        # in ascending order w.r.t the distances.
        for idx in range(X_end - X_start):
            simultaneous_sort(
                self.heaps_r_distances_chunks[thread_num] + idx * self.k,
                self.heaps_indices_chunks[thread_num] + idx * self.k,
                self.k
            )

    cdef void _parallel_on_Y_init(
        self,
    ) nogil:
        cdef:
            # Maximum number of scalar elements (the last chunks can be smaller)
            ITYPE_t heaps_size = self.X_n_samples_chunk * self.k
            ITYPE_t thread_num

        # The allocation is done in parallel for data locality purposes: this way
        # the heaps used in each threads are allocated in pages which are closer
        # to the CPU core used by the thread.
        # See comments about First Touch Placement Policy:
        # https://www.openmp.org/wp-content/uploads/openmp-webinar-vanderPas-20210318.pdf #noqa
        for thread_num in prange(self.chunks_n_threads, schedule='static', nogil=True,
                                 num_threads=self.chunks_n_threads):
            # As chunks of X are shared across threads, so must their
            # heaps. To solve this, each thread has its own heaps
            # which are then synchronised back in the main ones.
            self.heaps_r_distances_chunks[thread_num] = <DTYPE_t *> malloc(
                heaps_size * sizeof(DTYPE_t)
            )
            self.heaps_indices_chunks[thread_num] = <ITYPE_t *> malloc(
                heaps_size * sizeof(ITYPE_t)
            )

    cdef void _parallel_on_Y_parallel_init(
        self,
        ITYPE_t thread_num,
        ITYPE_t X_start,
        ITYPE_t X_end,
    ) nogil:
        # Initialising heaps (memset can't be used here)
        for idx in range(self.X_n_samples_chunk * self.k):
            self.heaps_r_distances_chunks[thread_num][idx] = DBL_MAX
            self.heaps_indices_chunks[thread_num][idx] = -1

    @final
    cdef void _parallel_on_Y_synchronize(
        self,
        ITYPE_t X_start,
        ITYPE_t X_end,
    ) nogil:
        cdef:
            ITYPE_t idx, jdx, thread_num
        with nogil, parallel(num_threads=self.effective_n_threads):
            # Synchronising the thread heaps with the main heaps.
            # This is done in parallel sample-wise (no need for locks).
            #
            # This might break each thread's data locality as each heap which
            # was allocated in a thread is being now being used in several threads.
            #
            # Still, this parallel pattern has shown to be efficient in practice.
            for idx in prange(X_end - X_start, schedule="static"):
                for thread_num in range(self.chunks_n_threads):
                    for jdx in range(self.k):
                        heap_push(
                            &self.argkmin_distances[X_start + idx, 0],
                            &self.argkmin_indices[X_start + idx, 0],
                            self.k,
                            self.heaps_r_distances_chunks[thread_num][idx * self.k + jdx],
                            self.heaps_indices_chunks[thread_num][idx * self.k + jdx],
                        )

    cdef void _parallel_on_Y_finalize(
        self,
    ) nogil:
        cdef:
            ITYPE_t idx, thread_num

        with nogil, parallel(num_threads=self.chunks_n_threads):
            # Deallocating temporary datastructures
            for thread_num in prange(self.chunks_n_threads, schedule='static'):
                free(self.heaps_r_distances_chunks[thread_num])
                free(self.heaps_indices_chunks[thread_num])

            # Sorting the main in ascending order w.r.t the distances.
            # This is done in parallel sample-wise (no need for locks).
            for idx in prange(self.n_samples_X, schedule='static'):
                simultaneous_sort(
                    &self.argkmin_distances[idx, 0],
                    &self.argkmin_indices[idx, 0],
                    self.k,
                )
        return

    cdef void compute_exact_distances(self) nogil:
        cdef:
            ITYPE_t i, j
            DTYPE_t[:, ::1] distances = self.argkmin_distances
        for i in prange(self.n_samples_X, schedule='static', nogil=True,
                        num_threads=self.effective_n_threads):
            for j in range(self.k):
                distances[i, j] = self.datasets_pair.distance_metric._rdist_to_dist(
                    # Guard against eventual -0., causing nan production.
                    max(distances[i, j], 0.)
                )

    def _finalize_results(self, bint return_distance=False):
        if return_distance:
            # We need to recompute distances because we relied on
            # surrogate distances for the reduction.
            self.compute_exact_distances()

            # Values are returned identically to the way `KNeighborsMixin.kneighbors`
            # returns values. This is counter-intuitive but this allows not using
            # complex adaptations where `ArgKmin{{name_suffix}}.compute` is called.
            return np.asarray(self.argkmin_distances), np.asarray(self.argkmin_indices)

        return np.asarray(self.argkmin_indices)


cdef class EuclideanArgKmin{{name_suffix}}(ArgKmin{{name_suffix}}):
    """EuclideanDistance-specialisation of ArgKmin{{name_suffix}}."""

    @classmethod
    def is_usable_for(cls, X, Y, metric) -> bool:
        return (ArgKmin{{name_suffix}}.is_usable_for(X, Y, metric) and
                not _in_unstable_openblas_configuration())

    def __init__(
        self,
        X,
        Y,
        ITYPE_t k,
        bint use_squared_distances=False,
        chunk_size=None,
        strategy=None,
        metric_kwargs=None,
    ):
        if (
            metric_kwargs is not None and
            len(metric_kwargs) > 0 and
            "Y_norm_squared" not in metric_kwargs
        ):
            warnings.warn(
                f"Some metric_kwargs have been passed ({metric_kwargs}) but aren't "
                f"usable for this case (EuclideanArgKmin64) and will be ignored.",
                UserWarning,
                stacklevel=3,
            )

        super().__init__(
            # The datasets pair here is used for exact distances computations
            datasets_pair=DatasetsPair{{name_suffix}}.get_for(X, Y, metric="euclidean"),
            chunk_size=chunk_size,
            strategy=strategy,
            k=k,
        )
        # X and Y are checked by the DatasetsPair{{name_suffix}} implemented
        # as a DenseDenseDatasetsPair{{name_suffix}}
        cdef:
            DenseDenseDatasetsPair{{name_suffix}} datasets_pair = (
            <DenseDenseDatasetsPair{{name_suffix}}> self.datasets_pair
        )
            ITYPE_t dist_middle_terms_chunks_size = self.Y_n_samples_chunk * self.X_n_samples_chunk

        self.middle_term_computer = MiddleTermComputer{{name_suffix}}.get_for(
            X,
            Y,
            self.effective_n_threads,
            self.chunks_n_threads,
            dist_middle_terms_chunks_size,
            n_features=datasets_pair.X.shape[1],
            chunk_size=self.chunk_size,
        )

        if metric_kwargs is not None and "Y_norm_squared" in metric_kwargs:
            self.Y_norm_squared = check_array(
                metric_kwargs.pop("Y_norm_squared"),
                ensure_2d=False,
                input_name="Y_norm_squared",
                dtype=np.float64
            )
        else:
            self.Y_norm_squared = _sqeuclidean_row_norms{{name_suffix}}(
                Y, self.effective_n_threads
            )

        # Do not recompute norms if datasets are identical.
        self.X_norm_squared = (
            self.Y_norm_squared if X is Y else
            _sqeuclidean_row_norms{{name_suffix}}(
                X, self.effective_n_threads
            )
        )
        self.use_squared_distances = use_squared_distances

    @final
    cdef void compute_exact_distances(self) nogil:
        if not self.use_squared_distances:
            ArgKmin{{name_suffix}}.compute_exact_distances(self)

    @final
    cdef void _parallel_on_X_parallel_init(
        self,
        ITYPE_t thread_num,
    ) nogil:
        ArgKmin{{name_suffix}}._parallel_on_X_parallel_init(self, thread_num)
        self.middle_term_computer._parallel_on_X_parallel_init(thread_num)


    @final
    cdef void _parallel_on_X_init_chunk(
        self,
        ITYPE_t thread_num,
        ITYPE_t X_start,
        ITYPE_t X_end,
    ) nogil:
        ArgKmin{{name_suffix}}._parallel_on_X_init_chunk(self, thread_num, X_start, X_end)
        self.middle_term_computer._parallel_on_X_init_chunk(thread_num, X_start, X_end)


    @final
    cdef void _parallel_on_X_pre_compute_and_reduce_distances_on_chunks(
        self,
        ITYPE_t X_start,
        ITYPE_t X_end,
        ITYPE_t Y_start,
        ITYPE_t Y_end,
        ITYPE_t thread_num,
    ) nogil:
        ArgKmin{{name_suffix}}._parallel_on_X_pre_compute_and_reduce_distances_on_chunks(
            self,
            X_start, X_end,
            Y_start, Y_end,
            thread_num,
        )
        self.middle_term_computer._parallel_on_X_pre_compute_and_reduce_distances_on_chunks(
            X_start, X_end, Y_start, Y_end, thread_num,
        )


    @final
    cdef void _parallel_on_Y_init(
        self,
    ) nogil:
        ArgKmin{{name_suffix}}._parallel_on_Y_init(self)
        self.middle_term_computer._parallel_on_Y_init()


    @final
    cdef void _parallel_on_Y_parallel_init(
        self,
        ITYPE_t thread_num,
        ITYPE_t X_start,
        ITYPE_t X_end,
    ) nogil:
        ArgKmin{{name_suffix}}._parallel_on_Y_parallel_init(self, thread_num, X_start, X_end)
        self.middle_term_computer._parallel_on_Y_parallel_init(thread_num, X_start, X_end)


    @final
    cdef void _parallel_on_Y_pre_compute_and_reduce_distances_on_chunks(
        self,
        ITYPE_t X_start,
        ITYPE_t X_end,
        ITYPE_t Y_start,
        ITYPE_t Y_end,
        ITYPE_t thread_num,
    ) nogil:
        ArgKmin{{name_suffix}}._parallel_on_Y_pre_compute_and_reduce_distances_on_chunks(
            self,
            X_start, X_end,
            Y_start, Y_end,
            thread_num,
        )
        self.middle_term_computer._parallel_on_Y_pre_compute_and_reduce_distances_on_chunks(
            X_start, X_end, Y_start, Y_end, thread_num
        )


    @final
    cdef void _compute_and_reduce_distances_on_chunks(
        self,
        ITYPE_t X_start,
        ITYPE_t X_end,
        ITYPE_t Y_start,
        ITYPE_t Y_end,
        ITYPE_t thread_num,
    ) nogil:
        cdef:
            ITYPE_t i, j
            DTYPE_t squared_dist_i_j
            ITYPE_t n_X = X_end - X_start
            ITYPE_t n_Y = Y_end - Y_start
<<<<<<< HEAD
            DTYPE_t * dist_middle_terms = self.middle_term_computer._compute_distances_on_chunks(
=======
            DTYPE_t * dist_middle_terms = self.gemm_term_computer._compute_dist_middle_terms(
>>>>>>> 98a3fdf6
                X_start, X_end, Y_start, Y_end, thread_num
            )
            DTYPE_t * heaps_r_distances = self.heaps_r_distances_chunks[thread_num]
            ITYPE_t * heaps_indices = self.heaps_indices_chunks[thread_num]

        # Pushing the distance and their associated indices on heaps
        # which keep tracks of the argkmin.
        for i in range(n_X):
            for j in range(n_Y):
                heap_push(
                    heaps_r_distances + i * self.k,
                    heaps_indices + i * self.k,
                    self.k,
                    # Using the squared euclidean distance as the rank-preserving distance:
                    #
                    #             ||X_c_i||² - 2 X_c_i.Y_c_j^T + ||Y_c_j||²
                    #
                    (
                        self.X_norm_squared[i + X_start] +
                        dist_middle_terms[i * n_Y + j] +
                        self.Y_norm_squared[j + Y_start]
                    ),
                    j + Y_start,
                )

{{endfor}}<|MERGE_RESOLUTION|>--- conflicted
+++ resolved
@@ -23,13 +23,8 @@
 {{for name_suffix in ['64', '32']}}
 
 from ._base cimport (
-<<<<<<< HEAD
-    BaseDistanceReducer{{name_suffix}},
-    _sqeuclidean_row_norms{{name_suffix}}
-=======
     BaseDistancesReduction{{name_suffix}},
     _sqeuclidean_row_norms{{name_suffix}},
->>>>>>> 98a3fdf6
 )
 
 from ._datasets_pair cimport (
@@ -488,11 +483,7 @@
             DTYPE_t squared_dist_i_j
             ITYPE_t n_X = X_end - X_start
             ITYPE_t n_Y = Y_end - Y_start
-<<<<<<< HEAD
-            DTYPE_t * dist_middle_terms = self.middle_term_computer._compute_distances_on_chunks(
-=======
-            DTYPE_t * dist_middle_terms = self.gemm_term_computer._compute_dist_middle_terms(
->>>>>>> 98a3fdf6
+            DTYPE_t * dist_middle_terms = self.middle_term_computer._compute_dist_middle_terms(
                 X_start, X_end, Y_start, Y_end, thread_num
             )
             DTYPE_t * heaps_r_distances = self.heaps_r_distances_chunks[thread_num]
