{{py:

implementation_specific_values = [
    # Values are the following ones:
    #
    # name_suffix, INPUT_DTYPE_t, INPUT_DTYPE
    ('64', 'DistanceMetric64', 'float64_t'),
    ('32', 'DistanceMetric32', 'float32_t')
]

}}
from ...utils._typedefs cimport float64_t, float32_t, int32_t, intp_t
from ...metrics._dist_metrics cimport DistanceMetric64, DistanceMetric32, DistanceMetric

{{for name_suffix, DistanceMetric, INPUT_DTYPE_t in implementation_specific_values}}


cdef class DatasetsPair{{name_suffix}}:
    cdef:
        {{DistanceMetric}} distance_metric
        intp_t n_features

<<<<<<< HEAD
        readonly bint X_is_Y

    cdef ITYPE_t n_samples_X(self) noexcept nogil
=======
    cdef intp_t n_samples_X(self) noexcept nogil
>>>>>>> ab581af2

    cdef intp_t n_samples_Y(self) noexcept nogil

    cdef float64_t dist(self, intp_t i, intp_t j) noexcept nogil

    cdef float64_t surrogate_dist(self, intp_t i, intp_t j) noexcept nogil


cdef class DenseDenseDatasetsPair{{name_suffix}}(DatasetsPair{{name_suffix}}):
    cdef:
        const {{INPUT_DTYPE_t}}[:, ::1] X
        const {{INPUT_DTYPE_t}}[:, ::1] Y


cdef class SparseSparseDatasetsPair{{name_suffix}}(DatasetsPair{{name_suffix}}):
    cdef:
        const {{INPUT_DTYPE_t}}[:] X_data
        const int32_t[:] X_indices
        const int32_t[:] X_indptr

        const {{INPUT_DTYPE_t}}[:] Y_data
        const int32_t[:] Y_indices
        const int32_t[:] Y_indptr


cdef class SparseDenseDatasetsPair{{name_suffix}}(DatasetsPair{{name_suffix}}):
    cdef:
        const {{INPUT_DTYPE_t}}[:] X_data
        const int32_t[:] X_indices
        const int32_t[:] X_indptr

        const {{INPUT_DTYPE_t}}[:] Y_data
        const int32_t[:] Y_indices
        intp_t n_Y


cdef class DenseSparseDatasetsPair{{name_suffix}}(DatasetsPair{{name_suffix}}):
    cdef:
        # As distance metrics are commutative, we can simply rely
        # on the implementation of SparseDenseDatasetsPair and
        # swap arguments.
        DatasetsPair{{name_suffix}} datasets_pair

{{endfor}}<|MERGE_RESOLUTION|>--- conflicted
+++ resolved
@@ -20,13 +20,9 @@
         {{DistanceMetric}} distance_metric
         intp_t n_features
 
-<<<<<<< HEAD
         readonly bint X_is_Y
 
-    cdef ITYPE_t n_samples_X(self) noexcept nogil
-=======
     cdef intp_t n_samples_X(self) noexcept nogil
->>>>>>> ab581af2
 
     cdef intp_t n_samples_Y(self) noexcept nogil
 
