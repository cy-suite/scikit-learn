{{py:

implementation_specific_values = [
    # Values are the following ones:
    #
    #       name_suffix, DistanceMetric, INPUT_DTYPE_t, INPUT_DTYPE
    #
    # We use DistanceMetric for float64 for backward naming compatibility.
    #
    ('64', 'DistanceMetric', 'DTYPE_t'),
    ('32', 'DistanceMetric32', 'cnp.float32_t')
]

}}
cimport numpy as cnp

from ...utils._typedefs cimport DTYPE_t, ITYPE_t, SPARSE_INDEX_TYPE_t
from ...metrics._dist_metrics cimport DistanceMetric, DistanceMetric32

{{for name_suffix, DistanceMetric, INPUT_DTYPE_t in implementation_specific_values}}


cdef class DatasetsPair{{name_suffix}}:
    cdef:
        {{DistanceMetric}} distance_metric
        ITYPE_t n_features

<<<<<<< HEAD
        readonly bint X_is_Y

    cdef ITYPE_t n_samples_X(self) nogil
=======
    cdef ITYPE_t n_samples_X(self) noexcept nogil
>>>>>>> 451f2121

    cdef ITYPE_t n_samples_Y(self) noexcept nogil

    cdef DTYPE_t dist(self, ITYPE_t i, ITYPE_t j) noexcept nogil

    cdef DTYPE_t surrogate_dist(self, ITYPE_t i, ITYPE_t j) noexcept nogil


cdef class DenseDenseDatasetsPair{{name_suffix}}(DatasetsPair{{name_suffix}}):
    cdef:
        const {{INPUT_DTYPE_t}}[:, ::1] X
        const {{INPUT_DTYPE_t}}[:, ::1] Y


cdef class SparseSparseDatasetsPair{{name_suffix}}(DatasetsPair{{name_suffix}}):
    cdef:
        const {{INPUT_DTYPE_t}}[:] X_data
        const SPARSE_INDEX_TYPE_t[:] X_indices
        const SPARSE_INDEX_TYPE_t[:] X_indptr

        const {{INPUT_DTYPE_t}}[:] Y_data
        const SPARSE_INDEX_TYPE_t[:] Y_indices
        const SPARSE_INDEX_TYPE_t[:] Y_indptr


cdef class SparseDenseDatasetsPair{{name_suffix}}(DatasetsPair{{name_suffix}}):
    cdef:
        const {{INPUT_DTYPE_t}}[:] X_data
        const SPARSE_INDEX_TYPE_t[:] X_indices
        const SPARSE_INDEX_TYPE_t[:] X_indptr

        const {{INPUT_DTYPE_t}}[:] Y_data
        const SPARSE_INDEX_TYPE_t[:] Y_indices
        ITYPE_t n_Y


cdef class DenseSparseDatasetsPair{{name_suffix}}(DatasetsPair{{name_suffix}}):
    cdef:
        # As distance metrics are commutative, we can simply rely
        # on the implementation of SparseDenseDatasetsPair and
        # swap arguments.
        DatasetsPair{{name_suffix}} datasets_pair

{{endfor}}<|MERGE_RESOLUTION|>--- conflicted
+++ resolved
@@ -25,13 +25,9 @@
         {{DistanceMetric}} distance_metric
         ITYPE_t n_features
 
-<<<<<<< HEAD
         readonly bint X_is_Y
 
-    cdef ITYPE_t n_samples_X(self) nogil
-=======
     cdef ITYPE_t n_samples_X(self) noexcept nogil
->>>>>>> 451f2121
 
     cdef ITYPE_t n_samples_Y(self) noexcept nogil
 
