--- conflicted
+++ resolved
@@ -1,3 +1,18 @@
+{{py:
+
+implementation_specific_values = [
+    # Values are the following ones:
+    #
+    #       name_suffix, upcast_to_float64, INPUT_DTYPE_t, INPUT_DTYPE
+    #
+    # We also use the float64 dtype and C-type names as defined in
+    # `sklearn.utils._typedefs` to maintain consistency.
+    #
+    ('64', False, 'DTYPE_t', 'DTYPE'),
+    ('32', True, 'cnp.float32_t', 'np.float32')
+]
+
+}}
 cimport numpy as cnp
 cimport openmp
 
@@ -17,11 +32,7 @@
 from sklearn import get_config
 from sklearn.utils import check_scalar
 from ...utils._openmp_helpers import _openmp_effective_n_threads
-<<<<<<< HEAD
 from ...utils._typedefs import ITYPE, DTYPE, SPARSE_INDEX_TYPE
-=======
-from ...utils._typedefs import DTYPE
->>>>>>> 98a3fdf6
 
 cnp.import_array()
 
@@ -91,7 +102,11 @@
 
     return squared_row_norms
 
-{{for name_suffix in ['64', '32']}}
+
+{{for name_suffix, upcast_to_float64, INPUT_DTYPE_t, INPUT_DTYPE in implementation_specific_values}}
+
+from ._datasets_pair cimport DatasetsPair{{name_suffix}}
+
 
 cpdef DTYPE_t[::1] _sqeuclidean_row_norms{{name_suffix}}_sparse(
     const {{INPUT_DTYPE_t}}[:] X_data,
@@ -123,8 +138,6 @@
     else:
         return _sqeuclidean_row_norms{{name_suffix}}_dense(X, num_threads)
 
-
-from ._datasets_pair cimport DatasetsPair{{name_suffix}}
 
 cdef class BaseDistancesReduction{{name_suffix}}:
     """
