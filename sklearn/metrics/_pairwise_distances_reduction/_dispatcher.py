--- conflicted
+++ resolved
@@ -92,9 +92,6 @@
         -------
         True if the PairwiseDistancesReduction can be used, else False.
         """
-<<<<<<< HEAD
-        dtypes_validity = X.dtype == Y.dtype and X.dtype in (np.float64, np.float32)
-=======
         dtypes_validity = X.dtype == Y.dtype == np.float64
         c_contiguity = (
             hasattr(X, "flags")
@@ -102,7 +99,6 @@
             and hasattr(Y, "flags")
             and Y.flags.c_contiguous
         )
->>>>>>> ec6efc57
         return (
             get_config().get("enable_cython_pairwise_dist", True)
             and not issparse(X)
