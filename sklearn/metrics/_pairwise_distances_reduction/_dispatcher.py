--- conflicted
+++ resolved
@@ -3,12 +3,9 @@
 import numpy as np
 
 from typing import List
-<<<<<<< HEAD
-=======
 
 from scipy.sparse import isspmatrix_csr
 
->>>>>>> ad34a372
 from .._dist_metrics import BOOL_METRICS, METRIC_MAPPING
 
 from ._base import (
@@ -105,12 +102,6 @@
         def is_numpy_c_ordered(X):
             return hasattr(X, "flags") and X.flags.c_contiguous
 
-<<<<<<< HEAD
-        return (
-            get_config().get("enable_cython_pairwise_dist", True)
-            and is_numpy_c_ordered(X)
-            and is_numpy_c_ordered(Y)
-=======
         def is_valid_sparse_matrix(X):
             return (
                 isspmatrix_csr(X)
@@ -127,7 +118,6 @@
             get_config().get("enable_cython_pairwise_dist", True)
             and (is_numpy_c_ordered(X) or is_valid_sparse_matrix(X))
             and (is_numpy_c_ordered(Y) or is_valid_sparse_matrix(Y))
->>>>>>> ad34a372
             and X.dtype == Y.dtype
             and X.dtype in (np.float32, np.float64)
             and metric in cls.valid_metrics()
