from abc import abstractmethod

import numpy as np

from typing import List

from scipy.sparse import isspmatrix_csr

from .._dist_metrics import BOOL_METRICS, METRIC_MAPPING

from ._base import (
    _sqeuclidean_row_norms64,
    _sqeuclidean_row_norms32,
)
from ._argkmin import (
    ArgKmin64,
    ArgKmin32,
)
from ._radius_neighbors import (
    RadiusNeighbors64,
    RadiusNeighbors32,
)

from ... import get_config


def sqeuclidean_row_norms(X, num_threads):
    """Compute the squared euclidean norm of the rows of X in parallel.

    Parameters
    ----------
    X : ndarray of shape (n_samples, n_features)
        Input data. Must be c-contiguous.

    num_threads : int
        The number of OpenMP threads to use.

    Returns
    -------
    sqeuclidean_row_norms : ndarray of shape (n_samples,)
        Arrays containing the squared euclidean norm of each row of X.
    """
    if X.dtype == np.float64:
        return _sqeuclidean_row_norms64(X, num_threads)
    if X.dtype == np.float32:
        return _sqeuclidean_row_norms32(X, num_threads)

    raise ValueError(
        "Only float64 or float32 datasets are supported at this time, "
        f"got: X.dtype={X.dtype}."
    )


class BaseDistancesReductionDispatcher:
    """Abstract base dispatcher for pairwise distance computation & reduction.

    Each dispatcher extending the base :class:`BaseDistancesReductionDispatcher`
    dispatcher must implement the :meth:`compute` classmethod.
    """

    @classmethod
    def valid_metrics(cls) -> List[str]:
        excluded = {
            # PyFunc cannot be supported because it necessitates interacting with
            # the CPython interpreter to call user defined functions.
            "pyfunc",
            "mahalanobis",  # is numerically unstable
            # In order to support discrete distance metrics, we need to have a
            # stable simultaneous sort which preserves the order of the indices
            # because there generally is a lot of occurrences for a given values
            # of distances in this case.
            # TODO: implement a stable simultaneous_sort.
            "hamming",
            *BOOL_METRICS,
        }
        return sorted(set(METRIC_MAPPING.keys()) - excluded)

    @classmethod
    def is_usable_for(cls, X, Y, metric) -> bool:
        """Return True if the dispatcher can be used for the
        given parameters.

        Parameters
        ----------
        X : {ndarray, sparse matrix} of shape (n_samples_X, n_features)
            Input data.

        Y : {ndarray, sparse matrix} of shape (n_samples_Y, n_features)
            Input data.

        metric : str, default='euclidean'
            The distance metric to use.
            For a list of available metrics, see the documentation of
            :class:`~sklearn.metrics.DistanceMetric`.

        Returns
        -------
        True if the dispatcher can be used, else False.
        """

        def is_numpy_c_ordered(X):
            return hasattr(X, "flags") and X.flags.c_contiguous

        def is_valid_sparse_matrix(X):
            return (
                isspmatrix_csr(X)
                and
                # TODO: support CSR matrices without non-zeros elements
                X.nnz > 0
                and
                # TODO: support CSR matrices with int64 indices and indptr
                # See: https://github.com/scikit-learn/scikit-learn/issues/23653
                X.indices.dtype == X.indptr.dtype == np.int32
            )

        is_usable = (
            get_config().get("enable_cython_pairwise_dist", True)
            and (is_numpy_c_ordered(X) or is_valid_sparse_matrix(X))
            and (is_numpy_c_ordered(Y) or is_valid_sparse_matrix(Y))
            and X.dtype == Y.dtype
            and X.dtype in (np.float32, np.float64)
            and metric in cls.valid_metrics()
        )

        # The other joblib-based back-end might be more efficient on fused sparse-dense
        # datasets' pairs on metric="(sq)euclidean" for some configurations because it
        # uses the Squared Euclidean matrix decomposition, i.e.:
        #
        #       ||X_c_i - Y_c_j||² = ||X_c_i||² - 2 X_c_i.Y_c_j^T + ||Y_c_j||²
        #
        # calling efficient sparse-dense routines for matrix and vectors multiplication
        # implemented in SciPy we do not use yet here.
        # See: https://github.com/scikit-learn/scikit-learn/pull/23585#issuecomment-1247996669  # noqa
        # TODO: implement specialisation for (sq)euclidean on fused sparse-dense
        # using sparse-dense routines for matrix-vector multiplications.
        fused_sparse_dense_euclidean_case_guard = not (
            (is_valid_sparse_matrix(X) or is_valid_sparse_matrix(Y))
            and isinstance(metric, str)
            and "euclidean" in metric
        )

        return is_usable and fused_sparse_dense_euclidean_case_guard

    @classmethod
    @abstractmethod
    def compute(
        cls,
        X,
        Y,
        **kwargs,
    ):
        """Compute the reduction.

        Parameters
        ----------
        X : ndarray or CSR matrix of shape (n_samples_X, n_features)
            Input data.

        Y : ndarray or CSR matrix of shape (n_samples_Y, n_features)
            Input data.

        **kwargs : additional parameters for the reduction

        Notes
        -----
        This method is an abstract class method: it has to be implemented
        for all subclasses.
        """


class ArgKmin(BaseDistancesReductionDispatcher):
    """Compute the argkmin of row vectors of X on the ones of Y.

    For each row vector of X, computes the indices of k first the rows
    vectors of Y with the smallest distances.

    ArgKmin is typically used to perform
    bruteforce k-nearest neighbors queries.

    This class is not meant to be instanciated, one should only use
    its :meth:`compute` classmethod which handles allocation and
    deallocation consistently.
    """

    @classmethod
    def compute(
        cls,
        X,
        Y,
        k,
        metric="euclidean",
        chunk_size=None,
        metric_kwargs=None,
        strategy=None,
        return_distance=False,
    ):
        """Compute the argkmin reduction.

        Parameters
        ----------
        X : ndarray or CSR matrix of shape (n_samples_X, n_features)
            Input data.

        Y : ndarray or CSR matrix of shape (n_samples_Y, n_features)
            Input data.

        k : int
            The k for the argkmin reduction.

        metric : str, default='euclidean'
            The distance metric to use for argkmin.
            For a list of available metrics, see the documentation of
            :class:`~sklearn.metrics.DistanceMetric`.

        chunk_size : int, default=None,
            The number of vectors per chunk. If None (default) looks-up in
            scikit-learn configuration for `pairwise_dist_chunk_size`,
            and use 256 if it is not set.

        metric_kwargs : dict, default=None
            Keyword arguments to pass to specified metric function.

        strategy : str, {'auto', 'parallel_on_X', 'parallel_on_Y'}, default=None
            The chunking strategy defining which dataset parallelization are made on.

            For both strategies the computations happens with two nested loops,
            respectively on chunks of X and chunks of Y.
            Strategies differs on which loop (outer or inner) is made to run
            in parallel with the Cython `prange` construct:

              - 'parallel_on_X' dispatches chunks of X uniformly on threads.
                Each thread then iterates on all the chunks of Y. This strategy is
                embarrassingly parallel and comes with no datastructures
                synchronisation.

              - 'parallel_on_Y' dispatches chunks of Y uniformly on threads.
                Each thread processes all the chunks of X in turn. This strategy is
                a sequence of embarrassingly parallel subtasks (the inner loop on Y
                chunks) with intermediate datastructures synchronisation at each
                iteration of the sequential outer loop on X chunks.

              - 'auto' relies on a simple heuristic to choose between
                'parallel_on_X' and 'parallel_on_Y': when `X.shape[0]` is large enough,
                'parallel_on_X' is usually the most efficient strategy.
                When `X.shape[0]` is small but `Y.shape[0]` is large, 'parallel_on_Y'
                brings more opportunity for parallelism and is therefore more efficient

              - None (default) looks-up in scikit-learn configuration for
                `pairwise_dist_parallel_strategy`, and use 'auto' if it is not set.

        return_distance : boolean, default=False
            Return distances between each X vector and its
            argkmin if set to True.

        Returns
        -------
        If return_distance=False:
          - argkmin_indices : ndarray of shape (n_samples_X, k)
            Indices of the argkmin for each vector in X.

        If return_distance=True:
          - argkmin_distances : ndarray of shape (n_samples_X, k)
            Distances to the argkmin for each vector in X.
          - argkmin_indices : ndarray of shape (n_samples_X, k)
            Indices of the argkmin for each vector in X.

        Notes
        -----
<<<<<<< HEAD
        This public classmethod is responsible for introspecting the arguments
        values to dispatch to the private dtype-specialized implementation of
        :class:`ArgKmin`.
=======
        This classmethod inspects the arguments values to dispatch to the
        dtype-specialized implementation of :class:`ArgKmin`.
>>>>>>> 5c897f19

        This allows decoupling the API entirely from the implementation details
        whilst maintaining RAII: all temporarily allocated datastructures necessary
        for the concrete implementation are therefore freed when this classmethod
        returns.
        """
        if X.dtype == Y.dtype == np.float64:
            return ArgKmin64.compute(
                X=X,
                Y=Y,
                k=k,
                metric=metric,
                chunk_size=chunk_size,
                metric_kwargs=metric_kwargs,
                strategy=strategy,
                return_distance=return_distance,
            )

        if X.dtype == Y.dtype == np.float32:
            return ArgKmin32.compute(
                X=X,
                Y=Y,
                k=k,
                metric=metric,
                chunk_size=chunk_size,
                metric_kwargs=metric_kwargs,
                strategy=strategy,
                return_distance=return_distance,
            )

        raise ValueError(
            "Only float64 or float32 datasets pairs are supported at this time, "
            f"got: X.dtype={X.dtype} and Y.dtype={Y.dtype}."
        )


class RadiusNeighbors(BaseDistancesReductionDispatcher):
    """Compute radius-based neighbors for two sets of vectors.

    For each row-vector X[i] of the queries X, find all the indices j of
    row-vectors in Y such that:

                        dist(X[i], Y[j]) <= radius

    The distance function `dist` depends on the values of the `metric`
    and `metric_kwargs` parameters.

    This class is not meant to be instanciated, one should only use
    its :meth:`compute` classmethod which handles allocation and
    deallocation consistently.
    """

    @classmethod
    def compute(
        cls,
        X,
        Y,
        radius,
        metric="euclidean",
        chunk_size=None,
        metric_kwargs=None,
        strategy=None,
        return_distance=False,
        sort_results=False,
    ):
        """Return the results of the reduction for the given arguments.

        Parameters
        ----------
        X : ndarray or CSR matrix of shape (n_samples_X, n_features)
            Input data.

        Y : ndarray or CSR matrix of shape (n_samples_Y, n_features)
            Input data.

        radius : float
            The radius defining the neighborhood.

        metric : str, default='euclidean'
            The distance metric to use.
            For a list of available metrics, see the documentation of
            :class:`~sklearn.metrics.DistanceMetric`.

        chunk_size : int, default=None,
            The number of vectors per chunk. If None (default) looks-up in
            scikit-learn configuration for `pairwise_dist_chunk_size`,
            and use 256 if it is not set.

        metric_kwargs : dict, default=None
            Keyword arguments to pass to specified metric function.

        strategy : str, {'auto', 'parallel_on_X', 'parallel_on_Y'}, default=None
            The chunking strategy defining which dataset parallelization are made on.

            For both strategies the computations happens with two nested loops,
            respectively on chunks of X and chunks of Y.
            Strategies differs on which loop (outer or inner) is made to run
            in parallel with the Cython `prange` construct:

              - 'parallel_on_X' dispatches chunks of X uniformly on threads.
                Each thread then iterates on all the chunks of Y. This strategy is
                embarrassingly parallel and comes with no datastructures
                synchronisation.

              - 'parallel_on_Y' dispatches chunks of Y uniformly on threads.
                Each thread processes all the chunks of X in turn. This strategy is
                a sequence of embarrassingly parallel subtasks (the inner loop on Y
                chunks) with intermediate datastructures synchronisation at each
                iteration of the sequential outer loop on X chunks.

              - 'auto' relies on a simple heuristic to choose between
                'parallel_on_X' and 'parallel_on_Y': when `X.shape[0]` is large enough,
                'parallel_on_X' is usually the most efficient strategy.
                When `X.shape[0]` is small but `Y.shape[0]` is large, 'parallel_on_Y'
                brings more opportunity for parallelism and is therefore more efficient
                despite the synchronization step at each iteration of the outer loop
                on chunks of `X`.

              - None (default) looks-up in scikit-learn configuration for
                `pairwise_dist_parallel_strategy`, and use 'auto' if it is not set.

        return_distance : boolean, default=False
            Return distances between each X vector and its neighbors if set to True.

        sort_results : boolean, default=False
            Sort results with respect to distances between each X vector and its
            neighbors if set to True.

        Returns
        -------
        If return_distance=False:
          - neighbors_indices : ndarray of n_samples_X ndarray
            Indices of the neighbors for each vector in X.

        If return_distance=True:
          - neighbors_indices : ndarray of n_samples_X ndarray
            Indices of the neighbors for each vector in X.
          - neighbors_distances : ndarray of n_samples_X ndarray
            Distances to the neighbors for each vector in X.

        Notes
        -----
<<<<<<< HEAD
        This public classmethod is responsible for introspecting the arguments
        values to dispatch to the private dtype-specialized implementation of
        :class:`RadiusNeighbors`.
=======
        This classmethod inspects the arguments values to dispatch to the
        dtype-specialized implementation of :class:`RadiusNeighbors`.
>>>>>>> 5c897f19

        This allows decoupling the API entirely from the implementation details
        whilst maintaining RAII: all temporarily allocated datastructures necessary
        for the concrete implementation are therefore freed when this classmethod
        returns.
        """
        if X.dtype == Y.dtype == np.float64:
            return RadiusNeighbors64.compute(
                X=X,
                Y=Y,
                radius=radius,
                metric=metric,
                chunk_size=chunk_size,
                metric_kwargs=metric_kwargs,
                strategy=strategy,
                sort_results=sort_results,
                return_distance=return_distance,
            )

        if X.dtype == Y.dtype == np.float32:
            return RadiusNeighbors32.compute(
                X=X,
                Y=Y,
                radius=radius,
                metric=metric,
                chunk_size=chunk_size,
                metric_kwargs=metric_kwargs,
                strategy=strategy,
                sort_results=sort_results,
                return_distance=return_distance,
            )

        raise ValueError(
            "Only float64 or float32 datasets pairs are supported at this time, "
            f"got: X.dtype={X.dtype} and Y.dtype={Y.dtype}."
        )<|MERGE_RESOLUTION|>--- conflicted
+++ resolved
@@ -266,14 +266,9 @@
 
         Notes
         -----
-<<<<<<< HEAD
         This public classmethod is responsible for introspecting the arguments
         values to dispatch to the private dtype-specialized implementation of
         :class:`ArgKmin`.
-=======
-        This classmethod inspects the arguments values to dispatch to the
-        dtype-specialized implementation of :class:`ArgKmin`.
->>>>>>> 5c897f19
 
         This allows decoupling the API entirely from the implementation details
         whilst maintaining RAII: all temporarily allocated datastructures necessary
@@ -416,14 +411,8 @@
 
         Notes
         -----
-<<<<<<< HEAD
-        This public classmethod is responsible for introspecting the arguments
-        values to dispatch to the private dtype-specialized implementation of
-        :class:`RadiusNeighbors`.
-=======
         This classmethod inspects the arguments values to dispatch to the
         dtype-specialized implementation of :class:`RadiusNeighbors`.
->>>>>>> 5c897f19
 
         This allows decoupling the API entirely from the implementation details
         whilst maintaining RAII: all temporarily allocated datastructures necessary
