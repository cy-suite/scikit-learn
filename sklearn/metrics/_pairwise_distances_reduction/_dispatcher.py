--- conflicted
+++ resolved
@@ -1,18 +1,16 @@
 from abc import abstractmethod
 from typing import List
 
-<<<<<<< HEAD
-from scipy.sparse import isspmatrix_csr, issparse
-
-from .._dist_metrics import BOOL_METRICS, METRIC_MAPPING
-from .. import DistanceMetric, DistanceMetric32
-=======
 import numpy as np
 from scipy.sparse import issparse, isspmatrix_csr
->>>>>>> b88b5398
 
 from ... import get_config
-from .._dist_metrics import BOOL_METRICS, METRIC_MAPPING64
+from .._dist_metrics import (
+    BOOL_METRICS,
+    METRIC_MAPPING64,
+    DistanceMetric,
+    DistanceMetric32,
+)
 from ._argkmin import (
     ArgKmin32,
     ArgKmin64,
