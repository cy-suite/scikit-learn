--- conflicted
+++ resolved
@@ -3,16 +3,8 @@
 implementation_specific_values = [
     # Values are the following ones:
     #
-<<<<<<< HEAD
-    #       name_suffix, DistanceMetric, INPUT_DTYPE_t, INPUT_DTYPE
-    #
-    # We use DistanceMetric for float64 for backward naming compatibility.
-    #
-    ('64', 'DistanceMetric', 'float64_t', 'np.float64'),
-=======
     # name_suffix, INPUT_DTYPE_t, INPUT_DTYPE
     ('64', 'DistanceMetric64', 'float64_t', 'np.float64'),
->>>>>>> 2ab1d81e
     ('32', 'DistanceMetric32', 'float32_t', 'np.float32')
 ]
 
@@ -22,10 +14,6 @@
 from cython cimport final
 
 from ...utils._typedefs cimport float64_t, float32_t, intp_t
-<<<<<<< HEAD
-from ...metrics._dist_metrics cimport DistanceMetric
-=======
->>>>>>> 2ab1d81e
 
 from scipy.sparse import issparse, csr_matrix
 
