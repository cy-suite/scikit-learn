--- conflicted
+++ resolved
@@ -103,6 +103,9 @@
                 metric,
                 **(metric_kwargs or {})
             )
+            # TODO: potentially we could infer identity of X and Y based on numerical
+            # values and not (uniquely) on the PyObject's identity
+            bint X_is_Y = X is Y
 
         # Metric-specific checks that do not replace nor duplicate `check_array`.
         distance_metric._validate_data(X)
@@ -112,20 +115,20 @@
         Y_is_sparse = issparse(Y)
 
         if not X_is_sparse and not Y_is_sparse:
-            return DenseDenseDatasetsPair{{name_suffix}}(X, Y, distance_metric)
+            return DenseDenseDatasetsPair{{name_suffix}}(X, Y, distance_metric, X_is_Y)
 
         if X_is_sparse and Y_is_sparse:
-            return SparseSparseDatasetsPair{{name_suffix}}(X, Y, distance_metric)
+            return SparseSparseDatasetsPair{{name_suffix}}(X, Y, distance_metric, X_is_Y)
 
         if X_is_sparse and not Y_is_sparse:
-            return SparseDenseDatasetsPair{{name_suffix}}(X, Y, distance_metric)
-
-<<<<<<< HEAD
-    def __init__(self, {{DistanceMetric}} distance_metric, bint X_is_Y):
+            return SparseDenseDatasetsPair{{name_suffix}}(X, Y, distance_metric, X_is_Y)
+
+        return DenseSparseDatasetsPair{{name_suffix}}(X, Y, distance_metric, X_is_Y)
+
+    def __init__(self, {{DistanceMetric}} distance_metric, bint X_is_Y, ITYPE_t n_features):
         self.distance_metric = distance_metric
         self.X_is_Y = X_is_Y
-=======
-        return DenseSparseDatasetsPair{{name_suffix}}(X, Y, distance_metric)
+        self.n_features = n_features
 
     @classmethod
     def unpack_csr_matrix(cls, X: csr_matrix):
@@ -135,11 +138,6 @@
         X_indptr = np.asarray(X.indptr, dtype=SPARSE_INDEX_TYPE)
         return X_data, X_indices, X_indptr
 
-    def __init__(self, {{DistanceMetric}} distance_metric, ITYPE_t n_features):
-        self.distance_metric = distance_metric
-        self.n_features = n_features
->>>>>>> ad34a372
-
     cdef ITYPE_t n_samples_X(self) nogil:
         """Number of samples in X."""
         # This is a abstract method.
@@ -180,18 +178,14 @@
         between two row vectors of (X, Y).
     """
 
-<<<<<<< HEAD
-    def __init__(self, X, Y, {{DistanceMetric}} distance_metric):
-        super().__init__(distance_metric, X_is_Y=X is Y)
-=======
     def __init__(
         self,
         const {{INPUT_DTYPE_t}}[:, ::1] X,
         const {{INPUT_DTYPE_t}}[:, ::1] Y,
         {{DistanceMetric}} distance_metric,
+        bint X_is_Y,
     ):
-        super().__init__(distance_metric, n_features=X.shape[1])
->>>>>>> ad34a372
+        super().__init__(distance_metric, n_features=X.shape[1], X_is_Y=X_is_Y)
         # Arrays have already been checked
         self.X = X
         self.Y = Y
@@ -230,8 +224,8 @@
         between two vectors of (X, Y).
     """
 
-    def __init__(self, X, Y, {{DistanceMetric}} distance_metric):
-        super().__init__(distance_metric, n_features=X.shape[1])
+    def __init__(self, X, Y, {{DistanceMetric}} distance_metric, bint X_is_Y):
+        super().__init__(distance_metric, n_features=X.shape[1], X_is_Y=X_is_Y)
 
         self.X_data, self.X_indices, self.X_indptr = self.unpack_csr_matrix(X)
         self.Y_data, self.Y_indices, self.Y_indptr = self.unpack_csr_matrix(Y)
@@ -290,8 +284,8 @@
         between two vectors of (X, Y).
     """
 
-    def __init__(self, X, Y, {{DistanceMetric}} distance_metric):
-        super().__init__(distance_metric, n_features=X.shape[1])
+    def __init__(self, X, Y, {{DistanceMetric}} distance_metric, bint X_is_Y):
+        super().__init__(distance_metric, n_features=X.shape[1], X_is_Y=X_is_Y)
 
         self.X_data, self.X_indices, self.X_indptr = self.unpack_csr_matrix(X)
 
@@ -388,10 +382,10 @@
         between two vectors of (X, Y).
     """
 
-    def __init__(self, X, Y, {{DistanceMetric}} distance_metric):
-        super().__init__(distance_metric, n_features=X.shape[1])
+    def __init__(self, X, Y, {{DistanceMetric}} distance_metric, bint X_is_Y):
+        super().__init__(distance_metric, n_features=X.shape[1], X_is_Y=X_is_Y)
         # Swapping arguments on the constructor
-        self.datasets_pair = SparseDenseDatasetsPair{{name_suffix}}(Y, X, distance_metric)
+        self.datasets_pair = SparseDenseDatasetsPair{{name_suffix}}(Y, X, distance_metric, X_is_Y)
 
     @final
     cdef ITYPE_t n_samples_X(self) nogil:
