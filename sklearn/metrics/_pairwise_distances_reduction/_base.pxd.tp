--- conflicted
+++ resolved
@@ -6,12 +6,11 @@
 
 cnp.import_array()
 
-cpdef DTYPE_t[::1] _sqeuclidean_row_norms64(
-    const DTYPE_t[:, ::1] X,
-    ITYPE_t num_threads,
-)
+{{for name_suffix, INPUT_DTYPE_t in [('64', 'DTYPE_t'), ('32', 'cnp.float32_t')]}}
 
-<<<<<<< HEAD
+from ._datasets_pair cimport DatasetsPair{{name_suffix}}
+
+
 cpdef DTYPE_t[::1] _sqeuclidean_row_norms{{name_suffix}}_dense(
     const {{INPUT_DTYPE_t}}[:, ::1] X,
     ITYPE_t num_threads,
@@ -28,20 +27,7 @@
     ITYPE_t num_threads,
 )
 
-cdef class BaseDistanceReducer{{name_suffix}}:
-=======
-cpdef DTYPE_t[::1] _sqeuclidean_row_norms32(
-    const cnp.float32_t[:, ::1] X,
-    ITYPE_t num_threads,
-)
-
-{{for name_suffix in ['64', '32']}}
-
-from ._datasets_pair cimport DatasetsPair{{name_suffix}}
-
-
 cdef class BaseDistancesReduction{{name_suffix}}:
->>>>>>> 98a3fdf6
     """
     Base float{{name_suffix}} implementation template of the pairwise-distances
     reduction backends.
