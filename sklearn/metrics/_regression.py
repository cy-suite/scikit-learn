"""Metrics to assess performance on regression task.

Functions named as ``*_score`` return a scalar value to maximize: the higher
the better.

Function named as ``*_error`` or ``*_loss`` return a scalar value to minimize:
the lower the better.
"""

# Authors: The scikit-learn developers
# SPDX-License-Identifier: BSD-3-Clause

import warnings
from numbers import Real

import numpy as np
from scipy.special import xlogy

from ..exceptions import UndefinedMetricWarning
from ..utils._array_api import (
    _average,
    _find_matching_floating_dtype,
    get_namespace,
    get_namespace_and_device,
    size,
)
from ..utils._param_validation import Hidden, Interval, StrOptions, validate_params
from ..utils.stats import _weighted_percentile
from ..utils.validation import (
    _check_sample_weight,
    _num_samples,
    check_array,
    check_consistent_length,
    column_or_1d,
)

__ALL__ = [
    "max_error",
    "mean_absolute_error",
    "mean_squared_error",
    "mean_squared_log_error",
    "median_absolute_error",
    "mean_absolute_percentage_error",
    "mean_pinball_loss",
    "r2_score",
    "root_mean_squared_log_error",
    "root_mean_squared_error",
    "explained_variance_score",
    "mean_tweedie_deviance",
    "mean_poisson_deviance",
    "mean_gamma_deviance",
    "d2_tweedie_score",
    "d2_pinball_score",
    "d2_absolute_error_score",
]


def _check_reg_targets(y_true, y_pred, multioutput, dtype="numeric", xp=None):
    """Check that y_true and y_pred belong to the same regression task.

    Parameters
    ----------
    y_true : array-like

    y_pred : array-like

    multioutput : array-like or string in ['raw_values', uniform_average',
        'variance_weighted'] or None
        None is accepted due to backward compatibility of r2_score().

    dtype : str or list, default="numeric"
        the dtype argument passed to check_array.

    Returns
    -------
    type_true : one of {'continuous', continuous-multioutput'}
        The type of the true target data, as output by
        'utils.multiclass.type_of_target'.

    y_true : array-like of shape (n_samples, n_outputs)
        Ground truth (correct) target values.

    y_pred : array-like of shape (n_samples, n_outputs)
        Estimated target values.

    multioutput : array-like of shape (n_outputs) or string in ['raw_values',
        uniform_average', 'variance_weighted'] or None
        Custom output weights if ``multioutput`` is array-like or
        just the corresponding argument if ``multioutput`` is a
        correct keyword.
    """
    xp, _ = get_namespace(y_true, y_pred, multioutput, xp=xp)

    check_consistent_length(y_true, y_pred)
    y_true = check_array(y_true, ensure_2d=False, dtype=dtype)
    y_pred = check_array(y_pred, ensure_2d=False, dtype=dtype)

    if y_true.ndim == 1:
        y_true = xp.reshape(y_true, (-1, 1))

    if y_pred.ndim == 1:
        y_pred = xp.reshape(y_pred, (-1, 1))

    if y_true.shape[1] != y_pred.shape[1]:
        raise ValueError(
            "y_true and y_pred have different number of output ({0}!={1})".format(
                y_true.shape[1], y_pred.shape[1]
            )
        )

    n_outputs = y_true.shape[1]
    allowed_multioutput_str = ("raw_values", "uniform_average", "variance_weighted")
    if isinstance(multioutput, str):
        if multioutput not in allowed_multioutput_str:
            raise ValueError(
                "Allowed 'multioutput' string values are {}. "
                "You provided multioutput={!r}".format(
                    allowed_multioutput_str, multioutput
                )
            )
    elif multioutput is not None:
        multioutput = check_array(multioutput, ensure_2d=False)
        if n_outputs == 1:
            raise ValueError("Custom weights are useful only in multi-output cases.")
        elif n_outputs != multioutput.shape[0]:
            raise ValueError(
                "There must be equally many custom weights "
                f"({multioutput.shape[0]}) as outputs ({n_outputs})."
            )
    y_type = "continuous" if n_outputs == 1 else "continuous-multioutput"

    return y_type, y_true, y_pred, multioutput


@validate_params(
    {
        "y_true": ["array-like"],
        "y_pred": ["array-like"],
        "sample_weight": ["array-like", None],
        "multioutput": [StrOptions({"raw_values", "uniform_average"}), "array-like"],
    },
    prefer_skip_nested_validation=True,
)
def mean_absolute_error(
    y_true, y_pred, *, sample_weight=None, multioutput="uniform_average"
):
    """Mean absolute error regression loss.

    Read more in the :ref:`User Guide <mean_absolute_error>`.

    Parameters
    ----------
    y_true : array-like of shape (n_samples,) or (n_samples, n_outputs)
        Ground truth (correct) target values.

    y_pred : array-like of shape (n_samples,) or (n_samples, n_outputs)
        Estimated target values.

    sample_weight : array-like of shape (n_samples,), default=None
        Sample weights.

    multioutput : {'raw_values', 'uniform_average'}  or array-like of shape \
            (n_outputs,), default='uniform_average'
        Defines aggregating of multiple output values.
        Array-like value defines weights used to average errors.

        'raw_values' :
            Returns a full set of errors in case of multioutput input.

        'uniform_average' :
            Errors of all outputs are averaged with uniform weight.

    Returns
    -------
    loss : float or array of floats
        If multioutput is 'raw_values', then mean absolute error is returned
        for each output separately.
        If multioutput is 'uniform_average' or an ndarray of weights, then the
        weighted average of all output errors is returned.

        MAE output is non-negative floating point. The best value is 0.0.

    Examples
    --------
    >>> from sklearn.metrics import mean_absolute_error
    >>> y_true = [3, -0.5, 2, 7]
    >>> y_pred = [2.5, 0.0, 2, 8]
    >>> mean_absolute_error(y_true, y_pred)
    0.5
    >>> y_true = [[0.5, 1], [-1, 1], [7, -6]]
    >>> y_pred = [[0, 2], [-1, 2], [8, -5]]
    >>> mean_absolute_error(y_true, y_pred)
    0.75
    >>> mean_absolute_error(y_true, y_pred, multioutput='raw_values')
    array([0.5, 1. ])
    >>> mean_absolute_error(y_true, y_pred, multioutput=[0.3, 0.7])
    0.85...
    """
    input_arrays = [y_true, y_pred, sample_weight, multioutput]
    xp, _ = get_namespace(*input_arrays)

    dtype = _find_matching_floating_dtype(y_true, y_pred, sample_weight, xp=xp)

    _, y_true, y_pred, multioutput = _check_reg_targets(
        y_true, y_pred, multioutput, dtype=dtype, xp=xp
    )
    check_consistent_length(y_true, y_pred, sample_weight)

    output_errors = _average(
        xp.abs(y_pred - y_true), weights=sample_weight, axis=0, xp=xp
    )
    if isinstance(multioutput, str):
        if multioutput == "raw_values":
            return output_errors
        elif multioutput == "uniform_average":
            # pass None as weights to np.average: uniform mean
            multioutput = None

    # Average across the outputs (if needed).
    # The second call to `_average` should always return
    # a scalar array that we convert to a Python float to
    # consistently return the same eager evaluated value.
    # Therefore, `axis=None`.
    mean_absolute_error = _average(output_errors, weights=multioutput)

    return float(mean_absolute_error)


@validate_params(
    {
        "y_true": ["array-like"],
        "y_pred": ["array-like"],
        "sample_weight": ["array-like", None],
        "alpha": [Interval(Real, 0, 1, closed="both")],
        "multioutput": [StrOptions({"raw_values", "uniform_average"}), "array-like"],
    },
    prefer_skip_nested_validation=True,
)
def mean_pinball_loss(
    y_true, y_pred, *, sample_weight=None, alpha=0.5, multioutput="uniform_average"
):
    """Pinball loss for quantile regression.

    Read more in the :ref:`User Guide <pinball_loss>`.

    Parameters
    ----------
    y_true : array-like of shape (n_samples,) or (n_samples, n_outputs)
        Ground truth (correct) target values.

    y_pred : array-like of shape (n_samples,) or (n_samples, n_outputs)
        Estimated target values.

    sample_weight : array-like of shape (n_samples,), default=None
        Sample weights.

    alpha : float, slope of the pinball loss, default=0.5,
        This loss is equivalent to :ref:`mean_absolute_error` when `alpha=0.5`,
        `alpha=0.95` is minimized by estimators of the 95th percentile.

    multioutput : {'raw_values', 'uniform_average'}  or array-like of shape \
            (n_outputs,), default='uniform_average'
        Defines aggregating of multiple output values.
        Array-like value defines weights used to average errors.

        'raw_values' :
            Returns a full set of errors in case of multioutput input.

        'uniform_average' :
            Errors of all outputs are averaged with uniform weight.

    Returns
    -------
    loss : float or ndarray of floats
        If multioutput is 'raw_values', then mean absolute error is returned
        for each output separately.
        If multioutput is 'uniform_average' or an ndarray of weights, then the
        weighted average of all output errors is returned.

        The pinball loss output is a non-negative floating point. The best
        value is 0.0.

    Examples
    --------
    >>> from sklearn.metrics import mean_pinball_loss
    >>> y_true = [1, 2, 3]
    >>> mean_pinball_loss(y_true, [0, 2, 3], alpha=0.1)
    np.float64(0.03...)
    >>> mean_pinball_loss(y_true, [1, 2, 4], alpha=0.1)
    np.float64(0.3...)
    >>> mean_pinball_loss(y_true, [0, 2, 3], alpha=0.9)
    np.float64(0.3...)
    >>> mean_pinball_loss(y_true, [1, 2, 4], alpha=0.9)
    np.float64(0.03...)
    >>> mean_pinball_loss(y_true, y_true, alpha=0.1)
    np.float64(0.0)
    >>> mean_pinball_loss(y_true, y_true, alpha=0.9)
    np.float64(0.0)
    """
    y_type, y_true, y_pred, multioutput = _check_reg_targets(
        y_true, y_pred, multioutput
    )
    check_consistent_length(y_true, y_pred, sample_weight)
    diff = y_true - y_pred
    sign = (diff >= 0).astype(diff.dtype)
    loss = alpha * sign * diff - (1 - alpha) * (1 - sign) * diff
    output_errors = np.average(loss, weights=sample_weight, axis=0)

    if isinstance(multioutput, str) and multioutput == "raw_values":
        return output_errors

    if isinstance(multioutput, str) and multioutput == "uniform_average":
        # pass None as weights to np.average: uniform mean
        multioutput = None

    return np.average(output_errors, weights=multioutput)


@validate_params(
    {
        "y_true": ["array-like"],
        "y_pred": ["array-like"],
        "sample_weight": ["array-like", None],
        "multioutput": [StrOptions({"raw_values", "uniform_average"}), "array-like"],
    },
    prefer_skip_nested_validation=True,
)
def mean_absolute_percentage_error(
    y_true, y_pred, *, sample_weight=None, multioutput="uniform_average"
):
    """Mean absolute percentage error (MAPE) regression loss.
<<<<<<< HEAD
    MAPE output is a relative measure of error that does not have an upper bound,
    unlike typical percentages. It can return values greater than 1 (e.g., 2 
    representing a 200% error). For example, an error of 1 represents a 100% 
    deviation from the true value.

    Note that we are not using the common "percentage" definition: the percentage
    in the range [0, 100] is converted to a relative value in the range [0, 1]
    by dividing by 100. Thus, an error of 200% corresponds to a relative error of 2.
    Read more in the :ref:`User Guide <mean_absolute_percentage_error>`.
=======

    MAPE output is a relative measure of error that does not have an upper bound, unlike typical percentages. 
    It can return values greater than 1 (e.g., 2 representing a 200% error). For example, an error of 1 
    represents a 100% deviation from the true value. Read more in the
    :ref:`User Guide <mean_absolute_percentage_error>`.
>>>>>>> ef34ec7c

    .. versionadded:: 0.24

    Parameters
    ----------
    y_true : array-like of shape (n_samples,) or (n_samples, n_outputs)
        Ground truth (correct) target values.

    y_pred : array-like of shape (n_samples,) or (n_samples, n_outputs)
        Estimated target values.

    sample_weight : array-like of shape (n_samples,), default=None
        Sample weights.

    multioutput : {'raw_values', 'uniform_average'} or array-like
        Defines aggregating of multiple output values.
        Array-like value defines weights used to average errors.
        If input is list then the shape must be (n_outputs,).

        'raw_values' :
            Returns a full set of errors in case of multioutput input.

        'uniform_average' :
            Errors of all outputs are averaged with uniform weight.

    Returns
    -------
    loss : float or ndarray of floats
        If multioutput is 'raw_values', then mean absolute percentage error
        is returned for each output separately.
        If multioutput is 'uniform_average' or an ndarray of weights, then the
        weighted average of all output errors is returned.

        MAPE output is non-negative floating point. The best value is 0.0.
        But note that bad predictions can lead to arbitrarily large
        MAPE values, especially if some `y_true` values are very close to zero.
        Note that we return a large value instead of `inf` when `y_true` is zero.

    Examples
    --------
    >>> from sklearn.metrics import mean_absolute_percentage_error
    >>> y_true = [3, -0.5, 2, 7]
    >>> y_pred = [2.5, 0.0, 2, 8]
    >>> mean_absolute_percentage_error(y_true, y_pred)
    0.3273...
    >>> y_true = [[0.5, 1], [-1, 1], [7, -6]]
    >>> y_pred = [[0, 2], [-1, 2], [8, -5]]
    >>> mean_absolute_percentage_error(y_true, y_pred)
    0.5515...
    >>> mean_absolute_percentage_error(y_true, y_pred, multioutput=[0.3, 0.7])
    0.6198...
    >>> # the value when some element of the y_true is zero is arbitrarily high because
    >>> # of the division by epsilon
    >>> y_true = [1., 0., 2.4, 7.]
    >>> y_pred = [1.2, 0.1, 2.4, 8.]
    >>> mean_absolute_percentage_error(y_true, y_pred)
    112589990684262.48
    """
    input_arrays = [y_true, y_pred, sample_weight, multioutput]
    xp, _ = get_namespace(*input_arrays)
    dtype = _find_matching_floating_dtype(y_true, y_pred, sample_weight, xp=xp)

    y_type, y_true, y_pred, multioutput = _check_reg_targets(
        y_true, y_pred, multioutput
    )
    check_consistent_length(y_true, y_pred, sample_weight)
    epsilon = xp.asarray(xp.finfo(xp.float64).eps, dtype=dtype)
    y_true_abs = xp.asarray(xp.abs(y_true), dtype=dtype)
    mape = xp.asarray(xp.abs(y_pred - y_true), dtype=dtype) / xp.maximum(
        y_true_abs, epsilon
    )
    output_errors = _average(mape, weights=sample_weight, axis=0)
    if isinstance(multioutput, str):
        if multioutput == "raw_values":
            return output_errors
        elif multioutput == "uniform_average":
            # pass None as weights to _average: uniform mean
            multioutput = None

    # Average across the outputs (if needed).
    # The second call to `_average` should always return
    # a scalar array that we convert to a Python float to
    # consistently return the same eager evaluated value.
    # Therefore, `axis=None`.
    mean_absolute_percentage_error = _average(output_errors, weights=multioutput)

    return float(mean_absolute_percentage_error)


@validate_params(
    {
        "y_true": ["array-like"],
        "y_pred": ["array-like"],
        "sample_weight": ["array-like", None],
        "multioutput": [StrOptions({"raw_values", "uniform_average"}), "array-like"],
        "squared": [Hidden(StrOptions({"deprecated"})), "boolean"],
    },
    prefer_skip_nested_validation=True,
)
def mean_squared_error(
    y_true,
    y_pred,
    *,
    sample_weight=None,
    multioutput="uniform_average",
    squared="deprecated",
):
    """Mean squared error regression loss.

    Read more in the :ref:`User Guide <mean_squared_error>`.

    Parameters
    ----------
    y_true : array-like of shape (n_samples,) or (n_samples, n_outputs)
        Ground truth (correct) target values.

    y_pred : array-like of shape (n_samples,) or (n_samples, n_outputs)
        Estimated target values.

    sample_weight : array-like of shape (n_samples,), default=None
        Sample weights.

    multioutput : {'raw_values', 'uniform_average'} or array-like of shape \
            (n_outputs,), default='uniform_average'
        Defines aggregating of multiple output values.
        Array-like value defines weights used to average errors.

        'raw_values' :
            Returns a full set of errors in case of multioutput input.

        'uniform_average' :
            Errors of all outputs are averaged with uniform weight.

    squared : bool, default=True
        If True returns MSE value, if False returns RMSE value.

        .. deprecated:: 1.4
           `squared` is deprecated in 1.4 and will be removed in 1.6.
           Use :func:`~sklearn.metrics.root_mean_squared_error`
           instead to calculate the root mean squared error.

    Returns
    -------
    loss : float or array of floats
        A non-negative floating point value (the best value is 0.0), or an
        array of floating point values, one for each individual target.

    Examples
    --------
    >>> from sklearn.metrics import mean_squared_error
    >>> y_true = [3, -0.5, 2, 7]
    >>> y_pred = [2.5, 0.0, 2, 8]
    >>> mean_squared_error(y_true, y_pred)
    0.375
    >>> y_true = [[0.5, 1],[-1, 1],[7, -6]]
    >>> y_pred = [[0, 2],[-1, 2],[8, -5]]
    >>> mean_squared_error(y_true, y_pred)
    0.708...
    >>> mean_squared_error(y_true, y_pred, multioutput='raw_values')
    array([0.41666667, 1.        ])
    >>> mean_squared_error(y_true, y_pred, multioutput=[0.3, 0.7])
    0.825...
    """
    # TODO(1.6): remove
    if squared != "deprecated":
        warnings.warn(
            (
                "'squared' is deprecated in version 1.4 and "
                "will be removed in 1.6. To calculate the "
                "root mean squared error, use the function"
                "'root_mean_squared_error'."
            ),
            FutureWarning,
        )
        if not squared:
            return root_mean_squared_error(
                y_true, y_pred, sample_weight=sample_weight, multioutput=multioutput
            )

    xp, _ = get_namespace(y_true, y_pred, sample_weight, multioutput)
    dtype = _find_matching_floating_dtype(y_true, y_pred, xp=xp)

    y_type, y_true, y_pred, multioutput = _check_reg_targets(
        y_true, y_pred, multioutput, dtype=dtype, xp=xp
    )
    check_consistent_length(y_true, y_pred, sample_weight)
    output_errors = _average((y_true - y_pred) ** 2, axis=0, weights=sample_weight)

    if isinstance(multioutput, str):
        if multioutput == "raw_values":
            return output_errors
        elif multioutput == "uniform_average":
            # pass None as weights to _average: uniform mean
            multioutput = None

    # Average across the outputs (if needed).
    # The second call to `_average` should always return
    # a scalar array that we convert to a Python float to
    # consistently return the same eager evaluated value.
    # Therefore, `axis=None`.
    mean_squared_error = _average(output_errors, weights=multioutput)

    return float(mean_squared_error)


@validate_params(
    {
        "y_true": ["array-like"],
        "y_pred": ["array-like"],
        "sample_weight": ["array-like", None],
        "multioutput": [StrOptions({"raw_values", "uniform_average"}), "array-like"],
    },
    prefer_skip_nested_validation=True,
)
def root_mean_squared_error(
    y_true, y_pred, *, sample_weight=None, multioutput="uniform_average"
):
    """Root mean squared error regression loss.

    Read more in the :ref:`User Guide <mean_squared_error>`.

    .. versionadded:: 1.4

    Parameters
    ----------
    y_true : array-like of shape (n_samples,) or (n_samples, n_outputs)
        Ground truth (correct) target values.

    y_pred : array-like of shape (n_samples,) or (n_samples, n_outputs)
        Estimated target values.

    sample_weight : array-like of shape (n_samples,), default=None
        Sample weights.

    multioutput : {'raw_values', 'uniform_average'} or array-like of shape \
            (n_outputs,), default='uniform_average'
        Defines aggregating of multiple output values.
        Array-like value defines weights used to average errors.

        'raw_values' :
            Returns a full set of errors in case of multioutput input.

        'uniform_average' :
            Errors of all outputs are averaged with uniform weight.

    Returns
    -------
    loss : float or ndarray of floats
        A non-negative floating point value (the best value is 0.0), or an
        array of floating point values, one for each individual target.

    Examples
    --------
    >>> from sklearn.metrics import root_mean_squared_error
    >>> y_true = [3, -0.5, 2, 7]
    >>> y_pred = [2.5, 0.0, 2, 8]
    >>> root_mean_squared_error(y_true, y_pred)
    0.612...
    >>> y_true = [[0.5, 1],[-1, 1],[7, -6]]
    >>> y_pred = [[0, 2],[-1, 2],[8, -5]]
    >>> root_mean_squared_error(y_true, y_pred)
    0.822...
    """

    xp, _ = get_namespace(y_true, y_pred, sample_weight, multioutput)

    output_errors = xp.sqrt(
        mean_squared_error(
            y_true, y_pred, sample_weight=sample_weight, multioutput="raw_values"
        )
    )

    if isinstance(multioutput, str):
        if multioutput == "raw_values":
            return output_errors
        elif multioutput == "uniform_average":
            # pass None as weights to _average: uniform mean
            multioutput = None

    # Average across the outputs (if needed).
    # The second call to `_average` should always return
    # a scalar array that we convert to a Python float to
    # consistently return the same eager evaluated value.
    # Therefore, `axis=None`.
    root_mean_squared_error = _average(output_errors, weights=multioutput)

    return float(root_mean_squared_error)


@validate_params(
    {
        "y_true": ["array-like"],
        "y_pred": ["array-like"],
        "sample_weight": ["array-like", None],
        "multioutput": [StrOptions({"raw_values", "uniform_average"}), "array-like"],
        "squared": [Hidden(StrOptions({"deprecated"})), "boolean"],
    },
    prefer_skip_nested_validation=True,
)
def mean_squared_log_error(
    y_true,
    y_pred,
    *,
    sample_weight=None,
    multioutput="uniform_average",
    squared="deprecated",
):
    """Mean squared logarithmic error regression loss.

    Read more in the :ref:`User Guide <mean_squared_log_error>`.

    Parameters
    ----------
    y_true : array-like of shape (n_samples,) or (n_samples, n_outputs)
        Ground truth (correct) target values.

    y_pred : array-like of shape (n_samples,) or (n_samples, n_outputs)
        Estimated target values.

    sample_weight : array-like of shape (n_samples,), default=None
        Sample weights.

    multioutput : {'raw_values', 'uniform_average'} or array-like of shape \
            (n_outputs,), default='uniform_average'

        Defines aggregating of multiple output values.
        Array-like value defines weights used to average errors.

        'raw_values' :
            Returns a full set of errors when the input is of multioutput
            format.

        'uniform_average' :
            Errors of all outputs are averaged with uniform weight.

    squared : bool, default=True
        If True returns MSLE (mean squared log error) value.
        If False returns RMSLE (root mean squared log error) value.

        .. deprecated:: 1.4
           `squared` is deprecated in 1.4 and will be removed in 1.6.
           Use :func:`~sklearn.metrics.root_mean_squared_log_error`
           instead to calculate the root mean squared logarithmic error.

    Returns
    -------
    loss : float or ndarray of floats
        A non-negative floating point value (the best value is 0.0), or an
        array of floating point values, one for each individual target.

    Examples
    --------
    >>> from sklearn.metrics import mean_squared_log_error
    >>> y_true = [3, 5, 2.5, 7]
    >>> y_pred = [2.5, 5, 4, 8]
    >>> mean_squared_log_error(y_true, y_pred)
    0.039...
    >>> y_true = [[0.5, 1], [1, 2], [7, 6]]
    >>> y_pred = [[0.5, 2], [1, 2.5], [8, 8]]
    >>> mean_squared_log_error(y_true, y_pred)
    0.044...
    >>> mean_squared_log_error(y_true, y_pred, multioutput='raw_values')
    array([0.00462428, 0.08377444])
    >>> mean_squared_log_error(y_true, y_pred, multioutput=[0.3, 0.7])
    0.060...
    """
    # TODO(1.6): remove
    if squared != "deprecated":
        warnings.warn(
            (
                "'squared' is deprecated in version 1.4 and "
                "will be removed in 1.6. To calculate the "
                "root mean squared logarithmic error, use the function"
                "'root_mean_squared_log_error'."
            ),
            FutureWarning,
        )
        if not squared:
            return root_mean_squared_log_error(
                y_true, y_pred, sample_weight=sample_weight, multioutput=multioutput
            )

    xp, _ = get_namespace(y_true, y_pred)
    dtype = _find_matching_floating_dtype(y_true, y_pred, xp=xp)

    _, y_true, y_pred, _ = _check_reg_targets(
        y_true, y_pred, multioutput, dtype=dtype, xp=xp
    )

    if xp.any(y_true <= -1) or xp.any(y_pred <= -1):
        raise ValueError(
            "Mean Squared Logarithmic Error cannot be used when "
            "targets contain values less than or equal to -1."
        )

    return mean_squared_error(
        xp.log1p(y_true),
        xp.log1p(y_pred),
        sample_weight=sample_weight,
        multioutput=multioutput,
    )


@validate_params(
    {
        "y_true": ["array-like"],
        "y_pred": ["array-like"],
        "sample_weight": ["array-like", None],
        "multioutput": [StrOptions({"raw_values", "uniform_average"}), "array-like"],
    },
    prefer_skip_nested_validation=True,
)
def root_mean_squared_log_error(
    y_true, y_pred, *, sample_weight=None, multioutput="uniform_average"
):
    """Root mean squared logarithmic error regression loss.

    Read more in the :ref:`User Guide <mean_squared_log_error>`.

    .. versionadded:: 1.4

    Parameters
    ----------
    y_true : array-like of shape (n_samples,) or (n_samples, n_outputs)
        Ground truth (correct) target values.

    y_pred : array-like of shape (n_samples,) or (n_samples, n_outputs)
        Estimated target values.

    sample_weight : array-like of shape (n_samples,), default=None
        Sample weights.

    multioutput : {'raw_values', 'uniform_average'} or array-like of shape \
            (n_outputs,), default='uniform_average'

        Defines aggregating of multiple output values.
        Array-like value defines weights used to average errors.

        'raw_values' :
            Returns a full set of errors when the input is of multioutput
            format.

        'uniform_average' :
            Errors of all outputs are averaged with uniform weight.

    Returns
    -------
    loss : float or ndarray of floats
        A non-negative floating point value (the best value is 0.0), or an
        array of floating point values, one for each individual target.

    Examples
    --------
    >>> from sklearn.metrics import root_mean_squared_log_error
    >>> y_true = [3, 5, 2.5, 7]
    >>> y_pred = [2.5, 5, 4, 8]
    >>> root_mean_squared_log_error(y_true, y_pred)
    0.199...
    """
    xp, _ = get_namespace(y_true, y_pred)
    dtype = _find_matching_floating_dtype(y_true, y_pred, xp=xp)

    _, y_true, y_pred, multioutput = _check_reg_targets(
        y_true, y_pred, multioutput, dtype=dtype, xp=xp
    )

    if xp.any(y_true <= -1) or xp.any(y_pred <= -1):
        raise ValueError(
            "Root Mean Squared Logarithmic Error cannot be used when "
            "targets contain values less than or equal to -1."
        )

    return root_mean_squared_error(
        xp.log1p(y_true),
        xp.log1p(y_pred),
        sample_weight=sample_weight,
        multioutput=multioutput,
    )


@validate_params(
    {
        "y_true": ["array-like"],
        "y_pred": ["array-like"],
        "multioutput": [StrOptions({"raw_values", "uniform_average"}), "array-like"],
        "sample_weight": ["array-like", None],
    },
    prefer_skip_nested_validation=True,
)
def median_absolute_error(
    y_true, y_pred, *, multioutput="uniform_average", sample_weight=None
):
    """Median absolute error regression loss.

    Median absolute error output is non-negative floating point. The best value
    is 0.0. Read more in the :ref:`User Guide <median_absolute_error>`.

    Parameters
    ----------
    y_true : array-like of shape (n_samples,) or (n_samples, n_outputs)
        Ground truth (correct) target values.

    y_pred : array-like of shape (n_samples,) or (n_samples, n_outputs)
        Estimated target values.

    multioutput : {'raw_values', 'uniform_average'} or array-like of shape \
            (n_outputs,), default='uniform_average'
        Defines aggregating of multiple output values. Array-like value defines
        weights used to average errors.

        'raw_values' :
            Returns a full set of errors in case of multioutput input.

        'uniform_average' :
            Errors of all outputs are averaged with uniform weight.

    sample_weight : array-like of shape (n_samples,), default=None
        Sample weights.

        .. versionadded:: 0.24

    Returns
    -------
    loss : float or ndarray of floats
        If multioutput is 'raw_values', then mean absolute error is returned
        for each output separately.
        If multioutput is 'uniform_average' or an ndarray of weights, then the
        weighted average of all output errors is returned.

    Examples
    --------
    >>> from sklearn.metrics import median_absolute_error
    >>> y_true = [3, -0.5, 2, 7]
    >>> y_pred = [2.5, 0.0, 2, 8]
    >>> median_absolute_error(y_true, y_pred)
    np.float64(0.5)
    >>> y_true = [[0.5, 1], [-1, 1], [7, -6]]
    >>> y_pred = [[0, 2], [-1, 2], [8, -5]]
    >>> median_absolute_error(y_true, y_pred)
    np.float64(0.75)
    >>> median_absolute_error(y_true, y_pred, multioutput='raw_values')
    array([0.5, 1. ])
    >>> median_absolute_error(y_true, y_pred, multioutput=[0.3, 0.7])
    np.float64(0.85)
    """
    y_type, y_true, y_pred, multioutput = _check_reg_targets(
        y_true, y_pred, multioutput
    )
    if sample_weight is None:
        output_errors = np.median(np.abs(y_pred - y_true), axis=0)
    else:
        sample_weight = _check_sample_weight(sample_weight, y_pred)
        output_errors = _weighted_percentile(
            np.abs(y_pred - y_true), sample_weight=sample_weight
        )
    if isinstance(multioutput, str):
        if multioutput == "raw_values":
            return output_errors
        elif multioutput == "uniform_average":
            # pass None as weights to np.average: uniform mean
            multioutput = None

    return np.average(output_errors, weights=multioutput)


def _assemble_r2_explained_variance(
    numerator, denominator, n_outputs, multioutput, force_finite, xp, device
):
    """Common part used by explained variance score and :math:`R^2` score."""
    dtype = numerator.dtype

    nonzero_denominator = denominator != 0

    if not force_finite:
        # Standard formula, that may lead to NaN or -Inf
        output_scores = 1 - (numerator / denominator)
    else:
        nonzero_numerator = numerator != 0
        # Default = Zero Numerator = perfect predictions. Set to 1.0
        # (note: even if denominator is zero, thus avoiding NaN scores)
        output_scores = xp.ones([n_outputs], device=device, dtype=dtype)
        # Non-zero Numerator and Non-zero Denominator: use the formula
        valid_score = nonzero_denominator & nonzero_numerator

        output_scores[valid_score] = 1 - (
            numerator[valid_score] / denominator[valid_score]
        )

        # Non-zero Numerator and Zero Denominator:
        # arbitrary set to 0.0 to avoid -inf scores
        output_scores[nonzero_numerator & ~nonzero_denominator] = 0.0

    if isinstance(multioutput, str):
        if multioutput == "raw_values":
            # return scores individually
            return output_scores
        elif multioutput == "uniform_average":
            # Passing None as weights to np.average results is uniform mean
            avg_weights = None
        elif multioutput == "variance_weighted":
            avg_weights = denominator
            if not xp.any(nonzero_denominator):
                # All weights are zero, np.average would raise a ZeroDiv error.
                # This only happens when all y are constant (or 1-element long)
                # Since weights are all equal, fall back to uniform weights.
                avg_weights = None
    else:
        avg_weights = multioutput

    result = _average(output_scores, weights=avg_weights)
    if size(result) == 1:
        return float(result)
    return result


@validate_params(
    {
        "y_true": ["array-like"],
        "y_pred": ["array-like"],
        "sample_weight": ["array-like", None],
        "multioutput": [
            StrOptions({"raw_values", "uniform_average", "variance_weighted"}),
            "array-like",
        ],
        "force_finite": ["boolean"],
    },
    prefer_skip_nested_validation=True,
)
def explained_variance_score(
    y_true,
    y_pred,
    *,
    sample_weight=None,
    multioutput="uniform_average",
    force_finite=True,
):
    """Explained variance regression score function.

    Best possible score is 1.0, lower values are worse.

    In the particular case when ``y_true`` is constant, the explained variance
    score is not finite: it is either ``NaN`` (perfect predictions) or
    ``-Inf`` (imperfect predictions). To prevent such non-finite numbers to
    pollute higher-level experiments such as a grid search cross-validation,
    by default these cases are replaced with 1.0 (perfect predictions) or 0.0
    (imperfect predictions) respectively. If ``force_finite``
    is set to ``False``, this score falls back on the original :math:`R^2`
    definition.

    .. note::
       The Explained Variance score is similar to the
       :func:`R^2 score <r2_score>`, with the notable difference that it
       does not account for systematic offsets in the prediction. Most often
       the :func:`R^2 score <r2_score>` should be preferred.

    Read more in the :ref:`User Guide <explained_variance_score>`.

    Parameters
    ----------
    y_true : array-like of shape (n_samples,) or (n_samples, n_outputs)
        Ground truth (correct) target values.

    y_pred : array-like of shape (n_samples,) or (n_samples, n_outputs)
        Estimated target values.

    sample_weight : array-like of shape (n_samples,), default=None
        Sample weights.

    multioutput : {'raw_values', 'uniform_average', 'variance_weighted'} or \
            array-like of shape (n_outputs,), default='uniform_average'
        Defines aggregating of multiple output scores.
        Array-like value defines weights used to average scores.

        'raw_values' :
            Returns a full set of scores in case of multioutput input.

        'uniform_average' :
            Scores of all outputs are averaged with uniform weight.

        'variance_weighted' :
            Scores of all outputs are averaged, weighted by the variances
            of each individual output.

    force_finite : bool, default=True
        Flag indicating if ``NaN`` and ``-Inf`` scores resulting from constant
        data should be replaced with real numbers (``1.0`` if prediction is
        perfect, ``0.0`` otherwise). Default is ``True``, a convenient setting
        for hyperparameters' search procedures (e.g. grid search
        cross-validation).

        .. versionadded:: 1.1

    Returns
    -------
    score : float or ndarray of floats
        The explained variance or ndarray if 'multioutput' is 'raw_values'.

    See Also
    --------
    r2_score :
        Similar metric, but accounting for systematic offsets in
        prediction.

    Notes
    -----
    This is not a symmetric function.

    Examples
    --------
    >>> from sklearn.metrics import explained_variance_score
    >>> y_true = [3, -0.5, 2, 7]
    >>> y_pred = [2.5, 0.0, 2, 8]
    >>> explained_variance_score(y_true, y_pred)
    0.957...
    >>> y_true = [[0.5, 1], [-1, 1], [7, -6]]
    >>> y_pred = [[0, 2], [-1, 2], [8, -5]]
    >>> explained_variance_score(y_true, y_pred, multioutput='uniform_average')
    0.983...
    >>> y_true = [-2, -2, -2]
    >>> y_pred = [-2, -2, -2]
    >>> explained_variance_score(y_true, y_pred)
    1.0
    >>> explained_variance_score(y_true, y_pred, force_finite=False)
    nan
    >>> y_true = [-2, -2, -2]
    >>> y_pred = [-2, -2, -2 + 1e-8]
    >>> explained_variance_score(y_true, y_pred)
    0.0
    >>> explained_variance_score(y_true, y_pred, force_finite=False)
    -inf
    """
    y_type, y_true, y_pred, multioutput = _check_reg_targets(
        y_true, y_pred, multioutput
    )
    check_consistent_length(y_true, y_pred, sample_weight)

    y_diff_avg = np.average(y_true - y_pred, weights=sample_weight, axis=0)
    numerator = np.average(
        (y_true - y_pred - y_diff_avg) ** 2, weights=sample_weight, axis=0
    )

    y_true_avg = np.average(y_true, weights=sample_weight, axis=0)
    denominator = np.average((y_true - y_true_avg) ** 2, weights=sample_weight, axis=0)

    return _assemble_r2_explained_variance(
        numerator=numerator,
        denominator=denominator,
        n_outputs=y_true.shape[1],
        multioutput=multioutput,
        force_finite=force_finite,
        xp=get_namespace(y_true)[0],
        # TODO: update once Array API support is added to explained_variance_score.
        device=None,
    )


@validate_params(
    {
        "y_true": ["array-like"],
        "y_pred": ["array-like"],
        "sample_weight": ["array-like", None],
        "multioutput": [
            StrOptions({"raw_values", "uniform_average", "variance_weighted"}),
            "array-like",
            None,
        ],
        "force_finite": ["boolean"],
    },
    prefer_skip_nested_validation=True,
)
def r2_score(
    y_true,
    y_pred,
    *,
    sample_weight=None,
    multioutput="uniform_average",
    force_finite=True,
):
    """:math:`R^2` (coefficient of determination) regression score function.

    Best possible score is 1.0 and it can be negative (because the
    model can be arbitrarily worse). In the general case when the true y is
    non-constant, a constant model that always predicts the average y
    disregarding the input features would get a :math:`R^2` score of 0.0.

    In the particular case when ``y_true`` is constant, the :math:`R^2` score
    is not finite: it is either ``NaN`` (perfect predictions) or ``-Inf``
    (imperfect predictions). To prevent such non-finite numbers to pollute
    higher-level experiments such as a grid search cross-validation, by default
    these cases are replaced with 1.0 (perfect predictions) or 0.0 (imperfect
    predictions) respectively. You can set ``force_finite`` to ``False`` to
    prevent this fix from happening.

    Note: when the prediction residuals have zero mean, the :math:`R^2` score
    is identical to the
    :func:`Explained Variance score <explained_variance_score>`.

    Read more in the :ref:`User Guide <r2_score>`.

    Parameters
    ----------
    y_true : array-like of shape (n_samples,) or (n_samples, n_outputs)
        Ground truth (correct) target values.

    y_pred : array-like of shape (n_samples,) or (n_samples, n_outputs)
        Estimated target values.

    sample_weight : array-like of shape (n_samples,), default=None
        Sample weights.

    multioutput : {'raw_values', 'uniform_average', 'variance_weighted'}, \
            array-like of shape (n_outputs,) or None, default='uniform_average'

        Defines aggregating of multiple output scores.
        Array-like value defines weights used to average scores.
        Default is "uniform_average".

        'raw_values' :
            Returns a full set of scores in case of multioutput input.

        'uniform_average' :
            Scores of all outputs are averaged with uniform weight.

        'variance_weighted' :
            Scores of all outputs are averaged, weighted by the variances
            of each individual output.

        .. versionchanged:: 0.19
            Default value of multioutput is 'uniform_average'.

    force_finite : bool, default=True
        Flag indicating if ``NaN`` and ``-Inf`` scores resulting from constant
        data should be replaced with real numbers (``1.0`` if prediction is
        perfect, ``0.0`` otherwise). Default is ``True``, a convenient setting
        for hyperparameters' search procedures (e.g. grid search
        cross-validation).

        .. versionadded:: 1.1

    Returns
    -------
    z : float or ndarray of floats
        The :math:`R^2` score or ndarray of scores if 'multioutput' is
        'raw_values'.

    Notes
    -----
    This is not a symmetric function.

    Unlike most other scores, :math:`R^2` score may be negative (it need not
    actually be the square of a quantity R).

    This metric is not well-defined for single samples and will return a NaN
    value if n_samples is less than two.

    References
    ----------
    .. [1] `Wikipedia entry on the Coefficient of determination
            <https://en.wikipedia.org/wiki/Coefficient_of_determination>`_

    Examples
    --------
    >>> from sklearn.metrics import r2_score
    >>> y_true = [3, -0.5, 2, 7]
    >>> y_pred = [2.5, 0.0, 2, 8]
    >>> r2_score(y_true, y_pred)
    0.948...
    >>> y_true = [[0.5, 1], [-1, 1], [7, -6]]
    >>> y_pred = [[0, 2], [-1, 2], [8, -5]]
    >>> r2_score(y_true, y_pred,
    ...          multioutput='variance_weighted')
    0.938...
    >>> y_true = [1, 2, 3]
    >>> y_pred = [1, 2, 3]
    >>> r2_score(y_true, y_pred)
    1.0
    >>> y_true = [1, 2, 3]
    >>> y_pred = [2, 2, 2]
    >>> r2_score(y_true, y_pred)
    0.0
    >>> y_true = [1, 2, 3]
    >>> y_pred = [3, 2, 1]
    >>> r2_score(y_true, y_pred)
    -3.0
    >>> y_true = [-2, -2, -2]
    >>> y_pred = [-2, -2, -2]
    >>> r2_score(y_true, y_pred)
    1.0
    >>> r2_score(y_true, y_pred, force_finite=False)
    nan
    >>> y_true = [-2, -2, -2]
    >>> y_pred = [-2, -2, -2 + 1e-8]
    >>> r2_score(y_true, y_pred)
    0.0
    >>> r2_score(y_true, y_pred, force_finite=False)
    -inf
    """
    xp, _, device_ = get_namespace_and_device(
        y_true, y_pred, sample_weight, multioutput
    )

    dtype = _find_matching_floating_dtype(y_true, y_pred, sample_weight, xp=xp)

    _, y_true, y_pred, multioutput = _check_reg_targets(
        y_true, y_pred, multioutput, dtype=dtype, xp=xp
    )
    check_consistent_length(y_true, y_pred, sample_weight)

    if _num_samples(y_pred) < 2:
        msg = "R^2 score is not well-defined with less than two samples."
        warnings.warn(msg, UndefinedMetricWarning)
        return float("nan")

    if sample_weight is not None:
        sample_weight = column_or_1d(sample_weight, dtype=dtype)
        weight = sample_weight[:, None]
    else:
        weight = 1.0

    numerator = xp.sum(weight * (y_true - y_pred) ** 2, axis=0)
    denominator = xp.sum(
        weight * (y_true - _average(y_true, axis=0, weights=sample_weight, xp=xp)) ** 2,
        axis=0,
    )

    return _assemble_r2_explained_variance(
        numerator=numerator,
        denominator=denominator,
        n_outputs=y_true.shape[1],
        multioutput=multioutput,
        force_finite=force_finite,
        xp=xp,
        device=device_,
    )


@validate_params(
    {
        "y_true": ["array-like"],
        "y_pred": ["array-like"],
    },
    prefer_skip_nested_validation=True,
)
def max_error(y_true, y_pred):
    """
    The max_error metric calculates the maximum residual error.

    Read more in the :ref:`User Guide <max_error>`.

    Parameters
    ----------
    y_true : array-like of shape (n_samples,)
        Ground truth (correct) target values.

    y_pred : array-like of shape (n_samples,)
        Estimated target values.

    Returns
    -------
    max_error : float
        A positive floating point value (the best value is 0.0).

    Examples
    --------
    >>> from sklearn.metrics import max_error
    >>> y_true = [3, 2, 7, 1]
    >>> y_pred = [4, 2, 7, 1]
    >>> max_error(y_true, y_pred)
    np.int64(1)
    """
    xp, _ = get_namespace(y_true, y_pred)
    y_type, y_true, y_pred, _ = _check_reg_targets(y_true, y_pred, None)
    if y_type == "continuous-multioutput":
        raise ValueError("Multioutput not supported in max_error")
    return xp.max(xp.abs(y_true - y_pred))


def _mean_tweedie_deviance(y_true, y_pred, sample_weight, power):
    """Mean Tweedie deviance regression loss."""
    xp, _ = get_namespace(y_true, y_pred)
    p = power
    zero = xp.asarray(0, dtype=y_true.dtype)
    if p < 0:
        # 'Extreme stable', y any real number, y_pred > 0
        dev = 2 * (
            xp.pow(xp.where(y_true > 0, y_true, zero), xp.asarray(2 - p))
            / ((1 - p) * (2 - p))
            - y_true * xp.pow(y_pred, xp.asarray(1 - p)) / (1 - p)
            + xp.pow(y_pred, xp.asarray(2 - p)) / (2 - p)
        )
    elif p == 0:
        # Normal distribution, y and y_pred any real number
        dev = (y_true - y_pred) ** 2
    elif p == 1:
        # Poisson distribution
        dev = 2 * (xlogy(y_true, y_true / y_pred) - y_true + y_pred)
    elif p == 2:
        # Gamma distribution
        dev = 2 * (xp.log(y_pred / y_true) + y_true / y_pred - 1)
    else:
        dev = 2 * (
            xp.pow(y_true, xp.asarray(2 - p)) / ((1 - p) * (2 - p))
            - y_true * xp.pow(y_pred, xp.asarray(1 - p)) / (1 - p)
            + xp.pow(y_pred, xp.asarray(2 - p)) / (2 - p)
        )
    return float(_average(dev, weights=sample_weight))


@validate_params(
    {
        "y_true": ["array-like"],
        "y_pred": ["array-like"],
        "sample_weight": ["array-like", None],
        "power": [
            Interval(Real, None, 0, closed="right"),
            Interval(Real, 1, None, closed="left"),
        ],
    },
    prefer_skip_nested_validation=True,
)
def mean_tweedie_deviance(y_true, y_pred, *, sample_weight=None, power=0):
    """Mean Tweedie deviance regression loss.

    Read more in the :ref:`User Guide <mean_tweedie_deviance>`.

    Parameters
    ----------
    y_true : array-like of shape (n_samples,)
        Ground truth (correct) target values.

    y_pred : array-like of shape (n_samples,)
        Estimated target values.

    sample_weight : array-like of shape (n_samples,), default=None
        Sample weights.

    power : float, default=0
        Tweedie power parameter. Either power <= 0 or power >= 1.

        The higher `p` the less weight is given to extreme
        deviations between true and predicted targets.

        - power < 0: Extreme stable distribution. Requires: y_pred > 0.
        - power = 0 : Normal distribution, output corresponds to
          mean_squared_error. y_true and y_pred can be any real numbers.
        - power = 1 : Poisson distribution. Requires: y_true >= 0 and
          y_pred > 0.
        - 1 < p < 2 : Compound Poisson distribution. Requires: y_true >= 0
          and y_pred > 0.
        - power = 2 : Gamma distribution. Requires: y_true > 0 and y_pred > 0.
        - power = 3 : Inverse Gaussian distribution. Requires: y_true > 0
          and y_pred > 0.
        - otherwise : Positive stable distribution. Requires: y_true > 0
          and y_pred > 0.

    Returns
    -------
    loss : float
        A non-negative floating point value (the best value is 0.0).

    Examples
    --------
    >>> from sklearn.metrics import mean_tweedie_deviance
    >>> y_true = [2, 0, 1, 4]
    >>> y_pred = [0.5, 0.5, 2., 2.]
    >>> mean_tweedie_deviance(y_true, y_pred, power=1)
    1.4260...
    """
    xp, _ = get_namespace(y_true, y_pred)
    y_type, y_true, y_pred, _ = _check_reg_targets(
        y_true, y_pred, None, dtype=[xp.float64, xp.float32]
    )
    if y_type == "continuous-multioutput":
        raise ValueError("Multioutput not supported in mean_tweedie_deviance")
    check_consistent_length(y_true, y_pred, sample_weight)

    if sample_weight is not None:
        sample_weight = column_or_1d(sample_weight)
        sample_weight = sample_weight[:, np.newaxis]

    message = f"Mean Tweedie deviance error with power={power} can only be used on "
    if power < 0:
        # 'Extreme stable', y any real number, y_pred > 0
        if xp.any(y_pred <= 0):
            raise ValueError(message + "strictly positive y_pred.")
    elif power == 0:
        # Normal, y and y_pred can be any real number
        pass
    elif 1 <= power < 2:
        # Poisson and compound Poisson distribution, y >= 0, y_pred > 0
        if xp.any(y_true < 0) or xp.any(y_pred <= 0):
            raise ValueError(message + "non-negative y and strictly positive y_pred.")
    elif power >= 2:
        # Gamma and Extreme stable distribution, y and y_pred > 0
        if xp.any(y_true <= 0) or xp.any(y_pred <= 0):
            raise ValueError(message + "strictly positive y and y_pred.")
    else:  # pragma: nocover
        # Unreachable statement
        raise ValueError

    return _mean_tweedie_deviance(
        y_true, y_pred, sample_weight=sample_weight, power=power
    )


@validate_params(
    {
        "y_true": ["array-like"],
        "y_pred": ["array-like"],
        "sample_weight": ["array-like", None],
    },
    prefer_skip_nested_validation=True,
)
def mean_poisson_deviance(y_true, y_pred, *, sample_weight=None):
    """Mean Poisson deviance regression loss.

    Poisson deviance is equivalent to the Tweedie deviance with
    the power parameter `power=1`.

    Read more in the :ref:`User Guide <mean_tweedie_deviance>`.

    Parameters
    ----------
    y_true : array-like of shape (n_samples,)
        Ground truth (correct) target values. Requires y_true >= 0.

    y_pred : array-like of shape (n_samples,)
        Estimated target values. Requires y_pred > 0.

    sample_weight : array-like of shape (n_samples,), default=None
        Sample weights.

    Returns
    -------
    loss : float
        A non-negative floating point value (the best value is 0.0).

    Examples
    --------
    >>> from sklearn.metrics import mean_poisson_deviance
    >>> y_true = [2, 0, 1, 4]
    >>> y_pred = [0.5, 0.5, 2., 2.]
    >>> mean_poisson_deviance(y_true, y_pred)
    1.4260...
    """
    return mean_tweedie_deviance(y_true, y_pred, sample_weight=sample_weight, power=1)


@validate_params(
    {
        "y_true": ["array-like"],
        "y_pred": ["array-like"],
        "sample_weight": ["array-like", None],
    },
    prefer_skip_nested_validation=True,
)
def mean_gamma_deviance(y_true, y_pred, *, sample_weight=None):
    """Mean Gamma deviance regression loss.

    Gamma deviance is equivalent to the Tweedie deviance with
    the power parameter `power=2`. It is invariant to scaling of
    the target variable, and measures relative errors.

    Read more in the :ref:`User Guide <mean_tweedie_deviance>`.

    Parameters
    ----------
    y_true : array-like of shape (n_samples,)
        Ground truth (correct) target values. Requires y_true > 0.

    y_pred : array-like of shape (n_samples,)
        Estimated target values. Requires y_pred > 0.

    sample_weight : array-like of shape (n_samples,), default=None
        Sample weights.

    Returns
    -------
    loss : float
        A non-negative floating point value (the best value is 0.0).

    Examples
    --------
    >>> from sklearn.metrics import mean_gamma_deviance
    >>> y_true = [2, 0.5, 1, 4]
    >>> y_pred = [0.5, 0.5, 2., 2.]
    >>> mean_gamma_deviance(y_true, y_pred)
    1.0568...
    """
    return mean_tweedie_deviance(y_true, y_pred, sample_weight=sample_weight, power=2)


@validate_params(
    {
        "y_true": ["array-like"],
        "y_pred": ["array-like"],
        "sample_weight": ["array-like", None],
        "power": [
            Interval(Real, None, 0, closed="right"),
            Interval(Real, 1, None, closed="left"),
        ],
    },
    prefer_skip_nested_validation=True,
)
def d2_tweedie_score(y_true, y_pred, *, sample_weight=None, power=0):
    """
    :math:`D^2` regression score function, fraction of Tweedie deviance explained.

    Best possible score is 1.0 and it can be negative (because the model can be
    arbitrarily worse). A model that always uses the empirical mean of `y_true` as
    constant prediction, disregarding the input features, gets a D^2 score of 0.0.

    Read more in the :ref:`User Guide <d2_score>`.

    .. versionadded:: 1.0

    Parameters
    ----------
    y_true : array-like of shape (n_samples,)
        Ground truth (correct) target values.

    y_pred : array-like of shape (n_samples,)
        Estimated target values.

    sample_weight : array-like of shape (n_samples,), default=None
        Sample weights.

    power : float, default=0
        Tweedie power parameter. Either power <= 0 or power >= 1.

        The higher `p` the less weight is given to extreme
        deviations between true and predicted targets.

        - power < 0: Extreme stable distribution. Requires: y_pred > 0.
        - power = 0 : Normal distribution, output corresponds to r2_score.
          y_true and y_pred can be any real numbers.
        - power = 1 : Poisson distribution. Requires: y_true >= 0 and
          y_pred > 0.
        - 1 < p < 2 : Compound Poisson distribution. Requires: y_true >= 0
          and y_pred > 0.
        - power = 2 : Gamma distribution. Requires: y_true > 0 and y_pred > 0.
        - power = 3 : Inverse Gaussian distribution. Requires: y_true > 0
          and y_pred > 0.
        - otherwise : Positive stable distribution. Requires: y_true > 0
          and y_pred > 0.

    Returns
    -------
    z : float or ndarray of floats
        The D^2 score.

    Notes
    -----
    This is not a symmetric function.

    Like R^2, D^2 score may be negative (it need not actually be the square of
    a quantity D).

    This metric is not well-defined for single samples and will return a NaN
    value if n_samples is less than two.

    References
    ----------
    .. [1] Eq. (3.11) of Hastie, Trevor J., Robert Tibshirani and Martin J.
           Wainwright. "Statistical Learning with Sparsity: The Lasso and
           Generalizations." (2015). https://hastie.su.domains/StatLearnSparsity/

    Examples
    --------
    >>> from sklearn.metrics import d2_tweedie_score
    >>> y_true = [0.5, 1, 2.5, 7]
    >>> y_pred = [1, 1, 5, 3.5]
    >>> d2_tweedie_score(y_true, y_pred)
    0.285...
    >>> d2_tweedie_score(y_true, y_pred, power=1)
    0.487...
    >>> d2_tweedie_score(y_true, y_pred, power=2)
    0.630...
    >>> d2_tweedie_score(y_true, y_true, power=2)
    1.0
    """
    xp, _ = get_namespace(y_true, y_pred)

    y_type, y_true, y_pred, _ = _check_reg_targets(
        y_true, y_pred, None, dtype=[xp.float64, xp.float32], xp=xp
    )
    if y_type == "continuous-multioutput":
        raise ValueError("Multioutput not supported in d2_tweedie_score")

    if _num_samples(y_pred) < 2:
        msg = "D^2 score is not well-defined with less than two samples."
        warnings.warn(msg, UndefinedMetricWarning)
        return float("nan")

    y_true, y_pred = xp.squeeze(y_true, axis=1), xp.squeeze(y_pred, axis=1)
    numerator = mean_tweedie_deviance(
        y_true, y_pred, sample_weight=sample_weight, power=power
    )

    y_avg = _average(y_true, weights=sample_weight, xp=xp)
    denominator = _mean_tweedie_deviance(
        y_true, y_avg, sample_weight=sample_weight, power=power
    )

    return 1 - numerator / denominator


@validate_params(
    {
        "y_true": ["array-like"],
        "y_pred": ["array-like"],
        "sample_weight": ["array-like", None],
        "alpha": [Interval(Real, 0, 1, closed="both")],
        "multioutput": [
            StrOptions({"raw_values", "uniform_average"}),
            "array-like",
        ],
    },
    prefer_skip_nested_validation=True,
)
def d2_pinball_score(
    y_true, y_pred, *, sample_weight=None, alpha=0.5, multioutput="uniform_average"
):
    """
    :math:`D^2` regression score function, fraction of pinball loss explained.

    Best possible score is 1.0 and it can be negative (because the model can be
    arbitrarily worse). A model that always uses the empirical alpha-quantile of
    `y_true` as constant prediction, disregarding the input features,
    gets a :math:`D^2` score of 0.0.

    Read more in the :ref:`User Guide <d2_score>`.

    .. versionadded:: 1.1

    Parameters
    ----------
    y_true : array-like of shape (n_samples,) or (n_samples, n_outputs)
        Ground truth (correct) target values.

    y_pred : array-like of shape (n_samples,) or (n_samples, n_outputs)
        Estimated target values.

    sample_weight : array-like of shape (n_samples,), default=None
        Sample weights.

    alpha : float, default=0.5
        Slope of the pinball deviance. It determines the quantile level alpha
        for which the pinball deviance and also D2 are optimal.
        The default `alpha=0.5` is equivalent to `d2_absolute_error_score`.

    multioutput : {'raw_values', 'uniform_average'} or array-like of shape \
            (n_outputs,), default='uniform_average'
        Defines aggregating of multiple output values.
        Array-like value defines weights used to average scores.

        'raw_values' :
            Returns a full set of errors in case of multioutput input.

        'uniform_average' :
            Scores of all outputs are averaged with uniform weight.

    Returns
    -------
    score : float or ndarray of floats
        The :math:`D^2` score with a pinball deviance
        or ndarray of scores if `multioutput='raw_values'`.

    Notes
    -----
    Like :math:`R^2`, :math:`D^2` score may be negative
    (it need not actually be the square of a quantity D).

    This metric is not well-defined for a single point and will return a NaN
    value if n_samples is less than two.

     References
    ----------
    .. [1] Eq. (7) of `Koenker, Roger; Machado, José A. F. (1999).
           "Goodness of Fit and Related Inference Processes for Quantile Regression"
           <https://doi.org/10.1080/01621459.1999.10473882>`_
    .. [2] Eq. (3.11) of Hastie, Trevor J., Robert Tibshirani and Martin J.
           Wainwright. "Statistical Learning with Sparsity: The Lasso and
           Generalizations." (2015). https://hastie.su.domains/StatLearnSparsity/

    Examples
    --------
    >>> from sklearn.metrics import d2_pinball_score
    >>> y_true = [1, 2, 3]
    >>> y_pred = [1, 3, 3]
    >>> d2_pinball_score(y_true, y_pred)
    np.float64(0.5)
    >>> d2_pinball_score(y_true, y_pred, alpha=0.9)
    np.float64(0.772...)
    >>> d2_pinball_score(y_true, y_pred, alpha=0.1)
    np.float64(-1.045...)
    >>> d2_pinball_score(y_true, y_true, alpha=0.1)
    np.float64(1.0)
    """
    y_type, y_true, y_pred, multioutput = _check_reg_targets(
        y_true, y_pred, multioutput
    )
    check_consistent_length(y_true, y_pred, sample_weight)

    if _num_samples(y_pred) < 2:
        msg = "D^2 score is not well-defined with less than two samples."
        warnings.warn(msg, UndefinedMetricWarning)
        return float("nan")

    numerator = mean_pinball_loss(
        y_true,
        y_pred,
        sample_weight=sample_weight,
        alpha=alpha,
        multioutput="raw_values",
    )

    if sample_weight is None:
        y_quantile = np.tile(
            np.percentile(y_true, q=alpha * 100, axis=0), (len(y_true), 1)
        )
    else:
        sample_weight = _check_sample_weight(sample_weight, y_true)
        y_quantile = np.tile(
            _weighted_percentile(
                y_true, sample_weight=sample_weight, percentile=alpha * 100
            ),
            (len(y_true), 1),
        )

    denominator = mean_pinball_loss(
        y_true,
        y_quantile,
        sample_weight=sample_weight,
        alpha=alpha,
        multioutput="raw_values",
    )

    nonzero_numerator = numerator != 0
    nonzero_denominator = denominator != 0
    valid_score = nonzero_numerator & nonzero_denominator
    output_scores = np.ones(y_true.shape[1])

    output_scores[valid_score] = 1 - (numerator[valid_score] / denominator[valid_score])
    output_scores[nonzero_numerator & ~nonzero_denominator] = 0.0

    if isinstance(multioutput, str):
        if multioutput == "raw_values":
            # return scores individually
            return output_scores
        else:  # multioutput == "uniform_average"
            # passing None as weights to np.average results in uniform mean
            avg_weights = None
    else:
        avg_weights = multioutput

    return np.average(output_scores, weights=avg_weights)


@validate_params(
    {
        "y_true": ["array-like"],
        "y_pred": ["array-like"],
        "sample_weight": ["array-like", None],
        "multioutput": [
            StrOptions({"raw_values", "uniform_average"}),
            "array-like",
        ],
    },
    prefer_skip_nested_validation=True,
)
def d2_absolute_error_score(
    y_true, y_pred, *, sample_weight=None, multioutput="uniform_average"
):
    """
    :math:`D^2` regression score function, fraction of absolute error explained.

    Best possible score is 1.0 and it can be negative (because the model can be
    arbitrarily worse). A model that always uses the empirical median of `y_true`
    as constant prediction, disregarding the input features,
    gets a :math:`D^2` score of 0.0.

    Read more in the :ref:`User Guide <d2_score>`.

    .. versionadded:: 1.1

    Parameters
    ----------
    y_true : array-like of shape (n_samples,) or (n_samples, n_outputs)
        Ground truth (correct) target values.

    y_pred : array-like of shape (n_samples,) or (n_samples, n_outputs)
        Estimated target values.

    sample_weight : array-like of shape (n_samples,), default=None
        Sample weights.

    multioutput : {'raw_values', 'uniform_average'} or array-like of shape \
            (n_outputs,), default='uniform_average'
        Defines aggregating of multiple output values.
        Array-like value defines weights used to average scores.

        'raw_values' :
            Returns a full set of errors in case of multioutput input.

        'uniform_average' :
            Scores of all outputs are averaged with uniform weight.

    Returns
    -------
    score : float or ndarray of floats
        The :math:`D^2` score with an absolute error deviance
        or ndarray of scores if 'multioutput' is 'raw_values'.

    Notes
    -----
    Like :math:`R^2`, :math:`D^2` score may be negative
    (it need not actually be the square of a quantity D).

    This metric is not well-defined for single samples and will return a NaN
    value if n_samples is less than two.

     References
    ----------
    .. [1] Eq. (3.11) of Hastie, Trevor J., Robert Tibshirani and Martin J.
           Wainwright. "Statistical Learning with Sparsity: The Lasso and
           Generalizations." (2015). https://hastie.su.domains/StatLearnSparsity/

    Examples
    --------
    >>> from sklearn.metrics import d2_absolute_error_score
    >>> y_true = [3, -0.5, 2, 7]
    >>> y_pred = [2.5, 0.0, 2, 8]
    >>> d2_absolute_error_score(y_true, y_pred)
    np.float64(0.764...)
    >>> y_true = [[0.5, 1], [-1, 1], [7, -6]]
    >>> y_pred = [[0, 2], [-1, 2], [8, -5]]
    >>> d2_absolute_error_score(y_true, y_pred, multioutput='uniform_average')
    np.float64(0.691...)
    >>> d2_absolute_error_score(y_true, y_pred, multioutput='raw_values')
    array([0.8125    , 0.57142857])
    >>> y_true = [1, 2, 3]
    >>> y_pred = [1, 2, 3]
    >>> d2_absolute_error_score(y_true, y_pred)
    np.float64(1.0)
    >>> y_true = [1, 2, 3]
    >>> y_pred = [2, 2, 2]
    >>> d2_absolute_error_score(y_true, y_pred)
    np.float64(0.0)
    >>> y_true = [1, 2, 3]
    >>> y_pred = [3, 2, 1]
    >>> d2_absolute_error_score(y_true, y_pred)
    np.float64(-1.0)
    """
    return d2_pinball_score(
        y_true, y_pred, sample_weight=sample_weight, alpha=0.5, multioutput=multioutput
    )<|MERGE_RESOLUTION|>--- conflicted
+++ resolved
@@ -329,7 +329,6 @@
     y_true, y_pred, *, sample_weight=None, multioutput="uniform_average"
 ):
     """Mean absolute percentage error (MAPE) regression loss.
-<<<<<<< HEAD
     MAPE output is a relative measure of error that does not have an upper bound,
     unlike typical percentages. It can return values greater than 1 (e.g., 2 
     representing a 200% error). For example, an error of 1 represents a 100% 
@@ -339,13 +338,6 @@
     in the range [0, 100] is converted to a relative value in the range [0, 1]
     by dividing by 100. Thus, an error of 200% corresponds to a relative error of 2.
     Read more in the :ref:`User Guide <mean_absolute_percentage_error>`.
-=======
-
-    MAPE output is a relative measure of error that does not have an upper bound, unlike typical percentages. 
-    It can return values greater than 1 (e.g., 2 representing a 200% error). For example, an error of 1 
-    represents a 100% deviation from the true value. Read more in the
-    :ref:`User Guide <mean_absolute_percentage_error>`.
->>>>>>> ef34ec7c
 
     .. versionadded:: 0.24
 
