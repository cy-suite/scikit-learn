--- conflicted
+++ resolved
@@ -36,17 +36,9 @@
 from ..exceptions import UndefinedMetricWarning
 from ..utils._array_api import (
     _average,
-<<<<<<< HEAD
-    _convert_to_numpy,
-    _supports_dtype,
-    device,
-    get_namespace,
-    supported_float_dtypes,
-=======
     _find_matching_floating_dtype,
     device,
     get_namespace,
->>>>>>> 082b5884
 )
 from ..utils._param_validation import Hidden, Interval, StrOptions, validate_params
 from ..utils.stats import _weighted_percentile
@@ -113,16 +105,7 @@
         just the corresponding argument if ``multioutput`` is a
         correct keyword.
     """
-<<<<<<< HEAD
-    if xp is None:
-        input_arrays = [y_true, y_pred]
-        if multioutput is not None and not isinstance(multioutput, str):
-            input_arrays.append(multioutput)
-
-        xp, _ = get_namespace(*input_arrays)
-=======
     xp, _ = get_namespace(y_true, y_pred, multioutput, xp=xp)
->>>>>>> 082b5884
 
     check_consistent_length(y_true, y_pred)
     y_true = check_array(y_true, ensure_2d=False, dtype=dtype)
@@ -880,22 +863,9 @@
 
 
 def _assemble_r2_explained_variance(
-<<<<<<< HEAD
-    numerator, denominator, n_outputs, multioutput, force_finite, xp=None
-):
-    """Common part used by explained variance score and :math:`R^2` score."""
-    if xp is None:
-        input_arrays = [numerator, denominator]
-        if multioutput is not None and not isinstance(multioutput, str):
-            input_arrays.append(multioutput)
-        xp, _ = get_namespace(*input_arrays)
-
-    device_ = device(numerator)
-=======
     numerator, denominator, n_outputs, multioutput, force_finite, xp, device
 ):
     """Common part used by explained variance score and :math:`R^2` score."""
->>>>>>> 082b5884
     dtype = numerator.dtype
 
     nonzero_denominator = denominator != 0
@@ -907,19 +877,11 @@
         nonzero_numerator = numerator != 0
         # Default = Zero Numerator = perfect predictions. Set to 1.0
         # (note: even if denominator is zero, thus avoiding NaN scores)
-<<<<<<< HEAD
-        output_scores = xp.ones([n_outputs], device=device_, dtype=dtype)
-        # Non-zero Numerator and Non-zero Denominator: use the formula
-        valid_score = nonzero_denominator & nonzero_numerator
-
-        output_scores[valid_score] = xp.ones(1, device=device_, dtype=dtype) - (
-=======
         output_scores = xp.ones([n_outputs], device=device, dtype=dtype)
         # Non-zero Numerator and Non-zero Denominator: use the formula
         valid_score = nonzero_denominator & nonzero_numerator
 
         output_scores[valid_score] = 1 - (
->>>>>>> 082b5884
             numerator[valid_score] / denominator[valid_score]
         )
 
@@ -944,14 +906,10 @@
     else:
         avg_weights = multioutput
 
-<<<<<<< HEAD
-    return xp.reshape(_average(output_scores, weights=avg_weights), (-1,))[0]
-=======
     result = _average(output_scores, weights=avg_weights)
     if result.size == 1:
         return float(result)
     return result
->>>>>>> 082b5884
 
 
 @validate_params(
@@ -1236,34 +1194,6 @@
     >>> r2_score(y_true, y_pred, force_finite=False)
     -inf
     """
-<<<<<<< HEAD
-    input_arrays = [y_true, y_pred]
-    if sample_weight is not None:
-        input_arrays.append(sample_weight)
-
-    multioutput_is_array = multioutput is not None and not isinstance(multioutput, str)
-    if multioutput_is_array:
-        input_arrays.append(multioutput)
-
-    xp, is_array_api_compliant = get_namespace(*input_arrays)
-    input_xp = xp
-    device_ = device(*input_arrays)
-
-    if not _supports_dtype(xp, device_, "float64"):
-        y_true = _convert_to_numpy(y_true)
-        y_pred = _convert_to_numpy(y_pred)
-        if sample_weight is not None:
-            sample_weight = _convert_to_numpy(sample_weight)
-        if multioutput_is_array:
-            multioutput = _convert_to_numpy(multioutput)
-        xp, _ = get_namespace(y_true)
-
-    dtype = (
-        "numeric" if not is_array_api_compliant else supported_float_dtypes(xp, device_)
-    )
-
-    y_type, y_true, y_pred, multioutput = _check_reg_targets(
-=======
     input_arrays = [y_true, y_pred, sample_weight, multioutput]
     xp, _ = get_namespace(*input_arrays)
     device_ = device(*input_arrays)
@@ -1271,7 +1201,6 @@
     dtype = _find_matching_floating_dtype(y_true, y_pred, sample_weight, xp=xp)
 
     _, y_true, y_pred, multioutput = _check_reg_targets(
->>>>>>> 082b5884
         y_true, y_pred, multioutput, dtype=dtype, xp=xp
     )
     check_consistent_length(y_true, y_pred, sample_weight)
@@ -1285,40 +1214,23 @@
         sample_weight = column_or_1d(sample_weight, dtype=dtype)
         weight = sample_weight[:, None]
     else:
-        weight = xp.asarray([1.0], dtype=y_true.dtype, device=device_)
-
-<<<<<<< HEAD
-    numerator = xp.sum(weight * (y_true - y_pred) ** 2, axis=0, dtype=xp.float64)
-    denominator = xp.sum(
-        weight * (y_true - _average(y_true, axis=0, weights=sample_weight, xp=xp)) ** 2,
-        axis=0,
-        dtype=xp.float64,
-=======
+        weight = 1.0
+
     numerator = xp.sum(weight * (y_true - y_pred) ** 2, axis=0)
     denominator = xp.sum(
         weight * (y_true - _average(y_true, axis=0, weights=sample_weight, xp=xp)) ** 2,
         axis=0,
->>>>>>> 082b5884
-    )
-
-    result = _assemble_r2_explained_variance(
+    )
+
+    return _assemble_r2_explained_variance(
         numerator=numerator,
         denominator=denominator,
         n_outputs=y_true.shape[1],
         multioutput=multioutput,
         force_finite=force_finite,
         xp=xp,
-<<<<<<< HEAD
-=======
         device=device_,
->>>>>>> 082b5884
-    )
-
-    result = input_xp.asarray(result, device=device_)
-    if result.size == 1:
-        return xp.reshape(result, (-1,))[0]
-
-    return result
+    )
 
 
 @validate_params(
