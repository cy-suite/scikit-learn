--- conflicted
+++ resolved
@@ -26,10 +26,6 @@
 #          Ohad Michel <ohadmich@gmail.com>
 # License: BSD 3 clause
 
-<<<<<<< HEAD
-from numbers import Real
-=======
->>>>>>> 2ab1d81e
 import warnings
 from numbers import Real
 
@@ -44,18 +40,8 @@
     _num_samples,
     check_array,
     check_consistent_length,
-<<<<<<< HEAD
-    _num_samples,
-=======
->>>>>>> 2ab1d81e
     column_or_1d,
 )
-<<<<<<< HEAD
-from ..utils.stats import _weighted_percentile
-from ..utils._param_validation import Interval, StrOptions, validate_params
-
-=======
->>>>>>> 2ab1d81e
 
 __ALL__ = [
     "max_error",
@@ -157,12 +143,8 @@
         "y_pred": ["array-like"],
         "sample_weight": ["array-like", None],
         "multioutput": [StrOptions({"raw_values", "uniform_average"}), "array-like"],
-<<<<<<< HEAD
-    }
-=======
     },
     prefer_skip_nested_validation=True,
->>>>>>> 2ab1d81e
 )
 def mean_absolute_error(
     y_true, y_pred, *, sample_weight=None, multioutput="uniform_average"
@@ -241,12 +223,8 @@
         "sample_weight": ["array-like", None],
         "alpha": [Interval(Real, 0, 1, closed="both")],
         "multioutput": [StrOptions({"raw_values", "uniform_average"}), "array-like"],
-<<<<<<< HEAD
-    }
-=======
     },
     prefer_skip_nested_validation=True,
->>>>>>> 2ab1d81e
 )
 def mean_pinball_loss(
     y_true, y_pred, *, sample_weight=None, alpha=0.5, multioutput="uniform_average"
@@ -334,12 +312,8 @@
         "y_pred": ["array-like"],
         "sample_weight": ["array-like", None],
         "multioutput": [StrOptions({"raw_values", "uniform_average"}), "array-like"],
-<<<<<<< HEAD
-    }
-=======
     },
     prefer_skip_nested_validation=True,
->>>>>>> 2ab1d81e
 )
 def mean_absolute_percentage_error(
     y_true, y_pred, *, sample_weight=None, multioutput="uniform_average"
@@ -434,12 +408,8 @@
         "sample_weight": ["array-like", None],
         "multioutput": [StrOptions({"raw_values", "uniform_average"}), "array-like"],
         "squared": ["boolean"],
-<<<<<<< HEAD
-    }
-=======
     },
     prefer_skip_nested_validation=True,
->>>>>>> 2ab1d81e
 )
 def mean_squared_error(
     y_true, y_pred, *, sample_weight=None, multioutput="uniform_average", squared=True
@@ -527,12 +497,8 @@
         "sample_weight": ["array-like", None],
         "multioutput": [StrOptions({"raw_values", "uniform_average"}), "array-like"],
         "squared": ["boolean"],
-<<<<<<< HEAD
-    }
-=======
     },
     prefer_skip_nested_validation=True,
->>>>>>> 2ab1d81e
 )
 def mean_squared_log_error(
     y_true, y_pred, *, sample_weight=None, multioutput="uniform_average", squared=True
@@ -618,12 +584,8 @@
         "y_pred": ["array-like"],
         "multioutput": [StrOptions({"raw_values", "uniform_average"}), "array-like"],
         "sample_weight": ["array-like", None],
-<<<<<<< HEAD
-    }
-=======
     },
     prefer_skip_nested_validation=True,
->>>>>>> 2ab1d81e
 )
 def median_absolute_error(
     y_true, y_pred, *, multioutput="uniform_average", sample_weight=None
@@ -755,12 +717,8 @@
             "array-like",
         ],
         "force_finite": ["boolean"],
-<<<<<<< HEAD
-    }
-=======
     },
     prefer_skip_nested_validation=True,
->>>>>>> 2ab1d81e
 )
 def explained_variance_score(
     y_true,
@@ -898,12 +856,8 @@
             None,
         ],
         "force_finite": ["boolean"],
-<<<<<<< HEAD
-    }
-=======
     },
     prefer_skip_nested_validation=True,
->>>>>>> 2ab1d81e
 )
 def r2_score(
     y_true,
@@ -1066,12 +1020,8 @@
     {
         "y_true": ["array-like"],
         "y_pred": ["array-like"],
-<<<<<<< HEAD
-    }
-=======
     },
     prefer_skip_nested_validation=True,
->>>>>>> 2ab1d81e
 )
 def max_error(y_true, y_pred):
     """
@@ -1144,12 +1094,8 @@
             Interval(Real, None, 0, closed="right"),
             Interval(Real, 1, None, closed="left"),
         ],
-<<<<<<< HEAD
-    }
-=======
     },
     prefer_skip_nested_validation=True,
->>>>>>> 2ab1d81e
 )
 def mean_tweedie_deviance(y_true, y_pred, *, sample_weight=None, power=0):
     """Mean Tweedie deviance regression loss.
@@ -1240,12 +1186,8 @@
         "y_true": ["array-like"],
         "y_pred": ["array-like"],
         "sample_weight": ["array-like", None],
-<<<<<<< HEAD
-    }
-=======
     },
     prefer_skip_nested_validation=True,
->>>>>>> 2ab1d81e
 )
 def mean_poisson_deviance(y_true, y_pred, *, sample_weight=None):
     """Mean Poisson deviance regression loss.
@@ -1287,12 +1229,8 @@
         "y_true": ["array-like"],
         "y_pred": ["array-like"],
         "sample_weight": ["array-like", None],
-<<<<<<< HEAD
-    }
-=======
     },
     prefer_skip_nested_validation=True,
->>>>>>> 2ab1d81e
 )
 def mean_gamma_deviance(y_true, y_pred, *, sample_weight=None):
     """Mean Gamma deviance regression loss.
@@ -1339,12 +1277,8 @@
             Interval(Real, None, 0, closed="right"),
             Interval(Real, 1, None, closed="left"),
         ],
-<<<<<<< HEAD
-    }
-=======
     },
     prefer_skip_nested_validation=True,
->>>>>>> 2ab1d81e
 )
 def d2_tweedie_score(y_true, y_pred, *, sample_weight=None, power=0):
     """D^2 regression score function, fraction of Tweedie deviance explained.
@@ -1456,12 +1390,8 @@
             StrOptions({"raw_values", "uniform_average"}),
             "array-like",
         ],
-<<<<<<< HEAD
-    }
-=======
     },
     prefer_skip_nested_validation=True,
->>>>>>> 2ab1d81e
 )
 def d2_pinball_score(
     y_true, y_pred, *, sample_weight=None, alpha=0.5, multioutput="uniform_average"
@@ -1611,12 +1541,8 @@
             StrOptions({"raw_values", "uniform_average"}),
             "array-like",
         ],
-<<<<<<< HEAD
-    }
-=======
     },
     prefer_skip_nested_validation=True,
->>>>>>> 2ab1d81e
 )
 def d2_absolute_error_score(
     y_true, y_pred, *, sample_weight=None, multioutput="uniform_average"
