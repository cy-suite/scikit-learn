
import numpy as np
from scipy.optimize import linear_sum_assignment

<<<<<<< HEAD
from ...utils.linear_assignment_ import linear_assignment
=======
>>>>>>> f20eaeb5
from ...utils.validation import check_consistent_length, check_array

__all__ = ["consensus_score"]


def _check_rows_and_columns(a, b):
    """Unpacks the row and column arrays and checks their shape."""
    check_consistent_length(*a)
    check_consistent_length(*b)
    checks = lambda x: check_array(x, ensure_2d=False)
    a_rows, a_cols = map(checks, a)
    b_rows, b_cols = map(checks, b)
    return a_rows, a_cols, b_rows, b_cols


def _jaccard(a_rows, a_cols, b_rows, b_cols):
    """Jaccard coefficient on the elements of the two biclusters."""
    intersection = ((a_rows * b_rows).sum() *
                    (a_cols * b_cols).sum())

    a_size = a_rows.sum() * a_cols.sum()
    b_size = b_rows.sum() * b_cols.sum()

    return intersection / (a_size + b_size - intersection)


def _pairwise_similarity(a, b, similarity):
    """Computes pairwise similarity matrix.

    result[i, j] is the Jaccard coefficient of a's bicluster i and b's
    bicluster j.

    """
    a_rows, a_cols, b_rows, b_cols = _check_rows_and_columns(a, b)
    n_a = a_rows.shape[0]
    n_b = b_rows.shape[0]
    result = np.array(list(list(similarity(a_rows[i], a_cols[i],
                                           b_rows[j], b_cols[j])
                                for j in range(n_b))
                           for i in range(n_a)))
    return result


def consensus_score(a, b, similarity="jaccard"):
    """The similarity of two sets of biclusters.

    Similarity between individual biclusters is computed. Then the
    best matching between sets is found using the Hungarian algorithm.
    The final score is the sum of similarities divided by the size of
    the larger set.

    Read more in the :ref:`User Guide <biclustering>`.

    Parameters
    ----------
    a : (rows, columns)
        Tuple of row and column indicators for a set of biclusters.

    b : (rows, columns)
        Another set of biclusters like ``a``.

    similarity : string or function, optional, default: "jaccard"
        May be the string "jaccard" to use the Jaccard coefficient, or
        any function that takes four arguments, each of which is a 1d
        indicator vector: (a_rows, a_columns, b_rows, b_columns).

    References
    ----------

    * Hochreiter, Bodenhofer, et. al., 2010. `FABIA: factor analysis
      for bicluster acquisition
      <https://www.ncbi.nlm.nih.gov/pmc/articles/PMC2881408/>`__.

    """
    if similarity == "jaccard":
        similarity = _jaccard
    matrix = _pairwise_similarity(a, b, similarity)
    row_indices, col_indices = linear_sum_assignment(1. - matrix)
    n_a = len(a[0])
    n_b = len(b[0])
    return matrix[row_indices, col_indices].sum() / max(n_a, n_b)<|MERGE_RESOLUTION|>--- conflicted
+++ resolved
@@ -1,11 +1,6 @@
-
 import numpy as np
 from scipy.optimize import linear_sum_assignment
 
-<<<<<<< HEAD
-from ...utils.linear_assignment_ import linear_assignment
-=======
->>>>>>> f20eaeb5
 from ...utils.validation import check_consistent_length, check_array
 
 __all__ = ["consensus_score"]
