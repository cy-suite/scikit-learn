"""Metrics to assess performance on classification task given class prediction.

Functions named as ``*_score`` return a scalar value to maximize: the higher
the better.

Function named as ``*_error`` or ``*_loss`` return a scalar value to minimize:
the lower the better.
"""

# Authors: Alexandre Gramfort <alexandre.gramfort@inria.fr>
#          Mathieu Blondel <mathieu@mblondel.org>
#          Olivier Grisel <olivier.grisel@ensta.org>
#          Arnaud Joly <a.joly@ulg.ac.be>
#          Jochen Wersdorfer <jochen@wersdoerfer.de>
#          Lars Buitinck
#          Joel Nothman <joel.nothman@gmail.com>
#          Noel Dawe <noel@dawe.me>
#          Jatin Shah <jatindshah@gmail.com>
#          Saurabh Jha <saurabh.jhaa@gmail.com>
#          Bernardo Stein <bernardovstein@gmail.com>
#          Shangwu Yao <shangwuyao@gmail.com>
# License: BSD 3 clause


import warnings
import numpy as np

from scipy.sparse import coo_matrix
from scipy.sparse import csr_matrix

from ..preprocessing import LabelBinarizer
from ..preprocessing import LabelEncoder
from ..utils import assert_all_finite
from ..utils import check_array
from ..utils import check_consistent_length
from ..utils import column_or_1d
from ..utils.multiclass import unique_labels
from ..utils.multiclass import type_of_target
from ..utils.validation import _num_samples
from ..utils.validation import _deprecate_positional_args
from ..utils.sparsefuncs import count_nonzero
from ..exceptions import UndefinedMetricWarning

from ._base import _check_pos_label_consistency


def _check_zero_division(zero_division):
    if isinstance(zero_division, str) and zero_division == "warn":
        return
    elif isinstance(zero_division, (int, float)) and zero_division in [0, 1]:
        return
    raise ValueError('Got zero_division={0}.'
                     ' Must be one of ["warn", 0, 1]'.format(zero_division))


def _check_targets(y_true, y_pred):
    """Check that y_true and y_pred belong to the same classification task.

    This converts multiclass or binary types to a common shape, and raises a
    ValueError for a mix of multilabel and multiclass targets, a mix of
    multilabel formats, for the presence of continuous-valued or multioutput
    targets, or for targets of different lengths.

    Column vectors are squeezed to 1d, while multilabel formats are returned
    as CSR sparse label indicators.

    Parameters
    ----------
    y_true : array-like

    y_pred : array-like

    Returns
    -------
    type_true : one of {'multilabel-indicator', 'multiclass', 'binary'}
        The type of the true target data, as output by
        ``utils.multiclass.type_of_target``.

    y_true : array or indicator matrix

    y_pred : array or indicator matrix
    """
    check_consistent_length(y_true, y_pred)
    type_true = type_of_target(y_true)
    type_pred = type_of_target(y_pred)

    y_type = {type_true, type_pred}
    if y_type == {"binary", "multiclass"}:
        y_type = {"multiclass"}

    if len(y_type) > 1:
        raise ValueError("Classification metrics can't handle a mix of {0} "
                         "and {1} targets".format(type_true, type_pred))

    # We can't have more than one value on y_type => The set is no more needed
    y_type = y_type.pop()

    # No metrics support "multiclass-multioutput" format
    if (y_type not in ["binary", "multiclass", "multilabel-indicator"]):
        raise ValueError("{0} is not supported".format(y_type))

    if y_type in ["binary", "multiclass"]:
        y_true = column_or_1d(y_true)
        y_pred = column_or_1d(y_pred)
        if y_type == "binary":
            try:
                unique_values = np.union1d(y_true, y_pred)
            except TypeError as e:
                # We expect y_true and y_pred to be of the same data type.
                # If `y_true` was provided to the classifier as strings,
                # `y_pred` given by the classifier will also be encoded with
                # strings. So we raise a meaningful error
                raise TypeError(
                    f"Labels in y_true and y_pred should be of the same type. "
                    f"Got y_true={np.unique(y_true)} and "
                    f"y_pred={np.unique(y_pred)}. Make sure that the "
                    f"predictions provided by the classifier coincides with "
                    f"the true labels."
                ) from e
            if len(unique_values) > 2:
                y_type = "multiclass"

    if y_type.startswith('multilabel'):
        y_true = csr_matrix(y_true)
        y_pred = csr_matrix(y_pred)
        y_type = 'multilabel-indicator'

    return y_type, y_true, y_pred


def _weighted_sum(sample_score, sample_weight, normalize=False):
    if normalize:
        return np.average(sample_score, weights=sample_weight)
    elif sample_weight is not None:
        return np.dot(sample_score, sample_weight)
    else:
        return sample_score.sum()


@_deprecate_positional_args
def accuracy_score(y_true, y_pred, *, normalize=True, sample_weight=None):
    """Accuracy classification score.

    In multilabel classification, this function computes subset accuracy:
    the set of labels predicted for a sample must *exactly* match the
    corresponding set of labels in y_true.

    Read more in the :ref:`User Guide <accuracy_score>`.

    Parameters
    ----------
    y_true : 1d array-like, or label indicator array / sparse matrix
        Ground truth (correct) labels.

    y_pred : 1d array-like, or label indicator array / sparse matrix
        Predicted labels, as returned by a classifier.

    normalize : bool, default=True
        If ``False``, return the number of correctly classified samples.
        Otherwise, return the fraction of correctly classified samples.

    sample_weight : array-like of shape (n_samples,), default=None
        Sample weights.

    Returns
    -------
    score : float
        If ``normalize == True``, return the fraction of correctly
        classified samples (float), else returns the number of correctly
        classified samples (int).

        The best performance is 1 with ``normalize == True`` and the number
        of samples with ``normalize == False``.

    See Also
    --------
    jaccard_score, hamming_loss, zero_one_loss

    Notes
    -----
    In binary and multiclass classification, this function is equal
    to the ``jaccard_score`` function.

    Examples
    --------
    >>> from sklearn.metrics import accuracy_score
    >>> y_pred = [0, 2, 1, 3]
    >>> y_true = [0, 1, 2, 3]
    >>> accuracy_score(y_true, y_pred)
    0.5
    >>> accuracy_score(y_true, y_pred, normalize=False)
    2

    In the multilabel case with binary label indicators:

    >>> import numpy as np
    >>> accuracy_score(np.array([[0, 1], [1, 1]]), np.ones((2, 2)))
    0.5
    """

    # Compute accuracy for each possible representation
    y_type, y_true, y_pred = _check_targets(y_true, y_pred)
    check_consistent_length(y_true, y_pred, sample_weight)
    if y_type.startswith('multilabel'):
        differing_labels = count_nonzero(y_true - y_pred, axis=1)
        score = differing_labels == 0
    else:
        score = y_true == y_pred

    return _weighted_sum(score, sample_weight, normalize)


@_deprecate_positional_args
def confusion_matrix(y_true, y_pred, *, labels=None, sample_weight=None,
                     normalize=None):
    """Compute confusion matrix to evaluate the accuracy of a classification.

    By definition a confusion matrix :math:`C` is such that :math:`C_{i, j}`
    is equal to the number of observations known to be in group :math:`i` and
    predicted to be in group :math:`j`.

    Thus in binary classification, the count of true negatives is
    :math:`C_{0,0}`, false negatives is :math:`C_{1,0}`, true positives is
    :math:`C_{1,1}` and false positives is :math:`C_{0,1}`.

    Read more in the :ref:`User Guide <confusion_matrix>`.

    Parameters
    ----------
    y_true : array-like of shape (n_samples,)
        Ground truth (correct) target values.

    y_pred : array-like of shape (n_samples,)
        Estimated targets as returned by a classifier.

    labels : array-like of shape (n_classes), default=None
        List of labels to index the matrix. This may be used to reorder
        or select a subset of labels.
        If ``None`` is given, those that appear at least once
        in ``y_true`` or ``y_pred`` are used in sorted order.

    sample_weight : array-like of shape (n_samples,), default=None
        Sample weights.

        .. versionadded:: 0.18

    normalize : {'true', 'pred', 'all'}, default=None
        Normalizes confusion matrix over the true (rows), predicted (columns)
        conditions or all the population. If None, confusion matrix will not be
        normalized.

    Returns
    -------
    C : ndarray of shape (n_classes, n_classes)
        Confusion matrix whose i-th row and j-th
        column entry indicates the number of
        samples with true label being i-th class
        and prediced label being j-th class.

    See Also
    --------
    plot_confusion_matrix : Plot Confusion Matrix.
    ConfusionMatrixDisplay : Confusion Matrix visualization.

    References
    ----------
    .. [1] `Wikipedia entry for the Confusion matrix
           <https://en.wikipedia.org/wiki/Confusion_matrix>`_
           (Wikipedia and other references may use a different
           convention for axes).

    Examples
    --------
    >>> from sklearn.metrics import confusion_matrix
    >>> y_true = [2, 0, 2, 2, 0, 1]
    >>> y_pred = [0, 0, 2, 2, 0, 2]
    >>> confusion_matrix(y_true, y_pred)
    array([[2, 0, 0],
           [0, 0, 1],
           [1, 0, 2]])

    >>> y_true = ["cat", "ant", "cat", "cat", "ant", "bird"]
    >>> y_pred = ["ant", "ant", "cat", "cat", "ant", "cat"]
    >>> confusion_matrix(y_true, y_pred, labels=["ant", "bird", "cat"])
    array([[2, 0, 0],
           [0, 0, 1],
           [1, 0, 2]])

    In the binary case, we can extract true positives, etc as follows:

    >>> tn, fp, fn, tp = confusion_matrix([0, 1, 0, 1], [1, 1, 1, 0]).ravel()
    >>> (tn, fp, fn, tp)
    (0, 2, 1, 1)

    """
    y_type, y_true, y_pred = _check_targets(y_true, y_pred)
    if y_type not in ("binary", "multiclass"):
        raise ValueError("%s is not supported" % y_type)

    if labels is None:
        labels = unique_labels(y_true, y_pred)
    else:
        labels = np.asarray(labels)
        n_labels = labels.size
        if n_labels == 0:
            raise ValueError("'labels' should contains at least one label.")
        elif y_true.size == 0:
            return np.zeros((n_labels, n_labels), dtype=int)
        elif np.all([l not in y_true for l in labels]):
            raise ValueError("At least one label specified must be in y_true")

    if sample_weight is None:
        sample_weight = np.ones(y_true.shape[0], dtype=np.int64)
    else:
        sample_weight = np.asarray(sample_weight)

    check_consistent_length(y_true, y_pred, sample_weight)

    if normalize not in ['true', 'pred', 'all', None]:
        raise ValueError("normalize must be one of {'true', 'pred', "
                         "'all', None}")

    n_labels = labels.size
    label_to_ind = {y: x for x, y in enumerate(labels)}
    # convert yt, yp into index
    y_pred = np.array([label_to_ind.get(x, n_labels + 1) for x in y_pred])
    y_true = np.array([label_to_ind.get(x, n_labels + 1) for x in y_true])

    # intersect y_pred, y_true with labels, eliminate items not in labels
    ind = np.logical_and(y_pred < n_labels, y_true < n_labels)
    y_pred = y_pred[ind]
    y_true = y_true[ind]
    # also eliminate weights of eliminated items
    sample_weight = sample_weight[ind]

    # Choose the accumulator dtype to always have high precision
    if sample_weight.dtype.kind in {'i', 'u', 'b'}:
        dtype = np.int64
    else:
        dtype = np.float64

    cm = coo_matrix((sample_weight, (y_true, y_pred)),
                    shape=(n_labels, n_labels), dtype=dtype,
                    ).toarray()

    with np.errstate(all='ignore'):
        if normalize == 'true':
            cm = cm / cm.sum(axis=1, keepdims=True)
        elif normalize == 'pred':
            cm = cm / cm.sum(axis=0, keepdims=True)
        elif normalize == 'all':
            cm = cm / cm.sum()
        cm = np.nan_to_num(cm)

    return cm


@_deprecate_positional_args
def multilabel_confusion_matrix(y_true, y_pred, *, sample_weight=None,
                                labels=None, samplewise=False):
    """Compute a confusion matrix for each class or sample.

    .. versionadded:: 0.21

    Compute class-wise (default) or sample-wise (samplewise=True) multilabel
    confusion matrix to evaluate the accuracy of a classification, and output
    confusion matrices for each class or sample.

    In multilabel confusion matrix :math:`MCM`, the count of true negatives
    is :math:`MCM_{:,0,0}`, false negatives is :math:`MCM_{:,1,0}`,
    true positives is :math:`MCM_{:,1,1}` and false positives is
    :math:`MCM_{:,0,1}`.

    Multiclass data will be treated as if binarized under a one-vs-rest
    transformation. Returned confusion matrices will be in the order of
    sorted unique labels in the union of (y_true, y_pred).

    Read more in the :ref:`User Guide <multilabel_confusion_matrix>`.

    Parameters
    ----------
    y_true : {array-like, sparse matrix} of shape (n_samples, n_outputs) or \
            (n_samples,)
        Ground truth (correct) target values.

    y_pred : {array-like, sparse matrix} of shape (n_samples, n_outputs) or \
            (n_samples,)
        Estimated targets as returned by a classifier.

    sample_weight : array-like of shape (n_samples,), default=None
        Sample weights.

    labels : array-like of shape (n_classes,), default=None
        A list of classes or column indices to select some (or to force
        inclusion of classes absent from the data).

    samplewise : bool, default=False
        In the multilabel case, this calculates a confusion matrix per sample.

    Returns
    -------
    multi_confusion : ndarray of shape (n_outputs, 2, 2)
        A 2x2 confusion matrix corresponding to each output in the input.
        When calculating class-wise multi_confusion (default), then
        n_outputs = n_labels; when calculating sample-wise multi_confusion
        (samplewise=True), n_outputs = n_samples. If ``labels`` is defined,
        the results will be returned in the order specified in ``labels``,
        otherwise the results will be returned in sorted order by default.

    See Also
    --------
    confusion_matrix

    Notes
    -----
    The multilabel_confusion_matrix calculates class-wise or sample-wise
    multilabel confusion matrices, and in multiclass tasks, labels are
    binarized under a one-vs-rest way; while confusion_matrix calculates
    one confusion matrix for confusion between every two classes.

    Examples
    --------
    Multilabel-indicator case:

    >>> import numpy as np
    >>> from sklearn.metrics import multilabel_confusion_matrix
    >>> y_true = np.array([[1, 0, 1],
    ...                    [0, 1, 0]])
    >>> y_pred = np.array([[1, 0, 0],
    ...                    [0, 1, 1]])
    >>> multilabel_confusion_matrix(y_true, y_pred)
    array([[[1, 0],
            [0, 1]],
    <BLANKLINE>
           [[1, 0],
            [0, 1]],
    <BLANKLINE>
           [[0, 1],
            [1, 0]]])

    Multiclass case:

    >>> y_true = ["cat", "ant", "cat", "cat", "ant", "bird"]
    >>> y_pred = ["ant", "ant", "cat", "cat", "ant", "cat"]
    >>> multilabel_confusion_matrix(y_true, y_pred,
    ...                             labels=["ant", "bird", "cat"])
    array([[[3, 1],
            [0, 2]],
    <BLANKLINE>
           [[5, 0],
            [1, 0]],
    <BLANKLINE>
           [[2, 1],
            [1, 2]]])
    """
    y_type, y_true, y_pred = _check_targets(y_true, y_pred)
    if sample_weight is not None:
        sample_weight = column_or_1d(sample_weight)
    check_consistent_length(y_true, y_pred, sample_weight)

    if y_type not in ("binary", "multiclass", "multilabel-indicator"):
        raise ValueError("%s is not supported" % y_type)

    present_labels = unique_labels(y_true, y_pred)
    if labels is None:
        labels = present_labels
        n_labels = None
    else:
        n_labels = len(labels)
        labels = np.hstack([labels, np.setdiff1d(present_labels, labels,
                                                 assume_unique=True)])

    if y_true.ndim == 1:
        if samplewise:
            raise ValueError("Samplewise metrics are not available outside of "
                             "multilabel classification.")

        le = LabelEncoder()
        le.fit(labels)
        y_true = le.transform(y_true)
        y_pred = le.transform(y_pred)
        sorted_labels = le.classes_

        # labels are now from 0 to len(labels) - 1 -> use bincount
        tp = y_true == y_pred
        tp_bins = y_true[tp]
        if sample_weight is not None:
            tp_bins_weights = np.asarray(sample_weight)[tp]
        else:
            tp_bins_weights = None

        if len(tp_bins):
            tp_sum = np.bincount(tp_bins, weights=tp_bins_weights,
                                 minlength=len(labels))
        else:
            # Pathological case
            true_sum = pred_sum = tp_sum = np.zeros(len(labels))
        if len(y_pred):
            pred_sum = np.bincount(y_pred, weights=sample_weight,
                                   minlength=len(labels))
        if len(y_true):
            true_sum = np.bincount(y_true, weights=sample_weight,
                                   minlength=len(labels))

        # Retain only selected labels
        indices = np.searchsorted(sorted_labels, labels[:n_labels])
        tp_sum = tp_sum[indices]
        true_sum = true_sum[indices]
        pred_sum = pred_sum[indices]

    else:
        sum_axis = 1 if samplewise else 0

        # All labels are index integers for multilabel.
        # Select labels:
        if not np.array_equal(labels, present_labels):
            if np.max(labels) > np.max(present_labels):
                raise ValueError('All labels must be in [0, n labels) for '
                                 'multilabel targets. '
                                 'Got %d > %d' %
                                 (np.max(labels), np.max(present_labels)))
            if np.min(labels) < 0:
                raise ValueError('All labels must be in [0, n labels) for '
                                 'multilabel targets. '
                                 'Got %d < 0' % np.min(labels))

        if n_labels is not None:
            y_true = y_true[:, labels[:n_labels]]
            y_pred = y_pred[:, labels[:n_labels]]

        # calculate weighted counts
        true_and_pred = y_true.multiply(y_pred)
        tp_sum = count_nonzero(true_and_pred, axis=sum_axis,
                               sample_weight=sample_weight)
        pred_sum = count_nonzero(y_pred, axis=sum_axis,
                                 sample_weight=sample_weight)
        true_sum = count_nonzero(y_true, axis=sum_axis,
                                 sample_weight=sample_weight)

    fp = pred_sum - tp_sum
    fn = true_sum - tp_sum
    tp = tp_sum

    if sample_weight is not None and samplewise:
        sample_weight = np.array(sample_weight)
        tp = np.array(tp)
        fp = np.array(fp)
        fn = np.array(fn)
        tn = sample_weight * y_true.shape[1] - tp - fp - fn
    elif sample_weight is not None:
        tn = sum(sample_weight) - tp - fp - fn
    elif samplewise:
        tn = y_true.shape[1] - tp - fp - fn
    else:
        tn = y_true.shape[0] - tp - fp - fn

    return np.array([tn, fp, fn, tp]).T.reshape(-1, 2, 2)


@_deprecate_positional_args
def cohen_kappa_score(y1, y2, *, labels=None, weights=None,
                      sample_weight=None):
    r"""Cohen's kappa: a statistic that measures inter-annotator agreement.

    This function computes Cohen's kappa [1]_, a score that expresses the level
    of agreement between two annotators on a classification problem. It is
    defined as

    .. math::
        \kappa = (p_o - p_e) / (1 - p_e)

    where :math:`p_o` is the empirical probability of agreement on the label
    assigned to any sample (the observed agreement ratio), and :math:`p_e` is
    the expected agreement when both annotators assign labels randomly.
    :math:`p_e` is estimated using a per-annotator empirical prior over the
    class labels [2]_.

    Read more in the :ref:`User Guide <cohen_kappa>`.

    Parameters
    ----------
    y1 : array of shape (n_samples,)
        Labels assigned by the first annotator.

    y2 : array of shape (n_samples,)
        Labels assigned by the second annotator. The kappa statistic is
        symmetric, so swapping ``y1`` and ``y2`` doesn't change the value.

    labels : array-like of shape (n_classes,), default=None
        List of labels to index the matrix. This may be used to select a
        subset of labels. If None, all labels that appear at least once in
        ``y1`` or ``y2`` are used.

    weights : {'linear', 'quadratic'}, default=None
        Weighting type to calculate the score. None means no weighted;
        "linear" means linear weighted; "quadratic" means quadratic weighted.

    sample_weight : array-like of shape (n_samples,), default=None
        Sample weights.

    Returns
    -------
    kappa : float
        The kappa statistic, which is a number between -1 and 1. The maximum
        value means complete agreement; zero or lower means chance agreement.

    References
    ----------
    .. [1] J. Cohen (1960). "A coefficient of agreement for nominal scales".
           Educational and Psychological Measurement 20(1):37-46.
           doi:10.1177/001316446002000104.
    .. [2] `R. Artstein and M. Poesio (2008). "Inter-coder agreement for
           computational linguistics". Computational Linguistics 34(4):555-596
           <https://www.mitpressjournals.org/doi/pdf/10.1162/coli.07-034-R2>`_.
    .. [3] `Wikipedia entry for the Cohen's kappa
            <https://en.wikipedia.org/wiki/Cohen%27s_kappa>`_.
    """
    confusion = confusion_matrix(y1, y2, labels=labels,
                                 sample_weight=sample_weight)
    n_classes = confusion.shape[0]
    sum0 = np.sum(confusion, axis=0)
    sum1 = np.sum(confusion, axis=1)
    expected = np.outer(sum0, sum1) / np.sum(sum0)

    if weights is None:
        w_mat = np.ones([n_classes, n_classes], dtype=int)
        w_mat.flat[:: n_classes + 1] = 0
    elif weights == "linear" or weights == "quadratic":
        w_mat = np.zeros([n_classes, n_classes], dtype=int)
        w_mat += np.arange(n_classes)
        if weights == "linear":
            w_mat = np.abs(w_mat - w_mat.T)
        else:
            w_mat = (w_mat - w_mat.T) ** 2
    else:
        raise ValueError("Unknown kappa weighting type.")

    k = np.sum(w_mat * confusion) / np.sum(w_mat * expected)
    return 1 - k


@_deprecate_positional_args
def jaccard_score(y_true, y_pred, *, labels=None, pos_label=1,
                  average='binary', sample_weight=None, zero_division="warn"):
    """Jaccard similarity coefficient score.

    The Jaccard index [1], or Jaccard similarity coefficient, defined as
    the size of the intersection divided by the size of the union of two label
    sets, is used to compare set of predicted labels for a sample to the
    corresponding set of labels in ``y_true``.

    Read more in the :ref:`User Guide <jaccard_similarity_score>`.

    Parameters
    ----------
    y_true : 1d array-like, or label indicator array / sparse matrix
        Ground truth (correct) labels.

    y_pred : 1d array-like, or label indicator array / sparse matrix
        Predicted labels, as returned by a classifier.

    labels : array-like of shape (n_classes,), default=None
        The set of labels to include when ``average != 'binary'``, and their
        order if ``average is None``. Labels present in the data can be
        excluded, for example to calculate a multiclass average ignoring a
        majority negative class, while labels not present in the data will
        result in 0 components in a macro average. For multilabel targets,
        labels are column indices. By default, all labels in ``y_true`` and
        ``y_pred`` are used in sorted order.

    pos_label : str or int, default=1
        The class to report if ``average='binary'`` and the data is binary.
        If the data are multiclass or multilabel, this will be ignored;
        setting ``labels=[pos_label]`` and ``average != 'binary'`` will report
        scores for that label only.

    average : {None, 'micro', 'macro', 'samples', 'weighted', \
            'binary'}, default='binary'
        If ``None``, the scores for each class are returned. Otherwise, this
        determines the type of averaging performed on the data:

        ``'binary'``:
            Only report results for the class specified by ``pos_label``.
            This is applicable only if targets (``y_{true,pred}``) are binary.
        ``'micro'``:
            Calculate metrics globally by counting the total true positives,
            false negatives and false positives.
        ``'macro'``:
            Calculate metrics for each label, and find their unweighted
            mean.  This does not take label imbalance into account.
        ``'weighted'``:
            Calculate metrics for each label, and find their average, weighted
            by support (the number of true instances for each label). This
            alters 'macro' to account for label imbalance.
        ``'samples'``:
            Calculate metrics for each instance, and find their average (only
            meaningful for multilabel classification).

    sample_weight : array-like of shape (n_samples,), default=None
        Sample weights.

    zero_division : "warn", {0.0, 1.0}, default="warn"
        Sets the value to return when there is a zero division, i.e. when there
        there are no negative values in predictions and labels. If set to
        "warn", this acts like 0, but a warning is also raised.

    Returns
    -------
    score : float (if average is not None) or array of floats, shape =\
            [n_unique_labels]

    See Also
    --------
    accuracy_score, f_score, multilabel_confusion_matrix

    Notes
    -----
    :func:`jaccard_score` may be a poor metric if there are no
    positives for some samples or classes. Jaccard is undefined if there are
    no true or predicted labels, and our implementation will return a score
    of 0 with a warning.

    References
    ----------
    .. [1] `Wikipedia entry for the Jaccard index
           <https://en.wikipedia.org/wiki/Jaccard_index>`_.

    Examples
    --------
    >>> import numpy as np
    >>> from sklearn.metrics import jaccard_score
    >>> y_true = np.array([[0, 1, 1],
    ...                    [1, 1, 0]])
    >>> y_pred = np.array([[1, 1, 1],
    ...                    [1, 0, 0]])

    In the binary case:

    >>> jaccard_score(y_true[0], y_pred[0])
    0.6666...

    In the multilabel case:

    >>> jaccard_score(y_true, y_pred, average='samples')
    0.5833...
    >>> jaccard_score(y_true, y_pred, average='macro')
    0.6666...
    >>> jaccard_score(y_true, y_pred, average=None)
    array([0.5, 0.5, 1. ])

    In the multiclass case:

    >>> y_pred = [0, 2, 1, 2]
    >>> y_true = [0, 1, 2, 2]
    >>> jaccard_score(y_true, y_pred, average=None)
    array([1. , 0. , 0.33...])
    """
    labels = _check_set_wise_labels(y_true, y_pred, average, labels,
                                    pos_label)
    samplewise = average == 'samples'
    MCM = multilabel_confusion_matrix(y_true, y_pred,
                                      sample_weight=sample_weight,
                                      labels=labels, samplewise=samplewise)
    numerator = MCM[:, 1, 1]
    denominator = MCM[:, 1, 1] + MCM[:, 0, 1] + MCM[:, 1, 0]

    if average == 'micro':
        numerator = np.array([numerator.sum()])
        denominator = np.array([denominator.sum()])

    jaccard = _prf_divide(numerator, denominator, 'jaccard',
                          'true or predicted', average, ('jaccard',),
                          zero_division=zero_division)
    if average is None:
        return jaccard
    if average == 'weighted':
        weights = MCM[:, 1, 0] + MCM[:, 1, 1]
        if not np.any(weights):
            # numerator is 0, and warning should have already been issued
            weights = None
    elif average == 'samples' and sample_weight is not None:
        weights = sample_weight
    else:
        weights = None
    return np.average(jaccard, weights=weights)


@_deprecate_positional_args
def matthews_corrcoef(y_true, y_pred, *, sample_weight=None):
    """Compute the Matthews correlation coefficient (MCC).

    The Matthews correlation coefficient is used in machine learning as a
    measure of the quality of binary and multiclass classifications. It takes
    into account true and false positives and negatives and is generally
    regarded as a balanced measure which can be used even if the classes are of
    very different sizes. The MCC is in essence a correlation coefficient value
    between -1 and +1. A coefficient of +1 represents a perfect prediction, 0
    an average random prediction and -1 an inverse prediction.  The statistic
    is also known as the phi coefficient. [source: Wikipedia]

    Binary and multiclass labels are supported.  Only in the binary case does
    this relate to information about true and false positives and negatives.
    See references below.

    Read more in the :ref:`User Guide <matthews_corrcoef>`.

    Parameters
    ----------
    y_true : array, shape = [n_samples]
        Ground truth (correct) target values.

    y_pred : array, shape = [n_samples]
        Estimated targets as returned by a classifier.

    sample_weight : array-like of shape (n_samples,), default=None
        Sample weights.

        .. versionadded:: 0.18

    Returns
    -------
    mcc : float
        The Matthews correlation coefficient (+1 represents a perfect
        prediction, 0 an average random prediction and -1 and inverse
        prediction).

    References
    ----------
    .. [1] `Baldi, Brunak, Chauvin, Andersen and Nielsen, (2000). Assessing the
       accuracy of prediction algorithms for classification: an overview
       <https://doi.org/10.1093/bioinformatics/16.5.412>`_.

    .. [2] `Wikipedia entry for the Matthews Correlation Coefficient
       <https://en.wikipedia.org/wiki/Matthews_correlation_coefficient>`_.

    .. [3] `Gorodkin, (2004). Comparing two K-category assignments by a
        K-category correlation coefficient
        <https://www.sciencedirect.com/science/article/pii/S1476927104000799>`_.

    .. [4] `Jurman, Riccadonna, Furlanello, (2012). A Comparison of MCC and CEN
        Error Measures in MultiClass Prediction
        <https://journals.plos.org/plosone/article?id=10.1371/journal.pone.0041882>`_.

    Examples
    --------
    >>> from sklearn.metrics import matthews_corrcoef
    >>> y_true = [+1, +1, +1, -1]
    >>> y_pred = [+1, -1, +1, +1]
    >>> matthews_corrcoef(y_true, y_pred)
    -0.33...
    """
    y_type, y_true, y_pred = _check_targets(y_true, y_pred)
    check_consistent_length(y_true, y_pred, sample_weight)
    if y_type not in {"binary", "multiclass"}:
        raise ValueError("%s is not supported" % y_type)

    lb = LabelEncoder()
    lb.fit(np.hstack([y_true, y_pred]))
    y_true = lb.transform(y_true)
    y_pred = lb.transform(y_pred)

    C = confusion_matrix(y_true, y_pred, sample_weight=sample_weight)
    t_sum = C.sum(axis=1, dtype=np.float64)
    p_sum = C.sum(axis=0, dtype=np.float64)
    n_correct = np.trace(C, dtype=np.float64)
    n_samples = p_sum.sum()
    cov_ytyp = n_correct * n_samples - np.dot(t_sum, p_sum)
    cov_ypyp = n_samples ** 2 - np.dot(p_sum, p_sum)
    cov_ytyt = n_samples ** 2 - np.dot(t_sum, t_sum)
    mcc = cov_ytyp / np.sqrt(cov_ytyt * cov_ypyp)

    if np.isnan(mcc):
        return 0.
    else:
        return mcc


@_deprecate_positional_args
def zero_one_loss(y_true, y_pred, *, normalize=True, sample_weight=None):
    """Zero-one classification loss.

    If normalize is ``True``, return the fraction of misclassifications
    (float), else it returns the number of misclassifications (int). The best
    performance is 0.

    Read more in the :ref:`User Guide <zero_one_loss>`.

    Parameters
    ----------
    y_true : 1d array-like, or label indicator array / sparse matrix
        Ground truth (correct) labels.

    y_pred : 1d array-like, or label indicator array / sparse matrix
        Predicted labels, as returned by a classifier.

    normalize : bool, default=True
        If ``False``, return the number of misclassifications.
        Otherwise, return the fraction of misclassifications.

    sample_weight : array-like of shape (n_samples,), default=None
        Sample weights.

    Returns
    -------
    loss : float or int,
        If ``normalize == True``, return the fraction of misclassifications
        (float), else it returns the number of misclassifications (int).

    Notes
    -----
    In multilabel classification, the zero_one_loss function corresponds to
    the subset zero-one loss: for each sample, the entire set of labels must be
    correctly predicted, otherwise the loss for that sample is equal to one.

    See Also
    --------
    accuracy_score, hamming_loss, jaccard_score

    Examples
    --------
    >>> from sklearn.metrics import zero_one_loss
    >>> y_pred = [1, 2, 3, 4]
    >>> y_true = [2, 2, 3, 4]
    >>> zero_one_loss(y_true, y_pred)
    0.25
    >>> zero_one_loss(y_true, y_pred, normalize=False)
    1

    In the multilabel case with binary label indicators:

    >>> import numpy as np
    >>> zero_one_loss(np.array([[0, 1], [1, 1]]), np.ones((2, 2)))
    0.5
    """
    score = accuracy_score(y_true, y_pred,
                           normalize=normalize,
                           sample_weight=sample_weight)

    if normalize:
        return 1 - score
    else:
        if sample_weight is not None:
            n_samples = np.sum(sample_weight)
        else:
            n_samples = _num_samples(y_true)
        return n_samples - score


@_deprecate_positional_args
def f1_score(y_true, y_pred, *, labels=None, pos_label=1, average='binary',
             sample_weight=None, zero_division="warn"):
    """Compute the F1 score, also known as balanced F-score or F-measure.

    The F1 score can be interpreted as a weighted average of the precision and
    recall, where an F1 score reaches its best value at 1 and worst score at 0.
    The relative contribution of precision and recall to the F1 score are
    equal. The formula for the F1 score is::

        F1 = 2 * (precision * recall) / (precision + recall)

    In the multi-class and multi-label case, this is the average of
    the F1 score of each class with weighting depending on the ``average``
    parameter.

    Read more in the :ref:`User Guide <precision_recall_f_measure_metrics>`.

    Parameters
    ----------
    y_true : 1d array-like, or label indicator array / sparse matrix
        Ground truth (correct) target values.

    y_pred : 1d array-like, or label indicator array / sparse matrix
        Estimated targets as returned by a classifier.

    labels : array-like, default=None
        The set of labels to include when ``average != 'binary'``, and their
        order if ``average is None``. Labels present in the data can be
        excluded, for example to calculate a multiclass average ignoring a
        majority negative class, while labels not present in the data will
        result in 0 components in a macro average. For multilabel targets,
        labels are column indices. By default, all labels in ``y_true`` and
        ``y_pred`` are used in sorted order.

        .. versionchanged:: 0.17
           Parameter `labels` improved for multiclass problem.

    pos_label : str or int, default=1
        The class to report if ``average='binary'`` and the data is binary.
        If the data are multiclass or multilabel, this will be ignored;
        setting ``labels=[pos_label]`` and ``average != 'binary'`` will report
        scores for that label only.

    average : {'micro', 'macro', 'samples','weighted', 'binary'} or None, \
            default='binary'
        This parameter is required for multiclass/multilabel targets.
        If ``None``, the scores for each class are returned. Otherwise, this
        determines the type of averaging performed on the data:

        ``'binary'``:
            Only report results for the class specified by ``pos_label``.
            This is applicable only if targets (``y_{true,pred}``) are binary.
        ``'micro'``:
            Calculate metrics globally by counting the total true positives,
            false negatives and false positives.
        ``'macro'``:
            Calculate metrics for each label, and find their unweighted
            mean.  This does not take label imbalance into account.
        ``'weighted'``:
            Calculate metrics for each label, and find their average weighted
            by support (the number of true instances for each label). This
            alters 'macro' to account for label imbalance; it can result in an
            F-score that is not between precision and recall.
        ``'samples'``:
            Calculate metrics for each instance, and find their average (only
            meaningful for multilabel classification where this differs from
            :func:`accuracy_score`).

    sample_weight : array-like of shape (n_samples,), default=None
        Sample weights.

    zero_division : "warn", 0 or 1, default="warn"
        Sets the value to return when there is a zero division, i.e. when all
        predictions and labels are negative. If set to "warn", this acts as 0,
        but warnings are also raised.

    Returns
    -------
    f1_score : float or array of float, shape = [n_unique_labels]
        F1 score of the positive class in binary classification or weighted
        average of the F1 scores of each class for the multiclass task.

    See Also
    --------
    fbeta_score, precision_recall_fscore_support, jaccard_score,
    multilabel_confusion_matrix

    References
    ----------
    .. [1] `Wikipedia entry for the F1-score
           <https://en.wikipedia.org/wiki/F1_score>`_.

    Examples
    --------
    >>> from sklearn.metrics import f1_score
    >>> y_true = [0, 1, 2, 0, 1, 2]
    >>> y_pred = [0, 2, 1, 0, 0, 1]
    >>> f1_score(y_true, y_pred, average='macro')
    0.26...
    >>> f1_score(y_true, y_pred, average='micro')
    0.33...
    >>> f1_score(y_true, y_pred, average='weighted')
    0.26...
    >>> f1_score(y_true, y_pred, average=None)
    array([0.8, 0. , 0. ])
    >>> y_true = [0, 0, 0, 0, 0, 0]
    >>> y_pred = [0, 0, 0, 0, 0, 0]
    >>> f1_score(y_true, y_pred, zero_division=1)
    1.0...

    Notes
    -----
    When ``true positive + false positive == 0``, precision is undefined.
    When ``true positive + false negative == 0``, recall is undefined.
    In such cases, by default the metric will be set to 0, as will f-score,
    and ``UndefinedMetricWarning`` will be raised. This behavior can be
    modified with ``zero_division``.
    """
    return fbeta_score(y_true, y_pred, beta=1, labels=labels,
                       pos_label=pos_label, average=average,
                       sample_weight=sample_weight,
                       zero_division=zero_division)


@_deprecate_positional_args
def fbeta_score(y_true, y_pred, *, beta, labels=None, pos_label=1,
                average='binary', sample_weight=None, zero_division="warn"):
    """Compute the F-beta score.

    The F-beta score is the weighted harmonic mean of precision and recall,
    reaching its optimal value at 1 and its worst value at 0.

    The `beta` parameter determines the weight of recall in the combined
    score. ``beta < 1`` lends more weight to precision, while ``beta > 1``
    favors recall (``beta -> 0`` considers only precision, ``beta -> +inf``
    only recall).

    Read more in the :ref:`User Guide <precision_recall_f_measure_metrics>`.

    Parameters
    ----------
    y_true : 1d array-like, or label indicator array / sparse matrix
        Ground truth (correct) target values.

    y_pred : 1d array-like, or label indicator array / sparse matrix
        Estimated targets as returned by a classifier.

    beta : float
        Determines the weight of recall in the combined score.

    labels : array-like, default=None
        The set of labels to include when ``average != 'binary'``, and their
        order if ``average is None``. Labels present in the data can be
        excluded, for example to calculate a multiclass average ignoring a
        majority negative class, while labels not present in the data will
        result in 0 components in a macro average. For multilabel targets,
        labels are column indices. By default, all labels in ``y_true`` and
        ``y_pred`` are used in sorted order.

        .. versionchanged:: 0.17
           Parameter `labels` improved for multiclass problem.

    pos_label : str or int, default=1
        The class to report if ``average='binary'`` and the data is binary.
        If the data are multiclass or multilabel, this will be ignored;
        setting ``labels=[pos_label]`` and ``average != 'binary'`` will report
        scores for that label only.

    average : {'micro', 'macro', 'samples', 'weighted', 'binary'} or None \
            default='binary'
        This parameter is required for multiclass/multilabel targets.
        If ``None``, the scores for each class are returned. Otherwise, this
        determines the type of averaging performed on the data:

        ``'binary'``:
            Only report results for the class specified by ``pos_label``.
            This is applicable only if targets (``y_{true,pred}``) are binary.
        ``'micro'``:
            Calculate metrics globally by counting the total true positives,
            false negatives and false positives.
        ``'macro'``:
            Calculate metrics for each label, and find their unweighted
            mean.  This does not take label imbalance into account.
        ``'weighted'``:
            Calculate metrics for each label, and find their average weighted
            by support (the number of true instances for each label). This
            alters 'macro' to account for label imbalance; it can result in an
            F-score that is not between precision and recall.
        ``'samples'``:
            Calculate metrics for each instance, and find their average (only
            meaningful for multilabel classification where this differs from
            :func:`accuracy_score`).

    sample_weight : array-like of shape (n_samples,), default=None
        Sample weights.

    zero_division : "warn", 0 or 1, default="warn"
        Sets the value to return when there is a zero division, i.e. when all
        predictions and labels are negative. If set to "warn", this acts as 0,
        but warnings are also raised.

    Returns
    -------
    fbeta_score : float (if average is not None) or array of float, shape =\
        [n_unique_labels]
        F-beta score of the positive class in binary classification or weighted
        average of the F-beta score of each class for the multiclass task.

    See Also
    --------
    precision_recall_fscore_support, multilabel_confusion_matrix

    Notes
    -----
    When ``true positive + false positive == 0`` or
    ``true positive + false negative == 0``, f-score returns 0 and raises
    ``UndefinedMetricWarning``. This behavior can be
    modified with ``zero_division``.

    References
    ----------
    .. [1] R. Baeza-Yates and B. Ribeiro-Neto (2011).
           Modern Information Retrieval. Addison Wesley, pp. 327-328.

    .. [2] `Wikipedia entry for the F1-score
           <https://en.wikipedia.org/wiki/F1_score>`_.

    Examples
    --------
    >>> from sklearn.metrics import fbeta_score
    >>> y_true = [0, 1, 2, 0, 1, 2]
    >>> y_pred = [0, 2, 1, 0, 0, 1]
    >>> fbeta_score(y_true, y_pred, average='macro', beta=0.5)
    0.23...
    >>> fbeta_score(y_true, y_pred, average='micro', beta=0.5)
    0.33...
    >>> fbeta_score(y_true, y_pred, average='weighted', beta=0.5)
    0.23...
    >>> fbeta_score(y_true, y_pred, average=None, beta=0.5)
    array([0.71..., 0.        , 0.        ])
    """

    _, _, f, _ = precision_recall_fscore_support(y_true, y_pred,
                                                 beta=beta,
                                                 labels=labels,
                                                 pos_label=pos_label,
                                                 average=average,
                                                 warn_for=('f-score',),
                                                 sample_weight=sample_weight,
                                                 zero_division=zero_division)
    return f


def _prf_divide(numerator, denominator, metric,
                modifier, average, warn_for, zero_division="warn"):
    """Performs division and handles divide-by-zero.

    On zero-division, sets the corresponding result elements equal to
    0 or 1 (according to ``zero_division``). Plus, if
    ``zero_division != "warn"`` raises a warning.

    The metric, modifier and average arguments are used only for determining
    an appropriate warning.
    """
    mask = denominator == 0.0
    denominator = denominator.copy()
    denominator[mask] = 1  # avoid infs/nans
    result = numerator / denominator

    if not np.any(mask):
        return result

    # if ``zero_division=1``, set those with denominator == 0 equal to 1
    result[mask] = 0.0 if zero_division in ["warn", 0] else 1.0

    # the user will be removing warnings if zero_division is set to something
    # different than its default value. If we are computing only f-score
    # the warning will be raised only if precision and recall are ill-defined
    if zero_division != "warn" or metric not in warn_for:
        return result

    # build appropriate warning
    # E.g. "Precision and F-score are ill-defined and being set to 0.0 in
    # labels with no predicted samples. Use ``zero_division`` parameter to
    # control this behavior."

    if metric in warn_for and 'f-score' in warn_for:
        msg_start = '{0} and F-score are'.format(metric.title())
    elif metric in warn_for:
        msg_start = '{0} is'.format(metric.title())
    elif 'f-score' in warn_for:
        msg_start = 'F-score is'
    else:
        return result

    _warn_prf(average, modifier, msg_start, len(result))

    return result


def _warn_prf(average, modifier, msg_start, result_size):
    axis0, axis1 = 'sample', 'label'
    if average == 'samples':
        axis0, axis1 = axis1, axis0
    msg = ('{0} ill-defined and being set to 0.0 {{0}} '
           'no {1} {2}s. Use `zero_division` parameter to control'
           ' this behavior.'.format(msg_start, modifier, axis0))
    if result_size == 1:
        msg = msg.format('due to')
    else:
        msg = msg.format('in {0}s with'.format(axis1))
    warnings.warn(msg, UndefinedMetricWarning, stacklevel=2)


def _check_set_wise_labels(y_true, y_pred, average, labels, pos_label):
    """Validation associated with set-wise metrics.

    Returns identified labels.
    """
    average_options = (None, 'micro', 'macro', 'weighted', 'samples')
    if average not in average_options and average != 'binary':
        raise ValueError('average has to be one of ' +
                         str(average_options))

    y_type, y_true, y_pred = _check_targets(y_true, y_pred)
<<<<<<< HEAD
=======
    # Convert to Python primitive type to avoid NumPy type / Python str
    # comparison. See https://github.com/numpy/numpy/issues/6784
>>>>>>> 0864c589
    present_labels = unique_labels(y_true, y_pred).tolist()
    if average == 'binary':
        if y_type == 'binary':
            if pos_label not in present_labels:
                if len(present_labels) >= 2:
                    raise ValueError(
                        f"pos_label={pos_label} is not a valid label. It "
                        f"should be one of {present_labels}"
                    )
            labels = [pos_label]
        else:
            average_options = list(average_options)
            if y_type == 'multiclass':
                average_options.remove('samples')
            raise ValueError("Target is %s but average='binary'. Please "
                             "choose another average setting, one of %r."
                             % (y_type, average_options))
    elif pos_label not in (None, 1):
        warnings.warn("Note that pos_label (set to %r) is ignored when "
                      "average != 'binary' (got %r). You may use "
                      "labels=[pos_label] to specify a single positive class."
                      % (pos_label, average), UserWarning)
    return labels


@_deprecate_positional_args
def precision_recall_fscore_support(y_true, y_pred, *, beta=1.0, labels=None,
                                    pos_label=1, average=None,
                                    warn_for=('precision', 'recall',
                                              'f-score'),
                                    sample_weight=None,
                                    zero_division="warn"):
    """Compute precision, recall, F-measure and support for each class.

    The precision is the ratio ``tp / (tp + fp)`` where ``tp`` is the number of
    true positives and ``fp`` the number of false positives. The precision is
    intuitively the ability of the classifier not to label as positive a sample
    that is negative.

    The recall is the ratio ``tp / (tp + fn)`` where ``tp`` is the number of
    true positives and ``fn`` the number of false negatives. The recall is
    intuitively the ability of the classifier to find all the positive samples.

    The F-beta score can be interpreted as a weighted harmonic mean of
    the precision and recall, where an F-beta score reaches its best
    value at 1 and worst score at 0.

    The F-beta score weights recall more than precision by a factor of
    ``beta``. ``beta == 1.0`` means recall and precision are equally important.

    The support is the number of occurrences of each class in ``y_true``.

    If ``pos_label is None`` and in binary classification, this function
    returns the average precision, recall and F-measure if ``average``
    is one of ``'micro'``, ``'macro'``, ``'weighted'`` or ``'samples'``.

    Read more in the :ref:`User Guide <precision_recall_f_measure_metrics>`.

    Parameters
    ----------
    y_true : 1d array-like, or label indicator array / sparse matrix
        Ground truth (correct) target values.

    y_pred : 1d array-like, or label indicator array / sparse matrix
        Estimated targets as returned by a classifier.

    beta : float, default=1.0
        The strength of recall versus precision in the F-score.

    labels : array-like, default=None
        The set of labels to include when ``average != 'binary'``, and their
        order if ``average is None``. Labels present in the data can be
        excluded, for example to calculate a multiclass average ignoring a
        majority negative class, while labels not present in the data will
        result in 0 components in a macro average. For multilabel targets,
        labels are column indices. By default, all labels in ``y_true`` and
        ``y_pred`` are used in sorted order.

    pos_label : str or int, default=1
        The class to report if ``average='binary'`` and the data is binary.
        If the data are multiclass or multilabel, this will be ignored;
        setting ``labels=[pos_label]`` and ``average != 'binary'`` will report
        scores for that label only.

    average : {'binary', 'micro', 'macro', 'samples','weighted'}, \
            default=None
        If ``None``, the scores for each class are returned. Otherwise, this
        determines the type of averaging performed on the data:

        ``'binary'``:
            Only report results for the class specified by ``pos_label``.
            This is applicable only if targets (``y_{true,pred}``) are binary.
        ``'micro'``:
            Calculate metrics globally by counting the total true positives,
            false negatives and false positives.
        ``'macro'``:
            Calculate metrics for each label, and find their unweighted
            mean.  This does not take label imbalance into account.
        ``'weighted'``:
            Calculate metrics for each label, and find their average weighted
            by support (the number of true instances for each label). This
            alters 'macro' to account for label imbalance; it can result in an
            F-score that is not between precision and recall.
        ``'samples'``:
            Calculate metrics for each instance, and find their average (only
            meaningful for multilabel classification where this differs from
            :func:`accuracy_score`).

    warn_for : tuple or set, for internal use
        This determines which warnings will be made in the case that this
        function is being used to return only one of its metrics.

    sample_weight : array-like of shape (n_samples,), default=None
        Sample weights.

    zero_division : "warn", 0 or 1, default="warn"
        Sets the value to return when there is a zero division:
           - recall: when there are no positive labels
           - precision: when there are no positive predictions
           - f-score: both

        If set to "warn", this acts as 0, but warnings are also raised.

    Returns
    -------
    precision : float (if average is not None) or array of float, shape =\
        [n_unique_labels]

    recall : float (if average is not None) or array of float, , shape =\
        [n_unique_labels]

    fbeta_score : float (if average is not None) or array of float, shape =\
        [n_unique_labels]

    support : None (if average is not None) or array of int, shape =\
        [n_unique_labels]
        The number of occurrences of each label in ``y_true``.

    Notes
    -----
    When ``true positive + false positive == 0``, precision is undefined.
    When ``true positive + false negative == 0``, recall is undefined.
    In such cases, by default the metric will be set to 0, as will f-score,
    and ``UndefinedMetricWarning`` will be raised. This behavior can be
    modified with ``zero_division``.

    References
    ----------
    .. [1] `Wikipedia entry for the Precision and recall
           <https://en.wikipedia.org/wiki/Precision_and_recall>`_.

    .. [2] `Wikipedia entry for the F1-score
           <https://en.wikipedia.org/wiki/F1_score>`_.

    .. [3] `Discriminative Methods for Multi-labeled Classification Advances
           in Knowledge Discovery and Data Mining (2004), pp. 22-30 by Shantanu
           Godbole, Sunita Sarawagi
           <http://www.godbole.net/shantanu/pubs/multilabelsvm-pakdd04.pdf>`_.

    Examples
    --------
    >>> import numpy as np
    >>> from sklearn.metrics import precision_recall_fscore_support
    >>> y_true = np.array(['cat', 'dog', 'pig', 'cat', 'dog', 'pig'])
    >>> y_pred = np.array(['cat', 'pig', 'dog', 'cat', 'cat', 'dog'])
    >>> precision_recall_fscore_support(y_true, y_pred, average='macro')
    (0.22..., 0.33..., 0.26..., None)
    >>> precision_recall_fscore_support(y_true, y_pred, average='micro')
    (0.33..., 0.33..., 0.33..., None)
    >>> precision_recall_fscore_support(y_true, y_pred, average='weighted')
    (0.22..., 0.33..., 0.26..., None)

    It is possible to compute per-label precisions, recalls, F1-scores and
    supports instead of averaging:

    >>> precision_recall_fscore_support(y_true, y_pred, average=None,
    ... labels=['pig', 'dog', 'cat'])
    (array([0.        , 0.        , 0.66...]),
     array([0., 0., 1.]), array([0. , 0. , 0.8]),
     array([2, 2, 2]))
    """
    _check_zero_division(zero_division)
    if beta < 0:
        raise ValueError("beta should be >=0 in the F-beta score")
    labels = _check_set_wise_labels(y_true, y_pred, average, labels,
                                    pos_label)

    # Calculate tp_sum, pred_sum, true_sum ###
    samplewise = average == 'samples'
    MCM = multilabel_confusion_matrix(y_true, y_pred,
                                      sample_weight=sample_weight,
                                      labels=labels, samplewise=samplewise)
    tp_sum = MCM[:, 1, 1]
    pred_sum = tp_sum + MCM[:, 0, 1]
    true_sum = tp_sum + MCM[:, 1, 0]

    if average == 'micro':
        tp_sum = np.array([tp_sum.sum()])
        pred_sum = np.array([pred_sum.sum()])
        true_sum = np.array([true_sum.sum()])

    # Finally, we have all our sufficient statistics. Divide! #
    beta2 = beta ** 2

    # Divide, and on zero-division, set scores and/or warn according to
    # zero_division:
    precision = _prf_divide(tp_sum, pred_sum, 'precision',
                            'predicted', average, warn_for, zero_division)
    recall = _prf_divide(tp_sum, true_sum, 'recall',
                         'true', average, warn_for, zero_division)

    # warn for f-score only if zero_division is warn, it is in warn_for
    # and BOTH prec and rec are ill-defined
    if zero_division == "warn" and ("f-score",) == warn_for:
        if (pred_sum[true_sum == 0] == 0).any():
            _warn_prf(
                average, "true nor predicted", 'F-score is', len(true_sum)
            )

    # if tp == 0 F will be 1 only if all predictions are zero, all labels are
    # zero, and zero_division=1. In all other case, 0
    if np.isposinf(beta):
        f_score = recall
    else:
        denom = beta2 * precision + recall

        denom[denom == 0.] = 1  # avoid division by 0
        f_score = (1 + beta2) * precision * recall / denom

    # Average the results
    if average == 'weighted':
        weights = true_sum
        if weights.sum() == 0:
            zero_division_value = np.float64(1.0)
            if zero_division in ["warn", 0]:
                zero_division_value = np.float64(0.0)
            # precision is zero_division if there are no positive predictions
            # recall is zero_division if there are no positive labels
            # fscore is zero_division if all labels AND predictions are
            # negative
            if pred_sum.sum() == 0:
                return (zero_division_value,
                        zero_division_value,
                        zero_division_value,
                        None)
            else:
                return (np.float64(0.0),
                        zero_division_value,
                        np.float64(0.0),
                        None)

    elif average == 'samples':
        weights = sample_weight
    else:
        weights = None

    if average is not None:
        assert average != 'binary' or len(precision) == 1
        precision = np.average(precision, weights=weights)
        recall = np.average(recall, weights=weights)
        f_score = np.average(f_score, weights=weights)
        true_sum = None  # return no support

    return precision, recall, f_score, true_sum


@_deprecate_positional_args
def precision_score(y_true, y_pred, *, labels=None, pos_label=1,
                    average='binary', sample_weight=None,
                    zero_division="warn"):
    """Compute the precision.

    The precision is the ratio ``tp / (tp + fp)`` where ``tp`` is the number of
    true positives and ``fp`` the number of false positives. The precision is
    intuitively the ability of the classifier not to label as positive a sample
    that is negative.

    The best value is 1 and the worst value is 0.

    Read more in the :ref:`User Guide <precision_recall_f_measure_metrics>`.

    Parameters
    ----------
    y_true : 1d array-like, or label indicator array / sparse matrix
        Ground truth (correct) target values.

    y_pred : 1d array-like, or label indicator array / sparse matrix
        Estimated targets as returned by a classifier.

    labels : array-like, default=None
        The set of labels to include when ``average != 'binary'``, and their
        order if ``average is None``. Labels present in the data can be
        excluded, for example to calculate a multiclass average ignoring a
        majority negative class, while labels not present in the data will
        result in 0 components in a macro average. For multilabel targets,
        labels are column indices. By default, all labels in ``y_true`` and
        ``y_pred`` are used in sorted order.

        .. versionchanged:: 0.17
           Parameter `labels` improved for multiclass problem.

    pos_label : str or int, default=1
        The class to report if ``average='binary'`` and the data is binary.
        If the data are multiclass or multilabel, this will be ignored;
        setting ``labels=[pos_label]`` and ``average != 'binary'`` will report
        scores for that label only.

    average : {'micro', 'macro', 'samples', 'weighted', 'binary'} \
            default='binary'
        This parameter is required for multiclass/multilabel targets.
        If ``None``, the scores for each class are returned. Otherwise, this
        determines the type of averaging performed on the data:

        ``'binary'``:
            Only report results for the class specified by ``pos_label``.
            This is applicable only if targets (``y_{true,pred}``) are binary.
        ``'micro'``:
            Calculate metrics globally by counting the total true positives,
            false negatives and false positives.
        ``'macro'``:
            Calculate metrics for each label, and find their unweighted
            mean.  This does not take label imbalance into account.
        ``'weighted'``:
            Calculate metrics for each label, and find their average weighted
            by support (the number of true instances for each label). This
            alters 'macro' to account for label imbalance; it can result in an
            F-score that is not between precision and recall.
        ``'samples'``:
            Calculate metrics for each instance, and find their average (only
            meaningful for multilabel classification where this differs from
            :func:`accuracy_score`).

    sample_weight : array-like of shape (n_samples,), default=None
        Sample weights.

    zero_division : "warn", 0 or 1, default="warn"
        Sets the value to return when there is a zero division. If set to
        "warn", this acts as 0, but warnings are also raised.

    Returns
    -------
    precision : float (if average is not None) or array of float of shape
        (n_unique_labels,)
        Precision of the positive class in binary classification or weighted
        average of the precision of each class for the multiclass task.

    See Also
    --------
    precision_recall_fscore_support, multilabel_confusion_matrix

    Notes
    -----
    When ``true positive + false positive == 0``, precision returns 0 and
    raises ``UndefinedMetricWarning``. This behavior can be
    modified with ``zero_division``.

    Examples
    --------
    >>> from sklearn.metrics import precision_score
    >>> y_true = [0, 1, 2, 0, 1, 2]
    >>> y_pred = [0, 2, 1, 0, 0, 1]
    >>> precision_score(y_true, y_pred, average='macro')
    0.22...
    >>> precision_score(y_true, y_pred, average='micro')
    0.33...
    >>> precision_score(y_true, y_pred, average='weighted')
    0.22...
    >>> precision_score(y_true, y_pred, average=None)
    array([0.66..., 0.        , 0.        ])
    >>> y_pred = [0, 0, 0, 0, 0, 0]
    >>> precision_score(y_true, y_pred, average=None)
    array([0.33..., 0.        , 0.        ])
    >>> precision_score(y_true, y_pred, average=None, zero_division=1)
    array([0.33..., 1.        , 1.        ])

    """
    p, _, _, _ = precision_recall_fscore_support(y_true, y_pred,
                                                 labels=labels,
                                                 pos_label=pos_label,
                                                 average=average,
                                                 warn_for=('precision',),
                                                 sample_weight=sample_weight,
                                                 zero_division=zero_division)
    return p


@_deprecate_positional_args
def recall_score(y_true, y_pred, *, labels=None, pos_label=1, average='binary',
                 sample_weight=None, zero_division="warn"):
    """Compute the recall.

    The recall is the ratio ``tp / (tp + fn)`` where ``tp`` is the number of
    true positives and ``fn`` the number of false negatives. The recall is
    intuitively the ability of the classifier to find all the positive samples.

    The best value is 1 and the worst value is 0.

    Read more in the :ref:`User Guide <precision_recall_f_measure_metrics>`.

    Parameters
    ----------
    y_true : 1d array-like, or label indicator array / sparse matrix
        Ground truth (correct) target values.

    y_pred : 1d array-like, or label indicator array / sparse matrix
        Estimated targets as returned by a classifier.

    labels : array-like, default=None
        The set of labels to include when ``average != 'binary'``, and their
        order if ``average is None``. Labels present in the data can be
        excluded, for example to calculate a multiclass average ignoring a
        majority negative class, while labels not present in the data will
        result in 0 components in a macro average. For multilabel targets,
        labels are column indices. By default, all labels in ``y_true`` and
        ``y_pred`` are used in sorted order.

        .. versionchanged:: 0.17
           Parameter `labels` improved for multiclass problem.

    pos_label : str or int, default=1
        The class to report if ``average='binary'`` and the data is binary.
        If the data are multiclass or multilabel, this will be ignored;
        setting ``labels=[pos_label]`` and ``average != 'binary'`` will report
        scores for that label only.

    average : {'micro', 'macro', 'samples', 'weighted', 'binary'} \
            default='binary'
        This parameter is required for multiclass/multilabel targets.
        If ``None``, the scores for each class are returned. Otherwise, this
        determines the type of averaging performed on the data:

        ``'binary'``:
            Only report results for the class specified by ``pos_label``.
            This is applicable only if targets (``y_{true,pred}``) are binary.
        ``'micro'``:
            Calculate metrics globally by counting the total true positives,
            false negatives and false positives.
        ``'macro'``:
            Calculate metrics for each label, and find their unweighted
            mean.  This does not take label imbalance into account.
        ``'weighted'``:
            Calculate metrics for each label, and find their average weighted
            by support (the number of true instances for each label). This
            alters 'macro' to account for label imbalance; it can result in an
            F-score that is not between precision and recall.
        ``'samples'``:
            Calculate metrics for each instance, and find their average (only
            meaningful for multilabel classification where this differs from
            :func:`accuracy_score`).

    sample_weight : array-like of shape (n_samples,), default=None
        Sample weights.

    zero_division : "warn", 0 or 1, default="warn"
        Sets the value to return when there is a zero division. If set to
        "warn", this acts as 0, but warnings are also raised.

    Returns
    -------
    recall : float (if average is not None) or array of float of shape
        (n_unique_labels,)
        Recall of the positive class in binary classification or weighted
        average of the recall of each class for the multiclass task.

    See Also
    --------
    precision_recall_fscore_support, balanced_accuracy_score,
    multilabel_confusion_matrix

    Notes
    -----
    When ``true positive + false negative == 0``, recall returns 0 and raises
    ``UndefinedMetricWarning``. This behavior can be modified with
    ``zero_division``.

    Examples
    --------
    >>> from sklearn.metrics import recall_score
    >>> y_true = [0, 1, 2, 0, 1, 2]
    >>> y_pred = [0, 2, 1, 0, 0, 1]
    >>> recall_score(y_true, y_pred, average='macro')
    0.33...
    >>> recall_score(y_true, y_pred, average='micro')
    0.33...
    >>> recall_score(y_true, y_pred, average='weighted')
    0.33...
    >>> recall_score(y_true, y_pred, average=None)
    array([1., 0., 0.])
    >>> y_true = [0, 0, 0, 0, 0, 0]
    >>> recall_score(y_true, y_pred, average=None)
    array([0.5, 0. , 0. ])
    >>> recall_score(y_true, y_pred, average=None, zero_division=1)
    array([0.5, 1. , 1. ])
    """
    _, r, _, _ = precision_recall_fscore_support(y_true, y_pred,
                                                 labels=labels,
                                                 pos_label=pos_label,
                                                 average=average,
                                                 warn_for=('recall',),
                                                 sample_weight=sample_weight,
                                                 zero_division=zero_division)
    return r


@_deprecate_positional_args
def balanced_accuracy_score(y_true, y_pred, *, sample_weight=None,
                            adjusted=False):
    """Compute the balanced accuracy.

    The balanced accuracy in binary and multiclass classification problems to
    deal with imbalanced datasets. It is defined as the average of recall
    obtained on each class.

    The best value is 1 and the worst value is 0 when ``adjusted=False``.

    Read more in the :ref:`User Guide <balanced_accuracy_score>`.

    .. versionadded:: 0.20

    Parameters
    ----------
    y_true : 1d array-like
        Ground truth (correct) target values.

    y_pred : 1d array-like
        Estimated targets as returned by a classifier.

    sample_weight : array-like of shape (n_samples,), default=None
        Sample weights.

    adjusted : bool, default=False
        When true, the result is adjusted for chance, so that random
        performance would score 0, and perfect performance scores 1.

    Returns
    -------
    balanced_accuracy : float

    See Also
    --------
    recall_score, roc_auc_score

    Notes
    -----
    Some literature promotes alternative definitions of balanced accuracy. Our
    definition is equivalent to :func:`accuracy_score` with class-balanced
    sample weights, and shares desirable properties with the binary case.
    See the :ref:`User Guide <balanced_accuracy_score>`.

    References
    ----------
    .. [1] Brodersen, K.H.; Ong, C.S.; Stephan, K.E.; Buhmann, J.M. (2010).
           The balanced accuracy and its posterior distribution.
           Proceedings of the 20th International Conference on Pattern
           Recognition, 3121-24.
    .. [2] John. D. Kelleher, Brian Mac Namee, Aoife D'Arcy, (2015).
           `Fundamentals of Machine Learning for Predictive Data Analytics:
           Algorithms, Worked Examples, and Case Studies
           <https://mitpress.mit.edu/books/fundamentals-machine-learning-predictive-data-analytics>`_.

    Examples
    --------
    >>> from sklearn.metrics import balanced_accuracy_score
    >>> y_true = [0, 1, 0, 0, 1, 0]
    >>> y_pred = [0, 1, 0, 0, 0, 1]
    >>> balanced_accuracy_score(y_true, y_pred)
    0.625

    """
    C = confusion_matrix(y_true, y_pred, sample_weight=sample_weight)
    with np.errstate(divide='ignore', invalid='ignore'):
        per_class = np.diag(C) / C.sum(axis=1)
    if np.any(np.isnan(per_class)):
        warnings.warn('y_pred contains classes not in y_true')
        per_class = per_class[~np.isnan(per_class)]
    score = np.mean(per_class)
    if adjusted:
        n_classes = len(per_class)
        chance = 1 / n_classes
        score -= chance
        score /= 1 - chance
    return score


@_deprecate_positional_args
def classification_report(y_true, y_pred, *, labels=None, target_names=None,
                          sample_weight=None, digits=2, output_dict=False,
                          zero_division="warn"):
    """Build a text report showing the main classification metrics.

    Read more in the :ref:`User Guide <classification_report>`.

    Parameters
    ----------
    y_true : 1d array-like, or label indicator array / sparse matrix
        Ground truth (correct) target values.

    y_pred : 1d array-like, or label indicator array / sparse matrix
        Estimated targets as returned by a classifier.

    labels : array-like of shape (n_labels,), default=None
        Optional list of label indices to include in the report.

    target_names : list of str of shape (n_labels,), default=None
        Optional display names matching the labels (same order).

    sample_weight : array-like of shape (n_samples,), default=None
        Sample weights.

    digits : int, default=2
        Number of digits for formatting output floating point values.
        When ``output_dict`` is ``True``, this will be ignored and the
        returned values will not be rounded.

    output_dict : bool, default=False
        If True, return output as dict.

        .. versionadded:: 0.20

    zero_division : "warn", 0 or 1, default="warn"
        Sets the value to return when there is a zero division. If set to
        "warn", this acts as 0, but warnings are also raised.

    Returns
    -------
    report : string / dict
        Text summary of the precision, recall, F1 score for each class.
        Dictionary returned if output_dict is True. Dictionary has the
        following structure::

            {'label 1': {'precision':0.5,
                         'recall':1.0,
                         'f1-score':0.67,
                         'support':1},
             'label 2': { ... },
              ...
            }

        The reported averages include macro average (averaging the unweighted
        mean per label), weighted average (averaging the support-weighted mean
        per label), and sample average (only for multilabel classification).
        Micro average (averaging the total true positives, false negatives and
        false positives) is only shown for multi-label or multi-class
        with a subset of classes, because it corresponds to accuracy
        otherwise and would be the same for all metrics.
        See also :func:`precision_recall_fscore_support` for more details
        on averages.

        Note that in binary classification, recall of the positive class
        is also known as "sensitivity"; recall of the negative class is
        "specificity".

    See Also
    --------
    precision_recall_fscore_support, confusion_matrix,
    multilabel_confusion_matrix

    Examples
    --------
    >>> from sklearn.metrics import classification_report
    >>> y_true = [0, 1, 2, 2, 2]
    >>> y_pred = [0, 0, 2, 2, 1]
    >>> target_names = ['class 0', 'class 1', 'class 2']
    >>> print(classification_report(y_true, y_pred, target_names=target_names))
                  precision    recall  f1-score   support
    <BLANKLINE>
         class 0       0.50      1.00      0.67         1
         class 1       0.00      0.00      0.00         1
         class 2       1.00      0.67      0.80         3
    <BLANKLINE>
        accuracy                           0.60         5
       macro avg       0.50      0.56      0.49         5
    weighted avg       0.70      0.60      0.61         5
    <BLANKLINE>
    >>> y_pred = [1, 1, 0]
    >>> y_true = [1, 1, 1]
    >>> print(classification_report(y_true, y_pred, labels=[1, 2, 3]))
                  precision    recall  f1-score   support
    <BLANKLINE>
               1       1.00      0.67      0.80         3
               2       0.00      0.00      0.00         0
               3       0.00      0.00      0.00         0
    <BLANKLINE>
       micro avg       1.00      0.67      0.80         3
       macro avg       0.33      0.22      0.27         3
    weighted avg       1.00      0.67      0.80         3
    <BLANKLINE>
    """

    y_type, y_true, y_pred = _check_targets(y_true, y_pred)

    if labels is None:
        labels = unique_labels(y_true, y_pred)
        labels_given = False
    else:
        labels = np.asarray(labels)
        labels_given = True

    # labelled micro average
    micro_is_accuracy = ((y_type == 'multiclass' or y_type == 'binary') and
                         (not labels_given or
                          (set(labels) == set(unique_labels(y_true, y_pred)))))

    if target_names is not None and len(labels) != len(target_names):
        if labels_given:
            warnings.warn(
                "labels size, {0}, does not match size of target_names, {1}"
                .format(len(labels), len(target_names))
            )
        else:
            raise ValueError(
                "Number of classes, {0}, does not match size of "
                "target_names, {1}. Try specifying the labels "
                "parameter".format(len(labels), len(target_names))
            )
    if target_names is None:
        target_names = ['%s' % l for l in labels]

    headers = ["precision", "recall", "f1-score", "support"]
    # compute per-class results without averaging
    p, r, f1, s = precision_recall_fscore_support(y_true, y_pred,
                                                  labels=labels,
                                                  average=None,
                                                  sample_weight=sample_weight,
                                                  zero_division=zero_division)
    rows = zip(target_names, p, r, f1, s)

    if y_type.startswith('multilabel'):
        average_options = ('micro', 'macro', 'weighted', 'samples')
    else:
        average_options = ('micro', 'macro', 'weighted')

    if output_dict:
        report_dict = {label[0]: label[1:] for label in rows}
        for label, scores in report_dict.items():
            report_dict[label] = dict(zip(headers,
                                          [i.item() for i in scores]))
    else:
        longest_last_line_heading = 'weighted avg'
        name_width = max(len(cn) for cn in target_names)
        width = max(name_width, len(longest_last_line_heading), digits)
        head_fmt = '{:>{width}s} ' + ' {:>9}' * len(headers)
        report = head_fmt.format('', *headers, width=width)
        report += '\n\n'
        row_fmt = '{:>{width}s} ' + ' {:>9.{digits}f}' * 3 + ' {:>9}\n'
        for row in rows:
            report += row_fmt.format(*row, width=width, digits=digits)
        report += '\n'

    # compute all applicable averages
    for average in average_options:
        if average.startswith('micro') and micro_is_accuracy:
            line_heading = 'accuracy'
        else:
            line_heading = average + ' avg'

        # compute averages with specified averaging method
        avg_p, avg_r, avg_f1, _ = precision_recall_fscore_support(
            y_true, y_pred, labels=labels,
            average=average, sample_weight=sample_weight,
            zero_division=zero_division)
        avg = [avg_p, avg_r, avg_f1, np.sum(s)]

        if output_dict:
            report_dict[line_heading] = dict(
                zip(headers, [i.item() for i in avg]))
        else:
            if line_heading == 'accuracy':
                row_fmt_accuracy = '{:>{width}s} ' + \
                        ' {:>9.{digits}}' * 2 + ' {:>9.{digits}f}' + \
                        ' {:>9}\n'
                report += row_fmt_accuracy.format(line_heading, '', '',
                                                  *avg[2:], width=width,
                                                  digits=digits)
            else:
                report += row_fmt.format(line_heading, *avg,
                                         width=width, digits=digits)

    if output_dict:
        if 'accuracy' in report_dict.keys():
            report_dict['accuracy'] = report_dict['accuracy']['precision']
        return report_dict
    else:
        return report


@_deprecate_positional_args
def hamming_loss(y_true, y_pred, *, sample_weight=None):
    """Compute the average Hamming loss.

    The Hamming loss is the fraction of labels that are incorrectly predicted.

    Read more in the :ref:`User Guide <hamming_loss>`.

    Parameters
    ----------
    y_true : 1d array-like, or label indicator array / sparse matrix
        Ground truth (correct) labels.

    y_pred : 1d array-like, or label indicator array / sparse matrix
        Predicted labels, as returned by a classifier.

    sample_weight : array-like of shape (n_samples,), default=None
        Sample weights.

        .. versionadded:: 0.18

    Returns
    -------
    loss : float or int
        Return the average Hamming loss between element of ``y_true`` and
        ``y_pred``.

    See Also
    --------
    accuracy_score, jaccard_score, zero_one_loss

    Notes
    -----
    In multiclass classification, the Hamming loss corresponds to the Hamming
    distance between ``y_true`` and ``y_pred`` which is equivalent to the
    subset ``zero_one_loss`` function, when `normalize` parameter is set to
    True.

    In multilabel classification, the Hamming loss is different from the
    subset zero-one loss. The zero-one loss considers the entire set of labels
    for a given sample incorrect if it does not entirely match the true set of
    labels. Hamming loss is more forgiving in that it penalizes only the
    individual labels.

    The Hamming loss is upperbounded by the subset zero-one loss, when
    `normalize` parameter is set to True. It is always between 0 and 1,
    lower being better.

    References
    ----------
    .. [1] Grigorios Tsoumakas, Ioannis Katakis. Multi-Label Classification:
           An Overview. International Journal of Data Warehousing & Mining,
           3(3), 1-13, July-September 2007.

    .. [2] `Wikipedia entry on the Hamming distance
           <https://en.wikipedia.org/wiki/Hamming_distance>`_.

    Examples
    --------
    >>> from sklearn.metrics import hamming_loss
    >>> y_pred = [1, 2, 3, 4]
    >>> y_true = [2, 2, 3, 4]
    >>> hamming_loss(y_true, y_pred)
    0.25

    In the multilabel case with binary label indicators:

    >>> import numpy as np
    >>> hamming_loss(np.array([[0, 1], [1, 1]]), np.zeros((2, 2)))
    0.75
    """

    y_type, y_true, y_pred = _check_targets(y_true, y_pred)
    check_consistent_length(y_true, y_pred, sample_weight)

    if sample_weight is None:
        weight_average = 1.
    else:
        weight_average = np.mean(sample_weight)

    if y_type.startswith('multilabel'):
        n_differences = count_nonzero(y_true - y_pred,
                                      sample_weight=sample_weight)
        return (n_differences /
                (y_true.shape[0] * y_true.shape[1] * weight_average))

    elif y_type in ["binary", "multiclass"]:
        return _weighted_sum(y_true != y_pred, sample_weight, normalize=True)
    else:
        raise ValueError("{0} is not supported".format(y_type))


@_deprecate_positional_args
def log_loss(y_true, y_pred, *, eps=1e-15, normalize=True, sample_weight=None,
             labels=None):
    r"""Log loss, aka logistic loss or cross-entropy loss.

    This is the loss function used in (multinomial) logistic regression
    and extensions of it such as neural networks, defined as the negative
    log-likelihood of a logistic model that returns ``y_pred`` probabilities
    for its training data ``y_true``.
    The log loss is only defined for two or more labels.
    For a single sample with true label :math:`y \in \{0,1\}` and
    and a probability estimate :math:`p = \operatorname{Pr}(y = 1)`, the log
    loss is:

    .. math::
        L_{\log}(y, p) = -(y \log (p) + (1 - y) \log (1 - p))

    Read more in the :ref:`User Guide <log_loss>`.

    Parameters
    ----------
    y_true : array-like or label indicator matrix
        Ground truth (correct) labels for n_samples samples.

    y_pred : array-like of float, shape = (n_samples, n_classes) or (n_samples,)
        Predicted probabilities, as returned by a classifier's
        predict_proba method. If ``y_pred.shape = (n_samples,)``
        the probabilities provided are assumed to be that of the
        positive class. The labels in ``y_pred`` are assumed to be
        ordered alphabetically, as done by
        :class:`preprocessing.LabelBinarizer`.

    eps : float, default=1e-15
        Log loss is undefined for p=0 or p=1, so probabilities are
        clipped to max(eps, min(1 - eps, p)).

    normalize : bool, default=True
        If true, return the mean loss per sample.
        Otherwise, return the sum of the per-sample losses.

    sample_weight : array-like of shape (n_samples,), default=None
        Sample weights.

    labels : array-like, default=None
        If not provided, labels will be inferred from y_true. If ``labels``
        is ``None`` and ``y_pred`` has shape (n_samples,) the labels are
        assumed to be binary and are inferred from ``y_true``.

        .. versionadded:: 0.18

    Returns
    -------
    loss : float

    Notes
    -----
    The logarithm used is the natural logarithm (base-e).

    Examples
    --------
    >>> from sklearn.metrics import log_loss
    >>> log_loss(["spam", "ham", "ham", "spam"],
    ...          [[.1, .9], [.9, .1], [.8, .2], [.35, .65]])
    0.21616...

    References
    ----------
    C.M. Bishop (2006). Pattern Recognition and Machine Learning. Springer,
    p. 209.
    """
    y_pred = check_array(y_pred, ensure_2d=False)
    check_consistent_length(y_pred, y_true, sample_weight)

    lb = LabelBinarizer()

    if labels is not None:
        lb.fit(labels)
    else:
        lb.fit(y_true)

    if len(lb.classes_) == 1:
        if labels is None:
            raise ValueError('y_true contains only one label ({0}). Please '
                             'provide the true labels explicitly through the '
                             'labels argument.'.format(lb.classes_[0]))
        else:
            raise ValueError('The labels array needs to contain at least two '
                             'labels for log_loss, '
                             'got {0}.'.format(lb.classes_))

    transformed_labels = lb.transform(y_true)

    if transformed_labels.shape[1] == 1:
        transformed_labels = np.append(1 - transformed_labels,
                                       transformed_labels, axis=1)

    # Clipping
    y_pred = np.clip(y_pred, eps, 1 - eps)

    # If y_pred is of single dimension, assume y_true to be binary
    # and then check.
    if y_pred.ndim == 1:
        y_pred = y_pred[:, np.newaxis]
    if y_pred.shape[1] == 1:
        y_pred = np.append(1 - y_pred, y_pred, axis=1)

    # Check if dimensions are consistent.
    transformed_labels = check_array(transformed_labels)
    if len(lb.classes_) != y_pred.shape[1]:
        if labels is None:
            raise ValueError("y_true and y_pred contain different number of "
                             "classes {0}, {1}. Please provide the true "
                             "labels explicitly through the labels argument. "
                             "Classes found in "
                             "y_true: {2}".format(transformed_labels.shape[1],
                                                  y_pred.shape[1],
                                                  lb.classes_))
        else:
            raise ValueError('The number of classes in labels is different '
                             'from that in y_pred. Classes found in '
                             'labels: {0}'.format(lb.classes_))

    # Renormalize
    y_pred /= y_pred.sum(axis=1)[:, np.newaxis]
    loss = -(transformed_labels * np.log(y_pred)).sum(axis=1)

    return _weighted_sum(loss, sample_weight, normalize)


@_deprecate_positional_args
def hinge_loss(y_true, pred_decision, *, labels=None, sample_weight=None):
    """Average hinge loss (non-regularized).

    In binary class case, assuming labels in y_true are encoded with +1 and -1,
    when a prediction mistake is made, ``margin = y_true * pred_decision`` is
    always negative (since the signs disagree), implying ``1 - margin`` is
    always greater than 1.  The cumulated hinge loss is therefore an upper
    bound of the number of mistakes made by the classifier.

    In multiclass case, the function expects that either all the labels are
    included in y_true or an optional labels argument is provided which
    contains all the labels. The multilabel margin is calculated according
    to Crammer-Singer's method. As in the binary case, the cumulated hinge loss
    is an upper bound of the number of mistakes made by the classifier.

    Read more in the :ref:`User Guide <hinge_loss>`.

    Parameters
    ----------
    y_true : array of shape (n_samples,)
        True target, consisting of integers of two values. The positive label
        must be greater than the negative label.

    pred_decision : array of shape (n_samples,) or (n_samples, n_classes)
        Predicted decisions, as output by decision_function (floats).

    labels : array-like, default=None
        Contains all the labels for the problem. Used in multiclass hinge loss.

    sample_weight : array-like of shape (n_samples,), default=None
        Sample weights.

    Returns
    -------
    loss : float

    References
    ----------
    .. [1] `Wikipedia entry on the Hinge loss
           <https://en.wikipedia.org/wiki/Hinge_loss>`_.

    .. [2] Koby Crammer, Yoram Singer. On the Algorithmic
           Implementation of Multiclass Kernel-based Vector
           Machines. Journal of Machine Learning Research 2,
           (2001), 265-292.

    .. [3] `L1 AND L2 Regularization for Multiclass Hinge Loss Models
           by Robert C. Moore, John DeNero
           <http://www.ttic.edu/sigml/symposium2011/papers/
           Moore+DeNero_Regularization.pdf>`_.

    Examples
    --------
    >>> from sklearn import svm
    >>> from sklearn.metrics import hinge_loss
    >>> X = [[0], [1]]
    >>> y = [-1, 1]
    >>> est = svm.LinearSVC(random_state=0)
    >>> est.fit(X, y)
    LinearSVC(random_state=0)
    >>> pred_decision = est.decision_function([[-2], [3], [0.5]])
    >>> pred_decision
    array([-2.18...,  2.36...,  0.09...])
    >>> hinge_loss([-1, 1, 1], pred_decision)
    0.30...

    In the multiclass case:

    >>> import numpy as np
    >>> X = np.array([[0], [1], [2], [3]])
    >>> Y = np.array([0, 1, 2, 3])
    >>> labels = np.array([0, 1, 2, 3])
    >>> est = svm.LinearSVC()
    >>> est.fit(X, Y)
    LinearSVC()
    >>> pred_decision = est.decision_function([[-1], [2], [3]])
    >>> y_true = [0, 2, 3]
    >>> hinge_loss(y_true, pred_decision, labels=labels)
    0.56...
    """
    check_consistent_length(y_true, pred_decision, sample_weight)
    pred_decision = check_array(pred_decision, ensure_2d=False)
    y_true = column_or_1d(y_true)
    y_true_unique = np.unique(labels if labels is not None else y_true)
    if y_true_unique.size > 2:
        if (labels is None and pred_decision.ndim > 1 and
                (np.size(y_true_unique) != pred_decision.shape[1])):
            raise ValueError("Please include all labels in y_true "
                             "or pass labels as third argument")
        if labels is None:
            labels = y_true_unique
        le = LabelEncoder()
        le.fit(labels)
        y_true = le.transform(y_true)
        mask = np.ones_like(pred_decision, dtype=bool)
        mask[np.arange(y_true.shape[0]), y_true] = False
        margin = pred_decision[~mask]
        margin -= np.max(pred_decision[mask].reshape(y_true.shape[0], -1),
                         axis=1)

    else:
        # Handles binary class case
        # this code assumes that positive and negative labels
        # are encoded as +1 and -1 respectively
        pred_decision = column_or_1d(pred_decision)
        pred_decision = np.ravel(pred_decision)

        lbin = LabelBinarizer(neg_label=-1)
        y_true = lbin.fit_transform(y_true)[:, 0]

        try:
            margin = y_true * pred_decision
        except TypeError:
            raise TypeError("pred_decision should be an array of floats.")

    losses = 1 - margin
    # The hinge_loss doesn't penalize good enough predictions.
    np.clip(losses, 0, None, out=losses)
    return np.average(losses, weights=sample_weight)


@_deprecate_positional_args
def brier_score_loss(y_true, y_prob, *, sample_weight=None, pos_label=None):
    """Compute the Brier score loss.

    The smaller the Brier score loss, the better, hence the naming with "loss".
    The Brier score measures the mean squared difference between the predicted
    probability and the actual outcome. The Brier score always
    takes on a value between zero and one, since this is the largest
    possible difference between a predicted probability (which must be
    between zero and one) and the actual outcome (which can take on values
    of only 0 and 1). It can be decomposed is the sum of refinement loss and
    calibration loss.

    The Brier score is appropriate for binary and categorical outcomes that
    can be structured as true or false, but is inappropriate for ordinal
    variables which can take on three or more values (this is because the
    Brier score assumes that all possible outcomes are equivalently
    "distant" from one another). Which label is considered to be the positive
    label is controlled via the parameter `pos_label`, which defaults to
    the greater label unless `y_true` is all 0 or all -1, in which case
    `pos_label` defaults to 1.

    Read more in the :ref:`User Guide <brier_score_loss>`.

    Parameters
    ----------
    y_true : array of shape (n_samples,)
        True targets.

    y_prob : array of shape (n_samples,)
        Probabilities of the positive class.

    sample_weight : array-like of shape (n_samples,), default=None
        Sample weights.

    pos_label : int or str, default=None
        Label of the positive class. `pos_label` will be infered in the
        following manner:

        * if `y_true` in {-1, 1} or {0, 1}, `pos_label` defaults to 1;
        * else if `y_true` contains string, an error will be raised and
          `pos_label` should be explicitely specified;
        * otherwise, `pos_label` defaults to the greater label,
          i.e. `np.unique(y_true)[-1]`.

    Returns
    -------
    score : float
        Brier score loss.

    Examples
    --------
    >>> import numpy as np
    >>> from sklearn.metrics import brier_score_loss
    >>> y_true = np.array([0, 1, 1, 0])
    >>> y_true_categorical = np.array(["spam", "ham", "ham", "spam"])
    >>> y_prob = np.array([0.1, 0.9, 0.8, 0.3])
    >>> brier_score_loss(y_true, y_prob)
    0.037...
    >>> brier_score_loss(y_true, 1-y_prob, pos_label=0)
    0.037...
    >>> brier_score_loss(y_true_categorical, y_prob, pos_label="ham")
    0.037...
    >>> brier_score_loss(y_true, np.array(y_prob) > 0.5)
    0.0

    References
    ----------
    .. [1] `Wikipedia entry for the Brier score
            <https://en.wikipedia.org/wiki/Brier_score>`_.
    """
    y_true = column_or_1d(y_true)
    y_prob = column_or_1d(y_prob)
    assert_all_finite(y_true)
    assert_all_finite(y_prob)
    check_consistent_length(y_true, y_prob, sample_weight)

    y_type = type_of_target(y_true)
    if y_type != "binary":
        raise ValueError(
            f"Only binary classification is supported. The type of the target "
            f"is {y_type}."
        )

    if y_prob.max() > 1:
        raise ValueError("y_prob contains values greater than 1.")
    if y_prob.min() < 0:
        raise ValueError("y_prob contains values less than 0.")

    try:
        pos_label = _check_pos_label_consistency(pos_label, y_true)
    except ValueError:
        classes = np.unique(y_true)
        if classes.dtype.kind not in ('O', 'U', 'S'):
            # for backward compatibility, if classes are not string then
            # `pos_label` will correspond to the greater label
            pos_label = classes[-1]
        else:
            raise
    y_true = np.array(y_true == pos_label, int)
    return np.average((y_true - y_prob) ** 2, weights=sample_weight)<|MERGE_RESOLUTION|>--- conflicted
+++ resolved
@@ -1272,11 +1272,8 @@
                          str(average_options))
 
     y_type, y_true, y_pred = _check_targets(y_true, y_pred)
-<<<<<<< HEAD
-=======
     # Convert to Python primitive type to avoid NumPy type / Python str
     # comparison. See https://github.com/numpy/numpy/issues/6784
->>>>>>> 0864c589
     present_labels = unique_labels(y_true, y_pred).tolist()
     if average == 'binary':
         if y_type == 'binary':
