--- conflicted
+++ resolved
@@ -1255,13 +1255,8 @@
         ],
         "sample_weight": ["array-like", None],
         "zero_division": [
-<<<<<<< HEAD
+            Options(Real, {0.0, 1.0, np.nan}),
             StrOptions({"warn"}),
-            Options(Real, {1.0, 0.0, np.nan}),
-=======
-            Options(Real, {0, 1}),
-            StrOptions({"warn"}),
->>>>>>> eaa06ac6
         ],
     }
 )
