--- conflicted
+++ resolved
@@ -66,18 +66,14 @@
 from ..utils import Bunch
 from ..utils.multiclass import type_of_target
 from ..base import is_regressor
-<<<<<<< HEAD
-from ..utils._param_validation import validate_params
 from ..utils.metadata_routing import _MetadataRequester
 from ..utils.metadata_routing import MetadataRequest
 from ..utils.metadata_routing import MetadataRouter
 from ..utils.metadata_routing import process_routing
 from ..utils.metadata_routing import get_routing_for_object
 from ..utils.metadata_routing import _routing_enabled
-=======
 from ..utils._response import _get_response_values
 from ..utils._param_validation import HasMethods, StrOptions, validate_params
->>>>>>> 8ccd9880
 
 
 def _cached_call(cache, estimator, response_method, *args, **kwargs):
@@ -389,7 +385,6 @@
         score : float
             Score function applied to prediction of estimator on X.
         """
-<<<<<<< HEAD
         self._warn_overlap(
             message=(
                 "There is an overlap between set kwargs of this scorer instance and"
@@ -399,25 +394,9 @@
             kwargs=kwargs,
         )
 
-        y_type = type_of_target(y)
-        y_pred = method_caller(clf, "predict_proba", X)
-        if y_type == "binary" and y_pred.shape[1] <= 2:
-            # `y_type` could be equal to "binary" even in a multi-class
-            # problem: (when only 2 class are given to `y_true` during scoring)
-            # Thus, we need to check for the shape of `y_pred`.
-            y_pred = self._select_proba_binary(y_pred, clf.classes_)
-
+        y_pred = method_caller(clf, "predict_proba", X, pos_label=self._get_pos_label())
         scoring_kwargs = {**self._kwargs, **kwargs}
         return self._sign * self._score_func(y, y_pred, **scoring_kwargs)
-=======
-        y_pred = method_caller(clf, "predict_proba", X, pos_label=self._get_pos_label())
-        if sample_weight is not None:
-            return self._sign * self._score_func(
-                y, y_pred, sample_weight=sample_weight, **self._kwargs
-            )
-        else:
-            return self._sign * self._score_func(y, y_pred, **self._kwargs)
->>>>>>> 8ccd9880
 
     def _factory_args(self):
         return ", needs_proba=True"
@@ -566,82 +545,6 @@
         return res
 
 
-<<<<<<< HEAD
-def check_scoring(estimator, scoring=None, *, allow_none=False):
-    """Determine scorer from user options.
-
-    A TypeError will be thrown if the estimator cannot be scored.
-
-    Parameters
-    ----------
-    estimator : estimator object implementing 'fit'
-        The object to use to fit the data.
-
-    scoring : str or callable, default=None
-        A string (see model evaluation documentation) or
-        a scorer callable object / function with signature
-        ``scorer(estimator, X, y)``.
-        If None, the provided estimator object's `score` method is used.
-
-    allow_none : bool, default=False
-        If no scoring is specified and the estimator has no score function, we
-        can either return None or raise an exception.
-
-    Returns
-    -------
-    scoring : callable
-        A scorer callable object / function with signature
-        ``scorer(estimator, X, y)``.
-    """
-    if not hasattr(estimator, "fit"):
-        raise TypeError(
-            "estimator should be an estimator implementing 'fit' method, %r was passed"
-            % estimator
-        )
-    if isinstance(scoring, str):
-        return get_scorer(scoring)
-    elif callable(scoring):
-        # Heuristic to ensure user has not passed a metric
-        module = getattr(scoring, "__module__", None)
-        if (
-            hasattr(module, "startswith")
-            and module.startswith("sklearn.metrics.")
-            and not module.startswith("sklearn.metrics._scorer")
-            and not module.startswith("sklearn.metrics.tests.")
-        ):
-            raise ValueError(
-                "scoring value %r looks like it is a metric "
-                "function rather than a scorer. A scorer should "
-                "require an estimator as its first parameter. "
-                "Please use `make_scorer` to convert a metric "
-                "to a scorer." % scoring
-            )
-        return get_scorer(scoring)
-    elif scoring is None:
-        if hasattr(estimator, "score"):
-            return _PassthroughScorer(estimator)
-        elif allow_none:
-            return None
-        else:
-            raise TypeError(
-                "If no scoring is specified, the estimator passed should "
-                "have a 'score' method. The estimator %r does not." % estimator
-            )
-    elif isinstance(scoring, Iterable):
-        raise ValueError(
-            "For evaluating multiple scores, use "
-            "sklearn.model_selection.cross_validate instead. "
-            "{0} was passed.".format(scoring)
-        )
-    else:
-        raise ValueError(
-            "scoring value should either be a callable, string or None. %r was passed"
-            % scoring
-        )
-
-
-=======
->>>>>>> 8ccd9880
 def _check_multimetric_scoring(estimator, scoring):
     """Check the scoring parameter in cases when multiple metrics are allowed.
 
@@ -1056,7 +959,7 @@
         return get_scorer(scoring)
     if scoring is None:
         if hasattr(estimator, "score"):
-            return _passthrough_scorer
+            return _PassthroughScorer(estimator)
         elif allow_none:
             return None
         else:
