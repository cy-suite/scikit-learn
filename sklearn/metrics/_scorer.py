--- conflicted
+++ resolved
@@ -640,11 +640,7 @@
     The parameter `response_method` allows to specify which method of the estimator
     should be used to feed the scoring/loss function.
 
-<<<<<<< HEAD
-    Read more in the :ref:`User Guide <scoring_metric_functions>`.
-=======
     Read more in the :ref:`User Guide <scoring_callable>`.
->>>>>>> bb034956
 
     Parameters
     ----------
@@ -936,15 +932,10 @@
     scoring : str, callable, list, tuple, set, or dict, default=None
         Scorer to use. If `scoring` represents a single score, one can use:
 
-<<<<<<< HEAD
         - a single string (see :ref:`scoring_string_names`);
         - a callable (see :ref:`scoring_callable`) that returns a single value;
         - `None`, the `estimator`'s
           :ref:`default evaluation criterion <model_evaluation>` is used.
-=======
-        - a single string (see :ref:`scoring_parameter`);
-        - a callable (see :ref:`scoring_callable`) that returns a single value.
->>>>>>> bb034956
 
         If `scoring` represents multiple scores, one can use:
 
