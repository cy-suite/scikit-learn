"""
The :mod:`sklearn.metrics.scorer` submodule implements a flexible
interface for model selection and evaluation using
arbitrary score functions.

A scorer object is a callable that can be passed to
:class:`~sklearn.model_selection.GridSearchCV` or
:func:`sklearn.model_selection.cross_val_score` as the ``scoring``
parameter, to specify how a model should be evaluated.

The signature of the call is ``(estimator, X, y)`` where ``estimator``
is the model to be evaluated, ``X`` is the test data and ``y`` is the
ground truth labeling (or ``None`` in the case of unsupervised models).
"""

# Authors: Andreas Mueller <amueller@ais.uni-bonn.de>
#          Lars Buitinck
#          Arnaud Joly <arnaud.v.joly@gmail.com>
# License: Simplified BSD

import copy
import warnings
from collections import Counter
from functools import partial
from inspect import signature
from traceback import format_exc

from ..base import is_regressor
from ..utils import Bunch
from ..utils._param_validation import HasMethods, Hidden, StrOptions, validate_params
from ..utils._response import _get_response_values
from ..utils.metadata_routing import (
    MetadataRequest,
    MetadataRouter,
    _MetadataRequester,
    _raise_for_params,
    _routing_enabled,
    get_routing_for_object,
    process_routing,
)
from ..utils.validation import _check_response_method
from . import (
    accuracy_score,
    average_precision_score,
    balanced_accuracy_score,
    brier_score_loss,
    class_likelihood_ratios,
<<<<<<< HEAD
    ecce_mad_loss,
    ecce_r_loss,
=======
    d2_absolute_error_score,
>>>>>>> 1210b068
    explained_variance_score,
    f1_score,
    jaccard_score,
    log_loss,
    matthews_corrcoef,
    max_error,
    mean_absolute_error,
    mean_absolute_percentage_error,
    mean_gamma_deviance,
    mean_poisson_deviance,
    mean_squared_error,
    mean_squared_log_error,
    median_absolute_error,
    precision_score,
    r2_score,
    recall_score,
    roc_auc_score,
    root_mean_squared_error,
    root_mean_squared_log_error,
    top_k_accuracy_score,
)
from .cluster import (
    adjusted_mutual_info_score,
    adjusted_rand_score,
    completeness_score,
    fowlkes_mallows_score,
    homogeneity_score,
    mutual_info_score,
    normalized_mutual_info_score,
    rand_score,
    v_measure_score,
)


def _cached_call(cache, estimator, response_method, *args, **kwargs):
    """Call estimator with method and args and kwargs."""
    if cache is not None and response_method in cache:
        return cache[response_method]

    result, _ = _get_response_values(
        estimator, *args, response_method=response_method, **kwargs
    )

    if cache is not None:
        cache[response_method] = result

    return result


class _MultimetricScorer:
    """Callable for multimetric scoring used to avoid repeated calls
    to `predict_proba`, `predict`, and `decision_function`.

    `_MultimetricScorer` will return a dictionary of scores corresponding to
    the scorers in the dictionary. Note that `_MultimetricScorer` can be
    created with a dictionary with one key  (i.e. only one actual scorer).

    Parameters
    ----------
    scorers : dict
        Dictionary mapping names to callable scorers.

    raise_exc : bool, default=True
        Whether to raise the exception in `__call__` or not. If set to `False`
        a formatted string of the exception details is passed as result of
        the failing scorer.
    """

    def __init__(self, *, scorers, raise_exc=True):
        self._scorers = scorers
        self._raise_exc = raise_exc

    def __call__(self, estimator, *args, **kwargs):
        """Evaluate predicted target values."""
        scores = {}
        cache = {} if self._use_cache(estimator) else None
        cached_call = partial(_cached_call, cache)

        if _routing_enabled():
            routed_params = process_routing(self, "score", **kwargs)
        else:
            # they all get the same args, and they all get them all
            routed_params = Bunch(
                **{name: Bunch(score=kwargs) for name in self._scorers}
            )

        for name, scorer in self._scorers.items():
            try:
                if isinstance(scorer, _BaseScorer):
                    score = scorer._score(
                        cached_call, estimator, *args, **routed_params.get(name).score
                    )
                else:
                    score = scorer(estimator, *args, **routed_params.get(name).score)
                scores[name] = score
            except Exception as e:
                if self._raise_exc:
                    raise e
                else:
                    scores[name] = format_exc()
        return scores

    def __repr__(self):
        scorers = ", ".join([f'"{s}"' for s in self._scorers])
        return f"MultiMetricScorer({scorers})"

    def _use_cache(self, estimator):
        """Return True if using a cache is beneficial, thus when a response method will
        be called several time.
        """
        if len(self._scorers) == 1:  # Only one scorer
            return False

        counter = Counter(
            [
                _check_response_method(estimator, scorer._response_method).__name__
                for scorer in self._scorers.values()
                if isinstance(scorer, _BaseScorer)
            ]
        )
        if any(val > 1 for val in counter.values()):
            # The exact same response method or iterable of response methods
            # will be called more than once.
            return True

        return False

    def get_metadata_routing(self):
        """Get metadata routing of this object.

        Please check :ref:`User Guide <metadata_routing>` on how the routing
        mechanism works.

        .. versionadded:: 1.3

        Returns
        -------
        routing : MetadataRouter
            A :class:`~utils.metadata_routing.MetadataRouter` encapsulating
            routing information.
        """
        return MetadataRouter(owner=self.__class__.__name__).add(
            **self._scorers, method_mapping="score"
        )


class _BaseScorer(_MetadataRequester):
    def __init__(self, score_func, sign, kwargs, response_method="predict"):
        self._score_func = score_func
        self._sign = sign
        self._kwargs = kwargs
        self._response_method = response_method

    def _get_pos_label(self):
        if "pos_label" in self._kwargs:
            return self._kwargs["pos_label"]
        score_func_params = signature(self._score_func).parameters
        if "pos_label" in score_func_params:
            return score_func_params["pos_label"].default
        return None

    def __repr__(self):
        sign_string = "" if self._sign > 0 else ", greater_is_better=False"
        response_method_string = f", response_method={self._response_method!r}"
        kwargs_string = "".join([f", {k}={v}" for k, v in self._kwargs.items()])

        return (
            f"make_scorer({self._score_func.__name__}{sign_string}"
            f"{response_method_string}{kwargs_string})"
        )

    def __call__(self, estimator, X, y_true, sample_weight=None, **kwargs):
        """Evaluate predicted target values for X relative to y_true.

        Parameters
        ----------
        estimator : object
            Trained estimator to use for scoring. Must have a predict_proba
            method; the output of that is used to compute the score.

        X : {array-like, sparse matrix}
            Test data that will be fed to estimator.predict.

        y_true : array-like
            Gold standard target values for X.

        sample_weight : array-like of shape (n_samples,), default=None
            Sample weights.

        **kwargs : dict
            Other parameters passed to the scorer. Refer to
            :func:`set_score_request` for more details.

            Only available if `enable_metadata_routing=True`. See the
            :ref:`User Guide <metadata_routing>`.

            .. versionadded:: 1.3

        Returns
        -------
        score : float
            Score function applied to prediction of estimator on X.
        """
        _raise_for_params(kwargs, self, None)

        _kwargs = copy.deepcopy(kwargs)
        if sample_weight is not None:
            _kwargs["sample_weight"] = sample_weight

        return self._score(partial(_cached_call, None), estimator, X, y_true, **_kwargs)

    def _warn_overlap(self, message, kwargs):
        """Warn if there is any overlap between ``self._kwargs`` and ``kwargs``.

        This method is intended to be used to check for overlap between
        ``self._kwargs`` and ``kwargs`` passed as metadata.
        """
        _kwargs = set() if self._kwargs is None else set(self._kwargs.keys())
        overlap = _kwargs.intersection(kwargs.keys())
        if overlap:
            warnings.warn(
                f"{message} Overlapping parameters are: {overlap}", UserWarning
            )

    def set_score_request(self, **kwargs):
        """Set requested parameters by the scorer.

        Please see :ref:`User Guide <metadata_routing>` on how the routing
        mechanism works.

        .. versionadded:: 1.3

        Parameters
        ----------
        kwargs : dict
            Arguments should be of the form ``param_name=alias``, and `alias`
            can be one of ``{True, False, None, str}``.
        """
        if not _routing_enabled():
            raise RuntimeError(
                "This method is only available when metadata routing is enabled."
                " You can enable it using"
                " sklearn.set_config(enable_metadata_routing=True)."
            )

        self._warn_overlap(
            message=(
                "You are setting metadata request for parameters which are "
                "already set as kwargs for this metric. These set values will be "
                "overridden by passed metadata if provided. Please pass them either "
                "as metadata or kwargs to `make_scorer`."
            ),
            kwargs=kwargs,
        )
        self._metadata_request = MetadataRequest(owner=self.__class__.__name__)
        for param, alias in kwargs.items():
            self._metadata_request.score.add_request(param=param, alias=alias)
        return self


class _Scorer(_BaseScorer):
    def _score(self, method_caller, estimator, X, y_true, **kwargs):
        """Evaluate the response method of `estimator` on `X` and `y_true`.

        Parameters
        ----------
        method_caller : callable
            Returns predictions given an estimator, method name, and other
            arguments, potentially caching results.

        estimator : object
            Trained estimator to use for scoring.

        X : {array-like, sparse matrix}
            Test data that will be fed to clf.decision_function or
            clf.predict_proba.

        y_true : array-like
            Gold standard target values for X. These must be class labels,
            not decision function values.

        **kwargs : dict
            Other parameters passed to the scorer. Refer to
            :func:`set_score_request` for more details.

        Returns
        -------
        score : float
            Score function applied to prediction of estimator on X.
        """
        self._warn_overlap(
            message=(
                "There is an overlap between set kwargs of this scorer instance and"
                " passed metadata. Please pass them either as kwargs to `make_scorer`"
                " or metadata, but not both."
            ),
            kwargs=kwargs,
        )

        pos_label = None if is_regressor(estimator) else self._get_pos_label()
        response_method = _check_response_method(estimator, self._response_method)
        y_pred = method_caller(
            estimator, response_method.__name__, X, pos_label=pos_label
        )

        scoring_kwargs = {**self._kwargs, **kwargs}
        return self._sign * self._score_func(y_true, y_pred, **scoring_kwargs)


@validate_params(
    {
        "scoring": [str, callable, None],
    },
    prefer_skip_nested_validation=True,
)
def get_scorer(scoring):
    """Get a scorer from string.

    Read more in the :ref:`User Guide <scoring_parameter>`.
    :func:`~sklearn.metrics.get_scorer_names` can be used to retrieve the names
    of all available scorers.

    Parameters
    ----------
    scoring : str, callable or None
        Scoring method as string. If callable it is returned as is.
        If None, returns None.

    Returns
    -------
    scorer : callable
        The scorer.

    Notes
    -----
    When passed a string, this function always returns a copy of the scorer
    object. Calling `get_scorer` twice for the same scorer results in two
    separate scorer objects.

    Examples
    --------
    >>> import numpy as np
    >>> from sklearn.dummy import DummyClassifier
    >>> from sklearn.metrics import get_scorer
    >>> X = np.reshape([0, 1, -1, -0.5, 2], (-1, 1))
    >>> y = np.array([0, 1, 1, 0, 1])
    >>> classifier = DummyClassifier(strategy="constant", constant=0).fit(X, y)
    >>> accuracy = get_scorer("accuracy")
    >>> accuracy(classifier, X, y)
    0.4
    """
    if isinstance(scoring, str):
        try:
            scorer = copy.deepcopy(_SCORERS[scoring])
        except KeyError:
            raise ValueError(
                "%r is not a valid scoring value. "
                "Use sklearn.metrics.get_scorer_names() "
                "to get valid options." % scoring
            )
    else:
        scorer = scoring
    return scorer


class _PassthroughScorer:
    def __init__(self, estimator):
        self._estimator = estimator

    def __call__(self, estimator, *args, **kwargs):
        """Method that wraps estimator.score"""
        return estimator.score(*args, **kwargs)

    def get_metadata_routing(self):
        """Get requested data properties.

        Please check :ref:`User Guide <metadata_routing>` on how the routing
        mechanism works.

        .. versionadded:: 1.3

        Returns
        -------
        routing : MetadataRouter
            A :class:`~utils.metadata_routing.MetadataRouter` encapsulating
            routing information.
        """
        # This scorer doesn't do any validation or routing, it only exposes the
        # requests of the given estimator. This object behaves as a consumer
        # rather than a router. Ideally it only exposes the score requests to
        # the parent object; however, that requires computing the routing for
        # meta-estimators, which would be more time consuming than simply
        # returning the child object's requests.
        return get_routing_for_object(self._estimator)


def _check_multimetric_scoring(estimator, scoring):
    """Check the scoring parameter in cases when multiple metrics are allowed.

    In addition, multimetric scoring leverages a caching mechanism to not call the same
    estimator response method multiple times. Hence, the scorer is modified to only use
    a single response method given a list of response methods and the estimator.

    Parameters
    ----------
    estimator : sklearn estimator instance
        The estimator for which the scoring will be applied.

    scoring : list, tuple or dict
        Strategy to evaluate the performance of the cross-validated model on
        the test set.

        The possibilities are:

        - a list or tuple of unique strings;
        - a callable returning a dictionary where they keys are the metric
          names and the values are the metric scores;
        - a dictionary with metric names as keys and callables a values.

        See :ref:`multimetric_grid_search` for an example.

    Returns
    -------
    scorers_dict : dict
        A dict mapping each scorer name to its validated scorer.
    """
    err_msg_generic = (
        f"scoring is invalid (got {scoring!r}). Refer to the "
        "scoring glossary for details: "
        "https://scikit-learn.org/stable/glossary.html#term-scoring"
    )

    if isinstance(scoring, (list, tuple, set)):
        err_msg = (
            "The list/tuple elements must be unique strings of predefined scorers. "
        )
        try:
            keys = set(scoring)
        except TypeError as e:
            raise ValueError(err_msg) from e

        if len(keys) != len(scoring):
            raise ValueError(
                f"{err_msg} Duplicate elements were found in"
                f" the given list. {scoring!r}"
            )
        elif len(keys) > 0:
            if not all(isinstance(k, str) for k in keys):
                if any(callable(k) for k in keys):
                    raise ValueError(
                        f"{err_msg} One or more of the elements "
                        "were callables. Use a dict of score "
                        "name mapped to the scorer callable. "
                        f"Got {scoring!r}"
                    )
                else:
                    raise ValueError(
                        f"{err_msg} Non-string types were found "
                        f"in the given list. Got {scoring!r}"
                    )
            scorers = {
                scorer: check_scoring(estimator, scoring=scorer) for scorer in scoring
            }
        else:
            raise ValueError(f"{err_msg} Empty list was given. {scoring!r}")

    elif isinstance(scoring, dict):
        keys = set(scoring)
        if not all(isinstance(k, str) for k in keys):
            raise ValueError(
                "Non-string types were found in the keys of "
                f"the given dict. scoring={scoring!r}"
            )
        if len(keys) == 0:
            raise ValueError(f"An empty dict was passed. {scoring!r}")
        scorers = {
            key: check_scoring(estimator, scoring=scorer)
            for key, scorer in scoring.items()
        }
    else:
        raise ValueError(err_msg_generic)

    return scorers


def _get_response_method(response_method, needs_threshold, needs_proba):
    """Handles deprecation of `needs_threshold` and `needs_proba` parameters in
    favor of `response_method`.
    """
    needs_threshold_provided = needs_threshold != "deprecated"
    needs_proba_provided = needs_proba != "deprecated"
    response_method_provided = response_method is not None

    needs_threshold = False if needs_threshold == "deprecated" else needs_threshold
    needs_proba = False if needs_proba == "deprecated" else needs_proba

    if response_method_provided and (needs_proba_provided or needs_threshold_provided):
        raise ValueError(
            "You cannot set both `response_method` and `needs_proba` or "
            "`needs_threshold` at the same time. Only use `response_method` since "
            "the other two are deprecated in version 1.4 and will be removed in 1.6."
        )

    if needs_proba_provided or needs_threshold_provided:
        warnings.warn(
            (
                "The `needs_threshold` and `needs_proba` parameter are deprecated in "
                "version 1.4 and will be removed in 1.6. You can either let "
                "`response_method` be `None` or set it to `predict` to preserve the "
                "same behaviour."
            ),
            FutureWarning,
        )

    if response_method_provided:
        return response_method

    if needs_proba is True and needs_threshold is True:
        raise ValueError(
            "You cannot set both `needs_proba` and `needs_threshold` at the same "
            "time. Use `response_method` instead since the other two are deprecated "
            "in version 1.4 and will be removed in 1.6."
        )

    if needs_proba is True:
        response_method = "predict_proba"
    elif needs_threshold is True:
        response_method = ("decision_function", "predict_proba")
    else:
        response_method = "predict"

    return response_method


@validate_params(
    {
        "score_func": [callable],
        "response_method": [
            None,
            list,
            tuple,
            StrOptions({"predict", "predict_proba", "decision_function"}),
        ],
        "greater_is_better": ["boolean"],
        "needs_proba": ["boolean", Hidden(StrOptions({"deprecated"}))],
        "needs_threshold": ["boolean", Hidden(StrOptions({"deprecated"}))],
    },
    prefer_skip_nested_validation=True,
)
def make_scorer(
    score_func,
    *,
    response_method=None,
    greater_is_better=True,
    needs_proba="deprecated",
    needs_threshold="deprecated",
    **kwargs,
):
    """Make a scorer from a performance metric or loss function.

    A scorer is a wrapper around an arbitrary metric or loss function that is called
    with the signature `scorer(estimator, X, y_true, **kwargs)`.

    It is accepted in all scikit-learn estimators or functions allowing a `scoring`
    parameter.

    The parameter `response_method` allows to specify which method of the estimator
    should be used to feed the scoring/loss function.

    Read more in the :ref:`User Guide <scoring>`.

    Parameters
    ----------
    score_func : callable
        Score function (or loss function) with signature
        ``score_func(y, y_pred, **kwargs)``.

    response_method : {"predict_proba", "decision_function", "predict"} or \
            list/tuple of such str, default=None

        Specifies the response method to use get prediction from an estimator
        (i.e. :term:`predict_proba`, :term:`decision_function` or
        :term:`predict`). Possible choices are:

        - if `str`, it corresponds to the name to the method to return;
        - if a list or tuple of `str`, it provides the method names in order of
          preference. The method returned corresponds to the first method in
          the list and which is implemented by `estimator`.
        - if `None`, it is equivalent to `"predict"`.

        .. versionadded:: 1.4

    greater_is_better : bool, default=True
        Whether `score_func` is a score function (default), meaning high is
        good, or a loss function, meaning low is good. In the latter case, the
        scorer object will sign-flip the outcome of the `score_func`.

    needs_proba : bool, default=False
        Whether `score_func` requires `predict_proba` to get probability
        estimates out of a classifier.

        If True, for binary `y_true`, the score function is supposed to accept
        a 1D `y_pred` (i.e., probability of the positive class, shape
        `(n_samples,)`).

        .. deprecated:: 1.4
           `needs_proba` is deprecated in version 1.4 and will be removed in
           1.6. Use `response_method="predict_proba"` instead.

    needs_threshold : bool, default=False
        Whether `score_func` takes a continuous decision certainty.
        This only works for binary classification using estimators that
        have either a `decision_function` or `predict_proba` method.

        If True, for binary `y_true`, the score function is supposed to accept
        a 1D `y_pred` (i.e., probability of the positive class or the decision
        function, shape `(n_samples,)`).

        For example `average_precision` or the area under the roc curve
        can not be computed using discrete predictions alone.

        .. deprecated:: 1.4
           `needs_threshold` is deprecated in version 1.4 and will be removed
           in 1.6. Use `response_method=("decision_function", "predict_proba")`
           instead to preserve the same behaviour.

    **kwargs : additional arguments
        Additional parameters to be passed to `score_func`.

    Returns
    -------
    scorer : callable
        Callable object that returns a scalar score; greater is better.

    Examples
    --------
    >>> from sklearn.metrics import fbeta_score, make_scorer
    >>> ftwo_scorer = make_scorer(fbeta_score, beta=2)
    >>> ftwo_scorer
    make_scorer(fbeta_score, response_method='predict', beta=2)
    >>> from sklearn.model_selection import GridSearchCV
    >>> from sklearn.svm import LinearSVC
    >>> grid = GridSearchCV(LinearSVC(), param_grid={'C': [1, 10]},
    ...                     scoring=ftwo_scorer)
    """
    response_method = _get_response_method(
        response_method, needs_threshold, needs_proba
    )
    sign = 1 if greater_is_better else -1
    return _Scorer(score_func, sign, kwargs, response_method)


# Standard regression scores
explained_variance_scorer = make_scorer(explained_variance_score)
r2_scorer = make_scorer(r2_score)
max_error_scorer = make_scorer(max_error, greater_is_better=False)
neg_mean_squared_error_scorer = make_scorer(mean_squared_error, greater_is_better=False)
neg_mean_squared_log_error_scorer = make_scorer(
    mean_squared_log_error, greater_is_better=False
)
neg_mean_absolute_error_scorer = make_scorer(
    mean_absolute_error, greater_is_better=False
)
neg_mean_absolute_percentage_error_scorer = make_scorer(
    mean_absolute_percentage_error, greater_is_better=False
)
neg_median_absolute_error_scorer = make_scorer(
    median_absolute_error, greater_is_better=False
)
neg_root_mean_squared_error_scorer = make_scorer(
    root_mean_squared_error, greater_is_better=False
)
neg_root_mean_squared_log_error_scorer = make_scorer(
    root_mean_squared_log_error, greater_is_better=False
)
neg_mean_poisson_deviance_scorer = make_scorer(
    mean_poisson_deviance, greater_is_better=False
)

neg_mean_gamma_deviance_scorer = make_scorer(
    mean_gamma_deviance, greater_is_better=False
)
d2_absolute_error_scorer = make_scorer(d2_absolute_error_score)

# Standard Classification Scores
accuracy_scorer = make_scorer(accuracy_score)
balanced_accuracy_scorer = make_scorer(balanced_accuracy_score)
matthews_corrcoef_scorer = make_scorer(matthews_corrcoef)


def positive_likelihood_ratio(y_true, y_pred):
    return class_likelihood_ratios(y_true, y_pred)[0]


def negative_likelihood_ratio(y_true, y_pred):
    return class_likelihood_ratios(y_true, y_pred)[1]


positive_likelihood_ratio_scorer = make_scorer(positive_likelihood_ratio)
neg_negative_likelihood_ratio_scorer = make_scorer(
    negative_likelihood_ratio, greater_is_better=False
)

# Score functions that need decision values
top_k_accuracy_scorer = make_scorer(
    top_k_accuracy_score,
    greater_is_better=True,
    response_method=("decision_function", "predict_proba"),
)
roc_auc_scorer = make_scorer(
    roc_auc_score,
    greater_is_better=True,
    response_method=("decision_function", "predict_proba"),
)
average_precision_scorer = make_scorer(
    average_precision_score,
    response_method=("decision_function", "predict_proba"),
)
roc_auc_ovo_scorer = make_scorer(
    roc_auc_score, response_method="predict_proba", multi_class="ovo"
)
roc_auc_ovo_weighted_scorer = make_scorer(
    roc_auc_score,
    response_method="predict_proba",
    multi_class="ovo",
    average="weighted",
)
roc_auc_ovr_scorer = make_scorer(
    roc_auc_score, response_method="predict_proba", multi_class="ovr"
)
roc_auc_ovr_weighted_scorer = make_scorer(
    roc_auc_score,
    response_method="predict_proba",
    multi_class="ovr",
    average="weighted",
)

# Score function for probabilistic classification
neg_log_loss_scorer = make_scorer(
    log_loss, greater_is_better=False, response_method="predict_proba"
)
neg_brier_score_scorer = make_scorer(
    brier_score_loss, greater_is_better=False, response_method="predict_proba"
)
brier_score_loss_scorer = make_scorer(
    brier_score_loss, greater_is_better=False, response_method="predict_proba"
)

neg_ecce_r_score_scorer = make_scorer(
    ecce_r_loss, greater_is_better=False, response_method="predict_proba"
)

neg_ecce_mad_score_scorer = make_scorer(
    ecce_mad_loss, greater_is_better=False, response_method="predict_proba"
)


# Clustering scores
adjusted_rand_scorer = make_scorer(adjusted_rand_score)
rand_scorer = make_scorer(rand_score)
homogeneity_scorer = make_scorer(homogeneity_score)
completeness_scorer = make_scorer(completeness_score)
v_measure_scorer = make_scorer(v_measure_score)
mutual_info_scorer = make_scorer(mutual_info_score)
adjusted_mutual_info_scorer = make_scorer(adjusted_mutual_info_score)
normalized_mutual_info_scorer = make_scorer(normalized_mutual_info_score)
fowlkes_mallows_scorer = make_scorer(fowlkes_mallows_score)


_SCORERS = dict(
    explained_variance=explained_variance_scorer,
    r2=r2_scorer,
    max_error=max_error_scorer,
    matthews_corrcoef=matthews_corrcoef_scorer,
    neg_median_absolute_error=neg_median_absolute_error_scorer,
    neg_mean_absolute_error=neg_mean_absolute_error_scorer,
    neg_mean_absolute_percentage_error=neg_mean_absolute_percentage_error_scorer,
    neg_mean_squared_error=neg_mean_squared_error_scorer,
    neg_mean_squared_log_error=neg_mean_squared_log_error_scorer,
    neg_root_mean_squared_error=neg_root_mean_squared_error_scorer,
    neg_root_mean_squared_log_error=neg_root_mean_squared_log_error_scorer,
    neg_mean_poisson_deviance=neg_mean_poisson_deviance_scorer,
    neg_mean_gamma_deviance=neg_mean_gamma_deviance_scorer,
    d2_absolute_error_score=d2_absolute_error_scorer,
    accuracy=accuracy_scorer,
    top_k_accuracy=top_k_accuracy_scorer,
    roc_auc=roc_auc_scorer,
    roc_auc_ovr=roc_auc_ovr_scorer,
    roc_auc_ovo=roc_auc_ovo_scorer,
    roc_auc_ovr_weighted=roc_auc_ovr_weighted_scorer,
    roc_auc_ovo_weighted=roc_auc_ovo_weighted_scorer,
    balanced_accuracy=balanced_accuracy_scorer,
    average_precision=average_precision_scorer,
    neg_log_loss=neg_log_loss_scorer,
    neg_brier_score=neg_brier_score_scorer,
    neg_ecce_r_score=neg_ecce_r_score_scorer,
    neg_ecce_mad_score=neg_ecce_mad_score_scorer,
    positive_likelihood_ratio=positive_likelihood_ratio_scorer,
    neg_negative_likelihood_ratio=neg_negative_likelihood_ratio_scorer,
    # Cluster metrics that use supervised evaluation
    adjusted_rand_score=adjusted_rand_scorer,
    rand_score=rand_scorer,
    homogeneity_score=homogeneity_scorer,
    completeness_score=completeness_scorer,
    v_measure_score=v_measure_scorer,
    mutual_info_score=mutual_info_scorer,
    adjusted_mutual_info_score=adjusted_mutual_info_scorer,
    normalized_mutual_info_score=normalized_mutual_info_scorer,
    fowlkes_mallows_score=fowlkes_mallows_scorer,
)


def get_scorer_names():
    """Get the names of all available scorers.

    These names can be passed to :func:`~sklearn.metrics.get_scorer` to
    retrieve the scorer object.

    Returns
    -------
    list of str
        Names of all available scorers.

    Examples
    --------
    >>> from sklearn.metrics import get_scorer_names
    >>> all_scorers = get_scorer_names()
    >>> type(all_scorers)
    <class 'list'>
    >>> all_scorers[:3]
    ['accuracy', 'adjusted_mutual_info_score', 'adjusted_rand_score']
    >>> "roc_auc" in all_scorers
    True
    """
    return sorted(_SCORERS.keys())


for name, metric in [
    ("precision", precision_score),
    ("recall", recall_score),
    ("f1", f1_score),
    ("jaccard", jaccard_score),
]:
    _SCORERS[name] = make_scorer(metric, average="binary")
    for average in ["macro", "micro", "samples", "weighted"]:
        qualified_name = "{0}_{1}".format(name, average)
        _SCORERS[qualified_name] = make_scorer(metric, pos_label=None, average=average)


@validate_params(
    {
        "estimator": [HasMethods("fit"), None],
        "scoring": [
            StrOptions(set(get_scorer_names())),
            callable,
            list,
            set,
            tuple,
            dict,
            None,
        ],
        "allow_none": ["boolean"],
    },
    prefer_skip_nested_validation=True,
)
def check_scoring(estimator=None, scoring=None, *, allow_none=False):
    """Determine scorer from user options.

    A TypeError will be thrown if the estimator cannot be scored.

    Parameters
    ----------
    estimator : estimator object implementing 'fit' or None, default=None
        The object to use to fit the data. If `None`, then this function may error
        depending on `allow_none`.

    scoring : str, callable, list, tuple, or dict, default=None
        Scorer to use. If `scoring` represents a single score, one can use:

        - a single string (see :ref:`scoring_parameter`);
        - a callable (see :ref:`scoring`) that returns a single value.

        If `scoring` represents multiple scores, one can use:

        - a list or tuple of unique strings;
        - a callable returning a dictionary where the keys are the metric
          names and the values are the metric scorers;
        - a dictionary with metric names as keys and callables a values.

        If None, the provided estimator object's `score` method is used.

    allow_none : bool, default=False
        If no scoring is specified and the estimator has no score function, we
        can either return None or raise an exception.

    Returns
    -------
    scoring : callable
        A scorer callable object / function with signature
        ``scorer(estimator, X, y)``.

    Examples
    --------
    >>> from sklearn.datasets import load_iris
    >>> from sklearn.metrics import check_scoring
    >>> from sklearn.tree import DecisionTreeClassifier
    >>> X, y = load_iris(return_X_y=True)
    >>> classifier = DecisionTreeClassifier(max_depth=2).fit(X, y)
    >>> scorer = check_scoring(classifier, scoring='accuracy')
    >>> scorer(classifier, X, y)
    0.96...
    """
    if isinstance(scoring, str):
        return get_scorer(scoring)
    if callable(scoring):
        # Heuristic to ensure user has not passed a metric
        module = getattr(scoring, "__module__", None)
        if (
            hasattr(module, "startswith")
            and module.startswith("sklearn.metrics.")
            and not module.startswith("sklearn.metrics._scorer")
            and not module.startswith("sklearn.metrics.tests.")
        ):
            raise ValueError(
                "scoring value %r looks like it is a metric "
                "function rather than a scorer. A scorer should "
                "require an estimator as its first parameter. "
                "Please use `make_scorer` to convert a metric "
                "to a scorer." % scoring
            )
        return get_scorer(scoring)
    if isinstance(scoring, (list, tuple, set, dict)):
        scorers = _check_multimetric_scoring(estimator, scoring=scoring)
        return _MultimetricScorer(scorers=scorers)
    if scoring is None:
        if hasattr(estimator, "score"):
            return _PassthroughScorer(estimator)
        elif allow_none:
            return None
        else:
            raise TypeError(
                "If no scoring is specified, the estimator passed should "
                "have a 'score' method. The estimator %r does not." % estimator
            )<|MERGE_RESOLUTION|>--- conflicted
+++ resolved
@@ -45,12 +45,9 @@
     balanced_accuracy_score,
     brier_score_loss,
     class_likelihood_ratios,
-<<<<<<< HEAD
     ecce_mad_loss,
     ecce_r_loss,
-=======
     d2_absolute_error_score,
->>>>>>> 1210b068
     explained_variance_score,
     f1_score,
     jaccard_score,
