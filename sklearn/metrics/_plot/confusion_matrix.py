--- conflicted
+++ resolved
@@ -523,13 +523,10 @@
     colorbar : bool, default=True
         Whether or not to add a colorbar to the plot.
     
-<<<<<<< HEAD
-    fontsize: int, default=10
+        fontsize: int, default=10
 
         .. versionadded:: 0.24
 
-=======
->>>>>>> 3e335156
     Returns
     -------
     display : :class:`~sklearn.metrics.ConfusionMatrixDisplay`
