# Authors: The scikit-learn developers
# SPDX-License-Identifier: BSD-3-Clause

from ...utils._plotting import (
    _BinaryClassifierCurveDisplayMixin,
    _despine,
    _validate_style_kwargs,
)
from .._ranking import auc, roc_curve


class RocCurveDisplay(_BinaryClassifierCurveDisplayMixin):
    """ROC Curve visualization.

    It is recommend to use
    :func:`~sklearn.metrics.RocCurveDisplay.from_estimator` or
    :func:`~sklearn.metrics.RocCurveDisplay.from_predictions` to create
    a :class:`~sklearn.metrics.RocCurveDisplay`. All parameters are
    stored as attributes.

    Read more in the :ref:`User Guide <visualizations>`.

    Parameters
    ----------
    fpr : ndarray
        False positive rate.

    tpr : ndarray
        True positive rate.

    roc_auc : float, default=None
        Area under ROC curve. If None, the roc_auc score is not shown.

    estimator_name : str, default=None
        Name of estimator. If None, the estimator name is not shown.

    pos_label : int, float, bool or str, default=None
        The class considered as the positive class when computing the roc auc
        metrics. By default, `estimators.classes_[1]` is considered
        as the positive class.

        .. versionadded:: 0.24

    Attributes
    ----------
    line_ : matplotlib Artist
        ROC Curve.

    chance_level_ : matplotlib Artist or None
        The chance level line. It is `None` if the chance level is not plotted.

        .. versionadded:: 1.3

    ax_ : matplotlib Axes
        Axes with ROC Curve.

    figure_ : matplotlib Figure
        Figure containing the curve.

    See Also
    --------
    roc_curve : Compute Receiver operating characteristic (ROC) curve.
    RocCurveDisplay.from_estimator : Plot Receiver Operating Characteristic
        (ROC) curve given an estimator and some data.
    RocCurveDisplay.from_predictions : Plot Receiver Operating Characteristic
        (ROC) curve given the true and predicted values.
    roc_auc_score : Compute the area under the ROC curve.

    Examples
    --------
    >>> import matplotlib.pyplot as plt
    >>> import numpy as np
    >>> from sklearn import metrics
    >>> y = np.array([0, 0, 1, 1])
    >>> pred = np.array([0.1, 0.4, 0.35, 0.8])
    >>> fpr, tpr, thresholds = metrics.roc_curve(y, pred)
    >>> roc_auc = metrics.auc(fpr, tpr)
    >>> display = metrics.RocCurveDisplay(fpr=fpr, tpr=tpr, roc_auc=roc_auc,
    ...                                   estimator_name='example estimator')
    >>> display.plot()
    <...>
    >>> plt.show()
    """

    def __init__(self, *, fpr, tpr, roc_auc=None, estimator_name=None, pos_label=None):
        self.estimator_name = estimator_name
        self.fpr = fpr
        self.tpr = tpr
        self.roc_auc = roc_auc
        self.pos_label = pos_label

    def plot(
        self,
        ax=None,
        *,
        name=None,
        plot_chance_level=False,
        chance_level_kw=None,
        despine=False,
        **kwargs,
    ):
        """Plot visualization.

        Extra keyword arguments will be passed to matplotlib's ``plot``.

        Parameters
        ----------
        ax : matplotlib axes, default=None
            Axes object to plot on. If `None`, a new figure and axes is
            created.

        name : str, default=None
            Name of ROC Curve for labeling. If `None`, use `estimator_name` if
            not `None`, otherwise no labeling is shown.

        plot_chance_level : bool, default=False
            Whether to plot the chance level.

            .. versionadded:: 1.3

        chance_level_kw : dict, default=None
            Keyword arguments to be passed to matplotlib's `plot` for rendering
            the chance level line.

            .. versionadded:: 1.3

        despine : bool, default=False
            Whether to remove the top and right spines from the plot.

            .. versionadded:: 1.6

        **kwargs : dict
            Keyword arguments to be passed to matplotlib's `plot`.

        Returns
        -------
        display : :class:`~sklearn.metrics.RocCurveDisplay`
            Object that stores computed values.
        """
        self.ax_, self.figure_, name = self._validate_plot_params(ax=ax, name=name)

        default_line_kwargs = {}
        if self.roc_auc is not None and name is not None:
            default_line_kwargs["label"] = f"{name} (AUC = {self.roc_auc:0.2f})"
        elif self.roc_auc is not None:
            default_line_kwargs["label"] = f"AUC = {self.roc_auc:0.2f}"
        elif name is not None:
            default_line_kwargs["label"] = name

        line_kwargs = _validate_style_kwargs(default_line_kwargs, kwargs)

        default_chance_level_line_kw = {
            "label": "Chance level (AUC = 0.5)",
            "color": "k",
            "linestyle": "--",
        }

        if chance_level_kw is None:
            chance_level_kw = {}

        chance_level_kw = _validate_style_kwargs(
            default_chance_level_line_kw, chance_level_kw
        )

        (self.line_,) = self.ax_.plot(self.fpr, self.tpr, **line_kwargs)
        info_pos_label = (
            f" (Positive label: {self.pos_label})" if self.pos_label is not None else ""
        )

        xlabel = "False Positive Rate" + info_pos_label
        ylabel = "True Positive Rate" + info_pos_label
        self.ax_.set(
            xlabel=xlabel,
            xlim=(-0.01, 1.01),
            ylabel=ylabel,
            ylim=(-0.01, 1.01),
            aspect="equal",
        )

        if plot_chance_level:
            (self.chance_level_,) = self.ax_.plot((0, 1), (0, 1), **chance_level_kw)
        else:
            self.chance_level_ = None

<<<<<<< HEAD
        if (
            line_kwargs.get("label") is not None
            and chance_level_line_kw.get("label") is not None
        ):
=======
        if despine:
            _despine(self.ax_)

        if "label" in line_kwargs or "label" in chance_level_kw:
>>>>>>> adf74e2e
            self.ax_.legend(loc="lower right")

        return self

    @classmethod
    def from_estimator(
        cls,
        estimator,
        X,
        y,
        *,
        sample_weight=None,
        drop_intermediate=True,
        response_method="auto",
        pos_label=None,
        name=None,
        ax=None,
        plot_chance_level=False,
        chance_level_kw=None,
        despine=False,
        **kwargs,
    ):
        """Create a ROC Curve display from an estimator.

        Parameters
        ----------
        estimator : estimator instance
            Fitted classifier or a fitted :class:`~sklearn.pipeline.Pipeline`
            in which the last estimator is a classifier.

        X : {array-like, sparse matrix} of shape (n_samples, n_features)
            Input values.

        y : array-like of shape (n_samples,)
            Target values.

        sample_weight : array-like of shape (n_samples,), default=None
            Sample weights.

        drop_intermediate : bool, default=True
            Whether to drop some suboptimal thresholds which would not appear
            on a plotted ROC curve. This is useful in order to create lighter
            ROC curves.

        response_method : {'predict_proba', 'decision_function', 'auto'} \
                default='auto'
            Specifies whether to use :term:`predict_proba` or
            :term:`decision_function` as the target response. If set to 'auto',
            :term:`predict_proba` is tried first and if it does not exist
            :term:`decision_function` is tried next.

        pos_label : int, float, bool or str, default=None
            The class considered as the positive class when computing the roc auc
            metrics. By default, `estimators.classes_[1]` is considered
            as the positive class.

        name : str, default=None
            Name of ROC Curve for labeling. If `None`, use the name of the
            estimator.

        ax : matplotlib axes, default=None
            Axes object to plot on. If `None`, a new figure and axes is created.

        plot_chance_level : bool, default=False
            Whether to plot the chance level.

            .. versionadded:: 1.3

        chance_level_kw : dict, default=None
            Keyword arguments to be passed to matplotlib's `plot` for rendering
            the chance level line.

            .. versionadded:: 1.3

        despine : bool, default=False
            Whether to remove the top and right spines from the plot.

            .. versionadded:: 1.6

        **kwargs : dict
            Keyword arguments to be passed to matplotlib's `plot`.

        Returns
        -------
        display : :class:`~sklearn.metrics.RocCurveDisplay`
            The ROC Curve display.

        See Also
        --------
        roc_curve : Compute Receiver operating characteristic (ROC) curve.
        RocCurveDisplay.from_predictions : ROC Curve visualization given the
            probabilities of scores of a classifier.
        roc_auc_score : Compute the area under the ROC curve.

        Examples
        --------
        >>> import matplotlib.pyplot as plt
        >>> from sklearn.datasets import make_classification
        >>> from sklearn.metrics import RocCurveDisplay
        >>> from sklearn.model_selection import train_test_split
        >>> from sklearn.svm import SVC
        >>> X, y = make_classification(random_state=0)
        >>> X_train, X_test, y_train, y_test = train_test_split(
        ...     X, y, random_state=0)
        >>> clf = SVC(random_state=0).fit(X_train, y_train)
        >>> RocCurveDisplay.from_estimator(
        ...    clf, X_test, y_test)
        <...>
        >>> plt.show()
        """
        y_pred, pos_label, name = cls._validate_and_get_response_values(
            estimator,
            X,
            y,
            response_method=response_method,
            pos_label=pos_label,
            name=name,
        )

        return cls.from_predictions(
            y_true=y,
            y_pred=y_pred,
            sample_weight=sample_weight,
            drop_intermediate=drop_intermediate,
            name=name,
            ax=ax,
            pos_label=pos_label,
            plot_chance_level=plot_chance_level,
            chance_level_kw=chance_level_kw,
            despine=despine,
            **kwargs,
        )

    @classmethod
    def from_predictions(
        cls,
        y_true,
        y_pred,
        *,
        sample_weight=None,
        drop_intermediate=True,
        pos_label=None,
        name=None,
        ax=None,
        plot_chance_level=False,
        chance_level_kw=None,
        despine=False,
        **kwargs,
    ):
        """Plot ROC curve given the true and predicted values.

        Read more in the :ref:`User Guide <visualizations>`.

        .. versionadded:: 1.0

        Parameters
        ----------
        y_true : array-like of shape (n_samples,)
            True labels.

        y_pred : array-like of shape (n_samples,)
            Target scores, can either be probability estimates of the positive
            class, confidence values, or non-thresholded measure of decisions
            (as returned by “decision_function” on some classifiers).

        sample_weight : array-like of shape (n_samples,), default=None
            Sample weights.

        drop_intermediate : bool, default=True
            Whether to drop some suboptimal thresholds which would not appear
            on a plotted ROC curve. This is useful in order to create lighter
            ROC curves.

        pos_label : int, float, bool or str, default=None
            The label of the positive class. When `pos_label=None`, if `y_true`
            is in {-1, 1} or {0, 1}, `pos_label` is set to 1, otherwise an
            error will be raised.

        name : str, default=None
            Name of ROC curve for labeling. If `None`, name will be set to
            `"Classifier"`.

        ax : matplotlib axes, default=None
            Axes object to plot on. If `None`, a new figure and axes is
            created.

        plot_chance_level : bool, default=False
            Whether to plot the chance level.

            .. versionadded:: 1.3

        chance_level_kw : dict, default=None
            Keyword arguments to be passed to matplotlib's `plot` for rendering
            the chance level line.

            .. versionadded:: 1.3

        despine : bool, default=False
            Whether to remove the top and right spines from the plot.

            .. versionadded:: 1.6

        **kwargs : dict
            Additional keywords arguments passed to matplotlib `plot` function.

        Returns
        -------
        display : :class:`~sklearn.metrics.RocCurveDisplay`
            Object that stores computed values.

        See Also
        --------
        roc_curve : Compute Receiver operating characteristic (ROC) curve.
        RocCurveDisplay.from_estimator : ROC Curve visualization given an
            estimator and some data.
        roc_auc_score : Compute the area under the ROC curve.

        Examples
        --------
        >>> import matplotlib.pyplot as plt
        >>> from sklearn.datasets import make_classification
        >>> from sklearn.metrics import RocCurveDisplay
        >>> from sklearn.model_selection import train_test_split
        >>> from sklearn.svm import SVC
        >>> X, y = make_classification(random_state=0)
        >>> X_train, X_test, y_train, y_test = train_test_split(
        ...     X, y, random_state=0)
        >>> clf = SVC(random_state=0).fit(X_train, y_train)
        >>> y_pred = clf.decision_function(X_test)
        >>> RocCurveDisplay.from_predictions(
        ...    y_test, y_pred)
        <...>
        >>> plt.show()
        """
        pos_label_validated, name = cls._validate_from_predictions_params(
            y_true, y_pred, sample_weight=sample_weight, pos_label=pos_label, name=name
        )

        fpr, tpr, _ = roc_curve(
            y_true,
            y_pred,
            pos_label=pos_label,
            sample_weight=sample_weight,
            drop_intermediate=drop_intermediate,
        )
        roc_auc = auc(fpr, tpr)

        viz = cls(
            fpr=fpr,
            tpr=tpr,
            roc_auc=roc_auc,
            estimator_name=name,
            pos_label=pos_label_validated,
        )

        return viz.plot(
            ax=ax,
            name=name,
            plot_chance_level=plot_chance_level,
            chance_level_kw=chance_level_kw,
            despine=despine,
            **kwargs,
        )<|MERGE_RESOLUTION|>--- conflicted
+++ resolved
@@ -182,17 +182,13 @@
         else:
             self.chance_level_ = None
 
-<<<<<<< HEAD
+        if despine:
+            _despine(self.ax_)
+
         if (
             line_kwargs.get("label") is not None
-            and chance_level_line_kw.get("label") is not None
+            or chance_level_kw.get("label") is not None
         ):
-=======
-        if despine:
-            _despine(self.ax_)
-
-        if "label" in line_kwargs or "label" in chance_level_kw:
->>>>>>> adf74e2e
             self.ax_.legend(loc="lower right")
 
         return self
