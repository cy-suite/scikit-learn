"""Naive Bayes algorithms.

These are supervised learning methods based on applying Bayes' theorem with strong
(naive) feature independence assumptions.
"""

# Authors: The scikit-learn developers
# SPDX-License-Identifier: BSD-3-Clause

import warnings
from abc import ABCMeta, abstractmethod
from numbers import Integral, Real

import numpy as np
from scipy.special import logsumexp

from .base import (
    BaseEstimator,
    ClassifierMixin,
    _fit_context,
)
from .preprocessing import LabelBinarizer, binarize, label_binarize
from .utils._param_validation import Interval
from .utils.extmath import safe_sparse_dot
from .utils.multiclass import _check_partial_fit_first_call
from .utils.validation import (
    _check_n_features,
    _check_sample_weight,
    check_is_fitted,
    check_non_negative,
    validate_data,
)

__all__ = [
    "BernoulliNB",
    "GaussianNB",
    "MultinomialNB",
    "ComplementNB",
    "CategoricalNB",
]


class _BaseNB(ClassifierMixin, BaseEstimator, metaclass=ABCMeta):
    """Abstract base class for naive Bayes estimators"""

    @abstractmethod
    def _joint_log_likelihood(self, X):
        """Compute the unnormalized posterior log probability of X

        I.e. ``log P(c) + log P(x|c)`` for all rows x of X, as an array-like of
        shape (n_samples, n_classes).

        Public methods predict, predict_proba, predict_log_proba, and
        predict_joint_log_proba pass the input through _check_X before handing it
        over to _joint_log_likelihood. The term "joint log likelihood" is used
        interchangibly with "joint log probability".
        """

    @abstractmethod
    def _check_X(self, X):
        """To be overridden in subclasses with the actual checks.

        Only used in predict* methods.
        """

    def predict_joint_log_proba(self, X):
        """Return joint log probability estimates for the test vector X.

        For each row x of X and class y, the joint log probability is given by
        ``log P(x, y) = log P(y) + log P(x|y),``
        where ``log P(y)`` is the class prior probability and ``log P(x|y)`` is
        the class-conditional probability.

        Parameters
        ----------
        X : array-like of shape (n_samples, n_features)
            The input samples.

        Returns
        -------
        C : ndarray of shape (n_samples, n_classes)
            Returns the joint log-probability of the samples for each class in
            the model. The columns correspond to the classes in sorted
            order, as they appear in the attribute :term:`classes_`.
        """
        check_is_fitted(self)
        X = self._check_X(X)
        return self._joint_log_likelihood(X)

    def predict(self, X):
        """
        Perform classification on an array of test vectors X.

        Parameters
        ----------
        X : array-like of shape (n_samples, n_features)
            The input samples.

        Returns
        -------
        C : ndarray of shape (n_samples,)
            Predicted target values for X.
        """
        check_is_fitted(self)
        X = self._check_X(X)
        jll = self._joint_log_likelihood(X)
        return self.classes_[np.argmax(jll, axis=1)]

    def predict_log_proba(self, X):
        """
        Return log-probability estimates for the test vector X.

        Parameters
        ----------
        X : array-like of shape (n_samples, n_features)
            The input samples.

        Returns
        -------
        C : array-like of shape (n_samples, n_classes)
            Returns the log-probability of the samples for each class in
            the model. The columns correspond to the classes in sorted
            order, as they appear in the attribute :term:`classes_`.
        """
        check_is_fitted(self)
        X = self._check_X(X)
        jll = self._joint_log_likelihood(X)
        # normalize by P(x) = P(f_1, ..., f_n)
        log_prob_x = logsumexp(jll, axis=1)
        return jll - np.atleast_2d(log_prob_x).T

    def predict_proba(self, X):
        """
        Return probability estimates for the test vector X.

        Parameters
        ----------
        X : array-like of shape (n_samples, n_features)
            The input samples.

        Returns
        -------
        C : array-like of shape (n_samples, n_classes)
            Returns the probability of the samples for each class in
            the model. The columns correspond to the classes in sorted
            order, as they appear in the attribute :term:`classes_`.
        """
        return np.exp(self.predict_log_proba(X))


class GaussianNB(_BaseNB):
    """
    Gaussian Naive Bayes (GaussianNB).

    Can perform online updates to model parameters via :meth:`partial_fit`.
    For details on algorithm used to update feature means and variance online,
    see `Stanford CS tech report STAN-CS-79-773 by Chan, Golub, and LeVeque
    <http://i.stanford.edu/pub/cstr/reports/cs/tr/79/773/CS-TR-79-773.pdf>`_.

    Read more in the :ref:`User Guide <gaussian_naive_bayes>`.

    Parameters
    ----------
    priors : array-like of shape (n_classes,), default=None
        Prior probabilities of the classes. If specified, the priors are not
        adjusted according to the data.

    var_smoothing : float, default=1e-9
        Portion of the largest variance of all features that is added to
        variances for calculation stability.

        .. versionadded:: 0.20

    Attributes
    ----------
    class_count_ : ndarray of shape (n_classes,)
        number of training samples observed in each class.

    class_prior_ : ndarray of shape (n_classes,)
        probability of each class.

    classes_ : ndarray of shape (n_classes,)
        class labels known to the classifier.

    epsilon_ : float
        absolute additive value to variances.

    n_features_in_ : int
        Number of features seen during :term:`fit`.

        .. versionadded:: 0.24

    feature_names_in_ : ndarray of shape (`n_features_in_`,)
        Names of features seen during :term:`fit`. Defined only when `X`
        has feature names that are all strings.

        .. versionadded:: 1.0

    var_ : ndarray of shape (n_classes, n_features)
        Variance of each feature per class.

        .. versionadded:: 1.0

    theta_ : ndarray of shape (n_classes, n_features)
        mean of each feature per class.

    See Also
    --------
    BernoulliNB : Naive Bayes classifier for multivariate Bernoulli models.
    CategoricalNB : Naive Bayes classifier for categorical features.
    ComplementNB : Complement Naive Bayes classifier.
    MultinomialNB : Naive Bayes classifier for multinomial models.

    Examples
    --------
    >>> import numpy as np
    >>> X = np.array([[-1, -1], [-2, -1], [-3, -2], [1, 1], [2, 1], [3, 2]])
    >>> Y = np.array([1, 1, 1, 2, 2, 2])
    >>> from sklearn.naive_bayes import GaussianNB
    >>> clf = GaussianNB()
    >>> clf.fit(X, Y)
    GaussianNB()
    >>> print(clf.predict([[-0.8, -1]]))
    [1]
    >>> clf_pf = GaussianNB()
    >>> clf_pf.partial_fit(X, Y, np.unique(Y))
    GaussianNB()
    >>> print(clf_pf.predict([[-0.8, -1]]))
    [1]
    """

    _parameter_constraints: dict = {
        "priors": ["array-like", None],
        "var_smoothing": [Interval(Real, 0, None, closed="left")],
    }

    def __init__(self, *, priors=None, var_smoothing=1e-9):
        self.priors = priors
        self.var_smoothing = var_smoothing

    @_fit_context(prefer_skip_nested_validation=True)
    def fit(self, X, y, sample_weight=None):
        """Fit Gaussian Naive Bayes according to X, y.

        Parameters
        ----------
        X : array-like of shape (n_samples, n_features)
            Training vectors, where `n_samples` is the number of samples
            and `n_features` is the number of features.

        y : array-like of shape (n_samples,)
            Target values.

        sample_weight : array-like of shape (n_samples,), default=None
            Weights applied to individual samples (1. for unweighted).

            .. versionadded:: 0.17
               Gaussian Naive Bayes supports fitting with *sample_weight*.

        Returns
        -------
        self : object
            Returns the instance itself.
        """
        y = validate_data(self, y=y)
        return self._partial_fit(
            X, y, np.unique(y), _refit=True, sample_weight=sample_weight
        )

    def _check_X(self, X):
        """Validate X, used only in predict* methods."""
        return validate_data(self, X, reset=False)

    @staticmethod
    def _update_mean_variance(n_past, mu, var, X, sample_weight=None):
        """Compute online update of Gaussian mean and variance.

        Given starting sample count, mean, and variance, a new set of
        points X, and optionally sample weights, return the updated mean and
        variance. (NB - each dimension (column) in X is treated as independent
        -- you get variance, not covariance).

        Can take scalar mean and variance, or vector mean and variance to
        simultaneously update a number of independent Gaussians.

        See Stanford CS tech report STAN-CS-79-773 by Chan, Golub, and LeVeque:

        http://i.stanford.edu/pub/cstr/reports/cs/tr/79/773/CS-TR-79-773.pdf

        Parameters
        ----------
        n_past : int
            Number of samples represented in old mean and variance. If sample
            weights were given, this should contain the sum of sample
            weights represented in old mean and variance.

        mu : array-like of shape (number of Gaussians,)
            Means for Gaussians in original set.

        var : array-like of shape (number of Gaussians,)
            Variances for Gaussians in original set.

        sample_weight : array-like of shape (n_samples,), default=None
            Weights applied to individual samples (1. for unweighted).

        Returns
        -------
        total_mu : array-like of shape (number of Gaussians,)
            Updated mean for each Gaussian over the combined set.

        total_var : array-like of shape (number of Gaussians,)
            Updated variance for each Gaussian over the combined set.
        """
        if X.shape[0] == 0:
            return mu, var

        # Compute (potentially weighted) mean and variance of new datapoints
        if sample_weight is not None:
            n_new = float(sample_weight.sum())
            if np.isclose(n_new, 0.0):
                return mu, var
            new_mu = np.average(X, axis=0, weights=sample_weight)
            new_var = np.average((X - new_mu) ** 2, axis=0, weights=sample_weight)
        else:
            n_new = X.shape[0]
            new_var = np.var(X, axis=0)
            new_mu = np.mean(X, axis=0)

        if n_past == 0:
            return new_mu, new_var

        n_total = float(n_past + n_new)

        # Combine mean of old and new data, taking into consideration
        # (weighted) number of observations
        total_mu = (n_new * new_mu + n_past * mu) / n_total

        # Combine variance of old and new data, taking into consideration
        # (weighted) number of observations. This is achieved by combining
        # the sum-of-squared-differences (ssd)
        old_ssd = n_past * var
        new_ssd = n_new * new_var
        total_ssd = old_ssd + new_ssd + (n_new * n_past / n_total) * (mu - new_mu) ** 2
        total_var = total_ssd / n_total

        return total_mu, total_var

    @_fit_context(prefer_skip_nested_validation=True)
    def partial_fit(self, X, y, classes=None, sample_weight=None):
        """Incremental fit on a batch of samples.

        This method is expected to be called several times consecutively
        on different chunks of a dataset so as to implement out-of-core
        or online learning.

        This is especially useful when the whole dataset is too big to fit in
        memory at once.

        This method has some performance and numerical stability overhead,
        hence it is better to call partial_fit on chunks of data that are
        as large as possible (as long as fitting in the memory budget) to
        hide the overhead.

        Parameters
        ----------
        X : array-like of shape (n_samples, n_features)
            Training vectors, where `n_samples` is the number of samples and
            `n_features` is the number of features.

        y : array-like of shape (n_samples,)
            Target values.

        classes : array-like of shape (n_classes,), default=None
            List of all the classes that can possibly appear in the y vector.

            Must be provided at the first call to partial_fit, can be omitted
            in subsequent calls.

        sample_weight : array-like of shape (n_samples,), default=None
            Weights applied to individual samples (1. for unweighted).

            .. versionadded:: 0.17

        Returns
        -------
        self : object
            Returns the instance itself.
        """
        return self._partial_fit(
            X, y, classes, _refit=False, sample_weight=sample_weight
        )

    def _partial_fit(self, X, y, classes=None, _refit=False, sample_weight=None):
        """Actual implementation of Gaussian NB fitting.

        Parameters
        ----------
        X : array-like of shape (n_samples, n_features)
            Training vectors, where `n_samples` is the number of samples and
            `n_features` is the number of features.

        y : array-like of shape (n_samples,)
            Target values.

        classes : array-like of shape (n_classes,), default=None
            List of all the classes that can possibly appear in the y vector.

            Must be provided at the first call to partial_fit, can be omitted
            in subsequent calls.

        _refit : bool, default=False
            If true, act as though this were the first time we called
            _partial_fit (ie, throw away any past fitting and start over).

        sample_weight : array-like of shape (n_samples,), default=None
            Weights applied to individual samples (1. for unweighted).

        Returns
        -------
        self : object
        """
        if _refit:
            self.classes_ = None

        first_call = _check_partial_fit_first_call(self, classes)
        X, y = validate_data(self, X, y, reset=first_call)
        if sample_weight is not None:
            sample_weight = _check_sample_weight(sample_weight, X)

        # If the ratio of data variance between dimensions is too small, it
        # will cause numerical errors. To address this, we artificially
        # boost the variance by epsilon, a small fraction of the standard
        # deviation of the largest dimension.
        self.epsilon_ = self.var_smoothing * np.var(X, axis=0).max()

        if first_call:
            # This is the first call to partial_fit:
            # initialize various cumulative counters
            n_features = X.shape[1]
            n_classes = len(self.classes_)
            self.theta_ = np.zeros((n_classes, n_features))
            self.var_ = np.zeros((n_classes, n_features))

            self.class_count_ = np.zeros(n_classes, dtype=np.float64)

            # Initialise the class prior
            # Take into account the priors
            if self.priors is not None:
                priors = np.asarray(self.priors)
                # Check that the provided prior matches the number of classes
                if len(priors) != n_classes:
                    raise ValueError("Number of priors must match number of classes.")
                # Check that the sum is 1
                if not np.isclose(priors.sum(), 1.0):
                    raise ValueError("The sum of the priors should be 1.")
                # Check that the priors are non-negative
                if (priors < 0).any():
                    raise ValueError("Priors must be non-negative.")
                self.class_prior_ = priors
            else:
                # Initialize the priors to zeros for each class
                self.class_prior_ = np.zeros(len(self.classes_), dtype=np.float64)
        else:
            if X.shape[1] != self.theta_.shape[1]:
                msg = "Number of features %d does not match previous data %d."
                raise ValueError(msg % (X.shape[1], self.theta_.shape[1]))
            # Put epsilon back in each time
            self.var_[:, :] -= self.epsilon_

        classes = self.classes_

        unique_y = np.unique(y)
        unique_y_in_classes = np.isin(unique_y, classes)

        if not np.all(unique_y_in_classes):
            raise ValueError(
                "The target label(s) %s in y do not exist in the initial classes %s"
                % (unique_y[~unique_y_in_classes], classes)
            )

        for y_i in unique_y:
            i = classes.searchsorted(y_i)
            X_i = X[y == y_i, :]

            if sample_weight is not None:
                sw_i = sample_weight[y == y_i]
                N_i = sw_i.sum()
            else:
                sw_i = None
                N_i = X_i.shape[0]

            new_theta, new_sigma = self._update_mean_variance(
                self.class_count_[i], self.theta_[i, :], self.var_[i, :], X_i, sw_i
            )

            self.theta_[i, :] = new_theta
            self.var_[i, :] = new_sigma
            self.class_count_[i] += N_i

        self.var_[:, :] += self.epsilon_

        # Update if only no priors is provided
        if self.priors is None:
            # Empirical prior, with sample_weight taken into account
            self.class_prior_ = self.class_count_ / self.class_count_.sum()

        return self

    def _joint_log_likelihood(self, X):
        joint_log_likelihood = []
        for i in range(np.size(self.classes_)):
            jointi = np.log(self.class_prior_[i])
            n_ij = -0.5 * np.sum(np.log(2.0 * np.pi * self.var_[i, :]))
            n_ij -= 0.5 * np.sum(((X - self.theta_[i, :]) ** 2) / (self.var_[i, :]), 1)
            joint_log_likelihood.append(jointi + n_ij)

        joint_log_likelihood = np.array(joint_log_likelihood).T
        return joint_log_likelihood


class _BaseDiscreteNB(_BaseNB):
    """Abstract base class for naive Bayes on discrete/categorical data

    Any estimator based on this class should provide:

    __init__
    _joint_log_likelihood(X) as per _BaseNB
    _update_feature_log_prob(alpha)
    _count(X, Y)
    """

    _parameter_constraints: dict = {
        "alpha": [Interval(Real, 0, None, closed="left"), "array-like"],
        "fit_prior": ["boolean"],
        "class_prior": ["array-like", None],
        "force_alpha": ["boolean"],
    }

    def __init__(self, alpha=1.0, fit_prior=True, class_prior=None, force_alpha=True):
        self.alpha = alpha
        self.fit_prior = fit_prior
        self.class_prior = class_prior
        self.force_alpha = force_alpha

    @abstractmethod
    def _count(self, X, Y):
        """Update counts that are used to calculate probabilities.

        The counts make up a sufficient statistic extracted from the data.
        Accordingly, this method is called each time `fit` or `partial_fit`
        update the model. `class_count_` and `feature_count_` must be updated
        here along with any model specific counts.

        Parameters
        ----------
        X : {ndarray, sparse matrix} of shape (n_samples, n_features)
            The input samples.
        Y : ndarray of shape (n_samples, n_classes)
            Binarized class labels.
        """

    @abstractmethod
    def _update_feature_log_prob(self, alpha):
        """Update feature log probabilities based on counts.

        This method is called each time `fit` or `partial_fit` update the
        model.

        Parameters
        ----------
        alpha : float
            smoothing parameter. See :meth:`_check_alpha`.
        """

    def _check_X(self, X):
        """Validate X, used only in predict* methods."""
        return validate_data(self, X, accept_sparse="csr", reset=False)

    def _check_X_y(self, X, y, reset=True):
        """Validate X and y in fit methods."""
        return validate_data(self, X, y, accept_sparse="csr", reset=reset)

    def _update_class_log_prior(self, class_prior=None):
        """Update class log priors.

        The class log priors are based on `class_prior`, class count or the
        number of classes. This method is called each time `fit` or
        `partial_fit` update the model.
        """
        n_classes = len(self.classes_)
        if class_prior is not None:
            if len(class_prior) != n_classes:
                raise ValueError("Number of priors must match number of classes.")
            self.class_log_prior_ = np.log(class_prior)
        elif self.fit_prior:
            with warnings.catch_warnings():
                # silence the warning when count is 0 because class was not yet
                # observed
                warnings.simplefilter("ignore", RuntimeWarning)
                log_class_count = np.log(self.class_count_)

            # empirical prior, with sample_weight taken into account
            self.class_log_prior_ = log_class_count - np.log(self.class_count_.sum())
        else:
            self.class_log_prior_ = np.full(n_classes, -np.log(n_classes))

    def _check_alpha(self):
        alpha = (
            np.asarray(self.alpha) if not isinstance(self.alpha, Real) else self.alpha
        )
        alpha_min = np.min(alpha)
        if isinstance(alpha, np.ndarray):
            if not alpha.shape[0] == self.n_features_in_:
                raise ValueError(
                    "When alpha is an array, it should contains `n_features`. "
                    f"Got {alpha.shape[0]} elements instead of {self.n_features_in_}."
                )
            # check that all alpha are positive
            if alpha_min < 0:
                raise ValueError("All values in alpha must be greater than 0.")
        alpha_lower_bound = 1e-10
        if alpha_min < alpha_lower_bound and not self.force_alpha:
            warnings.warn(
                "alpha too small will result in numeric errors, setting alpha ="
                f" {alpha_lower_bound:.1e}. Use `force_alpha=True` to keep alpha"
                " unchanged."
            )
            return np.maximum(alpha, alpha_lower_bound)
        return alpha

    @_fit_context(prefer_skip_nested_validation=True)
    def partial_fit(self, X, y, classes=None, sample_weight=None):
        """Incremental fit on a batch of samples.

        This method is expected to be called several times consecutively
        on different chunks of a dataset so as to implement out-of-core
        or online learning.

        This is especially useful when the whole dataset is too big to fit in
        memory at once.

        This method has some performance overhead hence it is better to call
        partial_fit on chunks of data that are as large as possible
        (as long as fitting in the memory budget) to hide the overhead.

        Parameters
        ----------
        X : {array-like, sparse matrix} of shape (n_samples, n_features)
            Training vectors, where `n_samples` is the number of samples and
            `n_features` is the number of features.

        y : array-like of shape (n_samples,)
            Target values.

        classes : array-like of shape (n_classes,), default=None
            List of all the classes that can possibly appear in the y vector.

            Must be provided at the first call to partial_fit, can be omitted
            in subsequent calls.

        sample_weight : array-like of shape (n_samples,), default=None
            Weights applied to individual samples (1. for unweighted).

        Returns
        -------
        self : object
            Returns the instance itself.
        """
        first_call = not hasattr(self, "classes_")

        X, y = self._check_X_y(X, y, reset=first_call)
        _, n_features = X.shape

        if _check_partial_fit_first_call(self, classes):
            # This is the first call to partial_fit:
            # initialize various cumulative counters
            n_classes = len(classes)
            self._init_counters(n_classes, n_features)

        Y = label_binarize(y, classes=self.classes_)
        if Y.shape[1] == 1:
            if len(self.classes_) == 2:
                Y = np.concatenate((1 - Y, Y), axis=1)
            else:  # degenerate case: just one class
                Y = np.ones_like(Y)

        if X.shape[0] != Y.shape[0]:
            msg = "X.shape[0]=%d and y.shape[0]=%d are incompatible."
            raise ValueError(msg % (X.shape[0], y.shape[0]))

        # label_binarize() returns arrays with dtype=np.int64.
        # We convert it to np.float64 to support sample_weight consistently
        Y = Y.astype(np.float64, copy=False)
        if sample_weight is not None:
            sample_weight = _check_sample_weight(sample_weight, X)
            sample_weight = np.atleast_2d(sample_weight)
            Y *= sample_weight.T

        class_prior = self.class_prior

        # Count raw events from data before updating the class log prior
        # and feature log probas
        self._count(X, Y)

        # XXX: OPTIM: we could introduce a public finalization method to
        # be called by the user explicitly just once after several consecutive
        # calls to partial_fit and prior any call to predict[_[log_]proba]
        # to avoid computing the smooth log probas at each call to partial fit
        alpha = self._check_alpha()
        self._update_feature_log_prob(alpha)
        self._update_class_log_prior(class_prior=class_prior)
        return self

    @_fit_context(prefer_skip_nested_validation=True)
    def fit(self, X, y, sample_weight=None):
        """Fit Naive Bayes classifier according to X, y.

        Parameters
        ----------
        X : {array-like, sparse matrix} of shape (n_samples, n_features)
            Training vectors, where `n_samples` is the number of samples and
            `n_features` is the number of features.

        y : array-like of shape (n_samples,)
            Target values.

        sample_weight : array-like of shape (n_samples,), default=None
            Weights applied to individual samples (1. for unweighted).

        Returns
        -------
        self : object
            Returns the instance itself.
        """
        X, y = self._check_X_y(X, y)
        _, n_features = X.shape

        labelbin = LabelBinarizer()
        Y = labelbin.fit_transform(y)
        self.classes_ = labelbin.classes_
        if Y.shape[1] == 1:
            if len(self.classes_) == 2:
                Y = np.concatenate((1 - Y, Y), axis=1)
            else:  # degenerate case: just one class
                Y = np.ones_like(Y)

        # LabelBinarizer().fit_transform() returns arrays with dtype=np.int64.
        # We convert it to np.float64 to support sample_weight consistently;
        # this means we also don't have to cast X to floating point
        if sample_weight is not None:
            Y = Y.astype(np.float64, copy=False)
            sample_weight = _check_sample_weight(sample_weight, X)
            sample_weight = np.atleast_2d(sample_weight)
            Y *= sample_weight.T

        class_prior = self.class_prior

        # Count raw events from data before updating the class log prior
        # and feature log probas
        n_classes = Y.shape[1]
        self._init_counters(n_classes, n_features)
        self._count(X, Y)
        alpha = self._check_alpha()
        self._update_feature_log_prob(alpha)
        self._update_class_log_prior(class_prior=class_prior)
        return self

    def _init_counters(self, n_classes, n_features):
        self.class_count_ = np.zeros(n_classes, dtype=np.float64)
        self.feature_count_ = np.zeros((n_classes, n_features), dtype=np.float64)

    def __sklearn_tags__(self):
        tags = super().__sklearn_tags__()
        tags.classifier_tags.poor_score = True
        return tags


class MultinomialNB(_BaseDiscreteNB):
    """
    Naive Bayes classifier for multinomial models.

    The multinomial Naive Bayes classifier is suitable for classification with
    discrete features (e.g., word counts for text classification). The
    multinomial distribution normally requires integer feature counts. However,
    in practice, fractional counts such as tf-idf may also work.

    Read more in the :ref:`User Guide <multinomial_naive_bayes>`.

    Parameters
    ----------
    alpha : float or array-like of shape (n_features,), default=1.0
        Additive (Laplace/Lidstone) smoothing parameter
        (set alpha=0 and force_alpha=True, for no smoothing).

    force_alpha : bool, default=True
        If False and alpha is less than 1e-10, it will set alpha to
        1e-10. If True, alpha will remain unchanged. This may cause
        numerical errors if alpha is too close to 0.

        .. versionadded:: 1.2
        .. versionchanged:: 1.4
           The default value of `force_alpha` changed to `True`.

    fit_prior : bool, default=True
        Whether to learn class prior probabilities or not.
        If false, a uniform prior will be used.

    class_prior : array-like of shape (n_classes,), default=None
        Prior probabilities of the classes. If specified, the priors are not
        adjusted according to the data.

    Attributes
    ----------
    class_count_ : ndarray of shape (n_classes,)
        Number of samples encountered for each class during fitting. This
        value is weighted by the sample weight when provided.

    class_log_prior_ : ndarray of shape (n_classes,)
        Smoothed empirical log probability for each class.

    classes_ : ndarray of shape (n_classes,)
        Class labels known to the classifier

    feature_count_ : ndarray of shape (n_classes, n_features)
        Number of samples encountered for each (class, feature)
        during fitting. This value is weighted by the sample weight when
        provided.

    feature_log_prob_ : ndarray of shape (n_classes, n_features)
        Empirical log probability of features
        given a class, ``P(x_i|y)``.

    n_features_in_ : int
        Number of features seen during :term:`fit`.

        .. versionadded:: 0.24

    feature_names_in_ : ndarray of shape (`n_features_in_`,)
        Names of features seen during :term:`fit`. Defined only when `X`
        has feature names that are all strings.

        .. versionadded:: 1.0

    See Also
    --------
    BernoulliNB : Naive Bayes classifier for multivariate Bernoulli models.
    CategoricalNB : Naive Bayes classifier for categorical features.
    ComplementNB : Complement Naive Bayes classifier.
    GaussianNB : Gaussian Naive Bayes.

    References
    ----------
    C.D. Manning, P. Raghavan and H. Schuetze (2008). Introduction to
    Information Retrieval. Cambridge University Press, pp. 234-265.
    https://nlp.stanford.edu/IR-book/html/htmledition/naive-bayes-text-classification-1.html

    Examples
    --------
    >>> import numpy as np
    >>> rng = np.random.RandomState(1)
    >>> X = rng.randint(5, size=(6, 100))
    >>> y = np.array([1, 2, 3, 4, 5, 6])
    >>> from sklearn.naive_bayes import MultinomialNB
    >>> clf = MultinomialNB()
    >>> clf.fit(X, y)
    MultinomialNB()
    >>> print(clf.predict(X[2:3]))
    [3]
    """

    def __init__(
        self, *, alpha=1.0, force_alpha=True, fit_prior=True, class_prior=None
    ):
        super().__init__(
            alpha=alpha,
            fit_prior=fit_prior,
            class_prior=class_prior,
            force_alpha=force_alpha,
        )

    def __sklearn_tags__(self):
        tags = super().__sklearn_tags__()
        tags.input_tags.positive_only = True
        return tags

    def _count(self, X, Y):
        """Count and smooth feature occurrences."""
        check_non_negative(X, "MultinomialNB (input X)")
        self.feature_count_ += safe_sparse_dot(Y.T, X)
        self.class_count_ += Y.sum(axis=0)

    def _update_feature_log_prob(self, alpha):
        """Apply smoothing to raw counts and recompute log probabilities"""
        smoothed_fc = self.feature_count_ + alpha
        smoothed_cc = smoothed_fc.sum(axis=1)

        self.feature_log_prob_ = np.log(smoothed_fc) - np.log(
            smoothed_cc.reshape(-1, 1)
        )

    def _joint_log_likelihood(self, X):
        """Calculate the posterior log probability of the samples X"""
        return safe_sparse_dot(X, self.feature_log_prob_.T) + self.class_log_prior_


class ComplementNB(_BaseDiscreteNB):
    """The Complement Naive Bayes classifier described in Rennie et al. (2003).

    The Complement Naive Bayes classifier was designed to correct the "severe
    assumptions" made by the standard Multinomial Naive Bayes classifier. It is
    particularly suited for imbalanced data sets.

    Read more in the :ref:`User Guide <complement_naive_bayes>`.

    .. versionadded:: 0.20

    Parameters
    ----------
    alpha : float or array-like of shape (n_features,), default=1.0
        Additive (Laplace/Lidstone) smoothing parameter
        (set alpha=0 and force_alpha=True, for no smoothing).

    force_alpha : bool, default=True
        If False and alpha is less than 1e-10, it will set alpha to
        1e-10. If True, alpha will remain unchanged. This may cause
        numerical errors if alpha is too close to 0.

        .. versionadded:: 1.2
        .. versionchanged:: 1.4
           The default value of `force_alpha` changed to `True`.

    fit_prior : bool, default=True
        Only used in edge case with a single class in the training set.

    class_prior : array-like of shape (n_classes,), default=None
        Prior probabilities of the classes. Not used.

    norm : bool, default=False
        Whether or not a second normalization of the weights is performed. The
        default behavior mirrors the implementations found in Mahout and Weka,
        which do not follow the full algorithm described in Table 9 of the
        paper.

    Attributes
    ----------
    class_count_ : ndarray of shape (n_classes,)
        Number of samples encountered for each class during fitting. This
        value is weighted by the sample weight when provided.

    class_log_prior_ : ndarray of shape (n_classes,)
        Smoothed empirical log probability for each class. Only used in edge
        case with a single class in the training set.

    classes_ : ndarray of shape (n_classes,)
        Class labels known to the classifier

    feature_all_ : ndarray of shape (n_features,)
        Number of samples encountered for each feature during fitting. This
        value is weighted by the sample weight when provided.

    feature_count_ : ndarray of shape (n_classes, n_features)
        Number of samples encountered for each (class, feature) during fitting.
        This value is weighted by the sample weight when provided.

    feature_log_prob_ : ndarray of shape (n_classes, n_features)
        Empirical weights for class complements.

    n_features_in_ : int
        Number of features seen during :term:`fit`.

        .. versionadded:: 0.24

    feature_names_in_ : ndarray of shape (`n_features_in_`,)
        Names of features seen during :term:`fit`. Defined only when `X`
        has feature names that are all strings.

        .. versionadded:: 1.0

    See Also
    --------
    BernoulliNB : Naive Bayes classifier for multivariate Bernoulli models.
    CategoricalNB : Naive Bayes classifier for categorical features.
    GaussianNB : Gaussian Naive Bayes.
    MultinomialNB : Naive Bayes classifier for multinomial models.

    References
    ----------
    Rennie, J. D., Shih, L., Teevan, J., & Karger, D. R. (2003).
    Tackling the poor assumptions of naive bayes text classifiers. In ICML
    (Vol. 3, pp. 616-623).
    https://people.csail.mit.edu/jrennie/papers/icml03-nb.pdf

    Examples
    --------
    >>> import numpy as np
    >>> rng = np.random.RandomState(1)
    >>> X = rng.randint(5, size=(6, 100))
    >>> y = np.array([1, 2, 3, 4, 5, 6])
    >>> from sklearn.naive_bayes import ComplementNB
    >>> clf = ComplementNB()
    >>> clf.fit(X, y)
    ComplementNB()
    >>> print(clf.predict(X[2:3]))
    [3]
    """

    _parameter_constraints: dict = {
        **_BaseDiscreteNB._parameter_constraints,
        "norm": ["boolean"],
    }

    def __init__(
        self,
        *,
        alpha=1.0,
        force_alpha=True,
        fit_prior=True,
        class_prior=None,
        norm=False,
    ):
        super().__init__(
            alpha=alpha,
            force_alpha=force_alpha,
            fit_prior=fit_prior,
            class_prior=class_prior,
        )
        self.norm = norm

    def __sklearn_tags__(self):
        tags = super().__sklearn_tags__()
        tags.input_tags.positive_only = True
        return tags

    def _count(self, X, Y):
        """Count feature occurrences."""
        check_non_negative(X, "ComplementNB (input X)")
        self.feature_count_ += safe_sparse_dot(Y.T, X)
        self.class_count_ += Y.sum(axis=0)
        self.feature_all_ = self.feature_count_.sum(axis=0)

    def _update_feature_log_prob(self, alpha):
        """Apply smoothing to raw counts and compute the weights."""
        comp_count = self.feature_all_ + alpha - self.feature_count_
        logged = np.log(comp_count / comp_count.sum(axis=1, keepdims=True))
        # _BaseNB.predict uses argmax, but ComplementNB operates with argmin.
        if self.norm:
            summed = logged.sum(axis=1, keepdims=True)
            feature_log_prob = logged / summed
        else:
            feature_log_prob = -logged
        self.feature_log_prob_ = feature_log_prob

    def _joint_log_likelihood(self, X):
        """Calculate the class scores for the samples in X."""
        jll = safe_sparse_dot(X, self.feature_log_prob_.T)
        if len(self.classes_) == 1:
            jll += self.class_log_prior_
        return jll


class BernoulliNB(_BaseDiscreteNB):
    """Naive Bayes classifier for multivariate Bernoulli models.

    Like MultinomialNB, this classifier is suitable for discrete data. The
    difference is that while MultinomialNB works with occurrence counts,
    BernoulliNB is designed for binary/boolean features.

    Read more in the :ref:`User Guide <bernoulli_naive_bayes>`.

    Parameters
    ----------
    alpha : float or array-like of shape (n_features,), default=1.0
        Additive (Laplace/Lidstone) smoothing parameter
        (set alpha=0 and force_alpha=True, for no smoothing).

    force_alpha : bool, default=True
        If False and alpha is less than 1e-10, it will set alpha to
        1e-10. If True, alpha will remain unchanged. This may cause
        numerical errors if alpha is too close to 0.

        .. versionadded:: 1.2
        .. versionchanged:: 1.4
           The default value of `force_alpha` changed to `True`.

    binarize : float or None, default=0.0
        Threshold for binarizing (mapping to booleans) of sample features.
        If None, input is presumed to already consist of binary vectors.

    fit_prior : bool, default=True
        Whether to learn class prior probabilities or not.
        If false, a uniform prior will be used.

    class_prior : array-like of shape (n_classes,), default=None
        Prior probabilities of the classes. If specified, the priors are not
        adjusted according to the data.

    Attributes
    ----------
    class_count_ : ndarray of shape (n_classes,)
        Number of samples encountered for each class during fitting. This
        value is weighted by the sample weight when provided.

    class_log_prior_ : ndarray of shape (n_classes,)
        Log probability of each class (smoothed).

    classes_ : ndarray of shape (n_classes,)
        Class labels known to the classifier

    feature_count_ : ndarray of shape (n_classes, n_features)
        Number of samples encountered for each (class, feature)
        during fitting. This value is weighted by the sample weight when
        provided.

    feature_log_prob_ : ndarray of shape (n_classes, n_features)
        Empirical log probability of features given a class, P(x_i|y).

    n_features_in_ : int
        Number of features seen during :term:`fit`.

        .. versionadded:: 0.24

    feature_names_in_ : ndarray of shape (`n_features_in_`,)
        Names of features seen during :term:`fit`. Defined only when `X`
        has feature names that are all strings.

        .. versionadded:: 1.0

    See Also
    --------
    CategoricalNB : Naive Bayes classifier for categorical features.
    ComplementNB : The Complement Naive Bayes classifier
        described in Rennie et al. (2003).
    GaussianNB : Gaussian Naive Bayes (GaussianNB).
    MultinomialNB : Naive Bayes classifier for multinomial models.

    References
    ----------
    C.D. Manning, P. Raghavan and H. Schuetze (2008). Introduction to
    Information Retrieval. Cambridge University Press, pp. 234-265.
    https://nlp.stanford.edu/IR-book/html/htmledition/the-bernoulli-model-1.html

    A. McCallum and K. Nigam (1998). A comparison of event models for naive
    Bayes text classification. Proc. AAAI/ICML-98 Workshop on Learning for
    Text Categorization, pp. 41-48.

    V. Metsis, I. Androutsopoulos and G. Paliouras (2006). Spam filtering with
    naive Bayes -- Which naive Bayes? 3rd Conf. on Email and Anti-Spam (CEAS).

    Examples
    --------
    >>> import numpy as np
    >>> rng = np.random.RandomState(1)
    >>> X = rng.randint(5, size=(6, 100))
    >>> Y = np.array([1, 2, 3, 4, 4, 5])
    >>> from sklearn.naive_bayes import BernoulliNB
    >>> clf = BernoulliNB()
    >>> clf.fit(X, Y)
    BernoulliNB()
    >>> print(clf.predict(X[2:3]))
    [3]
    """

    _parameter_constraints: dict = {
        **_BaseDiscreteNB._parameter_constraints,
        "binarize": [None, Interval(Real, 0, None, closed="left")],
    }

    def __init__(
        self,
        *,
        alpha=1.0,
        force_alpha=True,
        binarize=0.0,
        fit_prior=True,
        class_prior=None,
    ):
        super().__init__(
            alpha=alpha,
            fit_prior=fit_prior,
            class_prior=class_prior,
            force_alpha=force_alpha,
        )
        self.binarize = binarize

    def _check_X(self, X):
        """Validate X, used only in predict* methods."""
        X = super()._check_X(X)
        if self.binarize is not None:
            X = binarize(X, threshold=self.binarize)
        return X

    def _check_X_y(self, X, y, reset=True):
        X, y = super()._check_X_y(X, y, reset=reset)
        if self.binarize is not None:
            X = binarize(X, threshold=self.binarize)
        return X, y

    def _count(self, X, Y):
        """Count and smooth feature occurrences."""
        self.feature_count_ += safe_sparse_dot(Y.T, X)
        self.class_count_ += Y.sum(axis=0)

    def _update_feature_log_prob(self, alpha):
        """Apply smoothing to raw counts and recompute log probabilities"""
        smoothed_fc = self.feature_count_ + alpha
        smoothed_cc = self.class_count_ + alpha * 2

        self.feature_log_prob_ = np.log(smoothed_fc) - np.log(
            smoothed_cc.reshape(-1, 1)
        )

    def _joint_log_likelihood(self, X):
        """Calculate the posterior log probability of the samples X"""
        n_features = self.feature_log_prob_.shape[1]
        n_features_X = X.shape[1]

        if n_features_X != n_features:
            raise ValueError(
                "Expected input with %d features, got %d instead"
                % (n_features, n_features_X)
            )

        neg_prob = np.log(1 - np.exp(self.feature_log_prob_))
        # Compute  neg_prob · (1 - X).T  as  ∑neg_prob - X · neg_prob
        jll = safe_sparse_dot(X, (self.feature_log_prob_ - neg_prob).T)
        jll += self.class_log_prior_ + neg_prob.sum(axis=1)

        return jll


class CategoricalNB(_BaseDiscreteNB):
    """Naive Bayes classifier for categorical features.

    The categorical Naive Bayes classifier is suitable for classification with
    discrete features that are categorically distributed. The categories of
    each feature are drawn from a categorical distribution.

    Read more in the :ref:`User Guide <categorical_naive_bayes>`.

    Parameters
    ----------
    alpha : float, default=1.0
        Additive (Laplace/Lidstone) smoothing parameter
        (set alpha=0 and force_alpha=True, for no smoothing).

    force_alpha : bool, default=True
        If False and alpha is less than 1e-10, it will set alpha to
        1e-10. If True, alpha will remain unchanged. This may cause
        numerical errors if alpha is too close to 0.

        .. versionadded:: 1.2
        .. versionchanged:: 1.4
           The default value of `force_alpha` changed to `True`.

    fit_prior : bool, default=True
        Whether to learn class prior probabilities or not.
        If false, a uniform prior will be used.

    class_prior : array-like of shape (n_classes,), default=None
        Prior probabilities of the classes. If specified, the priors are not
        adjusted according to the data.

    min_categories : int or array-like of shape (n_features,), default=None
        Minimum number of categories per feature.

        - integer: Sets the minimum number of categories per feature to
          `n_categories` for each features.
        - array-like: shape (n_features,) where `n_categories[i]` holds the
          minimum number of categories for the ith column of the input.
        - None (default): Determines the number of categories automatically
          from the training data.

        .. versionadded:: 0.24

    Attributes
    ----------
    category_count_ : list of arrays of shape (n_features,)
        Holds arrays of shape (n_classes, n_categories of respective feature)
        for each feature. Each array provides the number of samples
        encountered for each class and category of the specific feature.

    class_count_ : ndarray of shape (n_classes,)
        Number of samples encountered for each class during fitting. This
        value is weighted by the sample weight when provided.

    class_log_prior_ : ndarray of shape (n_classes,)
        Smoothed empirical log probability for each class.

    classes_ : ndarray of shape (n_classes,)
        Class labels known to the classifier

    feature_log_prob_ : list of arrays of shape (n_features,)
        Holds arrays of shape (n_classes, n_categories of respective feature)
        for each feature. Each array provides the empirical log probability
        of categories given the respective feature and class, ``P(x_i|y)``.

    n_features_in_ : int
        Number of features seen during :term:`fit`.

        .. versionadded:: 0.24

    feature_names_in_ : ndarray of shape (`n_features_in_`,)
        Names of features seen during :term:`fit`. Defined only when `X`
        has feature names that are all strings.

        .. versionadded:: 1.0

    n_categories_ : ndarray of shape (n_features,), dtype=np.int64
        Number of categories for each feature. This value is
        inferred from the data or set by the minimum number of categories.

        .. versionadded:: 0.24

    See Also
    --------
    BernoulliNB : Naive Bayes classifier for multivariate Bernoulli models.
    ComplementNB : Complement Naive Bayes classifier.
    GaussianNB : Gaussian Naive Bayes.
    MultinomialNB : Naive Bayes classifier for multinomial models.

    Examples
    --------
    >>> import numpy as np
    >>> rng = np.random.RandomState(1)
    >>> X = rng.randint(5, size=(6, 100))
    >>> y = np.array([1, 2, 3, 4, 5, 6])
    >>> from sklearn.naive_bayes import CategoricalNB
    >>> clf = CategoricalNB()
    >>> clf.fit(X, y)
    CategoricalNB()
    >>> print(clf.predict(X[2:3]))
    [3]
    """

    _parameter_constraints: dict = {
        **_BaseDiscreteNB._parameter_constraints,
        "min_categories": [
            None,
            "array-like",
            Interval(Integral, 1, None, closed="left"),
        ],
        "alpha": [Interval(Real, 0, None, closed="left")],
    }

    def __init__(
        self,
        *,
        alpha=1.0,
        force_alpha=True,
        fit_prior=True,
        class_prior=None,
        min_categories=None,
    ):
        super().__init__(
            alpha=alpha,
            force_alpha=force_alpha,
            fit_prior=fit_prior,
            class_prior=class_prior,
        )
        self.min_categories = min_categories

    def fit(self, X, y, sample_weight=None):
        """Fit Naive Bayes classifier according to X, y.

        Parameters
        ----------
        X : {array-like, sparse matrix} of shape (n_samples, n_features)
            Training vectors, where `n_samples` is the number of samples and
            `n_features` is the number of features. Here, each feature of X is
            assumed to be from a different categorical distribution.
            It is further assumed that all categories of each feature are
            represented by the numbers 0, ..., n - 1, where n refers to the
            total number of categories for the given feature. This can, for
            instance, be achieved with the help of OrdinalEncoder.

        y : array-like of shape (n_samples,)
            Target values.

        sample_weight : array-like of shape (n_samples,), default=None
            Weights applied to individual samples (1. for unweighted).

        Returns
        -------
        self : object
            Returns the instance itself.
        """
        return super().fit(X, y, sample_weight=sample_weight)

    def partial_fit(self, X, y, classes=None, sample_weight=None):
        """Incremental fit on a batch of samples.

        This method is expected to be called several times consecutively
        on different chunks of a dataset so as to implement out-of-core
        or online learning.

        This is especially useful when the whole dataset is too big to fit in
        memory at once.

        This method has some performance overhead hence it is better to call
        partial_fit on chunks of data that are as large as possible
        (as long as fitting in the memory budget) to hide the overhead.

        Parameters
        ----------
        X : {array-like, sparse matrix} of shape (n_samples, n_features)
            Training vectors, where `n_samples` is the number of samples and
            `n_features` is the number of features. Here, each feature of X is
            assumed to be from a different categorical distribution.
            It is further assumed that all categories of each feature are
            represented by the numbers 0, ..., n - 1, where n refers to the
            total number of categories for the given feature. This can, for
            instance, be achieved with the help of OrdinalEncoder.

        y : array-like of shape (n_samples,)
            Target values.

        classes : array-like of shape (n_classes,), default=None
            List of all the classes that can possibly appear in the y vector.

            Must be provided at the first call to partial_fit, can be omitted
            in subsequent calls.

        sample_weight : array-like of shape (n_samples,), default=None
            Weights applied to individual samples (1. for unweighted).

        Returns
        -------
        self : object
            Returns the instance itself.
        """
        return super().partial_fit(X, y, classes, sample_weight=sample_weight)

    def __sklearn_tags__(self):
        tags = super().__sklearn_tags__()
        tags.input_tags.positive_only = True
<<<<<<< HEAD
        # TODO: fix sample_weight handling of this estimator, see meta-issue #16298
        tags._xfail_checks = {
            "check_sample_weight_equivalence_on_dense_data": (
                "sample_weight is not equivalent to removing/repeating samples."
            ),
            "check_sample_weight_equivalence_on_sparse_data": (
                "sample_weight is not equivalent to removing/repeating samples."
            ),
        }
=======
>>>>>>> eaf9529b
        return tags

    def _check_X(self, X):
        """Validate X, used only in predict* methods."""
        X = validate_data(
            self,
            X,
            dtype="int",
            accept_sparse=False,
            ensure_all_finite=True,
            reset=False,
        )
        check_non_negative(X, "CategoricalNB (input X)")
        return X

    def _check_X_y(self, X, y, reset=True):
        X, y = validate_data(
            self,
            X,
            y,
            dtype="int",
            accept_sparse=False,
            ensure_all_finite=True,
            reset=reset,
        )
        check_non_negative(X, "CategoricalNB (input X)")
        return X, y

    def _init_counters(self, n_classes, n_features):
        self.class_count_ = np.zeros(n_classes, dtype=np.float64)
        self.category_count_ = [np.zeros((n_classes, 0)) for _ in range(n_features)]

    @staticmethod
    def _validate_n_categories(X, min_categories):
        # rely on max for n_categories categories are encoded between 0...n-1
        n_categories_X = X.max(axis=0) + 1
        min_categories_ = np.array(min_categories)
        if min_categories is not None:
            if not np.issubdtype(min_categories_.dtype, np.signedinteger):
                raise ValueError(
                    "'min_categories' should have integral type. Got "
                    f"{min_categories_.dtype} instead."
                )
            n_categories_ = np.maximum(n_categories_X, min_categories_, dtype=np.int64)
            if n_categories_.shape != n_categories_X.shape:
                raise ValueError(
                    f"'min_categories' should have shape ({X.shape[1]},"
                    ") when an array-like is provided. Got"
                    f" {min_categories_.shape} instead."
                )
            return n_categories_
        else:
            return n_categories_X

    def _count(self, X, Y):
        def _update_cat_count_dims(cat_count, highest_feature):
            diff = highest_feature + 1 - cat_count.shape[1]
            if diff > 0:
                # we append a column full of zeros for each new category
                return np.pad(cat_count, [(0, 0), (0, diff)], "constant")
            return cat_count

        def _update_cat_count(X_feature, Y, cat_count, n_classes):
            for j in range(n_classes):
                mask = Y[:, j].astype(bool)
                if Y.dtype.type == np.int64:
                    weights = None
                else:
                    weights = Y[mask, j]
                counts = np.bincount(X_feature[mask], weights=weights)
                indices = np.nonzero(counts)[0]
                cat_count[j, indices] += counts[indices]

        self.class_count_ += Y.sum(axis=0)
        self.n_categories_ = self._validate_n_categories(X, self.min_categories)
        for i in range(self.n_features_in_):
            X_feature = X[:, i]
            self.category_count_[i] = _update_cat_count_dims(
                self.category_count_[i], self.n_categories_[i] - 1
            )
            _update_cat_count(
                X_feature, Y, self.category_count_[i], self.class_count_.shape[0]
            )

    def _update_feature_log_prob(self, alpha):
        feature_log_prob = []
        for i in range(self.n_features_in_):
            smoothed_cat_count = self.category_count_[i] + alpha
            smoothed_class_count = smoothed_cat_count.sum(axis=1)
            feature_log_prob.append(
                np.log(smoothed_cat_count) - np.log(smoothed_class_count.reshape(-1, 1))
            )
        self.feature_log_prob_ = feature_log_prob

    def _joint_log_likelihood(self, X):
        _check_n_features(self, X, reset=False)
        jll = np.zeros((X.shape[0], self.class_count_.shape[0]))
        for i in range(self.n_features_in_):
            indices = X[:, i]
            jll += self.feature_log_prob_[i][:, indices].T
        total_ll = jll + self.class_log_prior_
        return total_ll<|MERGE_RESOLUTION|>--- conflicted
+++ resolved
@@ -1433,18 +1433,6 @@
     def __sklearn_tags__(self):
         tags = super().__sklearn_tags__()
         tags.input_tags.positive_only = True
-<<<<<<< HEAD
-        # TODO: fix sample_weight handling of this estimator, see meta-issue #16298
-        tags._xfail_checks = {
-            "check_sample_weight_equivalence_on_dense_data": (
-                "sample_weight is not equivalent to removing/repeating samples."
-            ),
-            "check_sample_weight_equivalence_on_sparse_data": (
-                "sample_weight is not equivalent to removing/repeating samples."
-            ),
-        }
-=======
->>>>>>> eaf9529b
         return tags
 
     def _check_X(self, X):
