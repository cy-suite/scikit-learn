# -*- coding: utf-8 -*-

"""
The :mod:`sklearn.naive_bayes` module implements Naive Bayes algorithms. These
are supervised learning methods based on applying Bayes' theorem with strong
(naive) feature independence assumptions.
"""

# Author: Vincent Michel <vincent.michel@inria.fr>
#         Minor fixes by Fabian Pedregosa
#         Amit Aides <amitibo@tx.technion.ac.il>
#         Yehuda Finkelstein <yehudaf@tx.technion.ac.il>
#         Lars Buitinck
#         Jan Hendrik Metzen <jhm@informatik.uni-bremen.de>
#         (parts based on earlier work by Mathieu Blondel)
#
# License: BSD 3 clause
import warnings

from abc import ABCMeta, abstractmethod


import numpy as np
from scipy.special import logsumexp

from .base import BaseEstimator, ClassifierMixin
from .preprocessing import binarize
from .preprocessing import LabelBinarizer
from .preprocessing import label_binarize
from .utils import deprecated
from .utils.extmath import safe_sparse_dot
from .utils.multiclass import _check_partial_fit_first_call
from .utils.validation import check_is_fitted, check_non_negative
from .utils.validation import _check_sample_weight


__all__ = [
    "BernoulliNB",
    "GaussianNB",
    "MultinomialNB",
    "ComplementNB",
    "CategoricalNB",
]


class _BaseNB(ClassifierMixin, BaseEstimator, metaclass=ABCMeta):
    """Abstract base class for naive Bayes estimators"""

    @abstractmethod
    def _joint_log_likelihood(self, X):
        """Compute the unnormalized posterior log probability of X

        I.e. ``log P(c) + log P(x|c)`` for all rows x of X, as an array-like of
        shape (n_classes, n_samples).

        Input is passed to _joint_log_likelihood as-is by predict,
        predict_proba and predict_log_proba.
        """

    @abstractmethod
    def _check_X(self, X):
        """To be overridden in subclasses with the actual checks.

        Only used in predict* methods.
        """

    def predict(self, X):
        """
        Perform classification on an array of test vectors X.

        Parameters
        ----------
        X : array-like of shape (n_samples, n_features)
            The input samples.

        Returns
        -------
        C : ndarray of shape (n_samples,)
            Predicted target values for X.
        """
        check_is_fitted(self)
        X = self._check_X(X)
        jll = self._joint_log_likelihood(X)
        return self.classes_[np.argmax(jll, axis=1)]

    def predict_log_proba(self, X):
        """
        Return log-probability estimates for the test vector X.

        Parameters
        ----------
        X : array-like of shape (n_samples, n_features)
            The input samples.

        Returns
        -------
        C : array-like of shape (n_samples, n_classes)
            Returns the log-probability of the samples for each class in
            the model. The columns correspond to the classes in sorted
            order, as they appear in the attribute :term:`classes_`.
        """
        check_is_fitted(self)
        X = self._check_X(X)
        jll = self._joint_log_likelihood(X)
        # normalize by P(x) = P(f_1, ..., f_n)
        log_prob_x = logsumexp(jll, axis=1)
        return jll - np.atleast_2d(log_prob_x).T

    def predict_proba(self, X):
        """
        Return probability estimates for the test vector X.

        Parameters
        ----------
        X : array-like of shape (n_samples, n_features)
            The input samples.

        Returns
        -------
        C : array-like of shape (n_samples, n_classes)
            Returns the probability of the samples for each class in
            the model. The columns correspond to the classes in sorted
            order, as they appear in the attribute :term:`classes_`.
        """
        return np.exp(self.predict_log_proba(X))


class GaussianNB(_BaseNB):
    """
    Gaussian Naive Bayes (GaussianNB)

    Can perform online updates to model parameters via :meth:`partial_fit`.
    For details on algorithm used to update feature means and variance online,
    see Stanford CS tech report STAN-CS-79-773 by Chan, Golub, and LeVeque:

        http://i.stanford.edu/pub/cstr/reports/cs/tr/79/773/CS-TR-79-773.pdf

    Read more in the :ref:`User Guide <gaussian_naive_bayes>`.

    Parameters
    ----------
    priors : array-like of shape (n_classes,)
        Prior probabilities of the classes. If specified the priors are not
        adjusted according to the data.

    var_smoothing : float, default=1e-9
        Portion of the largest variance of all features that is added to
        variances for calculation stability.

        .. versionadded:: 0.20

    Attributes
    ----------
    class_count_ : ndarray of shape (n_classes,)
        number of training samples observed in each class.

    class_prior_ : ndarray of shape (n_classes,)
        probability of each class.

    classes_ : ndarray of shape (n_classes,)
        class labels known to the classifier.

    epsilon_ : float
        absolute additive value to variances.

    n_features_in_ : int
        Number of features seen during :term:`fit`.

        .. versionadded:: 0.24

    sigma_ : ndarray of shape (n_classes, n_features)
        Variance of each feature per class.

        .. deprecated:: 1.0
           `sigma_` is deprecated in 1.0 and will be removed in 1.2.
           Use `var_` instead.

    var_ : ndarray of shape (n_classes, n_features)
        Variance of each feature per class.

        .. versionadded:: 1.0

    theta_ : ndarray of shape (n_classes, n_features)
        mean of each feature per class.

    See Also
    --------
    BernoulliNB : Naive Bayes classifier for multivariate Bernoulli models.
    CategoricalNB : Naive Bayes classifier for categorical features.
    ComplementNB : The Complement Naive Bayes classifier
        described in Rennie et al. (2003).
    MultinomialNB : Naive Bayes classifier for multinomial models.

    Examples
    --------
    >>> import numpy as np
    >>> X = np.array([[-1, -1], [-2, -1], [-3, -2], [1, 1], [2, 1], [3, 2]])
    >>> Y = np.array([1, 1, 1, 2, 2, 2])
    >>> from sklearn.naive_bayes import GaussianNB
    >>> clf = GaussianNB()
    >>> clf.fit(X, Y)
    GaussianNB()
    >>> print(clf.predict([[-0.8, -1]]))
    [1]
    >>> clf_pf = GaussianNB()
    >>> clf_pf.partial_fit(X, Y, np.unique(Y))
    GaussianNB()
    >>> print(clf_pf.predict([[-0.8, -1]]))
    [1]
    """

    def __init__(self, *, priors=None, var_smoothing=1e-9):
        self.priors = priors
        self.var_smoothing = var_smoothing

    def fit(self, X, y, sample_weight=None):
        """Fit Gaussian Naive Bayes according to X, y.

        Parameters
        ----------
        X : array-like of shape (n_samples, n_features)
            Training vectors, where n_samples is the number of samples
            and n_features is the number of features.

        y : array-like of shape (n_samples,)
            Target values.

        sample_weight : array-like of shape (n_samples,), default=None
            Weights applied to individual samples (1. for unweighted).

            .. versionadded:: 0.17
               Gaussian Naive Bayes supports fitting with *sample_weight*.

        Returns
        -------
        self : object
        """
        X, y = self._validate_data(X, y)
        return self._partial_fit(
            X, y, np.unique(y), _refit=True, sample_weight=sample_weight
        )

    def _check_X(self, X):
        """Validate X, used only in predict* methods."""
        return self._validate_data(X, reset=False)

    @staticmethod
    def _update_mean_variance(n_past, mu, var, X, sample_weight=None):
        """Compute online update of Gaussian mean and variance.

        Given starting sample count, mean, and variance, a new set of
        points X, and optionally sample weights, return the updated mean and
        variance. (NB - each dimension (column) in X is treated as independent
        -- you get variance, not covariance).

        Can take scalar mean and variance, or vector mean and variance to
        simultaneously update a number of independent Gaussians.

        See Stanford CS tech report STAN-CS-79-773 by Chan, Golub, and LeVeque:

        http://i.stanford.edu/pub/cstr/reports/cs/tr/79/773/CS-TR-79-773.pdf

        Parameters
        ----------
        n_past : int
            Number of samples represented in old mean and variance. If sample
            weights were given, this should contain the sum of sample
            weights represented in old mean and variance.

        mu : array-like of shape (number of Gaussians,)
            Means for Gaussians in original set.

        var : array-like of shape (number of Gaussians,)
            Variances for Gaussians in original set.

        sample_weight : array-like of shape (n_samples,), default=None
            Weights applied to individual samples (1. for unweighted).

        Returns
        -------
        total_mu : array-like of shape (number of Gaussians,)
            Updated mean for each Gaussian over the combined set.

        total_var : array-like of shape (number of Gaussians,)
            Updated variance for each Gaussian over the combined set.
        """
        if X.shape[0] == 0:
            return mu, var

        # Compute (potentially weighted) mean and variance of new datapoints
        if sample_weight is not None:
            n_new = float(sample_weight.sum())
            new_mu = np.average(X, axis=0, weights=sample_weight)
            new_var = np.average((X - new_mu) ** 2, axis=0, weights=sample_weight)
        else:
            n_new = X.shape[0]
            new_var = np.var(X, axis=0)
            new_mu = np.mean(X, axis=0)

        if n_past == 0:
            return new_mu, new_var

        n_total = float(n_past + n_new)

        # Combine mean of old and new data, taking into consideration
        # (weighted) number of observations
        total_mu = (n_new * new_mu + n_past * mu) / n_total

        # Combine variance of old and new data, taking into consideration
        # (weighted) number of observations. This is achieved by combining
        # the sum-of-squared-differences (ssd)
        old_ssd = n_past * var
        new_ssd = n_new * new_var
        total_ssd = old_ssd + new_ssd + (n_new * n_past / n_total) * (mu - new_mu) ** 2
        total_var = total_ssd / n_total

        return total_mu, total_var

    def partial_fit(self, X, y, classes=None, sample_weight=None):
        """Incremental fit on a batch of samples.

        This method is expected to be called several times consecutively
        on different chunks of a dataset so as to implement out-of-core
        or online learning.

        This is especially useful when the whole dataset is too big to fit in
        memory at once.

        This method has some performance and numerical stability overhead,
        hence it is better to call partial_fit on chunks of data that are
        as large as possible (as long as fitting in the memory budget) to
        hide the overhead.

        Parameters
        ----------
        X : array-like of shape (n_samples, n_features)
            Training vectors, where n_samples is the number of samples and
            n_features is the number of features.

        y : array-like of shape (n_samples,)
            Target values.

        classes : array-like of shape (n_classes,), default=None
            List of all the classes that can possibly appear in the y vector.

            Must be provided at the first call to partial_fit, can be omitted
            in subsequent calls.

        sample_weight : array-like of shape (n_samples,), default=None
            Weights applied to individual samples (1. for unweighted).

            .. versionadded:: 0.17

        Returns
        -------
        self : object
        """
        return self._partial_fit(
            X, y, classes, _refit=False, sample_weight=sample_weight
        )

    def _partial_fit(self, X, y, classes=None, _refit=False, sample_weight=None):
        """Actual implementation of Gaussian NB fitting.

        Parameters
        ----------
        X : array-like of shape (n_samples, n_features)
            Training vectors, where n_samples is the number of samples and
            n_features is the number of features.

        y : array-like of shape (n_samples,)
            Target values.

        classes : array-like of shape (n_classes,), default=None
            List of all the classes that can possibly appear in the y vector.

            Must be provided at the first call to partial_fit, can be omitted
            in subsequent calls.

        _refit : bool, default=False
            If true, act as though this were the first time we called
            _partial_fit (ie, throw away any past fitting and start over).

        sample_weight : array-like of shape (n_samples,), default=None
            Weights applied to individual samples (1. for unweighted).

        Returns
        -------
        self : object
        """
        if _refit:
            self.classes_ = None

        first_call = _check_partial_fit_first_call(self, classes)
        X, y = self._validate_data(X, y, reset=first_call)
        if sample_weight is not None:
            sample_weight = _check_sample_weight(sample_weight, X)

        # If the ratio of data variance between dimensions is too small, it
        # will cause numerical errors. To address this, we artificially
        # boost the variance by epsilon, a small fraction of the standard
        # deviation of the largest dimension.
        self.epsilon_ = self.var_smoothing * np.var(X, axis=0).max()

        if first_call:
            # This is the first call to partial_fit:
            # initialize various cumulative counters
            n_features = X.shape[1]
            n_classes = len(self.classes_)
            self.theta_ = np.zeros((n_classes, n_features))
            self.var_ = np.zeros((n_classes, n_features))

            self.class_count_ = np.zeros(n_classes, dtype=np.float64)

            # Initialise the class prior
            # Take into account the priors
            if self.priors is not None:
                priors = np.asarray(self.priors)
                # Check that the provide prior match the number of classes
                if len(priors) != n_classes:
                    raise ValueError("Number of priors must match number of classes.")
                # Check that the sum is 1
                if not np.isclose(priors.sum(), 1.0):
                    raise ValueError("The sum of the priors should be 1.")
                # Check that the prior are non-negative
                if (priors < 0).any():
                    raise ValueError("Priors must be non-negative.")
                self.class_prior_ = priors
            else:
                # Initialize the priors to zeros for each class
                self.class_prior_ = np.zeros(len(self.classes_), dtype=np.float64)
        else:
            if X.shape[1] != self.theta_.shape[1]:
                msg = "Number of features %d does not match previous data %d."
                raise ValueError(msg % (X.shape[1], self.theta_.shape[1]))
            # Put epsilon back in each time
            self.var_[:, :] -= self.epsilon_

        classes = self.classes_

        unique_y = np.unique(y)
        unique_y_in_classes = np.in1d(unique_y, classes)

        if not np.all(unique_y_in_classes):
            raise ValueError(
                "The target label(s) %s in y do not exist in the initial classes %s"
                % (unique_y[~unique_y_in_classes], classes)
            )

        for y_i in unique_y:
            i = classes.searchsorted(y_i)
            X_i = X[y == y_i, :]

            if sample_weight is not None:
                sw_i = sample_weight[y == y_i]
                N_i = sw_i.sum()
            else:
                sw_i = None
                N_i = X_i.shape[0]

            new_theta, new_sigma = self._update_mean_variance(
                self.class_count_[i], self.theta_[i, :], self.var_[i, :], X_i, sw_i
            )

            self.theta_[i, :] = new_theta
            self.var_[i, :] = new_sigma
            self.class_count_[i] += N_i

        self.var_[:, :] += self.epsilon_

        # Update if only no priors is provided
        if self.priors is None:
            # Empirical prior, with sample_weight taken into account
            self.class_prior_ = self.class_count_ / self.class_count_.sum()

        return self

    def _joint_log_likelihood(self, X):
        joint_log_likelihood = []
        for i in range(np.size(self.classes_)):
            jointi = np.log(self.class_prior_[i])
            n_ij = -0.5 * np.sum(np.log(2.0 * np.pi * self.var_[i, :]))
            n_ij -= 0.5 * np.sum(((X - self.theta_[i, :]) ** 2) / (self.var_[i, :]), 1)
            joint_log_likelihood.append(jointi + n_ij)

        joint_log_likelihood = np.array(joint_log_likelihood).T
        return joint_log_likelihood

    @deprecated(  # type: ignore
        "Attribute `sigma_` was deprecated in 1.0 and will be removed in"
        "1.2. Use `var_` instead."
    )
    @property
    def sigma_(self):
        return self.var_


_ALPHA_MIN = 1e-10


class _BaseDiscreteNB(_BaseNB):
    """Abstract base class for naive Bayes on discrete/categorical data

    Any estimator based on this class should provide:

    __init__
    _joint_log_likelihood(X) as per _BaseNB
    """

    def _check_X(self, X):
        """Validate X, used only in predict* methods."""
        return self._validate_data(X, accept_sparse="csr", reset=False)

    def _check_X_y(self, X, y, reset=True):
        """Validate X and y in fit methods."""
        return self._validate_data(X, y, accept_sparse="csr", reset=reset)

    def _update_class_log_prior(self, class_prior=None):
        n_classes = len(self.classes_)
        if class_prior is not None:
            if len(class_prior) != n_classes:
                raise ValueError("Number of priors must match number of classes.")
            self.class_log_prior_ = np.log(class_prior)
        elif self.fit_prior:
            with warnings.catch_warnings():
                # silence the warning when count is 0 because class was not yet
                # observed
                warnings.simplefilter("ignore", RuntimeWarning)
                log_class_count = np.log(self.class_count_)

            # empirical prior, with sample_weight taken into account
            self.class_log_prior_ = log_class_count - np.log(self.class_count_.sum())
        else:
            self.class_log_prior_ = np.full(n_classes, -np.log(n_classes))

    def _check_alpha(self):
        if np.min(self.alpha) < 0:
            raise ValueError(
                "Smoothing parameter alpha = %.1e. alpha should be > 0."
                % np.min(self.alpha)
            )
        if isinstance(self.alpha, np.ndarray):
            if not self.alpha.shape[0] == self.n_features_in_:
                raise ValueError(
                    "alpha should be a scalar or a numpy array with shape [n_features]"
                )
        if np.min(self.alpha) < _ALPHA_MIN:
            warnings.warn(
                "alpha too small will result in numeric errors, setting alpha = %.1e"
                % _ALPHA_MIN
            )
            return np.maximum(self.alpha, _ALPHA_MIN)
        return self.alpha

    def partial_fit(self, X, y, classes=None, sample_weight=None):
        """Incremental fit on a batch of samples.

        This method is expected to be called several times consecutively
        on different chunks of a dataset so as to implement out-of-core
        or online learning.

        This is especially useful when the whole dataset is too big to fit in
        memory at once.

        This method has some performance overhead hence it is better to call
        partial_fit on chunks of data that are as large as possible
        (as long as fitting in the memory budget) to hide the overhead.

        Parameters
        ----------
        X : {array-like, sparse matrix} of shape (n_samples, n_features)
            Training vectors, where n_samples is the number of samples and
            n_features is the number of features.

        y : array-like of shape (n_samples,)
            Target values.

        classes : array-like of shape (n_classes,), default=None
            List of all the classes that can possibly appear in the y vector.

            Must be provided at the first call to partial_fit, can be omitted
            in subsequent calls.

        sample_weight : array-like of shape (n_samples,), default=None
            Weights applied to individual samples (1. for unweighted).

        Returns
        -------
        self : object
            Returns the instance itself.
        """
        first_call = not hasattr(self, "classes_")
        X, y = self._check_X_y(X, y, reset=first_call)
        _, n_features = X.shape

        if _check_partial_fit_first_call(self, classes):
            # This is the first call to partial_fit:
            # initialize various cumulative counters
            n_classes = len(classes)
            self._init_counters(n_classes, n_features)

        Y = label_binarize(y, classes=self.classes_)
        if Y.shape[1] == 1:
            if len(self.classes_) == 2:
                Y = np.concatenate((1 - Y, Y), axis=1)
            else:  # degenerate case: just one class
                Y = np.ones_like(Y)

        if X.shape[0] != Y.shape[0]:
            msg = "X.shape[0]=%d and y.shape[0]=%d are incompatible."
            raise ValueError(msg % (X.shape[0], y.shape[0]))

        # label_binarize() returns arrays with dtype=np.int64.
        # We convert it to np.float64 to support sample_weight consistently
        Y = Y.astype(np.float64, copy=False)
        if sample_weight is not None:
            sample_weight = _check_sample_weight(sample_weight, X)
            sample_weight = np.atleast_2d(sample_weight)
            Y *= sample_weight.T

        class_prior = self.class_prior

        # Count raw events from data before updating the class log prior
        # and feature log probas
        self._count(X, Y)

        # XXX: OPTIM: we could introduce a public finalization method to
        # be called by the user explicitly just once after several consecutive
        # calls to partial_fit and prior any call to predict[_[log_]proba]
        # to avoid computing the smooth log probas at each call to partial fit
        alpha = self._check_alpha()
        self._update_feature_log_prob(alpha)
        self._update_class_log_prior(class_prior=class_prior)
        return self

    def fit(self, X, y, sample_weight=None):
        """Fit Naive Bayes classifier according to X, y.

        Parameters
        ----------
        X : {array-like, sparse matrix} of shape (n_samples, n_features)
            Training vectors, where n_samples is the number of samples and
            n_features is the number of features.

        y : array-like of shape (n_samples,)
            Target values.

        sample_weight : array-like of shape (n_samples,), default=None
            Weights applied to individual samples (1. for unweighted).

        Returns
        -------
        self : object
            Returns the instance itself.
        """
        X, y = self._check_X_y(X, y)
        _, n_features = X.shape

        labelbin = LabelBinarizer()
        Y = labelbin.fit_transform(y)
        self.classes_ = labelbin.classes_
        if Y.shape[1] == 1:
            if len(self.classes_) == 2:
                Y = np.concatenate((1 - Y, Y), axis=1)
            else:  # degenerate case: just one class
                Y = np.ones_like(Y)

        # LabelBinarizer().fit_transform() returns arrays with dtype=np.int64.
        # We convert it to np.float64 to support sample_weight consistently;
        # this means we also don't have to cast X to floating point
        if sample_weight is not None:
            Y = Y.astype(np.float64, copy=False)
            sample_weight = _check_sample_weight(sample_weight, X)
            sample_weight = np.atleast_2d(sample_weight)
            Y *= sample_weight.T

        class_prior = self.class_prior

        # Count raw events from data before updating the class log prior
        # and feature log probas
        n_classes = Y.shape[1]
        self._init_counters(n_classes, n_features)
        self._count(X, Y)
        alpha = self._check_alpha()
        self._update_feature_log_prob(alpha)
        self._update_class_log_prior(class_prior=class_prior)
        return self

    def _init_counters(self, n_classes, n_features):
        self.class_count_ = np.zeros(n_classes, dtype=np.float64)
        self.feature_count_ = np.zeros((n_classes, n_features), dtype=np.float64)

    # mypy error: Decorated property not supported
    @deprecated(  # type: ignore
        "Attribute `coef_` was deprecated in "
        "version 0.24 and will be removed in 1.1 (renaming of 0.26)."
    )
    @property
    def coef_(self):
        return (
            self.feature_log_prob_[1:]
            if len(self.classes_) == 2
            else self.feature_log_prob_
        )

    # mypy error: Decorated property not supported
    @deprecated(  # type: ignore
        "Attribute `intercept_` was deprecated in "
        "version 0.24 and will be removed in 1.1 (renaming of 0.26)."
    )
    @property
    def intercept_(self):
        return (
            self.class_log_prior_[1:]
            if len(self.classes_) == 2
            else self.class_log_prior_
        )

    def _more_tags(self):
        return {"poor_score": True}

    # TODO: Remove in 1.2
    # mypy error: Decorated property not supported
    @deprecated(  # type: ignore
        "Attribute `n_features_` was deprecated in version 1.0 and will be "
        "removed in 1.2. Use `n_features_in_` instead."
    )
    @property
    def n_features_(self):
        return self.n_features_in_


class MultinomialNB(_BaseDiscreteNB):
    """
    Naive Bayes classifier for multinomial models

    The multinomial Naive Bayes classifier is suitable for classification with
    discrete features (e.g., word counts for text classification). The
    multinomial distribution normally requires integer feature counts. However,
    in practice, fractional counts such as tf-idf may also work.

    Read more in the :ref:`User Guide <multinomial_naive_bayes>`.

    Parameters
    ----------
    alpha : float, default=1.0
        Additive (Laplace/Lidstone) smoothing parameter
        (0 for no smoothing).

    fit_prior : bool, default=True
        Whether to learn class prior probabilities or not.
        If false, a uniform prior will be used.

    class_prior : array-like of shape (n_classes,), default=None
        Prior probabilities of the classes. If specified the priors are not
        adjusted according to the data.

    Attributes
    ----------
    class_count_ : ndarray of shape (n_classes,)
        Number of samples encountered for each class during fitting. This
        value is weighted by the sample weight when provided.

    class_log_prior_ : ndarray of shape (n_classes,)
        Smoothed empirical log probability for each class.

    classes_ : ndarray of shape (n_classes,)
        Class labels known to the classifier

    coef_ : ndarray of shape (n_classes, n_features)
        Mirrors ``feature_log_prob_`` for interpreting `MultinomialNB`
        as a linear model.

        .. deprecated:: 0.24
            ``coef_`` is deprecated in 0.24 and will be removed in 1.1
            (renaming of 0.26).

    feature_count_ : ndarray of shape (n_classes, n_features)
        Number of samples encountered for each (class, feature)
        during fitting. This value is weighted by the sample weight when
        provided.

    feature_log_prob_ : ndarray of shape (n_classes, n_features)
        Empirical log probability of features
        given a class, ``P(x_i|y)``.

    intercept_ : ndarray of shape (n_classes,)
        Mirrors ``class_log_prior_`` for interpreting `MultinomialNB`
        as a linear model.

        .. deprecated:: 0.24
            ``intercept_`` is deprecated in 0.24 and will be removed in 1.1
            (renaming of 0.26).

    n_features_ : int
        Number of features of each sample.

        .. deprecated:: 1.0
            Attribute `n_features_` was deprecated in version 1.0 and will be
            removed in 1.2. Use `n_features_in_` instead.

    n_features_in_ : int
        Number of features seen during :term:`fit`.

        .. versionadded:: 0.24

    See Also
    --------
    BernoulliNB : Naive Bayes classifier for multivariate Bernoulli models.
    CategoricalNB : Naive Bayes classifier for categorical features.
    ComplementNB : The Complement Naive Bayes classifier
        described in Rennie et al. (2003).
    GaussianNB : Gaussian Naive Bayes (GaussianNB).

    Examples
    --------
    >>> import numpy as np
    >>> rng = np.random.RandomState(1)
    >>> X = rng.randint(5, size=(6, 100))
    >>> y = np.array([1, 2, 3, 4, 5, 6])
    >>> from sklearn.naive_bayes import MultinomialNB
    >>> clf = MultinomialNB()
    >>> clf.fit(X, y)
    MultinomialNB()
    >>> print(clf.predict(X[2:3]))
    [3]

    Notes
    -----
    For the rationale behind the names `coef_` and `intercept_`, i.e.
    naive Bayes as a linear classifier, see J. Rennie et al. (2003),
    Tackling the poor assumptions of naive Bayes text classifiers, ICML.

    References
    ----------
    C.D. Manning, P. Raghavan and H. Schuetze (2008). Introduction to
    Information Retrieval. Cambridge University Press, pp. 234-265.
    https://nlp.stanford.edu/IR-book/html/htmledition/naive-bayes-text-classification-1.html
    """

    def __init__(self, *, alpha=1.0, fit_prior=True, class_prior=None):
        self.alpha = alpha
        self.fit_prior = fit_prior
        self.class_prior = class_prior

    def _more_tags(self):
        return {"requires_positive_X": True}

    def _count(self, X, Y):
        """Count and smooth feature occurrences."""
        check_non_negative(X, "MultinomialNB (input X)")
        self.feature_count_ += safe_sparse_dot(Y.T, X)
        self.class_count_ += Y.sum(axis=0)

    def _update_feature_log_prob(self, alpha):
        """Apply smoothing to raw counts and recompute log probabilities"""
        smoothed_fc = self.feature_count_ + alpha
        smoothed_cc = smoothed_fc.sum(axis=1)

        self.feature_log_prob_ = np.log(smoothed_fc) - np.log(
            smoothed_cc.reshape(-1, 1)
        )

    def _joint_log_likelihood(self, X):
        """Calculate the posterior log probability of the samples X"""
        return safe_sparse_dot(X, self.feature_log_prob_.T) + self.class_log_prior_


class ComplementNB(_BaseDiscreteNB):
    """The Complement Naive Bayes classifier described in Rennie et al. (2003).

    The Complement Naive Bayes classifier was designed to correct the "severe
    assumptions" made by the standard Multinomial Naive Bayes classifier. It is
    particularly suited for imbalanced data sets.

    Read more in the :ref:`User Guide <complement_naive_bayes>`.

    .. versionadded:: 0.20

    Parameters
    ----------
    alpha : float, default=1.0
        Additive (Laplace/Lidstone) smoothing parameter (0 for no smoothing).

    fit_prior : bool, default=True
        Only used in edge case with a single class in the training set.

    class_prior : array-like of shape (n_classes,), default=None
        Prior probabilities of the classes. Not used.

    norm : bool, default=False
        Whether or not a second normalization of the weights is performed. The
        default behavior mirrors the implementations found in Mahout and Weka,
        which do not follow the full algorithm described in Table 9 of the
        paper.

    Attributes
    ----------
    class_count_ : ndarray of shape (n_classes,)
        Number of samples encountered for each class during fitting. This
        value is weighted by the sample weight when provided.

    class_log_prior_ : ndarray of shape (n_classes,)
        Smoothed empirical log probability for each class. Only used in edge
        case with a single class in the training set.

    classes_ : ndarray of shape (n_classes,)
        Class labels known to the classifier

    coef_ : ndarray of shape (n_classes, n_features)
        Mirrors ``feature_log_prob_`` for interpreting `ComplementNB`
        as a linear model.

        .. deprecated:: 0.24
            ``coef_`` is deprecated in 0.24 and will be removed in 1.1
            (renaming of 0.26).

    feature_all_ : ndarray of shape (n_features,)
        Number of samples encountered for each feature during fitting. This
        value is weighted by the sample weight when provided.

    feature_count_ : ndarray of shape (n_classes, n_features)
        Number of samples encountered for each (class, feature) during fitting.
        This value is weighted by the sample weight when provided.

    feature_log_prob_ : ndarray of shape (n_classes, n_features)
        Empirical weights for class complements.

    intercept_ : ndarray of shape (n_classes,)
        Mirrors ``class_log_prior_`` for interpreting `ComplementNB`
        as a linear model.

        .. deprecated:: 0.24
            ``coef_`` is deprecated in 0.24 and will be removed in 1.1
            (renaming of 0.26).

    n_features_ : int
        Number of features of each sample.

        .. deprecated:: 1.0
            Attribute `n_features_` was deprecated in version 1.0 and will be
            removed in 1.2. Use `n_features_in_` instead.

    n_features_in_ : int
        Number of features seen during :term:`fit`.

        .. versionadded:: 0.24

    See Also
    --------
    BernoulliNB : Naive Bayes classifier for multivariate Bernoulli models.
    CategoricalNB : Naive Bayes classifier for categorical features.
    GaussianNB : Gaussian Naive Bayes (GaussianNB).
    MultinomialNB : Naive Bayes classifier for multinomial models.

    Examples
    --------
    >>> import numpy as np
    >>> rng = np.random.RandomState(1)
    >>> X = rng.randint(5, size=(6, 100))
    >>> y = np.array([1, 2, 3, 4, 5, 6])
    >>> from sklearn.naive_bayes import ComplementNB
    >>> clf = ComplementNB()
    >>> clf.fit(X, y)
    ComplementNB()
    >>> print(clf.predict(X[2:3]))
    [3]

    References
    ----------
    Rennie, J. D., Shih, L., Teevan, J., & Karger, D. R. (2003).
    Tackling the poor assumptions of naive bayes text classifiers. In ICML
    (Vol. 3, pp. 616-623).
    https://people.csail.mit.edu/jrennie/papers/icml03-nb.pdf
    """

    def __init__(self, *, alpha=1.0, fit_prior=True, class_prior=None, norm=False):
        self.alpha = alpha
        self.fit_prior = fit_prior
        self.class_prior = class_prior
        self.norm = norm

    def _more_tags(self):
        return {"requires_positive_X": True}

    def _count(self, X, Y):
        """Count feature occurrences."""
        check_non_negative(X, "ComplementNB (input X)")
        self.feature_count_ += safe_sparse_dot(Y.T, X)
        self.class_count_ += Y.sum(axis=0)
        self.feature_all_ = self.feature_count_.sum(axis=0)

    def _update_feature_log_prob(self, alpha):
        """Apply smoothing to raw counts and compute the weights."""
        comp_count = self.feature_all_ + alpha - self.feature_count_
        logged = np.log(comp_count / comp_count.sum(axis=1, keepdims=True))
        # _BaseNB.predict uses argmax, but ComplementNB operates with argmin.
        if self.norm:
            summed = logged.sum(axis=1, keepdims=True)
            feature_log_prob = logged / summed
        else:
            feature_log_prob = -logged
        self.feature_log_prob_ = feature_log_prob

    def _joint_log_likelihood(self, X):
        """Calculate the class scores for the samples in X."""
        jll = safe_sparse_dot(X, self.feature_log_prob_.T)
        if len(self.classes_) == 1:
            jll += self.class_log_prior_
        return jll


class BernoulliNB(_BaseDiscreteNB):
    """Naive Bayes classifier for multivariate Bernoulli models.

    Like MultinomialNB, this classifier is suitable for discrete data. The
    difference is that while MultinomialNB works with occurrence counts,
    BernoulliNB is designed for binary/boolean features.

    Read more in the :ref:`User Guide <bernoulli_naive_bayes>`.

    Parameters
    ----------
    alpha : float, default=1.0
        Additive (Laplace/Lidstone) smoothing parameter
        (0 for no smoothing).

    binarize : float or None, default=0.0
        Threshold for binarizing (mapping to booleans) of sample features.
        If None, input is presumed to already consist of binary vectors.

    fit_prior : bool, default=True
        Whether to learn class prior probabilities or not.
        If false, a uniform prior will be used.

    class_prior : array-like of shape (n_classes,), default=None
        Prior probabilities of the classes. If specified the priors are not
        adjusted according to the data.

    Attributes
    ----------
    class_count_ : ndarray of shape (n_classes,)
        Number of samples encountered for each class during fitting. This
        value is weighted by the sample weight when provided.

    class_log_prior_ : ndarray of shape (n_classes,)
        Log probability of each class (smoothed).

    classes_ : ndarray of shape (n_classes,)
        Class labels known to the classifier

    coef_ : ndarray of shape (n_classes, n_features)
        Mirrors ``feature_log_prob_`` for interpreting `BernoulliNB`
        as a linear model.

    feature_count_ : ndarray of shape (n_classes, n_features)
        Number of samples encountered for each (class, feature)
        during fitting. This value is weighted by the sample weight when
        provided.

    feature_log_prob_ : ndarray of shape (n_classes, n_features)
        Empirical log probability of features given a class, P(x_i|y).

    intercept_ : ndarray of shape (n_classes,)
        Mirrors ``class_log_prior_`` for interpreting `BernoulliNB`
        as a linear model.

    n_features_ : int
        Number of features of each sample.

        .. deprecated:: 1.0
            Attribute `n_features_` was deprecated in version 1.0 and will be
            removed in 1.2. Use `n_features_in_` instead.

    n_features_in_ : int
        Number of features seen during :term:`fit`.

        .. versionadded:: 0.24

    See Also
    --------
    CategoricalNB : Naive Bayes classifier for categorical features.
    ComplementNB : The Complement Naive Bayes classifier
        described in Rennie et al. (2003).
    GaussianNB : Gaussian Naive Bayes (GaussianNB).
    MultinomialNB : Naive Bayes classifier for multinomial models.

    References
    ----------
    C.D. Manning, P. Raghavan and H. Schuetze (2008). Introduction to
    Information Retrieval. Cambridge University Press, pp. 234-265.
    https://nlp.stanford.edu/IR-book/html/htmledition/the-bernoulli-model-1.html

    A. McCallum and K. Nigam (1998). A comparison of event models for naive
    Bayes text classification. Proc. AAAI/ICML-98 Workshop on Learning for
    Text Categorization, pp. 41-48.

    V. Metsis, I. Androutsopoulos and G. Paliouras (2006). Spam filtering with
    naive Bayes -- Which naive Bayes? 3rd Conf. on Email and Anti-Spam (CEAS).

    Examples
    --------
    >>> import numpy as np
    >>> rng = np.random.RandomState(1)
    >>> X = rng.randint(5, size=(6, 100))
    >>> Y = np.array([1, 2, 3, 4, 4, 5])
    >>> from sklearn.naive_bayes import BernoulliNB
    >>> clf = BernoulliNB()
    >>> clf.fit(X, Y)
    BernoulliNB()
    >>> print(clf.predict(X[2:3]))
    [3]
    """

    def __init__(self, *, alpha=1.0, binarize=0.0, fit_prior=True, class_prior=None):
        self.alpha = alpha
        self.binarize = binarize
        self.fit_prior = fit_prior
        self.class_prior = class_prior

    def _check_X(self, X):
        """Validate X, used only in predict* methods."""
        X = super()._check_X(X)
        if self.binarize is not None:
            X = binarize(X, threshold=self.binarize)
        return X

    def _check_X_y(self, X, y, reset=True):
        X, y = super()._check_X_y(X, y, reset=reset)
        if self.binarize is not None:
            X = binarize(X, threshold=self.binarize)
        return X, y

    def _count(self, X, Y):
        """Count and smooth feature occurrences."""
        self.feature_count_ += safe_sparse_dot(Y.T, X)
        self.class_count_ += Y.sum(axis=0)

    def _update_feature_log_prob(self, alpha):
        """Apply smoothing to raw counts and recompute log probabilities"""
        smoothed_fc = self.feature_count_ + alpha
        smoothed_cc = self.class_count_ + alpha * 2

        self.feature_log_prob_ = np.log(smoothed_fc) - np.log(
            smoothed_cc.reshape(-1, 1)
        )

    def _joint_log_likelihood(self, X):
        """Calculate the posterior log probability of the samples X"""
        n_features = self.feature_log_prob_.shape[1]
        n_features_X = X.shape[1]

        if n_features_X != n_features:
            raise ValueError(
                "Expected input with %d features, got %d instead"
                % (n_features, n_features_X)
            )

        neg_prob = np.log(1 - np.exp(self.feature_log_prob_))
        # Compute  neg_prob · (1 - X).T  as  ∑neg_prob - X · neg_prob
        jll = safe_sparse_dot(X, (self.feature_log_prob_ - neg_prob).T)
        jll += self.class_log_prior_ + neg_prob.sum(axis=1)

        return jll


class CategoricalNB(_BaseDiscreteNB):
    """Naive Bayes classifier for categorical features.

    The categorical Naive Bayes classifier is suitable for classification with
    discrete features that are categorically distributed. The categories of
    each feature are drawn from a categorical distribution.

    Read more in the :ref:`User Guide <categorical_naive_bayes>`.

    Parameters
    ----------
    alpha : float, default=1.0
        Additive (Laplace/Lidstone) smoothing parameter
        (0 for no smoothing).

    fit_prior : bool, default=True
        Whether to learn class prior probabilities or not.
        If false, a uniform prior will be used.

    class_prior : array-like of shape (n_classes,), default=None
        Prior probabilities of the classes. If specified the priors are not
        adjusted according to the data.

    min_categories : int or array-like of shape (n_features,), default=None
        Minimum number of categories per feature.

        - integer: Sets the minimum number of categories per feature to
          `n_categories` for each features.
        - array-like: shape (n_features,) where `n_categories[i]` holds the
          minimum number of categories for the ith column of the input.
        - None (default): Determines the number of categories automatically
          from the training data.

        .. versionadded:: 0.24

    Attributes
    ----------
    category_count_ : list of arrays of shape (n_features,)
        Holds arrays of shape (n_classes, n_categories of respective feature)
        for each feature. Each array provides the number of samples
        encountered for each class and category of the specific feature.

    class_count_ : ndarray of shape (n_classes,)
        Number of samples encountered for each class during fitting. This
        value is weighted by the sample weight when provided.

    class_log_prior_ : ndarray of shape (n_classes,)
        Smoothed empirical log probability for each class.

    classes_ : ndarray of shape (n_classes,)
        Class labels known to the classifier

    feature_log_prob_ : list of arrays of shape (n_features,)
        Holds arrays of shape (n_classes, n_categories of respective feature)
        for each feature. Each array provides the empirical log probability
        of categories given the respective feature and class, ``P(x_i|y)``.

    n_features_ : int
        Number of features of each sample.

        .. deprecated:: 1.0
            Attribute `n_features_` was deprecated in version 1.0 and will be
            removed in 1.2. Use `n_features_in_` instead.

    n_features_in_ : int
        Number of features seen during :term:`fit`.

        .. versionadded:: 0.24

    n_categories_ : ndarray of shape (n_features,), dtype=np.int64
        Number of categories for each feature. This value is
        inferred from the data or set by the minimum number of categories.

        .. versionadded:: 0.24

    See Also
    --------
<<<<<<< HEAD
    BernoulliNB : Naive Bayes classifier for multivariate Bernoulli models.
    ComplementNB : The Complement Naive Bayes classifier
        described in Rennie et al. (2003).
    GaussianNB : Gaussian Naive Bayes (GaussianNB).
=======
    ComplementNB : Complement Naive Bayes classifier.
    GaussianNB : Gaussian Naive Bayes.
>>>>>>> 94330a83
    MultinomialNB : Naive Bayes classifier for multinomial models.

    Examples
    --------
    >>> import numpy as np
    >>> rng = np.random.RandomState(1)
    >>> X = rng.randint(5, size=(6, 100))
    >>> y = np.array([1, 2, 3, 4, 5, 6])
    >>> from sklearn.naive_bayes import CategoricalNB
    >>> clf = CategoricalNB()
    >>> clf.fit(X, y)
    CategoricalNB()
    >>> print(clf.predict(X[2:3]))
    [3]
    """

    def __init__(
        self, *, alpha=1.0, fit_prior=True, class_prior=None, min_categories=None
    ):
        self.alpha = alpha
        self.fit_prior = fit_prior
        self.class_prior = class_prior
        self.min_categories = min_categories

    def fit(self, X, y, sample_weight=None):
        """Fit Naive Bayes classifier according to X, y.

        Parameters
        ----------
        X : {array-like, sparse matrix} of shape (n_samples, n_features)
            Training vectors, where n_samples is the number of samples and
            n_features is the number of features. Here, each feature of X is
            assumed to be from a different categorical distribution.
            It is further assumed that all categories of each feature are
            represented by the numbers 0, ..., n - 1, where n refers to the
            total number of categories for the given feature. This can, for
            instance, be achieved with the help of OrdinalEncoder.

        y : array-like of shape (n_samples,)
            Target values.

        sample_weight : array-like of shape (n_samples,), default=None
            Weights applied to individual samples (1. for unweighted).

        Returns
        -------
        self : object
            Returns the instance itself.
        """
        return super().fit(X, y, sample_weight=sample_weight)

    def partial_fit(self, X, y, classes=None, sample_weight=None):
        """Incremental fit on a batch of samples.

        This method is expected to be called several times consecutively
        on different chunks of a dataset so as to implement out-of-core
        or online learning.

        This is especially useful when the whole dataset is too big to fit in
        memory at once.

        This method has some performance overhead hence it is better to call
        partial_fit on chunks of data that are as large as possible
        (as long as fitting in the memory budget) to hide the overhead.

        Parameters
        ----------
        X : {array-like, sparse matrix} of shape (n_samples, n_features)
            Training vectors, where n_samples is the number of samples and
            n_features is the number of features. Here, each feature of X is
            assumed to be from a different categorical distribution.
            It is further assumed that all categories of each feature are
            represented by the numbers 0, ..., n - 1, where n refers to the
            total number of categories for the given feature. This can, for
            instance, be achieved with the help of OrdinalEncoder.

        y : array-like of shape (n_samples,)
            Target values.

        classes : array-like of shape (n_classes,), default=None
            List of all the classes that can possibly appear in the y vector.

            Must be provided at the first call to partial_fit, can be omitted
            in subsequent calls.

        sample_weight : array-like of shape (n_samples,), default=None
            Weights applied to individual samples (1. for unweighted).

        Returns
        -------
        self : object
            Returns the instance itself.
        """
        return super().partial_fit(X, y, classes, sample_weight=sample_weight)

    def _more_tags(self):
        return {"requires_positive_X": True}

    def _check_X(self, X):
        """Validate X, used only in predict* methods."""
        X = self._validate_data(
            X, dtype="int", accept_sparse=False, force_all_finite=True, reset=False
        )
        check_non_negative(X, "CategoricalNB (input X)")
        return X

    def _check_X_y(self, X, y, reset=True):
        X, y = self._validate_data(
            X, y, dtype="int", accept_sparse=False, force_all_finite=True, reset=reset
        )
        check_non_negative(X, "CategoricalNB (input X)")
        return X, y

    def _init_counters(self, n_classes, n_features):
        self.class_count_ = np.zeros(n_classes, dtype=np.float64)
        self.category_count_ = [np.zeros((n_classes, 0)) for _ in range(n_features)]

    @staticmethod
    def _validate_n_categories(X, min_categories):
        # rely on max for n_categories categories are encoded between 0...n-1
        n_categories_X = X.max(axis=0) + 1
        min_categories_ = np.array(min_categories)
        if min_categories is not None:
            if not np.issubdtype(min_categories_.dtype, np.signedinteger):
                raise ValueError(
                    "'min_categories' should have integral type. Got "
                    f"{min_categories_.dtype} instead."
                )
            n_categories_ = np.maximum(n_categories_X, min_categories_, dtype=np.int64)
            if n_categories_.shape != n_categories_X.shape:
                raise ValueError(
                    f"'min_categories' should have shape ({X.shape[1]},"
                    ") when an array-like is provided. Got"
                    f" {min_categories_.shape} instead."
                )
            return n_categories_
        else:
            return n_categories_X

    def _count(self, X, Y):
        def _update_cat_count_dims(cat_count, highest_feature):
            diff = highest_feature + 1 - cat_count.shape[1]
            if diff > 0:
                # we append a column full of zeros for each new category
                return np.pad(cat_count, [(0, 0), (0, diff)], "constant")
            return cat_count

        def _update_cat_count(X_feature, Y, cat_count, n_classes):
            for j in range(n_classes):
                mask = Y[:, j].astype(bool)
                if Y.dtype.type == np.int64:
                    weights = None
                else:
                    weights = Y[mask, j]
                counts = np.bincount(X_feature[mask], weights=weights)
                indices = np.nonzero(counts)[0]
                cat_count[j, indices] += counts[indices]

        self.class_count_ += Y.sum(axis=0)
        self.n_categories_ = self._validate_n_categories(X, self.min_categories)
        for i in range(self.n_features_in_):
            X_feature = X[:, i]
            self.category_count_[i] = _update_cat_count_dims(
                self.category_count_[i], self.n_categories_[i] - 1
            )
            _update_cat_count(
                X_feature, Y, self.category_count_[i], self.class_count_.shape[0]
            )

    def _update_feature_log_prob(self, alpha):
        feature_log_prob = []
        for i in range(self.n_features_in_):
            smoothed_cat_count = self.category_count_[i] + alpha
            smoothed_class_count = smoothed_cat_count.sum(axis=1)
            feature_log_prob.append(
                np.log(smoothed_cat_count) - np.log(smoothed_class_count.reshape(-1, 1))
            )
        self.feature_log_prob_ = feature_log_prob

    def _joint_log_likelihood(self, X):
        self._check_n_features(X, reset=False)
        jll = np.zeros((X.shape[0], self.class_count_.shape[0]))
        for i in range(self.n_features_in_):
            indices = X[:, i]
            jll += self.feature_log_prob_[i][:, indices].T
        total_ll = jll + self.class_log_prior_
        return total_ll<|MERGE_RESOLUTION|>--- conflicted
+++ resolved
@@ -1241,15 +1241,10 @@
 
     See Also
     --------
-<<<<<<< HEAD
     BernoulliNB : Naive Bayes classifier for multivariate Bernoulli models.
     ComplementNB : The Complement Naive Bayes classifier
         described in Rennie et al. (2003).
     GaussianNB : Gaussian Naive Bayes (GaussianNB).
-=======
-    ComplementNB : Complement Naive Bayes classifier.
-    GaussianNB : Gaussian Naive Bayes.
->>>>>>> 94330a83
     MultinomialNB : Naive Bayes classifier for multinomial models.
 
     Examples
