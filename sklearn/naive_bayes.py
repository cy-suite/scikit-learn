# -*- coding: utf-8 -*-

"""
The :mod:`sklearn.naive_bayes` module implements Naive Bayes algorithms. These
are supervised learning methods based on applying Bayes' theorem with strong
(naive) feature independence assumptions.
"""

# Author: Vincent Michel <vincent.michel@inria.fr>
#         Minor fixes by Fabian Pedregosa
#         Amit Aides <amitibo@tx.technion.ac.il>
#         Yehuda Finkelstein <yehudaf@tx.technion.ac.il>
#         Lars Buitinck
#         Jan Hendrik Metzen <jhm@informatik.uni-bremen.de>
#         (parts based on earlier work by Mathieu Blondel)
#
# License: BSD 3 clause
import warnings

from abc import ABCMeta, abstractmethod


import numpy as np
from scipy.special import logsumexp

from .base import BaseEstimator, ClassifierMixin
from .preprocessing import binarize
from .preprocessing import LabelBinarizer
from .preprocessing import label_binarize
from .utils import deprecated
from .utils.extmath import safe_sparse_dot
from .utils.multiclass import _check_partial_fit_first_call
from .utils.validation import check_is_fitted, check_non_negative
from .utils.validation import _check_sample_weight


__all__ = [
    "BernoulliNB",
    "GaussianNB",
    "MultinomialNB",
    "ComplementNB",
    "CategoricalNB",
]


class _BaseNB(ClassifierMixin, BaseEstimator, metaclass=ABCMeta):
    """Abstract base class for naive Bayes estimators"""

    @abstractmethod
    def _joint_log_likelihood(self, X):
        """Compute the unnormalized posterior log probability of X

        I.e. ``log P(c) + log P(x|c)`` for all rows x of X, as an array-like of
        shape (n_classes, n_samples).

        Input is passed to _joint_log_likelihood as-is by predict,
        predict_proba and predict_log_proba.
        """

    @abstractmethod
    def _check_X(self, X):
        """To be overridden in subclasses with the actual checks.

        Only used in predict* methods.
        """

    def predict(self, X):
        """
        Perform classification on an array of test vectors X.

        Parameters
        ----------
        X : array-like of shape (n_samples, n_features)
            The input samples.

        Returns
        -------
        C : ndarray of shape (n_samples,)
            Predicted target values for X.
        """
        check_is_fitted(self)
        X = self._check_X(X)
        jll = self._joint_log_likelihood(X)
        return self.classes_[np.argmax(jll, axis=1)]

    def predict_log_proba(self, X):
        """
        Return log-probability estimates for the test vector X.

        Parameters
        ----------
        X : array-like of shape (n_samples, n_features)
            The input samples.

        Returns
        -------
        C : array-like of shape (n_samples, n_classes)
            Returns the log-probability of the samples for each class in
            the model. The columns correspond to the classes in sorted
            order, as they appear in the attribute :term:`classes_`.
        """
        check_is_fitted(self)
        X = self._check_X(X)
        jll = self._joint_log_likelihood(X)
        # normalize by P(x) = P(f_1, ..., f_n)
        log_prob_x = logsumexp(jll, axis=1)
        return jll - np.atleast_2d(log_prob_x).T

    def predict_proba(self, X):
        """
        Return probability estimates for the test vector X.

        Parameters
        ----------
        X : array-like of shape (n_samples, n_features)
            The input samples.

        Returns
        -------
        C : array-like of shape (n_samples, n_classes)
            Returns the probability of the samples for each class in
            the model. The columns correspond to the classes in sorted
            order, as they appear in the attribute :term:`classes_`.
        """
        return np.exp(self.predict_log_proba(X))


class GaussianNB(_BaseNB):
    """
    Gaussian Naive Bayes (GaussianNB).

    Can perform online updates to model parameters via :meth:`partial_fit`.
    For details on algorithm used to update feature means and variance online,
    see Stanford CS tech report STAN-CS-79-773 by Chan, Golub, and LeVeque:

        http://i.stanford.edu/pub/cstr/reports/cs/tr/79/773/CS-TR-79-773.pdf

    Read more in the :ref:`User Guide <gaussian_naive_bayes>`.

    Parameters
    ----------
    priors : array-like of shape (n_classes,)
        Prior probabilities of the classes. If specified the priors are not
        adjusted according to the data.

    var_smoothing : float, default=1e-9
        Portion of the largest variance of all features that is added to
        variances for calculation stability.

        .. versionadded:: 0.20

    Attributes
    ----------
    class_count_ : ndarray of shape (n_classes,)
        number of training samples observed in each class.

    class_prior_ : ndarray of shape (n_classes,)
        probability of each class.

    classes_ : ndarray of shape (n_classes,)
        class labels known to the classifier.

    epsilon_ : float
        absolute additive value to variances.

    n_features_in_ : int
        Number of features seen during :term:`fit`.

        .. versionadded:: 0.24

    feature_names_in_ : ndarray of shape (`n_features_in_`,)
        Names of features seen during :term:`fit`. Defined only when `X`
        has feature names that are all strings.

        .. versionadded:: 1.0

    sigma_ : ndarray of shape (n_classes, n_features)
        Variance of each feature per class.

        .. deprecated:: 1.0
           `sigma_` is deprecated in 1.0 and will be removed in 1.2.
           Use `var_` instead.

    var_ : ndarray of shape (n_classes, n_features)
        Variance of each feature per class.

        .. versionadded:: 1.0

    theta_ : ndarray of shape (n_classes, n_features)
        mean of each feature per class.

    See Also
    --------
    BernoulliNB : Naive Bayes classifier for multivariate Bernoulli models.
    CategoricalNB : Naive Bayes classifier for categorical features.
    ComplementNB : Complement Naive Bayes classifier.
    MultinomialNB : Naive Bayes classifier for multinomial models.

    Examples
    --------
    >>> import numpy as np
    >>> X = np.array([[-1, -1], [-2, -1], [-3, -2], [1, 1], [2, 1], [3, 2]])
    >>> Y = np.array([1, 1, 1, 2, 2, 2])
    >>> from sklearn.naive_bayes import GaussianNB
    >>> clf = GaussianNB()
    >>> clf.fit(X, Y)
    GaussianNB()
    >>> print(clf.predict([[-0.8, -1]]))
    [1]
    >>> clf_pf = GaussianNB()
    >>> clf_pf.partial_fit(X, Y, np.unique(Y))
    GaussianNB()
    >>> print(clf_pf.predict([[-0.8, -1]]))
    [1]
    """

    def __init__(self, *, priors=None, var_smoothing=1e-9):
        self.priors = priors
        self.var_smoothing = var_smoothing

    def fit(self, X, y, sample_weight=None):
        """Fit Gaussian Naive Bayes according to X, y.

        Parameters
        ----------
        X : array-like of shape (n_samples, n_features)
            Training vectors, where `n_samples` is the number of samples
            and `n_features` is the number of features.

        y : array-like of shape (n_samples,)
            Target values.

        sample_weight : array-like of shape (n_samples,), default=None
            Weights applied to individual samples (1. for unweighted).

            .. versionadded:: 0.17
               Gaussian Naive Bayes supports fitting with *sample_weight*.

        Returns
        -------
        self : object
            Returns the instance itself.
        """
        y = self._validate_data(y=y)
        return self._partial_fit(
            X, y, np.unique(y), _refit=True, sample_weight=sample_weight
        )

    def _check_X(self, X):
        """Validate X, used only in predict* methods."""
        return self._validate_data(X, reset=False)

    @staticmethod
    def _update_mean_variance(n_past, mu, var, X, sample_weight=None):
        """Compute online update of Gaussian mean and variance.

        Given starting sample count, mean, and variance, a new set of
        points X, and optionally sample weights, return the updated mean and
        variance. (NB - each dimension (column) in X is treated as independent
        -- you get variance, not covariance).

        Can take scalar mean and variance, or vector mean and variance to
        simultaneously update a number of independent Gaussians.

        See Stanford CS tech report STAN-CS-79-773 by Chan, Golub, and LeVeque:

        http://i.stanford.edu/pub/cstr/reports/cs/tr/79/773/CS-TR-79-773.pdf

        Parameters
        ----------
        n_past : int
            Number of samples represented in old mean and variance. If sample
            weights were given, this should contain the sum of sample
            weights represented in old mean and variance.

        mu : array-like of shape (number of Gaussians,)
            Means for Gaussians in original set.

        var : array-like of shape (number of Gaussians,)
            Variances for Gaussians in original set.

        sample_weight : array-like of shape (n_samples,), default=None
            Weights applied to individual samples (1. for unweighted).

        Returns
        -------
        total_mu : array-like of shape (number of Gaussians,)
            Updated mean for each Gaussian over the combined set.

        total_var : array-like of shape (number of Gaussians,)
            Updated variance for each Gaussian over the combined set.
        """
        if X.shape[0] == 0:
            return mu, var

        # Compute (potentially weighted) mean and variance of new datapoints
        if sample_weight is not None:
            n_new = float(sample_weight.sum())
            new_mu = np.average(X, axis=0, weights=sample_weight)
            new_var = np.average((X - new_mu) ** 2, axis=0, weights=sample_weight)
        else:
            n_new = X.shape[0]
            new_var = np.var(X, axis=0)
            new_mu = np.mean(X, axis=0)

        if n_past == 0:
            return new_mu, new_var

        n_total = float(n_past + n_new)

        # Combine mean of old and new data, taking into consideration
        # (weighted) number of observations
        total_mu = (n_new * new_mu + n_past * mu) / n_total

        # Combine variance of old and new data, taking into consideration
        # (weighted) number of observations. This is achieved by combining
        # the sum-of-squared-differences (ssd)
        old_ssd = n_past * var
        new_ssd = n_new * new_var
        total_ssd = old_ssd + new_ssd + (n_new * n_past / n_total) * (mu - new_mu) ** 2
        total_var = total_ssd / n_total

        return total_mu, total_var

    def partial_fit(self, X, y, classes=None, sample_weight=None):
        """Incremental fit on a batch of samples.

        This method is expected to be called several times consecutively
        on different chunks of a dataset so as to implement out-of-core
        or online learning.

        This is especially useful when the whole dataset is too big to fit in
        memory at once.

        This method has some performance and numerical stability overhead,
        hence it is better to call partial_fit on chunks of data that are
        as large as possible (as long as fitting in the memory budget) to
        hide the overhead.

        Parameters
        ----------
        X : array-like of shape (n_samples, n_features)
            Training vectors, where `n_samples` is the number of samples and
            `n_features` is the number of features.

        y : array-like of shape (n_samples,)
            Target values.

        classes : array-like of shape (n_classes,), default=None
            List of all the classes that can possibly appear in the y vector.

            Must be provided at the first call to partial_fit, can be omitted
            in subsequent calls.

        sample_weight : array-like of shape (n_samples,), default=None
            Weights applied to individual samples (1. for unweighted).

            .. versionadded:: 0.17

        Returns
        -------
        self : object
            Returns the instance itself.
        """
        return self._partial_fit(
            X, y, classes, _refit=False, sample_weight=sample_weight
        )

    def _partial_fit(self, X, y, classes=None, _refit=False, sample_weight=None):
        """Actual implementation of Gaussian NB fitting.

        Parameters
        ----------
        X : array-like of shape (n_samples, n_features)
            Training vectors, where `n_samples` is the number of samples and
            `n_features` is the number of features.

        y : array-like of shape (n_samples,)
            Target values.

        classes : array-like of shape (n_classes,), default=None
            List of all the classes that can possibly appear in the y vector.

            Must be provided at the first call to partial_fit, can be omitted
            in subsequent calls.

        _refit : bool, default=False
            If true, act as though this were the first time we called
            _partial_fit (ie, throw away any past fitting and start over).

        sample_weight : array-like of shape (n_samples,), default=None
            Weights applied to individual samples (1. for unweighted).

        Returns
        -------
        self : object
        """
        if _refit:
            self.classes_ = None

        first_call = _check_partial_fit_first_call(self, classes)
        X, y = self._validate_data(X, y, reset=first_call)
        if sample_weight is not None:
            sample_weight = _check_sample_weight(sample_weight, X)

        # If the ratio of data variance between dimensions is too small, it
        # will cause numerical errors. To address this, we artificially
        # boost the variance by epsilon, a small fraction of the standard
        # deviation of the largest dimension.
        self.epsilon_ = self.var_smoothing * np.var(X, axis=0).max()

        if first_call:
            # This is the first call to partial_fit:
            # initialize various cumulative counters
            n_features = X.shape[1]
            n_classes = len(self.classes_)
            self.theta_ = np.zeros((n_classes, n_features))
            self.var_ = np.zeros((n_classes, n_features))

            self.class_count_ = np.zeros(n_classes, dtype=np.float64)

            # Initialise the class prior
            # Take into account the priors
            if self.priors is not None:
                priors = np.asarray(self.priors)
                # Check that the provide prior match the number of classes
                if len(priors) != n_classes:
                    raise ValueError("Number of priors must match number of classes.")
                # Check that the sum is 1
                if not np.isclose(priors.sum(), 1.0):
                    raise ValueError("The sum of the priors should be 1.")
                # Check that the prior are non-negative
                if (priors < 0).any():
                    raise ValueError("Priors must be non-negative.")
                self.class_prior_ = priors
            else:
                # Initialize the priors to zeros for each class
                self.class_prior_ = np.zeros(len(self.classes_), dtype=np.float64)
        else:
            if X.shape[1] != self.theta_.shape[1]:
                msg = "Number of features %d does not match previous data %d."
                raise ValueError(msg % (X.shape[1], self.theta_.shape[1]))
            # Put epsilon back in each time
            self.var_[:, :] -= self.epsilon_

        classes = self.classes_

        unique_y = np.unique(y)
        unique_y_in_classes = np.in1d(unique_y, classes)

        if not np.all(unique_y_in_classes):
            raise ValueError(
                "The target label(s) %s in y do not exist in the initial classes %s"
                % (unique_y[~unique_y_in_classes], classes)
            )

        for y_i in unique_y:
            i = classes.searchsorted(y_i)
            X_i = X[y == y_i, :]

            if sample_weight is not None:
                sw_i = sample_weight[y == y_i]
                N_i = sw_i.sum()
            else:
                sw_i = None
                N_i = X_i.shape[0]

            new_theta, new_sigma = self._update_mean_variance(
                self.class_count_[i], self.theta_[i, :], self.var_[i, :], X_i, sw_i
            )

            self.theta_[i, :] = new_theta
            self.var_[i, :] = new_sigma
            self.class_count_[i] += N_i

        self.var_[:, :] += self.epsilon_

        # Update if only no priors is provided
        if self.priors is None:
            # Empirical prior, with sample_weight taken into account
            self.class_prior_ = self.class_count_ / self.class_count_.sum()

        return self

    def _joint_log_likelihood(self, X):
        joint_log_likelihood = []
        for i in range(np.size(self.classes_)):
            jointi = np.log(self.class_prior_[i])
            n_ij = -0.5 * np.sum(np.log(2.0 * np.pi * self.var_[i, :]))
            n_ij -= 0.5 * np.sum(((X - self.theta_[i, :]) ** 2) / (self.var_[i, :]), 1)
            joint_log_likelihood.append(jointi + n_ij)

        joint_log_likelihood = np.array(joint_log_likelihood).T
        return joint_log_likelihood

    @deprecated(  # type: ignore
        "Attribute `sigma_` was deprecated in 1.0 and will be removed in"
        "1.2. Use `var_` instead."
    )
    @property
    def sigma_(self):
        return self.var_


_ALPHA_MIN = 1e-10


class _BaseDiscreteNB(_BaseNB):
    """Abstract base class for naive Bayes on discrete/categorical data

    Any estimator based on this class should provide:

    __init__
    _joint_log_likelihood(X) as per _BaseNB
    """

    def _check_X(self, X):
        """Validate X, used only in predict* methods."""
        return self._validate_data(X, accept_sparse="csr", reset=False)

    def _check_X_y(self, X, y, reset=True):
        """Validate X and y in fit methods."""
        return self._validate_data(X, y, accept_sparse="csr", reset=reset)

    def _update_class_log_prior(self, class_prior=None):
        n_classes = len(self.classes_)
        if class_prior is not None:
            if len(class_prior) != n_classes:
                raise ValueError("Number of priors must match number of classes.")
            self.class_log_prior_ = np.log(class_prior)
        elif self.fit_prior:
            with warnings.catch_warnings():
                # silence the warning when count is 0 because class was not yet
                # observed
                warnings.simplefilter("ignore", RuntimeWarning)
                log_class_count = np.log(self.class_count_)

            # empirical prior, with sample_weight taken into account
            self.class_log_prior_ = log_class_count - np.log(self.class_count_.sum())
        else:
            self.class_log_prior_ = np.full(n_classes, -np.log(n_classes))

    def _check_alpha(self):
        if np.min(self.alpha) < 0:
            raise ValueError(
                "Smoothing parameter alpha = %.1e. alpha should be > 0."
                % np.min(self.alpha)
            )
        if isinstance(self.alpha, np.ndarray):
            if not self.alpha.shape[0] == self.n_features_in_:
                raise ValueError(
                    "alpha should be a scalar or a numpy array with shape [n_features]"
                )
        if np.min(self.alpha) < _ALPHA_MIN:
<<<<<<< HEAD
            if self.force_alpha:
                warnings.warn(
                    "alpha too small will result in numeric errors. "
                    "Proceeding with alpha = %.1e, as "
                    "force_alpha was set to True." % self.alpha
                )
            else:
                warnings.warn(
                    "alpha too small will result in numeric errors, "
                    "setting alpha = %.1e" % _ALPHA_MIN
                )
                return np.maximum(self.alpha, _ALPHA_MIN)
=======
            warnings.warn(
                "alpha too small will result in numeric errors, setting alpha = %.1e"
                % _ALPHA_MIN
            )
            return np.maximum(self.alpha, _ALPHA_MIN)
>>>>>>> d7fc1df9
        return self.alpha

    def partial_fit(self, X, y, classes=None, sample_weight=None):
        """Incremental fit on a batch of samples.

        This method is expected to be called several times consecutively
        on different chunks of a dataset so as to implement out-of-core
        or online learning.

        This is especially useful when the whole dataset is too big to fit in
        memory at once.

        This method has some performance overhead hence it is better to call
        partial_fit on chunks of data that are as large as possible
        (as long as fitting in the memory budget) to hide the overhead.

        Parameters
        ----------
        X : {array-like, sparse matrix} of shape (n_samples, n_features)
            Training vectors, where `n_samples` is the number of samples and
            `n_features` is the number of features.

        y : array-like of shape (n_samples,)
            Target values.

        classes : array-like of shape (n_classes,), default=None
            List of all the classes that can possibly appear in the y vector.

            Must be provided at the first call to partial_fit, can be omitted
            in subsequent calls.

        sample_weight : array-like of shape (n_samples,), default=None
            Weights applied to individual samples (1. for unweighted).

        Returns
        -------
        self : object
            Returns the instance itself.
        """
        first_call = not hasattr(self, "classes_")
        X, y = self._check_X_y(X, y, reset=first_call)
        _, n_features = X.shape

        if _check_partial_fit_first_call(self, classes):
            # This is the first call to partial_fit:
            # initialize various cumulative counters
            n_classes = len(classes)
            self._init_counters(n_classes, n_features)

        Y = label_binarize(y, classes=self.classes_)
        if Y.shape[1] == 1:
            if len(self.classes_) == 2:
                Y = np.concatenate((1 - Y, Y), axis=1)
            else:  # degenerate case: just one class
                Y = np.ones_like(Y)

        if X.shape[0] != Y.shape[0]:
            msg = "X.shape[0]=%d and y.shape[0]=%d are incompatible."
            raise ValueError(msg % (X.shape[0], y.shape[0]))

        # label_binarize() returns arrays with dtype=np.int64.
        # We convert it to np.float64 to support sample_weight consistently
        Y = Y.astype(np.float64, copy=False)
        if sample_weight is not None:
            sample_weight = _check_sample_weight(sample_weight, X)
            sample_weight = np.atleast_2d(sample_weight)
            Y *= sample_weight.T

        class_prior = self.class_prior

        # Count raw events from data before updating the class log prior
        # and feature log probas
        self._count(X, Y)

        # XXX: OPTIM: we could introduce a public finalization method to
        # be called by the user explicitly just once after several consecutive
        # calls to partial_fit and prior any call to predict[_[log_]proba]
        # to avoid computing the smooth log probas at each call to partial fit
        alpha = self._check_alpha()
        self._update_feature_log_prob(alpha)
        self._update_class_log_prior(class_prior=class_prior)
        return self

    def fit(self, X, y, sample_weight=None):
        """Fit Naive Bayes classifier according to X, y.

        Parameters
        ----------
        X : {array-like, sparse matrix} of shape (n_samples, n_features)
            Training vectors, where `n_samples` is the number of samples and
            `n_features` is the number of features.

        y : array-like of shape (n_samples,)
            Target values.

        sample_weight : array-like of shape (n_samples,), default=None
            Weights applied to individual samples (1. for unweighted).

        Returns
        -------
        self : object
            Returns the instance itself.
        """
        X, y = self._check_X_y(X, y)
        _, n_features = X.shape

        labelbin = LabelBinarizer()
        Y = labelbin.fit_transform(y)
        self.classes_ = labelbin.classes_
        if Y.shape[1] == 1:
            if len(self.classes_) == 2:
                Y = np.concatenate((1 - Y, Y), axis=1)
            else:  # degenerate case: just one class
                Y = np.ones_like(Y)

        # LabelBinarizer().fit_transform() returns arrays with dtype=np.int64.
        # We convert it to np.float64 to support sample_weight consistently;
        # this means we also don't have to cast X to floating point
        if sample_weight is not None:
            Y = Y.astype(np.float64, copy=False)
            sample_weight = _check_sample_weight(sample_weight, X)
            sample_weight = np.atleast_2d(sample_weight)
            Y *= sample_weight.T

        class_prior = self.class_prior

        # Count raw events from data before updating the class log prior
        # and feature log probas
        n_classes = Y.shape[1]
        self._init_counters(n_classes, n_features)
        self._count(X, Y)
        alpha = self._check_alpha()
        self._update_feature_log_prob(alpha)
        self._update_class_log_prior(class_prior=class_prior)
        return self

    def _init_counters(self, n_classes, n_features):
        self.class_count_ = np.zeros(n_classes, dtype=np.float64)
        self.feature_count_ = np.zeros((n_classes, n_features), dtype=np.float64)

    # mypy error: Decorated property not supported
    @deprecated(  # type: ignore
        "Attribute `coef_` was deprecated in "
        "version 0.24 and will be removed in 1.1 (renaming of 0.26)."
    )
    @property
    def coef_(self):
        return (
            self.feature_log_prob_[1:]
            if len(self.classes_) == 2
            else self.feature_log_prob_
        )

    # mypy error: Decorated property not supported
    @deprecated(  # type: ignore
        "Attribute `intercept_` was deprecated in "
        "version 0.24 and will be removed in 1.1 (renaming of 0.26)."
    )
    @property
    def intercept_(self):
        return (
            self.class_log_prior_[1:]
            if len(self.classes_) == 2
            else self.class_log_prior_
        )

    def _more_tags(self):
        return {"poor_score": True}

    # TODO: Remove in 1.2
    # mypy error: Decorated property not supported
    @deprecated(  # type: ignore
        "Attribute `n_features_` was deprecated in version 1.0 and will be "
        "removed in 1.2. Use `n_features_in_` instead."
    )
    @property
    def n_features_(self):
        return self.n_features_in_


class MultinomialNB(_BaseDiscreteNB):
    """
    Naive Bayes classifier for multinomial models.

    The multinomial Naive Bayes classifier is suitable for classification with
    discrete features (e.g., word counts for text classification). The
    multinomial distribution normally requires integer feature counts. However,
    in practice, fractional counts such as tf-idf may also work.

    Read more in the :ref:`User Guide <multinomial_naive_bayes>`.

    Parameters
    ----------
    alpha : float, default=1.0
        Additive (Laplace/Lidstone) smoothing parameter
        (set alpha=0 and force_alpha=True, for no smoothing).

    force_alpha : bool, default=False
        If False and alpha is too close to 0, it will set alpha to
        `_ALPHA_MIN`. If True, warn user about potential numeric errors
        and proceed with alpha unchanged.

        .. versionadded:: 1.0

    fit_prior : bool, default=True
        Whether to learn class prior probabilities or not.
        If false, a uniform prior will be used.

    class_prior : array-like of shape (n_classes,), default=None
        Prior probabilities of the classes. If specified the priors are not
        adjusted according to the data.

    Attributes
    ----------
    class_count_ : ndarray of shape (n_classes,)
        Number of samples encountered for each class during fitting. This
        value is weighted by the sample weight when provided.

    class_log_prior_ : ndarray of shape (n_classes,)
        Smoothed empirical log probability for each class.

    classes_ : ndarray of shape (n_classes,)
        Class labels known to the classifier

    coef_ : ndarray of shape (n_classes, n_features)
        Mirrors ``feature_log_prob_`` for interpreting `MultinomialNB`
        as a linear model.

        .. deprecated:: 0.24
            ``coef_`` is deprecated in 0.24 and will be removed in 1.1
            (renaming of 0.26).

    feature_count_ : ndarray of shape (n_classes, n_features)
        Number of samples encountered for each (class, feature)
        during fitting. This value is weighted by the sample weight when
        provided.

    feature_log_prob_ : ndarray of shape (n_classes, n_features)
        Empirical log probability of features
        given a class, ``P(x_i|y)``.

    intercept_ : ndarray of shape (n_classes,)
        Mirrors ``class_log_prior_`` for interpreting `MultinomialNB`
        as a linear model.

        .. deprecated:: 0.24
            ``intercept_`` is deprecated in 0.24 and will be removed in 1.1
            (renaming of 0.26).

    n_features_ : int
        Number of features of each sample.

        .. deprecated:: 1.0
            Attribute `n_features_` was deprecated in version 1.0 and will be
            removed in 1.2. Use `n_features_in_` instead.

    n_features_in_ : int
        Number of features seen during :term:`fit`.

        .. versionadded:: 0.24

    feature_names_in_ : ndarray of shape (`n_features_in_`,)
        Names of features seen during :term:`fit`. Defined only when `X`
        has feature names that are all strings.

        .. versionadded:: 1.0

    See Also
    --------
    BernoulliNB : Naive Bayes classifier for multivariate Bernoulli models.
    CategoricalNB : Naive Bayes classifier for categorical features.
    ComplementNB : Complement Naive Bayes classifier.
    GaussianNB : Gaussian Naive Bayes.

    Notes
    -----
    For the rationale behind the names `coef_` and `intercept_`, i.e.
    naive Bayes as a linear classifier, see J. Rennie et al. (2003),
    Tackling the poor assumptions of naive Bayes text classifiers, ICML.

    References
    ----------
    C.D. Manning, P. Raghavan and H. Schuetze (2008). Introduction to
    Information Retrieval. Cambridge University Press, pp. 234-265.
    https://nlp.stanford.edu/IR-book/html/htmledition/naive-bayes-text-classification-1.html

    Examples
    --------
    >>> import numpy as np
    >>> rng = np.random.RandomState(1)
    >>> X = rng.randint(5, size=(6, 100))
    >>> y = np.array([1, 2, 3, 4, 5, 6])
    >>> from sklearn.naive_bayes import MultinomialNB
    >>> clf = MultinomialNB()
    >>> clf.fit(X, y)
    MultinomialNB()
    >>> print(clf.predict(X[2:3]))
    [3]
    """

    def __init__(
        self, *, alpha=1.0, force_alpha=False, fit_prior=True, class_prior=None
    ):
        self.alpha = alpha
        self.force_alpha = force_alpha
        self.fit_prior = fit_prior
        self.class_prior = class_prior

    def _more_tags(self):
        return {"requires_positive_X": True}

    def _count(self, X, Y):
        """Count and smooth feature occurrences."""
        check_non_negative(X, "MultinomialNB (input X)")
        self.feature_count_ += safe_sparse_dot(Y.T, X)
        self.class_count_ += Y.sum(axis=0)

    def _update_feature_log_prob(self, alpha):
        """Apply smoothing to raw counts and recompute log probabilities"""
        smoothed_fc = self.feature_count_ + alpha
        smoothed_cc = smoothed_fc.sum(axis=1)

        self.feature_log_prob_ = np.log(smoothed_fc) - np.log(
            smoothed_cc.reshape(-1, 1)
        )

    def _joint_log_likelihood(self, X):
        """Calculate the posterior log probability of the samples X"""
        return safe_sparse_dot(X, self.feature_log_prob_.T) + self.class_log_prior_


class ComplementNB(_BaseDiscreteNB):
    """The Complement Naive Bayes classifier described in Rennie et al. (2003).

    The Complement Naive Bayes classifier was designed to correct the "severe
    assumptions" made by the standard Multinomial Naive Bayes classifier. It is
    particularly suited for imbalanced data sets.

    Read more in the :ref:`User Guide <complement_naive_bayes>`.

    .. versionadded:: 0.20

    Parameters
    ----------
    alpha : float, default=1.0
        Additive (Laplace/Lidstone) smoothing parameter
        (set alpha=0 and force_alpha=True, for no smoothing).

    force_alpha : bool, default=False
        If False and alpha is too close to 0, it will set alpha to
        `_ALPHA_MIN`. If True, warn user about potential numeric errors
        and proceed with alpha unchanged.

        .. versionadded:: 1.0

    fit_prior : bool, default=True
        Only used in edge case with a single class in the training set.

    class_prior : array-like of shape (n_classes,), default=None
        Prior probabilities of the classes. Not used.

    norm : bool, default=False
        Whether or not a second normalization of the weights is performed. The
        default behavior mirrors the implementations found in Mahout and Weka,
        which do not follow the full algorithm described in Table 9 of the
        paper.

    Attributes
    ----------
    class_count_ : ndarray of shape (n_classes,)
        Number of samples encountered for each class during fitting. This
        value is weighted by the sample weight when provided.

    class_log_prior_ : ndarray of shape (n_classes,)
        Smoothed empirical log probability for each class. Only used in edge
        case with a single class in the training set.

    classes_ : ndarray of shape (n_classes,)
        Class labels known to the classifier

    coef_ : ndarray of shape (n_classes, n_features)
        Mirrors ``feature_log_prob_`` for interpreting `ComplementNB`
        as a linear model.

        .. deprecated:: 0.24
            ``coef_`` is deprecated in 0.24 and will be removed in 1.1
            (renaming of 0.26).

    feature_all_ : ndarray of shape (n_features,)
        Number of samples encountered for each feature during fitting. This
        value is weighted by the sample weight when provided.

    feature_count_ : ndarray of shape (n_classes, n_features)
        Number of samples encountered for each (class, feature) during fitting.
        This value is weighted by the sample weight when provided.

    feature_log_prob_ : ndarray of shape (n_classes, n_features)
        Empirical weights for class complements.

    intercept_ : ndarray of shape (n_classes,)
        Mirrors ``class_log_prior_`` for interpreting `ComplementNB`
        as a linear model.

        .. deprecated:: 0.24
            ``coef_`` is deprecated in 0.24 and will be removed in 1.1
            (renaming of 0.26).

    n_features_ : int
        Number of features of each sample.

        .. deprecated:: 1.0
            Attribute `n_features_` was deprecated in version 1.0 and will be
            removed in 1.2. Use `n_features_in_` instead.

    n_features_in_ : int
        Number of features seen during :term:`fit`.

        .. versionadded:: 0.24

    feature_names_in_ : ndarray of shape (`n_features_in_`,)
        Names of features seen during :term:`fit`. Defined only when `X`
        has feature names that are all strings.

        .. versionadded:: 1.0

    See Also
    --------
    BernoulliNB : Naive Bayes classifier for multivariate Bernoulli models.
    CategoricalNB : Naive Bayes classifier for categorical features.
    GaussianNB : Gaussian Naive Bayes.
    MultinomialNB : Naive Bayes classifier for multinomial models.

    References
    ----------
    Rennie, J. D., Shih, L., Teevan, J., & Karger, D. R. (2003).
    Tackling the poor assumptions of naive bayes text classifiers. In ICML
    (Vol. 3, pp. 616-623).
    https://people.csail.mit.edu/jrennie/papers/icml03-nb.pdf

    Examples
    --------
    >>> import numpy as np
    >>> rng = np.random.RandomState(1)
    >>> X = rng.randint(5, size=(6, 100))
    >>> y = np.array([1, 2, 3, 4, 5, 6])
    >>> from sklearn.naive_bayes import ComplementNB
    >>> clf = ComplementNB()
    >>> clf.fit(X, y)
    ComplementNB()
    >>> print(clf.predict(X[2:3]))
    [3]
    """

    def __init__(
        self,
        *,
        alpha=1.0,
        force_alpha=False,
        fit_prior=True,
        class_prior=None,
        norm=False,
    ):
        self.alpha = alpha
        self.force_alpha = force_alpha
        self.fit_prior = fit_prior
        self.class_prior = class_prior
        self.norm = norm

    def _more_tags(self):
        return {"requires_positive_X": True}

    def _count(self, X, Y):
        """Count feature occurrences."""
        check_non_negative(X, "ComplementNB (input X)")
        self.feature_count_ += safe_sparse_dot(Y.T, X)
        self.class_count_ += Y.sum(axis=0)
        self.feature_all_ = self.feature_count_.sum(axis=0)

    def _update_feature_log_prob(self, alpha):
        """Apply smoothing to raw counts and compute the weights."""
        comp_count = self.feature_all_ + alpha - self.feature_count_
        logged = np.log(comp_count / comp_count.sum(axis=1, keepdims=True))
        # _BaseNB.predict uses argmax, but ComplementNB operates with argmin.
        if self.norm:
            summed = logged.sum(axis=1, keepdims=True)
            feature_log_prob = logged / summed
        else:
            feature_log_prob = -logged
        self.feature_log_prob_ = feature_log_prob

    def _joint_log_likelihood(self, X):
        """Calculate the class scores for the samples in X."""
        jll = safe_sparse_dot(X, self.feature_log_prob_.T)
        if len(self.classes_) == 1:
            jll += self.class_log_prior_
        return jll


class BernoulliNB(_BaseDiscreteNB):
    """Naive Bayes classifier for multivariate Bernoulli models.

    Like MultinomialNB, this classifier is suitable for discrete data. The
    difference is that while MultinomialNB works with occurrence counts,
    BernoulliNB is designed for binary/boolean features.

    Read more in the :ref:`User Guide <bernoulli_naive_bayes>`.

    Parameters
    ----------
    alpha : float, default=1.0
        Additive (Laplace/Lidstone) smoothing parameter
        (set alpha=0 and force_alpha=True, for no smoothing).

    force_alpha : bool, default=False
        If False and alpha is too close to 0, it will set alpha to
        `_ALPHA_MIN`. If True, warn user about potential numeric errors
        and proceed with alpha unchanged.

        .. versionadded:: 1.0

    binarize : float or None, default=0.0
        Threshold for binarizing (mapping to booleans) of sample features.
        If None, input is presumed to already consist of binary vectors.

    fit_prior : bool, default=True
        Whether to learn class prior probabilities or not.
        If false, a uniform prior will be used.

    class_prior : array-like of shape (n_classes,), default=None
        Prior probabilities of the classes. If specified the priors are not
        adjusted according to the data.

    Attributes
    ----------
    class_count_ : ndarray of shape (n_classes,)
        Number of samples encountered for each class during fitting. This
        value is weighted by the sample weight when provided.

    class_log_prior_ : ndarray of shape (n_classes,)
        Log probability of each class (smoothed).

    classes_ : ndarray of shape (n_classes,)
        Class labels known to the classifier

    coef_ : ndarray of shape (n_classes, n_features)
        Mirrors ``feature_log_prob_`` for interpreting `BernoulliNB`
        as a linear model.

    feature_count_ : ndarray of shape (n_classes, n_features)
        Number of samples encountered for each (class, feature)
        during fitting. This value is weighted by the sample weight when
        provided.

    feature_log_prob_ : ndarray of shape (n_classes, n_features)
        Empirical log probability of features given a class, P(x_i|y).

    intercept_ : ndarray of shape (n_classes,)
        Mirrors ``class_log_prior_`` for interpreting `BernoulliNB`
        as a linear model.

    n_features_ : int
        Number of features of each sample.

        .. deprecated:: 1.0
            Attribute `n_features_` was deprecated in version 1.0 and will be
            removed in 1.2. Use `n_features_in_` instead.

    n_features_in_ : int
        Number of features seen during :term:`fit`.

        .. versionadded:: 0.24

    feature_names_in_ : ndarray of shape (`n_features_in_`,)
        Names of features seen during :term:`fit`. Defined only when `X`
        has feature names that are all strings.

        .. versionadded:: 1.0

    See Also
    --------
    CategoricalNB : Naive Bayes classifier for categorical features.
    ComplementNB : The Complement Naive Bayes classifier
        described in Rennie et al. (2003).
    GaussianNB : Gaussian Naive Bayes (GaussianNB).
    MultinomialNB : Naive Bayes classifier for multinomial models.

    References
    ----------
    C.D. Manning, P. Raghavan and H. Schuetze (2008). Introduction to
    Information Retrieval. Cambridge University Press, pp. 234-265.
    https://nlp.stanford.edu/IR-book/html/htmledition/the-bernoulli-model-1.html

    A. McCallum and K. Nigam (1998). A comparison of event models for naive
    Bayes text classification. Proc. AAAI/ICML-98 Workshop on Learning for
    Text Categorization, pp. 41-48.

    V. Metsis, I. Androutsopoulos and G. Paliouras (2006). Spam filtering with
    naive Bayes -- Which naive Bayes? 3rd Conf. on Email and Anti-Spam (CEAS).

    Examples
    --------
    >>> import numpy as np
    >>> rng = np.random.RandomState(1)
    >>> X = rng.randint(5, size=(6, 100))
    >>> Y = np.array([1, 2, 3, 4, 4, 5])
    >>> from sklearn.naive_bayes import BernoulliNB
    >>> clf = BernoulliNB()
    >>> clf.fit(X, Y)
    BernoulliNB()
    >>> print(clf.predict(X[2:3]))
    [3]
    """

    def __init__(
        self,
        *,
        alpha=1.0,
        force_alpha=False,
        binarize=0.0,
        fit_prior=True,
        class_prior=None,
    ):
        self.alpha = alpha
        self.force_alpha = force_alpha
        self.binarize = binarize
        self.fit_prior = fit_prior
        self.class_prior = class_prior

    def _check_X(self, X):
        """Validate X, used only in predict* methods."""
        X = super()._check_X(X)
        if self.binarize is not None:
            X = binarize(X, threshold=self.binarize)
        return X

    def _check_X_y(self, X, y, reset=True):
        X, y = super()._check_X_y(X, y, reset=reset)
        if self.binarize is not None:
            X = binarize(X, threshold=self.binarize)
        return X, y

    def _count(self, X, Y):
        """Count and smooth feature occurrences."""
        self.feature_count_ += safe_sparse_dot(Y.T, X)
        self.class_count_ += Y.sum(axis=0)

    def _update_feature_log_prob(self, alpha):
        """Apply smoothing to raw counts and recompute log probabilities"""
        smoothed_fc = self.feature_count_ + alpha
        smoothed_cc = self.class_count_ + alpha * 2

        self.feature_log_prob_ = np.log(smoothed_fc) - np.log(
            smoothed_cc.reshape(-1, 1)
        )

    def _joint_log_likelihood(self, X):
        """Calculate the posterior log probability of the samples X"""
        n_features = self.feature_log_prob_.shape[1]
        n_features_X = X.shape[1]

        if n_features_X != n_features:
            raise ValueError(
                "Expected input with %d features, got %d instead"
                % (n_features, n_features_X)
            )

        neg_prob = np.log(1 - np.exp(self.feature_log_prob_))
        # Compute  neg_prob · (1 - X).T  as  ∑neg_prob - X · neg_prob
        jll = safe_sparse_dot(X, (self.feature_log_prob_ - neg_prob).T)
        jll += self.class_log_prior_ + neg_prob.sum(axis=1)

        return jll


class CategoricalNB(_BaseDiscreteNB):
    """Naive Bayes classifier for categorical features.

    The categorical Naive Bayes classifier is suitable for classification with
    discrete features that are categorically distributed. The categories of
    each feature are drawn from a categorical distribution.

    Read more in the :ref:`User Guide <categorical_naive_bayes>`.

    Parameters
    ----------
    alpha : float, default=1.0
        Additive (Laplace/Lidstone) smoothing parameter
        (set alpha=0 and force_alpha=True, for no smoothing).

    force_alpha : bool, default=False
        If False and alpha is too close to 0, it will set alpha to
        `_ALPHA_MIN`. If True, warn user about potential numeric errors
        and proceed with alpha unchanged.

        .. versionadded:: 1.0

    fit_prior : bool, default=True
        Whether to learn class prior probabilities or not.
        If false, a uniform prior will be used.

    class_prior : array-like of shape (n_classes,), default=None
        Prior probabilities of the classes. If specified the priors are not
        adjusted according to the data.

    min_categories : int or array-like of shape (n_features,), default=None
        Minimum number of categories per feature.

        - integer: Sets the minimum number of categories per feature to
          `n_categories` for each features.
        - array-like: shape (n_features,) where `n_categories[i]` holds the
          minimum number of categories for the ith column of the input.
        - None (default): Determines the number of categories automatically
          from the training data.

        .. versionadded:: 0.24

    Attributes
    ----------
    category_count_ : list of arrays of shape (n_features,)
        Holds arrays of shape (n_classes, n_categories of respective feature)
        for each feature. Each array provides the number of samples
        encountered for each class and category of the specific feature.

    class_count_ : ndarray of shape (n_classes,)
        Number of samples encountered for each class during fitting. This
        value is weighted by the sample weight when provided.

    class_log_prior_ : ndarray of shape (n_classes,)
        Smoothed empirical log probability for each class.

    classes_ : ndarray of shape (n_classes,)
        Class labels known to the classifier

    feature_log_prob_ : list of arrays of shape (n_features,)
        Holds arrays of shape (n_classes, n_categories of respective feature)
        for each feature. Each array provides the empirical log probability
        of categories given the respective feature and class, ``P(x_i|y)``.

    n_features_ : int
        Number of features of each sample.

        .. deprecated:: 1.0
            Attribute `n_features_` was deprecated in version 1.0 and will be
            removed in 1.2. Use `n_features_in_` instead.

    n_features_in_ : int
        Number of features seen during :term:`fit`.

        .. versionadded:: 0.24

    feature_names_in_ : ndarray of shape (`n_features_in_`,)
        Names of features seen during :term:`fit`. Defined only when `X`
        has feature names that are all strings.

        .. versionadded:: 1.0

    n_categories_ : ndarray of shape (n_features,), dtype=np.int64
        Number of categories for each feature. This value is
        inferred from the data or set by the minimum number of categories.

        .. versionadded:: 0.24

    See Also
    --------
    BernoulliNB : Naive Bayes classifier for multivariate Bernoulli models.
    ComplementNB : Complement Naive Bayes classifier.
    GaussianNB : Gaussian Naive Bayes.
    MultinomialNB : Naive Bayes classifier for multinomial models.

    Examples
    --------
    >>> import numpy as np
    >>> rng = np.random.RandomState(1)
    >>> X = rng.randint(5, size=(6, 100))
    >>> y = np.array([1, 2, 3, 4, 5, 6])
    >>> from sklearn.naive_bayes import CategoricalNB
    >>> clf = CategoricalNB()
    >>> clf.fit(X, y)
    CategoricalNB()
    >>> print(clf.predict(X[2:3]))
    [3]
    """

    def __init__(
        self,
        *,
        alpha=1.0,
        force_alpha=False,
        fit_prior=True,
        class_prior=None,
        min_categories=None,
    ):
        self.alpha = alpha
        self.force_alpha = force_alpha
        self.fit_prior = fit_prior
        self.class_prior = class_prior
        self.min_categories = min_categories

    def fit(self, X, y, sample_weight=None):
        """Fit Naive Bayes classifier according to X, y.

        Parameters
        ----------
        X : {array-like, sparse matrix} of shape (n_samples, n_features)
            Training vectors, where `n_samples` is the number of samples and
            `n_features` is the number of features. Here, each feature of X is
            assumed to be from a different categorical distribution.
            It is further assumed that all categories of each feature are
            represented by the numbers 0, ..., n - 1, where n refers to the
            total number of categories for the given feature. This can, for
            instance, be achieved with the help of OrdinalEncoder.

        y : array-like of shape (n_samples,)
            Target values.

        sample_weight : array-like of shape (n_samples,), default=None
            Weights applied to individual samples (1. for unweighted).

        Returns
        -------
        self : object
            Returns the instance itself.
        """
        return super().fit(X, y, sample_weight=sample_weight)

    def partial_fit(self, X, y, classes=None, sample_weight=None):
        """Incremental fit on a batch of samples.

        This method is expected to be called several times consecutively
        on different chunks of a dataset so as to implement out-of-core
        or online learning.

        This is especially useful when the whole dataset is too big to fit in
        memory at once.

        This method has some performance overhead hence it is better to call
        partial_fit on chunks of data that are as large as possible
        (as long as fitting in the memory budget) to hide the overhead.

        Parameters
        ----------
        X : {array-like, sparse matrix} of shape (n_samples, n_features)
            Training vectors, where `n_samples` is the number of samples and
            `n_features` is the number of features. Here, each feature of X is
            assumed to be from a different categorical distribution.
            It is further assumed that all categories of each feature are
            represented by the numbers 0, ..., n - 1, where n refers to the
            total number of categories for the given feature. This can, for
            instance, be achieved with the help of OrdinalEncoder.

        y : array-like of shape (n_samples,)
            Target values.

        classes : array-like of shape (n_classes,), default=None
            List of all the classes that can possibly appear in the y vector.

            Must be provided at the first call to partial_fit, can be omitted
            in subsequent calls.

        sample_weight : array-like of shape (n_samples,), default=None
            Weights applied to individual samples (1. for unweighted).

        Returns
        -------
        self : object
            Returns the instance itself.
        """
        return super().partial_fit(X, y, classes, sample_weight=sample_weight)

    def _more_tags(self):
        return {"requires_positive_X": True}

    def _check_X(self, X):
        """Validate X, used only in predict* methods."""
        X = self._validate_data(
            X, dtype="int", accept_sparse=False, force_all_finite=True, reset=False
        )
        check_non_negative(X, "CategoricalNB (input X)")
        return X

    def _check_X_y(self, X, y, reset=True):
        X, y = self._validate_data(
            X, y, dtype="int", accept_sparse=False, force_all_finite=True, reset=reset
        )
        check_non_negative(X, "CategoricalNB (input X)")
        return X, y

    def _init_counters(self, n_classes, n_features):
        self.class_count_ = np.zeros(n_classes, dtype=np.float64)
        self.category_count_ = [np.zeros((n_classes, 0)) for _ in range(n_features)]

    @staticmethod
    def _validate_n_categories(X, min_categories):
        # rely on max for n_categories categories are encoded between 0...n-1
        n_categories_X = X.max(axis=0) + 1
        min_categories_ = np.array(min_categories)
        if min_categories is not None:
            if not np.issubdtype(min_categories_.dtype, np.signedinteger):
                raise ValueError(
                    "'min_categories' should have integral type. Got "
                    f"{min_categories_.dtype} instead."
                )
            n_categories_ = np.maximum(n_categories_X, min_categories_, dtype=np.int64)
            if n_categories_.shape != n_categories_X.shape:
                raise ValueError(
                    f"'min_categories' should have shape ({X.shape[1]},"
                    ") when an array-like is provided. Got"
                    f" {min_categories_.shape} instead."
                )
            return n_categories_
        else:
            return n_categories_X

    def _count(self, X, Y):
        def _update_cat_count_dims(cat_count, highest_feature):
            diff = highest_feature + 1 - cat_count.shape[1]
            if diff > 0:
                # we append a column full of zeros for each new category
                return np.pad(cat_count, [(0, 0), (0, diff)], "constant")
            return cat_count

        def _update_cat_count(X_feature, Y, cat_count, n_classes):
            for j in range(n_classes):
                mask = Y[:, j].astype(bool)
                if Y.dtype.type == np.int64:
                    weights = None
                else:
                    weights = Y[mask, j]
                counts = np.bincount(X_feature[mask], weights=weights)
                indices = np.nonzero(counts)[0]
                cat_count[j, indices] += counts[indices]

        self.class_count_ += Y.sum(axis=0)
        self.n_categories_ = self._validate_n_categories(X, self.min_categories)
        for i in range(self.n_features_in_):
            X_feature = X[:, i]
            self.category_count_[i] = _update_cat_count_dims(
                self.category_count_[i], self.n_categories_[i] - 1
            )
            _update_cat_count(
                X_feature, Y, self.category_count_[i], self.class_count_.shape[0]
            )

    def _update_feature_log_prob(self, alpha):
        feature_log_prob = []
        for i in range(self.n_features_in_):
            smoothed_cat_count = self.category_count_[i] + alpha
            smoothed_class_count = smoothed_cat_count.sum(axis=1)
            feature_log_prob.append(
                np.log(smoothed_cat_count) - np.log(smoothed_class_count.reshape(-1, 1))
            )
        self.feature_log_prob_ = feature_log_prob

    def _joint_log_likelihood(self, X):
        self._check_n_features(X, reset=False)
        jll = np.zeros((X.shape[0], self.class_count_.shape[0]))
        for i in range(self.n_features_in_):
            indices = X[:, i]
            jll += self.feature_log_prob_[i][:, indices].T
        total_ll = jll + self.class_log_prior_
        return total_ll<|MERGE_RESOLUTION|>--- conflicted
+++ resolved
@@ -552,12 +552,12 @@
                     "alpha should be a scalar or a numpy array with shape [n_features]"
                 )
         if np.min(self.alpha) < _ALPHA_MIN:
-<<<<<<< HEAD
             if self.force_alpha:
                 warnings.warn(
                     "alpha too small will result in numeric errors. "
                     "Proceeding with alpha = %.1e, as "
-                    "force_alpha was set to True." % self.alpha
+                    "force_alpha was set to True."
+                    % self.alpha
                 )
             else:
                 warnings.warn(
@@ -565,13 +565,6 @@
                     "setting alpha = %.1e" % _ALPHA_MIN
                 )
                 return np.maximum(self.alpha, _ALPHA_MIN)
-=======
-            warnings.warn(
-                "alpha too small will result in numeric errors, setting alpha = %.1e"
-                % _ALPHA_MIN
-            )
-            return np.maximum(self.alpha, _ALPHA_MIN)
->>>>>>> d7fc1df9
         return self.alpha
 
     def partial_fit(self, X, y, classes=None, sample_weight=None):
