# -*- coding: utf-8 -*-

"""
The :mod:`sklearn.naive_bayes` module implements Naive Bayes algorithms. These
are supervised learning methods based on applying Bayes' theorem with strong
(naive) feature independence assumptions.
"""

# Author: Vincent Michel <vincent.michel@inria.fr>
#         Minor fixes by Fabian Pedregosa
#         Amit Aides <amitibo@tx.technion.ac.il>
#         Yehuda Finkelstein <yehudaf@tx.technion.ac.il>
#         Lars Buitinck
#         Jan Hendrik Metzen <jhm@informatik.uni-bremen.de>
#         (parts based on earlier work by Mathieu Blondel)
#
# License: BSD 3 clause
import warnings
from abc import ABCMeta, abstractmethod
import copy
import numpy as np

from .base import BaseEstimator, ClassifierMixin
from .preprocessing import binarize
from .preprocessing import LabelBinarizer
from .preprocessing import label_binarize
from .utils import check_X_y, check_array, deprecated
from .utils.extmath import safe_sparse_dot
from .utils.fixes import logsumexp
from .utils.multiclass import _check_partial_fit_first_call
from .utils.validation import check_is_fitted, check_non_negative, column_or_1d
from .utils.validation import _check_sample_weight

__all__ = ['BernoulliNB', 'GaussianNB', 'MultinomialNB', 'ComplementNB',
           'CategoricalNB', 'GeneralNB']


class _BaseNB(ClassifierMixin, BaseEstimator, metaclass=ABCMeta):
    """Abstract base class for naive Bayes estimators"""

    @abstractmethod
    def _joint_log_likelihood(self, X):
        """Compute the unnormalized posterior log probability of X

        I.e. ``log P(c) + log P(x|c)`` for all rows x of X, as an array-like of
        shape (n_classes, n_samples).

        Input is passed to _joint_log_likelihood as-is by predict,
        predict_proba and predict_log_proba.
        """

    def _check_X(self, X):
        """To be overridden in subclasses with the actual checks."""
        # Note that this is not marked @abstractmethod as long as the
        # deprecated public alias sklearn.naive_bayes.BayesNB exists
        # (until 0.24) to preserve backward compat for 3rd party projects
        # with existing derived classes.
        return X

    def predict(self, X):
        """
        Perform classification on an array of test vectors X.

        Parameters
        ----------
        X : array-like of shape (n_samples, n_features)

        Returns
        -------
        C : ndarray of shape (n_samples,)
            Predicted target values for X
        """
        check_is_fitted(self)
        X = self._check_X(X)
        jll = self._joint_log_likelihood(X)
        return self.classes_[np.argmax(jll, axis=1)]

    def predict_log_proba(self, X):
        """
        Return log-probability estimates for the test vector X.

        Parameters
        ----------
        X : array-like of shape (n_samples, n_features)

        Returns
        -------
        C : array-like of shape (n_samples, n_classes)
            Returns the log-probability of the samples for each class in
            the model. The columns correspond to the classes in sorted
            order, as they appear in the attribute :term:`classes_`.
        """
        check_is_fitted(self)
        X = self._check_X(X)
        jll = self._joint_log_likelihood(X)
        # normalize by P(x) = P(f_1, ..., f_n)
        log_prob_x = logsumexp(jll, axis=1)
        return jll - np.atleast_2d(log_prob_x).T

    def predict_proba(self, X):
        """
        Return probability estimates for the test vector X.

        Parameters
        ----------
        X : array-like of shape (n_samples, n_features)

        Returns
        -------
        C : array-like of shape (n_samples, n_classes)
            Returns the probability of the samples for each class in
            the model. The columns correspond to the classes in sorted
            order, as they appear in the attribute :term:`classes_`.
        """
        return np.exp(self.predict_log_proba(X))


<<<<<<< HEAD

class GeneralNB(_BaseNB):
    """General Naive Bayes

    Parameters
    ----------
    distributions : list of tuples
        Prior probabilities of the classes. If specified the priors are not
        adjusted according to the data.

    Attributes
    ----------
    class_prior_ : array, shape (n_classes,)
        probability of each class.
    class_count_ : array, shape (n_classes,)
        number of training samples observed in each class.
    fits_ : list of objects
        list of objects that inherit from BaseNB
=======
class GeneralNB(_BaseNB):
    """General Naive Bayes

    Read more in the :ref:`User Guide <general_naive_bayes>`.

    Attributes
    ----------
    fits_ : list of objects
        list of fitted classifiers
>>>>>>> e01984ca

    Examples
    --------
    >>> import numpy as np
    >>> X = np.array([[1.5, 2.3, 5.7, 0, 1],
<<<<<<< HEAD
                      [2.7, 3.8, 2.3, 1, 0],
                      [1.7, 0.1, 4.5, 1, 0]])
    >>> y = np.array([1, 0, 0])
    >>> from sklearn.naive_bayes import GeneralNB, GaussianNB, BernoulliNB
    >>> clf = GeneralNB([
            (GaussianNB(), [0, 1, 2]),
            (BernoulliNB(), [3, 4])
        ])
    >>> clf.fit(X, y)
    GeneralNB(distributions=[
        (GaussianNB(priors=None, var_smoothing=1e-09), [0, 1, 2]),
        (BernoulliNB(alpha=1.0, binarize=0.0, class_prior=None, 
            fit_prior=True), [3, 4])])
    >>> print(clf.predict([[1.5, 2.3, 5.7, 0, 1]]))
    [1]
    >>> print(clf.score([[2.7, 3.8, 1, 0]],[1]))
    [1]
    """

    def __init__(self, distributions):
        self.distributions_ = distributions
        self.fits = []

    def __repr__(self):
        return f"{str(self.__class__.__name__)}(distributions={self.distributions_})"

    def fit(self, X, y):
=======
    ...               [2.7, 3.8, 2.3, 1, 0],
    ...               [1.7, 0.1, 4.5, 1, 0]])
    >>> y = np.array([1, 0, 0])
    >>> from sklearn.naive_bayes import GeneralNB, GaussianNB, BernoulliNB
    >>> clf = GeneralNB()
    >>> clf.fit(X, y, [(GaussianNB(), [0, 1, 2]),
    ...                (BernoulliNB(), [3, 4])])
    GeneralNB()
    >>> print(clf.predict([[1.5, 2.3, 5.7, 0, 1]]))
    [1]
    >>> print(clf.score([[2.7, 3.8, 1, 0, 1]],[0]))
    1.0
    """

    def __init__(self):
        self.fits_ = []

    def fit(self, X, y, distributions):
>>>>>>> e01984ca
        """Fit Gaussian Naive Bayes according to X, y

        Parameters
        ----------
        X : array-like, shape (n_samples, n_features)
            Training vectors, where n_samples is the number of samples
            and n_features is the number of features.
        y : array-like, shape (n_samples,)
            Target values.
<<<<<<< HEAD
        sample_weight : array-like, shape (n_samples,), optional (default=None)
            Weights applied to individual samples (1. for unweighted).
        fits : list of (NB, feature) tuples
            List of fitted NBs
=======
        distributions : list of tuples
            A list of (NB, features) tuples, where NB is 'BernoulliNB',
            'GaussianNB', 'MultinomialNB', 'ComplementNB' or 'CategoricalNB',
            and features is a list of indices.
>>>>>>> e01984ca

        Returns
        -------
        self : object
        """
<<<<<<< HEAD
        self.distributions_ = self._check_distributions(self.distributions_)
=======
        self._check_distributions(distributions, X)
        X, y = check_X_y(X, y)
        y = column_or_1d(y, warn=True)
>>>>>>> e01984ca

        # FIXME aggregate all classes and all priors?
        self.classes_ = np.unique(y)

<<<<<<< HEAD
        inits = [(nb,features) for (nb,features) in self.distributions_]

        self.fits = [(nb.fit(X[:,features],y), features)
                     for (nb,features) in inits]
=======
        inits = [(nb, features) for (nb, features) in distributions]

        self.fits_ = [(nb.fit(X[:, features], y), features)
                      for (nb, features) in inits]
>>>>>>> e01984ca

        return self

    def _joint_log_likelihood(self, X):
        """Calculate the posterior log probability of the samples X"""

        X = np.array(X)

        # For now assume all class log priors are the same for all the NB's
        # So we'll take the first one.
<<<<<<< HEAD
        log_priors = [nb.class_log_prior_
                      if hasattr(nb, 'class_log_prior_') else np.log(nb.class_prior_)
                      for (nb, _) in self.fits]
        log_prior = log_priors[0]

        jlls = [nb._joint_log_likelihood(X[:, features])
               for (nb, features) in self.fits]
=======
        log_priors = [
            nb.class_log_prior_
            if hasattr(nb, 'class_log_prior_') else np.log(nb.class_prior_)
            for (nb, _) in self.fits_]
        log_prior = log_priors[0]

        jlls = [nb._joint_log_likelihood(X[:, features])
                for (nb, features) in self.fits_]
>>>>>>> e01984ca

        # jlls has the shape (distribution, sample, class)
        jlls = np.hstack([jlls])

        # Remove the class log prior from all the distributions
        # but add it back after the summation
        jlls = jlls - log_prior
        jll = jlls.sum(axis=0) + log_prior

        return jll

    def _check_X(self, X):
<<<<<<< HEAD
        # Check for this and
        # Check for every distribution
        return X

    def _check_distributions(self, distr):
        # TODO
        # Check duplicate naive bayes algorithms
        # Check duplicate rows
        return distr

=======
        return check_array(X)

    def _check_distributions(self, distributions, X):
        """Check validity of distributions

        Distributions should be explicitly specified
        """
        valid_modules = copy.copy(__all__)
        valid_modules.remove("GeneralNB")
        dict_distribution = {}

        X = np.array(X)
        num_cols_expected = X.shape[-1]

        # Check type
        if not isinstance(distributions, list):
            raise TypeError(
                "Expected list but got {}".format(type(distributions)))

        # Check if all are sklearn classes
        for distribution in distributions:

            if not isinstance(distribution, tuple):
                raise TypeError(
                    "Expected tuple but got {}".format(type(distribution)))

            if len(distribution) != 2:
                raise ValueError("Expected tuple to have length of 2 " +
                                 "but got {}".format(len(distribution)))

            nb, features = distribution

            if callable(nb):
                raise ValueError("Wrong format specified.")
            if nb.__class__.__name__ not in valid_modules:
                raise ValueError(
                    "Distributions should be one of {}".format(valid_modules))
            for feature in features:
                if feature in dict_distribution:
                    raise ValueError(
                        "Duplicate specification of feature found.")
                else:
                    dict_distribution[feature] = nb.__class__.__name__.lower()

        num_cols = len(dict_distribution)
        if num_cols != num_cols_expected:
            raise ValueError("Expected {} features".format(num_cols_expected) +
                             " to have specified distributions " +
                             "but {} were specified.".format(num_cols))
>>>>>>> e01984ca


class GaussianNB(_BaseNB):
    """
    Gaussian Naive Bayes (GaussianNB)

    Can perform online updates to model parameters via :meth:`partial_fit`.
    For details on algorithm used to update feature means and variance online,
    see Stanford CS tech report STAN-CS-79-773 by Chan, Golub, and LeVeque:

        http://i.stanford.edu/pub/cstr/reports/cs/tr/79/773/CS-TR-79-773.pdf

    Read more in the :ref:`User Guide <gaussian_naive_bayes>`.

    Parameters
    ----------
    priors : array-like of shape (n_classes,)
        Prior probabilities of the classes. If specified the priors are not
        adjusted according to the data.

    var_smoothing : float, default=1e-9
        Portion of the largest variance of all features that is added to
        variances for calculation stability.

    Attributes
    ----------
    class_count_ : ndarray of shape (n_classes,)
        number of training samples observed in each class.

    class_prior_ : ndarray of shape (n_classes,)
        probability of each class.

    classes_ : ndarray of shape (n_classes,)
        class labels known to the classifier

    epsilon_ : float
        absolute additive value to variances

    sigma_ : ndarray of shape (n_classes, n_features)
        variance of each feature per class

    theta_ : ndarray of shape (n_classes, n_features)
        mean of each feature per class

    Examples
    --------
    >>> import numpy as np
    >>> X = np.array([[-1, -1], [-2, -1], [-3, -2], [1, 1], [2, 1], [3, 2]])
    >>> Y = np.array([1, 1, 1, 2, 2, 2])
    >>> from sklearn.naive_bayes import GaussianNB
    >>> clf = GaussianNB()
    >>> clf.fit(X, Y)
    GaussianNB()
    >>> print(clf.predict([[-0.8, -1]]))
    [1]
    >>> clf_pf = GaussianNB()
    >>> clf_pf.partial_fit(X, Y, np.unique(Y))
    GaussianNB()
    >>> print(clf_pf.predict([[-0.8, -1]]))
    [1]
    """

    def __init__(self, priors=None, var_smoothing=1e-9):
        self.priors = priors
        self.var_smoothing = var_smoothing

    def fit(self, X, y, sample_weight=None):
        """Fit Gaussian Naive Bayes according to X, y

        Parameters
        ----------
        X : array-like of shape (n_samples, n_features)
            Training vectors, where n_samples is the number of samples
            and n_features is the number of features.

        y : array-like of shape (n_samples,)
            Target values.

        sample_weight : array-like of shape (n_samples,), default=None
            Weights applied to individual samples (1. for unweighted).

            .. versionadded:: 0.17
               Gaussian Naive Bayes supports fitting with *sample_weight*.

        Returns
        -------
        self : object
        """
        y = column_or_1d(y, warn=True)
        return self._partial_fit(X, y, np.unique(y), _refit=True,
                                 sample_weight=sample_weight)

    def _check_X(self, X):
        return check_array(X)

    @staticmethod
    def _update_mean_variance(n_past, mu, var, X, sample_weight=None):
        """Compute online update of Gaussian mean and variance.

        Given starting sample count, mean, and variance, a new set of
        points X, and optionally sample weights, return the updated mean and
        variance. (NB - each dimension (column) in X is treated as independent
        -- you get variance, not covariance).

        Can take scalar mean and variance, or vector mean and variance to
        simultaneously update a number of independent Gaussians.

        See Stanford CS tech report STAN-CS-79-773 by Chan, Golub, and LeVeque:

        http://i.stanford.edu/pub/cstr/reports/cs/tr/79/773/CS-TR-79-773.pdf

        Parameters
        ----------
        n_past : int
            Number of samples represented in old mean and variance. If sample
            weights were given, this should contain the sum of sample
            weights represented in old mean and variance.

        mu : array-like of shape (number of Gaussians,)
            Means for Gaussians in original set.

        var : array-like of shape (number of Gaussians,)
            Variances for Gaussians in original set.

        sample_weight : array-like of shape (n_samples,), default=None
            Weights applied to individual samples (1. for unweighted).

        Returns
        -------
        total_mu : array-like of shape (number of Gaussians,)
            Updated mean for each Gaussian over the combined set.

        total_var : array-like of shape (number of Gaussians,)
            Updated variance for each Gaussian over the combined set.
        """
        if X.shape[0] == 0:
            return mu, var

        # Compute (potentially weighted) mean and variance of new datapoints
        if sample_weight is not None:
            n_new = float(sample_weight.sum())
            new_mu = np.average(X, axis=0, weights=sample_weight)
            new_var = np.average((X - new_mu) ** 2, axis=0,
                                 weights=sample_weight)
        else:
            n_new = X.shape[0]
            new_var = np.var(X, axis=0)
            new_mu = np.mean(X, axis=0)

        if n_past == 0:
            return new_mu, new_var

        n_total = float(n_past + n_new)

        # Combine mean of old and new data, taking into consideration
        # (weighted) number of observations
        total_mu = (n_new * new_mu + n_past * mu) / n_total

        # Combine variance of old and new data, taking into consideration
        # (weighted) number of observations. This is achieved by combining
        # the sum-of-squared-differences (ssd)
        old_ssd = n_past * var
        new_ssd = n_new * new_var
        total_ssd = (old_ssd + new_ssd +
                     (n_new * n_past / n_total) * (mu - new_mu) ** 2)
        total_var = total_ssd / n_total

        return total_mu, total_var

    def partial_fit(self, X, y, classes=None, sample_weight=None):
        """Incremental fit on a batch of samples.

        This method is expected to be called several times consecutively
        on different chunks of a dataset so as to implement out-of-core
        or online learning.

        This is especially useful when the whole dataset is too big to fit in
        memory at once.

        This method has some performance and numerical stability overhead,
        hence it is better to call partial_fit on chunks of data that are
        as large as possible (as long as fitting in the memory budget) to
        hide the overhead.

        Parameters
        ----------
        X : array-like of shape (n_samples, n_features)
            Training vectors, where n_samples is the number of samples and
            n_features is the number of features.

        y : array-like of shape (n_samples,)
            Target values.

        classes : array-like of shape (n_classes,), default=None
            List of all the classes that can possibly appear in the y vector.

            Must be provided at the first call to partial_fit, can be omitted
            in subsequent calls.

        sample_weight : array-like of shape (n_samples,), default=None
            Weights applied to individual samples (1. for unweighted).

            .. versionadded:: 0.17

        Returns
        -------
        self : object
        """
        return self._partial_fit(X, y, classes, _refit=False,
                                 sample_weight=sample_weight)

    def _partial_fit(self, X, y, classes=None, _refit=False,
                     sample_weight=None):
        """Actual implementation of Gaussian NB fitting.

        Parameters
        ----------
        X : array-like of shape (n_samples, n_features)
            Training vectors, where n_samples is the number of samples and
            n_features is the number of features.

        y : array-like of shape (n_samples,)
            Target values.

        classes : array-like of shape (n_classes,), default=None
            List of all the classes that can possibly appear in the y vector.

            Must be provided at the first call to partial_fit, can be omitted
            in subsequent calls.

        _refit : bool, default=False
            If true, act as though this were the first time we called
            _partial_fit (ie, throw away any past fitting and start over).

        sample_weight : array-like of shape (n_samples,), default=None
            Weights applied to individual samples (1. for unweighted).

        Returns
        -------
        self : object
        """
        X, y = check_X_y(X, y)
        if sample_weight is not None:
            sample_weight = _check_sample_weight(sample_weight, X)

        # If the ratio of data variance between dimensions is too small, it
        # will cause numerical errors. To address this, we artificially
        # boost the variance by epsilon, a small fraction of the standard
        # deviation of the largest dimension.
        self.epsilon_ = self.var_smoothing * np.var(X, axis=0).max()

        if _refit:
            self.classes_ = None

        if _check_partial_fit_first_call(self, classes):
            # This is the first call to partial_fit:
            # initialize various cumulative counters
            n_features = X.shape[1]
            n_classes = len(self.classes_)
            self.theta_ = np.zeros((n_classes, n_features))
            self.sigma_ = np.zeros((n_classes, n_features))

            self.class_count_ = np.zeros(n_classes, dtype=np.float64)

            # Initialise the class prior
            # Take into account the priors
            if self.priors is not None:
                priors = np.asarray(self.priors)
                # Check that the provide prior match the number of classes
                if len(priors) != n_classes:
                    raise ValueError('Number of priors must match number of'
                                     ' classes.')
                # Check that the sum is 1
                if not np.isclose(priors.sum(), 1.0):
                    raise ValueError('The sum of the priors should be 1.')
                # Check that the prior are non-negative
                if (priors < 0).any():
                    raise ValueError('Priors must be non-negative.')
                self.class_prior_ = priors
            else:
                # Initialize the priors to zeros for each class
                self.class_prior_ = np.zeros(len(self.classes_),
                                             dtype=np.float64)
        else:
            if X.shape[1] != self.theta_.shape[1]:
                msg = "Number of features %d does not match previous data %d."
                raise ValueError(msg % (X.shape[1], self.theta_.shape[1]))
            # Put epsilon back in each time
            self.sigma_[:, :] -= self.epsilon_

        classes = self.classes_

        unique_y = np.unique(y)
        unique_y_in_classes = np.in1d(unique_y, classes)

        if not np.all(unique_y_in_classes):
            raise ValueError("The target label(s) %s in y do not exist in the "
                             "initial classes %s" %
                             (unique_y[~unique_y_in_classes], classes))

        for y_i in unique_y:
            i = classes.searchsorted(y_i)
            X_i = X[y == y_i, :]

            if sample_weight is not None:
                sw_i = sample_weight[y == y_i]
                N_i = sw_i.sum()
            else:
                sw_i = None
                N_i = X_i.shape[0]

            new_theta, new_sigma = self._update_mean_variance(
                self.class_count_[i], self.theta_[i, :], self.sigma_[i, :],
                X_i, sw_i)

            self.theta_[i, :] = new_theta
            self.sigma_[i, :] = new_sigma
            self.class_count_[i] += N_i

        self.sigma_[:, :] += self.epsilon_

        # Update if only no priors is provided
        if self.priors is None:
            # Empirical prior, with sample_weight taken into account
            self.class_prior_ = self.class_count_ / self.class_count_.sum()

        return self

    def _joint_log_likelihood(self, X):
        joint_log_likelihood = []
        for i in range(np.size(self.classes_)):
            jointi = np.log(self.class_prior_[i])
            n_ij = - 0.5 * np.sum(np.log(2. * np.pi * self.sigma_[i, :]))
            n_ij -= 0.5 * np.sum(((X - self.theta_[i, :]) ** 2) /
                                 (self.sigma_[i, :]), 1)
            joint_log_likelihood.append(jointi + n_ij)

        joint_log_likelihood = np.array(joint_log_likelihood).T
        return joint_log_likelihood


_ALPHA_MIN = 1e-10


class _BaseDiscreteNB(_BaseNB):
    """Abstract base class for naive Bayes on discrete/categorical data

    Any estimator based on this class should provide:

    __init__
    _joint_log_likelihood(X) as per _BaseNB
    """

    def _check_X(self, X):
        return check_array(X, accept_sparse='csr')

    def _check_X_y(self, X, y):
        return check_X_y(X, y, accept_sparse='csr')

    def _update_class_log_prior(self, class_prior=None):
        n_classes = len(self.classes_)
        if class_prior is not None:
            if len(class_prior) != n_classes:
                raise ValueError("Number of priors must match number of"
                                 " classes.")
            self.class_log_prior_ = np.log(class_prior)
        elif self.fit_prior:
            with warnings.catch_warnings():
                # silence the warning when count is 0 because class was not yet
                # observed
                warnings.simplefilter("ignore", RuntimeWarning)
                log_class_count = np.log(self.class_count_)

            # empirical prior, with sample_weight taken into account
            self.class_log_prior_ = (log_class_count -
                                     np.log(self.class_count_.sum()))
        else:
            self.class_log_prior_ = np.full(n_classes, -np.log(n_classes))

    def _check_alpha(self):
        if np.min(self.alpha) < 0:
            raise ValueError('Smoothing parameter alpha = %.1e. '
                             'alpha should be > 0.' % np.min(self.alpha))
        if isinstance(self.alpha, np.ndarray):
            if not self.alpha.shape[0] == self.n_features_:
                raise ValueError("alpha should be a scalar or a numpy array "
                                 "with shape [n_features]")
        if np.min(self.alpha) < _ALPHA_MIN:
            warnings.warn('alpha too small will result in numeric errors, '
                          'setting alpha = %.1e' % _ALPHA_MIN)
            return np.maximum(self.alpha, _ALPHA_MIN)
        return self.alpha

    def partial_fit(self, X, y, classes=None, sample_weight=None):
        """Incremental fit on a batch of samples.

        This method is expected to be called several times consecutively
        on different chunks of a dataset so as to implement out-of-core
        or online learning.

        This is especially useful when the whole dataset is too big to fit in
        memory at once.

        This method has some performance overhead hence it is better to call
        partial_fit on chunks of data that are as large as possible
        (as long as fitting in the memory budget) to hide the overhead.

        Parameters
        ----------
        X : {array-like, sparse matrix} of shape (n_samples, n_features)
            Training vectors, where n_samples is the number of samples and
            n_features is the number of features.

        y : array-like of shape (n_samples,)
            Target values.

        classes : array-like of shape (n_classes), default=None
            List of all the classes that can possibly appear in the y vector.

            Must be provided at the first call to partial_fit, can be omitted
            in subsequent calls.

        sample_weight : array-like of shape (n_samples,), default=None
            Weights applied to individual samples (1. for unweighted).

        Returns
        -------
        self : object
        """
        X, y = self._check_X_y(X, y)
        _, n_features = X.shape

        if _check_partial_fit_first_call(self, classes):
            # This is the first call to partial_fit:
            # initialize various cumulative counters
            n_effective_classes = len(classes) if len(classes) > 1 else 2
            self._init_counters(n_effective_classes, n_features)
            self.n_features_ = n_features
        elif n_features != self.n_features_:
            msg = "Number of features %d does not match previous data %d."
            raise ValueError(msg % (n_features, self.n_features_))

        Y = label_binarize(y, classes=self.classes_)
        if Y.shape[1] == 1:
            Y = np.concatenate((1 - Y, Y), axis=1)

        if X.shape[0] != Y.shape[0]:
            msg = "X.shape[0]=%d and y.shape[0]=%d are incompatible."
            raise ValueError(msg % (X.shape[0], y.shape[0]))

        # label_binarize() returns arrays with dtype=np.int64.
        # We convert it to np.float64 to support sample_weight consistently
        Y = Y.astype(np.float64, copy=False)
        if sample_weight is not None:
            sample_weight = _check_sample_weight(sample_weight, X)
            sample_weight = np.atleast_2d(sample_weight)
            Y *= sample_weight.T

        class_prior = self.class_prior

        # Count raw events from data before updating the class log prior
        # and feature log probas
        self._count(X, Y)

        # XXX: OPTIM: we could introduce a public finalization method to
        # be called by the user explicitly just once after several consecutive
        # calls to partial_fit and prior any call to predict[_[log_]proba]
        # to avoid computing the smooth log probas at each call to partial fit
        alpha = self._check_alpha()
        self._update_feature_log_prob(alpha)
        self._update_class_log_prior(class_prior=class_prior)
        return self

    def fit(self, X, y, sample_weight=None):
        """Fit Naive Bayes classifier according to X, y

        Parameters
        ----------
        X : {array-like, sparse matrix} of shape (n_samples, n_features)
            Training vectors, where n_samples is the number of samples and
            n_features is the number of features.

        y : array-like of shape (n_samples,)
            Target values.

        sample_weight : array-like of shape (n_samples,), default=None
            Weights applied to individual samples (1. for unweighted).

        Returns
        -------
        self : object
        """
        X, y = self._check_X_y(X, y)
        _, n_features = X.shape
        self.n_features_ = n_features

        labelbin = LabelBinarizer()
        Y = labelbin.fit_transform(y)
        self.classes_ = labelbin.classes_
        if Y.shape[1] == 1:
            Y = np.concatenate((1 - Y, Y), axis=1)

        # LabelBinarizer().fit_transform() returns arrays with dtype=np.int64.
        # We convert it to np.float64 to support sample_weight consistently;
        # this means we also don't have to cast X to floating point
        if sample_weight is not None:
            Y = Y.astype(np.float64, copy=False)
            sample_weight = _check_sample_weight(sample_weight, X)
            sample_weight = np.atleast_2d(sample_weight)
            Y *= sample_weight.T

        class_prior = self.class_prior

        # Count raw events from data before updating the class log prior
        # and feature log probas
        n_effective_classes = Y.shape[1]

        self._init_counters(n_effective_classes, n_features)
        self._count(X, Y)
        alpha = self._check_alpha()
        self._update_feature_log_prob(alpha)
        self._update_class_log_prior(class_prior=class_prior)
        return self

    def _init_counters(self, n_effective_classes, n_features):
        self.class_count_ = np.zeros(n_effective_classes, dtype=np.float64)
        self.feature_count_ = np.zeros((n_effective_classes, n_features),
                                       dtype=np.float64)

    # XXX The following is a stopgap measure; we need to set the dimensions
    # of class_log_prior_ and feature_log_prob_ correctly.
    def _get_coef(self):
        return (self.feature_log_prob_[1:]
                if len(self.classes_) == 2 else self.feature_log_prob_)

    def _get_intercept(self):
        return (self.class_log_prior_[1:]
                if len(self.classes_) == 2 else self.class_log_prior_)

    coef_ = property(_get_coef)
    intercept_ = property(_get_intercept)

    def _more_tags(self):
        return {'poor_score': True}


class MultinomialNB(_BaseDiscreteNB):
    """
    Naive Bayes classifier for multinomial models

    The multinomial Naive Bayes classifier is suitable for classification with
    discrete features (e.g., word counts for text classification). The
    multinomial distribution normally requires integer feature counts. However,
    in practice, fractional counts such as tf-idf may also work.

    Read more in the :ref:`User Guide <multinomial_naive_bayes>`.

    Parameters
    ----------
    alpha : float, default=1.0
        Additive (Laplace/Lidstone) smoothing parameter
        (0 for no smoothing).

    fit_prior : bool, default=True
        Whether to learn class prior probabilities or not.
        If false, a uniform prior will be used.

    class_prior : array-like of shape (n_classes,), default=None
        Prior probabilities of the classes. If specified the priors are not
        adjusted according to the data.

    Attributes
    ----------
    class_count_ : ndarray of shape (n_classes,)
        Number of samples encountered for each class during fitting. This
        value is weighted by the sample weight when provided.

    class_log_prior_ : ndarray of shape (n_classes, )
        Smoothed empirical log probability for each class.

    classes_ : ndarray of shape (n_classes,)
        Class labels known to the classifier

    coef_ : ndarray of shape (n_classes, n_features)
        Mirrors ``feature_log_prob_`` for interpreting MultinomialNB
        as a linear model.

    feature_count_ : ndarray of shape (n_classes, n_features)
        Number of samples encountered for each (class, feature)
        during fitting. This value is weighted by the sample weight when
        provided.

    feature_log_prob_ : ndarray of shape (n_classes, n_features)
        Empirical log probability of features
        given a class, ``P(x_i|y)``.

    intercept_ : ndarray of shape (n_classes, )
        Mirrors ``class_log_prior_`` for interpreting MultinomialNB
        as a linear model.

    n_features_ : int
        Number of features of each sample.

    Examples
    --------
    >>> import numpy as np
    >>> rng = np.random.RandomState(1)
    >>> X = rng.randint(5, size=(6, 100))
    >>> y = np.array([1, 2, 3, 4, 5, 6])
    >>> from sklearn.naive_bayes import MultinomialNB
    >>> clf = MultinomialNB()
    >>> clf.fit(X, y)
    MultinomialNB()
    >>> print(clf.predict(X[2:3]))
    [3]

    Notes
    -----
    For the rationale behind the names `coef_` and `intercept_`, i.e.
    naive Bayes as a linear classifier, see J. Rennie et al. (2003),
    Tackling the poor assumptions of naive Bayes text classifiers, ICML.

    References
    ----------
    C.D. Manning, P. Raghavan and H. Schuetze (2008). Introduction to
    Information Retrieval. Cambridge University Press, pp. 234-265.
    https://nlp.stanford.edu/IR-book/html/htmledition/naive-bayes-text-classification-1.html
    """

    def __init__(self, alpha=1.0, fit_prior=True, class_prior=None):
        self.alpha = alpha
        self.fit_prior = fit_prior
        self.class_prior = class_prior

    def _more_tags(self):
        return {'requires_positive_X': True}

    def _count(self, X, Y):
        """Count and smooth feature occurrences."""
        check_non_negative(X, "MultinomialNB (input X)")
        self.feature_count_ += safe_sparse_dot(Y.T, X)
        self.class_count_ += Y.sum(axis=0)

    def _update_feature_log_prob(self, alpha):
        """Apply smoothing to raw counts and recompute log probabilities"""
        smoothed_fc = self.feature_count_ + alpha
        smoothed_cc = smoothed_fc.sum(axis=1)

        self.feature_log_prob_ = (np.log(smoothed_fc) -
                                  np.log(smoothed_cc.reshape(-1, 1)))

    def _joint_log_likelihood(self, X):
        """Calculate the posterior log probability of the samples X"""
        return (safe_sparse_dot(X, self.feature_log_prob_.T) +
                self.class_log_prior_)


class ComplementNB(_BaseDiscreteNB):
    """The Complement Naive Bayes classifier described in Rennie et al. (2003).

    The Complement Naive Bayes classifier was designed to correct the "severe
    assumptions" made by the standard Multinomial Naive Bayes classifier. It is
    particularly suited for imbalanced data sets.

    Read more in the :ref:`User Guide <complement_naive_bayes>`.

    Parameters
    ----------
    alpha : float, default=1.0
        Additive (Laplace/Lidstone) smoothing parameter (0 for no smoothing).

    fit_prior : bool, default=True
        Only used in edge case with a single class in the training set.

    class_prior : array-like of shape (n_classes,), default=None
        Prior probabilities of the classes. Not used.

    norm : bool, default=False
        Whether or not a second normalization of the weights is performed. The
        default behavior mirrors the implementations found in Mahout and Weka,
        which do not follow the full algorithm described in Table 9 of the
        paper.

    Attributes
    ----------
    class_count_ : ndarray of shape (n_classes,)
        Number of samples encountered for each class during fitting. This
        value is weighted by the sample weight when provided.

    class_log_prior_ : ndarray of shape (n_classes,)
        Smoothed empirical log probability for each class. Only used in edge
        case with a single class in the training set.

    classes_ : ndarray of shape (n_classes,)
        Class labels known to the classifier

    feature_all_ : ndarray of shape (n_features,)
        Number of samples encountered for each feature during fitting. This
        value is weighted by the sample weight when provided.

    feature_count_ : ndarray of shape (n_classes, n_features)
        Number of samples encountered for each (class, feature) during fitting.
        This value is weighted by the sample weight when provided.

    feature_log_prob_ : ndarray of shape (n_classes, n_features)
        Empirical weights for class complements.

    n_features_ : int
        Number of features of each sample.

    Examples
    --------
    >>> import numpy as np
    >>> rng = np.random.RandomState(1)
    >>> X = rng.randint(5, size=(6, 100))
    >>> y = np.array([1, 2, 3, 4, 5, 6])
    >>> from sklearn.naive_bayes import ComplementNB
    >>> clf = ComplementNB()
    >>> clf.fit(X, y)
    ComplementNB()
    >>> print(clf.predict(X[2:3]))
    [3]

    References
    ----------
    Rennie, J. D., Shih, L., Teevan, J., & Karger, D. R. (2003).
    Tackling the poor assumptions of naive bayes text classifiers. In ICML
    (Vol. 3, pp. 616-623).
    https://people.csail.mit.edu/jrennie/papers/icml03-nb.pdf
    """

    def __init__(self, alpha=1.0, fit_prior=True, class_prior=None,
                 norm=False):
        self.alpha = alpha
        self.fit_prior = fit_prior
        self.class_prior = class_prior
        self.norm = norm

    def _more_tags(self):
        return {'requires_positive_X': True}

    def _count(self, X, Y):
        """Count feature occurrences."""
        check_non_negative(X, "ComplementNB (input X)")
        self.feature_count_ += safe_sparse_dot(Y.T, X)
        self.class_count_ += Y.sum(axis=0)
        self.feature_all_ = self.feature_count_.sum(axis=0)

    def _update_feature_log_prob(self, alpha):
        """Apply smoothing to raw counts and compute the weights."""
        comp_count = self.feature_all_ + alpha - self.feature_count_
        logged = np.log(comp_count / comp_count.sum(axis=1, keepdims=True))
        # _BaseNB.predict uses argmax, but ComplementNB operates with argmin.
        if self.norm:
            summed = logged.sum(axis=1, keepdims=True)
            feature_log_prob = logged / summed
        else:
            feature_log_prob = -logged
        self.feature_log_prob_ = feature_log_prob

    def _joint_log_likelihood(self, X):
        """Calculate the class scores for the samples in X."""
        jll = safe_sparse_dot(X, self.feature_log_prob_.T)
        if len(self.classes_) == 1:
            jll += self.class_log_prior_
        return jll


class BernoulliNB(_BaseDiscreteNB):
    """Naive Bayes classifier for multivariate Bernoulli models.

    Like MultinomialNB, this classifier is suitable for discrete data. The
    difference is that while MultinomialNB works with occurrence counts,
    BernoulliNB is designed for binary/boolean features.

    Read more in the :ref:`User Guide <bernoulli_naive_bayes>`.

    Parameters
    ----------
    alpha : float, default=1.0
        Additive (Laplace/Lidstone) smoothing parameter
        (0 for no smoothing).

    binarize : float or None, default=0.0
        Threshold for binarizing (mapping to booleans) of sample features.
        If None, input is presumed to already consist of binary vectors.

    fit_prior : bool, default=True
        Whether to learn class prior probabilities or not.
        If false, a uniform prior will be used.

    class_prior : array-like of shape (n_classes,), default=None
        Prior probabilities of the classes. If specified the priors are not
        adjusted according to the data.

    Attributes
    ----------
    class_count_ : ndarray of shape (n_classes)
        Number of samples encountered for each class during fitting. This
        value is weighted by the sample weight when provided.

    class_log_prior_ : ndarray of shape (n_classes)
        Log probability of each class (smoothed).

    classes_ : ndarray of shape (n_classes,)
        Class labels known to the classifier

    feature_count_ : ndarray of shape (n_classes, n_features)
        Number of samples encountered for each (class, feature)
        during fitting. This value is weighted by the sample weight when
        provided.

    feature_log_prob_ : ndarray of shape (n_classes, n_features)
        Empirical log probability of features given a class, P(x_i|y).

    n_features_ : int
        Number of features of each sample.

    Examples
    --------
    >>> import numpy as np
    >>> rng = np.random.RandomState(1)
    >>> X = rng.randint(5, size=(6, 100))
    >>> Y = np.array([1, 2, 3, 4, 4, 5])
    >>> from sklearn.naive_bayes import BernoulliNB
    >>> clf = BernoulliNB()
    >>> clf.fit(X, Y)
    BernoulliNB()
    >>> print(clf.predict(X[2:3]))
    [3]

    References
    ----------
    C.D. Manning, P. Raghavan and H. Schuetze (2008). Introduction to
    Information Retrieval. Cambridge University Press, pp. 234-265.
    https://nlp.stanford.edu/IR-book/html/htmledition/the-bernoulli-model-1.html

    A. McCallum and K. Nigam (1998). A comparison of event models for naive
    Bayes text classification. Proc. AAAI/ICML-98 Workshop on Learning for
    Text Categorization, pp. 41-48.

    V. Metsis, I. Androutsopoulos and G. Paliouras (2006). Spam filtering with
    naive Bayes -- Which naive Bayes? 3rd Conf. on Email and Anti-Spam (CEAS).
    """

    def __init__(self, alpha=1.0, binarize=.0, fit_prior=True,
                 class_prior=None):
        self.alpha = alpha
        self.binarize = binarize
        self.fit_prior = fit_prior
        self.class_prior = class_prior

    def _check_X(self, X):
        X = super()._check_X(X)
        if self.binarize is not None:
            X = binarize(X, threshold=self.binarize)
        return X

    def _check_X_y(self, X, y):
        X, y = super()._check_X_y(X, y)
        if self.binarize is not None:
            X = binarize(X, threshold=self.binarize)
        return X, y

    def _count(self, X, Y):
        """Count and smooth feature occurrences."""
        self.feature_count_ += safe_sparse_dot(Y.T, X)
        self.class_count_ += Y.sum(axis=0)

    def _update_feature_log_prob(self, alpha):
        """Apply smoothing to raw counts and recompute log probabilities"""
        smoothed_fc = self.feature_count_ + alpha
        smoothed_cc = self.class_count_ + alpha * 2

        self.feature_log_prob_ = (np.log(smoothed_fc) -
                                  np.log(smoothed_cc.reshape(-1, 1)))

    def _joint_log_likelihood(self, X):
        """Calculate the posterior log probability of the samples X"""
        n_classes, n_features = self.feature_log_prob_.shape
        n_samples, n_features_X = X.shape

        if n_features_X != n_features:
            raise ValueError("Expected input with %d features, got %d instead"
                             % (n_features, n_features_X))

        neg_prob = np.log(1 - np.exp(self.feature_log_prob_))
        # Compute  neg_prob · (1 - X).T  as  ∑neg_prob - X · neg_prob
        jll = safe_sparse_dot(X, (self.feature_log_prob_ - neg_prob).T)
        jll += self.class_log_prior_ + neg_prob.sum(axis=1)

        return jll


class CategoricalNB(_BaseDiscreteNB):
    """Naive Bayes classifier for categorical features

    The categorical Naive Bayes classifier is suitable for classification with
    discrete features that are categorically distributed. The categories of
    each feature are drawn from a categorical distribution.

    Read more in the :ref:`User Guide <categorical_naive_bayes>`.

    Parameters
    ----------
    alpha : float, default=1.0
        Additive (Laplace/Lidstone) smoothing parameter
        (0 for no smoothing).

    fit_prior : bool, default=True
        Whether to learn class prior probabilities or not.
        If false, a uniform prior will be used.

    class_prior : array-like of shape (n_classes,), default=None
        Prior probabilities of the classes. If specified the priors are not
        adjusted according to the data.

    Attributes
    ----------
    category_count_ : list of arrays of shape (n_features,)
        Holds arrays of shape (n_classes, n_categories of respective feature)
        for each feature. Each array provides the number of samples
        encountered for each class and category of the specific feature.

    class_count_ : ndarray of shape (n_classes,)
        Number of samples encountered for each class during fitting. This
        value is weighted by the sample weight when provided.

    class_log_prior_ : ndarray of shape (n_classes,)
        Smoothed empirical log probability for each class.

    classes_ : ndarray of shape (n_classes,)
        Class labels known to the classifier

    feature_log_prob_ : list of arrays of shape (n_features,)
        Holds arrays of shape (n_classes, n_categories of respective feature)
        for each feature. Each array provides the empirical log probability
        of categories given the respective feature and class, ``P(x_i|y)``.

    n_features_ : int
        Number of features of each sample.

    Examples
    --------
    >>> import numpy as np
    >>> rng = np.random.RandomState(1)
    >>> X = rng.randint(5, size=(6, 100))
    >>> y = np.array([1, 2, 3, 4, 5, 6])
    >>> from sklearn.naive_bayes import CategoricalNB
    >>> clf = CategoricalNB()
    >>> clf.fit(X, y)
    CategoricalNB()
    >>> print(clf.predict(X[2:3]))
    [3]
    """

    def __init__(self, alpha=1.0, fit_prior=True, class_prior=None):
        self.alpha = alpha
        self.fit_prior = fit_prior
        self.class_prior = class_prior

    def fit(self, X, y, sample_weight=None):
        """Fit Naive Bayes classifier according to X, y

        Parameters
        ----------
        X : {array-like, sparse matrix} of shape (n_samples, n_features)
            Training vectors, where n_samples is the number of samples and
            n_features is the number of features. Here, each feature of X is
            assumed to be from a different categorical distribution.
            It is further assumed that all categories of each feature are
            represented by the numbers 0, ..., n - 1, where n refers to the
            total number of categories for the given feature. This can, for
            instance, be achieved with the help of OrdinalEncoder.

        y : array-like of shape (n_samples,)
            Target values.

        sample_weight : array-like of shape (n_samples), default=None
            Weights applied to individual samples (1. for unweighted).

        Returns
        -------
        self : object
        """
        return super().fit(X, y, sample_weight=sample_weight)

    def partial_fit(self, X, y, classes=None, sample_weight=None):
        """Incremental fit on a batch of samples.

        This method is expected to be called several times consecutively
        on different chunks of a dataset so as to implement out-of-core
        or online learning.

        This is especially useful when the whole dataset is too big to fit in
        memory at once.

        This method has some performance overhead hence it is better to call
        partial_fit on chunks of data that are as large as possible
        (as long as fitting in the memory budget) to hide the overhead.

        Parameters
        ----------
        X : {array-like, sparse matrix} of shape (n_samples, n_features)
            Training vectors, where n_samples is the number of samples and
            n_features is the number of features. Here, each feature of X is
            assumed to be from a different categorical distribution.
            It is further assumed that all categories of each feature are
            represented by the numbers 0, ..., n - 1, where n refers to the
            total number of categories for the given feature. This can, for
            instance, be achieved with the help of OrdinalEncoder.

        y : array-like of shape (n_samples)
            Target values.

        classes : array-like of shape (n_classes), default=None
            List of all the classes that can possibly appear in the y vector.

            Must be provided at the first call to partial_fit, can be omitted
            in subsequent calls.

        sample_weight : array-like of shape (n_samples), default=None
            Weights applied to individual samples (1. for unweighted).

        Returns
        -------
        self : object
        """
        return super().partial_fit(X, y, classes,
                                   sample_weight=sample_weight)

    def _check_X(self, X):
        X = check_array(X, dtype='int', accept_sparse=False,
                        force_all_finite=True)
        if np.any(X < 0):
            raise ValueError("X must not contain negative values.")
        return X

    def _check_X_y(self, X, y):
        X, y = check_X_y(X, y, dtype='int', accept_sparse=False,
                         force_all_finite=True)
        if np.any(X < 0):
            raise ValueError("X must not contain negative values.")
        return X, y

    def _init_counters(self, n_effective_classes, n_features):
        self.class_count_ = np.zeros(n_effective_classes, dtype=np.float64)
        self.category_count_ = [np.zeros((n_effective_classes, 0))
                                for _ in range(n_features)]

    def _count(self, X, Y):
        def _update_cat_count_dims(cat_count, highest_feature):
            diff = highest_feature + 1 - cat_count.shape[1]
            if diff > 0:
                # we append a column full of zeros for each new category
                return np.pad(cat_count, [(0, 0), (0, diff)], 'constant')
            return cat_count

        def _update_cat_count(X_feature, Y, cat_count, n_classes):
            for j in range(n_classes):
                mask = Y[:, j].astype(bool)
                if Y.dtype.type == np.int64:
                    weights = None
                else:
                    weights = Y[mask, j]
                counts = np.bincount(X_feature[mask], weights=weights)
                indices = np.nonzero(counts)[0]
                cat_count[j, indices] += counts[indices]

        self.class_count_ += Y.sum(axis=0)
        for i in range(self.n_features_):
            X_feature = X[:, i]
            self.category_count_[i] = _update_cat_count_dims(
                self.category_count_[i], X_feature.max())
            _update_cat_count(X_feature, Y,
                              self.category_count_[i],
                              self.class_count_.shape[0])

    def _update_feature_log_prob(self, alpha):
        feature_log_prob = []
        for i in range(self.n_features_):
            smoothed_cat_count = self.category_count_[i] + alpha
            smoothed_class_count = smoothed_cat_count.sum(axis=1)
            feature_log_prob.append(
                np.log(smoothed_cat_count) -
                np.log(smoothed_class_count.reshape(-1, 1)))
        self.feature_log_prob_ = feature_log_prob

    def _joint_log_likelihood(self, X):
        if not X.shape[1] == self.n_features_:
            raise ValueError("Expected input with %d features, got %d instead"
                             % (self.n_features_, X.shape[1]))
        jll = np.zeros((X.shape[0], self.class_count_.shape[0]))
        for i in range(self.n_features_):
            indices = X[:, i]
            jll += self.feature_log_prob_[i][:, indices].T
        total_ll = jll + self.class_log_prior_
        return total_ll


# TODO: remove in 0.24
@deprecated("BaseNB is deprecated in version "
            "0.22 and will be removed in version 0.24.")
class BaseNB(_BaseNB):
    pass


# TODO: remove in 0.24
@deprecated("BaseDiscreteNB is deprecated in version "
            "0.22 and will be removed in version 0.24.")
class BaseDiscreteNB(_BaseDiscreteNB):
    pass<|MERGE_RESOLUTION|>--- conflicted
+++ resolved
@@ -115,26 +115,6 @@
         return np.exp(self.predict_log_proba(X))
 
 
-<<<<<<< HEAD
-
-class GeneralNB(_BaseNB):
-    """General Naive Bayes
-
-    Parameters
-    ----------
-    distributions : list of tuples
-        Prior probabilities of the classes. If specified the priors are not
-        adjusted according to the data.
-
-    Attributes
-    ----------
-    class_prior_ : array, shape (n_classes,)
-        probability of each class.
-    class_count_ : array, shape (n_classes,)
-        number of training samples observed in each class.
-    fits_ : list of objects
-        list of objects that inherit from BaseNB
-=======
 class GeneralNB(_BaseNB):
     """General Naive Bayes
 
@@ -144,41 +124,11 @@
     ----------
     fits_ : list of objects
         list of fitted classifiers
->>>>>>> e01984ca
 
     Examples
     --------
     >>> import numpy as np
     >>> X = np.array([[1.5, 2.3, 5.7, 0, 1],
-<<<<<<< HEAD
-                      [2.7, 3.8, 2.3, 1, 0],
-                      [1.7, 0.1, 4.5, 1, 0]])
-    >>> y = np.array([1, 0, 0])
-    >>> from sklearn.naive_bayes import GeneralNB, GaussianNB, BernoulliNB
-    >>> clf = GeneralNB([
-            (GaussianNB(), [0, 1, 2]),
-            (BernoulliNB(), [3, 4])
-        ])
-    >>> clf.fit(X, y)
-    GeneralNB(distributions=[
-        (GaussianNB(priors=None, var_smoothing=1e-09), [0, 1, 2]),
-        (BernoulliNB(alpha=1.0, binarize=0.0, class_prior=None, 
-            fit_prior=True), [3, 4])])
-    >>> print(clf.predict([[1.5, 2.3, 5.7, 0, 1]]))
-    [1]
-    >>> print(clf.score([[2.7, 3.8, 1, 0]],[1]))
-    [1]
-    """
-
-    def __init__(self, distributions):
-        self.distributions_ = distributions
-        self.fits = []
-
-    def __repr__(self):
-        return f"{str(self.__class__.__name__)}(distributions={self.distributions_})"
-
-    def fit(self, X, y):
-=======
     ...               [2.7, 3.8, 2.3, 1, 0],
     ...               [1.7, 0.1, 4.5, 1, 0]])
     >>> y = np.array([1, 0, 0])
@@ -197,7 +147,6 @@
         self.fits_ = []
 
     def fit(self, X, y, distributions):
->>>>>>> e01984ca
         """Fit Gaussian Naive Bayes according to X, y
 
         Parameters
@@ -207,44 +156,26 @@
             and n_features is the number of features.
         y : array-like, shape (n_samples,)
             Target values.
-<<<<<<< HEAD
-        sample_weight : array-like, shape (n_samples,), optional (default=None)
-            Weights applied to individual samples (1. for unweighted).
-        fits : list of (NB, feature) tuples
-            List of fitted NBs
-=======
         distributions : list of tuples
             A list of (NB, features) tuples, where NB is 'BernoulliNB',
             'GaussianNB', 'MultinomialNB', 'ComplementNB' or 'CategoricalNB',
             and features is a list of indices.
->>>>>>> e01984ca
 
         Returns
         -------
         self : object
         """
-<<<<<<< HEAD
-        self.distributions_ = self._check_distributions(self.distributions_)
-=======
         self._check_distributions(distributions, X)
         X, y = check_X_y(X, y)
         y = column_or_1d(y, warn=True)
->>>>>>> e01984ca
 
         # FIXME aggregate all classes and all priors?
         self.classes_ = np.unique(y)
 
-<<<<<<< HEAD
-        inits = [(nb,features) for (nb,features) in self.distributions_]
-
-        self.fits = [(nb.fit(X[:,features],y), features)
-                     for (nb,features) in inits]
-=======
         inits = [(nb, features) for (nb, features) in distributions]
 
         self.fits_ = [(nb.fit(X[:, features], y), features)
                       for (nb, features) in inits]
->>>>>>> e01984ca
 
         return self
 
@@ -255,15 +186,6 @@
 
         # For now assume all class log priors are the same for all the NB's
         # So we'll take the first one.
-<<<<<<< HEAD
-        log_priors = [nb.class_log_prior_
-                      if hasattr(nb, 'class_log_prior_') else np.log(nb.class_prior_)
-                      for (nb, _) in self.fits]
-        log_prior = log_priors[0]
-
-        jlls = [nb._joint_log_likelihood(X[:, features])
-               for (nb, features) in self.fits]
-=======
         log_priors = [
             nb.class_log_prior_
             if hasattr(nb, 'class_log_prior_') else np.log(nb.class_prior_)
@@ -272,7 +194,6 @@
 
         jlls = [nb._joint_log_likelihood(X[:, features])
                 for (nb, features) in self.fits_]
->>>>>>> e01984ca
 
         # jlls has the shape (distribution, sample, class)
         jlls = np.hstack([jlls])
@@ -285,18 +206,6 @@
         return jll
 
     def _check_X(self, X):
-<<<<<<< HEAD
-        # Check for this and
-        # Check for every distribution
-        return X
-
-    def _check_distributions(self, distr):
-        # TODO
-        # Check duplicate naive bayes algorithms
-        # Check duplicate rows
-        return distr
-
-=======
         return check_array(X)
 
     def _check_distributions(self, distributions, X):
@@ -346,7 +255,6 @@
             raise ValueError("Expected {} features".format(num_cols_expected) +
                              " to have specified distributions " +
                              "but {} were specified.".format(num_cols))
->>>>>>> e01984ca
 
 
 class GaussianNB(_BaseNB):
