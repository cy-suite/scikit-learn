--- conflicted
+++ resolved
@@ -19,11 +19,8 @@
         "pairwise_dist_chunk_size": 256,
         "enable_cython_pairwise_dist": True,
         "transform_output": "default",
-<<<<<<< HEAD
         "enable_metadata_routing": False,
-=======
         "skip_parameter_validation": False,
->>>>>>> 4ccf41be
     }
 
     # Not using as a context manager affects nothing
@@ -40,11 +37,8 @@
             "pairwise_dist_chunk_size": 256,
             "enable_cython_pairwise_dist": True,
             "transform_output": "default",
-<<<<<<< HEAD
             "enable_metadata_routing": False,
-=======
             "skip_parameter_validation": False,
->>>>>>> 4ccf41be
         }
     assert get_config()["assume_finite"] is False
 
@@ -78,11 +72,8 @@
         "pairwise_dist_chunk_size": 256,
         "enable_cython_pairwise_dist": True,
         "transform_output": "default",
-<<<<<<< HEAD
         "enable_metadata_routing": False,
-=======
         "skip_parameter_validation": False,
->>>>>>> 4ccf41be
     }
 
     # No positional arguments
