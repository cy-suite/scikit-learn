# Authors: Alexandre Gramfort <alexandre.gramfort@inria.fr>
#          Raghav RV <rvraghav93@gmail.com>
# License: BSD 3 clause

import inspect
import warnings
import importlib

from pkgutil import walk_packages
from inspect import signature

import numpy as np

import sklearn
from sklearn.utils import IS_PYPY
from sklearn.utils._testing import check_docstring_parameters
from sklearn.utils._testing import _get_func_name
from sklearn.utils._testing import ignore_warnings
from sklearn.utils import all_estimators
from sklearn.utils.estimator_checks import _enforce_estimator_tags_y
from sklearn.utils.estimator_checks import _enforce_estimator_tags_x
from sklearn.utils.deprecation import _is_deprecated
from sklearn.externals._pep562 import Pep562
from sklearn.datasets import make_classification

import pytest


# walk_packages() ignores DeprecationWarnings, now we need to ignore
# FutureWarnings
with warnings.catch_warnings():
    warnings.simplefilter('ignore', FutureWarning)
    PUBLIC_MODULES = set([
        pckg[1] for pckg in walk_packages(
            prefix='sklearn.',
            # mypy error: Module has no attribute "__path__"
            path=sklearn.__path__)  # type: ignore  # mypy issue #1422
        if not ("._" in pckg[1] or ".tests." in pckg[1])
    ])

# functions to ignore args / docstring of
_DOCSTRING_IGNORES = [
    'sklearn.utils.deprecation.load_mlcomp',
    'sklearn.pipeline.make_pipeline',
    'sklearn.pipeline.make_union',
    'sklearn.utils.extmath.safe_sparse_dot',
    'sklearn.utils._joblib'
]

# Methods where y param should be ignored if y=None by default
_METHODS_IGNORE_NONE_Y = [
    'fit',
    'score',
    'fit_predict',
    'fit_transform',
    'partial_fit',
    'predict'
]


# numpydoc 0.8.0's docscrape tool raises because of collections.abc under
# Python 3.7
@pytest.mark.filterwarnings('ignore::FutureWarning')
@pytest.mark.filterwarnings('ignore::DeprecationWarning')
@pytest.mark.skipif(IS_PYPY, reason='test segfaults on PyPy')
def test_docstring_parameters():
    # Test module docstring formatting

    # Skip test if numpydoc is not found
    pytest.importorskip('numpydoc',
                        reason="numpydoc is required to test the docstrings")

    # XXX unreached code as of v0.22
    from numpydoc import docscrape

    incorrect = []
    for name in PUBLIC_MODULES:
        if name == 'sklearn.utils.fixes':
            # We cannot always control these docstrings
            continue
        with warnings.catch_warnings(record=True):
            module = importlib.import_module(name)
        classes = inspect.getmembers(module, inspect.isclass)
        # Exclude imported classes
        classes = [cls for cls in classes if cls[1].__module__ == name]
        for cname, cls in classes:
            this_incorrect = []
            if cname in _DOCSTRING_IGNORES or cname.startswith('_'):
                continue
            if inspect.isabstract(cls):
                continue
            with warnings.catch_warnings(record=True) as w:
                cdoc = docscrape.ClassDoc(cls)
            if len(w):
                raise RuntimeError('Error for __init__ of %s in %s:\n%s'
                                   % (cls, name, w[0]))

            cls_init = getattr(cls, '__init__', None)

            if _is_deprecated(cls_init):
                continue
            elif cls_init is not None:
                this_incorrect += check_docstring_parameters(
                    cls.__init__, cdoc)

            for method_name in cdoc.methods:
                method = getattr(cls, method_name)
                if _is_deprecated(method):
                    continue
                param_ignore = None
                # Now skip docstring test for y when y is None
                # by default for API reason
                if method_name in _METHODS_IGNORE_NONE_Y:
                    sig = signature(method)
                    if ('y' in sig.parameters and
                            sig.parameters['y'].default is None):
                        param_ignore = ['y']  # ignore y for fit and score
                result = check_docstring_parameters(
                    method, ignore=param_ignore)
                this_incorrect += result

            incorrect += this_incorrect

        functions = inspect.getmembers(module, inspect.isfunction)
        # Exclude imported functions
        functions = [fn for fn in functions if fn[1].__module__ == name]
        for fname, func in functions:
            # Don't test private methods / functions
            if fname.startswith('_'):
                continue
            if fname == "configuration" and name.endswith("setup"):
                continue
            name_ = _get_func_name(func)
            if (not any(d in name_ for d in _DOCSTRING_IGNORES) and
                    not _is_deprecated(func)):
                incorrect += check_docstring_parameters(func)

    msg = '\n'.join(incorrect)
    if len(incorrect) > 0:
        raise AssertionError("Docstring Error:\n" + msg)


@ignore_warnings(category=FutureWarning)
def test_tabs():
    # Test that there are no tabs in our source files
    for importer, modname, ispkg in walk_packages(sklearn.__path__,
                                                  prefix='sklearn.'):

        if IS_PYPY and ('_svmlight_format_io' in modname or
                        'feature_extraction._hashing_fast' in modname):
            continue

        # because we don't import
        mod = importlib.import_module(modname)

        # TODO: Remove when minimum python version is 3.7
        # unwrap to get module because Pep562 backport wraps the original
        # module
        if isinstance(mod, Pep562):
            mod = mod._module

        try:
            source = inspect.getsource(mod)
        except IOError:  # user probably should have run "make clean"
            continue
        assert '\t' not in source, ('"%s" has tabs, please remove them ',
                                    'or add it to the ignore list'
                                    % modname)


@pytest.mark.parametrize('name, Estimator',
                         all_estimators())
def test_fit_docstring_attributes(name, Estimator):
    pytest.importorskip('numpydoc')
    from numpydoc import docscrape

    doc = docscrape.ClassDoc(Estimator)
    attributes = doc['Attributes']

    IGNORED = {'ClassifierChain', 'ColumnTransformer', 'CountVectorizer',
               'DictVectorizer', 'FeatureUnion', 'GaussianRandomProjection',
               'GridSearchCV', 'MultiOutputClassifier', 'MultiOutputRegressor',
               'NoSampleWeightWrapper', 'OneVsOneClassifier',
               'OneVsRestClassifier', 'OutputCodeClassifier', 'Pipeline',
               'RFE', 'RFECV', 'RandomizedSearchCV', 'RegressorChain',
               'SelectFromModel', 'SparseCoder', 'SparseRandomProjection',
               'SpectralBiclustering', 'StackingClassifier',
               'StackingRegressor', 'TfidfVectorizer', 'VotingClassifier',
               'VotingRegressor'}
    if Estimator.__name__ in IGNORED or Estimator.__name__.startswith('_'):
        pytest.skip("Estimator cannot be fit easily to test fit attributes")

    est = Estimator()

    if Estimator.__name__ == 'SelectKBest':
        est.k = 2

    if Estimator.__name__ == 'DummyClassifier':
        est.strategy = "stratified"

    # TO BE REMOVED for v0.25 (avoid FutureWarning)
    if Estimator.__name__ == 'AffinityPropagation':
        est.random_state = 63

    X, y = make_classification(n_samples=20, n_features=3,
                               n_redundant=0, n_classes=2,
                               random_state=2)

    y = _enforce_estimator_tags_y(est, y)
    X = _enforce_estimator_tags_x(est, X)

    if '1dlabels' in est._get_tags()['X_types']:
        est.fit(y)
    elif '2dlabels' in est._get_tags()['X_types']:
        est.fit(np.c_[y, y])
    else:
        est.fit(X, y)

    skipped_attributes = {'n_features_in_'}

    for attr in attributes:
        if attr.name in skipped_attributes:
            continue
        desc = ' '.join(attr.desc).lower()
        # As certain attributes are present "only" if a certain parameter is
        # provided, this checks if the word "only" is present in the attribute
        # description, and if not the attribute is required to be present.
        if 'only ' not in desc:
            assert hasattr(est, attr.name)

    IGNORED = {'BayesianRidge', 'Birch', 'CCA', 'CategoricalNB', 'ElasticNet',
<<<<<<< HEAD
               'ElasticNetCV', 'GaussianProcessClassifier',
               'HistGradientBoostingClassifier',
               'HistGradientBoostingRegressor',
               'KernelCenterer',
=======
               'ElasticNetCV'
               'KernelCenterer', 'KernelDensity',
>>>>>>> a109dff7
               'LarsCV', 'Lasso', 'LassoLarsCV', 'LassoLarsIC',
               'LocalOutlierFactor', 'MDS',
               'MiniBatchKMeans',
               'MultiTaskElasticNet', 'MultiTaskElasticNetCV',
               'MultiTaskLasso', 'MultiTaskLassoCV',
               'OrthogonalMatchingPursuit',
               'PLSCanonical', 'PLSSVD',
               'PassiveAggressiveClassifier'}

    if Estimator.__name__ in IGNORED:
        pytest.xfail(
            reason="Estimator has too many undocumented attributes.")

    fit_attr = [k for k in est.__dict__.keys() if k.endswith('_')
                and not k.startswith('_')]
    fit_attr_names = [attr.name for attr in attributes]
    undocumented_attrs = set(fit_attr).difference(fit_attr_names)
    undocumented_attrs = set(undocumented_attrs).difference(skipped_attributes)
    assert not undocumented_attrs,\
        "Undocumented attributes: {}".format(undocumented_attrs)<|MERGE_RESOLUTION|>--- conflicted
+++ resolved
@@ -229,15 +229,8 @@
             assert hasattr(est, attr.name)
 
     IGNORED = {'BayesianRidge', 'Birch', 'CCA', 'CategoricalNB', 'ElasticNet',
-<<<<<<< HEAD
-               'ElasticNetCV', 'GaussianProcessClassifier',
-               'HistGradientBoostingClassifier',
-               'HistGradientBoostingRegressor',
+               'ElasticNetCV',
                'KernelCenterer',
-=======
-               'ElasticNetCV'
-               'KernelCenterer', 'KernelDensity',
->>>>>>> a109dff7
                'LarsCV', 'Lasso', 'LassoLarsCV', 'LassoLarsIC',
                'LocalOutlierFactor', 'MDS',
                'MiniBatchKMeans',
