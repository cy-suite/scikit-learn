# Authors: Alexandre Gramfort <alexandre.gramfort@inria.fr>
#          Raghav RV <rvraghav93@gmail.com>
# License: BSD 3 clause

import inspect
import warnings
import importlib

from pkgutil import walk_packages
from inspect import signature

import numpy as np

import sklearn
from sklearn.utils import IS_PYPY
from sklearn.utils._testing import check_docstring_parameters
from sklearn.utils._testing import _get_func_name
from sklearn.utils._testing import ignore_warnings
from sklearn.utils import all_estimators
from sklearn.utils.estimator_checks import _enforce_estimator_tags_y
from sklearn.utils.estimator_checks import _enforce_estimator_tags_x
from sklearn.utils.estimator_checks import _construct_instance
from sklearn.utils.deprecation import _is_deprecated
from sklearn.externals._pep562 import Pep562
from sklearn.datasets import make_classification
from sklearn.linear_model import LogisticRegression

import pytest


# walk_packages() ignores DeprecationWarnings, now we need to ignore
# FutureWarnings
with warnings.catch_warnings():
    warnings.simplefilter('ignore', FutureWarning)
    PUBLIC_MODULES = set([
        pckg[1] for pckg in walk_packages(
            prefix='sklearn.',
            # mypy error: Module has no attribute "__path__"
            path=sklearn.__path__)  # type: ignore  # mypy issue #1422
        if not ("._" in pckg[1] or ".tests." in pckg[1])
    ])

# functions to ignore args / docstring of
_DOCSTRING_IGNORES = [
    'sklearn.utils.deprecation.load_mlcomp',
    'sklearn.pipeline.make_pipeline',
    'sklearn.pipeline.make_union',
    'sklearn.utils.extmath.safe_sparse_dot',
    'sklearn.utils._joblib'
]

# Methods where y param should be ignored if y=None by default
_METHODS_IGNORE_NONE_Y = [
    'fit',
    'score',
    'fit_predict',
    'fit_transform',
    'partial_fit',
    'predict'
]


# numpydoc 0.8.0's docscrape tool raises because of collections.abc under
# Python 3.7
@pytest.mark.filterwarnings('ignore::FutureWarning')
@pytest.mark.filterwarnings('ignore::DeprecationWarning')
@pytest.mark.skipif(IS_PYPY, reason='test segfaults on PyPy')
def test_docstring_parameters():
    # Test module docstring formatting

    # Skip test if numpydoc is not found
    pytest.importorskip('numpydoc',
                        reason="numpydoc is required to test the docstrings")

    # XXX unreached code as of v0.22
    from numpydoc import docscrape

    incorrect = []
    for name in PUBLIC_MODULES:
        if name == 'sklearn.utils.fixes':
            # We cannot always control these docstrings
            continue
        with warnings.catch_warnings(record=True):
            module = importlib.import_module(name)
        classes = inspect.getmembers(module, inspect.isclass)
        # Exclude non-scikit-learn classes
        classes = [cls for cls in classes
                   if cls[1].__module__.startswith('sklearn')]
        for cname, cls in classes:
            this_incorrect = []
            if cname in _DOCSTRING_IGNORES or cname.startswith('_'):
                continue
            if inspect.isabstract(cls):
                continue
            with warnings.catch_warnings(record=True) as w:
                cdoc = docscrape.ClassDoc(cls)
            if len(w):
                raise RuntimeError('Error for __init__ of %s in %s:\n%s'
                                   % (cls, name, w[0]))

            cls_init = getattr(cls, '__init__', None)

            if _is_deprecated(cls_init):
                continue
            elif cls_init is not None:
                this_incorrect += check_docstring_parameters(
                    cls.__init__, cdoc)

            for method_name in cdoc.methods:
                method = getattr(cls, method_name)
                if _is_deprecated(method):
                    continue
                param_ignore = None
                # Now skip docstring test for y when y is None
                # by default for API reason
                if method_name in _METHODS_IGNORE_NONE_Y:
                    sig = signature(method)
                    if ('y' in sig.parameters and
                            sig.parameters['y'].default is None):
                        param_ignore = ['y']  # ignore y for fit and score
                result = check_docstring_parameters(
                    method, ignore=param_ignore)
                this_incorrect += result

            incorrect += this_incorrect

        functions = inspect.getmembers(module, inspect.isfunction)
        # Exclude imported functions
        functions = [fn for fn in functions if fn[1].__module__ == name]
        for fname, func in functions:
            # Don't test private methods / functions
            if fname.startswith('_'):
                continue
            if fname == "configuration" and name.endswith("setup"):
                continue
            name_ = _get_func_name(func)
            if (not any(d in name_ for d in _DOCSTRING_IGNORES) and
                    not _is_deprecated(func)):
                incorrect += check_docstring_parameters(func)

    msg = '\n'.join(incorrect)
    if len(incorrect) > 0:
        raise AssertionError("Docstring Error:\n" + msg)


@ignore_warnings(category=FutureWarning)
def test_tabs():
    # Test that there are no tabs in our source files
    for importer, modname, ispkg in walk_packages(sklearn.__path__,
                                                  prefix='sklearn.'):

        if IS_PYPY and ('_svmlight_format_io' in modname or
                        'feature_extraction._hashing_fast' in modname):
            continue

        # because we don't import
        mod = importlib.import_module(modname)

        # TODO: Remove when minimum python version is 3.7
        # unwrap to get module because Pep562 backport wraps the original
        # module
        if isinstance(mod, Pep562):
            mod = mod._module

        try:
            source = inspect.getsource(mod)
        except IOError:  # user probably should have run "make clean"
            continue
        assert '\t' not in source, ('"%s" has tabs, please remove them ',
                                    'or add it to the ignore list'
                                    % modname)


def _construct_searchcv_instance(SearchCV):
    return SearchCV(LogisticRegression(), {"C": [0.1, 1]})


N_FEATURES_MODULES_TO_IGNORE = {
    'cluster',
    'compose',
    'covariance',
    'decomposition',
    'discriminant_analysis',
    'dummy',
    'ensemble',
    'feature_selection',
    'gaussian_process',
    'impute',
    'isotonic',
    'kernel_approximation',
    'kernel_ridge',
    'linear_model',
    'manifold',
    'model_selection',
    'multioutput',
    'naive_bayes',
    'neighbors',
    'neural_network',
    'preprocessing',
    'random_projection',
    'semi_supervised',
    'svm',
    'tree'
}


@pytest.mark.parametrize('name, Estimator',
                         all_estimators())
def test_fit_docstring_attributes(name, Estimator):
    pytest.importorskip('numpydoc')
    from numpydoc import docscrape

    doc = docscrape.ClassDoc(Estimator)
    attributes = doc['Attributes']

    IGNORED = {'ClassifierChain', 'ColumnTransformer',
               'CountVectorizer', 'DictVectorizer',
               'GaussianRandomProjection',
               'MultiOutputClassifier', 'MultiOutputRegressor',
<<<<<<< HEAD
               'NoSampleWeightWrapper', 'OneVsOneClassifier',
               'OutputCodeClassifier', 'RFE', 'RFECV',
=======
               'NoSampleWeightWrapper', 'Pipeline', 'RFE', 'RFECV',
>>>>>>> 6bfacede
               'RegressorChain', 'SelectFromModel',
               'SparseCoder', 'SparseRandomProjection',
               'SpectralBiclustering', 'StackingClassifier',
               'StackingRegressor', 'TfidfVectorizer', 'VotingClassifier',
               'VotingRegressor', 'SequentialFeatureSelector',
               'HalvingGridSearchCV', 'HalvingRandomSearchCV'}
    if Estimator.__name__ in IGNORED or Estimator.__name__.startswith('_'):
        pytest.skip("Estimator cannot be fit easily to test fit attributes")

    if Estimator.__name__ in ("RandomizedSearchCV", "GridSearchCV"):
        est = _construct_searchcv_instance(Estimator)
    else:
        est = _construct_instance(Estimator)

    if Estimator.__name__ == 'SelectKBest':
        est.k = 2

    if Estimator.__name__ == 'DummyClassifier':
        est.strategy = "stratified"

    if 'PLS' in Estimator.__name__ or 'CCA' in Estimator.__name__:
        est.n_components = 1  # default = 2 is invalid for single target.

    # FIXME: TO BE REMOVED for 1.1 (avoid FutureWarning)
    if Estimator.__name__ == 'NMF':
        est.init = 'nndsvda'

    # FIXME: TO BE REMOVED for 1.2 (avoid FutureWarning)
    if Estimator.__name__ == 'TSNE':
        est.learning_rate = 200.0
        est.init = 'random'

    X, y = make_classification(n_samples=20, n_features=3,
                               n_redundant=0, n_classes=2,
                               random_state=2)

    y = _enforce_estimator_tags_y(est, y)
    X = _enforce_estimator_tags_x(est, X)

    if '1dlabels' in est._get_tags()['X_types']:
        est.fit(y)
    elif '2dlabels' in est._get_tags()['X_types']:
        est.fit(np.c_[y, y])
    else:
        est.fit(X, y)

    skipped_attributes = {'x_scores_',  # For PLS, TODO remove in 1.1
                          'y_scores_'}  # For PLS, TODO remove in 1.1

    module = est.__module__.split(".")[1]
    if module in N_FEATURES_MODULES_TO_IGNORE:
        skipped_attributes.add("n_features_in_")

    for attr in attributes:
        if attr.name in skipped_attributes:
            continue
        desc = ' '.join(attr.desc).lower()
        # As certain attributes are present "only" if a certain parameter is
        # provided, this checks if the word "only" is present in the attribute
        # description, and if not the attribute is required to be present.
        if 'only ' in desc:
            continue
        # ignore deprecation warnings
        with ignore_warnings(category=FutureWarning):
            assert hasattr(est, attr.name)

    fit_attr = [k for k in est.__dict__.keys() if k.endswith('_')
                and not k.startswith('_')]
    fit_attr_names = [attr.name for attr in attributes]
    undocumented_attrs = set(fit_attr).difference(fit_attr_names)
    undocumented_attrs = set(undocumented_attrs).difference(skipped_attributes)
    assert not undocumented_attrs,\
        "Undocumented attributes: {}".format(undocumented_attrs)<|MERGE_RESOLUTION|>--- conflicted
+++ resolved
@@ -217,12 +217,7 @@
                'CountVectorizer', 'DictVectorizer',
                'GaussianRandomProjection',
                'MultiOutputClassifier', 'MultiOutputRegressor',
-<<<<<<< HEAD
-               'NoSampleWeightWrapper', 'OneVsOneClassifier',
-               'OutputCodeClassifier', 'RFE', 'RFECV',
-=======
-               'NoSampleWeightWrapper', 'Pipeline', 'RFE', 'RFECV',
->>>>>>> 6bfacede
+               'NoSampleWeightWrapper', 'RFE', 'RFECV',
                'RegressorChain', 'SelectFromModel',
                'SparseCoder', 'SparseRandomProjection',
                'SpectralBiclustering', 'StackingClassifier',
