# Authors: Alexandre Gramfort <alexandre.gramfort@inria.fr>
#          Raghav RV <rvraghav93@gmail.com>
# License: BSD 3 clause

import inspect
import warnings
import importlib

from pkgutil import walk_packages
from inspect import signature

import numpy as np

import sklearn
from sklearn.utils import IS_PYPY
from sklearn.utils._testing import check_docstring_parameters
from sklearn.utils._testing import _get_func_name
from sklearn.utils._testing import ignore_warnings
from sklearn.utils import all_estimators
from sklearn.utils.estimator_checks import _enforce_estimator_tags_y
from sklearn.utils.estimator_checks import _enforce_estimator_tags_x
from sklearn.utils.deprecation import _is_deprecated
from sklearn.externals._pep562 import Pep562
from sklearn.datasets import make_classification

import pytest


# walk_packages() ignores DeprecationWarnings, now we need to ignore
# FutureWarnings
with warnings.catch_warnings():
    warnings.simplefilter('ignore', FutureWarning)
    PUBLIC_MODULES = set([
        pckg[1] for pckg in walk_packages(
            prefix='sklearn.',
            # mypy error: Module has no attribute "__path__"
            path=sklearn.__path__)  # type: ignore  # mypy issue #1422
        if not ("._" in pckg[1] or ".tests." in pckg[1])
    ])

# functions to ignore args / docstring of
_DOCSTRING_IGNORES = [
    'sklearn.utils.deprecation.load_mlcomp',
    'sklearn.pipeline.make_pipeline',
    'sklearn.pipeline.make_union',
    'sklearn.utils.extmath.safe_sparse_dot',
    'sklearn.utils._joblib'
]

# Methods where y param should be ignored if y=None by default
_METHODS_IGNORE_NONE_Y = [
    'fit',
    'score',
    'fit_predict',
    'fit_transform',
    'partial_fit',
    'predict'
]


# numpydoc 0.8.0's docscrape tool raises because of collections.abc under
# Python 3.7
@pytest.mark.filterwarnings('ignore::FutureWarning')
@pytest.mark.filterwarnings('ignore::DeprecationWarning')
@pytest.mark.skipif(IS_PYPY, reason='test segfaults on PyPy')
def test_docstring_parameters():
    # Test module docstring formatting

    # Skip test if numpydoc is not found
    pytest.importorskip('numpydoc',
                        reason="numpydoc is required to test the docstrings")

    # XXX unreached code as of v0.22
    from numpydoc import docscrape

    incorrect = []
    for name in PUBLIC_MODULES:
        if name == 'sklearn.utils.fixes':
            # We cannot always control these docstrings
            continue
        with warnings.catch_warnings(record=True):
            module = importlib.import_module(name)
        classes = inspect.getmembers(module, inspect.isclass)
        # Exclude imported classes
        classes = [cls for cls in classes if cls[1].__module__ == name]
        for cname, cls in classes:
            this_incorrect = []
            if cname in _DOCSTRING_IGNORES or cname.startswith('_'):
                continue
            if inspect.isabstract(cls):
                continue
            with warnings.catch_warnings(record=True) as w:
                cdoc = docscrape.ClassDoc(cls)
            if len(w):
                raise RuntimeError('Error for __init__ of %s in %s:\n%s'
                                   % (cls, name, w[0]))

            cls_init = getattr(cls, '__init__', None)

            if _is_deprecated(cls_init):
                continue
            elif cls_init is not None:
                this_incorrect += check_docstring_parameters(
                    cls.__init__, cdoc)

            for method_name in cdoc.methods:
                method = getattr(cls, method_name)
                if _is_deprecated(method):
                    continue
                param_ignore = None
                # Now skip docstring test for y when y is None
                # by default for API reason
                if method_name in _METHODS_IGNORE_NONE_Y:
                    sig = signature(method)
                    if ('y' in sig.parameters and
                            sig.parameters['y'].default is None):
                        param_ignore = ['y']  # ignore y for fit and score
                result = check_docstring_parameters(
                    method, ignore=param_ignore)
                this_incorrect += result

            incorrect += this_incorrect

        functions = inspect.getmembers(module, inspect.isfunction)
        # Exclude imported functions
        functions = [fn for fn in functions if fn[1].__module__ == name]
        for fname, func in functions:
            # Don't test private methods / functions
            if fname.startswith('_'):
                continue
            if fname == "configuration" and name.endswith("setup"):
                continue
            name_ = _get_func_name(func)
            if (not any(d in name_ for d in _DOCSTRING_IGNORES) and
                    not _is_deprecated(func)):
                incorrect += check_docstring_parameters(func)

    msg = '\n'.join(incorrect)
    if len(incorrect) > 0:
        raise AssertionError("Docstring Error:\n" + msg)


@ignore_warnings(category=FutureWarning)
def test_tabs():
    # Test that there are no tabs in our source files
    for importer, modname, ispkg in walk_packages(sklearn.__path__,
                                                  prefix='sklearn.'):

        if IS_PYPY and ('_svmlight_format_io' in modname or
                        'feature_extraction._hashing_fast' in modname):
            continue

        # because we don't import
        mod = importlib.import_module(modname)

        # TODO: Remove when minimum python version is 3.7
        # unwrap to get module because Pep562 backport wraps the original
        # module
        if isinstance(mod, Pep562):
            mod = mod._module

        try:
            source = inspect.getsource(mod)
        except IOError:  # user probably should have run "make clean"
            continue
        assert '\t' not in source, ('"%s" has tabs, please remove them ',
                                    'or add it to the ignore list'
                                    % modname)


@pytest.mark.parametrize('name, Estimator',
                         all_estimators())
def test_fit_docstring_attributes(name, Estimator):
    pytest.importorskip('numpydoc')
    from numpydoc import docscrape

    doc = docscrape.ClassDoc(Estimator)
    attributes = doc['Attributes']

    IGNORED = {'ClassifierChain', 'ColumnTransformer', 'CountVectorizer',
               'DictVectorizer', 'FeatureUnion', 'GaussianRandomProjection',
               'GridSearchCV', 'MultiOutputClassifier', 'MultiOutputRegressor',
               'NoSampleWeightWrapper', 'OneVsOneClassifier',
               'OneVsRestClassifier', 'OutputCodeClassifier', 'Pipeline',
               'RFE', 'RFECV', 'RandomizedSearchCV', 'RegressorChain',
               'SelectFromModel', 'SparseCoder', 'SparseRandomProjection',
               'SpectralBiclustering', 'StackingClassifier',
               'StackingRegressor', 'TfidfVectorizer', 'VotingClassifier',
               'VotingRegressor'}
    if Estimator.__name__ in IGNORED or Estimator.__name__.startswith('_'):
        pytest.skip("Estimator cannot be fit easily to test fit attributes")

    est = Estimator()

    if Estimator.__name__ == 'SelectKBest':
        est.k = 2

    if Estimator.__name__ == 'DummyClassifier':
        est.strategy = "stratified"

    # TO BE REMOVED for v0.25 (avoid FutureWarning)
    if Estimator.__name__ == 'AffinityPropagation':
        est.random_state = 63

    X, y = make_classification(n_samples=20, n_features=3,
                               n_redundant=0, n_classes=2,
                               random_state=2)

    y = _enforce_estimator_tags_y(est, y)
    X = _enforce_estimator_tags_x(est, X)

    if '1dlabels' in est._get_tags()['X_types']:
        est.fit(y)
    elif '2dlabels' in est._get_tags()['X_types']:
        est.fit(np.c_[y, y])
    else:
        est.fit(X, y)

    skipped_attributes = {'n_features_in_'}

    for attr in attributes:
        if attr.name in skipped_attributes:
            continue
        desc = ' '.join(attr.desc).lower()
        # As certain attributes are present "only" if a certain parameter is
        # provided, this checks if the word "only" is present in the attribute
        # description, and if not the attribute is required to be present.
        if 'only ' not in desc:
            assert hasattr(est, attr.name)

    IGNORED = {'BayesianRidge', 'Birch', 'CCA', 'CategoricalNB', 'ElasticNet',
               'ElasticNetCV', 'GaussianProcessClassifier',
               'GradientBoostingRegressor', 'HistGradientBoostingClassifier',
               'HistGradientBoostingRegressor',
               'KernelCenterer', 'KernelDensity',
               'LarsCV', 'Lasso', 'LassoLarsCV', 'LassoLarsIC',
               'LocalOutlierFactor', 'MDS',
               'MiniBatchKMeans', 'MLPClassifier', 'MLPRegressor',
               'MultiTaskElasticNet', 'MultiTaskElasticNetCV',
               'MultiTaskLasso', 'MultiTaskLassoCV',
               'OrthogonalMatchingPursuit',
<<<<<<< HEAD
               'PLSCanonical', 'PLSRegression', 'PLSSVD',
               'PassiveAggressiveClassifier'}
=======
               'PLSCanonical', 'PLSSVD',
               'PassiveAggressiveClassifier', 'RBFSampler'}
>>>>>>> be9492ca
    if Estimator.__name__ in IGNORED:
        pytest.xfail(
            reason="Estimator has too many undocumented attributes.")

    fit_attr = [k for k in est.__dict__.keys() if k.endswith('_')
                and not k.startswith('_')]
    fit_attr_names = [attr.name for attr in attributes]
    undocumented_attrs = set(fit_attr).difference(fit_attr_names)
    undocumented_attrs = set(undocumented_attrs).difference(skipped_attributes)
    assert not undocumented_attrs,\
        "Undocumented attributes: {}".format(undocumented_attrs)<|MERGE_RESOLUTION|>--- conflicted
+++ resolved
@@ -239,13 +239,9 @@
                'MultiTaskElasticNet', 'MultiTaskElasticNetCV',
                'MultiTaskLasso', 'MultiTaskLassoCV',
                'OrthogonalMatchingPursuit',
-<<<<<<< HEAD
-               'PLSCanonical', 'PLSRegression', 'PLSSVD',
+               'PLSCanonical', 'PLSSVD',
                'PassiveAggressiveClassifier'}
-=======
-               'PLSCanonical', 'PLSSVD',
-               'PassiveAggressiveClassifier', 'RBFSampler'}
->>>>>>> be9492ca
+
     if Estimator.__name__ in IGNORED:
         pytest.xfail(
             reason="Estimator has too many undocumented attributes.")
