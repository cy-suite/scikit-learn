--- conflicted
+++ resolved
@@ -268,14 +268,12 @@
         est.set_params(n_init="auto")
 
     # TODO(1.4): TO BE REMOVED for 1.4 (avoid FutureWarning)
-<<<<<<< HEAD
     if Estimator.__name__ in ("FastICA"):
         est.set_params(whiten_solver="auto")
-=======
+
     if Estimator.__name__ == "QuantileRegressor":
         solver = "highs" if sp_version >= parse_version("1.6.0") else "interior-point"
         est.set_params(solver=solver)
->>>>>>> 06834fc8
 
     # In case we want to deprecate some attributes in the future
     skipped_attributes = {}
