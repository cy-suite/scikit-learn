--- conflicted
+++ resolved
@@ -351,12 +351,6 @@
 UNSUPPORTED_ESTIMATORS = [
     AdaBoostClassifier(),
     AdaBoostRegressor(),
-<<<<<<< HEAD
-    BaggingClassifier(),
-    BaggingRegressor(),
-=======
-    FeatureUnion([]),
->>>>>>> 0737c0f5
     GraphicalLassoCV(),
     RANSACRegressor(),
     RFE(ConsumingClassifier()),
