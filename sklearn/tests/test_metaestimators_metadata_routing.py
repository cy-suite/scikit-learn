--- conflicted
+++ resolved
@@ -392,11 +392,7 @@
     },
     {
         "metaestimator": SelfTrainingClassifier,
-<<<<<<< HEAD
-        "estimator_name": "base_estimator",
-=======
-        "estimator_name": "estimator",
->>>>>>> 1fd6ca90
+        "estimator_name": "estimator",
         "estimator": "classifier",
         "X": X,
         "y": y,
@@ -659,11 +655,7 @@
                     metadata_name=key,
                     value=None,
                 )
-<<<<<<< HEAD
-                if method_name in ["fit", "partial_fit", "score"]:
-=======
                 try:
->>>>>>> 1fd6ca90
                     # `fit`, `partial_fit`, 'score' accept y, others don't.
                     method(X, y, **method_kwargs)
                 else:
