import copy
import re

import numpy as np
import pytest

from sklearn import config_context
from sklearn.base import is_classifier
from sklearn.calibration import CalibratedClassifierCV
from sklearn.compose import TransformedTargetRegressor
from sklearn.covariance import GraphicalLassoCV
from sklearn.ensemble import (
    AdaBoostClassifier,
    AdaBoostRegressor,
    BaggingClassifier,
    BaggingRegressor,
)
from sklearn.exceptions import UnsetMetadataPassedError
from sklearn.experimental import (
    enable_halving_search_cv,  # noqa
    enable_iterative_imputer,  # noqa
)
from sklearn.feature_selection import (
    RFE,
    RFECV,
    SelectFromModel,
    SequentialFeatureSelector,
)
from sklearn.impute import IterativeImputer
from sklearn.linear_model import (
    ElasticNetCV,
    LarsCV,
    LassoCV,
    LassoLarsCV,
    LogisticRegressionCV,
    MultiTaskElasticNetCV,
    MultiTaskLassoCV,
    OrthogonalMatchingPursuitCV,
    RANSACRegressor,
    RidgeClassifierCV,
    RidgeCV,
)
from sklearn.model_selection import (
    FixedThresholdClassifier,
    GridSearchCV,
    HalvingGridSearchCV,
    HalvingRandomSearchCV,
    RandomizedSearchCV,
    TunedThresholdClassifierCV,
)
from sklearn.multiclass import (
    OneVsOneClassifier,
    OneVsRestClassifier,
    OutputCodeClassifier,
)
from sklearn.multioutput import (
    ClassifierChain,
    MultiOutputClassifier,
    MultiOutputRegressor,
    RegressorChain,
)
from sklearn.semi_supervised import SelfTrainingClassifier
from sklearn.tests.metadata_routing_common import (
    ConsumingClassifier,
    ConsumingRegressor,
    ConsumingScorer,
    ConsumingSplitter,
    NonConsumingClassifier,
    NonConsumingRegressor,
    _Registry,
    assert_request_is_empty,
    check_recorded_metadata,
)
from sklearn.utils.metadata_routing import MetadataRouter

rng = np.random.RandomState(42)
N, M = 100, 4
X = rng.rand(N, M)
y = rng.randint(0, 3, size=N)
y_binary = (y >= 1).astype(int)
classes = np.unique(y)
y_multi = rng.randint(0, 3, size=(N, 3))
classes_multi = [np.unique(y_multi[:, i]) for i in range(y_multi.shape[1])]
metadata = rng.randint(0, 10, size=N)
sample_weight = rng.rand(N)
groups = np.array([0, 1] * (len(y) // 2))


@pytest.fixture(autouse=True)
def enable_slep006():
    """Enable SLEP006 for all tests."""
    with config_context(enable_metadata_routing=True):
        yield


METAESTIMATORS: list = [
    {
        "metaestimator": MultiOutputRegressor,
        "estimator_name": "estimator",
        "estimator": "regressor",
        "X": X,
        "y": y_multi,
        "estimator_routing_methods": ["fit", "partial_fit"],
    },
    {
        "metaestimator": MultiOutputClassifier,
        "estimator_name": "estimator",
        "estimator": "classifier",
        "X": X,
        "y": y_multi,
        "estimator_routing_methods": ["fit", "partial_fit"],
        "method_args": {"partial_fit": {"classes": classes_multi}},
    },
    {
        "metaestimator": CalibratedClassifierCV,
        "estimator_name": "estimator",
        "estimator": "classifier",
        "X": X,
        "y": y,
        "estimator_routing_methods": ["fit"],
        "preserves_metadata": "subset",
    },
    {
        "metaestimator": ClassifierChain,
        "estimator_name": "base_estimator",
        "estimator": "classifier",
        "X": X,
        "y": y_multi,
        "estimator_routing_methods": ["fit"],
    },
    {
        "metaestimator": RegressorChain,
        "estimator_name": "base_estimator",
        "estimator": "regressor",
        "X": X,
        "y": y_multi,
        "estimator_routing_methods": ["fit"],
    },
    {
        "metaestimator": LogisticRegressionCV,
        "X": X,
        "y": y,
        "scorer_name": "scoring",
        "scorer_routing_methods": ["fit", "score"],
        "cv_name": "cv",
        "cv_routing_methods": ["fit"],
    },
    {
        "metaestimator": GridSearchCV,
        "estimator_name": "estimator",
        "estimator": "classifier",
        "init_args": {"param_grid": {"alpha": [0.1, 0.2]}},
        "X": X,
        "y": y,
        "estimator_routing_methods": ["fit"],
        "preserves_metadata": "subset",
        "scorer_name": "scoring",
        "scorer_routing_methods": ["fit", "score"],
        "cv_name": "cv",
        "cv_routing_methods": ["fit"],
    },
    {
        "metaestimator": RandomizedSearchCV,
        "estimator_name": "estimator",
        "estimator": "classifier",
        "init_args": {"param_distributions": {"alpha": [0.1, 0.2]}},
        "X": X,
        "y": y,
        "estimator_routing_methods": ["fit"],
        "preserves_metadata": "subset",
        "scorer_name": "scoring",
        "scorer_routing_methods": ["fit", "score"],
        "cv_name": "cv",
        "cv_routing_methods": ["fit"],
    },
    {
        "metaestimator": HalvingGridSearchCV,
        "estimator_name": "estimator",
        "estimator": "classifier",
        "init_args": {"param_grid": {"alpha": [0.1, 0.2]}},
        "X": X,
        "y": y,
        "estimator_routing_methods": ["fit"],
        "preserves_metadata": "subset",
        "scorer_name": "scoring",
        "scorer_routing_methods": ["fit", "score"],
        "cv_name": "cv",
        "cv_routing_methods": ["fit"],
    },
    {
        "metaestimator": HalvingRandomSearchCV,
        "estimator_name": "estimator",
        "estimator": "classifier",
        "init_args": {"param_distributions": {"alpha": [0.1, 0.2]}},
        "X": X,
        "y": y,
        "estimator_routing_methods": ["fit"],
        "preserves_metadata": "subset",
        "scorer_name": "scoring",
        "scorer_routing_methods": ["fit", "score"],
        "cv_name": "cv",
        "cv_routing_methods": ["fit"],
    },
    {
        "metaestimator": FixedThresholdClassifier,
        "estimator_name": "estimator",
        "estimator": "classifier",
        "X": X,
        "y": y_binary,
        "estimator_routing_methods": ["fit"],
        "preserves_metadata": "subset",
    },
    {
        "metaestimator": TunedThresholdClassifierCV,
        "estimator_name": "estimator",
        "estimator": "classifier",
        "X": X,
        "y": y_binary,
        "estimator_routing_methods": ["fit"],
        "preserves_metadata": "subset",
    },
    {
        "metaestimator": OneVsRestClassifier,
        "estimator_name": "estimator",
        "estimator": "classifier",
        "X": X,
        "y": y,
        "estimator_routing_methods": ["fit", "partial_fit"],
        "method_args": {"partial_fit": {"classes": classes}},
    },
    {
        "metaestimator": OneVsOneClassifier,
        "estimator_name": "estimator",
        "estimator": "classifier",
        "X": X,
        "y": y,
        "estimator_routing_methods": ["fit", "partial_fit"],
        "preserves_metadata": "subset",
        "method_args": {"partial_fit": {"classes": classes}},
    },
    {
        "metaestimator": OutputCodeClassifier,
        "estimator_name": "estimator",
        "estimator": "classifier",
        "init_args": {"random_state": 42},
        "X": X,
        "y": y,
        "estimator_routing_methods": ["fit"],
    },
    {
        "metaestimator": SelectFromModel,
        "estimator_name": "estimator",
        "estimator": "classifier",
        "X": X,
        "y": y,
        "estimator_routing_methods": ["fit", "partial_fit"],
        "method_args": {"partial_fit": {"classes": classes}},
    },
    {
        "metaestimator": OrthogonalMatchingPursuitCV,
        "X": X,
        "y": y,
        "cv_name": "cv",
        "cv_routing_methods": ["fit"],
    },
    {
        "metaestimator": ElasticNetCV,
        "X": X,
        "y": y,
        "cv_name": "cv",
        "cv_routing_methods": ["fit"],
    },
    {
        "metaestimator": LassoCV,
        "X": X,
        "y": y,
        "cv_name": "cv",
        "cv_routing_methods": ["fit"],
    },
    {
        "metaestimator": MultiTaskElasticNetCV,
        "X": X,
        "y": y_multi,
        "cv_name": "cv",
        "cv_routing_methods": ["fit"],
    },
    {
        "metaestimator": MultiTaskLassoCV,
        "X": X,
        "y": y_multi,
        "cv_name": "cv",
        "cv_routing_methods": ["fit"],
    },
    {
        "metaestimator": LarsCV,
        "X": X,
        "y": y,
        "cv_name": "cv",
        "cv_routing_methods": ["fit"],
    },
    {
        "metaestimator": LassoLarsCV,
        "X": X,
        "y": y,
        "cv_name": "cv",
        "cv_routing_methods": ["fit"],
    },
    {
        "metaestimator": RANSACRegressor,
        "estimator_name": "estimator",
        "estimator": "regressor",
        "init_args": {"min_samples": 0.5},
        "X": X,
        "y": y,
        "preserves_metadata": "subset",
        "estimator_routing_methods": ["fit", "predict", "score"],
        "method_mapping": {"fit": ["fit", "score"]},
    },
    {
        "metaestimator": IterativeImputer,
        "estimator_name": "estimator",
        "estimator": "regressor",
        "init_args": {"skip_complete": False},
        "X": X,
        "y": y,
        "estimator_routing_methods": ["fit"],
    },
    {
        "metaestimator": BaggingClassifier,
        "estimator_name": "estimator",
        "estimator": "classifier",
        "X": X,
        "y": y,
        "preserves_metadata": False,
        "estimator_routing_methods": ["fit"],
    },
    {
        "metaestimator": BaggingRegressor,
        "estimator_name": "estimator",
        "estimator": "regressor",
        "X": X,
        "y": y,
        "preserves_metadata": False,
        "estimator_routing_methods": ["fit"],
    },
    {
        "metaestimator": RidgeCV,
        "X": X,
        "y": y,
        "scorer_name": "scoring",
        "scorer_routing_methods": ["fit"],
    },
    {
        "metaestimator": RidgeClassifierCV,
        "X": X,
        "y": y,
        "scorer_name": "scoring",
        "scorer_routing_methods": ["fit"],
    },
    {
        "metaestimator": RidgeCV,
        "X": X,
        "y": y,
        "scorer_name": "scoring",
        "scorer_routing_methods": ["fit"],
        "cv_name": "cv",
        "cv_routing_methods": ["fit"],
    },
    {
        "metaestimator": RidgeClassifierCV,
        "X": X,
        "y": y,
        "scorer_name": "scoring",
        "scorer_routing_methods": ["fit"],
        "cv_name": "cv",
        "cv_routing_methods": ["fit"],
    },
    {
        "metaestimator": GraphicalLassoCV,
        "X": X,
        "y": y,
        "cv_name": "cv",
        "cv_routing_methods": ["fit"],
    },
    {
        "metaestimator": TransformedTargetRegressor,
        "estimator": "regressor",
        "estimator_name": "regressor",
        "X": X,
        "y": y,
        "estimator_routing_methods": ["fit", "predict"],
    },
    {
        "metaestimator": SelfTrainingClassifier,
        "estimator_name": "estimator",
        "estimator": "classifier",
        "X": X,
        "y": y,
        "preserves_metadata": True,
        "estimator_routing_methods": [
            "fit",
            "predict",
            "predict_proba",
            "predict_log_proba",
            "decision_function",
            "score",
        ],
        "method_mapping": {"fit": ["fit", "score"]},
    },
    {
<<<<<<< HEAD
        "metaestimator": RFE,
        "estimator": "classifier",
        "estimator_name": "estimator",
        "X": X,
        "y": y,
        "estimator_routing_methods": ["fit", "predict", "score"],
    },
    {
        "metaestimator": RFECV,
        "estimator": "classifier",
        "estimator_name": "estimator",
        "estimator_routing_methods": ["fit"],
        "cv_name": "cv",
        "cv_routing_methods": ["fit"],
        "scorer_name": "scoring",
        "scorer_routing_methods": ["fit"],
        "X": X,
        "y": y,
=======
        "metaestimator": SequentialFeatureSelector,
        "estimator_name": "estimator",
        "estimator": "classifier",
        "X": X,
        "y": y,
        "estimator_routing_methods": ["fit"],
        "scorer_name": "scoring",
        "scorer_routing_methods": ["fit"],
        "cv_name": "cv",
        "cv_routing_methods": ["fit"],
>>>>>>> 45cf8ec5
    },
]
"""List containing all metaestimators to be tested and their settings

The keys are as follows:

- metaestimator: The metaestimator to be tested
- estimator_name: The name of the argument for the sub-estimator
- estimator: The sub-estimator type, either "regressor" or "classifier"
- init_args: The arguments to be passed to the metaestimator's constructor
- X: X-data to fit and predict
- y: y-data to fit
- estimator_routing_methods: list of all methods to check for routing metadata
  to the sub-estimator
- preserves_metadata:
    - True (default): the metaestimator passes the metadata to the
      sub-estimator without modification. We check that the values recorded by
      the sub-estimator are identical to what we've passed to the
      metaestimator.
    - False: no check is performed regarding values, we only check that a
      metadata with the expected names/keys are passed.
    - "subset": we check that the recorded metadata by the sub-estimator is a
      subset of what is passed to the metaestimator.
- scorer_name: The name of the argument for the scorer
- scorer_routing_methods: list of all methods to check for routing metadata
  to the scorer
- cv_name: The name of the argument for the CV splitter
- cv_routing_methods: list of all methods to check for routing metadata
  to the splitter
- method_args: a dict of dicts, defining extra arguments needed to be passed to
  methods, such as passing `classes` to `partial_fit`.
- method_mapping: a dict of the form `{caller: [callee1, ...]}` which signals
  which `.set_{method}_request` methods should be called to set request values.
  If not present, a one-to-one mapping is assumed.
"""

# IDs used by pytest to get meaningful verbose messages when running the tests
METAESTIMATOR_IDS = [str(row["metaestimator"].__name__) for row in METAESTIMATORS]

UNSUPPORTED_ESTIMATORS = [
    AdaBoostClassifier(),
    AdaBoostRegressor(),
<<<<<<< HEAD
    SequentialFeatureSelector(ConsumingClassifier()),
=======
    RFE(ConsumingClassifier()),
    RFECV(ConsumingClassifier()),
>>>>>>> 45cf8ec5
]


def get_init_args(metaestimator_info, sub_estimator_consumes):
    """Get the init args for a metaestimator

    This is a helper function to get the init args for a metaestimator from
    the METAESTIMATORS list. It returns an empty dict if no init args are
    required.

    Parameters
    ----------
    metaestimator_info : dict
        The metaestimator info from METAESTIMATORS

    sub_estimator_consumes : bool
        Whether the sub-estimator consumes metadata or not.

    Returns
    -------
    kwargs : dict
        The init args for the metaestimator.

    (estimator, estimator_registry) : (estimator, registry)
        The sub-estimator and the corresponding registry.

    (scorer, scorer_registry) : (scorer, registry)
        The scorer and the corresponding registry.

    (cv, cv_registry) : (CV splitter, registry)
        The CV splitter and the corresponding registry.
    """
    kwargs = metaestimator_info.get("init_args", {})
    estimator, estimator_registry = None, None
    scorer, scorer_registry = None, None
    cv, cv_registry = None, None
    if "estimator" in metaestimator_info:
        estimator_name = metaestimator_info["estimator_name"]
        estimator_registry = _Registry()
        sub_estimator_type = metaestimator_info["estimator"]
        if sub_estimator_consumes:
            if sub_estimator_type == "regressor":
                estimator = ConsumingRegressor(estimator_registry)
            elif sub_estimator_type == "classifier":
                estimator = ConsumingClassifier(estimator_registry)
            else:
                raise ValueError("Unpermitted `sub_estimator_type`.")  # pragma: nocover
        else:
            if sub_estimator_type == "regressor":
                estimator = NonConsumingRegressor()
            elif sub_estimator_type == "classifier":
                estimator = NonConsumingClassifier()
            else:
                raise ValueError("Unpermitted `sub_estimator_type`.")  # pragma: nocover
        kwargs[estimator_name] = estimator
    if "scorer_name" in metaestimator_info:
        scorer_name = metaestimator_info["scorer_name"]
        scorer_registry = _Registry()
        scorer = ConsumingScorer(registry=scorer_registry)
        kwargs[scorer_name] = scorer
    if "cv_name" in metaestimator_info:
        cv_name = metaestimator_info["cv_name"]
        cv_registry = _Registry()
        cv = ConsumingSplitter(registry=cv_registry)
        kwargs[cv_name] = cv

    return (
        kwargs,
        (estimator, estimator_registry),
        (scorer, scorer_registry),
        (cv, cv_registry),
    )


def set_requests(estimator, *, method_mapping, methods, metadata_name, value=True):
    """Call `set_{method}_request` on a list of methods from the sub-estimator.

    Parameters
    ----------
    estimator : BaseEstimator
        The estimator for which `set_{method}_request` methods are called.

    method_mapping : dict
        The method mapping in the form of `{caller: [callee, ...]}`.
        If a "caller" is not present in the method mapping, a one-to-one mapping is
        assumed.

    methods : list of str
        The list of methods as "caller"s for which the request for the child should
        be set.

    metadata_name : str
        The name of the metadata to be routed, usually either `"metadata"` or
        `"sample_weight"` in our tests.

    value : None, bool, or str
        The request value to be set, by default it's `True`
    """
    for caller in methods:
        for callee in method_mapping.get(caller, [caller]):
            set_request_for_method = getattr(estimator, f"set_{callee}_request")
            set_request_for_method(**{metadata_name: value})
            if is_classifier(estimator) and callee == "partial_fit":
                set_request_for_method(classes=True)


@pytest.mark.parametrize("estimator", UNSUPPORTED_ESTIMATORS)
def test_unsupported_estimators_get_metadata_routing(estimator):
    """Test that get_metadata_routing is not implemented on meta-estimators for
    which we haven't implemented routing yet."""
    with pytest.raises(NotImplementedError):
        estimator.get_metadata_routing()


@pytest.mark.parametrize("estimator", UNSUPPORTED_ESTIMATORS)
def test_unsupported_estimators_fit_with_metadata(estimator):
    """Test that fit raises NotImplementedError when metadata routing is
    enabled and a metadata is passed on meta-estimators for which we haven't
    implemented routing yet."""
    with pytest.raises(NotImplementedError):
        try:
            estimator.fit([[1]], [1], sample_weight=[1])
        except TypeError:
            # not all meta-estimators in the list support sample_weight,
            # and for those we skip this test.
            raise NotImplementedError


def test_registry_copy():
    # test that _Registry is not copied into a new instance.
    a = _Registry()
    b = _Registry()
    assert a is not b
    assert a is copy.copy(a)
    assert a is copy.deepcopy(a)


@pytest.mark.parametrize("metaestimator", METAESTIMATORS, ids=METAESTIMATOR_IDS)
def test_default_request(metaestimator):
    # Check that by default request is empty and the right type
    cls = metaestimator["metaestimator"]
    kwargs, *_ = get_init_args(metaestimator, sub_estimator_consumes=True)
    instance = cls(**kwargs)
    if "cv_name" in metaestimator:
        # Our GroupCV splitters request groups by default, which we should
        # ignore in this test.
        exclude = {"splitter": ["split"]}
    else:
        exclude = None
    assert_request_is_empty(instance.get_metadata_routing(), exclude=exclude)
    assert isinstance(instance.get_metadata_routing(), MetadataRouter)


@pytest.mark.parametrize("metaestimator", METAESTIMATORS, ids=METAESTIMATOR_IDS)
def test_error_on_missing_requests_for_sub_estimator(metaestimator):
    # Test that a UnsetMetadataPassedError is raised when the sub-estimator's
    # requests are not set
    if "estimator" not in metaestimator:
        # This test only makes sense for metaestimators which have a
        # sub-estimator, e.g. MyMetaEstimator(estimator=MySubEstimator())
        return

    cls = metaestimator["metaestimator"]
    X = metaestimator["X"]
    y = metaestimator["y"]
    routing_methods = metaestimator["estimator_routing_methods"]

    for method_name in routing_methods:
        for key in ["sample_weight", "metadata"]:
            kwargs, (estimator, _), (scorer, _), *_ = get_init_args(
                metaestimator, sub_estimator_consumes=True
            )
            if scorer:
                scorer.set_score_request(**{key: True})
            val = {"sample_weight": sample_weight, "metadata": metadata}[key]
            method_kwargs = {key: val}
            instance = cls(**kwargs)
            msg = (
                f"[{key}] are passed but are not explicitly set as requested or not"
                f" requested for {estimator.__class__.__name__}.{method_name}"
            )
            with pytest.raises(UnsetMetadataPassedError, match=re.escape(msg)):
                method = getattr(instance, method_name)
                if "fit" not in method_name:
                    # set request on fit
                    set_requests(
                        estimator,
                        method_mapping=metaestimator.get("method_mapping", {}),
                        methods=["fit"],
                        metadata_name=key,
                    )
                    instance.fit(X, y, **method_kwargs)
                # making sure the requests are unset, in case they were set as a
                # side effect of setting them for fit. For instance, if method
                # mapping for fit is: `"fit": ["fit", "score"]`, that would mean
                # calling `.score` here would not raise, because we have already
                # set request value for child estimator's `score`.
                set_requests(
                    estimator,
                    method_mapping=metaestimator.get("method_mapping", {}),
                    methods=["fit"],
                    metadata_name=key,
                    value=None,
                )
                try:
                    # `fit`, `partial_fit`, 'score' accept y, others don't.
                    method(X, y, **method_kwargs)
                except TypeError:
                    method(X, **method_kwargs)


@pytest.mark.parametrize("metaestimator", METAESTIMATORS, ids=METAESTIMATOR_IDS)
def test_setting_request_on_sub_estimator_removes_error(metaestimator):
    # When the metadata is explicitly requested on the sub-estimator, there
    # should be no errors.
    if "estimator" not in metaestimator:
        # This test only makes sense for metaestimators which have a
        # sub-estimator, e.g. MyMetaEstimator(estimator=MySubEstimator())
        return

    cls = metaestimator["metaestimator"]
    X = metaestimator["X"]
    y = metaestimator["y"]
    routing_methods = metaestimator["estimator_routing_methods"]
    method_mapping = metaestimator.get("method_mapping", {})
    preserves_metadata = metaestimator.get("preserves_metadata", True)

    for method_name in routing_methods:
        for key in ["sample_weight", "metadata"]:
            val = {"sample_weight": sample_weight, "metadata": metadata}[key]
            method_kwargs = {key: val}

            kwargs, (estimator, registry), (scorer, _), (cv, _) = get_init_args(
                metaestimator, sub_estimator_consumes=True
            )
            if scorer:
                set_requests(
                    scorer, method_mapping={}, methods=["score"], metadata_name=key
                )
            if cv:
                cv.set_split_request(groups=True, metadata=True)

            # `set_{method}_request({metadata}==True)` on the underlying objects
            set_requests(
                estimator,
                method_mapping=method_mapping,
                methods=[method_name],
                metadata_name=key,
            )

            instance = cls(**kwargs)
            method = getattr(instance, method_name)
            extra_method_args = metaestimator.get("method_args", {}).get(
                method_name, {}
            )
            if "fit" not in method_name:
                # fit before calling method
                instance.fit(X, y)
            try:
                # `fit` and `partial_fit` accept y, others don't.
                method(X, y, **method_kwargs, **extra_method_args)
            except TypeError:
                method(X, **method_kwargs, **extra_method_args)

            # sanity check that registry is not empty, or else the test passes
            # trivially
            assert registry
            split_params = (
                method_kwargs.keys() if preserves_metadata == "subset" else ()
            )
            for estimator in registry:
                check_recorded_metadata(
                    estimator,
                    method=method_name,
                    parent=method_name,
                    split_params=split_params,
                    **method_kwargs,
                )


@pytest.mark.parametrize("metaestimator", METAESTIMATORS, ids=METAESTIMATOR_IDS)
def test_non_consuming_estimator_works(metaestimator):
    # Test that when a non-consuming estimator is given, the meta-estimator
    # works w/o setting any requests.
    # Regression test for https://github.com/scikit-learn/scikit-learn/issues/28239
    if "estimator" not in metaestimator:
        # This test only makes sense for metaestimators which have a
        # sub-estimator, e.g. MyMetaEstimator(estimator=MySubEstimator())
        return

    def set_request(estimator, method_name):
        # e.g. call set_fit_request on estimator
        if is_classifier(estimator) and method_name == "partial_fit":
            estimator.set_partial_fit_request(classes=True)

    cls = metaestimator["metaestimator"]
    X = metaestimator["X"]
    y = metaestimator["y"]
    routing_methods = metaestimator["estimator_routing_methods"]

    for method_name in routing_methods:
        kwargs, (estimator, _), (_, _), (_, _) = get_init_args(
            metaestimator, sub_estimator_consumes=False
        )
        instance = cls(**kwargs)
        set_request(estimator, method_name)
        method = getattr(instance, method_name)
        extra_method_args = metaestimator.get("method_args", {}).get(method_name, {})
        if "fit" not in method_name:
            instance.fit(X, y, **extra_method_args)
        # The following should pass w/o raising a routing error.
        try:
            # `fit` and `partial_fit` accept y, others don't.
            method(X, y, **extra_method_args)
        except TypeError:
            method(X, **extra_method_args)


@pytest.mark.parametrize("metaestimator", METAESTIMATORS, ids=METAESTIMATOR_IDS)
def test_metadata_is_routed_correctly_to_scorer(metaestimator):
    """Test that any requested metadata is correctly routed to the underlying
    scorers in CV estimators.
    """
    if "scorer_name" not in metaestimator:
        # This test only makes sense for CV estimators
        return

    cls = metaestimator["metaestimator"]
    routing_methods = metaestimator["scorer_routing_methods"]
    method_mapping = metaestimator.get("method_mapping", {})

    for method_name in routing_methods:
        kwargs, (estimator, _), (scorer, registry), (cv, _) = get_init_args(
            metaestimator, sub_estimator_consumes=True
        )
        scorer.set_score_request(sample_weight=True)
        if cv:
            cv.set_split_request(groups=True, metadata=True)
        if estimator is not None:
            set_requests(
                estimator,
                method_mapping=method_mapping,
                methods=[method_name],
                metadata_name="sample_weight",
            )
        instance = cls(**kwargs)
        method = getattr(instance, method_name)
        method_kwargs = {"sample_weight": sample_weight}
        if "fit" not in method_name:
            instance.fit(X, y)
        method(X, y, **method_kwargs)

        assert registry
        for _scorer in registry:
            check_recorded_metadata(
                obj=_scorer,
                method="score",
                parent=method_name,
                split_params=("sample_weight",),
                **method_kwargs,
            )


@pytest.mark.parametrize("metaestimator", METAESTIMATORS, ids=METAESTIMATOR_IDS)
def test_metadata_is_routed_correctly_to_splitter(metaestimator):
    """Test that any requested metadata is correctly routed to the underlying
    splitters in CV estimators.
    """
    if "cv_routing_methods" not in metaestimator:
        # This test is only for metaestimators accepting a CV splitter
        return

    cls = metaestimator["metaestimator"]
    routing_methods = metaestimator["cv_routing_methods"]
    X_ = metaestimator["X"]
    y_ = metaestimator["y"]

    for method_name in routing_methods:
        kwargs, (estimator, _), (scorer, _), (cv, registry) = get_init_args(
            metaestimator, sub_estimator_consumes=True
        )
        if estimator:
            estimator.set_fit_request(sample_weight=False, metadata=False)
        if scorer:
            scorer.set_score_request(sample_weight=False, metadata=False)
        cv.set_split_request(groups=True, metadata=True)
        instance = cls(**kwargs)
        method_kwargs = {"groups": groups, "metadata": metadata}
        method = getattr(instance, method_name)
        method(X_, y_, **method_kwargs)
        assert registry
        for _splitter in registry:
            check_recorded_metadata(
                obj=_splitter, method="split", parent=method_name, **method_kwargs
            )<|MERGE_RESOLUTION|>--- conflicted
+++ resolved
@@ -408,7 +408,18 @@
         "method_mapping": {"fit": ["fit", "score"]},
     },
     {
-<<<<<<< HEAD
+        "metaestimator": SequentialFeatureSelector,
+        "estimator_name": "estimator",
+        "estimator": "classifier",
+        "X": X,
+        "y": y,
+        "estimator_routing_methods": ["fit"],
+        "scorer_name": "scoring",
+        "scorer_routing_methods": ["fit"],
+        "cv_name": "cv",
+        "cv_routing_methods": ["fit"],
+    },
+    {
         "metaestimator": RFE,
         "estimator": "classifier",
         "estimator_name": "estimator",
@@ -427,18 +438,6 @@
         "scorer_routing_methods": ["fit"],
         "X": X,
         "y": y,
-=======
-        "metaestimator": SequentialFeatureSelector,
-        "estimator_name": "estimator",
-        "estimator": "classifier",
-        "X": X,
-        "y": y,
-        "estimator_routing_methods": ["fit"],
-        "scorer_name": "scoring",
-        "scorer_routing_methods": ["fit"],
-        "cv_name": "cv",
-        "cv_routing_methods": ["fit"],
->>>>>>> 45cf8ec5
     },
 ]
 """List containing all metaestimators to be tested and their settings
@@ -481,12 +480,6 @@
 UNSUPPORTED_ESTIMATORS = [
     AdaBoostClassifier(),
     AdaBoostRegressor(),
-<<<<<<< HEAD
-    SequentialFeatureSelector(ConsumingClassifier()),
-=======
-    RFE(ConsumingClassifier()),
-    RFECV(ConsumingClassifier()),
->>>>>>> 45cf8ec5
 ]
 
 
