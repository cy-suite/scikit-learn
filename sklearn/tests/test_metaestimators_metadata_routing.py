--- conflicted
+++ resolved
@@ -290,7 +290,6 @@
         "cv_routing_methods": ["fit"],
     },
     {
-<<<<<<< HEAD
         "metaestimator": RANSACRegressor,
         "estimator_name": "estimator",
         "estimator": ConsumingRegressor,
@@ -300,7 +299,6 @@
         "preserves_metadata": False,
         "estimator_routing_methods": ["fit", "predict", "score"],
         "requests_set_together": {"fit": ["score"]},
-=======
         "metaestimator": IterativeImputer,
         "estimator_name": "estimator",
         "estimator": ConsumingRegressor,
@@ -308,7 +306,6 @@
         "X": X,
         "y": y,
         "estimator_routing_methods": ["fit"],
->>>>>>> 7d59402b
     },
 ]
 """List containing all metaestimators to be tested and their settings
@@ -358,11 +355,8 @@
     BaggingRegressor(),
     FeatureUnion([]),
     GraphicalLassoCV(),
-<<<<<<< HEAD
     IterativeImputer(),
-=======
     RANSACRegressor(),
->>>>>>> 7d59402b
     RFE(ConsumingClassifier()),
     RFECV(ConsumingClassifier()),
     RidgeCV(),
