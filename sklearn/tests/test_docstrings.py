--- conflicted
+++ resolved
@@ -67,11 +67,6 @@
     "sklearn.metrics.pairwise.rbf_kernel",
     "sklearn.metrics.pairwise.sigmoid_kernel",
     "sklearn.model_selection._validation.permutation_test_score",
-<<<<<<< HEAD
-    "sklearn.model_selection._validation.validation_curve",
-=======
-    "sklearn.pipeline.make_union",
->>>>>>> e325c8a5
     "sklearn.preprocessing._data.maxabs_scale",
     "sklearn.preprocessing._data.scale",
     "sklearn.preprocessing._label.label_binarize",
