--- conflicted
+++ resolved
@@ -19,12 +19,6 @@
     # This will be fixed with issue: #24328
     "sklearn.metrics._plot.det_curve.plot_det_curve",
     "sklearn.metrics._plot.precision_recall_curve.plot_precision_recall_curve",
-<<<<<<< HEAD
-    "sklearn.metrics.cluster._supervised.adjusted_mutual_info_score",
-=======
-    "sklearn.metrics._ranking.dcg_score",
-    "sklearn.metrics._ranking.roc_curve",
->>>>>>> 8e27c41c
     "sklearn.metrics.cluster._supervised.entropy",
     "sklearn.metrics.cluster._supervised.fowlkes_mallows_score",
     "sklearn.metrics.pairwise.pairwise_distances_chunked",
