--- conflicted
+++ resolved
@@ -12,11 +12,6 @@
 numpydoc_validation = pytest.importorskip("numpydoc.validate")
 
 FUNCTION_DOCSTRING_IGNORE_LIST = [
-<<<<<<< HEAD
-    "sklearn.utils.axis0_safe_slice",
-=======
-    "sklearn.tree._export.plot_tree",
->>>>>>> 537c325f
     "sklearn.utils.extmath.fast_logdet",
     "sklearn.utils.extmath.randomized_svd",
     "sklearn.utils.extmath.safe_sparse_dot",
