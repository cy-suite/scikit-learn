--- conflicted
+++ resolved
@@ -105,12 +105,6 @@
     "sklearn.pipeline.make_union",
     "sklearn.preprocessing._data.binarize",
     "sklearn.preprocessing._data.maxabs_scale",
-<<<<<<< HEAD
-    "sklearn.preprocessing._data.normalize",
-    "sklearn.preprocessing._data.quantile_transform",
-=======
-    "sklearn.preprocessing._data.power_transform",
->>>>>>> 6d36596c
     "sklearn.preprocessing._data.robust_scale",
     "sklearn.preprocessing._data.scale",
     "sklearn.preprocessing._label.label_binarize",
