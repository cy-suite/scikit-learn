--- conflicted
+++ resolved
@@ -539,65 +539,6 @@
     check_param_validation(name, estimator)
 
 
-<<<<<<< HEAD
-SET_OUTPUT_MODULES_TO_SKIP = {
-    "cluster",
-    "compose",
-    "cross_decomposition",
-    "decomposition",
-    "discriminant_analysis",
-    "ensemble",
-    "feature_extraction",
-    "feature_selection",
-    "impute",
-    "isotonic",
-    "kernel_approximation",
-    "manifold",
-    "neighbors",
-    "neural_network",
-    "random_projection",
-}
-
-SET_OUTPUT_ESTIMATORS = list(
-    chain(
-        _tested_estimators("transformer"),
-        [make_pipeline(StandardScaler(), MinMaxScaler())],
-    )
-)
-
-
-@pytest.mark.parametrize(
-    "estimator", SET_OUTPUT_ESTIMATORS, ids=_get_check_estimator_ids
-)
-def test_set_output(estimator):
-    name = estimator.__class__.__name__
-    if (
-        not hasattr(estimator, "set_output")
-        and estimator.__module__.split(".")[1] in SET_OUTPUT_MODULES_TO_SKIP
-    ):
-        pytest.skip(
-            f"Skipping check_set_output for {name}: Does not support set_output API yet"
-        )
-    _set_checking_parameters(estimator)
-    check_set_output(estimator.__class__.__name__, estimator)
-
-
-@pytest.mark.parametrize(
-    "estimator", SET_OUTPUT_ESTIMATORS, ids=_get_check_estimator_ids
-)
-def test_set_output_pandas(estimator):
-    name = estimator.__class__.__name__
-    if (
-        not hasattr(estimator, "set_output")
-        and estimator.__module__.split(".")[1] in SET_OUTPUT_MODULES_TO_SKIP
-    ):
-        pytest.skip(
-            f"Skipping check_set_output_pandas for {name}: Does not support set_output"
-            " API yet"
-        )
-    _set_checking_parameters(estimator)
-    check_set_output_pandas(estimator.__class__.__name__, estimator)
-=======
 # TODO: remove this filter in 1.2
 @pytest.mark.filterwarnings("ignore::FutureWarning:sklearn")
 @pytest.mark.parametrize(
@@ -637,4 +578,62 @@
 
     if hasattr(est, "predict"):
         est.predict(X)
->>>>>>> 9aae2adf
+
+
+SET_OUTPUT_MODULES_TO_SKIP = {
+    "cluster",
+    "compose",
+    "cross_decomposition",
+    "decomposition",
+    "discriminant_analysis",
+    "ensemble",
+    "feature_extraction",
+    "feature_selection",
+    "impute",
+    "isotonic",
+    "kernel_approximation",
+    "manifold",
+    "neighbors",
+    "neural_network",
+    "random_projection",
+}
+
+SET_OUTPUT_ESTIMATORS = list(
+    chain(
+        _tested_estimators("transformer"),
+        [make_pipeline(StandardScaler(), MinMaxScaler())],
+    )
+)
+
+
+@pytest.mark.parametrize(
+    "estimator", SET_OUTPUT_ESTIMATORS, ids=_get_check_estimator_ids
+)
+def test_set_output(estimator):
+    name = estimator.__class__.__name__
+    if (
+        not hasattr(estimator, "set_output")
+        and estimator.__module__.split(".")[1] in SET_OUTPUT_MODULES_TO_SKIP
+    ):
+        pytest.skip(
+            f"Skipping check_set_output for {name}: Does not support set_output API yet"
+        )
+    _set_checking_parameters(estimator)
+    check_set_output(estimator.__class__.__name__, estimator)
+
+
+@pytest.mark.parametrize(
+    "estimator", SET_OUTPUT_ESTIMATORS, ids=_get_check_estimator_ids
+)
+def test_set_output_pandas(estimator):
+    name = estimator.__class__.__name__
+    if (
+        not hasattr(estimator, "set_output")
+        and estimator.__module__.split(".")[1] in SET_OUTPUT_MODULES_TO_SKIP
+    ):
+        pytest.skip(
+            f"Skipping check_set_output_pandas for {name}: Does not support set_output"
+            " API yet"
+        )
+    _set_checking_parameters(estimator)
+    check_set_output_pandas(estimator.__class__.__name__, estimator)