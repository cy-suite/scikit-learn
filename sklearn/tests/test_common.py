--- conflicted
+++ resolved
@@ -261,11 +261,6 @@
 #
 # check_classifiers_train would need to be updated with the error message
 N_FEATURES_IN_AFTER_FIT_MODULES_TO_IGNORE = {
-<<<<<<< HEAD
-    'multiclass',
-=======
-    'model_selection',
->>>>>>> 6bfacede
     'multioutput',
     'pipeline',
 }
