"""
General tests for all estimators in sklearn.
"""

# Authors: Andreas Mueller <amueller@ais.uni-bonn.de>
#          Gael Varoquaux gael.varoquaux@normalesup.org
# License: BSD 3 clause

import os
import warnings
import sys
import re
import pkgutil
from inspect import isgenerator, signature, Parameter
from itertools import product, chain
from functools import partial

import pytest
import numpy as np

from sklearn.cluster import (
    AffinityPropagation,
    Birch,
    MeanShift,
    OPTICS,
    SpectralClustering,
)
from sklearn.datasets import make_blobs
from sklearn.manifold import Isomap, TSNE, LocallyLinearEmbedding
from sklearn.neighbors import (
    LocalOutlierFactor,
    KNeighborsClassifier,
    KNeighborsRegressor,
    RadiusNeighborsClassifier,
    RadiusNeighborsRegressor,
)
from sklearn.semi_supervised import LabelPropagation, LabelSpreading

from sklearn.utils import all_estimators
from sklearn.utils._testing import ignore_warnings
from sklearn.exceptions import ConvergenceWarning
from sklearn.exceptions import FitFailedWarning
from sklearn.utils.estimator_checks import check_estimator

import sklearn

from sklearn.decomposition import PCA
from sklearn.linear_model._base import LinearClassifierMixin
from sklearn.linear_model import LogisticRegression
from sklearn.linear_model import Ridge
from sklearn.model_selection import GridSearchCV
from sklearn.model_selection import RandomizedSearchCV
from sklearn.experimental import enable_halving_search_cv  # noqa
from sklearn.model_selection import HalvingGridSearchCV
from sklearn.model_selection import HalvingRandomSearchCV
from sklearn.pipeline import make_pipeline

from sklearn.utils import IS_PYPY
from sklearn.utils._tags import _DEFAULT_TAGS, _safe_tags
from sklearn.utils._testing import (
    SkipTest,
    set_random_state,
)
from sklearn.utils.estimator_checks import (
    _construct_instance,
    _set_checking_parameters,
    _get_check_estimator_ids,
    check_class_weight_balanced_linear_classifier,
    parametrize_with_checks,
    check_dataframe_column_names_consistency,
    check_n_features_in_after_fitting,
    check_param_validation,
    check_transformer_get_feature_names_out,
    check_transformer_get_feature_names_out_pandas,
)


def test_all_estimator_no_base_class():
    # test that all_estimators doesn't find abstract classes.
    for name, Estimator in all_estimators():
        msg = (
            "Base estimators such as {0} should not be included in all_estimators"
        ).format(name)
        assert not name.lower().startswith("base"), msg


def _sample_func(x, y=1):
    pass


@pytest.mark.parametrize(
    "val, expected",
    [
        (partial(_sample_func, y=1), "_sample_func(y=1)"),
        (_sample_func, "_sample_func"),
        (partial(_sample_func, "world"), "_sample_func"),
        (LogisticRegression(C=2.0), "LogisticRegression(C=2.0)"),
        (
            LogisticRegression(
                random_state=1,
                solver="newton-cg",
                class_weight="balanced",
                warm_start=True,
            ),
            "LogisticRegression(class_weight='balanced',random_state=1,"
            "solver='newton-cg',warm_start=True)",
        ),
    ],
)
def test_get_check_estimator_ids(val, expected):
    assert _get_check_estimator_ids(val) == expected


def _tested_estimators(type_filter=None):
    for name, Estimator in all_estimators(type_filter=type_filter):
        try:
            estimator = _construct_instance(Estimator)
        except SkipTest:
            continue

        yield estimator


@parametrize_with_checks(list(_tested_estimators()))
def test_estimators(estimator, check, request):
    # Common tests for estimator instances
    with ignore_warnings(category=(FutureWarning, ConvergenceWarning, UserWarning)):
        _set_checking_parameters(estimator)
        check(estimator)


def test_check_estimator_generate_only():
    all_instance_gen_checks = check_estimator(LogisticRegression(), generate_only=True)
    assert isgenerator(all_instance_gen_checks)


def test_configure():
    # Smoke test the 'configure' step of setup, this tests all the
    # 'configure' functions in the setup.pys in scikit-learn
    # This test requires Cython which is not necessarily there when running
    # the tests of an installed version of scikit-learn or when scikit-learn
    # is installed in editable mode by pip build isolation enabled.
    pytest.importorskip("Cython")
    cwd = os.getcwd()
    setup_path = os.path.abspath(os.path.join(sklearn.__path__[0], ".."))
    setup_filename = os.path.join(setup_path, "setup.py")
    if not os.path.exists(setup_filename):
        pytest.skip("setup.py not available")
    # XXX unreached code as of v0.22
    try:
        os.chdir(setup_path)
        old_argv = sys.argv
        sys.argv = ["setup.py", "config"]

        with warnings.catch_warnings():
            # The configuration spits out warnings when not finding
            # Blas/Atlas development headers
            warnings.simplefilter("ignore", UserWarning)
            with open("setup.py") as f:
                exec(f.read(), dict(__name__="__main__"))
    finally:
        sys.argv = old_argv
        os.chdir(cwd)


def _tested_linear_classifiers():
    classifiers = all_estimators(type_filter="classifier")

    with warnings.catch_warnings(record=True):
        for name, clazz in classifiers:
            required_parameters = getattr(clazz, "_required_parameters", [])
            if len(required_parameters):
                # FIXME
                continue

            if "class_weight" in clazz().get_params().keys() and issubclass(
                clazz, LinearClassifierMixin
            ):
                yield name, clazz


@pytest.mark.parametrize("name, Classifier", _tested_linear_classifiers())
def test_class_weight_balanced_linear_classifiers(name, Classifier):
    check_class_weight_balanced_linear_classifier(name, Classifier)


@ignore_warnings
def test_import_all_consistency():
    # Smoke test to check that any name in a __all__ list is actually defined
    # in the namespace of the module or package.
    pkgs = pkgutil.walk_packages(
        path=sklearn.__path__, prefix="sklearn.", onerror=lambda _: None
    )
    submods = [modname for _, modname, _ in pkgs]
    for modname in submods + ["sklearn"]:
        if ".tests." in modname:
            continue
        if IS_PYPY and (
            "_svmlight_format_io" in modname
            or "feature_extraction._hashing_fast" in modname
        ):
            continue
        package = __import__(modname, fromlist="dummy")
        for name in getattr(package, "__all__", ()):
            assert hasattr(package, name), "Module '{0}' has no attribute '{1}'".format(
                modname, name
            )


def test_root_import_all_completeness():
    EXCEPTIONS = ("utils", "tests", "base", "setup", "conftest")
    for _, modname, _ in pkgutil.walk_packages(
        path=sklearn.__path__, onerror=lambda _: None
    ):
        if "." in modname or modname.startswith("_") or modname in EXCEPTIONS:
            continue
        assert modname in sklearn.__all__


def test_all_tests_are_importable():
    # Ensure that for each contentful subpackage, there is a test directory
    # within it that is also a subpackage (i.e. a directory with __init__.py)

    HAS_TESTS_EXCEPTIONS = re.compile(
        r"""(?x)
                                      \.externals(\.|$)|
                                      \.tests(\.|$)|
                                      \._
                                      """
    )
    resource_modules = {
        "sklearn.datasets.data",
        "sklearn.datasets.descr",
        "sklearn.datasets.images",
    }
    lookup = {
        name: ispkg
        for _, name, ispkg in pkgutil.walk_packages(sklearn.__path__, prefix="sklearn.")
    }
    missing_tests = [
        name
        for name, ispkg in lookup.items()
        if ispkg
        and name not in resource_modules
        and not HAS_TESTS_EXCEPTIONS.search(name)
        and name + ".tests" not in lookup
    ]
    assert missing_tests == [], (
        "{0} do not have `tests` subpackages. "
        "Perhaps they require "
        "__init__.py or an add_subpackage directive "
        "in the parent "
        "setup.py".format(missing_tests)
    )


def test_class_support_removed():
    # Make sure passing classes to check_estimator or parametrize_with_checks
    # raises an error

    msg = "Passing a class was deprecated.* isn't supported anymore"
    with pytest.raises(TypeError, match=msg):
        check_estimator(LogisticRegression)

    with pytest.raises(TypeError, match=msg):
        parametrize_with_checks([LogisticRegression])


def _generate_search_cv_instances():
    for SearchCV, (Estimator, param_grid) in product(
        [
            GridSearchCV,
            HalvingGridSearchCV,
            RandomizedSearchCV,
            HalvingGridSearchCV,
        ],
        [
            (Ridge, {"alpha": [0.1, 1.0]}),
            (LogisticRegression, {"C": [0.1, 1.0]}),
        ],
    ):
        init_params = signature(SearchCV).parameters
        extra_params = (
            {"min_resources": "smallest"} if "min_resources" in init_params else {}
        )
        search_cv = SearchCV(Estimator(), param_grid, cv=2, **extra_params)
        set_random_state(search_cv)
        yield search_cv

    for SearchCV, (Estimator, param_grid) in product(
        [
            GridSearchCV,
            HalvingGridSearchCV,
            RandomizedSearchCV,
            HalvingRandomSearchCV,
        ],
        [
            (Ridge, {"ridge__alpha": [0.1, 1.0]}),
            (LogisticRegression, {"logisticregression__C": [0.1, 1.0]}),
        ],
    ):
        init_params = signature(SearchCV).parameters
        extra_params = (
            {"min_resources": "smallest"} if "min_resources" in init_params else {}
        )
        search_cv = SearchCV(
            make_pipeline(PCA(), Estimator()), param_grid, cv=2, **extra_params
        ).set_params(error_score="raise")
        set_random_state(search_cv)
        yield search_cv


@parametrize_with_checks(list(_generate_search_cv_instances()))
def test_search_cv(estimator, check, request):
    # Common tests for SearchCV instances
    # We have a separate test because those meta-estimators can accept a
    # wide range of base estimators (classifiers, regressors, pipelines)
    with ignore_warnings(
        category=(
            FutureWarning,
            ConvergenceWarning,
            UserWarning,
            FitFailedWarning,
        )
    ):
        check(estimator)


@pytest.mark.parametrize(
    "estimator", _tested_estimators(), ids=_get_check_estimator_ids
)
def test_valid_tag_types(estimator):
    """Check that estimator tags are valid."""
    tags = _safe_tags(estimator)

    for name, tag in tags.items():
        correct_tags = type(_DEFAULT_TAGS[name])
        if name == "_xfail_checks":
            # _xfail_checks can be a dictionary
            correct_tags = (correct_tags, dict)
        assert isinstance(tag, correct_tags)


@pytest.mark.parametrize(
    "estimator", _tested_estimators(), ids=_get_check_estimator_ids
)
def test_check_n_features_in_after_fitting(estimator):
    _set_checking_parameters(estimator)
    check_n_features_in_after_fitting(estimator.__class__.__name__, estimator)


def _estimators_that_predict_in_fit():
    for estimator in _tested_estimators():
        est_params = set(estimator.get_params())
        if "oob_score" in est_params:
            yield estimator.set_params(oob_score=True, bootstrap=True)
        elif "early_stopping" in est_params:
            est = estimator.set_params(early_stopping=True, n_iter_no_change=1)
            if est.__class__.__name__ in {"MLPClassifier", "MLPRegressor"}:
                # TODO: FIX MLP to not check validation set during MLP
                yield pytest.param(
                    est, marks=pytest.mark.xfail(msg="MLP still validates in fit")
                )
            else:
                yield est
        elif "n_iter_no_change" in est_params:
            yield estimator.set_params(n_iter_no_change=1)


# NOTE: When running `check_dataframe_column_names_consistency` on a meta-estimator that
# delegates validation to a base estimator, the check is testing that the base estimator
# is checking for column name consistency.
column_name_estimators = list(
    chain(
        _tested_estimators(),
        [make_pipeline(LogisticRegression(C=1))],
        list(_generate_search_cv_instances()),
        _estimators_that_predict_in_fit(),
    )
)


@pytest.mark.parametrize(
    "estimator", column_name_estimators, ids=_get_check_estimator_ids
)
def test_pandas_column_name_consistency(estimator):
    _set_checking_parameters(estimator)
    with ignore_warnings(category=(FutureWarning)):
        with warnings.catch_warnings(record=True) as record:
            check_dataframe_column_names_consistency(
                estimator.__class__.__name__, estimator
            )
        for warning in record:
            assert "was fitted without feature names" not in str(warning.message)


# TODO: As more modules support get_feature_names_out they should be removed
# from this list to be tested
GET_FEATURES_OUT_MODULES_TO_IGNORE = [
    "ensemble",
    "kernel_approximation",
]


def _include_in_get_feature_names_out_check(transformer):
    if hasattr(transformer, "get_feature_names_out"):
        return True
    module = transformer.__module__.split(".")[1]
    return module not in GET_FEATURES_OUT_MODULES_TO_IGNORE


GET_FEATURES_OUT_ESTIMATORS = [
    est
    for est in _tested_estimators("transformer")
    if _include_in_get_feature_names_out_check(est)
]


@pytest.mark.parametrize(
    "transformer", GET_FEATURES_OUT_ESTIMATORS, ids=_get_check_estimator_ids
)
def test_transformers_get_feature_names_out(transformer):
    _set_checking_parameters(transformer)

    with ignore_warnings(category=(FutureWarning)):
        check_transformer_get_feature_names_out(
            transformer.__class__.__name__, transformer
        )
        check_transformer_get_feature_names_out_pandas(
            transformer.__class__.__name__, transformer
        )


VALIDATE_ESTIMATOR_INIT = [
    "SGDOneClassSVM",
]
VALIDATE_ESTIMATOR_INIT = set(VALIDATE_ESTIMATOR_INIT)


@pytest.mark.parametrize(
    "Estimator",
    [est for name, est in all_estimators() if name not in VALIDATE_ESTIMATOR_INIT],
)
def test_estimators_do_not_raise_errors_in_init_or_set_params(Estimator):
    """Check that init or set_param does not raise errors."""

    # Remove parameters with **kwargs by filtering out Parameter.VAR_KEYWORD
    # TODO: Remove in 1.2 when **kwargs is removed in RadiusNeighborsClassifier
    params = [
        name
        for name, param in signature(Estimator).parameters.items()
        if param.kind != Parameter.VAR_KEYWORD
    ]

    smoke_test_values = [-1, 3.0, "helloworld", np.array([1.0, 4.0]), [1], {}, []]
    for value in smoke_test_values:
        new_params = {key: value for key in params}

        # Does not raise
        est = Estimator(**new_params)

        # Also do does not raise
        est.set_params(**new_params)


PARAM_VALIDATION_ESTIMATORS_TO_IGNORE = [
    "AdditiveChi2Sampler",
<<<<<<< HEAD
=======
    "BayesianRidge",
>>>>>>> 7781299c
    "CalibratedClassifierCV",
    "ClassifierChain",
    "DictionaryLearning",
    "FeatureHasher",
    "FunctionTransformer",
    "GenericUnivariateSelect",
    "HashingVectorizer",
    "Isomap",
    "IterativeImputer",
    "LabelPropagation",
    "LabelSpreading",
    "Lars",
    "LarsCV",
    "LassoLars",
    "LassoLarsCV",
    "LassoLarsIC",
    "LatentDirichletAllocation",
    "LedoitWolf",
    "MiniBatchDictionaryLearning",
    "MultiTaskElasticNet",
    "MultiTaskLasso",
    "NeighborhoodComponentsAnalysis",
    "Nystroem",
    "OAS",
    "OPTICS",
    "OneVsOneClassifier",
    "OneVsRestClassifier",
    "PatchExtractor",
    "PolynomialCountSketch",
    "PolynomialFeatures",
    "QuadraticDiscriminantAnalysis",
    "RANSACRegressor",
    "RBFSampler",
    "RFE",
    "RFECV",
    "RegressorChain",
    "RidgeCV",
    "RidgeClassifierCV",
    "SelectFdr",
    "SelectFpr",
    "SelectFromModel",
    "SelectFwe",
    "SelectKBest",
    "SelectPercentile",
    "SequentialFeatureSelector",
    "ShrunkCovariance",
    "SimpleImputer",
    "SkewedChi2Sampler",
    "SpectralBiclustering",
    "SpectralCoclustering",
    "SpectralEmbedding",
    "SplineTransformer",
    "TransformedTargetRegressor",
]


@pytest.mark.parametrize(
    "estimator", _tested_estimators(), ids=_get_check_estimator_ids
)
def test_check_param_validation(estimator):
    name = estimator.__class__.__name__
    if name in PARAM_VALIDATION_ESTIMATORS_TO_IGNORE:
        pytest.skip(
            f"Skipping check_param_validation for {name}: Does not use the "
            "appropriate API for parameter validation yet."
        )
    _set_checking_parameters(estimator)
    check_param_validation(name, estimator)


# TODO: remove this filter in 1.2
@pytest.mark.filterwarnings("ignore::FutureWarning:sklearn")
@pytest.mark.parametrize(
    "Estimator",
    [
        AffinityPropagation,
        Birch,
        MeanShift,
        KNeighborsClassifier,
        KNeighborsRegressor,
        RadiusNeighborsClassifier,
        RadiusNeighborsRegressor,
        LabelPropagation,
        LabelSpreading,
        OPTICS,
        SpectralClustering,
        LocalOutlierFactor,
        LocallyLinearEmbedding,
        Isomap,
        TSNE,
    ],
)
def test_f_contiguous_array_estimator(Estimator):
    # Non-regression test for:
    # https://github.com/scikit-learn/scikit-learn/issues/23988
    # https://github.com/scikit-learn/scikit-learn/issues/24013

    X, _ = make_blobs(n_samples=80, n_features=4, random_state=0)
    X = np.asfortranarray(X)
    y = np.round(X[:, 0])

    est = Estimator()
    est.fit(X, y)

    if hasattr(est, "transform"):
        est.transform(X)

    if hasattr(est, "predict"):
        est.predict(X)<|MERGE_RESOLUTION|>--- conflicted
+++ resolved
@@ -465,10 +465,6 @@
 
 PARAM_VALIDATION_ESTIMATORS_TO_IGNORE = [
     "AdditiveChi2Sampler",
-<<<<<<< HEAD
-=======
-    "BayesianRidge",
->>>>>>> 7781299c
     "CalibratedClassifierCV",
     "ClassifierChain",
     "DictionaryLearning",
