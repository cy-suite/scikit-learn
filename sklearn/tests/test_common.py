"""
General tests for all estimators in sklearn.
"""

# Authors: Andreas Mueller <amueller@ais.uni-bonn.de>
#          Gael Varoquaux gael.varoquaux@normalesup.org
# License: BSD 3 clause

import os
import warnings
import sys
import re
import pkgutil
from inspect import isgenerator
from functools import partial

import pytest

from sklearn.utils import all_estimators
from sklearn.utils._testing import ignore_warnings
from sklearn.exceptions import ConvergenceWarning
from sklearn.exceptions import FitFailedWarning
from sklearn.utils.estimator_checks import check_estimator

import sklearn
from sklearn.base import BiclusterMixin

from sklearn.decomposition import PCA
from sklearn.linear_model._base import LinearClassifierMixin
from sklearn.linear_model import LogisticRegression
from sklearn.linear_model import Ridge
from sklearn.model_selection import GridSearchCV
from sklearn.model_selection import RandomizedSearchCV
from sklearn.pipeline import make_pipeline

from sklearn.utils import IS_PYPY
from sklearn.utils._testing import SkipTest
from sklearn.utils.estimator_checks import (
    _construct_instance,
    _set_checking_parameters,
    _get_check_estimator_ids,
    check_class_weight_balanced_linear_classifier,
    parametrize_with_checks,
    check_n_features_in_after_fitting,
)


def test_all_estimator_no_base_class():
    # test that all_estimators doesn't find abstract classes.
    for name, Estimator in all_estimators():
        msg = ("Base estimators such as {0} should not be included"
               " in all_estimators").format(name)
        assert not name.lower().startswith('base'), msg


def _sample_func(x, y=1):
    pass


@pytest.mark.parametrize("val, expected", [
    (partial(_sample_func, y=1), "_sample_func(y=1)"),
    (_sample_func, "_sample_func"),
    (partial(_sample_func, 'world'), "_sample_func"),
    (LogisticRegression(C=2.0), "LogisticRegression(C=2.0)"),
    (LogisticRegression(random_state=1, solver='newton-cg',
                        class_weight='balanced', warm_start=True),
     "LogisticRegression(class_weight='balanced',random_state=1,"
     "solver='newton-cg',warm_start=True)")
])
def test_get_check_estimator_ids(val, expected):
    assert _get_check_estimator_ids(val) == expected


def _tested_estimators():
    for name, Estimator in all_estimators():
        if issubclass(Estimator, BiclusterMixin):
            continue
        try:
            estimator = _construct_instance(Estimator)
        except SkipTest:
            continue

        yield estimator


@parametrize_with_checks(list(_tested_estimators()))
def test_estimators(estimator, check, request):
    # Common tests for estimator instances
    with ignore_warnings(category=(FutureWarning,
                                   ConvergenceWarning,
                                   UserWarning, FutureWarning)):
        _set_checking_parameters(estimator)
        check(estimator)


def test_check_estimator_generate_only():
    all_instance_gen_checks = check_estimator(LogisticRegression(),
                                              generate_only=True)
    assert isgenerator(all_instance_gen_checks)


@ignore_warnings(category=(DeprecationWarning, FutureWarning))
# ignore deprecated open(.., 'U') in numpy distutils
def test_configure():
    # Smoke test the 'configure' step of setup, this tests all the
    # 'configure' functions in the setup.pys in scikit-learn
    # This test requires Cython which is not necessarily there when running
    # the tests of an installed version of scikit-learn or when scikit-learn
    # is installed in editable mode by pip build isolation enabled.
    pytest.importorskip("Cython")
    cwd = os.getcwd()
    setup_path = os.path.abspath(os.path.join(sklearn.__path__[0], '..'))
    setup_filename = os.path.join(setup_path, 'setup.py')
    if not os.path.exists(setup_filename):
        pytest.skip('setup.py not available')
    # XXX unreached code as of v0.22
    try:
        os.chdir(setup_path)
        old_argv = sys.argv
        sys.argv = ['setup.py', 'config']

        with warnings.catch_warnings():
            # The configuration spits out warnings when not finding
            # Blas/Atlas development headers
            warnings.simplefilter('ignore', UserWarning)
            with open('setup.py') as f:
                exec(f.read(), dict(__name__='__main__'))
    finally:
        sys.argv = old_argv
        os.chdir(cwd)


def _tested_linear_classifiers():
    classifiers = all_estimators(type_filter='classifier')

    with warnings.catch_warnings(record=True):
        for name, clazz in classifiers:
            required_parameters = getattr(clazz, "_required_parameters", [])
            if len(required_parameters):
                # FIXME
                continue

            if ('class_weight' in clazz().get_params().keys() and
                    issubclass(clazz, LinearClassifierMixin)):
                yield name, clazz


@pytest.mark.parametrize("name, Classifier",
                         _tested_linear_classifiers())
def test_class_weight_balanced_linear_classifiers(name, Classifier):
    check_class_weight_balanced_linear_classifier(name, Classifier)


@ignore_warnings
def test_import_all_consistency():
    # Smoke test to check that any name in a __all__ list is actually defined
    # in the namespace of the module or package.
    pkgs = pkgutil.walk_packages(path=sklearn.__path__, prefix='sklearn.',
                                 onerror=lambda _: None)
    submods = [modname for _, modname, _ in pkgs]
    for modname in submods + ['sklearn']:
        if ".tests." in modname:
            continue
        if IS_PYPY and ('_svmlight_format_io' in modname or
                        'feature_extraction._hashing_fast' in modname):
            continue
        package = __import__(modname, fromlist="dummy")
        for name in getattr(package, '__all__', ()):
            assert hasattr(package, name),\
                "Module '{0}' has no attribute '{1}'".format(modname, name)


def test_root_import_all_completeness():
    EXCEPTIONS = ('utils', 'tests', 'base', 'setup', 'conftest')
    for _, modname, _ in pkgutil.walk_packages(path=sklearn.__path__,
                                               onerror=lambda _: None):
        if '.' in modname or modname.startswith('_') or modname in EXCEPTIONS:
            continue
        assert modname in sklearn.__all__


def test_all_tests_are_importable():
    # Ensure that for each contentful subpackage, there is a test directory
    # within it that is also a subpackage (i.e. a directory with __init__.py)

    HAS_TESTS_EXCEPTIONS = re.compile(r'''(?x)
                                      \.externals(\.|$)|
                                      \.tests(\.|$)|
                                      \._
                                      ''')
    lookup = {name: ispkg
              for _, name, ispkg
              in pkgutil.walk_packages(sklearn.__path__, prefix='sklearn.')}
    missing_tests = [name for name, ispkg in lookup.items()
                     if ispkg
                     and not HAS_TESTS_EXCEPTIONS.search(name)
                     and name + '.tests' not in lookup]
    assert missing_tests == [], ('{0} do not have `tests` subpackages. '
                                 'Perhaps they require '
                                 '__init__.py or an add_subpackage directive '
                                 'in the parent '
                                 'setup.py'.format(missing_tests))


def test_class_support_removed():
    # Make sure passing classes to check_estimator or parametrize_with_checks
    # raises an error

    msg = "Passing a class was deprecated.* isn't supported anymore"
    with pytest.raises(TypeError, match=msg):
        check_estimator(LogisticRegression)

    with pytest.raises(TypeError, match=msg):
        parametrize_with_checks([LogisticRegression])


def _generate_search_cv_instances():
    for SearchCV, (Estimator, param_grid) in zip(
        [GridSearchCV, RandomizedSearchCV],
        [
            (Ridge, {"alpha": [0.1, 1.0]}),
            (LogisticRegression, {"C": [0.1, 1.0]}),
        ],
    ):
        yield SearchCV(Estimator(), param_grid)

    for SearchCV, (Estimator, param_grid) in zip(
        [GridSearchCV, RandomizedSearchCV],
        [
            (Ridge, {"ridge__alpha": [0.1, 1.0]}),
            (LogisticRegression, {"logisticregression__C": [0.1, 1.0]}),
        ],
    ):
        yield SearchCV(
            make_pipeline(PCA(), Estimator()), param_grid
        ).set_params(error_score="raise")


@parametrize_with_checks(list(_generate_search_cv_instances()))
def test_search_cv(estimator, check, request):
    # Common tests for SearchCV instances
    # We have a separate test because those meta-estimators can accept a
    # wide range of base estimators (classifiers, regressors, pipelines)
    with ignore_warnings(
        category=(
            FutureWarning,
            ConvergenceWarning,
            UserWarning,
            FutureWarning,
            FitFailedWarning,
        )
    ):
        check(estimator)


# TODO: When more modules get added, we can remove it from this list to make
# sure it gets tested. After we finish each module we can move the checks
# into sklearn.utils.estimator_checks.check_n_features_in.
#
# check_estimators_partial_fit_n_features can either be removed or updated
# with the two more assertions:
# 1. `n_features_in_` is set during the first call to `partial_fit`.
# 2. More strict when it comes to the error message.
#
# check_classifiers_train would need to be updated with the error message
N_FEATURES_IN_AFTER_FIT_MODULES_TO_IGNORE = {
    'calibration',
    'compose',
    'covariance',
<<<<<<< HEAD
    'discriminant_analysis',
=======
    'ensemble',
>>>>>>> 23d87616
    'feature_extraction',
    'feature_selection',
    'isotonic',
    'manifold',
    'mixture',
    'model_selection',
    'multiclass',
    'multioutput',
    'naive_bayes',
    'pipeline',
    'random_projection',
}

N_FEATURES_IN_AFTER_FIT_ESTIMATORS = [
    est for est in _tested_estimators() if est.__module__.split('.')[1] not in
    N_FEATURES_IN_AFTER_FIT_MODULES_TO_IGNORE
]


@pytest.mark.parametrize("estimator", N_FEATURES_IN_AFTER_FIT_ESTIMATORS,
                         ids=_get_check_estimator_ids)
def test_check_n_features_in_after_fitting(estimator):
    _set_checking_parameters(estimator)
    check_n_features_in_after_fitting(estimator.__class__.__name__, estimator)<|MERGE_RESOLUTION|>--- conflicted
+++ resolved
@@ -267,11 +267,6 @@
     'calibration',
     'compose',
     'covariance',
-<<<<<<< HEAD
-    'discriminant_analysis',
-=======
-    'ensemble',
->>>>>>> 23d87616
     'feature_extraction',
     'feature_selection',
     'isotonic',
