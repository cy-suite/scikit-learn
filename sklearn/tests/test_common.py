"""
General tests for all estimators in sklearn.
"""

# Authors: Andreas Mueller <amueller@ais.uni-bonn.de>
#          Gael Varoquaux gael.varoquaux@normalesup.org
# License: BSD 3 clause

import os
import warnings
import sys
import re
import pkgutil
from inspect import isgenerator, signature, Parameter
from itertools import product, chain
from functools import partial

import pytest
import numpy as np

from sklearn.cluster import (
    AffinityPropagation,
    Birch,
    MeanShift,
    OPTICS,
    SpectralClustering,
)
from sklearn.datasets import make_blobs
from sklearn.manifold import Isomap, TSNE, LocallyLinearEmbedding
from sklearn.neighbors import (
    LocalOutlierFactor,
    KNeighborsClassifier,
    KNeighborsRegressor,
    RadiusNeighborsClassifier,
    RadiusNeighborsRegressor,
)
from sklearn.semi_supervised import LabelPropagation, LabelSpreading

from sklearn.utils import all_estimators
from sklearn.utils._testing import ignore_warnings
from sklearn.exceptions import ConvergenceWarning
from sklearn.exceptions import FitFailedWarning
from sklearn.utils.estimator_checks import check_estimator

import sklearn

from sklearn.decomposition import PCA
from sklearn.linear_model._base import LinearClassifierMixin
from sklearn.linear_model import LogisticRegression
from sklearn.linear_model import Ridge
from sklearn.model_selection import GridSearchCV
from sklearn.model_selection import RandomizedSearchCV
from sklearn.experimental import enable_halving_search_cv  # noqa
from sklearn.model_selection import HalvingGridSearchCV
from sklearn.model_selection import HalvingRandomSearchCV
from sklearn.pipeline import make_pipeline

from sklearn.utils import IS_PYPY
from sklearn.utils._tags import _DEFAULT_TAGS, _safe_tags
from sklearn.utils._testing import (
    SkipTest,
    set_random_state,
)
from sklearn.utils.estimator_checks import (
    _construct_instance,
    _set_checking_parameters,
    _get_check_estimator_ids,
    check_class_weight_balanced_linear_classifier,
    parametrize_with_checks,
    check_dataframe_column_names_consistency,
    check_n_features_in_after_fitting,
    check_param_validation,
    check_transformer_get_feature_names_out,
    check_transformer_get_feature_names_out_pandas,
)


def test_all_estimator_no_base_class():
    # test that all_estimators doesn't find abstract classes.
    for name, Estimator in all_estimators():
        msg = (
            "Base estimators such as {0} should not be included in all_estimators"
        ).format(name)
        assert not name.lower().startswith("base"), msg


def _sample_func(x, y=1):
    pass


@pytest.mark.parametrize(
    "val, expected",
    [
        (partial(_sample_func, y=1), "_sample_func(y=1)"),
        (_sample_func, "_sample_func"),
        (partial(_sample_func, "world"), "_sample_func"),
        (LogisticRegression(C=2.0), "LogisticRegression(C=2.0)"),
        (
            LogisticRegression(
                random_state=1,
                solver="newton-cg",
                class_weight="balanced",
                warm_start=True,
            ),
            "LogisticRegression(class_weight='balanced',random_state=1,"
            "solver='newton-cg',warm_start=True)",
        ),
    ],
)
def test_get_check_estimator_ids(val, expected):
    assert _get_check_estimator_ids(val) == expected


def _tested_estimators(type_filter=None):
    for name, Estimator in all_estimators(type_filter=type_filter):
        try:
            estimator = _construct_instance(Estimator)
        except SkipTest:
            continue

        yield estimator


@parametrize_with_checks(list(_tested_estimators()))
def test_estimators(estimator, check, request):
    # Common tests for estimator instances
    with ignore_warnings(category=(FutureWarning, ConvergenceWarning, UserWarning)):
        _set_checking_parameters(estimator)
        check(estimator)


def test_check_estimator_generate_only():
    all_instance_gen_checks = check_estimator(LogisticRegression(), generate_only=True)
    assert isgenerator(all_instance_gen_checks)


def test_configure():
    # Smoke test the 'configure' step of setup, this tests all the
    # 'configure' functions in the setup.pys in scikit-learn
    # This test requires Cython which is not necessarily there when running
    # the tests of an installed version of scikit-learn or when scikit-learn
    # is installed in editable mode by pip build isolation enabled.
    pytest.importorskip("Cython")
    cwd = os.getcwd()
    setup_path = os.path.abspath(os.path.join(sklearn.__path__[0], ".."))
    setup_filename = os.path.join(setup_path, "setup.py")
    if not os.path.exists(setup_filename):
        pytest.skip("setup.py not available")
    # XXX unreached code as of v0.22
    try:
        os.chdir(setup_path)
        old_argv = sys.argv
        sys.argv = ["setup.py", "config"]

        with warnings.catch_warnings():
            # The configuration spits out warnings when not finding
            # Blas/Atlas development headers
            warnings.simplefilter("ignore", UserWarning)
            with open("setup.py") as f:
                exec(f.read(), dict(__name__="__main__"))
    finally:
        sys.argv = old_argv
        os.chdir(cwd)


def _tested_linear_classifiers():
    classifiers = all_estimators(type_filter="classifier")

    with warnings.catch_warnings(record=True):
        for name, clazz in classifiers:
            required_parameters = getattr(clazz, "_required_parameters", [])
            if len(required_parameters):
                # FIXME
                continue

            if "class_weight" in clazz().get_params().keys() and issubclass(
                clazz, LinearClassifierMixin
            ):
                yield name, clazz


@pytest.mark.parametrize("name, Classifier", _tested_linear_classifiers())
def test_class_weight_balanced_linear_classifiers(name, Classifier):
    check_class_weight_balanced_linear_classifier(name, Classifier)


@ignore_warnings
def test_import_all_consistency():
    # Smoke test to check that any name in a __all__ list is actually defined
    # in the namespace of the module or package.
    pkgs = pkgutil.walk_packages(
        path=sklearn.__path__, prefix="sklearn.", onerror=lambda _: None
    )
    submods = [modname for _, modname, _ in pkgs]
    for modname in submods + ["sklearn"]:
        if ".tests." in modname:
            continue
        if IS_PYPY and (
            "_svmlight_format_io" in modname
            or "feature_extraction._hashing_fast" in modname
        ):
            continue
        package = __import__(modname, fromlist="dummy")
        for name in getattr(package, "__all__", ()):
            assert hasattr(package, name), "Module '{0}' has no attribute '{1}'".format(
                modname, name
            )


def test_root_import_all_completeness():
    EXCEPTIONS = ("utils", "tests", "base", "setup", "conftest")
    for _, modname, _ in pkgutil.walk_packages(
        path=sklearn.__path__, onerror=lambda _: None
    ):
        if "." in modname or modname.startswith("_") or modname in EXCEPTIONS:
            continue
        assert modname in sklearn.__all__


def test_all_tests_are_importable():
    # Ensure that for each contentful subpackage, there is a test directory
    # within it that is also a subpackage (i.e. a directory with __init__.py)

    HAS_TESTS_EXCEPTIONS = re.compile(
        r"""(?x)
                                      \.externals(\.|$)|
                                      \.tests(\.|$)|
                                      \._
                                      """
    )
    resource_modules = {
        "sklearn.datasets.data",
        "sklearn.datasets.descr",
        "sklearn.datasets.images",
    }
    lookup = {
        name: ispkg
        for _, name, ispkg in pkgutil.walk_packages(sklearn.__path__, prefix="sklearn.")
    }
    missing_tests = [
        name
        for name, ispkg in lookup.items()
        if ispkg
        and name not in resource_modules
        and not HAS_TESTS_EXCEPTIONS.search(name)
        and name + ".tests" not in lookup
    ]
    assert missing_tests == [], (
        "{0} do not have `tests` subpackages. "
        "Perhaps they require "
        "__init__.py or an add_subpackage directive "
        "in the parent "
        "setup.py".format(missing_tests)
    )


def test_class_support_removed():
    # Make sure passing classes to check_estimator or parametrize_with_checks
    # raises an error

    msg = "Passing a class was deprecated.* isn't supported anymore"
    with pytest.raises(TypeError, match=msg):
        check_estimator(LogisticRegression)

    with pytest.raises(TypeError, match=msg):
        parametrize_with_checks([LogisticRegression])


def _generate_search_cv_instances():
    for SearchCV, (Estimator, param_grid) in product(
        [
            GridSearchCV,
            HalvingGridSearchCV,
            RandomizedSearchCV,
            HalvingGridSearchCV,
        ],
        [
            (Ridge, {"alpha": [0.1, 1.0]}),
            (LogisticRegression, {"C": [0.1, 1.0]}),
        ],
    ):
        init_params = signature(SearchCV).parameters
        extra_params = (
            {"min_resources": "smallest"} if "min_resources" in init_params else {}
        )
        search_cv = SearchCV(Estimator(), param_grid, cv=2, **extra_params)
        set_random_state(search_cv)
        yield search_cv

    for SearchCV, (Estimator, param_grid) in product(
        [
            GridSearchCV,
            HalvingGridSearchCV,
            RandomizedSearchCV,
            HalvingRandomSearchCV,
        ],
        [
            (Ridge, {"ridge__alpha": [0.1, 1.0]}),
            (LogisticRegression, {"logisticregression__C": [0.1, 1.0]}),
        ],
    ):
        init_params = signature(SearchCV).parameters
        extra_params = (
            {"min_resources": "smallest"} if "min_resources" in init_params else {}
        )
        search_cv = SearchCV(
            make_pipeline(PCA(), Estimator()), param_grid, cv=2, **extra_params
        ).set_params(error_score="raise")
        set_random_state(search_cv)
        yield search_cv


@parametrize_with_checks(list(_generate_search_cv_instances()))
def test_search_cv(estimator, check, request):
    # Common tests for SearchCV instances
    # We have a separate test because those meta-estimators can accept a
    # wide range of base estimators (classifiers, regressors, pipelines)
    with ignore_warnings(
        category=(
            FutureWarning,
            ConvergenceWarning,
            UserWarning,
            FitFailedWarning,
        )
    ):
        check(estimator)


@pytest.mark.parametrize(
    "estimator", _tested_estimators(), ids=_get_check_estimator_ids
)
def test_valid_tag_types(estimator):
    """Check that estimator tags are valid."""
    tags = _safe_tags(estimator)

    for name, tag in tags.items():
        correct_tags = type(_DEFAULT_TAGS[name])
        if name == "_xfail_checks":
            # _xfail_checks can be a dictionary
            correct_tags = (correct_tags, dict)
        assert isinstance(tag, correct_tags)


@pytest.mark.parametrize(
    "estimator", _tested_estimators(), ids=_get_check_estimator_ids
)
def test_check_n_features_in_after_fitting(estimator):
    _set_checking_parameters(estimator)
    check_n_features_in_after_fitting(estimator.__class__.__name__, estimator)


def _estimators_that_predict_in_fit():
    for estimator in _tested_estimators():
        est_params = set(estimator.get_params())
        if "oob_score" in est_params:
            yield estimator.set_params(oob_score=True, bootstrap=True)
        elif "early_stopping" in est_params:
            est = estimator.set_params(early_stopping=True, n_iter_no_change=1)
            if est.__class__.__name__ in {"MLPClassifier", "MLPRegressor"}:
                # TODO: FIX MLP to not check validation set during MLP
                yield pytest.param(
                    est, marks=pytest.mark.xfail(msg="MLP still validates in fit")
                )
            else:
                yield est
        elif "n_iter_no_change" in est_params:
            yield estimator.set_params(n_iter_no_change=1)


# NOTE: When running `check_dataframe_column_names_consistency` on a meta-estimator that
# delegates validation to a base estimator, the check is testing that the base estimator
# is checking for column name consistency.
column_name_estimators = list(
    chain(
        _tested_estimators(),
        [make_pipeline(LogisticRegression(C=1))],
        list(_generate_search_cv_instances()),
        _estimators_that_predict_in_fit(),
    )
)


@pytest.mark.parametrize(
    "estimator", column_name_estimators, ids=_get_check_estimator_ids
)
def test_pandas_column_name_consistency(estimator):
    _set_checking_parameters(estimator)
    with ignore_warnings(category=(FutureWarning)):
        with warnings.catch_warnings(record=True) as record:
            check_dataframe_column_names_consistency(
                estimator.__class__.__name__, estimator
            )
        for warning in record:
            assert "was fitted without feature names" not in str(warning.message)


# TODO: As more modules support get_feature_names_out they should be removed
# from this list to be tested
GET_FEATURES_OUT_MODULES_TO_IGNORE = [
    "ensemble",
    "kernel_approximation",
]


def _include_in_get_feature_names_out_check(transformer):
    if hasattr(transformer, "get_feature_names_out"):
        return True
    module = transformer.__module__.split(".")[1]
    return module not in GET_FEATURES_OUT_MODULES_TO_IGNORE


GET_FEATURES_OUT_ESTIMATORS = [
    est
    for est in _tested_estimators("transformer")
    if _include_in_get_feature_names_out_check(est)
]


@pytest.mark.parametrize(
    "transformer", GET_FEATURES_OUT_ESTIMATORS, ids=_get_check_estimator_ids
)
def test_transformers_get_feature_names_out(transformer):
    _set_checking_parameters(transformer)

    with ignore_warnings(category=(FutureWarning)):
        check_transformer_get_feature_names_out(
            transformer.__class__.__name__, transformer
        )
        check_transformer_get_feature_names_out_pandas(
            transformer.__class__.__name__, transformer
        )


VALIDATE_ESTIMATOR_INIT = [
    "SGDOneClassSVM",
]
VALIDATE_ESTIMATOR_INIT = set(VALIDATE_ESTIMATOR_INIT)


@pytest.mark.parametrize(
    "Estimator",
    [est for name, est in all_estimators() if name not in VALIDATE_ESTIMATOR_INIT],
)
def test_estimators_do_not_raise_errors_in_init_or_set_params(Estimator):
    """Check that init or set_param does not raise errors."""

    # Remove parameters with **kwargs by filtering out Parameter.VAR_KEYWORD
    # TODO: Remove in 1.2 when **kwargs is removed in RadiusNeighborsClassifier
    params = [
        name
        for name, param in signature(Estimator).parameters.items()
        if param.kind != Parameter.VAR_KEYWORD
    ]

    smoke_test_values = [-1, 3.0, "helloworld", np.array([1.0, 4.0]), [1], {}, []]
    for value in smoke_test_values:
        new_params = {key: value for key in params}

        # Does not raise
        est = Estimator(**new_params)

        # Also do does not raise
        est.set_params(**new_params)


PARAM_VALIDATION_ESTIMATORS_TO_IGNORE = [
    "AdditiveChi2Sampler",
    "BayesianRidge",
    "CalibratedClassifierCV",
    "ClassifierChain",
    "DictionaryLearning",
    "FeatureHasher",
    "FunctionTransformer",
    "GenericUnivariateSelect",
    "HashingVectorizer",
    "Isomap",
    "IterativeImputer",
    "LabelPropagation",
    "LabelSpreading",
    "Lars",
    "LarsCV",
    "LassoLars",
    "LassoLarsCV",
    "LassoLarsIC",
    "LatentDirichletAllocation",
    "LedoitWolf",
    "MiniBatchDictionaryLearning",
    "MultiTaskElasticNet",
    "MultiTaskLasso",
    "NeighborhoodComponentsAnalysis",
    "Nystroem",
    "OAS",
    "OPTICS",
    "OneVsOneClassifier",
    "OneVsRestClassifier",
    "PatchExtractor",
    "PolynomialCountSketch",
    "PolynomialFeatures",
    "QuadraticDiscriminantAnalysis",
    "RANSACRegressor",
    "RBFSampler",
    "RFE",
    "RFECV",
    "RegressorChain",
    "RidgeCV",
    "RidgeClassifierCV",
    "SelectFdr",
    "SelectFpr",
    "SelectFromModel",
    "SelectFwe",
    "SelectKBest",
    "SelectPercentile",
    "SequentialFeatureSelector",
    "ShrunkCovariance",
    "SimpleImputer",
    "SkewedChi2Sampler",
<<<<<<< HEAD
    "SpectralClustering",
=======
    "SpectralBiclustering",
    "SpectralCoclustering",
>>>>>>> 5e1ed8bc
    "SpectralEmbedding",
    "SplineTransformer",
    "TransformedTargetRegressor",
]


@pytest.mark.parametrize(
    "estimator", _tested_estimators(), ids=_get_check_estimator_ids
)
def test_check_param_validation(estimator):
    name = estimator.__class__.__name__
    if name in PARAM_VALIDATION_ESTIMATORS_TO_IGNORE:
        pytest.skip(
            f"Skipping check_param_validation for {name}: Does not use the "
            "appropriate API for parameter validation yet."
        )
    _set_checking_parameters(estimator)
    check_param_validation(name, estimator)


# TODO: remove this filter in 1.2
@pytest.mark.filterwarnings("ignore::FutureWarning:sklearn")
@pytest.mark.parametrize(
    "Estimator",
    [
        AffinityPropagation,
        Birch,
        MeanShift,
        KNeighborsClassifier,
        KNeighborsRegressor,
        RadiusNeighborsClassifier,
        RadiusNeighborsRegressor,
        LabelPropagation,
        LabelSpreading,
        OPTICS,
        SpectralClustering,
        LocalOutlierFactor,
        LocallyLinearEmbedding,
        Isomap,
        TSNE,
    ],
)
def test_f_contiguous_array_estimator(Estimator):
    # Non-regression test for:
    # https://github.com/scikit-learn/scikit-learn/issues/23988
    # https://github.com/scikit-learn/scikit-learn/issues/24013

    X, _ = make_blobs(n_samples=80, n_features=4, random_state=0)
    X = np.asfortranarray(X)
    y = np.round(X[:, 0])

    est = Estimator()
    est.fit(X, y)

    if hasattr(est, "transform"):
        est.transform(X)

    if hasattr(est, "predict"):
        est.predict(X)<|MERGE_RESOLUTION|>--- conflicted
+++ resolved
@@ -514,12 +514,7 @@
     "ShrunkCovariance",
     "SimpleImputer",
     "SkewedChi2Sampler",
-<<<<<<< HEAD
     "SpectralClustering",
-=======
-    "SpectralBiclustering",
-    "SpectralCoclustering",
->>>>>>> 5e1ed8bc
     "SpectralEmbedding",
     "SplineTransformer",
     "TransformedTargetRegressor",
