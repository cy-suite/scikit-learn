"""
General tests for all estimators in sklearn.
"""

# Authors: Andreas Mueller <amueller@ais.uni-bonn.de>
#          Gael Varoquaux gael.varoquaux@normalesup.org
# License: BSD 3 clause
from __future__ import print_function

import os
import warnings
import sys
import re
import pkgutil

from sklearn.externals.six import PY3
from sklearn.utils.testing import assert_false, clean_warning_registry
from sklearn.utils.testing import all_estimators
from sklearn.utils.testing import assert_equal
from sklearn.utils.testing import assert_greater
from sklearn.utils.testing import assert_in
from sklearn.utils.testing import ignore_warnings

import sklearn
from sklearn.cluster.bicluster import BiclusterMixin

from sklearn.linear_model.base import LinearClassifierMixin
from sklearn.utils.estimator_checks import (
    _yield_all_checks,
    set_checking_parameters,
    check_parameters_default_constructible,
<<<<<<< HEAD
    check_no_fit_attributes_set_in_init,
=======
    check_no_attributes_set_in_init,
>>>>>>> 9b727bad
    check_class_weight_balanced_linear_classifier)


def test_all_estimator_no_base_class():
    # test that all_estimators doesn't find abstract classes.
    for name, Estimator in all_estimators():
        msg = ("Base estimators such as {0} should not be included"
               " in all_estimators").format(name)
        assert_false(name.lower().startswith('base'), msg=msg)


def test_all_estimators():
    # Test that estimators are default-constructible, cloneable
    # and have working repr.
    estimators = all_estimators(include_meta_estimators=True)

    # Meta sanity-check to make sure that the estimator introspection runs
    # properly
    assert_greater(len(estimators), 0)

    for name, Estimator in estimators:
        # some can just not be sensibly default constructed
        yield check_parameters_default_constructible, name, Estimator


def test_non_meta_estimators():
    # input validation etc for non-meta estimators
    estimators = all_estimators()
    for name, Estimator in estimators:
        if issubclass(Estimator, BiclusterMixin):
            continue
        if name.startswith("_"):
            continue
        estimator = Estimator()
        # check this on class
<<<<<<< HEAD
        yield _named_check(
            check_no_fit_attributes_set_in_init, name), name, Estimator

        for check in _yield_all_checks(name, estimator):
            set_checking_parameters(estimator)
            yield _named_check(check, name), name, estimator
=======
        yield check_no_attributes_set_in_init, name, estimator

        for check in _yield_all_checks(name, estimator):
            set_checking_parameters(estimator)
            yield check, name, estimator
>>>>>>> 9b727bad


def test_configure():
    # Smoke test the 'configure' step of setup, this tests all the
    # 'configure' functions in the setup.pys in scikit-learn
    cwd = os.getcwd()
    setup_path = os.path.abspath(os.path.join(sklearn.__path__[0], '..'))
    setup_filename = os.path.join(setup_path, 'setup.py')
    if not os.path.exists(setup_filename):
        return
    try:
        os.chdir(setup_path)
        old_argv = sys.argv
        sys.argv = ['setup.py', 'config']
        clean_warning_registry()
        with warnings.catch_warnings():
            # The configuration spits out warnings when not finding
            # Blas/Atlas development headers
            warnings.simplefilter('ignore', UserWarning)
            if PY3:
                with open('setup.py') as f:
                    exec(f.read(), dict(__name__='__main__'))
            else:
                execfile('setup.py', dict(__name__='__main__'))
    finally:
        sys.argv = old_argv
        os.chdir(cwd)


def test_class_weight_balanced_linear_classifiers():
    classifiers = all_estimators(type_filter='classifier')

    clean_warning_registry()
    with warnings.catch_warnings(record=True):
        linear_classifiers = [
            (name, clazz)
            for name, clazz in classifiers
            if ('class_weight' in clazz().get_params().keys() and
                issubclass(clazz, LinearClassifierMixin))]

    for name, Classifier in linear_classifiers:
        yield check_class_weight_balanced_linear_classifier, name, Classifier


@ignore_warnings
def test_import_all_consistency():
    # Smoke test to check that any name in a __all__ list is actually defined
    # in the namespace of the module or package.
    pkgs = pkgutil.walk_packages(path=sklearn.__path__, prefix='sklearn.',
                                 onerror=lambda _: None)
    submods = [modname for _, modname, _ in pkgs]
    for modname in submods + ['sklearn']:
        if ".tests." in modname:
            continue
        package = __import__(modname, fromlist="dummy")
        for name in getattr(package, '__all__', ()):
            if getattr(package, name, None) is None:
                raise AttributeError(
                    "Module '{0}' has no attribute '{1}'".format(
                        modname, name))


def test_root_import_all_completeness():
    EXCEPTIONS = ('utils', 'tests', 'base', 'setup')
    for _, modname, _ in pkgutil.walk_packages(path=sklearn.__path__,
                                               onerror=lambda _: None):
        if '.' in modname or modname.startswith('_') or modname in EXCEPTIONS:
            continue
        assert_in(modname, sklearn.__all__)


def test_all_tests_are_importable():
    # Ensure that for each contentful subpackage, there is a test directory
    # within it that is also a subpackage (i.e. a directory with __init__.py)

    HAS_TESTS_EXCEPTIONS = re.compile(r'''(?x)
                                      \.externals(\.|$)|
                                      \.tests(\.|$)|
                                      \._
                                      ''')
    lookup = dict((name, ispkg)
                  for _, name, ispkg
                  in pkgutil.walk_packages(sklearn.__path__,
                                           prefix='sklearn.'))
    missing_tests = [name for name, ispkg in lookup.items()
                     if ispkg
                     and not HAS_TESTS_EXCEPTIONS.search(name)
                     and name + '.tests' not in lookup]
    assert_equal(missing_tests, [],
                 '{0} do not have `tests` subpackages. Perhaps they require '
                 '__init__.py or an add_subpackage directive in the parent '
                 'setup.py'.format(missing_tests))<|MERGE_RESOLUTION|>--- conflicted
+++ resolved
@@ -29,11 +29,7 @@
     _yield_all_checks,
     set_checking_parameters,
     check_parameters_default_constructible,
-<<<<<<< HEAD
-    check_no_fit_attributes_set_in_init,
-=======
     check_no_attributes_set_in_init,
->>>>>>> 9b727bad
     check_class_weight_balanced_linear_classifier)
 
 
@@ -69,20 +65,11 @@
             continue
         estimator = Estimator()
         # check this on class
-<<<<<<< HEAD
-        yield _named_check(
-            check_no_fit_attributes_set_in_init, name), name, Estimator
-
-        for check in _yield_all_checks(name, estimator):
-            set_checking_parameters(estimator)
-            yield _named_check(check, name), name, estimator
-=======
         yield check_no_attributes_set_in_init, name, estimator
 
         for check in _yield_all_checks(name, estimator):
             set_checking_parameters(estimator)
             yield check, name, estimator
->>>>>>> 9b727bad
 
 
 def test_configure():
