"""
General tests for all estimators in sklearn.
"""

# Authors: Andreas Mueller <amueller@ais.uni-bonn.de>
#          Gael Varoquaux gael.varoquaux@normalesup.org
# License: BSD 3 clause

import os
import warnings
import sys
import re
import pkgutil
from inspect import isgenerator, signature, Parameter
from itertools import product, chain
from functools import partial

import pytest
import numpy as np

from sklearn.cluster import (
    AffinityPropagation,
    Birch,
    MeanShift,
    OPTICS,
    SpectralClustering,
)
from sklearn.datasets import make_blobs
from sklearn.manifold import Isomap, TSNE, LocallyLinearEmbedding
from sklearn.neighbors import (
    LocalOutlierFactor,
    KNeighborsClassifier,
    KNeighborsRegressor,
    RadiusNeighborsClassifier,
    RadiusNeighborsRegressor,
)
from sklearn.semi_supervised import LabelPropagation, LabelSpreading

from sklearn.utils import all_estimators
from sklearn.utils._testing import ignore_warnings
from sklearn.exceptions import ConvergenceWarning
from sklearn.exceptions import FitFailedWarning
from sklearn.utils.estimator_checks import check_estimator

import sklearn

from sklearn.decomposition import PCA
from sklearn.linear_model._base import LinearClassifierMixin
from sklearn.linear_model import LogisticRegression
from sklearn.linear_model import Ridge
from sklearn.model_selection import GridSearchCV
from sklearn.model_selection import RandomizedSearchCV
from sklearn.experimental import enable_halving_search_cv  # noqa
from sklearn.model_selection import HalvingGridSearchCV
from sklearn.model_selection import HalvingRandomSearchCV
from sklearn.pipeline import make_pipeline

from sklearn.utils import IS_PYPY
from sklearn.utils._tags import _DEFAULT_TAGS, _safe_tags
from sklearn.utils._testing import (
    SkipTest,
    set_random_state,
)
from sklearn.utils.estimator_checks import (
    _construct_instance,
    _set_checking_parameters,
    _get_check_estimator_ids,
    check_class_weight_balanced_linear_classifier,
    parametrize_with_checks,
    check_dataframe_column_names_consistency,
    check_n_features_in_after_fitting,
    check_param_validation,
    check_transformer_get_feature_names_out,
    check_transformer_get_feature_names_out_pandas,
)


def test_all_estimator_no_base_class():
    # test that all_estimators doesn't find abstract classes.
    for name, Estimator in all_estimators():
        msg = (
            "Base estimators such as {0} should not be included in all_estimators"
        ).format(name)
        assert not name.lower().startswith("base"), msg


def _sample_func(x, y=1):
    pass


@pytest.mark.parametrize(
    "val, expected",
    [
        (partial(_sample_func, y=1), "_sample_func(y=1)"),
        (_sample_func, "_sample_func"),
        (partial(_sample_func, "world"), "_sample_func"),
        (LogisticRegression(C=2.0), "LogisticRegression(C=2.0)"),
        (
            LogisticRegression(
                random_state=1,
                solver="newton-cg",
                class_weight="balanced",
                warm_start=True,
            ),
            "LogisticRegression(class_weight='balanced',random_state=1,"
            "solver='newton-cg',warm_start=True)",
        ),
    ],
)
def test_get_check_estimator_ids(val, expected):
    assert _get_check_estimator_ids(val) == expected


def _tested_estimators(type_filter=None):
    for name, Estimator in all_estimators(type_filter=type_filter):
        try:
            estimator = _construct_instance(Estimator)
        except SkipTest:
            continue

        yield estimator


@parametrize_with_checks(list(_tested_estimators()))
def test_estimators(estimator, check, request):
    # Common tests for estimator instances
    with ignore_warnings(category=(FutureWarning, ConvergenceWarning, UserWarning)):
        _set_checking_parameters(estimator)
        check(estimator)


def test_check_estimator_generate_only():
    all_instance_gen_checks = check_estimator(LogisticRegression(), generate_only=True)
    assert isgenerator(all_instance_gen_checks)


def test_configure():
    # Smoke test the 'configure' step of setup, this tests all the
    # 'configure' functions in the setup.pys in scikit-learn
    # This test requires Cython which is not necessarily there when running
    # the tests of an installed version of scikit-learn or when scikit-learn
    # is installed in editable mode by pip build isolation enabled.
    pytest.importorskip("Cython")
    cwd = os.getcwd()
    setup_path = os.path.abspath(os.path.join(sklearn.__path__[0], ".."))
    setup_filename = os.path.join(setup_path, "setup.py")
    if not os.path.exists(setup_filename):
        pytest.skip("setup.py not available")
    # XXX unreached code as of v0.22
    try:
        os.chdir(setup_path)
        old_argv = sys.argv
        sys.argv = ["setup.py", "config"]

        with warnings.catch_warnings():
            # The configuration spits out warnings when not finding
            # Blas/Atlas development headers
            warnings.simplefilter("ignore", UserWarning)
            with open("setup.py") as f:
                exec(f.read(), dict(__name__="__main__"))
    finally:
        sys.argv = old_argv
        os.chdir(cwd)


def _tested_linear_classifiers():
    classifiers = all_estimators(type_filter="classifier")

    with warnings.catch_warnings(record=True):
        for name, clazz in classifiers:
            required_parameters = getattr(clazz, "_required_parameters", [])
            if len(required_parameters):
                # FIXME
                continue

            if "class_weight" in clazz().get_params().keys() and issubclass(
                clazz, LinearClassifierMixin
            ):
                yield name, clazz


@pytest.mark.parametrize("name, Classifier", _tested_linear_classifiers())
def test_class_weight_balanced_linear_classifiers(name, Classifier):
    check_class_weight_balanced_linear_classifier(name, Classifier)


@ignore_warnings
def test_import_all_consistency():
    # Smoke test to check that any name in a __all__ list is actually defined
    # in the namespace of the module or package.
    pkgs = pkgutil.walk_packages(
        path=sklearn.__path__, prefix="sklearn.", onerror=lambda _: None
    )
    submods = [modname for _, modname, _ in pkgs]
    for modname in submods + ["sklearn"]:
        if ".tests." in modname:
            continue
        if IS_PYPY and (
            "_svmlight_format_io" in modname
            or "feature_extraction._hashing_fast" in modname
        ):
            continue
        package = __import__(modname, fromlist="dummy")
        for name in getattr(package, "__all__", ()):
            assert hasattr(package, name), "Module '{0}' has no attribute '{1}'".format(
                modname, name
            )


def test_root_import_all_completeness():
    EXCEPTIONS = ("utils", "tests", "base", "setup", "conftest")
    for _, modname, _ in pkgutil.walk_packages(
        path=sklearn.__path__, onerror=lambda _: None
    ):
        if "." in modname or modname.startswith("_") or modname in EXCEPTIONS:
            continue
        assert modname in sklearn.__all__


def test_all_tests_are_importable():
    # Ensure that for each contentful subpackage, there is a test directory
    # within it that is also a subpackage (i.e. a directory with __init__.py)

    HAS_TESTS_EXCEPTIONS = re.compile(
        r"""(?x)
                                      \.externals(\.|$)|
                                      \.tests(\.|$)|
                                      \._
                                      """
    )
    resource_modules = {
        "sklearn.datasets.data",
        "sklearn.datasets.descr",
        "sklearn.datasets.images",
    }
    lookup = {
        name: ispkg
        for _, name, ispkg in pkgutil.walk_packages(sklearn.__path__, prefix="sklearn.")
    }
    missing_tests = [
        name
        for name, ispkg in lookup.items()
        if ispkg
        and name not in resource_modules
        and not HAS_TESTS_EXCEPTIONS.search(name)
        and name + ".tests" not in lookup
    ]
    assert missing_tests == [], (
        "{0} do not have `tests` subpackages. "
        "Perhaps they require "
        "__init__.py or an add_subpackage directive "
        "in the parent "
        "setup.py".format(missing_tests)
    )


def test_class_support_removed():
    # Make sure passing classes to check_estimator or parametrize_with_checks
    # raises an error

    msg = "Passing a class was deprecated.* isn't supported anymore"
    with pytest.raises(TypeError, match=msg):
        check_estimator(LogisticRegression)

    with pytest.raises(TypeError, match=msg):
        parametrize_with_checks([LogisticRegression])


def _generate_search_cv_instances():
    for SearchCV, (Estimator, param_grid) in product(
        [
            GridSearchCV,
            HalvingGridSearchCV,
            RandomizedSearchCV,
            HalvingGridSearchCV,
        ],
        [
            (Ridge, {"alpha": [0.1, 1.0]}),
            (LogisticRegression, {"C": [0.1, 1.0]}),
        ],
    ):
        init_params = signature(SearchCV).parameters
        extra_params = (
            {"min_resources": "smallest"} if "min_resources" in init_params else {}
        )
        search_cv = SearchCV(Estimator(), param_grid, cv=2, **extra_params)
        set_random_state(search_cv)
        yield search_cv

    for SearchCV, (Estimator, param_grid) in product(
        [
            GridSearchCV,
            HalvingGridSearchCV,
            RandomizedSearchCV,
            HalvingRandomSearchCV,
        ],
        [
            (Ridge, {"ridge__alpha": [0.1, 1.0]}),
            (LogisticRegression, {"logisticregression__C": [0.1, 1.0]}),
        ],
    ):
        init_params = signature(SearchCV).parameters
        extra_params = (
            {"min_resources": "smallest"} if "min_resources" in init_params else {}
        )
        search_cv = SearchCV(
            make_pipeline(PCA(), Estimator()), param_grid, cv=2, **extra_params
        ).set_params(error_score="raise")
        set_random_state(search_cv)
        yield search_cv


@parametrize_with_checks(list(_generate_search_cv_instances()))
def test_search_cv(estimator, check, request):
    # Common tests for SearchCV instances
    # We have a separate test because those meta-estimators can accept a
    # wide range of base estimators (classifiers, regressors, pipelines)
    with ignore_warnings(
        category=(
            FutureWarning,
            ConvergenceWarning,
            UserWarning,
            FitFailedWarning,
        )
    ):
        check(estimator)


@pytest.mark.parametrize(
    "estimator", _tested_estimators(), ids=_get_check_estimator_ids
)
def test_valid_tag_types(estimator):
    """Check that estimator tags are valid."""
    tags = _safe_tags(estimator)

    for name, tag in tags.items():
        correct_tags = type(_DEFAULT_TAGS[name])
        if name == "_xfail_checks":
            # _xfail_checks can be a dictionary
            correct_tags = (correct_tags, dict)
        assert isinstance(tag, correct_tags)


@pytest.mark.parametrize(
    "estimator", _tested_estimators(), ids=_get_check_estimator_ids
)
def test_check_n_features_in_after_fitting(estimator):
    _set_checking_parameters(estimator)
    check_n_features_in_after_fitting(estimator.__class__.__name__, estimator)


def _estimators_that_predict_in_fit():
    for estimator in _tested_estimators():
        est_params = set(estimator.get_params())
        if "oob_score" in est_params:
            yield estimator.set_params(oob_score=True, bootstrap=True)
        elif "early_stopping" in est_params:
            est = estimator.set_params(early_stopping=True, n_iter_no_change=1)
            if est.__class__.__name__ in {"MLPClassifier", "MLPRegressor"}:
                # TODO: FIX MLP to not check validation set during MLP
                yield pytest.param(
                    est, marks=pytest.mark.xfail(msg="MLP still validates in fit")
                )
            else:
                yield est
        elif "n_iter_no_change" in est_params:
            yield estimator.set_params(n_iter_no_change=1)


# NOTE: When running `check_dataframe_column_names_consistency` on a meta-estimator that
# delegates validation to a base estimator, the check is testing that the base estimator
# is checking for column name consistency.
column_name_estimators = list(
    chain(
        _tested_estimators(),
        [make_pipeline(LogisticRegression(C=1))],
        list(_generate_search_cv_instances()),
        _estimators_that_predict_in_fit(),
    )
)


@pytest.mark.parametrize(
    "estimator", column_name_estimators, ids=_get_check_estimator_ids
)
def test_pandas_column_name_consistency(estimator):
    _set_checking_parameters(estimator)
    with ignore_warnings(category=(FutureWarning)):
        with warnings.catch_warnings(record=True) as record:
            check_dataframe_column_names_consistency(
                estimator.__class__.__name__, estimator
            )
        for warning in record:
            assert "was fitted without feature names" not in str(warning.message)


# TODO: As more modules support get_feature_names_out they should be removed
# from this list to be tested
GET_FEATURES_OUT_MODULES_TO_IGNORE = [
    "ensemble",
    "kernel_approximation",
]


def _include_in_get_feature_names_out_check(transformer):
    if hasattr(transformer, "get_feature_names_out"):
        return True
    module = transformer.__module__.split(".")[1]
    return module not in GET_FEATURES_OUT_MODULES_TO_IGNORE


GET_FEATURES_OUT_ESTIMATORS = [
    est
    for est in _tested_estimators("transformer")
    if _include_in_get_feature_names_out_check(est)
]


@pytest.mark.parametrize(
    "transformer", GET_FEATURES_OUT_ESTIMATORS, ids=_get_check_estimator_ids
)
def test_transformers_get_feature_names_out(transformer):
    _set_checking_parameters(transformer)

    with ignore_warnings(category=(FutureWarning)):
        check_transformer_get_feature_names_out(
            transformer.__class__.__name__, transformer
        )
        check_transformer_get_feature_names_out_pandas(
            transformer.__class__.__name__, transformer
        )


VALIDATE_ESTIMATOR_INIT = [
    "SGDOneClassSVM",
]
VALIDATE_ESTIMATOR_INIT = set(VALIDATE_ESTIMATOR_INIT)


@pytest.mark.parametrize(
    "Estimator",
    [est for name, est in all_estimators() if name not in VALIDATE_ESTIMATOR_INIT],
)
def test_estimators_do_not_raise_errors_in_init_or_set_params(Estimator):
    """Check that init or set_param does not raise errors."""

    # Remove parameters with **kwargs by filtering out Parameter.VAR_KEYWORD
    # TODO: Remove in 1.2 when **kwargs is removed in RadiusNeighborsClassifier
    params = [
        name
        for name, param in signature(Estimator).parameters.items()
        if param.kind != Parameter.VAR_KEYWORD
    ]

    smoke_test_values = [-1, 3.0, "helloworld", np.array([1.0, 4.0]), [1], {}, []]
    for value in smoke_test_values:
        new_params = {key: value for key in params}

        # Does not raise
        est = Estimator(**new_params)

        # Also do does not raise
        est.set_params(**new_params)


PARAM_VALIDATION_ESTIMATORS_TO_IGNORE = [
    "CalibratedClassifierCV",
    "ClassifierChain",
    "DictionaryLearning",
<<<<<<< HEAD
    "FeatureHasher",
    "FunctionTransformer",
    "GenericUnivariateSelect",
=======
    "HashingVectorizer",
>>>>>>> b85f799d
    "Isomap",
    "IterativeImputer",
    "LabelPropagation",
    "LabelSpreading",
    "LatentDirichletAllocation",
    "MiniBatchDictionaryLearning",
    "MultiTaskElasticNet",
    "MultiTaskLasso",
    "NeighborhoodComponentsAnalysis",
    "Nystroem",
    "OAS",
    "OPTICS",
    "OneVsOneClassifier",
    "OneVsRestClassifier",
    "PatchExtractor",
    "PolynomialCountSketch",
    "RANSACRegressor",
    "RBFSampler",
    "RegressorChain",
    "RidgeCV",
    "RidgeClassifierCV",
    "SelectFromModel",
    "SpectralBiclustering",
    "SpectralCoclustering",
    "SpectralEmbedding",
]


@pytest.mark.parametrize(
    "estimator", _tested_estimators(), ids=_get_check_estimator_ids
)
def test_check_param_validation(estimator):
    name = estimator.__class__.__name__
    if name in PARAM_VALIDATION_ESTIMATORS_TO_IGNORE:
        pytest.skip(
            f"Skipping check_param_validation for {name}: Does not use the "
            "appropriate API for parameter validation yet."
        )
    _set_checking_parameters(estimator)
    check_param_validation(name, estimator)


# TODO: remove this filter in 1.2
@pytest.mark.filterwarnings("ignore::FutureWarning:sklearn")
@pytest.mark.parametrize(
    "Estimator",
    [
        AffinityPropagation,
        Birch,
        MeanShift,
        KNeighborsClassifier,
        KNeighborsRegressor,
        RadiusNeighborsClassifier,
        RadiusNeighborsRegressor,
        LabelPropagation,
        LabelSpreading,
        OPTICS,
        SpectralClustering,
        LocalOutlierFactor,
        LocallyLinearEmbedding,
        Isomap,
        TSNE,
    ],
)
def test_f_contiguous_array_estimator(Estimator):
    # Non-regression test for:
    # https://github.com/scikit-learn/scikit-learn/issues/23988
    # https://github.com/scikit-learn/scikit-learn/issues/24013

    X, _ = make_blobs(n_samples=80, n_features=4, random_state=0)
    X = np.asfortranarray(X)
    y = np.round(X[:, 0])

    est = Estimator()
    est.fit(X, y)

    if hasattr(est, "transform"):
        est.transform(X)

    if hasattr(est, "predict"):
        est.predict(X)<|MERGE_RESOLUTION|>--- conflicted
+++ resolved
@@ -467,13 +467,6 @@
     "CalibratedClassifierCV",
     "ClassifierChain",
     "DictionaryLearning",
-<<<<<<< HEAD
-    "FeatureHasher",
-    "FunctionTransformer",
-    "GenericUnivariateSelect",
-=======
-    "HashingVectorizer",
->>>>>>> b85f799d
     "Isomap",
     "IterativeImputer",
     "LabelPropagation",
