--- conflicted
+++ resolved
@@ -20,12 +20,7 @@
 import sklearn
 from sklearn.base import BaseEstimator
 from sklearn.compose import ColumnTransformer
-<<<<<<< HEAD
-from sklearn.datasets import make_blobs
 from sklearn.exceptions import ConvergenceWarning
-=======
-from sklearn.exceptions import ConvergenceWarning, FitFailedWarning
->>>>>>> 0338eec5
 
 # make it possible to discover experimental estimators when calling `all_estimators`
 from sklearn.experimental import (
