"""
General tests for all estimators in sklearn.
"""

# Authors: Andreas Mueller <amueller@ais.uni-bonn.de>
#          Gael Varoquaux gael.varoquaux@normalesup.org
# License: BSD 3 clause

import os
import warnings
import sys
import re
import pkgutil
from inspect import isgenerator, signature, Parameter
from itertools import product, chain
from functools import partial

import pytest
import numpy as np

from sklearn.cluster import (
    AffinityPropagation,
    Birch,
    MeanShift,
    OPTICS,
    SpectralClustering,
)
from sklearn.datasets import make_blobs
from sklearn.manifold import Isomap, TSNE, LocallyLinearEmbedding
from sklearn.neighbors import (
    LocalOutlierFactor,
    KNeighborsClassifier,
    KNeighborsRegressor,
    RadiusNeighborsClassifier,
    RadiusNeighborsRegressor,
)
from sklearn.semi_supervised import LabelPropagation, LabelSpreading

from sklearn.utils import all_estimators
from sklearn.utils._testing import ignore_warnings
from sklearn.exceptions import ConvergenceWarning
from sklearn.exceptions import FitFailedWarning
from sklearn.utils.estimator_checks import check_estimator

import sklearn

from sklearn.decomposition import PCA
from sklearn.linear_model._base import LinearClassifierMixin
from sklearn.linear_model import LogisticRegression
from sklearn.linear_model import Ridge
from sklearn.model_selection import GridSearchCV
from sklearn.model_selection import RandomizedSearchCV
from sklearn.experimental import enable_halving_search_cv  # noqa
from sklearn.model_selection import HalvingGridSearchCV
from sklearn.model_selection import HalvingRandomSearchCV
from sklearn.pipeline import make_pipeline

from sklearn.utils import IS_PYPY
from sklearn.utils._tags import _DEFAULT_TAGS, _safe_tags
from sklearn.utils._testing import (
    SkipTest,
    set_random_state,
)
from sklearn.utils.estimator_checks import (
    _construct_instance,
    _set_checking_parameters,
    _get_check_estimator_ids,
    check_class_weight_balanced_linear_classifier,
    parametrize_with_checks,
    check_dataframe_column_names_consistency,
    check_n_features_in_after_fitting,
    check_param_validation,
    check_transformer_get_feature_names_out,
    check_transformer_get_feature_names_out_pandas,
)


def test_all_estimator_no_base_class():
    # test that all_estimators doesn't find abstract classes.
    for name, Estimator in all_estimators():
        msg = (
            "Base estimators such as {0} should not be included in all_estimators"
        ).format(name)
        assert not name.lower().startswith("base"), msg


def _sample_func(x, y=1):
    pass


@pytest.mark.parametrize(
    "val, expected",
    [
        (partial(_sample_func, y=1), "_sample_func(y=1)"),
        (_sample_func, "_sample_func"),
        (partial(_sample_func, "world"), "_sample_func"),
        (LogisticRegression(C=2.0), "LogisticRegression(C=2.0)"),
        (
            LogisticRegression(
                random_state=1,
                solver="newton-cg",
                class_weight="balanced",
                warm_start=True,
            ),
            "LogisticRegression(class_weight='balanced',random_state=1,"
            "solver='newton-cg',warm_start=True)",
        ),
    ],
)
def test_get_check_estimator_ids(val, expected):
    assert _get_check_estimator_ids(val) == expected


def _tested_estimators(type_filter=None):
    for name, Estimator in all_estimators(type_filter=type_filter):
        try:
            estimator = _construct_instance(Estimator)
        except SkipTest:
            continue

        yield estimator


@parametrize_with_checks(list(_tested_estimators()))
def test_estimators(estimator, check, request):
    # Common tests for estimator instances
    with ignore_warnings(category=(FutureWarning, ConvergenceWarning, UserWarning)):
        _set_checking_parameters(estimator)
        check(estimator)


def test_check_estimator_generate_only():
    all_instance_gen_checks = check_estimator(LogisticRegression(), generate_only=True)
    assert isgenerator(all_instance_gen_checks)


def test_configure():
    # Smoke test the 'configure' step of setup, this tests all the
    # 'configure' functions in the setup.pys in scikit-learn
    # This test requires Cython which is not necessarily there when running
    # the tests of an installed version of scikit-learn or when scikit-learn
    # is installed in editable mode by pip build isolation enabled.
    pytest.importorskip("Cython")
    cwd = os.getcwd()
    setup_path = os.path.abspath(os.path.join(sklearn.__path__[0], ".."))
    setup_filename = os.path.join(setup_path, "setup.py")
    if not os.path.exists(setup_filename):
        pytest.skip("setup.py not available")
    # XXX unreached code as of v0.22
    try:
        os.chdir(setup_path)
        old_argv = sys.argv
        sys.argv = ["setup.py", "config"]

        with warnings.catch_warnings():
            # The configuration spits out warnings when not finding
            # Blas/Atlas development headers
            warnings.simplefilter("ignore", UserWarning)
            with open("setup.py") as f:
                exec(f.read(), dict(__name__="__main__"))
    finally:
        sys.argv = old_argv
        os.chdir(cwd)


def _tested_linear_classifiers():
    classifiers = all_estimators(type_filter="classifier")

    with warnings.catch_warnings(record=True):
        for name, clazz in classifiers:
            required_parameters = getattr(clazz, "_required_parameters", [])
            if len(required_parameters):
                # FIXME
                continue

            if "class_weight" in clazz().get_params().keys() and issubclass(
                clazz, LinearClassifierMixin
            ):
                yield name, clazz


@pytest.mark.parametrize("name, Classifier", _tested_linear_classifiers())
def test_class_weight_balanced_linear_classifiers(name, Classifier):
    check_class_weight_balanced_linear_classifier(name, Classifier)


@ignore_warnings
def test_import_all_consistency():
    # Smoke test to check that any name in a __all__ list is actually defined
    # in the namespace of the module or package.
    pkgs = pkgutil.walk_packages(
        path=sklearn.__path__, prefix="sklearn.", onerror=lambda _: None
    )
    submods = [modname for _, modname, _ in pkgs]
    for modname in submods + ["sklearn"]:
        if ".tests." in modname:
            continue
        if IS_PYPY and (
            "_svmlight_format_io" in modname
            or "feature_extraction._hashing_fast" in modname
        ):
            continue
        package = __import__(modname, fromlist="dummy")
        for name in getattr(package, "__all__", ()):
            assert hasattr(package, name), "Module '{0}' has no attribute '{1}'".format(
                modname, name
            )


def test_root_import_all_completeness():
    EXCEPTIONS = ("utils", "tests", "base", "setup", "conftest")
    for _, modname, _ in pkgutil.walk_packages(
        path=sklearn.__path__, onerror=lambda _: None
    ):
        if "." in modname or modname.startswith("_") or modname in EXCEPTIONS:
            continue
        assert modname in sklearn.__all__


def test_all_tests_are_importable():
    # Ensure that for each contentful subpackage, there is a test directory
    # within it that is also a subpackage (i.e. a directory with __init__.py)

    HAS_TESTS_EXCEPTIONS = re.compile(
        r"""(?x)
                                      \.externals(\.|$)|
                                      \.tests(\.|$)|
                                      \._
                                      """
    )
    resource_modules = {
        "sklearn.datasets.data",
        "sklearn.datasets.descr",
        "sklearn.datasets.images",
    }
    lookup = {
        name: ispkg
        for _, name, ispkg in pkgutil.walk_packages(sklearn.__path__, prefix="sklearn.")
    }
    missing_tests = [
        name
        for name, ispkg in lookup.items()
        if ispkg
        and name not in resource_modules
        and not HAS_TESTS_EXCEPTIONS.search(name)
        and name + ".tests" not in lookup
    ]
    assert missing_tests == [], (
        "{0} do not have `tests` subpackages. "
        "Perhaps they require "
        "__init__.py or an add_subpackage directive "
        "in the parent "
        "setup.py".format(missing_tests)
    )


def test_class_support_removed():
    # Make sure passing classes to check_estimator or parametrize_with_checks
    # raises an error

    msg = "Passing a class was deprecated.* isn't supported anymore"
    with pytest.raises(TypeError, match=msg):
        check_estimator(LogisticRegression)

    with pytest.raises(TypeError, match=msg):
        parametrize_with_checks([LogisticRegression])


def _generate_search_cv_instances():
    for SearchCV, (Estimator, param_grid) in product(
        [
            GridSearchCV,
            HalvingGridSearchCV,
            RandomizedSearchCV,
            HalvingGridSearchCV,
        ],
        [
            (Ridge, {"alpha": [0.1, 1.0]}),
            (LogisticRegression, {"C": [0.1, 1.0]}),
        ],
    ):
        init_params = signature(SearchCV).parameters
        extra_params = (
            {"min_resources": "smallest"} if "min_resources" in init_params else {}
        )
        search_cv = SearchCV(Estimator(), param_grid, cv=2, **extra_params)
        set_random_state(search_cv)
        yield search_cv

    for SearchCV, (Estimator, param_grid) in product(
        [
            GridSearchCV,
            HalvingGridSearchCV,
            RandomizedSearchCV,
            HalvingRandomSearchCV,
        ],
        [
            (Ridge, {"ridge__alpha": [0.1, 1.0]}),
            (LogisticRegression, {"logisticregression__C": [0.1, 1.0]}),
        ],
    ):
        init_params = signature(SearchCV).parameters
        extra_params = (
            {"min_resources": "smallest"} if "min_resources" in init_params else {}
        )
        search_cv = SearchCV(
            make_pipeline(PCA(), Estimator()), param_grid, cv=2, **extra_params
        ).set_params(error_score="raise")
        set_random_state(search_cv)
        yield search_cv


@parametrize_with_checks(list(_generate_search_cv_instances()))
def test_search_cv(estimator, check, request):
    # Common tests for SearchCV instances
    # We have a separate test because those meta-estimators can accept a
    # wide range of base estimators (classifiers, regressors, pipelines)
    with ignore_warnings(
        category=(
            FutureWarning,
            ConvergenceWarning,
            UserWarning,
            FitFailedWarning,
        )
    ):
        check(estimator)


@pytest.mark.parametrize(
    "estimator", _tested_estimators(), ids=_get_check_estimator_ids
)
def test_valid_tag_types(estimator):
    """Check that estimator tags are valid."""
    tags = _safe_tags(estimator)

    for name, tag in tags.items():
        correct_tags = type(_DEFAULT_TAGS[name])
        if name == "_xfail_checks":
            # _xfail_checks can be a dictionary
            correct_tags = (correct_tags, dict)
        assert isinstance(tag, correct_tags)


@pytest.mark.parametrize(
    "estimator", _tested_estimators(), ids=_get_check_estimator_ids
)
def test_check_n_features_in_after_fitting(estimator):
    _set_checking_parameters(estimator)
    check_n_features_in_after_fitting(estimator.__class__.__name__, estimator)


def _estimators_that_predict_in_fit():
    for estimator in _tested_estimators():
        est_params = set(estimator.get_params())
        if "oob_score" in est_params:
            yield estimator.set_params(oob_score=True, bootstrap=True)
        elif "early_stopping" in est_params:
            est = estimator.set_params(early_stopping=True, n_iter_no_change=1)
            if est.__class__.__name__ in {"MLPClassifier", "MLPRegressor"}:
                # TODO: FIX MLP to not check validation set during MLP
                yield pytest.param(
                    est, marks=pytest.mark.xfail(msg="MLP still validates in fit")
                )
            else:
                yield est
        elif "n_iter_no_change" in est_params:
            yield estimator.set_params(n_iter_no_change=1)


# NOTE: When running `check_dataframe_column_names_consistency` on a meta-estimator that
# delegates validation to a base estimator, the check is testing that the base estimator
# is checking for column name consistency.
column_name_estimators = list(
    chain(
        _tested_estimators(),
        [make_pipeline(LogisticRegression(C=1))],
        list(_generate_search_cv_instances()),
        _estimators_that_predict_in_fit(),
    )
)


@pytest.mark.parametrize(
    "estimator", column_name_estimators, ids=_get_check_estimator_ids
)
def test_pandas_column_name_consistency(estimator):
    _set_checking_parameters(estimator)
    with ignore_warnings(category=(FutureWarning)):
        with warnings.catch_warnings(record=True) as record:
            check_dataframe_column_names_consistency(
                estimator.__class__.__name__, estimator
            )
        for warning in record:
            assert "was fitted without feature names" not in str(warning.message)


# TODO: As more modules support get_feature_names_out they should be removed
# from this list to be tested
GET_FEATURES_OUT_MODULES_TO_IGNORE = [
    "ensemble",
    "kernel_approximation",
]


def _include_in_get_feature_names_out_check(transformer):
    if hasattr(transformer, "get_feature_names_out"):
        return True
    module = transformer.__module__.split(".")[1]
    return module not in GET_FEATURES_OUT_MODULES_TO_IGNORE


GET_FEATURES_OUT_ESTIMATORS = [
    est
    for est in _tested_estimators("transformer")
    if _include_in_get_feature_names_out_check(est)
]


@pytest.mark.parametrize(
    "transformer", GET_FEATURES_OUT_ESTIMATORS, ids=_get_check_estimator_ids
)
def test_transformers_get_feature_names_out(transformer):
    _set_checking_parameters(transformer)

    with ignore_warnings(category=(FutureWarning)):
        check_transformer_get_feature_names_out(
            transformer.__class__.__name__, transformer
        )
        check_transformer_get_feature_names_out_pandas(
            transformer.__class__.__name__, transformer
        )


VALIDATE_ESTIMATOR_INIT = [
    "SGDOneClassSVM",
]
VALIDATE_ESTIMATOR_INIT = set(VALIDATE_ESTIMATOR_INIT)


@pytest.mark.parametrize(
    "Estimator",
    [est for name, est in all_estimators() if name not in VALIDATE_ESTIMATOR_INIT],
)
def test_estimators_do_not_raise_errors_in_init_or_set_params(Estimator):
    """Check that init or set_param does not raise errors."""

    # Remove parameters with **kwargs by filtering out Parameter.VAR_KEYWORD
    # TODO: Remove in 1.2 when **kwargs is removed in RadiusNeighborsClassifier
    params = [
        name
        for name, param in signature(Estimator).parameters.items()
        if param.kind != Parameter.VAR_KEYWORD
    ]

    smoke_test_values = [-1, 3.0, "helloworld", np.array([1.0, 4.0]), [1], {}, []]
    for value in smoke_test_values:
        new_params = {key: value for key in params}

        # Does not raise
        est = Estimator(**new_params)

        # Also do does not raise
        est.set_params(**new_params)


PARAM_VALIDATION_ESTIMATORS_TO_IGNORE = [
    "MiniBatchDictionaryLearning",
    "Nystroem",
<<<<<<< HEAD
    "OAS",
    "OneVsOneClassifier",
=======
    "OPTICS",
>>>>>>> 9b250247
    "OneVsRestClassifier",
    "RANSACRegressor",
]


@pytest.mark.parametrize(
    "estimator", _tested_estimators(), ids=_get_check_estimator_ids
)
def test_check_param_validation(estimator):
    name = estimator.__class__.__name__
    if name in PARAM_VALIDATION_ESTIMATORS_TO_IGNORE:
        pytest.skip(
            f"Skipping check_param_validation for {name}: Does not use the "
            "appropriate API for parameter validation yet."
        )
    _set_checking_parameters(estimator)
    check_param_validation(name, estimator)


# TODO: remove this filter in 1.2
@pytest.mark.filterwarnings("ignore::FutureWarning:sklearn")
@pytest.mark.parametrize(
    "Estimator",
    [
        AffinityPropagation,
        Birch,
        MeanShift,
        KNeighborsClassifier,
        KNeighborsRegressor,
        RadiusNeighborsClassifier,
        RadiusNeighborsRegressor,
        LabelPropagation,
        LabelSpreading,
        OPTICS,
        SpectralClustering,
        LocalOutlierFactor,
        LocallyLinearEmbedding,
        Isomap,
        TSNE,
    ],
)
def test_f_contiguous_array_estimator(Estimator):
    # Non-regression test for:
    # https://github.com/scikit-learn/scikit-learn/issues/23988
    # https://github.com/scikit-learn/scikit-learn/issues/24013

    X, _ = make_blobs(n_samples=80, n_features=4, random_state=0)
    X = np.asfortranarray(X)
    y = np.round(X[:, 0])

    est = Estimator()
    est.fit(X, y)

    if hasattr(est, "transform"):
        est.transform(X)

    if hasattr(est, "predict"):
        est.predict(X)<|MERGE_RESOLUTION|>--- conflicted
+++ resolved
@@ -466,12 +466,6 @@
 PARAM_VALIDATION_ESTIMATORS_TO_IGNORE = [
     "MiniBatchDictionaryLearning",
     "Nystroem",
-<<<<<<< HEAD
-    "OAS",
-    "OneVsOneClassifier",
-=======
-    "OPTICS",
->>>>>>> 9b250247
     "OneVsRestClassifier",
     "RANSACRegressor",
 ]
