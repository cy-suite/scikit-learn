"""
General tests for all estimators in sklearn.
"""

# Authors: Andreas Mueller <amueller@ais.uni-bonn.de>
#          Gael Varoquaux gael.varoquaux@normalesup.org
# License: BSD 3 clause

import os
import warnings
import sys
import re
import pkgutil
from inspect import isgenerator
from functools import partial

import pytest

from sklearn.utils import all_estimators
from sklearn.utils._testing import ignore_warnings
from sklearn.exceptions import ConvergenceWarning
from sklearn.exceptions import FitFailedWarning
from sklearn.utils.estimator_checks import check_estimator

import sklearn
from sklearn.base import BiclusterMixin

from sklearn.decomposition import PCA
from sklearn.linear_model._base import LinearClassifierMixin
from sklearn.linear_model import LogisticRegression
from sklearn.linear_model import Ridge
from sklearn.model_selection import GridSearchCV
from sklearn.model_selection import RandomizedSearchCV
from sklearn.pipeline import make_pipeline

from sklearn.utils import IS_PYPY
from sklearn.utils._testing import SkipTest
from sklearn.utils.estimator_checks import (
    _construct_instance,
    _set_checking_parameters,
    _get_check_estimator_ids,
    check_class_weight_balanced_linear_classifier,
    parametrize_with_checks,
    check_n_features_in_after_fitting,
)


def test_all_estimator_no_base_class():
    # test that all_estimators doesn't find abstract classes.
    for name, Estimator in all_estimators():
        msg = ("Base estimators such as {0} should not be included"
               " in all_estimators").format(name)
        assert not name.lower().startswith('base'), msg


def _sample_func(x, y=1):
    pass


@pytest.mark.parametrize("val, expected", [
    (partial(_sample_func, y=1), "_sample_func(y=1)"),
    (_sample_func, "_sample_func"),
    (partial(_sample_func, 'world'), "_sample_func"),
    (LogisticRegression(C=2.0), "LogisticRegression(C=2.0)"),
    (LogisticRegression(random_state=1, solver='newton-cg',
                        class_weight='balanced', warm_start=True),
     "LogisticRegression(class_weight='balanced',random_state=1,"
     "solver='newton-cg',warm_start=True)")
])
def test_get_check_estimator_ids(val, expected):
    assert _get_check_estimator_ids(val) == expected


def _tested_estimators():
    for name, Estimator in all_estimators():
        if issubclass(Estimator, BiclusterMixin):
            continue
        try:
            estimator = _construct_instance(Estimator)
        except SkipTest:
            continue

        yield estimator


@parametrize_with_checks(list(_tested_estimators()))
def test_estimators(estimator, check, request):
    # Common tests for estimator instances
    with ignore_warnings(category=(FutureWarning,
                                   ConvergenceWarning,
                                   UserWarning, FutureWarning)):
        _set_checking_parameters(estimator)
        check(estimator)


def test_check_estimator_generate_only():
    all_instance_gen_checks = check_estimator(LogisticRegression(),
                                              generate_only=True)
    assert isgenerator(all_instance_gen_checks)


@ignore_warnings(category=(DeprecationWarning, FutureWarning))
# ignore deprecated open(.., 'U') in numpy distutils
def test_configure():
    # Smoke test the 'configure' step of setup, this tests all the
    # 'configure' functions in the setup.pys in scikit-learn
    # This test requires Cython which is not necessarily there when running
    # the tests of an installed version of scikit-learn or when scikit-learn
    # is installed in editable mode by pip build isolation enabled.
    pytest.importorskip("Cython")
    cwd = os.getcwd()
    setup_path = os.path.abspath(os.path.join(sklearn.__path__[0], '..'))
    setup_filename = os.path.join(setup_path, 'setup.py')
    if not os.path.exists(setup_filename):
        pytest.skip('setup.py not available')
    # XXX unreached code as of v0.22
    try:
        os.chdir(setup_path)
        old_argv = sys.argv
        sys.argv = ['setup.py', 'config']

        with warnings.catch_warnings():
            # The configuration spits out warnings when not finding
            # Blas/Atlas development headers
            warnings.simplefilter('ignore', UserWarning)
            with open('setup.py') as f:
                exec(f.read(), dict(__name__='__main__'))
    finally:
        sys.argv = old_argv
        os.chdir(cwd)


def _tested_linear_classifiers():
    classifiers = all_estimators(type_filter='classifier')

    with warnings.catch_warnings(record=True):
        for name, clazz in classifiers:
            required_parameters = getattr(clazz, "_required_parameters", [])
            if len(required_parameters):
                # FIXME
                continue

            if ('class_weight' in clazz().get_params().keys() and
                    issubclass(clazz, LinearClassifierMixin)):
                yield name, clazz


@pytest.mark.parametrize("name, Classifier",
                         _tested_linear_classifiers())
def test_class_weight_balanced_linear_classifiers(name, Classifier):
    check_class_weight_balanced_linear_classifier(name, Classifier)


@ignore_warnings
def test_import_all_consistency():
    # Smoke test to check that any name in a __all__ list is actually defined
    # in the namespace of the module or package.
    pkgs = pkgutil.walk_packages(path=sklearn.__path__, prefix='sklearn.',
                                 onerror=lambda _: None)
    submods = [modname for _, modname, _ in pkgs]
    for modname in submods + ['sklearn']:
        if ".tests." in modname:
            continue
        if IS_PYPY and ('_svmlight_format_io' in modname or
                        'feature_extraction._hashing_fast' in modname):
            continue
        package = __import__(modname, fromlist="dummy")
        for name in getattr(package, '__all__', ()):
            assert hasattr(package, name),\
                "Module '{0}' has no attribute '{1}'".format(modname, name)


def test_root_import_all_completeness():
    EXCEPTIONS = ('utils', 'tests', 'base', 'setup', 'conftest')
    for _, modname, _ in pkgutil.walk_packages(path=sklearn.__path__,
                                               onerror=lambda _: None):
        if '.' in modname or modname.startswith('_') or modname in EXCEPTIONS:
            continue
        assert modname in sklearn.__all__


def test_all_tests_are_importable():
    # Ensure that for each contentful subpackage, there is a test directory
    # within it that is also a subpackage (i.e. a directory with __init__.py)

    HAS_TESTS_EXCEPTIONS = re.compile(r'''(?x)
                                      \.externals(\.|$)|
                                      \.tests(\.|$)|
                                      \._
                                      ''')
    lookup = {name: ispkg
              for _, name, ispkg
              in pkgutil.walk_packages(sklearn.__path__, prefix='sklearn.')}
    missing_tests = [name for name, ispkg in lookup.items()
                     if ispkg
                     and not HAS_TESTS_EXCEPTIONS.search(name)
                     and name + '.tests' not in lookup]
    assert missing_tests == [], ('{0} do not have `tests` subpackages. '
                                 'Perhaps they require '
                                 '__init__.py or an add_subpackage directive '
                                 'in the parent '
                                 'setup.py'.format(missing_tests))


def test_class_support_removed():
    # Make sure passing classes to check_estimator or parametrize_with_checks
    # raises an error

    msg = "Passing a class was deprecated.* isn't supported anymore"
    with pytest.raises(TypeError, match=msg):
        check_estimator(LogisticRegression)

    with pytest.raises(TypeError, match=msg):
        parametrize_with_checks([LogisticRegression])


def _generate_search_cv_instances():
    for SearchCV, (Estimator, param_grid) in zip(
        [GridSearchCV, RandomizedSearchCV],
        [
            (Ridge, {"alpha": [0.1, 1.0]}),
            (LogisticRegression, {"C": [0.1, 1.0]}),
        ],
    ):
        yield SearchCV(Estimator(), param_grid)

    for SearchCV, (Estimator, param_grid) in zip(
        [GridSearchCV, RandomizedSearchCV],
        [
            (Ridge, {"ridge__alpha": [0.1, 1.0]}),
            (LogisticRegression, {"logisticregression__C": [0.1, 1.0]}),
        ],
    ):
        yield SearchCV(
            make_pipeline(PCA(), Estimator()), param_grid
        ).set_params(error_score="raise")


@parametrize_with_checks(list(_generate_search_cv_instances()))
def test_search_cv(estimator, check, request):
    # Common tests for SearchCV instances
    # We have a separate test because those meta-estimators can accept a
    # wide range of base estimators (classifiers, regressors, pipelines)
    with ignore_warnings(
        category=(
            FutureWarning,
            ConvergenceWarning,
            UserWarning,
            FutureWarning,
            FitFailedWarning,
        )
    ):
        check(estimator)


# TODO: When more modules get added, we can remove it from this list to make
# sure it gets tested. After we finish each module we can move the checks
# into sklearn.utils.estimator_checks.check_n_features_in.
#
# check_estimators_partial_fit_n_features can either be removed or updated
# with the two more assertions:
# 1. `n_features_in_` is set during the first call to `partial_fit`.
# 2. More strict when it comes to the error message.
#
# check_classifiers_train would need to be updated with the error message
N_FEATURES_IN_AFTER_FIT_MODULES_TO_IGNORE = {
    'calibration',
    'compose',
    'feature_extraction',
<<<<<<< HEAD
    'isotonic',
    'manifold',
=======
    'mixture',
>>>>>>> 052efae8
    'model_selection',
    'multiclass',
    'multioutput',
    'pipeline',
    'random_projection',
}

N_FEATURES_IN_AFTER_FIT_ESTIMATORS = [
    est for est in _tested_estimators() if est.__module__.split('.')[1] not in
    N_FEATURES_IN_AFTER_FIT_MODULES_TO_IGNORE
]


@pytest.mark.parametrize("estimator", N_FEATURES_IN_AFTER_FIT_ESTIMATORS,
                         ids=_get_check_estimator_ids)
def test_check_n_features_in_after_fitting(estimator):
    _set_checking_parameters(estimator)
    check_n_features_in_after_fitting(estimator.__class__.__name__, estimator)<|MERGE_RESOLUTION|>--- conflicted
+++ resolved
@@ -267,12 +267,6 @@
     'calibration',
     'compose',
     'feature_extraction',
-<<<<<<< HEAD
-    'isotonic',
-    'manifold',
-=======
-    'mixture',
->>>>>>> 052efae8
     'model_selection',
     'multiclass',
     'multioutput',
