--- conflicted
+++ resolved
@@ -454,14 +454,6 @@
     "CalibratedClassifierCV",
     "ClassifierChain",
     "DictionaryLearning",
-<<<<<<< HEAD
-    "ElasticNetCV",
-    "EllipticEnvelope",
-    "EmpiricalCovariance",
-=======
-    "ExtraTreesClassifier",
-    "ExtraTreesRegressor",
->>>>>>> d942600e
     "FeatureHasher",
     "FunctionTransformer",
     "GaussianMixture",
