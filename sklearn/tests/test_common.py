--- conflicted
+++ resolved
@@ -485,12 +485,6 @@
     "SelectFromModel",
     "SpectralBiclustering",
     "SpectralCoclustering",
-<<<<<<< HEAD
-    "SplineTransformer",
-    "TransformedTargetRegressor",
-=======
-    "SpectralEmbedding",
->>>>>>> 69066c6e
 ]
 
 
