--- conflicted
+++ resolved
@@ -28,12 +28,6 @@
 )
 from sklearn.datasets import make_blobs
 from sklearn.exceptions import ConvergenceWarning, FitFailedWarning
-<<<<<<< HEAD
-
-# make it possible to discover experimental estimators when calling `all_estimators`
-from sklearn.linear_model import LogisticRegression
-from sklearn.linear_model._base import LinearClassifierMixin
-=======
 from sklearn.experimental import (
     enable_halving_search_cv,  # noqa
     enable_iterative_imputer,  # noqa
@@ -41,7 +35,8 @@
 
 # make it possible to discover experimental estimators when calling `all_estimators`
 from sklearn.linear_model import LogisticRegression
->>>>>>> cc1bbdc0
+
+# make it possible to discover experimental estimators when calling `all_estimators`
 from sklearn.manifold import TSNE, Isomap, LocallyLinearEmbedding
 from sklearn.neighbors import (
     KNeighborsClassifier,
@@ -61,11 +56,6 @@
 from sklearn.utils import all_estimators
 from sklearn.utils._tags import _DEFAULT_TAGS, _safe_tags
 from sklearn.utils._test_common.instance_generator import (
-<<<<<<< HEAD
-    _construct_instance,
-=======
->>>>>>> cc1bbdc0
-    _generate_column_transformer_instances,
     _generate_pipeline,
     _generate_search_cv_instances,
     _get_check_estimator_ids,
@@ -77,10 +67,6 @@
     ignore_warnings,
 )
 from sklearn.utils.estimator_checks import (
-<<<<<<< HEAD
-    check_class_weight_balanced_linear_classifier,
-=======
->>>>>>> cc1bbdc0
     check_dataframe_column_names_consistency,
     check_estimator,
     check_get_feature_names_out_error,
@@ -163,26 +149,6 @@
     assert isgenerator(all_instance_gen_checks)
 
 
-<<<<<<< HEAD
-def _tested_linear_classifiers():
-    classifiers = all_estimators(type_filter="classifier")
-
-    with warnings.catch_warnings(record=True):
-        for name, clazz in classifiers:
-            instance = _construct_instance(clazz)
-            if "class_weight" in instance.get_params().keys() and issubclass(
-                clazz, LinearClassifierMixin
-            ):
-                yield name, clazz
-
-
-@pytest.mark.parametrize("name, Classifier", _tested_linear_classifiers())
-def test_class_weight_balanced_linear_classifiers(name, Classifier):
-    check_class_weight_balanced_linear_classifier(name, Classifier)
-
-
-=======
->>>>>>> cc1bbdc0
 @pytest.mark.xfail(_IS_WASM, reason="importlib not supported for Pyodide packages")
 @pytest.mark.filterwarnings(
     "ignore:Since version 1.0, it is not needed to import "
@@ -429,7 +395,6 @@
     chain(
         _tested_estimators(),
         _generate_pipeline(),
-        _generate_column_transformer_instances(),
         _generate_search_cv_instances(),
     ),
     ids=_get_check_estimator_ids,
