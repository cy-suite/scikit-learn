"""
General tests for all estimators in sklearn.
"""

# Authors: Andreas Mueller <amueller@ais.uni-bonn.de>
#          Gael Varoquaux gael.varoquaux@normalesup.org
# License: BSD 3 clause

import os
import warnings
import sys
import re
import pkgutil
from inspect import isgenerator, signature, Parameter
from itertools import product, chain
from functools import partial

import pytest
import numpy as np

from sklearn.utils import all_estimators
from sklearn.utils._testing import ignore_warnings
from sklearn.exceptions import ConvergenceWarning
from sklearn.exceptions import FitFailedWarning
from sklearn.utils.estimator_checks import check_estimator

import sklearn

from sklearn.decomposition import PCA
from sklearn.linear_model._base import LinearClassifierMixin
from sklearn.linear_model import LogisticRegression
from sklearn.linear_model import Ridge
from sklearn.model_selection import GridSearchCV
from sklearn.model_selection import RandomizedSearchCV
from sklearn.experimental import enable_halving_search_cv  # noqa
from sklearn.model_selection import HalvingGridSearchCV
from sklearn.model_selection import HalvingRandomSearchCV
from sklearn.pipeline import make_pipeline

from sklearn.utils import IS_PYPY
from sklearn.utils._tags import _DEFAULT_TAGS, _safe_tags
from sklearn.utils._testing import (
    SkipTest,
    set_random_state,
)
from sklearn.utils.estimator_checks import (
    _construct_instance,
    _set_checking_parameters,
    _get_check_estimator_ids,
    check_class_weight_balanced_linear_classifier,
    parametrize_with_checks,
    check_dataframe_column_names_consistency,
    check_n_features_in_after_fitting,
    check_param_validation,
    check_transformer_get_feature_names_out,
    check_transformer_get_feature_names_out_pandas,
)


def test_all_estimator_no_base_class():
    # test that all_estimators doesn't find abstract classes.
    for name, Estimator in all_estimators():
        msg = (
            "Base estimators such as {0} should not be included in all_estimators"
        ).format(name)
        assert not name.lower().startswith("base"), msg


def _sample_func(x, y=1):
    pass


@pytest.mark.parametrize(
    "val, expected",
    [
        (partial(_sample_func, y=1), "_sample_func(y=1)"),
        (_sample_func, "_sample_func"),
        (partial(_sample_func, "world"), "_sample_func"),
        (LogisticRegression(C=2.0), "LogisticRegression(C=2.0)"),
        (
            LogisticRegression(
                random_state=1,
                solver="newton-cg",
                class_weight="balanced",
                warm_start=True,
            ),
            "LogisticRegression(class_weight='balanced',random_state=1,"
            "solver='newton-cg',warm_start=True)",
        ),
    ],
)
def test_get_check_estimator_ids(val, expected):
    assert _get_check_estimator_ids(val) == expected


def _tested_estimators(type_filter=None):
    for name, Estimator in all_estimators(type_filter=type_filter):
        try:
            estimator = _construct_instance(Estimator)
        except SkipTest:
            continue

        yield estimator


@parametrize_with_checks(list(_tested_estimators()))
def test_estimators(estimator, check, request):
    # Common tests for estimator instances
    with ignore_warnings(category=(FutureWarning, ConvergenceWarning, UserWarning)):
        _set_checking_parameters(estimator)
        check(estimator)


def test_check_estimator_generate_only():
    all_instance_gen_checks = check_estimator(LogisticRegression(), generate_only=True)
    assert isgenerator(all_instance_gen_checks)


def test_configure():
    # Smoke test the 'configure' step of setup, this tests all the
    # 'configure' functions in the setup.pys in scikit-learn
    # This test requires Cython which is not necessarily there when running
    # the tests of an installed version of scikit-learn or when scikit-learn
    # is installed in editable mode by pip build isolation enabled.
    pytest.importorskip("Cython")
    cwd = os.getcwd()
    setup_path = os.path.abspath(os.path.join(sklearn.__path__[0], ".."))
    setup_filename = os.path.join(setup_path, "setup.py")
    if not os.path.exists(setup_filename):
        pytest.skip("setup.py not available")
    # XXX unreached code as of v0.22
    try:
        os.chdir(setup_path)
        old_argv = sys.argv
        sys.argv = ["setup.py", "config"]

        with warnings.catch_warnings():
            # The configuration spits out warnings when not finding
            # Blas/Atlas development headers
            warnings.simplefilter("ignore", UserWarning)
            with open("setup.py") as f:
                exec(f.read(), dict(__name__="__main__"))
    finally:
        sys.argv = old_argv
        os.chdir(cwd)


def _tested_linear_classifiers():
    classifiers = all_estimators(type_filter="classifier")

    with warnings.catch_warnings(record=True):
        for name, clazz in classifiers:
            required_parameters = getattr(clazz, "_required_parameters", [])
            if len(required_parameters):
                # FIXME
                continue

            if "class_weight" in clazz().get_params().keys() and issubclass(
                clazz, LinearClassifierMixin
            ):
                yield name, clazz


@pytest.mark.parametrize("name, Classifier", _tested_linear_classifiers())
def test_class_weight_balanced_linear_classifiers(name, Classifier):
    check_class_weight_balanced_linear_classifier(name, Classifier)


@ignore_warnings
def test_import_all_consistency():
    # Smoke test to check that any name in a __all__ list is actually defined
    # in the namespace of the module or package.
    pkgs = pkgutil.walk_packages(
        path=sklearn.__path__, prefix="sklearn.", onerror=lambda _: None
    )
    submods = [modname for _, modname, _ in pkgs]
    for modname in submods + ["sklearn"]:
        if ".tests." in modname:
            continue
        if IS_PYPY and (
            "_svmlight_format_io" in modname
            or "feature_extraction._hashing_fast" in modname
        ):
            continue
        package = __import__(modname, fromlist="dummy")
        for name in getattr(package, "__all__", ()):
            assert hasattr(package, name), "Module '{0}' has no attribute '{1}'".format(
                modname, name
            )


def test_root_import_all_completeness():
    EXCEPTIONS = ("utils", "tests", "base", "setup", "conftest")
    for _, modname, _ in pkgutil.walk_packages(
        path=sklearn.__path__, onerror=lambda _: None
    ):
        if "." in modname or modname.startswith("_") or modname in EXCEPTIONS:
            continue
        assert modname in sklearn.__all__


def test_all_tests_are_importable():
    # Ensure that for each contentful subpackage, there is a test directory
    # within it that is also a subpackage (i.e. a directory with __init__.py)

    HAS_TESTS_EXCEPTIONS = re.compile(
        r"""(?x)
                                      \.externals(\.|$)|
                                      \.tests(\.|$)|
                                      \._
                                      """
    )
    resource_modules = {
        "sklearn.datasets.data",
        "sklearn.datasets.descr",
        "sklearn.datasets.images",
    }
    lookup = {
        name: ispkg
        for _, name, ispkg in pkgutil.walk_packages(sklearn.__path__, prefix="sklearn.")
    }
    missing_tests = [
        name
        for name, ispkg in lookup.items()
        if ispkg
        and name not in resource_modules
        and not HAS_TESTS_EXCEPTIONS.search(name)
        and name + ".tests" not in lookup
    ]
    assert missing_tests == [], (
        "{0} do not have `tests` subpackages. "
        "Perhaps they require "
        "__init__.py or an add_subpackage directive "
        "in the parent "
        "setup.py".format(missing_tests)
    )


def test_class_support_removed():
    # Make sure passing classes to check_estimator or parametrize_with_checks
    # raises an error

    msg = "Passing a class was deprecated.* isn't supported anymore"
    with pytest.raises(TypeError, match=msg):
        check_estimator(LogisticRegression)

    with pytest.raises(TypeError, match=msg):
        parametrize_with_checks([LogisticRegression])


def _generate_search_cv_instances():
    for SearchCV, (Estimator, param_grid) in product(
        [
            GridSearchCV,
            HalvingGridSearchCV,
            RandomizedSearchCV,
            HalvingGridSearchCV,
        ],
        [
            (Ridge, {"alpha": [0.1, 1.0]}),
            (LogisticRegression, {"C": [0.1, 1.0]}),
        ],
    ):
        init_params = signature(SearchCV).parameters
        extra_params = (
            {"min_resources": "smallest"} if "min_resources" in init_params else {}
        )
        search_cv = SearchCV(Estimator(), param_grid, cv=2, **extra_params)
        set_random_state(search_cv)
        yield search_cv

    for SearchCV, (Estimator, param_grid) in product(
        [
            GridSearchCV,
            HalvingGridSearchCV,
            RandomizedSearchCV,
            HalvingRandomSearchCV,
        ],
        [
            (Ridge, {"ridge__alpha": [0.1, 1.0]}),
            (LogisticRegression, {"logisticregression__C": [0.1, 1.0]}),
        ],
    ):
        init_params = signature(SearchCV).parameters
        extra_params = (
            {"min_resources": "smallest"} if "min_resources" in init_params else {}
        )
        search_cv = SearchCV(
            make_pipeline(PCA(), Estimator()), param_grid, cv=2, **extra_params
        ).set_params(error_score="raise")
        set_random_state(search_cv)
        yield search_cv


@parametrize_with_checks(list(_generate_search_cv_instances()))
def test_search_cv(estimator, check, request):
    # Common tests for SearchCV instances
    # We have a separate test because those meta-estimators can accept a
    # wide range of base estimators (classifiers, regressors, pipelines)
    with ignore_warnings(
        category=(
            FutureWarning,
            ConvergenceWarning,
            UserWarning,
            FitFailedWarning,
        )
    ):
        check(estimator)


@pytest.mark.parametrize(
    "estimator", _tested_estimators(), ids=_get_check_estimator_ids
)
def test_valid_tag_types(estimator):
    """Check that estimator tags are valid."""
    tags = _safe_tags(estimator)

    for name, tag in tags.items():
        correct_tags = type(_DEFAULT_TAGS[name])
        if name == "_xfail_checks":
            # _xfail_checks can be a dictionary
            correct_tags = (correct_tags, dict)
        assert isinstance(tag, correct_tags)


@pytest.mark.parametrize(
    "estimator", _tested_estimators(), ids=_get_check_estimator_ids
)
def test_check_n_features_in_after_fitting(estimator):
    _set_checking_parameters(estimator)
    check_n_features_in_after_fitting(estimator.__class__.__name__, estimator)


def _estimators_that_predict_in_fit():
    for estimator in _tested_estimators():
        est_params = set(estimator.get_params())
        if "oob_score" in est_params:
            yield estimator.set_params(oob_score=True, bootstrap=True)
        elif "early_stopping" in est_params:
            est = estimator.set_params(early_stopping=True, n_iter_no_change=1)
            if est.__class__.__name__ in {"MLPClassifier", "MLPRegressor"}:
                # TODO: FIX MLP to not check validation set during MLP
                yield pytest.param(
                    est, marks=pytest.mark.xfail(msg="MLP still validates in fit")
                )
            else:
                yield est
        elif "n_iter_no_change" in est_params:
            yield estimator.set_params(n_iter_no_change=1)


# NOTE: When running `check_dataframe_column_names_consistency` on a meta-estimator that
# delegates validation to a base estimator, the check is testing that the base estimator
# is checking for column name consistency.
column_name_estimators = list(
    chain(
        _tested_estimators(),
        [make_pipeline(LogisticRegression(C=1))],
        list(_generate_search_cv_instances()),
        _estimators_that_predict_in_fit(),
    )
)


@pytest.mark.parametrize(
    "estimator", column_name_estimators, ids=_get_check_estimator_ids
)
def test_pandas_column_name_consistency(estimator):
    _set_checking_parameters(estimator)
    with ignore_warnings(category=(FutureWarning)):
        with warnings.catch_warnings(record=True) as record:
            check_dataframe_column_names_consistency(
                estimator.__class__.__name__, estimator
            )
        for warning in record:
            assert "was fitted without feature names" not in str(warning.message)


# TODO: As more modules support get_feature_names_out they should be removed
# from this list to be tested
GET_FEATURES_OUT_MODULES_TO_IGNORE = [
    "ensemble",
    "kernel_approximation",
]


def _include_in_get_feature_names_out_check(transformer):
    if hasattr(transformer, "get_feature_names_out"):
        return True
    module = transformer.__module__.split(".")[1]
    return module not in GET_FEATURES_OUT_MODULES_TO_IGNORE


GET_FEATURES_OUT_ESTIMATORS = [
    est
    for est in _tested_estimators("transformer")
    if _include_in_get_feature_names_out_check(est)
]


@pytest.mark.parametrize(
    "transformer", GET_FEATURES_OUT_ESTIMATORS, ids=_get_check_estimator_ids
)
def test_transformers_get_feature_names_out(transformer):
    _set_checking_parameters(transformer)

    with ignore_warnings(category=(FutureWarning)):
        check_transformer_get_feature_names_out(
            transformer.__class__.__name__, transformer
        )
        check_transformer_get_feature_names_out_pandas(
            transformer.__class__.__name__, transformer
        )


VALIDATE_ESTIMATOR_INIT = [
    "SGDOneClassSVM",
]
VALIDATE_ESTIMATOR_INIT = set(VALIDATE_ESTIMATOR_INIT)


@pytest.mark.parametrize(
    "Estimator",
    [est for name, est in all_estimators() if name not in VALIDATE_ESTIMATOR_INIT],
)
def test_estimators_do_not_raise_errors_in_init_or_set_params(Estimator):
    """Check that init or set_param does not raise errors."""

    # Remove parameters with **kwargs by filtering out Parameter.VAR_KEYWORD
    # TODO: Remove in 1.2 when **kwargs is removed in RadiusNeighborsClassifier
    params = [
        name
        for name, param in signature(Estimator).parameters.items()
        if param.kind != Parameter.VAR_KEYWORD
    ]

    smoke_test_values = [-1, 3.0, "helloworld", np.array([1.0, 4.0]), [1], {}, []]
    for value in smoke_test_values:
        new_params = {key: value for key in params}

        # Does not raise
        est = Estimator(**new_params)

        # Also do does not raise
        est.set_params(**new_params)


PARAM_VALIDATION_ESTIMATORS_TO_IGNORE = [
    "ARDRegression",
    "AdaBoostClassifier",
    "AdaBoostRegressor",
    "AdditiveChi2Sampler",
    "AffinityPropagation",
    "BaggingClassifier",
    "BaggingRegressor",
    "BayesianGaussianMixture",
    "BayesianRidge",
    "BernoulliRBM",
    "CalibratedClassifierCV",
    "ClassifierChain",
    "CountVectorizer",
    "DictVectorizer",
    "DictionaryLearning",
    "ElasticNetCV",
    "EllipticEnvelope",
    "EmpiricalCovariance",
    "ExtraTreesClassifier",
    "ExtraTreesRegressor",
    "FactorAnalysis",
    "FeatureHasher",
    "FunctionTransformer",
    "GammaRegressor",
    "GaussianMixture",
    "GaussianProcessClassifier",
    "GaussianProcessRegressor",
    "GaussianRandomProjection",
    "GenericUnivariateSelect",
    "GradientBoostingClassifier",
    "GradientBoostingRegressor",
    "GraphicalLasso",
    "GraphicalLassoCV",
    "HashingVectorizer",
    "HuberRegressor",
    "IncrementalPCA",
    "Isomap",
    "IsotonicRegression",
    "IterativeImputer",
    "KBinsDiscretizer",
    "KNNImputer",
    "KNeighborsTransformer",
    "KernelPCA",
    "KernelRidge",
    "LabelBinarizer",
    "LabelPropagation",
    "LabelSpreading",
    "Lars",
    "LarsCV",
    "LassoCV",
    "LassoLars",
    "LassoLarsCV",
    "LassoLarsIC",
    "LatentDirichletAllocation",
    "LedoitWolf",
    "LinearDiscriminantAnalysis",
<<<<<<< HEAD
    "LinearSVC",
    "LinearSVR",
=======
    "LocalOutlierFactor",
>>>>>>> 34f3e0ed
    "LocallyLinearEmbedding",
    "MLPClassifier",
    "MLPRegressor",
    "MeanShift",
    "MinCovDet",
    "MiniBatchDictionaryLearning",
    "MiniBatchNMF",
    "MissingIndicator",
    "MultiLabelBinarizer",
    "MultiOutputClassifier",
    "MultiOutputRegressor",
    "MultiTaskElasticNet",
    "MultiTaskElasticNetCV",
    "MultiTaskLasso",
    "MultiTaskLassoCV",
    "NMF",
    "NearestCentroid",
    "NearestNeighbors",
    "NeighborhoodComponentsAnalysis",
    "NuSVC",
    "NuSVR",
    "Nystroem",
    "OAS",
    "OPTICS",
    "OneClassSVM",
    "OneVsOneClassifier",
    "OneVsRestClassifier",
    "OrthogonalMatchingPursuit",
    "OrthogonalMatchingPursuitCV",
    "OutputCodeClassifier",
    "PatchExtractor",
    "PoissonRegressor",
    "PolynomialCountSketch",
    "PolynomialFeatures",
    "QuadraticDiscriminantAnalysis",
    "QuantileRegressor",
    "RANSACRegressor",
    "RBFSampler",
    "RFE",
    "RFECV",
    "RadiusNeighborsClassifier",
    "RadiusNeighborsRegressor",
    "RadiusNeighborsTransformer",
    "RandomForestClassifier",
    "RandomForestRegressor",
    "RandomTreesEmbedding",
    "RegressorChain",
    "RidgeCV",
    "RidgeClassifierCV",
    "SVC",
    "SVR",
    "SelectFdr",
    "SelectFpr",
    "SelectFromModel",
    "SelectFwe",
    "SelectKBest",
    "SelectPercentile",
    "SelfTrainingClassifier",
    "SequentialFeatureSelector",
    "ShrunkCovariance",
    "SimpleImputer",
    "SkewedChi2Sampler",
    "SparseRandomProjection",
    "SpectralBiclustering",
    "SpectralClustering",
    "SpectralCoclustering",
    "SpectralEmbedding",
    "SplineTransformer",
    "StackingClassifier",
    "StackingRegressor",
    "TSNE",
    "TfidfVectorizer",
    "TheilSenRegressor",
    "TransformedTargetRegressor",
    "TruncatedSVD",
    "TweedieRegressor",
    "VotingClassifier",
    "VotingRegressor",
]


@pytest.mark.parametrize(
    "estimator", _tested_estimators(), ids=_get_check_estimator_ids
)
def test_check_param_validation(estimator):
    name = estimator.__class__.__name__
    if name in PARAM_VALIDATION_ESTIMATORS_TO_IGNORE:
        pytest.skip(
            f"Skipping check_param_validation for {name}: Does not use the "
            "appropriate API for parameter validation yet."
        )
    _set_checking_parameters(estimator)
    check_param_validation(name, estimator)<|MERGE_RESOLUTION|>--- conflicted
+++ resolved
@@ -502,12 +502,6 @@
     "LatentDirichletAllocation",
     "LedoitWolf",
     "LinearDiscriminantAnalysis",
-<<<<<<< HEAD
-    "LinearSVC",
-    "LinearSVR",
-=======
-    "LocalOutlierFactor",
->>>>>>> 34f3e0ed
     "LocallyLinearEmbedding",
     "MLPClassifier",
     "MLPRegressor",
