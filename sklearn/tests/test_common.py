--- conflicted
+++ resolved
@@ -459,13 +459,8 @@
     "CountVectorizer",
     "DictionaryLearning",
     "ElasticNetCV",
-<<<<<<< HEAD
     "EllipticEnvelope",
     "EmpiricalCovariance",
-=======
-    "ExtraTreesClassifier",
-    "ExtraTreesRegressor",
->>>>>>> f0af898d
     "FeatureHasher",
     "FunctionTransformer",
     "GaussianMixture",
