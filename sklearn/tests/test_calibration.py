# Authors: Alexandre Gramfort <alexandre.gramfort@telecom-paristech.fr>
# License: BSD 3 clause

import pytest
import numpy as np
from scipy import sparse

from sklearn.base import BaseEstimator
from sklearn.model_selection import LeaveOneOut

from sklearn.utils._testing import (assert_array_almost_equal,
                                    assert_almost_equal,
                                    assert_array_equal,
                                    assert_raises, ignore_warnings)
from sklearn.exceptions import NotFittedError
from sklearn.datasets import make_classification, make_blobs
from sklearn.preprocessing import LabelBinarizer
from sklearn.model_selection import KFold
from sklearn.naive_bayes import MultinomialNB
from sklearn.ensemble import RandomForestClassifier, RandomForestRegressor
from sklearn.svm import LinearSVC
from sklearn.feature_extraction import DictVectorizer
from sklearn.pipeline import Pipeline
from sklearn.impute import SimpleImputer
from sklearn.metrics import brier_score_loss, log_loss
from sklearn.calibration import CalibratedClassifierCV
from sklearn.calibration import _sigmoid_calibration, _SigmoidCalibration
from sklearn.calibration import calibration_curve


def test_calibration():
    """Test calibration objects with isotonic and sigmoid"""
    n_samples = 100
    X, y = make_classification(n_samples=2 * n_samples, n_features=6,
                               random_state=42)
    sample_weight = np.random.RandomState(seed=42).uniform(size=y.size)

    X -= X.min()  # MultinomialNB only allows positive X

    # split train and test
    X_train, y_train, sw_train = \
        X[:n_samples], y[:n_samples], sample_weight[:n_samples]
    X_test, y_test = X[n_samples:], y[n_samples:]

    # Naive-Bayes
    clf = MultinomialNB().fit(X_train, y_train, sample_weight=sw_train)
    prob_pos_clf = clf.predict_proba(X_test)[:, 1]

    pc_clf = CalibratedClassifierCV(clf, cv=y.size + 1)
    assert_raises(ValueError, pc_clf.fit, X, y)

    # Naive Bayes with calibration
    for this_X_train, this_X_test in [(X_train, X_test),
                                      (sparse.csr_matrix(X_train),
                                       sparse.csr_matrix(X_test))]:
        for method in ['isotonic', 'sigmoid']:
            pc_clf = CalibratedClassifierCV(clf, method=method, cv=2)
            # Note that this fit overwrites the fit on the entire training
            # set
            pc_clf.fit(this_X_train, y_train, sample_weight=sw_train)
            prob_pos_pc_clf = pc_clf.predict_proba(this_X_test)[:, 1]

            # Check that brier score has improved after calibration
            assert (brier_score_loss(y_test, prob_pos_clf) >
                           brier_score_loss(y_test, prob_pos_pc_clf))

            # Check invariance against relabeling [0, 1] -> [1, 2]
            pc_clf.fit(this_X_train, y_train + 1, sample_weight=sw_train)
            prob_pos_pc_clf_relabeled = pc_clf.predict_proba(this_X_test)[:, 1]
            assert_array_almost_equal(prob_pos_pc_clf,
                                      prob_pos_pc_clf_relabeled)

            # Check invariance against relabeling [0, 1] -> [-1, 1]
            pc_clf.fit(this_X_train, 2 * y_train - 1, sample_weight=sw_train)
            prob_pos_pc_clf_relabeled = pc_clf.predict_proba(this_X_test)[:, 1]
            assert_array_almost_equal(prob_pos_pc_clf,
                                      prob_pos_pc_clf_relabeled)

            # Check invariance against relabeling [0, 1] -> [1, 0]
            pc_clf.fit(this_X_train, (y_train + 1) % 2,
                       sample_weight=sw_train)
            prob_pos_pc_clf_relabeled = \
                pc_clf.predict_proba(this_X_test)[:, 1]
            if method == "sigmoid":
                assert_array_almost_equal(prob_pos_pc_clf,
                                          1 - prob_pos_pc_clf_relabeled)
            else:
                # Isotonic calibration is not invariant against relabeling
                # but should improve in both cases
                assert (brier_score_loss(y_test, prob_pos_clf) >
                               brier_score_loss((y_test + 1) % 2,
                                                prob_pos_pc_clf_relabeled))

        # Check failure cases:
        # only "isotonic" and "sigmoid" should be accepted as methods
        clf_invalid_method = CalibratedClassifierCV(clf, method="foo")
        assert_raises(ValueError, clf_invalid_method.fit, X_train, y_train)

        # base-estimators should provide either decision_function or
        # predict_proba (most regressors, for instance, should fail)
        clf_base_regressor = \
            CalibratedClassifierCV(RandomForestRegressor(), method="sigmoid")
        assert_raises(RuntimeError, clf_base_regressor.fit, X_train, y_train)


def test_calibration_default_estimator():
    # Check base_estimator default is LinearSVC
    X, y = make_classification(n_samples=100, n_features=6, random_state=42)
    calib_clf = CalibratedClassifierCV(cv=2)
    calib_clf.fit(X, y)

    base_est = calib_clf.calibrated_classifiers_[0].base_estimator
    assert isinstance(base_est, LinearSVC)


def test_calibration_cv_splitter():
    # Check when `cv` is a CV splitter
    X, y = make_classification(n_samples=100, n_features=6, random_state=42)

    splits = 5
    kfold = KFold(n_splits=splits)
    calib_clf = CalibratedClassifierCV(cv=kfold)
    assert isinstance(calib_clf.cv, KFold)
    assert calib_clf.cv.n_splits == splits

    calib_clf.fit(X, y)
    assert len(calib_clf.calibrated_classifiers_) == splits


def test_sample_weight():
    n_samples = 100
    X, y = make_classification(n_samples=2 * n_samples, n_features=6,
                               random_state=42)

    sample_weight = np.random.RandomState(seed=42).uniform(size=len(y))
    X_train, y_train, sw_train = \
        X[:n_samples], y[:n_samples], sample_weight[:n_samples]
    X_test = X[n_samples:]

    for method in ['sigmoid', 'isotonic']:
        base_estimator = LinearSVC(random_state=42)
        calibrated_clf = CalibratedClassifierCV(base_estimator, method=method)
        calibrated_clf.fit(X_train, y_train, sample_weight=sw_train)
        probs_with_sw = calibrated_clf.predict_proba(X_test)

        # As the weights are used for the calibration, they should still yield
        # a different predictions
        calibrated_clf.fit(X_train, y_train)
        probs_without_sw = calibrated_clf.predict_proba(X_test)

        diff = np.linalg.norm(probs_with_sw - probs_without_sw)
        assert diff > 0.1


def test_calibration_multiclass():
    """Test calibration for multiclass """
    # test multi-class setting with classifier that implements
    # only decision function
    clf = LinearSVC()
    X, y_idx = make_blobs(n_samples=100, n_features=2, random_state=42,
                          centers=3, cluster_std=3.0)

    # Use categorical labels to check that CalibratedClassifierCV supports
    # them correctly
    target_names = np.array(['a', 'b', 'c'])
    y = target_names[y_idx]

    X_train, y_train = X[::2], y[::2]
    X_test, y_test = X[1::2], y[1::2]

    clf.fit(X_train, y_train)
    for method in ['isotonic', 'sigmoid']:
        cal_clf = CalibratedClassifierCV(clf, method=method, cv=2)
        cal_clf.fit(X_train, y_train)
        probas = cal_clf.predict_proba(X_test)
        assert_array_almost_equal(np.sum(probas, axis=1), np.ones(len(X_test)))

        # Check that log-loss of calibrated classifier is smaller than
        # log-loss of naively turned OvR decision function to probabilities
        # via softmax
        def softmax(y_pred):
            e = np.exp(-y_pred)
            return e / e.sum(axis=1).reshape(-1, 1)

        uncalibrated_log_loss = \
            log_loss(y_test, softmax(clf.decision_function(X_test)))
        calibrated_log_loss = log_loss(y_test, probas)
        assert uncalibrated_log_loss >= calibrated_log_loss

    # Test that calibration of a multiclass classifier decreases log-loss
    # for RandomForestClassifier
    X, y = make_blobs(n_samples=100, n_features=2, random_state=42,
                      cluster_std=3.0)
    X_train, y_train = X[::2], y[::2]
    X_test, y_test = X[1::2], y[1::2]

    clf = RandomForestClassifier(n_estimators=10, random_state=42)
    clf.fit(X_train, y_train)
    clf_probs = clf.predict_proba(X_test)
    loss = log_loss(y_test, clf_probs)

    for method in ['isotonic', 'sigmoid']:
        cal_clf = CalibratedClassifierCV(clf, method=method, cv=3)
        cal_clf.fit(X_train, y_train)
        cal_clf_probs = cal_clf.predict_proba(X_test)
        cal_loss = log_loss(y_test, cal_clf_probs)
        assert loss > cal_loss


def test_calibration_prefit():
    """Test calibration for prefitted classifiers"""
    n_samples = 50
    X, y = make_classification(n_samples=3 * n_samples, n_features=6,
                               random_state=42)
    sample_weight = np.random.RandomState(seed=42).uniform(size=y.size)

    X -= X.min()  # MultinomialNB only allows positive X

    # split train and test
    X_train, y_train, sw_train = \
        X[:n_samples], y[:n_samples], sample_weight[:n_samples]
    X_calib, y_calib, sw_calib = \
        X[n_samples:2 * n_samples], y[n_samples:2 * n_samples], \
        sample_weight[n_samples:2 * n_samples]
    X_test, y_test = X[2 * n_samples:], y[2 * n_samples:]

    # Naive-Bayes
    clf = MultinomialNB()
    # Check error if clf not prefit
    unfit_clf = CalibratedClassifierCV(clf, cv="prefit")
    with pytest.raises(NotFittedError):
        unfit_clf.fit(X_calib, y_calib)

    clf.fit(X_train, y_train, sw_train)
    prob_pos_clf = clf.predict_proba(X_test)[:, 1]

    # Naive Bayes with calibration
    for this_X_calib, this_X_test in [(X_calib, X_test),
                                      (sparse.csr_matrix(X_calib),
                                       sparse.csr_matrix(X_test))]:
        for method in ['isotonic', 'sigmoid']:
            pc_clf = CalibratedClassifierCV(clf, method=method, cv="prefit")

            for sw in [sw_calib, None]:
                pc_clf.fit(this_X_calib, y_calib, sample_weight=sw)
                y_prob = pc_clf.predict_proba(this_X_test)
                y_pred = pc_clf.predict(this_X_test)
                prob_pos_pc_clf = y_prob[:, 1]
                assert_array_equal(y_pred,
                                   np.array([0, 1])[np.argmax(y_prob, axis=1)])

                assert (brier_score_loss(y_test, prob_pos_clf) >
                               brier_score_loss(y_test, prob_pos_pc_clf))


def test_sigmoid_calibration():
    """Test calibration values with Platt sigmoid model"""
    exF = np.array([5, -4, 1.0])
    exY = np.array([1, -1, -1])
    # computed from my python port of the C++ code in LibSVM
    AB_lin_libsvm = np.array([-0.20261354391187855, 0.65236314980010512])
    assert_array_almost_equal(AB_lin_libsvm,
                              _sigmoid_calibration(exF, exY), 3)
    lin_prob = 1. / (1. + np.exp(AB_lin_libsvm[0] * exF + AB_lin_libsvm[1]))
    sk_prob = _SigmoidCalibration().fit(exF, exY).predict(exF)
    assert_array_almost_equal(lin_prob, sk_prob, 6)

    # check that _SigmoidCalibration().fit only accepts 1d array or 2d column
    # arrays
    assert_raises(ValueError, _SigmoidCalibration().fit,
                  np.vstack((exF, exF)), exY)


def test_calibration_curve():
    """Check calibration_curve function"""
    y_true = np.array([0, 0, 0, 1, 1, 1])
    y_pred = np.array([0., 0.1, 0.2, 0.8, 0.9, 1.])
    prob_true, prob_pred = calibration_curve(y_true, y_pred, n_bins=2)
    prob_true_unnormalized, prob_pred_unnormalized = \
        calibration_curve(y_true, y_pred * 2, n_bins=2, normalize=True)
    assert len(prob_true) == len(prob_pred)
    assert len(prob_true) == 2
    assert_almost_equal(prob_true, [0, 1])
    assert_almost_equal(prob_pred, [0.1, 0.9])
    assert_almost_equal(prob_true, prob_true_unnormalized)
    assert_almost_equal(prob_pred, prob_pred_unnormalized)

    # probabilities outside [0, 1] should not be accepted when normalize
    # is set to False
    assert_raises(ValueError, calibration_curve, [1.1], [-0.1],
                  normalize=False)

    # test that quantiles work as expected
    y_true2 = np.array([0, 0, 0, 0, 1, 1])
    y_pred2 = np.array([0., 0.1, 0.2, 0.5, 0.9, 1.])
    prob_true_quantile, prob_pred_quantile = calibration_curve(
        y_true2, y_pred2, n_bins=2, strategy='quantile')

    assert len(prob_true_quantile) == len(prob_pred_quantile)
    assert len(prob_true_quantile) == 2
    assert_almost_equal(prob_true_quantile, [0, 2 / 3])
    assert_almost_equal(prob_pred_quantile, [0.1, 0.8])

    # Check that error is raised when invalid strategy is selected
    assert_raises(ValueError, calibration_curve, y_true2, y_pred2,
                  strategy='percentile')


def test_calibration_nan_imputer():
    """Test that calibration can accept nan"""
    X, y = make_classification(n_samples=10, n_features=2,
                               n_informative=2, n_redundant=0,
                               random_state=42)
    X[0, 0] = np.nan
    clf = Pipeline(
        [('imputer', SimpleImputer()),
         ('rf', RandomForestClassifier(n_estimators=1))])
    clf_c = CalibratedClassifierCV(clf, cv=2, method='isotonic')
    clf_c.fit(X, y)
    clf_c.predict(X)


def test_calibration_prob_sum():
    # Test that sum of probabilities is 1. A non-regression test for
    # issue #7796
    num_classes = 2
    X, y = make_classification(n_samples=10, n_features=5,
                               n_classes=num_classes)
    clf = LinearSVC(C=1.0)
    clf_prob = CalibratedClassifierCV(clf, method="sigmoid", cv=LeaveOneOut())
    clf_prob.fit(X, y)

    probs = clf_prob.predict_proba(X)
    assert_array_almost_equal(probs.sum(axis=1), np.ones(probs.shape[0]))


def test_calibration_less_classes():
    # Test to check calibration works fine when train set in a test-train
    # split does not contain all classes
    # Since this test uses LOO, at each iteration train set will not contain a
    # class label
    X = np.random.randn(10, 5)
    y = np.arange(10)
    clf = LinearSVC(C=1.0)
    cal_clf = CalibratedClassifierCV(clf, method="sigmoid", cv=LeaveOneOut())
    cal_clf.fit(X, y)

    for i, calibrated_classifier in \
            enumerate(cal_clf.calibrated_classifiers_):
        proba = calibrated_classifier.predict_proba(X)
        assert_array_equal(proba[:, i], np.zeros(len(y)))
        assert np.all(np.hstack([proba[:, :i],
                                 proba[:, i + 1:]]))


@ignore_warnings(category=FutureWarning)
@pytest.mark.parametrize('X', [np.random.RandomState(42).randn(15, 5, 2),
                               np.random.RandomState(42).randn(15, 5, 2, 6)])
def test_calibration_accepts_ndarray(X):
    """Test that calibration accepts n-dimensional arrays as input"""
    y = [1, 0, 0, 1, 1, 0, 1, 1, 0, 0, 1, 0, 0, 1, 0]

    class MockTensorClassifier(BaseEstimator):
        """A toy estimator that accepts tensor inputs"""

        def fit(self, X, y):
            self.classes_ = np.unique(y)
            return self

        def decision_function(self, X):
            # toy decision function that just needs to have the right shape:
            return X.reshape(X.shape[0], -1).sum(axis=1)

    calibrated_clf = CalibratedClassifierCV(MockTensorClassifier())
    # we should be able to fit this classifier with no error
    calibrated_clf.fit(X, y)


<<<<<<< HEAD
def test_ll():
    n_samples = 100
    X, y = make_classification(n_samples=n_samples, n_features=6,
                               n_classes=3, n_informative=3, random_state=42)
    clf = CalibratedClassifierCV(RandomForestClassifier(), cv=2)
    clf.fit(X,y)
    clf.predict_proba(X)
=======
@pytest.fixture
def text_data():
    text_data = [
        {'state': 'NY', 'age': 'adult'},
        {'state': 'TX', 'age': 'adult'},
        {'state': 'VT', 'age': 'child'},
    ]
    text_labels = [1, 0, 1]
    return text_data, text_labels


@pytest.fixture
def text_data_pipeline(text_data):
    X, y = text_data
    pipeline_prefit = Pipeline([
        ('vectorizer', DictVectorizer()),
        ('clf', RandomForestClassifier())
    ])
    return pipeline_prefit.fit(X, y)


def test_calibration_pipeline(text_data, text_data_pipeline):
    # Test that calibration works in prefit pipeline with transformer,
    # where `X` is not array-like, sparse matrix or dataframe at the start.
    # See https://github.com/scikit-learn/scikit-learn/issues/8710
    X, y = text_data
    clf = text_data_pipeline
    calib_clf = CalibratedClassifierCV(clf, cv='prefit')
    calib_clf.fit(X, y)
    # Check attributes are obtained from fitted estimator
    assert_array_equal(calib_clf.classes_, clf.classes_)
    msg = "'CalibratedClassifierCV' object has no attribute"
    with pytest.raises(AttributeError, match=msg):
        calib_clf.n_features_in_


@pytest.mark.parametrize('clf, cv', [
    pytest.param(LinearSVC(C=1), 2),
    pytest.param(LinearSVC(C=1), 'prefit'),
])
def test_calibration_attributes(clf, cv):
    # Check that `n_features_in_` and `classes_` attributes created properly
    X, y = make_classification(n_samples=10, n_features=5,
                               n_classes=2, random_state=7)
    if cv == 'prefit':
        clf = clf.fit(X, y)
    calib_clf = CalibratedClassifierCV(clf, cv=cv)
    calib_clf.fit(X, y)

    if cv == 'prefit':
        assert_array_equal(calib_clf.classes_, clf.classes_)
        assert calib_clf.n_features_in_ == clf.n_features_in_
    else:
        classes = LabelBinarizer().fit(y).classes_
        assert_array_equal(calib_clf.classes_, classes)
        assert calib_clf.n_features_in_ == X.shape[1]
>>>>>>> 6b29bc69
<|MERGE_RESOLUTION|>--- conflicted
+++ resolved
@@ -376,15 +376,6 @@
     calibrated_clf.fit(X, y)
 
 
-<<<<<<< HEAD
-def test_ll():
-    n_samples = 100
-    X, y = make_classification(n_samples=n_samples, n_features=6,
-                               n_classes=3, n_informative=3, random_state=42)
-    clf = CalibratedClassifierCV(RandomForestClassifier(), cv=2)
-    clf.fit(X,y)
-    clf.predict_proba(X)
-=======
 @pytest.fixture
 def text_data():
     text_data = [
@@ -441,4 +432,12 @@
         classes = LabelBinarizer().fit(y).classes_
         assert_array_equal(calib_clf.classes_, classes)
         assert calib_clf.n_features_in_ == X.shape[1]
->>>>>>> 6b29bc69
+
+
+def test_ll():
+    n_samples = 100
+    X, y = make_classification(n_samples=n_samples, n_features=6,
+                               n_classes=3, n_informative=3, random_state=42)
+    clf = CalibratedClassifierCV(RandomForestClassifier(), cv=2)
+    clf.fit(X,y)
+    clf.predict_proba(X)