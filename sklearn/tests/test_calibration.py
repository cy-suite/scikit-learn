# Authors: Alexandre Gramfort <alexandre.gramfort@telecom-paristech.fr>
# License: BSD 3 clause

import pytest
import numpy as np
from numpy.testing import assert_allclose
from scipy import sparse

from sklearn.base import BaseEstimator
from sklearn.model_selection import LeaveOneOut, train_test_split

from sklearn.utils._testing import (assert_array_almost_equal,
                                    assert_almost_equal,
                                    assert_array_equal,
                                    assert_raises, ignore_warnings)
from sklearn.utils.extmath import softmax
from sklearn.exceptions import NotFittedError
from sklearn.datasets import make_classification, make_blobs
from sklearn.preprocessing import LabelEncoder
from sklearn.model_selection import KFold, cross_val_predict
from sklearn.naive_bayes import MultinomialNB
from sklearn.ensemble import RandomForestClassifier, RandomForestRegressor
from sklearn.svm import LinearSVC
from sklearn.isotonic import IsotonicRegression
from sklearn.feature_extraction import DictVectorizer
from sklearn.pipeline import Pipeline
from sklearn.impute import SimpleImputer
from sklearn.metrics import brier_score_loss
from sklearn.calibration import CalibratedClassifierCV
from sklearn.calibration import _sigmoid_calibration, _SigmoidCalibration
from sklearn.calibration import calibration_curve


<<<<<<< HEAD
@pytest.mark.parametrize("method", ['sigmoid', 'isotonic'])
def test_calibration(method):
    """Test calibration objects with isotonic and sigmoid"""
=======
@pytest.fixture(scope="module")
def data():
    X, y = make_classification(
        n_samples=200, n_features=6, random_state=42
    )
    return X, y


@pytest.mark.parametrize('method', ['sigmoid', 'isotonic'])
@pytest.mark.parametrize('ensemble', [True, False])
def test_calibration(data, method, ensemble):
    # Test calibration objects with isotonic and sigmoid
>>>>>>> 94b81ab2
    n_samples = 100
    X, y = data
    sample_weight = np.random.RandomState(seed=42).uniform(size=y.size)

    X -= X.min()  # MultinomialNB only allows positive X

    # split train and test
    X_train, y_train, sw_train = \
        X[:n_samples], y[:n_samples], sample_weight[:n_samples]
    X_test, y_test = X[n_samples:], y[n_samples:]

    # Naive-Bayes
    clf = MultinomialNB().fit(X_train, y_train, sample_weight=sw_train)
    prob_pos_clf = clf.predict_proba(X_test)[:, 1]

    cal_clf = CalibratedClassifierCV(clf, cv=y.size + 1, ensemble=ensemble)
    assert_raises(ValueError, cal_clf.fit, X, y)

    # Naive Bayes with calibration
    for this_X_train, this_X_test in [(X_train, X_test),
                                      (sparse.csr_matrix(X_train),
                                       sparse.csr_matrix(X_test))]:
<<<<<<< HEAD
        pc_clf = CalibratedClassifierCV(clf, method=method, cv=2)
        # Note that this fit overwrites the fit on the entire training
        # set
        pc_clf.fit(this_X_train, y_train, sample_weight=sw_train)
        prob_pos_pc_clf = pc_clf.predict_proba(this_X_test)[:, 1]

        # Check that brier score has improved after calibration
        assert (brier_score_loss(y_test, prob_pos_clf) >
                brier_score_loss(y_test, prob_pos_pc_clf))

        # Check invariance against relabeling [0, 1] -> [1, 2]
        pc_clf.fit(this_X_train, y_train + 1, sample_weight=sw_train)
        prob_pos_pc_clf_relabeled = pc_clf.predict_proba(this_X_test)[:, 1]
        assert_array_almost_equal(prob_pos_pc_clf,
                                  prob_pos_pc_clf_relabeled)

        # Check invariance against relabeling [0, 1] -> [-1, 1]
        pc_clf.fit(this_X_train, 2 * y_train - 1, sample_weight=sw_train)
        prob_pos_pc_clf_relabeled = pc_clf.predict_proba(this_X_test)[:, 1]
        assert_array_almost_equal(prob_pos_pc_clf,
                                  prob_pos_pc_clf_relabeled)

        # Check invariance against relabeling [0, 1] -> [1, 0]
        pc_clf.fit(this_X_train, (y_train + 1) % 2,
                   sample_weight=sw_train)
        prob_pos_pc_clf_relabeled = \
            pc_clf.predict_proba(this_X_test)[:, 1]
        if method == "sigmoid":
            assert_array_almost_equal(prob_pos_pc_clf,
                                      1 - prob_pos_pc_clf_relabeled)
=======
        cal_clf = CalibratedClassifierCV(
            clf, method=method, cv=5, ensemble=ensemble
        )
        # Note that this fit overwrites the fit on the entire training
        # set
        cal_clf.fit(this_X_train, y_train, sample_weight=sw_train)
        prob_pos_cal_clf = cal_clf.predict_proba(this_X_test)[:, 1]

        # Check that brier score has improved after calibration
        assert (brier_score_loss(y_test, prob_pos_clf) >
                brier_score_loss(y_test, prob_pos_cal_clf))

        # Check invariance against relabeling [0, 1] -> [1, 2]
        cal_clf.fit(this_X_train, y_train + 1, sample_weight=sw_train)
        prob_pos_cal_clf_relabeled = cal_clf.predict_proba(this_X_test)[:, 1]
        assert_array_almost_equal(prob_pos_cal_clf,
                                  prob_pos_cal_clf_relabeled)

        # Check invariance against relabeling [0, 1] -> [-1, 1]
        cal_clf.fit(this_X_train, 2 * y_train - 1, sample_weight=sw_train)
        prob_pos_cal_clf_relabeled = cal_clf.predict_proba(this_X_test)[:, 1]
        assert_array_almost_equal(prob_pos_cal_clf, prob_pos_cal_clf_relabeled)

        # Check invariance against relabeling [0, 1] -> [1, 0]
        cal_clf.fit(this_X_train, (y_train + 1) % 2, sample_weight=sw_train)
        prob_pos_cal_clf_relabeled = cal_clf.predict_proba(this_X_test)[:, 1]
        if method == "sigmoid":
            assert_array_almost_equal(prob_pos_cal_clf,
                                      1 - prob_pos_cal_clf_relabeled)
>>>>>>> 94b81ab2
        else:
            # Isotonic calibration is not invariant against relabeling
            # but should improve in both cases
            assert (brier_score_loss(y_test, prob_pos_clf) >
                    brier_score_loss((y_test + 1) % 2,
<<<<<<< HEAD
                                     prob_pos_pc_clf_relabeled))
=======
                                     prob_pos_cal_clf_relabeled))


@pytest.mark.parametrize('ensemble', [True, False])
def test_calibration_bad_method(data, ensemble):
    # Check only "isotonic" and "sigmoid" are accepted as methods
    X, y = data
    clf = LinearSVC()
    clf_invalid_method = CalibratedClassifierCV(
        clf, method="foo", ensemble=ensemble
    )
    with pytest.raises(ValueError):
        clf_invalid_method.fit(X, y)
>>>>>>> 94b81ab2


@pytest.mark.parametrize('ensemble', [True, False])
def test_calibration_regressor(data, ensemble):
    # `base-estimator` should provide either decision_function or
    # predict_proba (most regressors, for instance, should fail)
    X, y = data
    clf_base_regressor = \
        CalibratedClassifierCV(RandomForestRegressor(), ensemble=ensemble)
    with pytest.raises(RuntimeError):
        clf_base_regressor.fit(X, y)


def test_calibration_default_estimator(data):
    # Check base_estimator default is LinearSVC
    X, y = data
    calib_clf = CalibratedClassifierCV(cv=2)
    calib_clf.fit(X, y)

    base_est = calib_clf.calibrated_classifiers_[0].base_estimator
    assert isinstance(base_est, LinearSVC)


@pytest.mark.parametrize('ensemble', [True, False])
def test_calibration_cv_splitter(data, ensemble):
    # Check when `cv` is a CV splitter
    X, y = data

    splits = 5
    kfold = KFold(n_splits=splits)
    calib_clf = CalibratedClassifierCV(cv=kfold, ensemble=ensemble)
    assert isinstance(calib_clf.cv, KFold)
    assert calib_clf.cv.n_splits == splits

    calib_clf.fit(X, y)
    expected_n_clf = splits if ensemble else 1
    assert len(calib_clf.calibrated_classifiers_) == expected_n_clf


<<<<<<< HEAD
@pytest.mark.parametrize("method", ['sigmoid', 'isotonic'])
def test_sample_weight(method):
=======
@pytest.mark.parametrize('method', ['sigmoid', 'isotonic'])
@pytest.mark.parametrize('ensemble', [True, False])
def test_sample_weight(data, method, ensemble):
>>>>>>> 94b81ab2
    n_samples = 100
    X, y = data

    sample_weight = np.random.RandomState(seed=42).uniform(size=len(y))
    X_train, y_train, sw_train = \
        X[:n_samples], y[:n_samples], sample_weight[:n_samples]
    X_test = X[n_samples:]

    base_estimator = LinearSVC(random_state=42)
<<<<<<< HEAD
    calibrated_clf = CalibratedClassifierCV(base_estimator, method=method)
    calibrated_clf.fit(X_train, y_train, sample_weight=sw_train)
    probs_with_sw = calibrated_clf.predict_proba(X_test)

    # As the weights are used for the calibration, they should still yield
    # a different predictions
    calibrated_clf.fit(X_train, y_train)
    probs_without_sw = calibrated_clf.predict_proba(X_test)

    diff = np.linalg.norm(probs_with_sw - probs_without_sw)
    assert diff > 0.1


@pytest.mark.parametrize("method", ['sigmoid', 'isotonic'])
def test_class_weight(method):
    n_samples = 100
    n_classes = 2
    class_weight = np.random.RandomState(seed=42).uniform(size=n_classes)
    X, y = make_classification(n_samples=2 * n_samples, n_features=6,
                               random_state=42, n_classes=n_classes,
                               weights=class_weight)
    X_train, y_train = X[:n_samples], y[:n_samples]
    X_test = X[n_samples:]

    cw = dict(zip(np.arange(n_classes), class_weight))

    base_estimator = LinearSVC(random_state=42)
    calibrated_clf = CalibratedClassifierCV(base_estimator, method=method,
                                            class_weight=cw)
    calibrated_clf.fit(X_train, y_train)
    probs_with_cw = calibrated_clf.predict_proba(X_test)

    # As the weights are used for the calibration, they should still yield
    # a different predictions
    calibrated_clf = CalibratedClassifierCV(base_estimator, method=method)
    calibrated_clf.fit(X_train, y_train)
    probs_without_cw = calibrated_clf.predict_proba(X_test)

    diff = np.linalg.norm(probs_with_cw - probs_without_cw)
=======
    calibrated_clf = CalibratedClassifierCV(
        base_estimator, method=method, ensemble=ensemble
    )
    calibrated_clf.fit(X_train, y_train, sample_weight=sw_train)
    probs_with_sw = calibrated_clf.predict_proba(X_test)

    # As the weights are used for the calibration, they should still yield
    # different predictions
    calibrated_clf.fit(X_train, y_train)
    probs_without_sw = calibrated_clf.predict_proba(X_test)

    diff = np.linalg.norm(probs_with_sw - probs_without_sw)
>>>>>>> 94b81ab2
    assert diff > 0.1


@pytest.mark.parametrize('method', ['sigmoid', 'isotonic'])
@pytest.mark.parametrize('ensemble', [True, False])
def test_parallel_execution(data, method, ensemble):
    """Test parallel calibration"""
    X, y = data
    X_train, X_test, y_train, y_test = train_test_split(X, y, random_state=42)

    base_estimator = LinearSVC(random_state=42)

    cal_clf_parallel = CalibratedClassifierCV(
        base_estimator, method=method, n_jobs=2, ensemble=ensemble
    )
    cal_clf_parallel.fit(X_train, y_train)
    probs_parallel = cal_clf_parallel.predict_proba(X_test)

    cal_clf_sequential = CalibratedClassifierCV(
        base_estimator, method=method, n_jobs=1, ensemble=ensemble
    )
    cal_clf_sequential.fit(X_train, y_train)
    probs_sequential = cal_clf_sequential.predict_proba(X_test)

    assert_allclose(probs_parallel, probs_sequential)


<<<<<<< HEAD
@pytest.mark.parametrize("method", ['sigmoid', 'isotonic'])
def test_calibration_multiclass(method):
    """Test calibration for multiclass """
    # test multi-class setting with classifier that implements
    # only decision function
    clf = LinearSVC()
    X, y_idx = make_blobs(n_samples=100, n_features=2, random_state=42,
                          centers=3, cluster_std=3.0)

    # Use categorical labels to check that CalibratedClassifierCV supports
    # them correctly
    target_names = np.array(['a', 'b', 'c'])
    y = target_names[y_idx]

=======
@pytest.mark.parametrize('method', ['sigmoid', 'isotonic'])
@pytest.mark.parametrize('ensemble', [True, False])
# increase the number of RNG seeds to assess the statistical stability of this
# test:
@pytest.mark.parametrize('seed', range(2))
def test_calibration_multiclass(method, ensemble, seed):

    def multiclass_brier(y_true, proba_pred, n_classes):
        Y_onehot = np.eye(n_classes)[y_true]
        return np.sum((Y_onehot - proba_pred) ** 2) / Y_onehot.shape[0]

    # Test calibration for multiclass with classifier that implements
    # only decision function.
    clf = LinearSVC(random_state=7)
    X, y = make_blobs(n_samples=500, n_features=100, random_state=seed,
                      centers=10, cluster_std=15.0)

    # Use an unbalanced dataset by collapsing 8 clusters into one class
    # to make the naive calibration based on a softmax more unlikely
    # to work.
    y[y > 2] = 2
    n_classes = np.unique(y).shape[0]
>>>>>>> 94b81ab2
    X_train, y_train = X[::2], y[::2]
    X_test, y_test = X[1::2], y[1::2]

    clf.fit(X_train, y_train)
<<<<<<< HEAD
    cal_clf = CalibratedClassifierCV(clf, method=method, cv=2)
    cal_clf.fit(X_train, y_train)
    probas = cal_clf.predict_proba(X_test)
    assert_array_almost_equal(np.sum(probas, axis=1), np.ones(len(X_test)))

    # Check that log-loss of calibrated classifier is smaller than
    # log-loss of naively turned OvR decision function to probabilities
    # via softmax
    def softmax(y_pred):
        e = np.exp(-y_pred)
        return e / e.sum(axis=1).reshape(-1, 1)

    uncalibrated_log_loss = \
        log_loss(y_test, softmax(clf.decision_function(X_test)))
    calibrated_log_loss = log_loss(y_test, probas)
    assert uncalibrated_log_loss >= calibrated_log_loss
=======

    cal_clf = CalibratedClassifierCV(
        clf, method=method, cv=5, ensemble=ensemble
    )
    cal_clf.fit(X_train, y_train)
    probas = cal_clf.predict_proba(X_test)
    # Check probabilities sum to 1
    assert_allclose(np.sum(probas, axis=1), np.ones(len(X_test)))

    # Check that the dataset is not too trivial, otherwise it's hard
    # to get interesting calibration data during the internal
    # cross-validation loop.
    assert 0.65 < clf.score(X_test, y_test) < 0.95

    # Check that the accuracy of the calibrated model is never degraded
    # too much compared to the original classifier.
    assert cal_clf.score(X_test, y_test) > 0.95 * clf.score(X_test, y_test)

    # Check that Brier loss of calibrated classifier is smaller than
    # loss obtained by naively turning OvR decision function to
    # probabilities via a softmax
    uncalibrated_brier = \
        multiclass_brier(y_test, softmax(clf.decision_function(X_test)),
                         n_classes=n_classes)
    calibrated_brier = multiclass_brier(y_test, probas,
                                        n_classes=n_classes)

    assert calibrated_brier < 1.1 * uncalibrated_brier
>>>>>>> 94b81ab2

    # Test that calibration of a multiclass classifier decreases log-loss
    # for RandomForestClassifier
    clf = RandomForestClassifier(n_estimators=30, random_state=42)
    clf.fit(X_train, y_train)
    clf_probs = clf.predict_proba(X_test)
    uncalibrated_brier = multiclass_brier(y_test, clf_probs,
                                          n_classes=n_classes)

<<<<<<< HEAD
    cal_clf = CalibratedClassifierCV(clf, method=method, cv=3)
    cal_clf.fit(X_train, y_train)
    cal_clf_probs = cal_clf.predict_proba(X_test)
    cal_loss = log_loss(y_test, cal_clf_probs)
    assert loss > cal_loss
=======
    cal_clf = CalibratedClassifierCV(
        clf, method=method, cv=5, ensemble=ensemble
    )
    cal_clf.fit(X_train, y_train)
    cal_clf_probs = cal_clf.predict_proba(X_test)
    calibrated_brier = multiclass_brier(y_test, cal_clf_probs,
                                        n_classes=n_classes)
    assert calibrated_brier < 1.1 * uncalibrated_brier
>>>>>>> 94b81ab2


@pytest.mark.parametrize("method", ['sigmoid', 'isotonic'])
def test_calibration_prefit(method):
    """Test calibration for prefitted classifiers"""
    n_samples = 50
    X, y = make_classification(n_samples=3 * n_samples, n_features=6,
                               random_state=42)
    sample_weight = np.random.RandomState(seed=42).uniform(size=y.size)

    X -= X.min()  # MultinomialNB only allows positive X

    # split train and test
    X_train, y_train, sw_train = \
        X[:n_samples], y[:n_samples], sample_weight[:n_samples]
    X_calib, y_calib, sw_calib = \
        X[n_samples:2 * n_samples], y[n_samples:2 * n_samples], \
        sample_weight[n_samples:2 * n_samples]
    X_test, y_test = X[2 * n_samples:], y[2 * n_samples:]

    # Naive-Bayes
    clf = MultinomialNB()
    # Check error if clf not prefit
    unfit_clf = CalibratedClassifierCV(clf, cv="prefit")
    with pytest.raises(NotFittedError):
        unfit_clf.fit(X_calib, y_calib)

    clf.fit(X_train, y_train, sw_train)
    prob_pos_clf = clf.predict_proba(X_test)[:, 1]

    # Naive Bayes with calibration
    for this_X_calib, this_X_test in [(X_calib, X_test),
                                      (sparse.csr_matrix(X_calib),
                                       sparse.csr_matrix(X_test))]:
<<<<<<< HEAD
        pc_clf = CalibratedClassifierCV(clf, method=method, cv="prefit")

        for sw in [sw_calib, None]:
            pc_clf.fit(this_X_calib, y_calib, sample_weight=sw)
            y_prob = pc_clf.predict_proba(this_X_test)
            y_pred = pc_clf.predict(this_X_test)
            prob_pos_pc_clf = y_prob[:, 1]
            assert_array_equal(y_pred,
                               np.array([0, 1])[np.argmax(y_prob, axis=1)])

            assert (brier_score_loss(y_test, prob_pos_clf) >
                    brier_score_loss(y_test, prob_pos_pc_clf))
=======
        for method in ['isotonic', 'sigmoid']:
            cal_clf = CalibratedClassifierCV(clf, method=method, cv="prefit")

            for sw in [sw_calib, None]:
                cal_clf.fit(this_X_calib, y_calib, sample_weight=sw)
                y_prob = cal_clf.predict_proba(this_X_test)
                y_pred = cal_clf.predict(this_X_test)
                prob_pos_cal_clf = y_prob[:, 1]
                assert_array_equal(y_pred,
                                   np.array([0, 1])[np.argmax(y_prob, axis=1)])

                assert (brier_score_loss(y_test, prob_pos_clf) >
                        brier_score_loss(y_test, prob_pos_cal_clf))


@pytest.mark.parametrize('method', ['sigmoid', 'isotonic'])
def test_calibration_ensemble_false(data, method):
    # Test that `ensemble=False` is the same as using predictions from
    # `cross_val_predict` to train calibrator.
    X, y = data
    clf = LinearSVC(random_state=7)

    cal_clf = CalibratedClassifierCV(clf, method=method, cv=3, ensemble=False)
    cal_clf.fit(X, y)
    cal_probas = cal_clf.predict_proba(X)

    # Get probas manually
    unbiased_preds = cross_val_predict(
        clf, X, y, cv=3, method='decision_function'
    )
    if method == 'isotonic':
        calibrator = IsotonicRegression(out_of_bounds='clip')
    else:
        calibrator = _SigmoidCalibration()
    calibrator.fit(unbiased_preds, y)
    # Use `clf` fit on all data
    clf.fit(X, y)
    clf_df = clf.decision_function(X)
    manual_probas = calibrator.predict(clf_df)
    assert_allclose(cal_probas[:, 1], manual_probas)
>>>>>>> 94b81ab2


def test_sigmoid_calibration():
    """Test calibration values with Platt sigmoid model"""
    exF = np.array([5, -4, 1.0])
    exY = np.array([1, -1, -1])
    # computed from my python port of the C++ code in LibSVM
    AB_lin_libsvm = np.array([-0.20261354391187855, 0.65236314980010512])
    assert_array_almost_equal(AB_lin_libsvm,
                              _sigmoid_calibration(exF, exY), 3)
    lin_prob = 1. / (1. + np.exp(AB_lin_libsvm[0] * exF + AB_lin_libsvm[1]))
    sk_prob = _SigmoidCalibration().fit(exF, exY).predict(exF)
    assert_array_almost_equal(lin_prob, sk_prob, 6)

    # check that _SigmoidCalibration().fit only accepts 1d array or 2d column
    # arrays
    assert_raises(ValueError, _SigmoidCalibration().fit,
                  np.vstack((exF, exF)), exY)


def test_calibration_curve():
    """Check calibration_curve function"""
    y_true = np.array([0, 0, 0, 1, 1, 1])
    y_pred = np.array([0., 0.1, 0.2, 0.8, 0.9, 1.])
    prob_true, prob_pred = calibration_curve(y_true, y_pred, n_bins=2)
    prob_true_unnormalized, prob_pred_unnormalized = \
        calibration_curve(y_true, y_pred * 2, n_bins=2, normalize=True)
    assert len(prob_true) == len(prob_pred)
    assert len(prob_true) == 2
    assert_almost_equal(prob_true, [0, 1])
    assert_almost_equal(prob_pred, [0.1, 0.9])
    assert_almost_equal(prob_true, prob_true_unnormalized)
    assert_almost_equal(prob_pred, prob_pred_unnormalized)

    # probabilities outside [0, 1] should not be accepted when normalize
    # is set to False
    assert_raises(ValueError, calibration_curve, [1.1], [-0.1],
                  normalize=False)

    # test that quantiles work as expected
    y_true2 = np.array([0, 0, 0, 0, 1, 1])
    y_pred2 = np.array([0., 0.1, 0.2, 0.5, 0.9, 1.])
    prob_true_quantile, prob_pred_quantile = calibration_curve(
        y_true2, y_pred2, n_bins=2, strategy='quantile')

    assert len(prob_true_quantile) == len(prob_pred_quantile)
    assert len(prob_true_quantile) == 2
    assert_almost_equal(prob_true_quantile, [0, 2 / 3])
    assert_almost_equal(prob_pred_quantile, [0.1, 0.8])

    # Check that error is raised when invalid strategy is selected
    assert_raises(ValueError, calibration_curve, y_true2, y_pred2,
                  strategy='percentile')


@pytest.mark.parametrize('ensemble', [True, False])
def test_calibration_nan_imputer(ensemble):
    """Test that calibration can accept nan"""
    X, y = make_classification(n_samples=10, n_features=2,
                               n_informative=2, n_redundant=0,
                               random_state=42)
    X[0, 0] = np.nan
    clf = Pipeline(
        [('imputer', SimpleImputer()),
         ('rf', RandomForestClassifier(n_estimators=1))])
    clf_c = CalibratedClassifierCV(
        clf, cv=2, method='isotonic', ensemble=ensemble
    )
    clf_c.fit(X, y)
    clf_c.predict(X)


@pytest.mark.parametrize('ensemble', [True, False])
def test_calibration_prob_sum(ensemble):
    # Test that sum of probabilities is 1. A non-regression test for
    # issue #7796
    num_classes = 2
    X, y = make_classification(n_samples=10, n_features=5,
                               n_classes=num_classes)
    clf = LinearSVC(C=1.0, random_state=7)
    clf_prob = CalibratedClassifierCV(
        clf, method="sigmoid", cv=LeaveOneOut(), ensemble=ensemble
    )
    clf_prob.fit(X, y)

    probs = clf_prob.predict_proba(X)
    assert_array_almost_equal(probs.sum(axis=1), np.ones(probs.shape[0]))


@pytest.mark.parametrize('ensemble', [True, False])
def test_calibration_less_classes(ensemble):
    # Test to check calibration works fine when train set in a test-train
    # split does not contain all classes
    # Since this test uses LOO, at each iteration train set will not contain a
    # class label
    X = np.random.randn(10, 5)
    y = np.arange(10)
    clf = LinearSVC(C=1.0, random_state=7)
    cal_clf = CalibratedClassifierCV(
        clf, method="sigmoid", cv=LeaveOneOut(), ensemble=ensemble
    )
    cal_clf.fit(X, y)

    for i, calibrated_classifier in \
            enumerate(cal_clf.calibrated_classifiers_):
        proba = calibrated_classifier.predict_proba(X)
        if ensemble:
            # Check that the unobserved class has proba=0
            assert_array_equal(proba[:, i], np.zeros(len(y)))
            # Check for all other classes proba>0
            assert np.all(proba[:, :i] > 0)
            assert np.all(proba[:, i + 1:] > 0)
        else:
            # Check `proba` are all 1/n_classes
            assert np.allclose(proba, 1 / proba.shape[0])


@ignore_warnings(category=FutureWarning)
@pytest.mark.parametrize('X', [np.random.RandomState(42).randn(15, 5, 2),
                               np.random.RandomState(42).randn(15, 5, 2, 6)])
def test_calibration_accepts_ndarray(X):
    """Test that calibration accepts n-dimensional arrays as input"""
    y = [1, 0, 0, 1, 1, 0, 1, 1, 0, 0, 1, 0, 0, 1, 0]

    class MockTensorClassifier(BaseEstimator):
        """A toy estimator that accepts tensor inputs"""

        def fit(self, X, y):
            self.classes_ = np.unique(y)
            return self

        def decision_function(self, X):
            # toy decision function that just needs to have the right shape:
            return X.reshape(X.shape[0], -1).sum(axis=1)

    calibrated_clf = CalibratedClassifierCV(MockTensorClassifier())
    # we should be able to fit this classifier with no error
    calibrated_clf.fit(X, y)


@pytest.fixture
def text_data():
    text_data = [
        {'state': 'NY', 'age': 'adult'},
        {'state': 'TX', 'age': 'adult'},
        {'state': 'VT', 'age': 'child'},
    ]
    text_labels = [1, 0, 1]
    return text_data, text_labels


@pytest.fixture
def text_data_pipeline(text_data):
    X, y = text_data
    pipeline_prefit = Pipeline([
        ('vectorizer', DictVectorizer()),
        ('clf', RandomForestClassifier())
    ])
    return pipeline_prefit.fit(X, y)


def test_calibration_pipeline(text_data, text_data_pipeline):
    # Test that calibration works in prefit pipeline with transformer,
    # where `X` is not array-like, sparse matrix or dataframe at the start.
    # See https://github.com/scikit-learn/scikit-learn/issues/8710
    X, y = text_data
    clf = text_data_pipeline
    calib_clf = CalibratedClassifierCV(clf, cv='prefit')
    calib_clf.fit(X, y)
    # Check attributes are obtained from fitted estimator
    assert_array_equal(calib_clf.classes_, clf.classes_)
    msg = "'CalibratedClassifierCV' object has no attribute"
    with pytest.raises(AttributeError, match=msg):
        calib_clf.n_features_in_


@pytest.mark.parametrize('clf, cv', [
    pytest.param(LinearSVC(C=1), 2),
    pytest.param(LinearSVC(C=1), 'prefit'),
])
def test_calibration_attributes(clf, cv):
    # Check that `n_features_in_` and `classes_` attributes created properly
    X, y = make_classification(n_samples=10, n_features=5,
                               n_classes=2, random_state=7)
    if cv == 'prefit':
        clf = clf.fit(X, y)
    calib_clf = CalibratedClassifierCV(clf, cv=cv)
    calib_clf.fit(X, y)

    if cv == 'prefit':
        assert_array_equal(calib_clf.classes_, clf.classes_)
        assert calib_clf.n_features_in_ == clf.n_features_in_
    else:
        classes = LabelEncoder().fit(y).classes_
        assert_array_equal(calib_clf.classes_, classes)
        assert calib_clf.n_features_in_ == X.shape[1]


# FIXME: remove in 1.1
def test_calibrated_classifier_cv_deprecation(data):
    # Check that we raise the proper deprecation warning if accessing
    # `calibrators_` from the `_CalibratedClassifier`.
    X, y = data
    calib_clf = CalibratedClassifierCV(cv=2).fit(X, y)

    with pytest.warns(FutureWarning):
        calibrators = calib_clf.calibrated_classifiers_[0].calibrators_

    for clf1, clf2 in zip(
        calibrators, calib_clf.calibrated_classifiers_[0].calibrators
    ):
        assert clf1 is clf2<|MERGE_RESOLUTION|>--- conflicted
+++ resolved
@@ -31,11 +31,6 @@
 from sklearn.calibration import calibration_curve
 
 
-<<<<<<< HEAD
-@pytest.mark.parametrize("method", ['sigmoid', 'isotonic'])
-def test_calibration(method):
-    """Test calibration objects with isotonic and sigmoid"""
-=======
 @pytest.fixture(scope="module")
 def data():
     X, y = make_classification(
@@ -48,7 +43,6 @@
 @pytest.mark.parametrize('ensemble', [True, False])
 def test_calibration(data, method, ensemble):
     # Test calibration objects with isotonic and sigmoid
->>>>>>> 94b81ab2
     n_samples = 100
     X, y = data
     sample_weight = np.random.RandomState(seed=42).uniform(size=y.size)
@@ -71,38 +65,6 @@
     for this_X_train, this_X_test in [(X_train, X_test),
                                       (sparse.csr_matrix(X_train),
                                        sparse.csr_matrix(X_test))]:
-<<<<<<< HEAD
-        pc_clf = CalibratedClassifierCV(clf, method=method, cv=2)
-        # Note that this fit overwrites the fit on the entire training
-        # set
-        pc_clf.fit(this_X_train, y_train, sample_weight=sw_train)
-        prob_pos_pc_clf = pc_clf.predict_proba(this_X_test)[:, 1]
-
-        # Check that brier score has improved after calibration
-        assert (brier_score_loss(y_test, prob_pos_clf) >
-                brier_score_loss(y_test, prob_pos_pc_clf))
-
-        # Check invariance against relabeling [0, 1] -> [1, 2]
-        pc_clf.fit(this_X_train, y_train + 1, sample_weight=sw_train)
-        prob_pos_pc_clf_relabeled = pc_clf.predict_proba(this_X_test)[:, 1]
-        assert_array_almost_equal(prob_pos_pc_clf,
-                                  prob_pos_pc_clf_relabeled)
-
-        # Check invariance against relabeling [0, 1] -> [-1, 1]
-        pc_clf.fit(this_X_train, 2 * y_train - 1, sample_weight=sw_train)
-        prob_pos_pc_clf_relabeled = pc_clf.predict_proba(this_X_test)[:, 1]
-        assert_array_almost_equal(prob_pos_pc_clf,
-                                  prob_pos_pc_clf_relabeled)
-
-        # Check invariance against relabeling [0, 1] -> [1, 0]
-        pc_clf.fit(this_X_train, (y_train + 1) % 2,
-                   sample_weight=sw_train)
-        prob_pos_pc_clf_relabeled = \
-            pc_clf.predict_proba(this_X_test)[:, 1]
-        if method == "sigmoid":
-            assert_array_almost_equal(prob_pos_pc_clf,
-                                      1 - prob_pos_pc_clf_relabeled)
-=======
         cal_clf = CalibratedClassifierCV(
             clf, method=method, cv=5, ensemble=ensemble
         )
@@ -132,15 +94,11 @@
         if method == "sigmoid":
             assert_array_almost_equal(prob_pos_cal_clf,
                                       1 - prob_pos_cal_clf_relabeled)
->>>>>>> 94b81ab2
         else:
             # Isotonic calibration is not invariant against relabeling
             # but should improve in both cases
             assert (brier_score_loss(y_test, prob_pos_clf) >
                     brier_score_loss((y_test + 1) % 2,
-<<<<<<< HEAD
-                                     prob_pos_pc_clf_relabeled))
-=======
                                      prob_pos_cal_clf_relabeled))
 
 
@@ -154,7 +112,6 @@
     )
     with pytest.raises(ValueError):
         clf_invalid_method.fit(X, y)
->>>>>>> 94b81ab2
 
 
 @pytest.mark.parametrize('ensemble', [True, False])
@@ -194,14 +151,9 @@
     assert len(calib_clf.calibrated_classifiers_) == expected_n_clf
 
 
-<<<<<<< HEAD
-@pytest.mark.parametrize("method", ['sigmoid', 'isotonic'])
-def test_sample_weight(method):
-=======
 @pytest.mark.parametrize('method', ['sigmoid', 'isotonic'])
 @pytest.mark.parametrize('ensemble', [True, False])
 def test_sample_weight(data, method, ensemble):
->>>>>>> 94b81ab2
     n_samples = 100
     X, y = data
 
@@ -211,13 +163,14 @@
     X_test = X[n_samples:]
 
     base_estimator = LinearSVC(random_state=42)
-<<<<<<< HEAD
-    calibrated_clf = CalibratedClassifierCV(base_estimator, method=method)
+    calibrated_clf = CalibratedClassifierCV(
+        base_estimator, method=method, ensemble=ensemble
+    )
     calibrated_clf.fit(X_train, y_train, sample_weight=sw_train)
     probs_with_sw = calibrated_clf.predict_proba(X_test)
 
     # As the weights are used for the calibration, they should still yield
-    # a different predictions
+    # different predictions
     calibrated_clf.fit(X_train, y_train)
     probs_without_sw = calibrated_clf.predict_proba(X_test)
 
@@ -251,20 +204,6 @@
     probs_without_cw = calibrated_clf.predict_proba(X_test)
 
     diff = np.linalg.norm(probs_with_cw - probs_without_cw)
-=======
-    calibrated_clf = CalibratedClassifierCV(
-        base_estimator, method=method, ensemble=ensemble
-    )
-    calibrated_clf.fit(X_train, y_train, sample_weight=sw_train)
-    probs_with_sw = calibrated_clf.predict_proba(X_test)
-
-    # As the weights are used for the calibration, they should still yield
-    # different predictions
-    calibrated_clf.fit(X_train, y_train)
-    probs_without_sw = calibrated_clf.predict_proba(X_test)
-
-    diff = np.linalg.norm(probs_with_sw - probs_without_sw)
->>>>>>> 94b81ab2
     assert diff > 0.1
 
 
@@ -292,22 +231,6 @@
     assert_allclose(probs_parallel, probs_sequential)
 
 
-<<<<<<< HEAD
-@pytest.mark.parametrize("method", ['sigmoid', 'isotonic'])
-def test_calibration_multiclass(method):
-    """Test calibration for multiclass """
-    # test multi-class setting with classifier that implements
-    # only decision function
-    clf = LinearSVC()
-    X, y_idx = make_blobs(n_samples=100, n_features=2, random_state=42,
-                          centers=3, cluster_std=3.0)
-
-    # Use categorical labels to check that CalibratedClassifierCV supports
-    # them correctly
-    target_names = np.array(['a', 'b', 'c'])
-    y = target_names[y_idx]
-
-=======
 @pytest.mark.parametrize('method', ['sigmoid', 'isotonic'])
 @pytest.mark.parametrize('ensemble', [True, False])
 # increase the number of RNG seeds to assess the statistical stability of this
@@ -330,29 +253,10 @@
     # to work.
     y[y > 2] = 2
     n_classes = np.unique(y).shape[0]
->>>>>>> 94b81ab2
     X_train, y_train = X[::2], y[::2]
     X_test, y_test = X[1::2], y[1::2]
 
     clf.fit(X_train, y_train)
-<<<<<<< HEAD
-    cal_clf = CalibratedClassifierCV(clf, method=method, cv=2)
-    cal_clf.fit(X_train, y_train)
-    probas = cal_clf.predict_proba(X_test)
-    assert_array_almost_equal(np.sum(probas, axis=1), np.ones(len(X_test)))
-
-    # Check that log-loss of calibrated classifier is smaller than
-    # log-loss of naively turned OvR decision function to probabilities
-    # via softmax
-    def softmax(y_pred):
-        e = np.exp(-y_pred)
-        return e / e.sum(axis=1).reshape(-1, 1)
-
-    uncalibrated_log_loss = \
-        log_loss(y_test, softmax(clf.decision_function(X_test)))
-    calibrated_log_loss = log_loss(y_test, probas)
-    assert uncalibrated_log_loss >= calibrated_log_loss
-=======
 
     cal_clf = CalibratedClassifierCV(
         clf, method=method, cv=5, ensemble=ensemble
@@ -381,7 +285,6 @@
                                         n_classes=n_classes)
 
     assert calibrated_brier < 1.1 * uncalibrated_brier
->>>>>>> 94b81ab2
 
     # Test that calibration of a multiclass classifier decreases log-loss
     # for RandomForestClassifier
@@ -391,13 +294,6 @@
     uncalibrated_brier = multiclass_brier(y_test, clf_probs,
                                           n_classes=n_classes)
 
-<<<<<<< HEAD
-    cal_clf = CalibratedClassifierCV(clf, method=method, cv=3)
-    cal_clf.fit(X_train, y_train)
-    cal_clf_probs = cal_clf.predict_proba(X_test)
-    cal_loss = log_loss(y_test, cal_clf_probs)
-    assert loss > cal_loss
-=======
     cal_clf = CalibratedClassifierCV(
         clf, method=method, cv=5, ensemble=ensemble
     )
@@ -406,7 +302,6 @@
     calibrated_brier = multiclass_brier(y_test, cal_clf_probs,
                                         n_classes=n_classes)
     assert calibrated_brier < 1.1 * uncalibrated_brier
->>>>>>> 94b81ab2
 
 
 @pytest.mark.parametrize("method", ['sigmoid', 'isotonic'])
@@ -441,7 +336,6 @@
     for this_X_calib, this_X_test in [(X_calib, X_test),
                                       (sparse.csr_matrix(X_calib),
                                        sparse.csr_matrix(X_test))]:
-<<<<<<< HEAD
         pc_clf = CalibratedClassifierCV(clf, method=method, cv="prefit")
 
         for sw in [sw_calib, None]:
@@ -454,20 +348,6 @@
 
             assert (brier_score_loss(y_test, prob_pos_clf) >
                     brier_score_loss(y_test, prob_pos_pc_clf))
-=======
-        for method in ['isotonic', 'sigmoid']:
-            cal_clf = CalibratedClassifierCV(clf, method=method, cv="prefit")
-
-            for sw in [sw_calib, None]:
-                cal_clf.fit(this_X_calib, y_calib, sample_weight=sw)
-                y_prob = cal_clf.predict_proba(this_X_test)
-                y_pred = cal_clf.predict(this_X_test)
-                prob_pos_cal_clf = y_prob[:, 1]
-                assert_array_equal(y_pred,
-                                   np.array([0, 1])[np.argmax(y_prob, axis=1)])
-
-                assert (brier_score_loss(y_test, prob_pos_clf) >
-                        brier_score_loss(y_test, prob_pos_cal_clf))
 
 
 @pytest.mark.parametrize('method', ['sigmoid', 'isotonic'])
@@ -495,7 +375,7 @@
     clf_df = clf.decision_function(X)
     manual_probas = calibrator.predict(clf_df)
     assert_allclose(cal_probas[:, 1], manual_probas)
->>>>>>> 94b81ab2
+
 
 
 def test_sigmoid_calibration():
