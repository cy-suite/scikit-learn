--- conflicted
+++ resolved
@@ -512,7 +512,6 @@
         assert_array_equal(x, [2, 3, 5])
 
 
-<<<<<<< HEAD
 def test_infinite_probabilities():
     # Test from  https://github.com/scikit-learn/scikit-learn/issues/10903
 
@@ -526,7 +525,6 @@
     y_pred = clf_fit.predict_proba(X_test)[:, 1]
     assert(np.all(y_pred >= 0))
     assert(np.all(y_pred <= 1))
-=======
 @pytest.mark.parametrize("increasing", [True, False])
 def test_isotonic_thresholds(increasing):
     rng = np.random.RandomState(42)
@@ -551,5 +549,4 @@
     if increasing:
         assert all(np.diff(y_thresholds) >= 0)
     else:
-        assert all(np.diff(y_thresholds) <= 0)
->>>>>>> cf4fa5c7
+        assert all(np.diff(y_thresholds) <= 0)