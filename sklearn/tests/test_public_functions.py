--- conflicted
+++ resolved
@@ -10,13 +10,10 @@
 
 PARAM_VALIDATION_FUNCTION_LIST = [
     "sklearn.cluster.kmeans_plusplus",
-<<<<<<< HEAD
+    "sklearn.metrics.accuracy_score",
     "sklearn.metrics.mean_absolute_error",
-=======
+    "sklearn.metrics.zero_one_loss",
     "sklearn.svm.l1_min_c",
-    "sklearn.metrics.accuracy_score",
-    "sklearn.metrics.zero_one_loss",
->>>>>>> 808c32df
 ]
 
 
