from importlib import import_module
from inspect import signature
from numbers import Integral, Real

import pytest

from sklearn.utils._param_validation import generate_invalid_param_val
from sklearn.utils._param_validation import generate_valid_param
from sklearn.utils._param_validation import make_constraint
from sklearn.utils._param_validation import InvalidParameterError
from sklearn.utils._param_validation import Interval


def _get_func_info(func_module):
    module_name, func_name = func_module.rsplit(".", 1)
    module = import_module(module_name)
    func = getattr(module, func_name)

    func_sig = signature(func)
    func_params = [
        p.name
        for p in func_sig.parameters.values()
        if p.kind not in (p.VAR_POSITIONAL, p.VAR_KEYWORD)
    ]

    # The parameters `*args` and `**kwargs` are ignored since we cannot generate
    # constraints.
    required_params = [
        p.name
        for p in func_sig.parameters.values()
        if p.default is p.empty and p.kind not in (p.VAR_POSITIONAL, p.VAR_KEYWORD)
    ]

    return func, func_name, func_params, required_params


def _check_function_param_validation(
    func, func_name, func_params, required_params, parameter_constraints
):
    """Check that an informative error is raised when the value of a parameter does not
    have an appropriate type or value.
    """
    # generate valid values for the required parameters
    valid_required_params = {}
    for param_name in required_params:
        if parameter_constraints[param_name] == "no_validation":
            valid_required_params[param_name] = 1
        else:
            valid_required_params[param_name] = generate_valid_param(
                make_constraint(parameter_constraints[param_name][0])
            )

    # check that there is a constraint for each parameter
    if func_params:
        validation_params = parameter_constraints.keys()
        unexpected_params = set(validation_params) - set(func_params)
        missing_params = set(func_params) - set(validation_params)
        err_msg = (
            "Mismatch between _parameter_constraints and the parameters of"
            f" {func_name}.\nConsider the unexpected parameters {unexpected_params} and"
            f" expected but missing parameters {missing_params}\n"
        )
        assert set(validation_params) == set(func_params), err_msg

    # this object does not have a valid type for sure for all params
    param_with_bad_type = type("BadType", (), {})()

    for param_name in func_params:
        constraints = parameter_constraints[param_name]

        if constraints == "no_validation":
            # This parameter is not validated
            continue

        # Mixing an interval of reals and an interval of integers must be avoided.
        if any(
            isinstance(constraint, Interval) and constraint.type == Integral
            for constraint in constraints
        ) and any(
            isinstance(constraint, Interval) and constraint.type == Real
            for constraint in constraints
        ):
            raise ValueError(
                f"The constraint for parameter {param_name} of {func_name} can't have a"
                " mix of intervals of Integral and Real types. Use the type"
                " RealNotInt instead of Real."
            )

        match = (
            rf"The '{param_name}' parameter of {func_name} must be .* Got .* instead."
        )

        # First, check that the error is raised if param doesn't match any valid type.
        with pytest.raises(InvalidParameterError, match=match):
            func(**{**valid_required_params, param_name: param_with_bad_type})

        # Then, for constraints that are more than a type constraint, check that the
        # error is raised if param does match a valid type but does not match any valid
        # value for this type.
        constraints = [make_constraint(constraint) for constraint in constraints]

        for constraint in constraints:
            try:
                bad_value = generate_invalid_param_val(constraint)
            except NotImplementedError:
                continue

            with pytest.raises(InvalidParameterError, match=match):
                func(**{**valid_required_params, param_name: bad_value})


PARAM_VALIDATION_FUNCTION_LIST = [
    "sklearn.cluster.cluster_optics_dbscan",
    "sklearn.cluster.compute_optics_graph",
    "sklearn.cluster.estimate_bandwidth",
    "sklearn.cluster.kmeans_plusplus",
    "sklearn.cluster.cluster_optics_xi",
    "sklearn.cluster.ward_tree",
    "sklearn.covariance.empirical_covariance",
    "sklearn.covariance.shrunk_covariance",
    "sklearn.datasets.dump_svmlight_file",
    "sklearn.datasets.fetch_20newsgroups",
    "sklearn.datasets.fetch_20newsgroups_vectorized",
    "sklearn.datasets.fetch_california_housing",
    "sklearn.datasets.fetch_covtype",
    "sklearn.datasets.fetch_kddcup99",
    "sklearn.datasets.fetch_lfw_pairs",
    "sklearn.datasets.fetch_lfw_people",
    "sklearn.datasets.fetch_olivetti_faces",
    "sklearn.datasets.load_svmlight_file",
    "sklearn.datasets.load_svmlight_files",
    "sklearn.datasets.make_circles",
    "sklearn.datasets.make_classification",
    "sklearn.datasets.make_friedman1",
<<<<<<< HEAD
    "sklearn.datasets.make_hastie_10_2",
=======
    "sklearn.datasets.make_gaussian_quantiles",
>>>>>>> 75ae6992
    "sklearn.datasets.make_low_rank_matrix",
    "sklearn.datasets.make_multilabel_classification",
    "sklearn.datasets.make_regression",
    "sklearn.datasets.make_sparse_coded_signal",
    "sklearn.decomposition.sparse_encode",
    "sklearn.feature_extraction.grid_to_graph",
    "sklearn.feature_extraction.img_to_graph",
    "sklearn.feature_extraction.image.extract_patches_2d",
    "sklearn.feature_extraction.image.reconstruct_from_patches_2d",
    "sklearn.feature_selection.chi2",
    "sklearn.feature_selection.f_classif",
    "sklearn.feature_selection.f_regression",
    "sklearn.feature_selection.mutual_info_classif",
    "sklearn.feature_selection.mutual_info_regression",
    "sklearn.feature_selection.r_regression",
    "sklearn.linear_model.orthogonal_mp",
    "sklearn.metrics.accuracy_score",
    "sklearn.metrics.auc",
    "sklearn.metrics.average_precision_score",
    "sklearn.metrics.balanced_accuracy_score",
    "sklearn.metrics.brier_score_loss",
    "sklearn.metrics.class_likelihood_ratios",
    "sklearn.metrics.classification_report",
    "sklearn.metrics.cluster.adjusted_mutual_info_score",
    "sklearn.metrics.cluster.contingency_matrix",
    "sklearn.metrics.cohen_kappa_score",
    "sklearn.metrics.confusion_matrix",
    "sklearn.metrics.coverage_error",
    "sklearn.metrics.d2_pinball_score",
    "sklearn.metrics.dcg_score",
    "sklearn.metrics.det_curve",
    "sklearn.metrics.f1_score",
    "sklearn.metrics.fbeta_score",
    "sklearn.metrics.get_scorer",
    "sklearn.metrics.hamming_loss",
    "sklearn.metrics.hinge_loss",
    "sklearn.metrics.jaccard_score",
    "sklearn.metrics.label_ranking_average_precision_score",
    "sklearn.metrics.label_ranking_loss",
    "sklearn.metrics.log_loss",
    "sklearn.metrics.make_scorer",
    "sklearn.metrics.matthews_corrcoef",
    "sklearn.metrics.max_error",
    "sklearn.metrics.mean_absolute_error",
    "sklearn.metrics.mean_absolute_percentage_error",
    "sklearn.metrics.mean_gamma_deviance",
    "sklearn.metrics.mean_pinball_loss",
    "sklearn.metrics.mean_squared_error",
    "sklearn.metrics.mean_squared_log_error",
    "sklearn.metrics.mean_tweedie_deviance",
    "sklearn.metrics.median_absolute_error",
    "sklearn.metrics.multilabel_confusion_matrix",
    "sklearn.metrics.mutual_info_score",
    "sklearn.metrics.ndcg_score",
    "sklearn.metrics.pairwise.additive_chi2_kernel",
    "sklearn.metrics.precision_recall_curve",
    "sklearn.metrics.precision_recall_fscore_support",
    "sklearn.metrics.precision_score",
    "sklearn.metrics.r2_score",
    "sklearn.metrics.recall_score",
    "sklearn.metrics.roc_curve",
    "sklearn.metrics.top_k_accuracy_score",
    "sklearn.metrics.zero_one_loss",
    "sklearn.model_selection.train_test_split",
    "sklearn.random_projection.johnson_lindenstrauss_min_dim",
    "sklearn.svm.l1_min_c",
    "sklearn.tree.export_text",
    "sklearn.tree.plot_tree",
    "sklearn.utils.gen_batches",
]


@pytest.mark.parametrize("func_module", PARAM_VALIDATION_FUNCTION_LIST)
def test_function_param_validation(func_module):
    """Check param validation for public functions that are not wrappers around
    estimators.
    """
    func, func_name, func_params, required_params = _get_func_info(func_module)

    parameter_constraints = getattr(func, "_skl_parameter_constraints")

    _check_function_param_validation(
        func, func_name, func_params, required_params, parameter_constraints
    )


PARAM_VALIDATION_CLASS_WRAPPER_LIST = [
    ("sklearn.cluster.affinity_propagation", "sklearn.cluster.AffinityPropagation"),
    ("sklearn.cluster.mean_shift", "sklearn.cluster.MeanShift"),
    ("sklearn.cluster.spectral_clustering", "sklearn.cluster.SpectralClustering"),
    ("sklearn.covariance.ledoit_wolf", "sklearn.covariance.LedoitWolf"),
    ("sklearn.covariance.oas", "sklearn.covariance.OAS"),
    ("sklearn.decomposition.dict_learning", "sklearn.decomposition.DictionaryLearning"),
    ("sklearn.decomposition.fastica", "sklearn.decomposition.FastICA"),
    ("sklearn.decomposition.non_negative_factorization", "sklearn.decomposition.NMF"),
]


@pytest.mark.parametrize(
    "func_module, class_module", PARAM_VALIDATION_CLASS_WRAPPER_LIST
)
def test_class_wrapper_param_validation(func_module, class_module):
    """Check param validation for public functions that are wrappers around
    estimators.
    """
    func, func_name, func_params, required_params = _get_func_info(func_module)

    module_name, class_name = class_module.rsplit(".", 1)
    module = import_module(module_name)
    klass = getattr(module, class_name)

    parameter_constraints_func = getattr(func, "_skl_parameter_constraints")
    parameter_constraints_class = getattr(klass, "_parameter_constraints")
    parameter_constraints = {
        **parameter_constraints_class,
        **parameter_constraints_func,
    }
    parameter_constraints = {
        k: v for k, v in parameter_constraints.items() if k in func_params
    }

    _check_function_param_validation(
        func, func_name, func_params, required_params, parameter_constraints
    )<|MERGE_RESOLUTION|>--- conflicted
+++ resolved
@@ -132,11 +132,8 @@
     "sklearn.datasets.make_circles",
     "sklearn.datasets.make_classification",
     "sklearn.datasets.make_friedman1",
-<<<<<<< HEAD
+    "sklearn.datasets.make_gaussian_quantiles",
     "sklearn.datasets.make_hastie_10_2",
-=======
-    "sklearn.datasets.make_gaussian_quantiles",
->>>>>>> 75ae6992
     "sklearn.datasets.make_low_rank_matrix",
     "sklearn.datasets.make_multilabel_classification",
     "sklearn.datasets.make_regression",
