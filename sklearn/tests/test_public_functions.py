--- conflicted
+++ resolved
@@ -170,11 +170,8 @@
     "sklearn.metrics.classification_report",
     "sklearn.metrics.cluster.adjusted_mutual_info_score",
     "sklearn.metrics.cluster.contingency_matrix",
-<<<<<<< HEAD
     "sklearn.metrics.cluster.normalized_mutual_info_score",
-=======
     "sklearn.metrics.cluster.silhouette_samples",
->>>>>>> 1e942b2e
     "sklearn.metrics.cohen_kappa_score",
     "sklearn.metrics.confusion_matrix",
     "sklearn.metrics.coverage_error",
