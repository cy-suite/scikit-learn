--- conflicted
+++ resolved
@@ -203,13 +203,10 @@
     "sklearn.metrics.mutual_info_score",
     "sklearn.metrics.ndcg_score",
     "sklearn.metrics.pairwise.additive_chi2_kernel",
-<<<<<<< HEAD
     "sklearn.metrics.pairwise.cosine_similarity",
-=======
     "sklearn.metrics.pairwise.haversine_distances",
     "sklearn.metrics.pairwise.laplacian_kernel",
     "sklearn.metrics.pairwise.linear_kernel",
->>>>>>> 728399ea
     "sklearn.metrics.precision_recall_curve",
     "sklearn.metrics.precision_recall_fscore_support",
     "sklearn.metrics.precision_score",
