from importlib import import_module
from inspect import signature
from numbers import Integral, Real

import pytest

from sklearn.utils._param_validation import generate_invalid_param_val
from sklearn.utils._param_validation import generate_valid_param
from sklearn.utils._param_validation import make_constraint
from sklearn.utils._param_validation import InvalidParameterError
from sklearn.utils._param_validation import Interval


def _get_func_info(func_module):
    module_name, func_name = func_module.rsplit(".", 1)
    module = import_module(module_name)
    func = getattr(module, func_name)

    func_sig = signature(func)
    func_params = [
        p.name
        for p in func_sig.parameters.values()
        if p.kind not in (p.VAR_POSITIONAL, p.VAR_KEYWORD)
    ]

    # The parameters `*args` and `**kwargs` are ignored since we cannot generate
    # constraints.
    required_params = [
        p.name
        for p in func_sig.parameters.values()
        if p.default is p.empty and p.kind not in (p.VAR_POSITIONAL, p.VAR_KEYWORD)
    ]

    return func, func_name, func_params, required_params


def _check_function_param_validation(
    func, func_name, func_params, required_params, parameter_constraints
):
    """Check that an informative error is raised when the value of a parameter does not
    have an appropriate type or value.
    """
    # generate valid values for the required parameters
    valid_required_params = {}
    for param_name in required_params:
        if parameter_constraints[param_name] == "no_validation":
            valid_required_params[param_name] = 1
        else:
            valid_required_params[param_name] = generate_valid_param(
                make_constraint(parameter_constraints[param_name][0])
            )

    # check that there is a constraint for each parameter
    if func_params:
        validation_params = parameter_constraints.keys()
        unexpected_params = set(validation_params) - set(func_params)
        missing_params = set(func_params) - set(validation_params)
        err_msg = (
            "Mismatch between _parameter_constraints and the parameters of"
            f" {func_name}.\nConsider the unexpected parameters {unexpected_params} and"
            f" expected but missing parameters {missing_params}\n"
        )
        assert set(validation_params) == set(func_params), err_msg

    # this object does not have a valid type for sure for all params
    param_with_bad_type = type("BadType", (), {})()

    for param_name in func_params:
        constraints = parameter_constraints[param_name]

        if constraints == "no_validation":
            # This parameter is not validated
            continue

        # Mixing an interval of reals and an interval of integers must be avoided.
        if any(
            isinstance(constraint, Interval) and constraint.type == Integral
            for constraint in constraints
        ) and any(
            isinstance(constraint, Interval) and constraint.type == Real
            for constraint in constraints
        ):
            raise ValueError(
                f"The constraint for parameter {param_name} of {func_name} can't have a"
                " mix of intervals of Integral and Real types. Use the type"
                " RealNotInt instead of Real."
            )

        match = (
            rf"The '{param_name}' parameter of {func_name} must be .* Got .* instead."
        )

        # First, check that the error is raised if param doesn't match any valid type.
        with pytest.raises(InvalidParameterError, match=match):
            func(**{**valid_required_params, param_name: param_with_bad_type})

        # Then, for constraints that are more than a type constraint, check that the
        # error is raised if param does match a valid type but does not match any valid
        # value for this type.
        constraints = [make_constraint(constraint) for constraint in constraints]

        for constraint in constraints:
            try:
                bad_value = generate_invalid_param_val(constraint)
            except NotImplementedError:
                continue

            with pytest.raises(InvalidParameterError, match=match):
                func(**{**valid_required_params, param_name: bad_value})


PARAM_VALIDATION_FUNCTION_LIST = [
    "sklearn.cluster.cluster_optics_dbscan",
    "sklearn.cluster.compute_optics_graph",
    "sklearn.cluster.estimate_bandwidth",
    "sklearn.cluster.kmeans_plusplus",
    "sklearn.cluster.cluster_optics_xi",
    "sklearn.cluster.ward_tree",
    "sklearn.covariance.empirical_covariance",
    "sklearn.covariance.shrunk_covariance",
    "sklearn.datasets.dump_svmlight_file",
    "sklearn.datasets.fetch_20newsgroups",
    "sklearn.datasets.fetch_20newsgroups_vectorized",
    "sklearn.datasets.fetch_california_housing",
    "sklearn.datasets.fetch_covtype",
    "sklearn.datasets.fetch_kddcup99",
    "sklearn.datasets.fetch_lfw_pairs",
    "sklearn.datasets.fetch_lfw_people",
    "sklearn.datasets.fetch_olivetti_faces",
    "sklearn.datasets.fetch_rcv1",
<<<<<<< HEAD
    "sklearn.datasets.load_diabetes",
=======
    "sklearn.datasets.load_iris",
>>>>>>> 0f295aa3
    "sklearn.datasets.load_svmlight_file",
    "sklearn.datasets.load_svmlight_files",
    "sklearn.datasets.make_biclusters",
    "sklearn.datasets.make_blobs",
    "sklearn.datasets.make_checkerboard",
    "sklearn.datasets.make_circles",
    "sklearn.datasets.make_classification",
    "sklearn.datasets.make_friedman1",
    "sklearn.datasets.make_friedman2",
    "sklearn.datasets.make_friedman3",
    "sklearn.datasets.make_gaussian_quantiles",
    "sklearn.datasets.make_hastie_10_2",
    "sklearn.datasets.make_low_rank_matrix",
    "sklearn.datasets.make_moons",
    "sklearn.datasets.make_multilabel_classification",
    "sklearn.datasets.make_regression",
    "sklearn.datasets.make_s_curve",
    "sklearn.datasets.make_sparse_coded_signal",
    "sklearn.datasets.make_sparse_spd_matrix",
    "sklearn.datasets.make_sparse_uncorrelated",
    "sklearn.datasets.make_spd_matrix",
    "sklearn.datasets.make_swiss_roll",
    "sklearn.decomposition.sparse_encode",
    "sklearn.feature_extraction.grid_to_graph",
    "sklearn.feature_extraction.img_to_graph",
    "sklearn.feature_extraction.image.extract_patches_2d",
    "sklearn.feature_extraction.image.reconstruct_from_patches_2d",
    "sklearn.feature_selection.chi2",
    "sklearn.feature_selection.f_classif",
    "sklearn.feature_selection.f_regression",
    "sklearn.feature_selection.mutual_info_classif",
    "sklearn.feature_selection.mutual_info_regression",
    "sklearn.feature_selection.r_regression",
    "sklearn.inspection.permutation_importance",
    "sklearn.linear_model.orthogonal_mp",
    "sklearn.metrics.accuracy_score",
    "sklearn.metrics.auc",
    "sklearn.metrics.average_precision_score",
    "sklearn.metrics.balanced_accuracy_score",
    "sklearn.metrics.brier_score_loss",
    "sklearn.metrics.calinski_harabasz_score",
    "sklearn.metrics.class_likelihood_ratios",
    "sklearn.metrics.classification_report",
    "sklearn.metrics.cluster.adjusted_mutual_info_score",
    "sklearn.metrics.cluster.contingency_matrix",
    "sklearn.metrics.cluster.fowlkes_mallows_score",
    "sklearn.metrics.cluster.homogeneity_completeness_v_measure",
    "sklearn.metrics.cluster.normalized_mutual_info_score",
    "sklearn.metrics.cluster.silhouette_samples",
    "sklearn.metrics.cluster.silhouette_score",
    "sklearn.metrics.cohen_kappa_score",
    "sklearn.metrics.confusion_matrix",
    "sklearn.metrics.coverage_error",
    "sklearn.metrics.d2_absolute_error_score",
    "sklearn.metrics.d2_pinball_score",
    "sklearn.metrics.d2_tweedie_score",
    "sklearn.metrics.davies_bouldin_score",
    "sklearn.metrics.dcg_score",
    "sklearn.metrics.det_curve",
    "sklearn.metrics.explained_variance_score",
    "sklearn.metrics.f1_score",
    "sklearn.metrics.fbeta_score",
    "sklearn.metrics.get_scorer",
    "sklearn.metrics.hamming_loss",
    "sklearn.metrics.hinge_loss",
    "sklearn.metrics.jaccard_score",
    "sklearn.metrics.label_ranking_average_precision_score",
    "sklearn.metrics.label_ranking_loss",
    "sklearn.metrics.log_loss",
    "sklearn.metrics.make_scorer",
    "sklearn.metrics.matthews_corrcoef",
    "sklearn.metrics.max_error",
    "sklearn.metrics.mean_absolute_error",
    "sklearn.metrics.mean_absolute_percentage_error",
    "sklearn.metrics.mean_gamma_deviance",
    "sklearn.metrics.mean_pinball_loss",
    "sklearn.metrics.mean_poisson_deviance",
    "sklearn.metrics.mean_squared_error",
    "sklearn.metrics.mean_squared_log_error",
    "sklearn.metrics.mean_tweedie_deviance",
    "sklearn.metrics.median_absolute_error",
    "sklearn.metrics.multilabel_confusion_matrix",
    "sklearn.metrics.mutual_info_score",
    "sklearn.metrics.ndcg_score",
    "sklearn.metrics.pair_confusion_matrix",
    "sklearn.metrics.adjusted_rand_score",
    "sklearn.metrics.pairwise.additive_chi2_kernel",
    "sklearn.metrics.pairwise.cosine_distances",
    "sklearn.metrics.pairwise.cosine_similarity",
    "sklearn.metrics.pairwise.haversine_distances",
    "sklearn.metrics.pairwise.laplacian_kernel",
    "sklearn.metrics.pairwise.linear_kernel",
    "sklearn.metrics.pairwise.nan_euclidean_distances",
    "sklearn.metrics.pairwise.paired_cosine_distances",
    "sklearn.metrics.pairwise.paired_euclidean_distances",
    "sklearn.metrics.pairwise.paired_manhattan_distances",
    "sklearn.metrics.pairwise.polynomial_kernel",
    "sklearn.metrics.pairwise.rbf_kernel",
    "sklearn.metrics.pairwise.sigmoid_kernel",
    "sklearn.metrics.precision_recall_curve",
    "sklearn.metrics.precision_recall_fscore_support",
    "sklearn.metrics.precision_score",
    "sklearn.metrics.r2_score",
    "sklearn.metrics.rand_score",
    "sklearn.metrics.recall_score",
    "sklearn.metrics.roc_auc_score",
    "sklearn.metrics.roc_curve",
    "sklearn.metrics.top_k_accuracy_score",
    "sklearn.metrics.zero_one_loss",
    "sklearn.model_selection.train_test_split",
    "sklearn.preprocessing.add_dummy_feature",
    "sklearn.preprocessing.binarize",
    "sklearn.preprocessing.label_binarize",
    "sklearn.preprocessing.maxabs_scale",
    "sklearn.preprocessing.normalize",
    "sklearn.preprocessing.scale",
    "sklearn.random_projection.johnson_lindenstrauss_min_dim",
    "sklearn.svm.l1_min_c",
    "sklearn.tree.export_text",
    "sklearn.tree.plot_tree",
    "sklearn.utils.gen_batches",
]


@pytest.mark.parametrize("func_module", PARAM_VALIDATION_FUNCTION_LIST)
def test_function_param_validation(func_module):
    """Check param validation for public functions that are not wrappers around
    estimators.
    """
    func, func_name, func_params, required_params = _get_func_info(func_module)

    parameter_constraints = getattr(func, "_skl_parameter_constraints")

    _check_function_param_validation(
        func, func_name, func_params, required_params, parameter_constraints
    )


PARAM_VALIDATION_CLASS_WRAPPER_LIST = [
    ("sklearn.cluster.affinity_propagation", "sklearn.cluster.AffinityPropagation"),
    ("sklearn.cluster.mean_shift", "sklearn.cluster.MeanShift"),
    ("sklearn.cluster.spectral_clustering", "sklearn.cluster.SpectralClustering"),
    ("sklearn.covariance.ledoit_wolf", "sklearn.covariance.LedoitWolf"),
    ("sklearn.covariance.oas", "sklearn.covariance.OAS"),
    ("sklearn.decomposition.dict_learning", "sklearn.decomposition.DictionaryLearning"),
    ("sklearn.decomposition.fastica", "sklearn.decomposition.FastICA"),
    ("sklearn.decomposition.non_negative_factorization", "sklearn.decomposition.NMF"),
    ("sklearn.preprocessing.minmax_scale", "sklearn.preprocessing.MinMaxScaler"),
    ("sklearn.preprocessing.power_transform", "sklearn.preprocessing.PowerTransformer"),
    ("sklearn.preprocessing.robust_scale", "sklearn.preprocessing.RobustScaler"),
]


@pytest.mark.parametrize(
    "func_module, class_module", PARAM_VALIDATION_CLASS_WRAPPER_LIST
)
def test_class_wrapper_param_validation(func_module, class_module):
    """Check param validation for public functions that are wrappers around
    estimators.
    """
    func, func_name, func_params, required_params = _get_func_info(func_module)

    module_name, class_name = class_module.rsplit(".", 1)
    module = import_module(module_name)
    klass = getattr(module, class_name)

    parameter_constraints_func = getattr(func, "_skl_parameter_constraints")
    parameter_constraints_class = getattr(klass, "_parameter_constraints")
    parameter_constraints = {
        **parameter_constraints_class,
        **parameter_constraints_func,
    }
    parameter_constraints = {
        k: v for k, v in parameter_constraints.items() if k in func_params
    }

    _check_function_param_validation(
        func, func_name, func_params, required_params, parameter_constraints
    )<|MERGE_RESOLUTION|>--- conflicted
+++ resolved
@@ -128,11 +128,8 @@
     "sklearn.datasets.fetch_lfw_people",
     "sklearn.datasets.fetch_olivetti_faces",
     "sklearn.datasets.fetch_rcv1",
-<<<<<<< HEAD
     "sklearn.datasets.load_diabetes",
-=======
     "sklearn.datasets.load_iris",
->>>>>>> 0f295aa3
     "sklearn.datasets.load_svmlight_file",
     "sklearn.datasets.load_svmlight_files",
     "sklearn.datasets.make_biclusters",
