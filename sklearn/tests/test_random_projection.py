import functools
from typing import List, Any

import numpy as np
import scipy.linalg as linalg
import scipy.sparse as sp
import pytest

from sklearn.metrics import euclidean_distances

from sklearn.random_projection import johnson_lindenstrauss_min_dim
from sklearn.random_projection import _gaussian_random_matrix
from sklearn.random_projection import _sparse_random_matrix
from sklearn.random_projection import SparseRandomProjection
from sklearn.random_projection import GaussianRandomProjection

from sklearn.utils._testing import assert_allclose
from sklearn.utils._testing import assert_allclose_dense_sparse
from sklearn.utils._testing import assert_array_equal
from sklearn.utils._testing import assert_almost_equal
from sklearn.utils._testing import assert_array_almost_equal
from sklearn.exceptions import DataDimensionalityWarning

all_sparse_random_matrix: List[Any] = [_sparse_random_matrix]
all_dense_random_matrix: List[Any] = [_gaussian_random_matrix]
all_random_matrix = all_sparse_random_matrix + all_dense_random_matrix

all_SparseRandomProjection: List[Any] = [SparseRandomProjection]
all_DenseRandomProjection: List[Any] = [GaussianRandomProjection]
all_RandomProjection = all_SparseRandomProjection + all_DenseRandomProjection


# Make some random data with uniformly located non zero entries with
# Gaussian distributed values
def make_sparse_random_data(n_samples, n_features, n_nonzeros, random_state=0):
    rng = np.random.RandomState(random_state)
    data_coo = sp.coo_matrix(
        (
            rng.randn(n_nonzeros),
            (
                rng.randint(n_samples, size=n_nonzeros),
                rng.randint(n_features, size=n_nonzeros),
            ),
        ),
        shape=(n_samples, n_features),
    )
    return data_coo.toarray(), data_coo.tocsr()


def densify(matrix):
    if not sp.issparse(matrix):
        return matrix
    else:
        return matrix.toarray()


n_samples, n_features = (10, 1000)
n_nonzeros = int(n_samples * n_features / 100.0)
data, data_csr = make_sparse_random_data(n_samples, n_features, n_nonzeros)


###############################################################################
# test on JL lemma
###############################################################################


@pytest.mark.parametrize(
    "n_samples, eps", [(100, 1.1), (100, 0.0), (100, -0.1), (0, 0.5)]
)
def test_invalid_jl_domain(n_samples, eps):
    with pytest.raises(ValueError):
        johnson_lindenstrauss_min_dim(n_samples, eps=eps)


def test_input_size_jl_min_dim():
    with pytest.raises(ValueError):
        johnson_lindenstrauss_min_dim(3 * [100], eps=2 * [0.9])

    johnson_lindenstrauss_min_dim(
        np.random.randint(1, 10, size=(10, 10)), eps=np.full((10, 10), 0.5)
    )


###############################################################################
# tests random matrix generation
###############################################################################
def check_input_size_random_matrix(random_matrix):
    inputs = [(0, 0), (-1, 1), (1, -1), (1, 0), (-1, 0)]
    for n_components, n_features in inputs:
        with pytest.raises(ValueError):
            random_matrix(n_components, n_features)


def check_size_generated(random_matrix):
    inputs = [(1, 5), (5, 1), (5, 5), (1, 1)]
    for n_components, n_features in inputs:
        assert random_matrix(n_components, n_features).shape == (
            n_components,
            n_features,
        )


def check_zero_mean_and_unit_norm(random_matrix):
    # All random matrix should produce a transformation matrix
    # with zero mean and unit norm for each columns

    A = densify(random_matrix(10000, 1, random_state=0))

    assert_array_almost_equal(0, np.mean(A), 3)
    assert_array_almost_equal(1.0, np.linalg.norm(A), 1)


def check_input_with_sparse_random_matrix(random_matrix):
    n_components, n_features = 5, 10

    for density in [-1.0, 0.0, 1.1]:
        with pytest.raises(ValueError):
            random_matrix(n_components, n_features, density=density)


@pytest.mark.parametrize("random_matrix", all_random_matrix)
def test_basic_property_of_random_matrix(random_matrix):
    # Check basic properties of random matrix generation
    check_input_size_random_matrix(random_matrix)
    check_size_generated(random_matrix)
    check_zero_mean_and_unit_norm(random_matrix)


@pytest.mark.parametrize("random_matrix", all_sparse_random_matrix)
def test_basic_property_of_sparse_random_matrix(random_matrix):
    check_input_with_sparse_random_matrix(random_matrix)

    random_matrix_dense = functools.partial(random_matrix, density=1.0)

    check_zero_mean_and_unit_norm(random_matrix_dense)


def test_gaussian_random_matrix():
    # Check some statical properties of Gaussian random matrix
    # Check that the random matrix follow the proper distribution.
    # Let's say that each element of a_{ij} of A is taken from
    #   a_ij ~ N(0.0, 1 / n_components).
    #
    n_components = 100
    n_features = 1000
    A = _gaussian_random_matrix(n_components, n_features, random_state=0)

    assert_array_almost_equal(0.0, np.mean(A), 2)
    assert_array_almost_equal(np.var(A, ddof=1), 1 / n_components, 1)


def test_sparse_random_matrix():
    # Check some statical properties of sparse random matrix
    n_components = 100
    n_features = 500

    for density in [0.3, 1.0]:
        s = 1 / density

        A = _sparse_random_matrix(
            n_components, n_features, density=density, random_state=0
        )
        A = densify(A)

        # Check possible values
        values = np.unique(A)
        assert np.sqrt(s) / np.sqrt(n_components) in values
        assert -np.sqrt(s) / np.sqrt(n_components) in values

        if density == 1.0:
            assert np.size(values) == 2
        else:
            assert 0.0 in values
            assert np.size(values) == 3

        # Check that the random matrix follow the proper distribution.
        # Let's say that each element of a_{ij} of A is taken from
        #
        # - -sqrt(s) / sqrt(n_components)   with probability 1 / 2s
        # -  0                              with probability 1 - 1 / s
        # - +sqrt(s) / sqrt(n_components)   with probability 1 / 2s
        #
        assert_almost_equal(np.mean(A == 0.0), 1 - 1 / s, decimal=2)
        assert_almost_equal(
            np.mean(A == np.sqrt(s) / np.sqrt(n_components)), 1 / (2 * s), decimal=2
        )
        assert_almost_equal(
            np.mean(A == -np.sqrt(s) / np.sqrt(n_components)), 1 / (2 * s), decimal=2
        )

        assert_almost_equal(np.var(A == 0.0, ddof=1), (1 - 1 / s) * 1 / s, decimal=2)
        assert_almost_equal(
            np.var(A == np.sqrt(s) / np.sqrt(n_components), ddof=1),
            (1 - 1 / (2 * s)) * 1 / (2 * s),
            decimal=2,
        )
        assert_almost_equal(
            np.var(A == -np.sqrt(s) / np.sqrt(n_components), ddof=1),
            (1 - 1 / (2 * s)) * 1 / (2 * s),
            decimal=2,
        )


###############################################################################
# tests on random projection transformer
###############################################################################


@pytest.mark.parametrize("density", [1.1, 0, -0.1])
def test_sparse_random_projection_transformer_invalid_density(density):
    for RandomProjection in all_SparseRandomProjection:
        with pytest.raises(ValueError):
            RandomProjection(density=density).fit(data)


@pytest.mark.parametrize("n_components, fit_data", [("auto", [[0, 1, 2]]), (-10, data)])
def test_random_projection_transformer_invalid_input(n_components, fit_data):
    for RandomProjection in all_RandomProjection:
        with pytest.raises(ValueError):
            RandomProjection(n_components=n_components).fit(fit_data)


def test_try_to_transform_before_fit():
    for RandomProjection in all_RandomProjection:
        with pytest.raises(ValueError):
            RandomProjection(n_components="auto").transform(data)


def test_too_many_samples_to_find_a_safe_embedding():
    data, _ = make_sparse_random_data(1000, 100, 1000)

    for RandomProjection in all_RandomProjection:
        rp = RandomProjection(n_components="auto", eps=0.1)
        expected_msg = (
            "eps=0.100000 and n_samples=1000 lead to a target dimension"
            " of 5920 which is larger than the original space with"
            " n_features=100"
        )
        with pytest.raises(ValueError, match=expected_msg):
            rp.fit(data)


def test_random_projection_embedding_quality():
    data, _ = make_sparse_random_data(8, 5000, 15000)
    eps = 0.2

    original_distances = euclidean_distances(data, squared=True)
    original_distances = original_distances.ravel()
    non_identical = original_distances != 0.0

    # remove 0 distances to avoid division by 0
    original_distances = original_distances[non_identical]

    for RandomProjection in all_RandomProjection:
        rp = RandomProjection(n_components="auto", eps=eps, random_state=0)
        projected = rp.fit_transform(data)

        projected_distances = euclidean_distances(projected, squared=True)
        projected_distances = projected_distances.ravel()

        # remove 0 distances to avoid division by 0
        projected_distances = projected_distances[non_identical]

        distances_ratio = projected_distances / original_distances

        # check that the automatically tuned values for the density respect the
        # contract for eps: pairwise distances are preserved according to the
        # Johnson-Lindenstrauss lemma
        assert distances_ratio.max() < 1 + eps
        assert 1 - eps < distances_ratio.min()


def test_SparseRandomProj_output_representation():
    for SparseRandomProj in all_SparseRandomProjection:
        # when using sparse input, the projected data can be forced to be a
        # dense numpy array
        rp = SparseRandomProj(n_components=10, dense_output=True, random_state=0)
        rp.fit(data)
        assert isinstance(rp.transform(data), np.ndarray)

        sparse_data = sp.csr_matrix(data)
        assert isinstance(rp.transform(sparse_data), np.ndarray)

        # the output can be left to a sparse matrix instead
        rp = SparseRandomProj(n_components=10, dense_output=False, random_state=0)
        rp = rp.fit(data)
        # output for dense input will stay dense:
        assert isinstance(rp.transform(data), np.ndarray)

        # output for sparse output will be sparse:
        assert sp.issparse(rp.transform(sparse_data))


def test_correct_RandomProjection_dimensions_embedding():
    for RandomProjection in all_RandomProjection:
        rp = RandomProjection(n_components="auto", random_state=0, eps=0.5).fit(data)

        # the number of components is adjusted from the shape of the training
        # set
        assert rp.n_components == "auto"
        assert rp.n_components_ == 110

        if RandomProjection in all_SparseRandomProjection:
            assert rp.density == "auto"
            assert_almost_equal(rp.density_, 0.03, 2)

        assert rp.components_.shape == (110, n_features)

        projected_1 = rp.transform(data)
        assert projected_1.shape == (n_samples, 110)

        # once the RP is 'fitted' the projection is always the same
        projected_2 = rp.transform(data)
        assert_array_equal(projected_1, projected_2)

        # fit transform with same random seed will lead to the same results
        rp2 = RandomProjection(random_state=0, eps=0.5)
        projected_3 = rp2.fit_transform(data)
        assert_array_equal(projected_1, projected_3)

        # Try to transform with an input X of size different from fitted.
        with pytest.raises(ValueError):
            rp.transform(data[:, 1:5])

        # it is also possible to fix the number of components and the density
        # level
        if RandomProjection in all_SparseRandomProjection:
            rp = RandomProjection(n_components=100, density=0.001, random_state=0)
            projected = rp.fit_transform(data)
            assert projected.shape == (n_samples, 100)
            assert rp.components_.shape == (100, n_features)
            assert rp.components_.nnz < 115  # close to 1% density
            assert 85 < rp.components_.nnz  # close to 1% density


def test_warning_n_components_greater_than_n_features():
    n_features = 20
    data, _ = make_sparse_random_data(5, n_features, int(n_features / 4))

    for RandomProjection in all_RandomProjection:
        with pytest.warns(DataDimensionalityWarning):
            RandomProjection(n_components=n_features + 1).fit(data)


def test_works_with_sparse_data():
    n_features = 20
    data, _ = make_sparse_random_data(5, n_features, int(n_features / 4))

    for RandomProjection in all_RandomProjection:
        rp_dense = RandomProjection(n_components=3, random_state=1).fit(data)
        rp_sparse = RandomProjection(n_components=3, random_state=1).fit(
            sp.csr_matrix(data)
        )
        assert_array_almost_equal(
            densify(rp_dense.components_), densify(rp_sparse.components_)
        )


def test_johnson_lindenstrauss_min_dim():
    """Test Johnson-Lindenstrauss for small eps.

    Regression test for #17111: before #19374, 32-bit systems would fail.
    """
    assert johnson_lindenstrauss_min_dim(100, eps=1e-5) == 368416070986


@pytest.mark.parametrize("random_projection_cls", all_RandomProjection)
def test_random_projection_feature_names_out(random_projection_cls):
    random_projection = random_projection_cls(n_components=2)
    random_projection.fit(data)
    names_out = random_projection.get_feature_names_out()
    class_name_lower = random_projection_cls.__name__.lower()
    expected_names_out = np.array(
        [f"{class_name_lower}{i}" for i in range(random_projection.n_components_)],
        dtype=object,
    )

    assert_array_equal(names_out, expected_names_out)


<<<<<<< HEAD
@pytest.mark.parametrize("random_state", range(50))
@pytest.mark.parametrize("n_rows", (2, 9, 10, 11, 1000))
@pytest.mark.parametrize("n_cols", (2, 9, 10, 11, 1000))
@pytest.mark.parametrize("random_projection_cls", all_RandomProjection)
def test_inverse_transform(random_state, n_rows, n_cols, random_projection_cls):
    n_components = 10
    for data in make_sparse_random_data(
        n_rows, n_cols, n_rows * n_cols // 100 + 1, random_state
    ):
        random_projection = random_projection_cls(
            n_components=n_components, fit_inverse_transform=True
        )
        if n_cols < n_components:
            with pytest.warns(
                DataDimensionalityWarning,
                match="The number of components is higher than the number of features",
            ):
                projected = random_projection.fit_transform(data)
        else:
            projected = random_projection.fit_transform(data)
        projected_back = random_projection.inverse_transform(projected)
        assert projected_back.shape == data.shape
        projected_again = random_projection.transform(projected_back)
        if hasattr(projected, "toarray"):
            projected = projected.toarray()
        assert_array_almost_equal(projected, projected_again)
        assert random_projection.inverse_components_.shape == (n_cols, n_components)
        components = random_projection.components_
        if hasattr(components, "toarray"):
            components = components.toarray()
        assert_array_almost_equal(
            random_projection.inverse_components_, linalg.pinv(components)
        )


@pytest.mark.parametrize("random_projection_cls", all_RandomProjection)
def test_no_inverse_transform_by_default(random_projection_cls):
    random_projection = random_projection_cls(n_components=2)
    projected = random_projection.fit_transform(data)
    with pytest.raises(AttributeError):
        random_projection.inverse_transform(projected)
    with pytest.raises(AttributeError):
        random_projection.inverse_components_
=======
@pytest.mark.parametrize("random_projection_cls", all_RandomProjection)
@pytest.mark.parametrize(
    "input_dtype, expected_dtype",
    (
        (np.float32, np.float32),
        (np.float64, np.float64),
        (np.int32, np.float64),
        (np.int64, np.float64),
    ),
)
def test_random_projection_dtype_match(
    random_projection_cls, input_dtype, expected_dtype
):
    # Verify output matrix dtype
    rng = np.random.RandomState(42)
    X = rng.rand(25, 3000)
    rp = random_projection_cls(random_state=0)
    transformed = rp.fit_transform(X.astype(input_dtype))

    assert rp.components_.dtype == expected_dtype
    assert transformed.dtype == expected_dtype


@pytest.mark.parametrize("random_projection_cls", all_RandomProjection)
def test_random_projection_numerical_consistency(random_projection_cls):
    # Verify numerical consistency among np.float32 and np.float64
    atol = 1e-5
    rng = np.random.RandomState(42)
    X = rng.rand(25, 3000)
    rp_32 = random_projection_cls(random_state=0)
    rp_64 = random_projection_cls(random_state=0)

    projection_32 = rp_32.fit_transform(X.astype(np.float32))
    projection_64 = rp_64.fit_transform(X.astype(np.float64))

    assert_allclose(projection_64, projection_32, atol=atol)

    assert_allclose_dense_sparse(rp_32.components_, rp_64.components_)
>>>>>>> ab15e76e
<|MERGE_RESOLUTION|>--- conflicted
+++ resolved
@@ -378,7 +378,6 @@
     assert_array_equal(names_out, expected_names_out)
 
 
-<<<<<<< HEAD
 @pytest.mark.parametrize("random_state", range(50))
 @pytest.mark.parametrize("n_rows", (2, 9, 10, 11, 1000))
 @pytest.mark.parametrize("n_cols", (2, 9, 10, 11, 1000))
@@ -422,7 +421,6 @@
         random_projection.inverse_transform(projected)
     with pytest.raises(AttributeError):
         random_projection.inverse_components_
-=======
 @pytest.mark.parametrize("random_projection_cls", all_RandomProjection)
 @pytest.mark.parametrize(
     "input_dtype, expected_dtype",
@@ -460,5 +458,4 @@
 
     assert_allclose(projection_64, projection_32, atol=atol)
 
-    assert_allclose_dense_sparse(rp_32.components_, rp_64.components_)
->>>>>>> ab15e76e
+    assert_allclose_dense_sparse(rp_32.components_, rp_64.components_)