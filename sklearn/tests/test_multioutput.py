--- conflicted
+++ resolved
@@ -565,18 +565,13 @@
     )
 
 
-<<<<<<< HEAD
 @pytest.mark.parametrize(
     "chain_method",
     ["predict", "predict_proba", "predict_log_proba", "decision_function"],
 )
-def test_classifier_chain_fit_and_predict(chain_method):
+@pytest.mark.parametrize("response_method", ["predict_proba", "predict_log_proba"])
+def test_classifier_chain_fit_and_predict(chain_method, response_method):
     # Fit classifier chain and verify predict performance
-=======
-@pytest.mark.parametrize("response_method", ["predict_proba", "predict_log_proba"])
-def test_base_chain_fit_and_predict(response_method):
-    # Fit base chain and verify predict performance
->>>>>>> 9ae6a4bf
     X, Y = generate_multilabel_dataset_with_correlations()
     chain = ClassifierChain(LogisticRegression(), chain_method=chain_method)
     chain.fit(X, Y)
@@ -586,13 +581,9 @@
         range(X.shape[1], X.shape[1] + Y.shape[1])
     )
 
-<<<<<<< HEAD
-    Y_prob = chain.predict_proba(X)
-=======
-    Y_prob = getattr(chains[1], response_method)(X)
+    Y_prob = getattr(chain, response_method)(X)
     if response_method == "predict_log_proba":
         Y_prob = np.exp(Y_prob)
->>>>>>> 9ae6a4bf
     Y_binary = Y_prob >= 0.5
     assert_array_equal(Y_binary, Y_pred)
 
