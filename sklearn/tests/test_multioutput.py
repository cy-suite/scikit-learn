import pytest
import numpy as np
import scipy.sparse as sp
from joblib import cpu_count
import re

from sklearn.utils._testing import assert_almost_equal
from sklearn.utils._testing import assert_array_equal
from sklearn.utils._testing import assert_array_almost_equal
from sklearn import datasets
from sklearn.base import clone
from sklearn.datasets import make_classification
from sklearn.datasets import load_linnerud
from sklearn.datasets import make_multilabel_classification
from sklearn.datasets import make_regression
from sklearn.ensemble import GradientBoostingRegressor, RandomForestClassifier
from sklearn.exceptions import NotFittedError
from sklearn.linear_model import Lasso
from sklearn.linear_model import LogisticRegression
from sklearn.linear_model import OrthogonalMatchingPursuit
from sklearn.linear_model import Ridge
from sklearn.linear_model import SGDClassifier
from sklearn.linear_model import SGDRegressor
from sklearn.linear_model import LinearRegression
from sklearn.metrics import jaccard_score, mean_squared_error
from sklearn.multiclass import OneVsRestClassifier
from sklearn.multioutput import ClassifierChain, RegressorChain
from sklearn.multioutput import MultiOutputClassifier
from sklearn.multioutput import MultiOutputRegressor
from sklearn.svm import LinearSVC
from sklearn.tree import DecisionTreeClassifier
from sklearn.base import ClassifierMixin
from sklearn.utils import shuffle
from sklearn.model_selection import GridSearchCV, train_test_split
from sklearn.dummy import DummyRegressor, DummyClassifier
from sklearn.pipeline import make_pipeline
from sklearn.impute import SimpleImputer
from sklearn.ensemble import StackingRegressor


def test_multi_target_regression():
    X, y = datasets.make_regression(n_targets=3, random_state=0)
    X_train, y_train = X[:50], y[:50]
    X_test, y_test = X[50:], y[50:]

    references = np.zeros_like(y_test)
    for n in range(3):
        rgr = GradientBoostingRegressor(random_state=0)
        rgr.fit(X_train, y_train[:, n])
        references[:, n] = rgr.predict(X_test)

    rgr = MultiOutputRegressor(GradientBoostingRegressor(random_state=0))
    rgr.fit(X_train, y_train)
    y_pred = rgr.predict(X_test)

    assert_almost_equal(references, y_pred)


def test_multi_target_regression_partial_fit():
    X, y = datasets.make_regression(n_targets=3, random_state=0)
    X_train, y_train = X[:50], y[:50]
    X_test, y_test = X[50:], y[50:]

    references = np.zeros_like(y_test)
    half_index = 25
    for n in range(3):
        sgr = SGDRegressor(random_state=0, max_iter=5)
        sgr.partial_fit(X_train[:half_index], y_train[:half_index, n])
        sgr.partial_fit(X_train[half_index:], y_train[half_index:, n])
        references[:, n] = sgr.predict(X_test)

    sgr = MultiOutputRegressor(SGDRegressor(random_state=0, max_iter=5))

    sgr.partial_fit(X_train[:half_index], y_train[:half_index])
    sgr.partial_fit(X_train[half_index:], y_train[half_index:])

    y_pred = sgr.predict(X_test)
    assert_almost_equal(references, y_pred)
    assert not hasattr(MultiOutputRegressor(Lasso), "partial_fit")


def test_multi_target_regression_one_target():
    # Test multi target regression raises
    X, y = datasets.make_regression(n_targets=1, random_state=0)
    rgr = MultiOutputRegressor(GradientBoostingRegressor(random_state=0))
    msg = "at least two dimensions"
    with pytest.raises(ValueError, match=msg):
        rgr.fit(X, y)


def test_multi_target_sparse_regression():
    X, y = datasets.make_regression(n_targets=3, random_state=0)
    X_train, y_train = X[:50], y[:50]
    X_test = X[50:]

    for sparse in [
        sp.csr_matrix,
        sp.csc_matrix,
        sp.coo_matrix,
        sp.dok_matrix,
        sp.lil_matrix,
    ]:
        rgr = MultiOutputRegressor(Lasso(random_state=0))
        rgr_sparse = MultiOutputRegressor(Lasso(random_state=0))

        rgr.fit(X_train, y_train)
        rgr_sparse.fit(sparse(X_train), y_train)

        assert_almost_equal(rgr.predict(X_test), rgr_sparse.predict(sparse(X_test)))


def test_multi_target_sample_weights_api():
    X = [[1, 2, 3], [4, 5, 6]]
    y = [[3.141, 2.718], [2.718, 3.141]]
    w = [0.8, 0.6]

    rgr = MultiOutputRegressor(OrthogonalMatchingPursuit())
    msg = "does not support sample weights"
    with pytest.raises(ValueError, match=msg):
        rgr.fit(X, y, w)

    # no exception should be raised if the base estimator supports weights
    rgr = MultiOutputRegressor(GradientBoostingRegressor(random_state=0))
    rgr.fit(X, y, w)


def test_multi_target_sample_weight_partial_fit():
    # weighted regressor
    X = [[1, 2, 3], [4, 5, 6]]
    y = [[3.141, 2.718], [2.718, 3.141]]
    w = [2.0, 1.0]
    rgr_w = MultiOutputRegressor(SGDRegressor(random_state=0, max_iter=5))
    rgr_w.partial_fit(X, y, w)

    # weighted with different weights
    w = [2.0, 2.0]
    rgr = MultiOutputRegressor(SGDRegressor(random_state=0, max_iter=5))
    rgr.partial_fit(X, y, w)

    assert rgr.predict(X)[0][0] != rgr_w.predict(X)[0][0]


def test_multi_target_sample_weights():
    # weighted regressor
    Xw = [[1, 2, 3], [4, 5, 6]]
    yw = [[3.141, 2.718], [2.718, 3.141]]
    w = [2.0, 1.0]
    rgr_w = MultiOutputRegressor(GradientBoostingRegressor(random_state=0))
    rgr_w.fit(Xw, yw, w)

    # unweighted, but with repeated samples
    X = [[1, 2, 3], [1, 2, 3], [4, 5, 6]]
    y = [[3.141, 2.718], [3.141, 2.718], [2.718, 3.141]]
    rgr = MultiOutputRegressor(GradientBoostingRegressor(random_state=0))
    rgr.fit(X, y)

    X_test = [[1.5, 2.5, 3.5], [3.5, 4.5, 5.5]]
    assert_almost_equal(rgr.predict(X_test), rgr_w.predict(X_test))


# Import the data
iris = datasets.load_iris()
# create a multiple targets by randomized shuffling and concatenating y.
X = iris.data
y1 = iris.target
y2 = shuffle(y1, random_state=1)
y3 = shuffle(y1, random_state=2)
y = np.column_stack((y1, y2, y3))
n_samples, n_features = X.shape
n_outputs = y.shape[1]
n_classes = len(np.unique(y1))
classes = list(map(np.unique, (y1, y2, y3)))


def test_multi_output_classification_partial_fit_parallelism():
    sgd_linear_clf = SGDClassifier(loss="log_loss", random_state=1, max_iter=5)
    mor = MultiOutputClassifier(sgd_linear_clf, n_jobs=4)
    mor.partial_fit(X, y, classes)
    est1 = mor.estimators_[0]
    mor.partial_fit(X, y)
    est2 = mor.estimators_[0]
    if cpu_count() > 1:
        # parallelism requires this to be the case for a sane implementation
        assert est1 is not est2


# check multioutput has predict_proba
def test_hasattr_multi_output_predict_proba():
    # default SGDClassifier has loss='hinge'
    # which does not expose a predict_proba method
    sgd_linear_clf = SGDClassifier(random_state=1, max_iter=5)
    multi_target_linear = MultiOutputClassifier(sgd_linear_clf)
    multi_target_linear.fit(X, y)
    assert not hasattr(multi_target_linear, "predict_proba")

    # case where predict_proba attribute exists
    sgd_linear_clf = SGDClassifier(loss="log_loss", random_state=1, max_iter=5)
    multi_target_linear = MultiOutputClassifier(sgd_linear_clf)
    multi_target_linear.fit(X, y)
    assert hasattr(multi_target_linear, "predict_proba")


# check predict_proba passes
def test_multi_output_predict_proba():
    sgd_linear_clf = SGDClassifier(random_state=1, max_iter=5)
    param = {"loss": ("hinge", "log_loss", "modified_huber")}

    # inner function for custom scoring
    def custom_scorer(estimator, X, y):
        if hasattr(estimator, "predict_proba"):
            return 1.0
        else:
            return 0.0

    grid_clf = GridSearchCV(
        sgd_linear_clf,
        param_grid=param,
        scoring=custom_scorer,
        cv=3,
        error_score="raise",
    )
    multi_target_linear = MultiOutputClassifier(grid_clf)
    multi_target_linear.fit(X, y)

    multi_target_linear.predict_proba(X)

    # SGDClassifier defaults to loss='hinge' which is not a probabilistic
    # loss function; therefore it does not expose a predict_proba method
    sgd_linear_clf = SGDClassifier(random_state=1, max_iter=5)
    multi_target_linear = MultiOutputClassifier(sgd_linear_clf)
    multi_target_linear.fit(X, y)
    err_msg = "probability estimates are not available for loss='hinge'"
    with pytest.raises(AttributeError, match=err_msg):
        multi_target_linear.predict_proba(X)


def test_multi_output_classification_partial_fit():
    # test if multi_target initializes correctly with base estimator and fit
    # assert predictions work as expected for predict

    sgd_linear_clf = SGDClassifier(loss="log_loss", random_state=1, max_iter=5)
    multi_target_linear = MultiOutputClassifier(sgd_linear_clf)

    # train the multi_target_linear and also get the predictions.
    half_index = X.shape[0] // 2
    multi_target_linear.partial_fit(X[:half_index], y[:half_index], classes=classes)

    first_predictions = multi_target_linear.predict(X)
    assert (n_samples, n_outputs) == first_predictions.shape

    multi_target_linear.partial_fit(X[half_index:], y[half_index:])
    second_predictions = multi_target_linear.predict(X)
    assert (n_samples, n_outputs) == second_predictions.shape

    # train the linear classification with each column and assert that
    # predictions are equal after first partial_fit and second partial_fit
    for i in range(3):
        # create a clone with the same state
        sgd_linear_clf = clone(sgd_linear_clf)
        sgd_linear_clf.partial_fit(
            X[:half_index], y[:half_index, i], classes=classes[i]
        )
        assert_array_equal(sgd_linear_clf.predict(X), first_predictions[:, i])
        sgd_linear_clf.partial_fit(X[half_index:], y[half_index:, i])
        assert_array_equal(sgd_linear_clf.predict(X), second_predictions[:, i])


def test_multi_output_classification_partial_fit_no_first_classes_exception():
    sgd_linear_clf = SGDClassifier(loss="log_loss", random_state=1, max_iter=5)
    multi_target_linear = MultiOutputClassifier(sgd_linear_clf)
    msg = "classes must be passed on the first call to partial_fit."
    with pytest.raises(ValueError, match=msg):
        multi_target_linear.partial_fit(X, y)


def test_multi_output_classification():
    # test if multi_target initializes correctly with base estimator and fit
    # assert predictions work as expected for predict, prodict_proba and score

    forest = RandomForestClassifier(n_estimators=10, random_state=1)
    multi_target_forest = MultiOutputClassifier(forest)

    # train the multi_target_forest and also get the predictions.
    multi_target_forest.fit(X, y)

    predictions = multi_target_forest.predict(X)
    assert (n_samples, n_outputs) == predictions.shape

    predict_proba = multi_target_forest.predict_proba(X)

    assert len(predict_proba) == n_outputs
    for class_probabilities in predict_proba:
        assert (n_samples, n_classes) == class_probabilities.shape

    assert_array_equal(np.argmax(np.dstack(predict_proba), axis=1), predictions)

    # train the forest with each column and assert that predictions are equal
    for i in range(3):
        forest_ = clone(forest)  # create a clone with the same state
        forest_.fit(X, y[:, i])
        assert list(forest_.predict(X)) == list(predictions[:, i])
        assert_array_equal(list(forest_.predict_proba(X)), list(predict_proba[i]))


def test_multiclass_multioutput_estimator():
    # test to check meta of meta estimators
    svc = LinearSVC(random_state=0)
    multi_class_svc = OneVsRestClassifier(svc)
    multi_target_svc = MultiOutputClassifier(multi_class_svc)

    multi_target_svc.fit(X, y)

    predictions = multi_target_svc.predict(X)
    assert (n_samples, n_outputs) == predictions.shape

    # train the forest with each column and assert that predictions are equal
    for i in range(3):
        multi_class_svc_ = clone(multi_class_svc)  # create a clone
        multi_class_svc_.fit(X, y[:, i])
        assert list(multi_class_svc_.predict(X)) == list(predictions[:, i])


def test_multiclass_multioutput_estimator_predict_proba():
    seed = 542

    # make test deterministic
    rng = np.random.RandomState(seed)

    # random features
    X = rng.normal(size=(5, 5))

    # random labels
    y1 = np.array(["b", "a", "a", "b", "a"]).reshape(5, 1)  # 2 classes
    y2 = np.array(["d", "e", "f", "e", "d"]).reshape(5, 1)  # 3 classes

    Y = np.concatenate([y1, y2], axis=1)

    clf = MultiOutputClassifier(
        LogisticRegression(solver="liblinear", random_state=seed)
    )

    clf.fit(X, Y)

    y_result = clf.predict_proba(X)
    y_actual = [
        np.array(
            [
                [0.23481764, 0.76518236],
                [0.67196072, 0.32803928],
                [0.54681448, 0.45318552],
                [0.34883923, 0.65116077],
                [0.73687069, 0.26312931],
            ]
        ),
        np.array(
            [
                [0.5171785, 0.23878628, 0.24403522],
                [0.22141451, 0.64102704, 0.13755846],
                [0.16751315, 0.18256843, 0.64991843],
                [0.27357372, 0.55201592, 0.17441036],
                [0.65745193, 0.26062899, 0.08191907],
            ]
        ),
    ]

    for i in range(len(y_actual)):
        assert_almost_equal(y_result[i], y_actual[i])


def test_multi_output_classification_sample_weights():
    # weighted classifier
    Xw = [[1, 2, 3], [4, 5, 6]]
    yw = [[3, 2], [2, 3]]
    w = np.asarray([2.0, 1.0])
    forest = RandomForestClassifier(n_estimators=10, random_state=1)
    clf_w = MultiOutputClassifier(forest)
    clf_w.fit(Xw, yw, w)

    # unweighted, but with repeated samples
    X = [[1, 2, 3], [1, 2, 3], [4, 5, 6]]
    y = [[3, 2], [3, 2], [2, 3]]
    forest = RandomForestClassifier(n_estimators=10, random_state=1)
    clf = MultiOutputClassifier(forest)
    clf.fit(X, y)

    X_test = [[1.5, 2.5, 3.5], [3.5, 4.5, 5.5]]
    assert_almost_equal(clf.predict(X_test), clf_w.predict(X_test))


def test_multi_output_classification_partial_fit_sample_weights():
    # weighted classifier
    Xw = [[1, 2, 3], [4, 5, 6], [1.5, 2.5, 3.5]]
    yw = [[3, 2], [2, 3], [3, 2]]
    w = np.asarray([2.0, 1.0, 1.0])
    sgd_linear_clf = SGDClassifier(random_state=1, max_iter=20)
    clf_w = MultiOutputClassifier(sgd_linear_clf)
    clf_w.fit(Xw, yw, w)

    # unweighted, but with repeated samples
    X = [[1, 2, 3], [1, 2, 3], [4, 5, 6], [1.5, 2.5, 3.5]]
    y = [[3, 2], [3, 2], [2, 3], [3, 2]]
    sgd_linear_clf = SGDClassifier(random_state=1, max_iter=20)
    clf = MultiOutputClassifier(sgd_linear_clf)
    clf.fit(X, y)
    X_test = [[1.5, 2.5, 3.5]]
    assert_array_almost_equal(clf.predict(X_test), clf_w.predict(X_test))


def test_multi_output_exceptions():
    # NotFittedError when fit is not done but score, predict and
    # and predict_proba are called
    moc = MultiOutputClassifier(LinearSVC(random_state=0))
    with pytest.raises(NotFittedError):
        moc.score(X, y)

    # ValueError when number of outputs is different
    # for fit and score
    y_new = np.column_stack((y1, y2))
    moc.fit(X, y)
    with pytest.raises(ValueError):
        moc.score(X, y_new)

    # ValueError when y is continuous
    msg = "Unknown label type"
    with pytest.raises(ValueError, match=msg):
        moc.fit(X, X[:, 1])


@pytest.mark.parametrize("response_method", ["predict_proba", "predict"])
def test_multi_output_not_fitted_error(response_method):
    """Check that we raise the proper error when the estimator is not fitted"""
    moc = MultiOutputClassifier(LogisticRegression())
    with pytest.raises(NotFittedError):
        getattr(moc, response_method)(X)


def test_multi_output_delegate_predict_proba():
    """Check the behavior for the delegation of predict_proba to the underlying
    estimator"""

    # A base estimator with `predict_proba`should expose the method even before fit
    moc = MultiOutputClassifier(LogisticRegression())
    assert hasattr(moc, "predict_proba")
    moc.fit(X, y)
    assert hasattr(moc, "predict_proba")

    # A base estimator without `predict_proba` should raise an AttributeError
    moc = MultiOutputClassifier(LinearSVC())
    assert not hasattr(moc, "predict_proba")
    msg = "'LinearSVC' object has no attribute 'predict_proba'"
    with pytest.raises(AttributeError, match=msg):
        moc.predict_proba(X)
    moc.fit(X, y)
    assert not hasattr(moc, "predict_proba")
    with pytest.raises(AttributeError, match=msg):
        moc.predict_proba(X)


def generate_multilabel_dataset_with_correlations():
    # Generate a multilabel data set from a multiclass dataset as a way of
    # by representing the integer number of the original class using a binary
    # encoding.
    X, y = make_classification(
        n_samples=1000, n_features=100, n_classes=16, n_informative=10, random_state=0
    )

    Y_multi = np.array([[int(yyy) for yyy in format(yy, "#06b")[2:]] for yy in y])
    return X, Y_multi


def test_classifier_chain_fit_and_predict_with_linear_svc():
    # Fit classifier chain and verify predict performance using LinearSVC
    X, Y = generate_multilabel_dataset_with_correlations()
    classifier_chain = ClassifierChain(LinearSVC())
    classifier_chain.fit(X, Y)

    Y_pred = classifier_chain.predict(X)
    assert Y_pred.shape == Y.shape

    Y_decision = classifier_chain.decision_function(X)

    Y_binary = Y_decision >= 0
    assert_array_equal(Y_binary, Y_pred)
    assert not hasattr(classifier_chain, "predict_proba")


def test_classifier_chain_fit_and_predict_with_sparse_data():
    # Fit classifier chain with sparse data
    X, Y = generate_multilabel_dataset_with_correlations()
    X_sparse = sp.csr_matrix(X)

    classifier_chain = ClassifierChain(LogisticRegression())
    classifier_chain.fit(X_sparse, Y)
    Y_pred_sparse = classifier_chain.predict(X_sparse)

    classifier_chain = ClassifierChain(LogisticRegression())
    classifier_chain.fit(X, Y)
    Y_pred_dense = classifier_chain.predict(X)

    assert_array_equal(Y_pred_sparse, Y_pred_dense)


def test_classifier_chain_vs_independent_models():
    # Verify that an ensemble of classifier chains (each of length
    # N) can achieve a higher Jaccard similarity score than N independent
    # models
    X, Y = generate_multilabel_dataset_with_correlations()
    X_train = X[:600, :]
    X_test = X[600:, :]
    Y_train = Y[:600, :]
    Y_test = Y[600:, :]

    ovr = OneVsRestClassifier(LogisticRegression())
    ovr.fit(X_train, Y_train)
    Y_pred_ovr = ovr.predict(X_test)

    chain = ClassifierChain(LogisticRegression())
    chain.fit(X_train, Y_train)
    Y_pred_chain = chain.predict(X_test)

    assert jaccard_score(Y_test, Y_pred_chain, average="samples") > jaccard_score(
        Y_test, Y_pred_ovr, average="samples"
    )


def test_base_chain_fit_and_predict():
    # Fit base chain and verify predict performance
    X, Y = generate_multilabel_dataset_with_correlations()
    chains = [RegressorChain(Ridge()), ClassifierChain(LogisticRegression())]
    for chain in chains:
        chain.fit(X, Y)
        Y_pred = chain.predict(X)
        assert Y_pred.shape == Y.shape
        assert [c.coef_.size for c in chain.estimators_] == list(
            range(X.shape[1], X.shape[1] + Y.shape[1])
        )

    Y_prob = chains[1].predict_proba(X)
    Y_binary = Y_prob >= 0.5
    assert_array_equal(Y_binary, Y_pred)

    assert isinstance(chains[1], ClassifierMixin)


def test_base_chain_fit_and_predict_with_sparse_data_and_cv():
    # Fit base chain with sparse data cross_val_predict
    X, Y = generate_multilabel_dataset_with_correlations()
    X_sparse = sp.csr_matrix(X)
    base_chains = [
        ClassifierChain(LogisticRegression(), cv=3),
        RegressorChain(Ridge(), cv=3),
    ]
    for chain in base_chains:
        chain.fit(X_sparse, Y)
        Y_pred = chain.predict(X_sparse)
        assert Y_pred.shape == Y.shape


def test_base_chain_random_order():
    # Fit base chain with random order
    X, Y = generate_multilabel_dataset_with_correlations()
    for chain in [ClassifierChain(LogisticRegression()), RegressorChain(Ridge())]:
        chain_random = clone(chain).set_params(order="random", random_state=42)
        chain_random.fit(X, Y)
        chain_fixed = clone(chain).set_params(order=chain_random.order_)
        chain_fixed.fit(X, Y)
        assert_array_equal(chain_fixed.order_, chain_random.order_)
        assert list(chain_random.order) != list(range(4))
        assert len(chain_random.order_) == 4
        assert len(set(chain_random.order_)) == 4
        # Randomly ordered chain should behave identically to a fixed order
        # chain with the same order.
        for est1, est2 in zip(chain_random.estimators_, chain_fixed.estimators_):
            assert_array_almost_equal(est1.coef_, est2.coef_)


def test_base_chain_crossval_fit_and_predict():
    # Fit chain with cross_val_predict and verify predict
    # performance
    X, Y = generate_multilabel_dataset_with_correlations()

    for chain in [ClassifierChain(LogisticRegression()), RegressorChain(Ridge())]:
        chain.fit(X, Y)
        chain_cv = clone(chain).set_params(cv=3)
        chain_cv.fit(X, Y)
        Y_pred_cv = chain_cv.predict(X)
        Y_pred = chain.predict(X)

        assert Y_pred_cv.shape == Y_pred.shape
        assert not np.all(Y_pred == Y_pred_cv)
        if isinstance(chain, ClassifierChain):
            assert jaccard_score(Y, Y_pred_cv, average="samples") > 0.4
        else:
            assert mean_squared_error(Y, Y_pred_cv) < 0.25


@pytest.mark.parametrize(
    "estimator",
    [
        RandomForestClassifier(n_estimators=2),
        MultiOutputClassifier(RandomForestClassifier(n_estimators=2)),
        ClassifierChain(RandomForestClassifier(n_estimators=2)),
    ],
)
def test_multi_output_classes_(estimator):
    # Tests classes_ attribute of multioutput classifiers
    # RandomForestClassifier supports multioutput out-of-the-box
    estimator.fit(X, y)
    assert isinstance(estimator.classes_, list)
    assert len(estimator.classes_) == n_outputs
    for estimator_classes, expected_classes in zip(classes, estimator.classes_):
        assert_array_equal(estimator_classes, expected_classes)


class DummyRegressorWithFitParams(DummyRegressor):
    def fit(self, X, y, sample_weight=None, **fit_params):
        self._fit_params = fit_params
        return super().fit(X, y, sample_weight)


class DummyClassifierWithFitParams(DummyClassifier):
    def fit(self, X, y, sample_weight=None, **fit_params):
        self._fit_params = fit_params
        return super().fit(X, y, sample_weight)


@pytest.mark.filterwarnings("ignore:`n_features_in_` is deprecated")
@pytest.mark.parametrize(
    "estimator, dataset",
    [
        (
            MultiOutputClassifier(DummyClassifierWithFitParams(strategy="prior")),
            datasets.make_multilabel_classification(),
        ),
        (
            MultiOutputRegressor(DummyRegressorWithFitParams()),
            datasets.make_regression(n_targets=3, random_state=0),
        ),
    ],
)
def test_multioutput_estimator_with_fit_params(estimator, dataset):
    X, y = dataset
    some_param = np.zeros_like(X)
    estimator.fit(X, y, some_param=some_param)
    for dummy_estimator in estimator.estimators_:
        assert "some_param" in dummy_estimator._fit_params


def test_regressor_chain_w_fit_params():
    # Make sure fit_params are properly propagated to the sub-estimators
    rng = np.random.RandomState(0)
    X, y = datasets.make_regression(n_targets=3, random_state=0)
    weight = rng.rand(y.shape[0])

    class MySGD(SGDRegressor):
        def fit(self, X, y, **fit_params):
            self.sample_weight_ = fit_params["sample_weight"]
            super().fit(X, y, **fit_params)

    model = RegressorChain(MySGD())

    # Fitting with params
    fit_param = {"sample_weight": weight}
    model.fit(X, y, **fit_param)

    for est in model.estimators_:
        assert est.sample_weight_ is weight


@pytest.mark.parametrize(
    "MultiOutputEstimator, Estimator",
    [(MultiOutputClassifier, LogisticRegression), (MultiOutputRegressor, Ridge)],
)
# FIXME: we should move this test in `estimator_checks` once we are able
# to construct meta-estimator instances
def test_support_missing_values(MultiOutputEstimator, Estimator):
    # smoke test to check that pipeline MultioutputEstimators are letting
    # the validation of missing values to
    # the underlying pipeline, regressor or classifier
    rng = np.random.RandomState(42)
    X, y = rng.randn(50, 2), rng.binomial(1, 0.5, (50, 3))
    mask = rng.choice([1, 0], X.shape, p=[0.01, 0.99]).astype(bool)
    X[mask] = np.nan

    pipe = make_pipeline(SimpleImputer(), Estimator())
    MultiOutputEstimator(pipe).fit(X, y).score(X, y)


@pytest.mark.parametrize("order_type", [list, np.array, tuple])
def test_classifier_chain_tuple_order(order_type):
    X = [[1, 2, 3], [4, 5, 6], [1.5, 2.5, 3.5]]
    y = [[3, 2], [2, 3], [3, 2]]
    order = order_type([1, 0])

    chain = ClassifierChain(RandomForestClassifier(), order=order)

    chain.fit(X, y)
    X_test = [[1.5, 2.5, 3.5]]
    y_test = [[3, 2]]
    assert_array_almost_equal(chain.predict(X_test), y_test)


def test_classifier_chain_tuple_invalid_order():
    X = [[1, 2, 3], [4, 5, 6], [1.5, 2.5, 3.5]]
    y = [[3, 2], [2, 3], [3, 2]]
    order = tuple([1, 2])

    chain = ClassifierChain(RandomForestClassifier(), order=order)

    with pytest.raises(ValueError, match="invalid order"):
        chain.fit(X, y)


def test_classifier_chain_verbose(capsys):
    X, y = make_multilabel_classification(
        n_samples=100, n_features=5, n_classes=3, n_labels=3, random_state=0
    )
    X_train, X_test, y_train, y_test = train_test_split(X, y, random_state=0)

    pattern = (
        r"\[Chain\].*\(1 of 3\) Processing order 0, total=.*\n"
        r"\[Chain\].*\(2 of 3\) Processing order 1, total=.*\n"
        r"\[Chain\].*\(3 of 3\) Processing order 2, total=.*\n$"
    )

    classifier = ClassifierChain(
        DecisionTreeClassifier(),
        order=[0, 1, 2],
        random_state=0,
        verbose=True,
    )
    classifier.fit(X_train, y_train)
    assert re.match(pattern, capsys.readouterr()[0])


def test_regressor_chain_verbose(capsys):
    X, y = make_regression(n_samples=125, n_targets=3, random_state=0)
    X_train, X_test, y_train, y_test = train_test_split(X, y, random_state=0)

    pattern = (
        r"\[Chain\].*\(1 of 3\) Processing order 1, total=.*\n"
        r"\[Chain\].*\(2 of 3\) Processing order 0, total=.*\n"
        r"\[Chain\].*\(3 of 3\) Processing order 2, total=.*\n$"
    )
    regressor = RegressorChain(
        LinearRegression(),
        order=[1, 0, 2],
        random_state=0,
        verbose=True,
    )
    regressor.fit(X_train, y_train)
    assert re.match(pattern, capsys.readouterr()[0])


def test_multioutputregressor_ducktypes_fitted_estimator():
    """Test that MultiOutputRegressor checks the fitted estimator for
    predict. Non-regression test for #16549."""
    X, y = load_linnerud(return_X_y=True)
    stacker = StackingRegressor(
        estimators=[("sgd", SGDRegressor(random_state=1))],
        final_estimator=Ridge(),
        cv=2,
    )

    reg = MultiOutputRegressor(estimator=stacker).fit(X, y)

    # Does not raise
    reg.predict(X)


<<<<<<< HEAD
@pytest.mark.parametrize(
    "Cls, method", [(ClassifierChain, "fit"), (MultiOutputClassifier, "partial_fit")]
)
def test_fit_params_no_routing(Cls, method):
    X, y = make_classification(n_samples=50)
    clf = Cls(LogisticRegression())

    with pytest.raises(ValueError, match="is only supported if"):
        getattr(clf, method)(X, y, sample_weight=1)
=======
def test_multioutput_regressor_has_partial_fit():
    # Test that an unfitted MultiOutputRegressor handles available_if for
    # partial_fit correctly
    est = MultiOutputRegressor(LinearRegression())
    msg = "This 'MultiOutputRegressor' has no attribute 'partial_fit'"
    with pytest.raises(AttributeError, match=msg):
        getattr(est, "partial_fit")
>>>>>>> faf9b1ff
<|MERGE_RESOLUTION|>--- conflicted
+++ resolved
@@ -19,6 +19,7 @@
 from sklearn.linear_model import LogisticRegression
 from sklearn.linear_model import OrthogonalMatchingPursuit
 from sklearn.linear_model import Ridge
+from sklearn.linear_model import PassiveAggressiveClassifier
 from sklearn.linear_model import SGDClassifier
 from sklearn.linear_model import SGDRegressor
 from sklearn.linear_model import LinearRegression
@@ -768,22 +769,21 @@
     reg.predict(X)
 
 
-<<<<<<< HEAD
 @pytest.mark.parametrize(
     "Cls, method", [(ClassifierChain, "fit"), (MultiOutputClassifier, "partial_fit")]
 )
 def test_fit_params_no_routing(Cls, method):
     X, y = make_classification(n_samples=50)
-    clf = Cls(LogisticRegression())
+    clf = Cls(PassiveAggressiveClassifier())
 
     with pytest.raises(ValueError, match="is only supported if"):
-        getattr(clf, method)(X, y, sample_weight=1)
-=======
+        getattr(clf, method)(X, y, test=1)
+
+
 def test_multioutput_regressor_has_partial_fit():
     # Test that an unfitted MultiOutputRegressor handles available_if for
     # partial_fit correctly
     est = MultiOutputRegressor(LinearRegression())
     msg = "This 'MultiOutputRegressor' has no attribute 'partial_fit'"
     with pytest.raises(AttributeError, match=msg):
-        getattr(est, "partial_fit")
->>>>>>> faf9b1ff
+        getattr(est, "partial_fit")