--- conflicted
+++ resolved
@@ -30,10 +30,6 @@
 from sklearn.base import ClassifierMixin
 from sklearn.utils import shuffle
 from sklearn.model_selection import GridSearchCV
-<<<<<<< HEAD
-from sklearn.dummy import DummyRegressor, DummyClassifier
-=======
->>>>>>> ac227aeb
 
 
 def test_multi_target_regression():
@@ -564,34 +560,4 @@
         pass
 
     with pytest.warns(FutureWarning, match="is deprecated in version 0.22"):
-<<<<<<< HEAD
-        A(SGDRegressor(random_state=0, max_iter=5))
-
-
-class DummyRegressorWithFitParams(DummyRegressor):
-    def fit(self, X, y, sample_weight=None, **fit_params):
-        self._fit_params = fit_params
-        return super().fit(X, y, sample_weight)
-
-
-class DummyClassifierWithFitParams(DummyClassifier):
-    def fit(self, X, y, sample_weight=None, **fit_params):
-        self._fit_params = fit_params
-        return super().fit(X, y, sample_weight)
-
-
-@pytest.mark.parametrize(
-    "estimator, dataset",
-    [(MultiOutputClassifier(DummyClassifierWithFitParams(strategy="prior")),
-      datasets.make_multilabel_classification()),
-     (MultiOutputRegressor(DummyRegressorWithFitParams()),
-      datasets.make_regression(n_targets=3))])
-def test_multioutput_estimator_with_fit_params(estimator, dataset):
-    X, y = dataset
-    some_param = np.zeros_like(X)
-    estimator.fit(X, y, some_param=some_param)
-    for dummy_estimator in estimator.estimators_:
-        assert 'some_param' in dummy_estimator._fit_params
-=======
-        A(SGDRegressor(random_state=0, max_iter=5))
->>>>>>> ac227aeb
+        A(SGDRegressor(random_state=0, max_iter=5))