"""Common tests for metaestimators"""
import functools
from inspect import signature

import numpy as np
import pytest

from sklearn.base import BaseEstimator, is_regressor
from sklearn.datasets import make_classification
<<<<<<< HEAD

from sklearn.utils._testing import assert_raises
from sklearn.utils.validation import check_is_fitted
from sklearn.utils.estimator_checks import parametrize_with_checks
from sklearn.pipeline import Pipeline, make_pipeline, make_union, FeatureUnion
from sklearn.model_selection import GridSearchCV, RandomizedSearchCV
from sklearn.feature_selection import RFE, RFECV, SelectFromModel
from sklearn.ensemble import BaggingClassifier
from sklearn.exceptions import NotFittedError
from sklearn.preprocessing import StandardScaler
from sklearn.linear_model import LogisticRegression
from sklearn.decomposition import PCA
from sklearn.cluster import KMeans
=======
from sklearn.ensemble import BaggingClassifier
from sklearn.exceptions import NotFittedError
from sklearn.feature_extraction.text import TfidfVectorizer
from sklearn.feature_selection import RFE, RFECV
from sklearn.linear_model import LogisticRegression, Ridge
from sklearn.model_selection import GridSearchCV, RandomizedSearchCV
from sklearn.pipeline import Pipeline, make_pipeline
from sklearn.preprocessing import MaxAbsScaler, StandardScaler
from sklearn.semi_supervised import SelfTrainingClassifier
from sklearn.utils import all_estimators
from sklearn.utils._testing import set_random_state
from sklearn.utils.estimator_checks import (
    _enforce_estimator_tags_X,
    _enforce_estimator_tags_y,
)
from sklearn.utils.validation import check_is_fitted
>>>>>>> 630961cd


class DelegatorData:
    def __init__(
        self,
        name,
        construct,
        skip_methods=(),
        fit_args=make_classification(random_state=0),
    ):
        self.name = name
        self.construct = construct
        self.fit_args = fit_args
        self.skip_methods = skip_methods


DELEGATING_METAESTIMATORS = [
    DelegatorData("Pipeline", lambda est: Pipeline([("est", est)])),
    DelegatorData(
        "GridSearchCV",
        lambda est: GridSearchCV(est, param_grid={"param": [5]}, cv=2),
        skip_methods=["score"],
    ),
    DelegatorData(
        "RandomizedSearchCV",
        lambda est: RandomizedSearchCV(
            est, param_distributions={"param": [5]}, cv=2, n_iter=1
        ),
        skip_methods=["score"],
    ),
    DelegatorData("RFE", RFE, skip_methods=["transform", "inverse_transform"]),
    DelegatorData("RFECV", RFECV, skip_methods=["transform", "inverse_transform"]),
    DelegatorData(
        "BaggingClassifier",
        BaggingClassifier,
        skip_methods=[
            "transform",
            "inverse_transform",
            "score",
            "predict_proba",
            "predict_log_proba",
            "predict",
        ],
    ),
    DelegatorData(
        "SelfTrainingClassifier",
        lambda est: SelfTrainingClassifier(est),
        skip_methods=["transform", "inverse_transform", "predict_proba"],
    ),
]

TESTED_META = [
    # pipelines
    Pipeline((('ss', StandardScaler()),)),
    Pipeline([('ss', StandardScaler())]),
    make_pipeline(StandardScaler(), LogisticRegression()),
    # union
    make_union(StandardScaler()),
    # union and pipeline
    make_pipeline(make_union(PCA(), StandardScaler()),
                  LogisticRegression()),
    # pipeline with clustering
    make_pipeline(KMeans(random_state=0)),
    # SelectFromModel
    make_pipeline(SelectFromModel(LogisticRegression(), threshold=-np.inf),
                  LogisticRegression()),
    # grid-search
    GridSearchCV(LogisticRegression(), {'C': [0.1, 1]}, cv=2),
    # will fail tragically
    # make_pipeline(StandardScaler(), None)
]


@parametrize_with_checks(TESTED_META)
def test_metaestimators_check_estimator(estimator, check):
    if (check.func.__name__ in ["check_estimators_overwrite_params",
                                "check_dont_overwrite_parameters"]
            and (isinstance(estimator, Pipeline)
                 or isinstance(estimator, FeatureUnion))):
        # we don't clone in pipeline or feature union
        return
    check(estimator)


def test_metaestimator_delegation():
    # Ensures specified metaestimators have methods iff subestimator does
    def hides(method):
        @property
        def wrapper(obj):
            if obj.hidden_method == method.__name__:
                raise AttributeError("%r is hidden" % obj.hidden_method)
            return functools.partial(method, obj)

        return wrapper

    class SubEstimator(BaseEstimator):
        def __init__(self, param=1, hidden_method=None):
            self.param = param
            self.hidden_method = hidden_method

        def fit(self, X, y=None, *args, **kwargs):
            self.coef_ = np.arange(X.shape[1])
            self.classes_ = []
            return True

        def _check_fit(self):
            check_is_fitted(self)

        @hides
        def inverse_transform(self, X, *args, **kwargs):
            self._check_fit()
            return X

        @hides
        def transform(self, X, *args, **kwargs):
            self._check_fit()
            return X

        @hides
        def predict(self, X, *args, **kwargs):
            self._check_fit()
            return np.ones(X.shape[0])

        @hides
        def predict_proba(self, X, *args, **kwargs):
            self._check_fit()
            return np.ones(X.shape[0])

        @hides
        def predict_log_proba(self, X, *args, **kwargs):
            self._check_fit()
            return np.ones(X.shape[0])

        @hides
        def decision_function(self, X, *args, **kwargs):
            self._check_fit()
            return np.ones(X.shape[0])

        @hides
        def score(self, X, y, *args, **kwargs):
            self._check_fit()
            return 1.0

    methods = [
        k
        for k in SubEstimator.__dict__.keys()
        if not k.startswith("_") and not k.startswith("fit")
    ]
    methods.sort()

    for delegator_data in DELEGATING_METAESTIMATORS:
        delegate = SubEstimator()
        delegator = delegator_data.construct(delegate)
        for method in methods:
            if method in delegator_data.skip_methods:
                continue
            assert hasattr(delegate, method)
            assert hasattr(
                delegator, method
            ), "%s does not have method %r when its delegate does" % (
                delegator_data.name,
                method,
            )
            # delegation before fit raises a NotFittedError
            if method == "score":
                with pytest.raises(NotFittedError):
                    getattr(delegator, method)(
                        delegator_data.fit_args[0], delegator_data.fit_args[1]
                    )
            else:
                with pytest.raises(NotFittedError):
                    getattr(delegator, method)(delegator_data.fit_args[0])

        delegator.fit(*delegator_data.fit_args)
        for method in methods:
            if method in delegator_data.skip_methods:
                continue
            # smoke test delegation
            if method == "score":
                getattr(delegator, method)(
                    delegator_data.fit_args[0], delegator_data.fit_args[1]
                )
            else:
                getattr(delegator, method)(delegator_data.fit_args[0])

        for method in methods:
            if method in delegator_data.skip_methods:
                continue
            delegate = SubEstimator(hidden_method=method)
            delegator = delegator_data.construct(delegate)
            assert not hasattr(delegate, method)
            assert not hasattr(
                delegator, method
            ), "%s has method %r when its delegate does not" % (
                delegator_data.name,
                method,
            )


def _generate_meta_estimator_instances_with_pipeline():
    """Generate instances of meta-estimators fed with a pipeline

    Are considered meta-estimators all estimators accepting one of "estimator",
    "base_estimator" or "estimators".
    """
    for _, Estimator in sorted(all_estimators()):
        sig = set(signature(Estimator).parameters)

        if "estimator" in sig or "base_estimator" in sig or "regressor" in sig:
            if is_regressor(Estimator):
                estimator = make_pipeline(TfidfVectorizer(), Ridge())
                param_grid = {"ridge__alpha": [0.1, 1.0]}
            else:
                estimator = make_pipeline(TfidfVectorizer(), LogisticRegression())
                param_grid = {"logisticregression__C": [0.1, 1.0]}

            if "param_grid" in sig or "param_distributions" in sig:
                # SearchCV estimators
                extra_params = {"n_iter": 2} if "n_iter" in sig else {}
                yield Estimator(estimator, param_grid, **extra_params)
            else:
                yield Estimator(estimator)

        elif "transformer_list" in sig:
            # FeatureUnion
            transformer_list = [
                ("trans1", make_pipeline(TfidfVectorizer(), MaxAbsScaler())),
                (
                    "trans2",
                    make_pipeline(TfidfVectorizer(), StandardScaler(with_mean=False)),
                ),
            ]
            yield Estimator(transformer_list)

        elif "estimators" in sig:
            # stacking, voting
            if is_regressor(Estimator):
                estimator = [
                    ("est1", make_pipeline(TfidfVectorizer(), Ridge(alpha=0.1))),
                    ("est2", make_pipeline(TfidfVectorizer(), Ridge(alpha=1))),
                ]
            else:
                estimator = [
                    (
                        "est1",
                        make_pipeline(TfidfVectorizer(), LogisticRegression(C=0.1)),
                    ),
                    ("est2", make_pipeline(TfidfVectorizer(), LogisticRegression(C=1))),
                ]
            yield Estimator(estimator)

        else:
            continue


# TODO: remove data validation for the following estimators
# They should be able to work on any data and delegate data validation to
# their inner estimator(s).
DATA_VALIDATION_META_ESTIMATORS_TO_IGNORE = [
    "AdaBoostClassifier",
    "AdaBoostRegressor",
    "BaggingClassifier",
    "BaggingRegressor",
    "ClassifierChain",  # data validation is necessary
    "IterativeImputer",
    "OneVsOneClassifier",  # input validation can't be avoided
    "RANSACRegressor",
    "RFE",
    "RFECV",
    "RegressorChain",  # data validation is necessary
    "SelfTrainingClassifier",
    "SequentialFeatureSelector",  # not applicable (2D data mandatory)
]

DATA_VALIDATION_META_ESTIMATORS = [
    est
    for est in _generate_meta_estimator_instances_with_pipeline()
    if est.__class__.__name__ not in DATA_VALIDATION_META_ESTIMATORS_TO_IGNORE
]


def _get_meta_estimator_id(estimator):
    return estimator.__class__.__name__


@pytest.mark.parametrize(
    "estimator", DATA_VALIDATION_META_ESTIMATORS, ids=_get_meta_estimator_id
)
def test_meta_estimators_delegate_data_validation(estimator):
    # Check that meta-estimators delegate data validation to the inner
    # estimator(s).
    rng = np.random.RandomState(0)
    set_random_state(estimator)

    n_samples = 30
    X = rng.choice(np.array(["aa", "bb", "cc"], dtype=object), size=n_samples)

    if is_regressor(estimator):
        y = rng.normal(size=n_samples)
    else:
        y = rng.randint(3, size=n_samples)

    # We convert to lists to make sure it works on array-like
    X = _enforce_estimator_tags_X(estimator, X).tolist()
    y = _enforce_estimator_tags_y(estimator, y).tolist()

    # Calling fit should not raise any data validation exception since X is a
    # valid input datastructure for the first step of the pipeline passed as
    # base estimator to the meta estimator.
    estimator.fit(X, y)

    # n_features_in_ should not be defined since data is not tabular data.
    assert not hasattr(estimator, "n_features_in_")<|MERGE_RESOLUTION|>--- conflicted
+++ resolved
@@ -6,29 +6,16 @@
 import pytest
 
 from sklearn.base import BaseEstimator, is_regressor
+from sklearn.cluster import KMeans
 from sklearn.datasets import make_classification
-<<<<<<< HEAD
-
-from sklearn.utils._testing import assert_raises
-from sklearn.utils.validation import check_is_fitted
-from sklearn.utils.estimator_checks import parametrize_with_checks
-from sklearn.pipeline import Pipeline, make_pipeline, make_union, FeatureUnion
-from sklearn.model_selection import GridSearchCV, RandomizedSearchCV
-from sklearn.feature_selection import RFE, RFECV, SelectFromModel
-from sklearn.ensemble import BaggingClassifier
-from sklearn.exceptions import NotFittedError
-from sklearn.preprocessing import StandardScaler
-from sklearn.linear_model import LogisticRegression
 from sklearn.decomposition import PCA
-from sklearn.cluster import KMeans
-=======
 from sklearn.ensemble import BaggingClassifier
 from sklearn.exceptions import NotFittedError
 from sklearn.feature_extraction.text import TfidfVectorizer
-from sklearn.feature_selection import RFE, RFECV
+from sklearn.feature_selection import RFE, RFECV, SelectFromModel
 from sklearn.linear_model import LogisticRegression, Ridge
 from sklearn.model_selection import GridSearchCV, RandomizedSearchCV
-from sklearn.pipeline import Pipeline, make_pipeline
+from sklearn.pipeline import FeatureUnion, Pipeline, make_pipeline, make_union
 from sklearn.preprocessing import MaxAbsScaler, StandardScaler
 from sklearn.semi_supervised import SelfTrainingClassifier
 from sklearn.utils import all_estimators
@@ -36,9 +23,9 @@
 from sklearn.utils.estimator_checks import (
     _enforce_estimator_tags_X,
     _enforce_estimator_tags_y,
+    parametrize_with_checks,
 )
 from sklearn.utils.validation import check_is_fitted
->>>>>>> 630961cd
 
 
 class DelegatorData:
@@ -92,21 +79,21 @@
 
 TESTED_META = [
     # pipelines
-    Pipeline((('ss', StandardScaler()),)),
-    Pipeline([('ss', StandardScaler())]),
+    Pipeline((("ss", StandardScaler()),)),
+    Pipeline([("ss", StandardScaler())]),
     make_pipeline(StandardScaler(), LogisticRegression()),
     # union
     make_union(StandardScaler()),
     # union and pipeline
-    make_pipeline(make_union(PCA(), StandardScaler()),
-                  LogisticRegression()),
+    make_pipeline(make_union(PCA(), StandardScaler()), LogisticRegression()),
     # pipeline with clustering
     make_pipeline(KMeans(random_state=0)),
     # SelectFromModel
-    make_pipeline(SelectFromModel(LogisticRegression(), threshold=-np.inf),
-                  LogisticRegression()),
+    make_pipeline(
+        SelectFromModel(LogisticRegression(), threshold=-np.inf), LogisticRegression()
+    ),
     # grid-search
-    GridSearchCV(LogisticRegression(), {'C': [0.1, 1]}, cv=2),
+    GridSearchCV(LogisticRegression(), {"C": [0.1, 1]}, cv=2),
     # will fail tragically
     # make_pipeline(StandardScaler(), None)
 ]
@@ -114,10 +101,10 @@
 
 @parametrize_with_checks(TESTED_META)
 def test_metaestimators_check_estimator(estimator, check):
-    if (check.func.__name__ in ["check_estimators_overwrite_params",
-                                "check_dont_overwrite_parameters"]
-            and (isinstance(estimator, Pipeline)
-                 or isinstance(estimator, FeatureUnion))):
+    if check.func.__name__ in [
+        "check_estimators_overwrite_params",
+        "check_dont_overwrite_parameters",
+    ] and (isinstance(estimator, Pipeline) or isinstance(estimator, FeatureUnion)):
         # we don't clone in pipeline or feature union
         return
     check(estimator)
