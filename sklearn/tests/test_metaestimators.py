"""Common tests for metaestimators"""
import functools
from inspect import signature

import numpy as np
import pytest

from sklearn.base import BaseEstimator
from sklearn.base import is_regressor
from sklearn.datasets import make_classification
from sklearn.utils import all_estimators
from sklearn.utils.estimator_checks import _enforce_estimator_tags_x
from sklearn.utils.estimator_checks import _enforce_estimator_tags_y
from sklearn.utils.validation import check_is_fitted
from sklearn.utils._testing import set_random_state
from sklearn.pipeline import Pipeline, make_pipeline
from sklearn.model_selection import GridSearchCV, RandomizedSearchCV
from sklearn.feature_extraction.text import TfidfVectorizer
from sklearn.feature_selection import RFE, RFECV
from sklearn.ensemble import BaggingClassifier
from sklearn.exceptions import NotFittedError
from sklearn.semi_supervised import SelfTrainingClassifier
from sklearn.linear_model import Ridge, LogisticRegression


class DelegatorData:
    def __init__(self, name, construct, skip_methods=(),
                 fit_args=make_classification()):
        self.name = name
        self.construct = construct
        self.fit_args = fit_args
        self.skip_methods = skip_methods


DELEGATING_METAESTIMATORS = [
    DelegatorData('Pipeline', lambda est: Pipeline([('est', est)])),
    DelegatorData('GridSearchCV',
                  lambda est: GridSearchCV(
                      est, param_grid={'param': [5]}, cv=2),
                  skip_methods=['score']),
    DelegatorData('RandomizedSearchCV',
                  lambda est: RandomizedSearchCV(
                      est, param_distributions={'param': [5]}, cv=2, n_iter=1),
                  skip_methods=['score']),
    DelegatorData('RFE', RFE,
                  skip_methods=['transform', 'inverse_transform']),
    DelegatorData('RFECV', RFECV,
                  skip_methods=['transform', 'inverse_transform']),
    DelegatorData('BaggingClassifier', BaggingClassifier,
                  skip_methods=['transform', 'inverse_transform', 'score',
                                'predict_proba', 'predict_log_proba',
                                'predict']),
    DelegatorData('SelfTrainingClassifier',
                  lambda est: SelfTrainingClassifier(est),
                  skip_methods=['transform', 'inverse_transform',
                                'predict_proba']),
]


def test_metaestimator_delegation():
    # Ensures specified metaestimators have methods iff subestimator does
    def hides(method):
        @property
        def wrapper(obj):
            if obj.hidden_method == method.__name__:
                raise AttributeError('%r is hidden' % obj.hidden_method)
            return functools.partial(method, obj)
        return wrapper

    class SubEstimator(BaseEstimator):
        def __init__(self, param=1, hidden_method=None):
            self.param = param
            self.hidden_method = hidden_method

        def fit(self, X, y=None, *args, **kwargs):
            self.coef_ = np.arange(X.shape[1])
            self.classes_ = []
            return True

        def _check_fit(self):
            check_is_fitted(self)

        @hides
        def inverse_transform(self, X, *args, **kwargs):
            self._check_fit()
            return X

        @hides
        def transform(self, X, *args, **kwargs):
            self._check_fit()
            return X

        @hides
        def predict(self, X, *args, **kwargs):
            self._check_fit()
            return np.ones(X.shape[0])

        @hides
        def predict_proba(self, X, *args, **kwargs):
            self._check_fit()
            return np.ones(X.shape[0])

        @hides
        def predict_log_proba(self, X, *args, **kwargs):
            self._check_fit()
            return np.ones(X.shape[0])

        @hides
        def decision_function(self, X, *args, **kwargs):
            self._check_fit()
            return np.ones(X.shape[0])

        @hides
        def score(self, X, y, *args, **kwargs):
            self._check_fit()
            return 1.0

    methods = [k for k in SubEstimator.__dict__.keys()
               if not k.startswith('_') and not k.startswith('fit')]
    methods.sort()

    for delegator_data in DELEGATING_METAESTIMATORS:
        delegate = SubEstimator()
        delegator = delegator_data.construct(delegate)
        for method in methods:
            if method in delegator_data.skip_methods:
                continue
            assert hasattr(delegate, method)
            assert hasattr(delegator, method), (
                    "%s does not have method %r when its delegate does"
                    % (delegator_data.name, method))
            # delegation before fit raises a NotFittedError
            if method == 'score':
                with pytest.raises(NotFittedError):
                    getattr(delegator, method)(delegator_data.fit_args[0],
                                               delegator_data.fit_args[1])
            else:
                with pytest.raises(NotFittedError):
                    getattr(delegator, method)(delegator_data.fit_args[0])

        delegator.fit(*delegator_data.fit_args)
        for method in methods:
            if method in delegator_data.skip_methods:
                continue
            # smoke test delegation
            if method == 'score':
                getattr(delegator, method)(delegator_data.fit_args[0],
                                           delegator_data.fit_args[1])
            else:
                getattr(delegator, method)(delegator_data.fit_args[0])

        for method in methods:
            if method in delegator_data.skip_methods:
                continue
            delegate = SubEstimator(hidden_method=method)
            delegator = delegator_data.construct(delegate)
            assert not hasattr(delegate, method)
            assert not hasattr(delegator, method), (
                    "%s has method %r when its delegate does not"
                    % (delegator_data.name, method))


def _generate_meta_estimator_instances_with_pipeline():
    """Generate instances of meta-estimators fed with a pipeline

    Are considered meta-estimators all estimators accepting one of "estimator",
    "base_estimator" or "estimators".
    """
    for _, Estimator in sorted(all_estimators()):
        sig = set(signature(Estimator).parameters)

        if "estimator" in sig or "base_estimator" in sig or "regressor" in sig:
            if is_regressor(Estimator):
                estimator = make_pipeline(TfidfVectorizer(), Ridge())
                param_grid = {"ridge__alpha": [0.1, 1.0]}
            else:
                estimator = make_pipeline(TfidfVectorizer(),
                                          LogisticRegression())
                param_grid = {"logisticregression__C": [0.1, 1.0]}

            if "param_grid" in sig or "param_distributions" in sig:
                # SearchCV estimators
                extra_params = {"n_iter": 2} if "n_iter" in sig else {}
                yield Estimator(estimator, param_grid, **extra_params)
            else:
                yield Estimator(estimator)

        elif "estimators" in sig:
            # stacking, voting
            if is_regressor(Estimator):
                estimator = [
                    ("est1", make_pipeline(TfidfVectorizer(),
                                           Ridge(alpha=0.1))),
                    ("est2", make_pipeline(TfidfVectorizer(),
                                           Ridge(alpha=1))),
                ]
            else:
                estimator = [
                    ("est1", make_pipeline(TfidfVectorizer(),
                                           LogisticRegression(C=0.1))),
                    ("est2", make_pipeline(TfidfVectorizer(),
                                           LogisticRegression(C=1))),
                ]
            yield Estimator(estimator)

        else:
            continue


# TODO: remove data validation for the following estimators
# They should be able to work on any data and delegate data validation to
# their inner estimator(s).
DATA_VALIDATION_META_ESTIMATORS_TO_IGNORE = [
        "AdaBoostClassifier",
        "AdaBoostRegressor",
        "BaggingClassifier",
        "BaggingRegressor",
        "ClassifierChain",  # data validation is necessary
        "IterativeImputer",
<<<<<<< HEAD
        "OneVsOneClassifier",
        "OutputCodeClassifier",
=======
        "MultiOutputClassifier",
        "MultiOutputRegressor",
        "OneVsOneClassifier",  # input validation can't be avoided
>>>>>>> 137e7b09
        "RANSACRegressor",
        "RFE",
        "RFECV",
        "RegressorChain",  # data validation is necessary
        "SelfTrainingClassifier",
        "SequentialFeatureSelector"  # not applicable (2D data mandatory)
]

DATA_VALIDATION_META_ESTIMATORS = [
    est for est in _generate_meta_estimator_instances_with_pipeline() if
    est.__class__.__name__ not in DATA_VALIDATION_META_ESTIMATORS_TO_IGNORE
]


def _get_meta_estimator_id(estimator):
    return estimator.__class__.__name__


@pytest.mark.parametrize(
    "estimator", DATA_VALIDATION_META_ESTIMATORS, ids=_get_meta_estimator_id
)
def test_meta_estimators_delegate_data_validation(estimator):
    # Check that meta-estimators delegate data validation to the inner
    # estimator(s).
    rng = np.random.RandomState(0)
    set_random_state(estimator)

    n_samples = 30
    X = rng.choice(np.array(["aa", "bb", "cc"], dtype=object), size=n_samples)

    if is_regressor(estimator):
        y = rng.normal(size=n_samples)
    else:
        y = rng.randint(3, size=n_samples)

    X = _enforce_estimator_tags_x(estimator, X).tolist()
    y = _enforce_estimator_tags_y(estimator, y).tolist()

    # Calling fit should not raise any data validation exception since X is a
    # valid input datastructure for the first step of the pipeline passed as
    # base estimator to the meta estimator.
    estimator.fit(X, y)

    # n_features_in_ should not be defined since data is not tabular data.
    assert not hasattr(estimator, "n_features_in_")<|MERGE_RESOLUTION|>--- conflicted
+++ resolved
@@ -217,14 +217,7 @@
         "BaggingRegressor",
         "ClassifierChain",  # data validation is necessary
         "IterativeImputer",
-<<<<<<< HEAD
-        "OneVsOneClassifier",
-        "OutputCodeClassifier",
-=======
-        "MultiOutputClassifier",
-        "MultiOutputRegressor",
         "OneVsOneClassifier",  # input validation can't be avoided
->>>>>>> 137e7b09
         "RANSACRegressor",
         "RFE",
         "RFECV",
