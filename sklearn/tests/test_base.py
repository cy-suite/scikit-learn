# Author: Gael Varoquaux
# License: BSD 3 clause

import numpy as np
import scipy.sparse as sp
import pytest

import sklearn
from sklearn.utils.testing import assert_array_equal
from sklearn.utils.testing import assert_equal
from sklearn.utils.testing import assert_not_equal
from sklearn.utils.testing import assert_raises
from sklearn.utils.testing import assert_no_warnings
from sklearn.utils.testing import assert_warns_message
from sklearn.utils.testing import assert_dict_equal
from sklearn.utils.testing import ignore_warnings

from sklearn.base import BaseEstimator, clone, is_classifier
from sklearn.svm import SVC
from sklearn.pipeline import Pipeline
from sklearn.model_selection import GridSearchCV

from sklearn.tree import DecisionTreeClassifier
from sklearn.tree import DecisionTreeRegressor
from sklearn import datasets

from sklearn.base import TransformerMixin
from sklearn.utils.mocking import MockDataFrame
import pickle


#############################################################################
# A few test classes
class MyEstimator(BaseEstimator):

    def __init__(self, l1=0, empty=None):
        self.l1 = l1
        self.empty = empty


class K(BaseEstimator):
    def __init__(self, c=None, d=None):
        self.c = c
        self.d = d


class T(BaseEstimator):
    def __init__(self, a=None, b=None):
        self.a = a
        self.b = b


class NaNTag(BaseEstimator):
    def _more_tags(self):
        return {'allow_nan': True}


class NoNaNTag(BaseEstimator):
    def _more_tags(self):
        return {'allow_nan': False}


class OverrideTag(NaNTag):
    def _more_tags(self):
        return {'allow_nan': False}


class DiamondOverwriteTag(NaNTag, NoNaNTag):
    pass


class ModifyInitParams(BaseEstimator):
    """Deprecated behavior.
    Equal parameters but with a type cast.
    Doesn't fulfill a is a
    """
    def __init__(self, a=np.array([0])):
        self.a = a.copy()


class Buggy(BaseEstimator):
    " A buggy estimator that does not set its parameters right. "

    def __init__(self, a=None):
        self.a = 1


class NoEstimator:
    def __init__(self):
        pass

    def fit(self, X=None, y=None):
        return self

    def predict(self, X=None):
        return None


class VargEstimator(BaseEstimator):
    """scikit-learn estimators shouldn't have vargs."""
    def __init__(self, *vargs):
        pass


#############################################################################
# The tests

def test_clone():
    # Tests that clone creates a correct deep copy.
    # We create an estimator, make a copy of its original state
    # (which, in this case, is the current state of the estimator),
    # and check that the obtained copy is a correct deep copy.

    from sklearn.feature_selection import SelectFpr, f_classif

    selector = SelectFpr(f_classif, alpha=0.1)
    new_selector = clone(selector)
    assert selector is not new_selector
    assert_equal(selector.get_params(), new_selector.get_params())

    selector = SelectFpr(f_classif, alpha=np.zeros((10, 2)))
    new_selector = clone(selector)
    assert selector is not new_selector


def test_clone_2():
    # Tests that clone doesn't copy everything.
    # We first create an estimator, give it an own attribute, and
    # make a copy of its original state. Then we check that the copy doesn't
    # have the specific attribute we manually added to the initial estimator.

    from sklearn.feature_selection import SelectFpr, f_classif

    selector = SelectFpr(f_classif, alpha=0.1)
    selector.own_attribute = "test"
    new_selector = clone(selector)
    assert not hasattr(new_selector, "own_attribute")


def test_clone_buggy():
    # Check that clone raises an error on buggy estimators.
    buggy = Buggy()
    buggy.a = 2
    assert_raises(RuntimeError, clone, buggy)

    no_estimator = NoEstimator()
    assert_raises(TypeError, clone, no_estimator)

    varg_est = VargEstimator()
    assert_raises(RuntimeError, clone, varg_est)

    est = ModifyInitParams()
    assert_raises(RuntimeError, clone, est)


def test_clone_empty_array():
    # Regression test for cloning estimators with empty arrays
    clf = MyEstimator(empty=np.array([]))
    clf2 = clone(clf)
    assert_array_equal(clf.empty, clf2.empty)

    clf = MyEstimator(empty=sp.csr_matrix(np.array([[0]])))
    clf2 = clone(clf)
    assert_array_equal(clf.empty.data, clf2.empty.data)


def test_clone_nan():
    # Regression test for cloning estimators with default parameter as np.nan
    clf = MyEstimator(empty=np.nan)
    clf2 = clone(clf)

    assert clf.empty is clf2.empty


def test_clone_sparse_matrices():
    sparse_matrix_classes = [
        getattr(sp, name)
        for name in dir(sp) if name.endswith('_matrix')]

    for cls in sparse_matrix_classes:
        sparse_matrix = cls(np.eye(5))
        clf = MyEstimator(empty=sparse_matrix)
        clf_cloned = clone(clf)
        assert clf.empty.__class__ is clf_cloned.empty.__class__
        assert_array_equal(clf.empty.toarray(), clf_cloned.empty.toarray())


def test_clone_estimator_types():
    # Check that clone works for parameters that are types rather than
    # instances
    clf = MyEstimator(empty=MyEstimator)
    clf2 = clone(clf)

    assert clf.empty is clf2.empty


def test_repr():
    # Smoke test the repr of the base estimator.
    my_estimator = MyEstimator()
    repr(my_estimator)
    test = T(K(), K())
    assert_equal(
        repr(test),
        "T(a=K(c=None, d=None), b=K(c=None, d=None))"
    )

    some_est = T(a=["long_params"] * 1000)
    assert_equal(len(repr(some_est)), 495)


def test_str():
    # Smoke test the str of the base estimator
    my_estimator = MyEstimator()
    str(my_estimator)


def test_get_params():
    test = T(K(), K())

    assert 'a__d' in test.get_params(deep=True)
    assert 'a__d' not in test.get_params(deep=False)

    test.set_params(a__d=2)
    assert test.a.d == 2
    assert_raises(ValueError, test.set_params, a__a=2)


def test_is_classifier():
    svc = SVC()
    assert is_classifier(svc)
    assert is_classifier(GridSearchCV(svc, {'C': [0.1, 1]}))
    assert is_classifier(Pipeline([('svc', svc)]))
    assert is_classifier(Pipeline(
        [('svc_cv', GridSearchCV(svc, {'C': [0.1, 1]}))]))


def test_set_params():
    # test nested estimator parameter setting
    clf = Pipeline([("svc", SVC())])
    # non-existing parameter in svc
    assert_raises(ValueError, clf.set_params, svc__stupid_param=True)
    # non-existing parameter of pipeline
    assert_raises(ValueError, clf.set_params, svm__stupid_param=True)
    # we don't currently catch if the things in pipeline are estimators
    # bad_pipeline = Pipeline([("bad", NoEstimator())])
    # assert_raises(AttributeError, bad_pipeline.set_params,
    #               bad__stupid_param=True)


def test_set_params_passes_all_parameters():
    # Make sure all parameters are passed together to set_params
    # of nested estimator. Regression test for #9944

    class TestDecisionTree(DecisionTreeClassifier):
        def set_params(self, **kwargs):
            super().set_params(**kwargs)
            # expected_kwargs is in test scope
            assert kwargs == expected_kwargs
            return self

    expected_kwargs = {'max_depth': 5, 'min_samples_leaf': 2}
    for est in [Pipeline([('estimator', TestDecisionTree())]),
                GridSearchCV(TestDecisionTree(), {})]:
        est.set_params(estimator__max_depth=5,
                       estimator__min_samples_leaf=2)


def test_set_params_updates_valid_params():
    # Check that set_params tries to set SVC().C, not
    # DecisionTreeClassifier().C
    gscv = GridSearchCV(DecisionTreeClassifier(), {})
    gscv.set_params(estimator=SVC(), estimator__C=42.0)
    assert gscv.estimator.C == 42.0


def test_score_sample_weight():

    rng = np.random.RandomState(0)

    # test both ClassifierMixin and RegressorMixin
    estimators = [DecisionTreeClassifier(max_depth=2),
                  DecisionTreeRegressor(max_depth=2)]
    sets = [datasets.load_iris(),
            datasets.load_boston()]

    for est, ds in zip(estimators, sets):
        est.fit(ds.data, ds.target)
        # generate random sample weights
        sample_weight = rng.randint(1, 10, size=len(ds.target))
        # check that the score with and without sample weights are different
        assert_not_equal(est.score(ds.data, ds.target),
                         est.score(ds.data, ds.target,
                                   sample_weight=sample_weight),
                         msg="Unweighted and weighted scores "
                             "are unexpectedly equal")


def test_clone_pandas_dataframe():

    class DummyEstimator(BaseEstimator, TransformerMixin):
        """This is a dummy class for generating numerical features

        This feature extractor extracts numerical features from pandas data
        frame.

        Parameters
        ----------

        df: pandas data frame
            The pandas data frame parameter.

        Notes
        -----
        """
        def __init__(self, df=None, scalar_param=1):
            self.df = df
            self.scalar_param = scalar_param

        def fit(self, X, y=None):
            pass

        def transform(self, X):
            pass

    # build and clone estimator
    d = np.arange(10)
    df = MockDataFrame(d)
    e = DummyEstimator(df, scalar_param=1)
    cloned_e = clone(e)

    # the test
    assert (e.df == cloned_e.df).values.all()
    assert_equal(e.scalar_param, cloned_e.scalar_param)


def test_pickle_version_warning_is_not_raised_with_matching_version():
    iris = datasets.load_iris()
    tree = DecisionTreeClassifier().fit(iris.data, iris.target)
    tree_pickle = pickle.dumps(tree)
    assert b"version" in tree_pickle
    tree_restored = assert_no_warnings(pickle.loads, tree_pickle)

    # test that we can predict with the restored decision tree classifier
    score_of_original = tree.score(iris.data, iris.target)
    score_of_restored = tree_restored.score(iris.data, iris.target)
    assert_equal(score_of_original, score_of_restored)


class TreeBadVersion(DecisionTreeClassifier):
    def __getstate__(self):
        return dict(self.__dict__.items(), _sklearn_version="something")


pickle_error_message = (
    "Trying to unpickle estimator {estimator} from "
    "version {old_version} when using version "
    "{current_version}. This might "
    "lead to breaking code or invalid results. "
    "Use at your own risk.")


def test_pickle_version_warning_is_issued_upon_different_version():
    iris = datasets.load_iris()
    tree = TreeBadVersion().fit(iris.data, iris.target)
    tree_pickle_other = pickle.dumps(tree)
    message = pickle_error_message.format(estimator="TreeBadVersion",
                                          old_version="something",
                                          current_version=sklearn.__version__)
    assert_warns_message(UserWarning, message, pickle.loads, tree_pickle_other)


class TreeNoVersion(DecisionTreeClassifier):
    def __getstate__(self):
        return self.__dict__


def test_pickle_version_warning_is_issued_when_no_version_info_in_pickle():
    iris = datasets.load_iris()
    # TreeNoVersion has no getstate, like pre-0.18
    tree = TreeNoVersion().fit(iris.data, iris.target)

    tree_pickle_noversion = pickle.dumps(tree)
    assert b"version" not in tree_pickle_noversion
    message = pickle_error_message.format(estimator="TreeNoVersion",
                                          old_version="pre-0.18",
                                          current_version=sklearn.__version__)
    # check we got the warning about using pre-0.18 pickle
    assert_warns_message(UserWarning, message, pickle.loads,
                         tree_pickle_noversion)


def test_pickle_version_no_warning_is_issued_with_non_sklearn_estimator():
    iris = datasets.load_iris()
    tree = TreeNoVersion().fit(iris.data, iris.target)
    tree_pickle_noversion = pickle.dumps(tree)
    try:
        module_backup = TreeNoVersion.__module__
        TreeNoVersion.__module__ = "notsklearn"
        assert_no_warnings(pickle.loads, tree_pickle_noversion)
    finally:
        TreeNoVersion.__module__ = module_backup


class DontPickleAttributeMixin:
    def __getstate__(self):
        data = self.__dict__.copy()
        data["_attribute_not_pickled"] = None
        return data

    def __setstate__(self, state):
        state["_restored"] = True
        self.__dict__.update(state)


class MultiInheritanceEstimator(BaseEstimator, DontPickleAttributeMixin):
    def __init__(self, attribute_pickled=5):
        self.attribute_pickled = attribute_pickled
        self._attribute_not_pickled = None


def test_pickling_when_getstate_is_overwritten_by_mixin():
    estimator = MultiInheritanceEstimator()
    estimator._attribute_not_pickled = "this attribute should not be pickled"

    serialized = pickle.dumps(estimator)
    estimator_restored = pickle.loads(serialized)
    assert_equal(estimator_restored.attribute_pickled, 5)
    assert_equal(estimator_restored._attribute_not_pickled, None)
    assert estimator_restored._restored


def test_pickling_when_getstate_is_overwritten_by_mixin_outside_of_sklearn():
    try:
        estimator = MultiInheritanceEstimator()
        text = "this attribute should not be pickled"
        estimator._attribute_not_pickled = text
        old_mod = type(estimator).__module__
        type(estimator).__module__ = "notsklearn"

        serialized = estimator.__getstate__()
        assert_dict_equal(serialized, {'_attribute_not_pickled': None,
                                       'attribute_pickled': 5})

        serialized['attribute_pickled'] = 4
        estimator.__setstate__(serialized)
        assert_equal(estimator.attribute_pickled, 4)
        assert estimator._restored
    finally:
        type(estimator).__module__ = old_mod


class SingleInheritanceEstimator(BaseEstimator):
    def __init__(self, attribute_pickled=5):
        self.attribute_pickled = attribute_pickled
        self._attribute_not_pickled = None

    def __getstate__(self):
        data = self.__dict__.copy()
        data["_attribute_not_pickled"] = None
        return data


@ignore_warnings(category=(UserWarning))
def test_pickling_works_when_getstate_is_overwritten_in_the_child_class():
    estimator = SingleInheritanceEstimator()
    estimator._attribute_not_pickled = "this attribute should not be pickled"

    serialized = pickle.dumps(estimator)
    estimator_restored = pickle.loads(serialized)
    assert_equal(estimator_restored.attribute_pickled, 5)
    assert_equal(estimator_restored._attribute_not_pickled, None)


<<<<<<< HEAD
# XXX: Remove in 0.23
def test_regressormixin_score_multioutput():
    from sklearn.linear_model import LinearRegression
    # no warnings when y_type is continuous
    X = [[1], [2], [3]]
    y = [1, 2, 3]
    reg = LinearRegression().fit(X, y)
    assert_no_warnings(reg.score, X, y)
    # warn when y_type is continuous-multioutput
    y = [[1, 2], [2, 3], [3, 4]]
    reg = LinearRegression().fit(X, y)
    msg = ("The default value of multioutput (not exposed in "
           "score method) will change from 'variance_weighted' "
           "to 'uniform_average' in 0.23 to keep consistent "
           "with 'metrics.r2_score'. To use the new default, "
           "please either call 'metrics.r2_score' directly or "
           "make a custom scorer with 'metric.make_scorer'.")
    assert_warns_message(FutureWarning, msg, reg.score, X, y)
=======
def test_tag_inheritance():
    # test that changing tags by inheritance is not allowed

    nan_tag_est = NaNTag()
    no_nan_tag_est = NoNaNTag()
    assert nan_tag_est._get_tags()['allow_nan']
    assert not no_nan_tag_est._get_tags()['allow_nan']

    invalid_tags_est = OverrideTag()
    with pytest.raises(TypeError, match="Inconsistent values for tag"):
        invalid_tags_est._get_tags()

    diamond_tag_est = DiamondOverwriteTag()
    with pytest.raises(TypeError, match="Inconsistent values for tag"):
        diamond_tag_est._get_tags()
>>>>>>> 85440978
<|MERGE_RESOLUTION|>--- conflicted
+++ resolved
@@ -471,7 +471,23 @@
     assert_equal(estimator_restored._attribute_not_pickled, None)
 
 
-<<<<<<< HEAD
+def test_tag_inheritance():
+    # test that changing tags by inheritance is not allowed
+
+    nan_tag_est = NaNTag()
+    no_nan_tag_est = NoNaNTag()
+    assert nan_tag_est._get_tags()['allow_nan']
+    assert not no_nan_tag_est._get_tags()['allow_nan']
+
+    invalid_tags_est = OverrideTag()
+    with pytest.raises(TypeError, match="Inconsistent values for tag"):
+        invalid_tags_est._get_tags()
+
+    diamond_tag_est = DiamondOverwriteTag()
+    with pytest.raises(TypeError, match="Inconsistent values for tag"):
+        diamond_tag_est._get_tags()
+
+
 # XXX: Remove in 0.23
 def test_regressormixin_score_multioutput():
     from sklearn.linear_model import LinearRegression
@@ -489,21 +505,4 @@
            "with 'metrics.r2_score'. To use the new default, "
            "please either call 'metrics.r2_score' directly or "
            "make a custom scorer with 'metric.make_scorer'.")
-    assert_warns_message(FutureWarning, msg, reg.score, X, y)
-=======
-def test_tag_inheritance():
-    # test that changing tags by inheritance is not allowed
-
-    nan_tag_est = NaNTag()
-    no_nan_tag_est = NoNaNTag()
-    assert nan_tag_est._get_tags()['allow_nan']
-    assert not no_nan_tag_est._get_tags()['allow_nan']
-
-    invalid_tags_est = OverrideTag()
-    with pytest.raises(TypeError, match="Inconsistent values for tag"):
-        invalid_tags_est._get_tags()
-
-    diamond_tag_est = DiamondOverwriteTag()
-    with pytest.raises(TypeError, match="Inconsistent values for tag"):
-        diamond_tag_est._get_tags()
->>>>>>> 85440978
+    assert_warns_message(FutureWarning, msg, reg.score, X, y)