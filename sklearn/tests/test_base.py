# Author: Gael Varoquaux
# License: BSD 3 clause

import numpy as np
import scipy.sparse as sp
import pytest

import sklearn
from sklearn.utils._testing import assert_array_equal
from sklearn.utils._testing import assert_raises
from sklearn.utils._testing import assert_no_warnings
from sklearn.utils._testing import assert_warns_message
from sklearn.utils._testing import ignore_warnings

from sklearn.base import BaseEstimator, clone, is_classifier
from sklearn.svm import SVC
from sklearn.pipeline import Pipeline
from sklearn.model_selection import GridSearchCV

from sklearn.tree import DecisionTreeClassifier
from sklearn.tree import DecisionTreeRegressor
from sklearn import datasets

from sklearn.base import TransformerMixin
from sklearn.utils._mocking import MockDataFrame
import pickle


#############################################################################
# A few test classes
class MyEstimator(BaseEstimator):

    def __init__(self, l1=0, empty=None):
        self.l1 = l1
        self.empty = empty


class K(BaseEstimator):
    def __init__(self, c=None, d=None):
        self.c = c
        self.d = d


class T(BaseEstimator):
    def __init__(self, a=None, b=None):
        self.a = a
        self.b = b


class NaNTag(BaseEstimator):
    def _more_tags(self):
        return {'allow_nan': True}


class NoNaNTag(BaseEstimator):
    def _more_tags(self):
        return {'allow_nan': False}


class OverrideTag(NaNTag):
    def _more_tags(self):
        return {'allow_nan': False}


class DiamondOverwriteTag(NaNTag, NoNaNTag):
    def _more_tags(self):
        return dict()


class InheritDiamondOverwriteTag(DiamondOverwriteTag):
    pass


class ModifyInitParams(BaseEstimator):
    """Deprecated behavior.
    Equal parameters but with a type cast.
    Doesn't fulfill a is a
    """
    def __init__(self, a=np.array([0])):
        self.a = a.copy()


class Buggy(BaseEstimator):
    " A buggy estimator that does not set its parameters right. "

    def __init__(self, a=None):
        self.a = 1


class NoEstimator:
    def __init__(self):
        pass

    def fit(self, X=None, y=None):
        return self

    def predict(self, X=None):
        return None


class VargEstimator(BaseEstimator):
    """scikit-learn estimators shouldn't have vargs."""
    def __init__(self, *vargs):
        pass


class EstimatorImmutableParams(BaseEstimator):
    """Estimator which will declare parameters as immutable."""
    def __init__(self, mutable_list, mutable_dict, mutable_estimator,
                 immutable_list, immutable_dict, immutable_estimator):
        self.mutable_list = mutable_list
        self.mutable_dict = mutable_dict
        self.mutable_estimator = mutable_estimator

        self.immutable_list = immutable_list
        self.immutable_dict = immutable_dict
        self.immutable_estimator = immutable_estimator

    def _more_tags(self):
        return {
            "immutable_params":
            ["immutable_list", "immutable_dict", "immutable_estimator"]
        }


#############################################################################
# The tests

def test_clone():
    # Tests that clone creates a correct deep copy.
    # We create an estimator, make a copy of its original state
    # (which, in this case, is the current state of the estimator),
    # and check that the obtained copy is a correct deep copy.

    from sklearn.feature_selection import SelectFpr, f_classif

    selector = SelectFpr(f_classif, alpha=0.1)
    new_selector = clone(selector)
    assert selector is not new_selector
    assert selector.get_params() == new_selector.get_params()

    selector = SelectFpr(f_classif, alpha=np.zeros((10, 2)))
    new_selector = clone(selector)
    assert selector is not new_selector


def test_clone_2():
    # Tests that clone doesn't copy everything.
    # We first create an estimator, give it an own attribute, and
    # make a copy of its original state. Then we check that the copy doesn't
    # have the specific attribute we manually added to the initial estimator.

    from sklearn.feature_selection import SelectFpr, f_classif

    selector = SelectFpr(f_classif, alpha=0.1)
    selector.own_attribute = "test"
    new_selector = clone(selector)
    assert not hasattr(new_selector, "own_attribute")


def test_clone_buggy():
    # Check that clone raises an error on buggy estimators.
    buggy = Buggy()
    buggy.a = 2
    assert_raises(RuntimeError, clone, buggy)

    no_estimator = NoEstimator()
    assert_raises(TypeError, clone, no_estimator)

    varg_est = VargEstimator()
    assert_raises(RuntimeError, clone, varg_est)

    est = ModifyInitParams()
    assert_raises(RuntimeError, clone, est)


def test_clone_empty_array():
    # Regression test for cloning estimators with empty arrays
    clf = MyEstimator(empty=np.array([]))
    clf2 = clone(clf)
    assert_array_equal(clf.empty, clf2.empty)

    clf = MyEstimator(empty=sp.csr_matrix(np.array([[0]])))
    clf2 = clone(clf)
    assert_array_equal(clf.empty.data, clf2.empty.data)


def test_clone_nan():
    # Regression test for cloning estimators with default parameter as np.nan
    clf = MyEstimator(empty=np.nan)
    clf2 = clone(clf)

    assert clf.empty is clf2.empty


def test_clone_sparse_matrices():
    sparse_matrix_classes = [
        getattr(sp, name)
        for name in dir(sp) if name.endswith('_matrix')]

    for cls in sparse_matrix_classes:
        sparse_matrix = cls(np.eye(5))
        clf = MyEstimator(empty=sparse_matrix)
        clf_cloned = clone(clf)
        assert clf.empty.__class__ is clf_cloned.empty.__class__
        assert_array_equal(clf.empty.toarray(), clf_cloned.empty.toarray())


def test_clone_estimator_types():
    # Check that clone works for parameters that are types rather than
    # instances
    clf = MyEstimator(empty=MyEstimator)
    clf2 = clone(clf)

    assert clf.empty is clf2.empty


<<<<<<< HEAD
def test_clone_class_rather_than_instance():
    # Check that clone raises expected error message when
    # cloning class rather than instance
    msg = "You should provide an instance of scikit-learn estimator"
    with pytest.raises(TypeError, match=msg):
        clone(MyEstimator)
=======
def test_clone_immutable_params():
    estimator = EstimatorImmutableParams(
        mutable_list=[0, 1, 2],
        mutable_dict={'a': 0, 'b': 1, 'c': 2},
        mutable_estimator=MyEstimator(),
        immutable_list=[0, 1, 2],
        immutable_dict={'a': 0, 'b': 1, 'c': 2},
        immutable_estimator=MyEstimator(),
    )
    estimator_2 = clone(estimator)

    mutable_params_name = list(
        set(estimator.get_params(deep=False).keys()) -
        set(estimator._get_tags()["immutable_params"])
    )
    immutable_params_name = estimator._get_tags()["immutable_params"]

    # no copy should be done for the declared immutable params
    for param in immutable_params_name:
        assert getattr(estimator, param) is getattr(estimator_2, param)
    # otherwise we should take a copy or deep copy
    for param in mutable_params_name:
        assert getattr(estimator, param) is not getattr(estimator_2, param)
>>>>>>> 09d021c6


def test_repr():
    # Smoke test the repr of the base estimator.
    my_estimator = MyEstimator()
    repr(my_estimator)
    test = T(K(), K())
    assert (
        repr(test) ==
        "T(a=K(c=None, d=None), b=K(c=None, d=None))")

    some_est = T(a=["long_params"] * 1000)
    assert len(repr(some_est)) == 495


def test_str():
    # Smoke test the str of the base estimator
    my_estimator = MyEstimator()
    str(my_estimator)


def test_get_params():
    test = T(K(), K())

    assert 'a__d' in test.get_params(deep=True)
    assert 'a__d' not in test.get_params(deep=False)

    test.set_params(a__d=2)
    assert test.a.d == 2
    assert_raises(ValueError, test.set_params, a__a=2)


def test_is_classifier():
    svc = SVC()
    assert is_classifier(svc)
    assert is_classifier(GridSearchCV(svc, {'C': [0.1, 1]}))
    assert is_classifier(Pipeline([('svc', svc)]))
    assert is_classifier(Pipeline(
        [('svc_cv', GridSearchCV(svc, {'C': [0.1, 1]}))]))


def test_set_params():
    # test nested estimator parameter setting
    clf = Pipeline([("svc", SVC())])
    # non-existing parameter in svc
    assert_raises(ValueError, clf.set_params, svc__stupid_param=True)
    # non-existing parameter of pipeline
    assert_raises(ValueError, clf.set_params, svm__stupid_param=True)
    # we don't currently catch if the things in pipeline are estimators
    # bad_pipeline = Pipeline([("bad", NoEstimator())])
    # assert_raises(AttributeError, bad_pipeline.set_params,
    #               bad__stupid_param=True)


def test_set_params_passes_all_parameters():
    # Make sure all parameters are passed together to set_params
    # of nested estimator. Regression test for #9944

    class TestDecisionTree(DecisionTreeClassifier):
        def set_params(self, **kwargs):
            super().set_params(**kwargs)
            # expected_kwargs is in test scope
            assert kwargs == expected_kwargs
            return self

    expected_kwargs = {'max_depth': 5, 'min_samples_leaf': 2}
    for est in [Pipeline([('estimator', TestDecisionTree())]),
                GridSearchCV(TestDecisionTree(), {})]:
        est.set_params(estimator__max_depth=5,
                       estimator__min_samples_leaf=2)


def test_set_params_updates_valid_params():
    # Check that set_params tries to set SVC().C, not
    # DecisionTreeClassifier().C
    gscv = GridSearchCV(DecisionTreeClassifier(), {})
    gscv.set_params(estimator=SVC(), estimator__C=42.0)
    assert gscv.estimator.C == 42.0


def test_score_sample_weight():

    rng = np.random.RandomState(0)

    # test both ClassifierMixin and RegressorMixin
    estimators = [DecisionTreeClassifier(max_depth=2),
                  DecisionTreeRegressor(max_depth=2)]
    sets = [datasets.load_iris(),
            datasets.load_boston()]

    for est, ds in zip(estimators, sets):
        est.fit(ds.data, ds.target)
        # generate random sample weights
        sample_weight = rng.randint(1, 10, size=len(ds.target))
        # check that the score with and without sample weights are different
        assert (est.score(ds.data, ds.target) !=
                est.score(ds.data, ds.target,
                          sample_weight=sample_weight)), (
                              "Unweighted and weighted scores "
                              "are unexpectedly equal")


def test_clone_pandas_dataframe():

    class DummyEstimator(TransformerMixin, BaseEstimator):
        """This is a dummy class for generating numerical features

        This feature extractor extracts numerical features from pandas data
        frame.

        Parameters
        ----------

        df: pandas data frame
            The pandas data frame parameter.

        Notes
        -----
        """
        def __init__(self, df=None, scalar_param=1):
            self.df = df
            self.scalar_param = scalar_param

        def fit(self, X, y=None):
            pass

        def transform(self, X):
            pass

    # build and clone estimator
    d = np.arange(10)
    df = MockDataFrame(d)
    e = DummyEstimator(df, scalar_param=1)
    cloned_e = clone(e)

    # the test
    assert (e.df == cloned_e.df).values.all()
    assert e.scalar_param == cloned_e.scalar_param


def test_pickle_version_warning_is_not_raised_with_matching_version():
    iris = datasets.load_iris()
    tree = DecisionTreeClassifier().fit(iris.data, iris.target)
    tree_pickle = pickle.dumps(tree)
    assert b"version" in tree_pickle
    tree_restored = assert_no_warnings(pickle.loads, tree_pickle)

    # test that we can predict with the restored decision tree classifier
    score_of_original = tree.score(iris.data, iris.target)
    score_of_restored = tree_restored.score(iris.data, iris.target)
    assert score_of_original == score_of_restored


class TreeBadVersion(DecisionTreeClassifier):
    def __getstate__(self):
        return dict(self.__dict__.items(), _sklearn_version="something")


pickle_error_message = (
    "Trying to unpickle estimator {estimator} from "
    "version {old_version} when using version "
    "{current_version}. This might "
    "lead to breaking code or invalid results. "
    "Use at your own risk.")


def test_pickle_version_warning_is_issued_upon_different_version():
    iris = datasets.load_iris()
    tree = TreeBadVersion().fit(iris.data, iris.target)
    tree_pickle_other = pickle.dumps(tree)
    message = pickle_error_message.format(estimator="TreeBadVersion",
                                          old_version="something",
                                          current_version=sklearn.__version__)
    assert_warns_message(UserWarning, message, pickle.loads, tree_pickle_other)


class TreeNoVersion(DecisionTreeClassifier):
    def __getstate__(self):
        return self.__dict__


def test_pickle_version_warning_is_issued_when_no_version_info_in_pickle():
    iris = datasets.load_iris()
    # TreeNoVersion has no getstate, like pre-0.18
    tree = TreeNoVersion().fit(iris.data, iris.target)

    tree_pickle_noversion = pickle.dumps(tree)
    assert b"version" not in tree_pickle_noversion
    message = pickle_error_message.format(estimator="TreeNoVersion",
                                          old_version="pre-0.18",
                                          current_version=sklearn.__version__)
    # check we got the warning about using pre-0.18 pickle
    assert_warns_message(UserWarning, message, pickle.loads,
                         tree_pickle_noversion)


def test_pickle_version_no_warning_is_issued_with_non_sklearn_estimator():
    iris = datasets.load_iris()
    tree = TreeNoVersion().fit(iris.data, iris.target)
    tree_pickle_noversion = pickle.dumps(tree)
    try:
        module_backup = TreeNoVersion.__module__
        TreeNoVersion.__module__ = "notsklearn"
        assert_no_warnings(pickle.loads, tree_pickle_noversion)
    finally:
        TreeNoVersion.__module__ = module_backup


class DontPickleAttributeMixin:
    def __getstate__(self):
        data = self.__dict__.copy()
        data["_attribute_not_pickled"] = None
        return data

    def __setstate__(self, state):
        state["_restored"] = True
        self.__dict__.update(state)


class MultiInheritanceEstimator(DontPickleAttributeMixin, BaseEstimator):
    def __init__(self, attribute_pickled=5):
        self.attribute_pickled = attribute_pickled
        self._attribute_not_pickled = None


def test_pickling_when_getstate_is_overwritten_by_mixin():
    estimator = MultiInheritanceEstimator()
    estimator._attribute_not_pickled = "this attribute should not be pickled"

    serialized = pickle.dumps(estimator)
    estimator_restored = pickle.loads(serialized)
    assert estimator_restored.attribute_pickled == 5
    assert estimator_restored._attribute_not_pickled is None
    assert estimator_restored._restored


def test_pickling_when_getstate_is_overwritten_by_mixin_outside_of_sklearn():
    try:
        estimator = MultiInheritanceEstimator()
        text = "this attribute should not be pickled"
        estimator._attribute_not_pickled = text
        old_mod = type(estimator).__module__
        type(estimator).__module__ = "notsklearn"

        serialized = estimator.__getstate__()
        assert serialized == {'_attribute_not_pickled': None,
                              'attribute_pickled': 5}

        serialized['attribute_pickled'] = 4
        estimator.__setstate__(serialized)
        assert estimator.attribute_pickled == 4
        assert estimator._restored
    finally:
        type(estimator).__module__ = old_mod


class SingleInheritanceEstimator(BaseEstimator):
    def __init__(self, attribute_pickled=5):
        self.attribute_pickled = attribute_pickled
        self._attribute_not_pickled = None

    def __getstate__(self):
        data = self.__dict__.copy()
        data["_attribute_not_pickled"] = None
        return data


@ignore_warnings(category=(UserWarning))
def test_pickling_works_when_getstate_is_overwritten_in_the_child_class():
    estimator = SingleInheritanceEstimator()
    estimator._attribute_not_pickled = "this attribute should not be pickled"

    serialized = pickle.dumps(estimator)
    estimator_restored = pickle.loads(serialized)
    assert estimator_restored.attribute_pickled == 5
    assert estimator_restored._attribute_not_pickled is None


def test_tag_inheritance():
    # test that changing tags by inheritance is not allowed

    nan_tag_est = NaNTag()
    no_nan_tag_est = NoNaNTag()
    assert nan_tag_est._get_tags()['allow_nan']
    assert not no_nan_tag_est._get_tags()['allow_nan']

    redefine_tags_est = OverrideTag()
    assert not redefine_tags_est._get_tags()['allow_nan']

    diamond_tag_est = DiamondOverwriteTag()
    assert diamond_tag_est._get_tags()['allow_nan']

    inherit_diamond_tag_est = InheritDiamondOverwriteTag()
    assert inherit_diamond_tag_est._get_tags()['allow_nan']


def test_warns_on_get_params_non_attribute():
    class MyEstimator(BaseEstimator):
        def __init__(self, param=5):
            pass

        def fit(self, X, y=None):
            return self

    est = MyEstimator()
    with pytest.warns(FutureWarning, match='AttributeError'):
        params = est.get_params()

    assert params['param'] is None<|MERGE_RESOLUTION|>--- conflicted
+++ resolved
@@ -215,14 +215,14 @@
     assert clf.empty is clf2.empty
 
 
-<<<<<<< HEAD
 def test_clone_class_rather_than_instance():
     # Check that clone raises expected error message when
     # cloning class rather than instance
     msg = "You should provide an instance of scikit-learn estimator"
     with pytest.raises(TypeError, match=msg):
         clone(MyEstimator)
-=======
+
+
 def test_clone_immutable_params():
     estimator = EstimatorImmutableParams(
         mutable_list=[0, 1, 2],
@@ -246,7 +246,6 @@
     # otherwise we should take a copy or deep copy
     for param in mutable_params_name:
         assert getattr(estimator, param) is not getattr(estimator_2, param)
->>>>>>> 09d021c6
 
 
 def test_repr():
