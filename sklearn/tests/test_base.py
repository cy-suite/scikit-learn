--- conflicted
+++ resolved
@@ -7,30 +7,6 @@
 
 import numpy as np
 import pytest
-<<<<<<< HEAD
-import warnings
-from numpy.testing import assert_allclose
-
-import sklearn
-from sklearn.utils._testing import assert_array_equal
-from sklearn.utils._testing import assert_no_warnings
-from sklearn.utils._testing import ignore_warnings
-
-from sklearn.base import BaseEstimator, clone, is_classifier
-from sklearn.svm import SVC
-from sklearn.preprocessing import StandardScaler
-from sklearn.utils._set_output import _get_output_config
-from sklearn.pipeline import Pipeline
-from sklearn.decomposition import PCA
-from sklearn.model_selection import GridSearchCV
-
-from sklearn.tree import DecisionTreeClassifier
-from sklearn.tree import DecisionTreeRegressor
-from sklearn import datasets
-from sklearn.exceptions import InconsistentVersionWarning
-
-from sklearn.base import TransformerMixin
-=======
 import scipy.sparse as sp
 from numpy.testing import assert_allclose
 
@@ -44,7 +20,6 @@
 from sklearn.preprocessing import StandardScaler
 from sklearn.svm import SVC
 from sklearn.tree import DecisionTreeClassifier, DecisionTreeRegressor
->>>>>>> 2ab1d81e
 from sklearn.utils._mocking import MockDataFrame
 from sklearn.utils._set_output import _get_output_config
 from sklearn.utils._testing import (
@@ -838,9 +813,6 @@
         Estimator().__getstate__()
 
     with pytest.raises(TypeError, match=msg):
-<<<<<<< HEAD
-        pickle.dumps(Estimator())
-=======
         pickle.dumps(Estimator())
 
 
@@ -881,5 +853,4 @@
     bad_names = ["a", "b", "c"]
     df_bad = _convert_container(data, constructor_name, columns_name=bad_names)
     with pytest.raises(ValueError, match="The feature names should match"):
-        no_op.transform(df_bad)
->>>>>>> 2ab1d81e
+        no_op.transform(df_bad)