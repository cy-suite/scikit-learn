--- conflicted
+++ resolved
@@ -15,7 +15,8 @@
     ('sklearn.neural_network.multilayer_perceptron', 'MLPClassifier'),
 
     ('sklearn.utils.mocking', 'MockDataFrame'),
-<<<<<<< HEAD
+    ('sklearn.utils.weight_vector', 'WeightVector'),
+    ('sklearn.utils.seq_dataset', 'ArrayDataset32'),
 
     ('sklearn.cluster.affinity_propagation_', 'AffinityPropagation'),
     ('sklearn.cluster.bicluster', 'SpectralBiclustering'),
@@ -26,10 +27,6 @@
     ('sklearn.cluster.mean_shift_', 'MeanShift'),
     ('sklearn.cluster.optics_', 'OPTICS'),
     ('sklearn.cluster.spectral', 'SpectralClustering'),
-=======
-    ('sklearn.utils.weight_vector', 'WeightVector'),
-    ('sklearn.utils.seq_dataset', 'ArrayDataset32'),
->>>>>>> fbfb4da6
 ))
 def test_import_is_deprecated(deprecated_path, importee):
     # Make sure that "from deprecated_path import importee" is still possible
