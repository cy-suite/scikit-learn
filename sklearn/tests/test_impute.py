--- conflicted
+++ resolved
@@ -737,7 +737,6 @@
     assert_allclose(X_test_filled, X_test_est, atol=0.01)
 
 
-<<<<<<< HEAD
 def test_sampling_preserved_statistics():
     # check that: - filled values are drawn only within non-missing values
     #             - different random_states give different imputations
@@ -839,7 +838,8 @@
     imputer.fit(X.toarray())
     with pytest.raises(ValueError, match="Provide a dense array"):
         imputer.transform(X)
-=======
+
+
 @pytest.mark.parametrize("imputer_constructor",
                          [SimpleImputer, ChainedImputer])
 @pytest.mark.parametrize(
@@ -859,5 +859,4 @@
     imputer = imputer_constructor(missing_values=imputer_missing_values)
 
     with pytest.raises(ValueError, match=err_msg):
-        imputer.fit_transform(X)
->>>>>>> beb2aa03
+        imputer.fit_transform(X)