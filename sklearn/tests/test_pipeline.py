--- conflicted
+++ resolved
@@ -1223,7 +1223,6 @@
     t.fit_transform(X, y, a=0)
 
 
-<<<<<<< HEAD
 def test_pipeline_missing_values_leniency():
     # check that pipeline let the missing values validation to
     # the underlying transformers and predictors.
@@ -1232,7 +1231,8 @@
     X[mask] = np.nan
     pipe = make_pipeline(SimpleImputer(), LogisticRegression())
     assert pipe.fit(X, y).score(X, y) > 0.4
-=======
+
+
 def test_feature_union_warns_unknown_transformer_weight():
     # Warn user when transformer_weights containers a key not present in
     # transformer_list
@@ -1246,5 +1246,4 @@
                     'but it is not present in transformer_list.')
     union = FeatureUnion(transformer_list, transformer_weights=weights)
     with pytest.raises(ValueError, match=expected_msg):
-        union.fit(X, y)
->>>>>>> 0111511e
+        union.fit(X, y)