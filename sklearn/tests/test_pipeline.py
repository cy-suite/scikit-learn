"""
Test the pipeline module.
"""
import itertools
import re
import shutil
import time
from tempfile import mkdtemp

import joblib
import numpy as np
import pytest

from sklearn.base import BaseEstimator, TransformerMixin, clone, is_classifier
from sklearn.cluster import KMeans
from sklearn.datasets import load_iris
from sklearn.decomposition import PCA, TruncatedSVD
from sklearn.dummy import DummyRegressor
from sklearn.ensemble import (
    HistGradientBoostingClassifier,
    RandomForestClassifier,
    RandomTreesEmbedding,
)
from sklearn.exceptions import NotFittedError, UnsetMetadataPassedError
from sklearn.feature_extraction.text import CountVectorizer
from sklearn.feature_selection import SelectKBest, f_classif
from sklearn.impute import SimpleImputer
from sklearn.linear_model import Lasso, LinearRegression, LogisticRegression
from sklearn.metrics import accuracy_score, r2_score
from sklearn.model_selection import train_test_split
from sklearn.neighbors import LocalOutlierFactor
from sklearn.pipeline import FeatureUnion, Pipeline, make_pipeline, make_union
from sklearn.preprocessing import FunctionTransformer, StandardScaler
from sklearn.svm import SVC
from sklearn.tests.metadata_routing_common import (
    ConsumingNoFitTransformTransformer,
    ConsumingTransformer,
    _Registry,
    check_recorded_metadata,
)
from sklearn.utils._metadata_requests import COMPOSITE_METHODS, METHODS
from sklearn.utils._testing import (
    MinimalClassifier,
    MinimalRegressor,
    MinimalTransformer,
    assert_allclose,
    assert_array_almost_equal,
    assert_array_equal,
)
from sklearn.utils.fixes import CSR_CONTAINERS
from sklearn.utils.validation import check_is_fitted

iris = load_iris()

JUNK_FOOD_DOCS = (
    "the pizza pizza beer copyright",
    "the pizza burger beer copyright",
    "the the pizza beer beer copyright",
    "the burger beer beer copyright",
    "the coke burger coke copyright",
    "the coke burger burger",
)


class NoFit:
    """Small class to test parameter dispatching."""

    def __init__(self, a=None, b=None):
        self.a = a
        self.b = b


class NoTrans(NoFit):
    def fit(self, X, y):
        return self

    def get_params(self, deep=False):
        return {"a": self.a, "b": self.b}

    def set_params(self, **params):
        self.a = params["a"]
        return self


class NoInvTransf(NoTrans):
    def transform(self, X):
        return X


class Transf(NoInvTransf):
    def transform(self, X):
        return X

    def inverse_transform(self, X):
        return X


class FitTransf(NoTrans):
    # has fit_transform but not transform
    def fit_transform(self, X, y=None):
        return X


class TransfFitParams(Transf):
    def fit(self, X, y, **fit_params):
        self.fit_params = fit_params
        return self


class Mult(BaseEstimator):
    def __init__(self, mult=1):
        self.mult = mult

    def fit(self, X, y):
        return self

    def transform(self, X):
        return np.asarray(X) * self.mult

    def inverse_transform(self, X):
        return np.asarray(X) / self.mult

    def predict(self, X):
        return (np.asarray(X) * self.mult).sum(axis=1)

    predict_proba = predict_log_proba = decision_function = predict

    def score(self, X, y=None):
        return np.sum(X)


class FitParamT(BaseEstimator):
    """Mock classifier"""

    def __init__(self):
        self.successful = False

    def fit(self, X, y, should_succeed=False):
        self.successful = should_succeed

    def predict(self, X):
        return self.successful

    def fit_predict(self, X, y, should_succeed=False):
        self.fit(X, y, should_succeed=should_succeed)
        return self.predict(X)

    def score(self, X, y=None, sample_weight=None):
        if sample_weight is not None:
            X = X * sample_weight
        return np.sum(X)


class DummyTransf(Transf):
    """Transformer which store the column means"""

    def fit(self, X, y):
        self.means_ = np.mean(X, axis=0)
        # store timestamp to figure out whether the result of 'fit' has been
        # cached or not
        self.timestamp_ = time.time()
        return self


class DummyEstimatorParams(BaseEstimator):
    """Mock classifier that takes params on predict"""

    def fit(self, X, y):
        return self

    def predict(self, X, got_attribute=False):
        self.got_attribute = got_attribute
        return self

    def predict_proba(self, X, got_attribute=False):
        self.got_attribute = got_attribute
        return self

    def predict_log_proba(self, X, got_attribute=False):
        self.got_attribute = got_attribute
        return self


def test_pipeline_invalid_parameters():
    # Test the various init parameters of the pipeline in fit
    # method
    pipeline = Pipeline([(1, 1)])
    with pytest.raises(TypeError):
        pipeline.fit([[1]], [1])

    # Check that we can't fit pipelines with objects without fit
    # method
    msg = (
        "Last step of Pipeline should implement fit "
        "or be the string 'passthrough'"
        ".*NoFit.*"
    )
    pipeline = Pipeline([("clf", NoFit())])
    with pytest.raises(TypeError, match=msg):
        pipeline.fit([[1]], [1])

    # Smoke test with only an estimator
    clf = NoTrans()
<<<<<<< HEAD
    pipe = Pipeline([('svc', clf)])
    assert (pipe.get_params(deep=True) ==
            dict(svc__a=None, svc__b=None, svc=clf,
                 **pipe.get_params(deep=False)))
=======
    pipe = Pipeline([("svc", clf)])
    assert pipe.get_params(deep=True) == dict(
        svc__a=None, svc__b=None, svc=clf, **pipe.get_params(deep=False)
    )
>>>>>>> 630961cd

    # Check that params are set
    pipe.set_params(svc__a=0.1)
    assert clf.a == 0.1
    assert clf.b is None
    # Smoke test the repr:
    repr(pipe)

    # Test with two objects
    clf = SVC()
    filter1 = SelectKBest(f_classif)
    pipe = Pipeline([("anova", filter1), ("svc", clf)])

    # Check that estimators are not cloned on pipeline construction
    assert pipe.named_steps["anova"] is filter1
    assert pipe.named_steps["svc"] is clf

    # Check that we can't fit with non-transformers on the way
    # Note that NoTrans implements fit, but not transform
    msg = "All intermediate steps should be transformers.*\\bNoTrans\\b.*"
    pipeline = Pipeline([("t", NoTrans()), ("svc", clf)])
    with pytest.raises(TypeError, match=msg):
        pipeline.fit([[1]], [1])

    # Check that params are set
    pipe.set_params(svc__C=0.1)
    assert clf.C == 0.1
    # Smoke test the repr:
    repr(pipe)

    # Check that params are not set when naming them wrong
    msg = re.escape(
        "Invalid parameter 'C' for estimator SelectKBest(). Valid parameters are: ['k',"
        " 'score_func']."
    )
    with pytest.raises(ValueError, match=msg):
        pipe.set_params(anova__C=0.1)

    # Test clone
    pipe2 = clone(pipe)
    assert pipe.named_steps["svc"] is not pipe2.named_steps["svc"]

    # Check that apart from estimators, the parameters are the same
    params = pipe.get_params(deep=True)
    params2 = pipe2.get_params(deep=True)

    for x in pipe.get_params(deep=False):
        params.pop(x)

    for x in pipe2.get_params(deep=False):
        params2.pop(x)

    # Remove estimators that where copied
    params.pop("svc")
    params.pop("anova")
    params2.pop("svc")
    params2.pop("anova")
    assert params == params2


def test_pipeline_init_tuple():
    # Pipeline accepts steps as tuple
    X = np.array([[1, 2]])
    pipe = Pipeline((("transf", Transf()), ("clf", FitParamT())))
    pipe.fit(X, y=None)
    pipe.score(X)

    pipe.set_params(transf="passthrough")
    pipe.fit(X, y=None)
    pipe.score(X)


def test_pipeline_methods_anova():
    # Test the various methods of the pipeline (anova).
    X = iris.data
    y = iris.target
    # Test with Anova + LogisticRegression
    clf = LogisticRegression()
    filter1 = SelectKBest(f_classif, k=2)
    pipe = Pipeline([("anova", filter1), ("logistic", clf)])
    pipe.fit(X, y)
    pipe.predict(X)
    pipe.predict_proba(X)
    pipe.predict_log_proba(X)
    pipe.score(X, y)


def test_pipeline_fit_params():
    # Test that the pipeline can take fit parameters
    pipe = Pipeline([("transf", Transf()), ("clf", FitParamT())])
    pipe.fit(X=None, y=None, clf__should_succeed=True)
    # classifier should return True
    assert pipe.predict(None)
    # and transformer params should not be changed
    assert pipe.named_steps["transf"].a is None
    assert pipe.named_steps["transf"].b is None
    # invalid parameters should raise an error message

    msg = re.escape("fit() got an unexpected keyword argument 'bad'")
    with pytest.raises(TypeError, match=msg):
        pipe.fit(None, None, clf__bad=True)


def test_pipeline_sample_weight_supported():
    # Pipeline should pass sample_weight
    X = np.array([[1, 2]])
    pipe = Pipeline([("transf", Transf()), ("clf", FitParamT())])
    pipe.fit(X, y=None)
    assert pipe.score(X) == 3
    assert pipe.score(X, y=None) == 3
    assert pipe.score(X, y=None, sample_weight=None) == 3
    assert pipe.score(X, sample_weight=np.array([2, 3])) == 8


def test_pipeline_sample_weight_unsupported():
    # When sample_weight is None it shouldn't be passed
    X = np.array([[1, 2]])
    pipe = Pipeline([("transf", Transf()), ("clf", Mult())])
    pipe.fit(X, y=None)
    assert pipe.score(X) == 3
    assert pipe.score(X, sample_weight=None) == 3

    msg = re.escape("score() got an unexpected keyword argument 'sample_weight'")
    with pytest.raises(TypeError, match=msg):
        pipe.score(X, sample_weight=np.array([2, 3]))


def test_pipeline_raise_set_params_error():
    # Test pipeline raises set params error message for nested models.
    pipe = Pipeline([("cls", LinearRegression())])

    # expected error message
    error_msg = re.escape(
        "Invalid parameter 'fake' for estimator Pipeline(steps=[('cls',"
        " LinearRegression())]). Valid parameters are: ['memory', 'steps', 'verbose']."
    )
    with pytest.raises(ValueError, match=error_msg):
        pipe.set_params(fake="nope")

    # invalid outer parameter name for compound parameter: the expected error message
    # is the same as above.
    with pytest.raises(ValueError, match=error_msg):
        pipe.set_params(fake__estimator="nope")

    # expected error message for invalid inner parameter
    error_msg = re.escape(
        "Invalid parameter 'invalid_param' for estimator LinearRegression(). Valid"
        " parameters are: ['copy_X', 'fit_intercept', 'n_jobs', 'positive']."
    )
    with pytest.raises(ValueError, match=error_msg):
        pipe.set_params(cls__invalid_param="nope")


def test_pipeline_methods_pca_svm():
    # Test the various methods of the pipeline (pca + svm).
    X = iris.data
    y = iris.target
    # Test with PCA + SVC
    clf = SVC(probability=True, random_state=0)
    pca = PCA(svd_solver="full", n_components="mle", whiten=True)
    pipe = Pipeline([("pca", pca), ("svc", clf)])
    pipe.fit(X, y)
    pipe.predict(X)
    pipe.predict_proba(X)
    pipe.predict_log_proba(X)
    pipe.score(X, y)


def test_pipeline_score_samples_pca_lof():
    X = iris.data
    # Test that the score_samples method is implemented on a pipeline.
    # Test that the score_samples method on pipeline yields same results as
    # applying transform and score_samples steps separately.
    pca = PCA(svd_solver="full", n_components="mle", whiten=True)
    lof = LocalOutlierFactor(novelty=True)
    pipe = Pipeline([("pca", pca), ("lof", lof)])
    pipe.fit(X)
    # Check the shapes
    assert pipe.score_samples(X).shape == (X.shape[0],)
    # Check the values
    lof.fit(pca.fit_transform(X))
    assert_allclose(pipe.score_samples(X), lof.score_samples(pca.transform(X)))


def test_score_samples_on_pipeline_without_score_samples():
    X = np.array([[1], [2]])
    y = np.array([1, 2])
    # Test that a pipeline does not have score_samples method when the final
    # step of the pipeline does not have score_samples defined.
    pipe = make_pipeline(LogisticRegression())
    pipe.fit(X, y)

    inner_msg = "'LogisticRegression' object has no attribute 'score_samples'"
    outer_msg = "'Pipeline' has no attribute 'score_samples'"
    with pytest.raises(AttributeError, match=outer_msg) as exec_info:
        pipe.score_samples(X)

    assert isinstance(exec_info.value.__cause__, AttributeError)
    assert inner_msg in str(exec_info.value.__cause__)


def test_pipeline_methods_preprocessing_svm():
    # Test the various methods of the pipeline (preprocessing + svm).
    X = iris.data
    y = iris.target
    n_samples = X.shape[0]
    n_classes = len(np.unique(y))
    scaler = StandardScaler()
    pca = PCA(n_components=2, svd_solver="randomized", whiten=True)
    clf = SVC(probability=True, random_state=0, decision_function_shape="ovr")

    for preprocessing in [scaler, pca]:
        pipe = Pipeline([("preprocess", preprocessing), ("svc", clf)])
        pipe.fit(X, y)

        # check shapes of various prediction functions
        predict = pipe.predict(X)
        assert predict.shape == (n_samples,)

        proba = pipe.predict_proba(X)
        assert proba.shape == (n_samples, n_classes)

        log_proba = pipe.predict_log_proba(X)
        assert log_proba.shape == (n_samples, n_classes)

        decision_function = pipe.decision_function(X)
        assert decision_function.shape == (n_samples, n_classes)

        pipe.score(X, y)


def test_fit_predict_on_pipeline():
    # test that the fit_predict method is implemented on a pipeline
    # test that the fit_predict on pipeline yields same results as applying
    # transform and clustering steps separately
    scaler = StandardScaler()
    km = KMeans(random_state=0, n_init="auto")
    # As pipeline doesn't clone estimators on construction,
    # it must have its own estimators
    scaler_for_pipeline = StandardScaler()
    km_for_pipeline = KMeans(random_state=0, n_init="auto")

    # first compute the transform and clustering step separately
    scaled = scaler.fit_transform(iris.data)
    separate_pred = km.fit_predict(scaled)

    # use a pipeline to do the transform and clustering in one step
    pipe = Pipeline([("scaler", scaler_for_pipeline), ("Kmeans", km_for_pipeline)])
    pipeline_pred = pipe.fit_predict(iris.data)

    assert_array_almost_equal(pipeline_pred, separate_pred)


def test_fit_predict_on_pipeline_without_fit_predict():
    # tests that a pipeline does not have fit_predict method when final
    # step of pipeline does not have fit_predict defined
    scaler = StandardScaler()
    pca = PCA(svd_solver="full")
    pipe = Pipeline([("scaler", scaler), ("pca", pca)])

    outer_msg = "'Pipeline' has no attribute 'fit_predict'"
    inner_msg = "'PCA' object has no attribute 'fit_predict'"
    with pytest.raises(AttributeError, match=outer_msg) as exec_info:
        getattr(pipe, "fit_predict")
    assert isinstance(exec_info.value.__cause__, AttributeError)
    assert inner_msg in str(exec_info.value.__cause__)


def test_fit_predict_with_intermediate_fit_params():
    # tests that Pipeline passes fit_params to intermediate steps
    # when fit_predict is invoked
    pipe = Pipeline([("transf", TransfFitParams()), ("clf", FitParamT())])
    pipe.fit_predict(
        X=None, y=None, transf__should_get_this=True, clf__should_succeed=True
    )
    assert pipe.named_steps["transf"].fit_params["should_get_this"]
    assert pipe.named_steps["clf"].successful
    assert "should_succeed" not in pipe.named_steps["transf"].fit_params


@pytest.mark.parametrize(
    "method_name", ["predict", "predict_proba", "predict_log_proba"]
)
def test_predict_methods_with_predict_params(method_name):
    # tests that Pipeline passes predict_* to the final estimator
    # when predict_* is invoked
    pipe = Pipeline([("transf", Transf()), ("clf", DummyEstimatorParams())])
    pipe.fit(None, None)
    method = getattr(pipe, method_name)
    method(X=None, got_attribute=True)

    assert pipe.named_steps["clf"].got_attribute


@pytest.mark.parametrize("csr_container", CSR_CONTAINERS)
def test_feature_union(csr_container):
    # basic sanity check for feature union
    X = iris.data
    X -= X.mean(axis=0)
    y = iris.target
    svd = TruncatedSVD(n_components=2, random_state=0)
    select = SelectKBest(k=1)
    fs = FeatureUnion([("svd", svd), ("select", select)])
    fs.fit(X, y)
    X_transformed = fs.transform(X)
    assert X_transformed.shape == (X.shape[0], 3)

    # check if it does the expected thing
    assert_array_almost_equal(X_transformed[:, :-1], svd.fit_transform(X))
    assert_array_equal(X_transformed[:, -1], select.fit_transform(X, y).ravel())

    # test if it also works for sparse input
    # We use a different svd object to control the random_state stream
    fs = FeatureUnion([("svd", svd), ("select", select)])
    X_sp = csr_container(X)
    X_sp_transformed = fs.fit_transform(X_sp, y)
    assert_array_almost_equal(X_transformed, X_sp_transformed.toarray())

    # Test clone
    fs2 = clone(fs)
    assert fs.transformer_list[0][1] is not fs2.transformer_list[0][1]

    # test setting parameters
    fs.set_params(select__k=2)
    assert fs.fit_transform(X, y).shape == (X.shape[0], 4)

    # test it works with transformers missing fit_transform
    fs = FeatureUnion([("mock", Transf()), ("svd", svd), ("select", select)])
    X_transformed = fs.fit_transform(X, y)
    assert X_transformed.shape == (X.shape[0], 8)

    # test error if some elements do not support transform
    msg = "All estimators should implement fit and transform.*\\bNoTrans\\b"
    fs = FeatureUnion([("transform", Transf()), ("no_transform", NoTrans())])
    with pytest.raises(TypeError, match=msg):
        fs.fit(X)

    # test that init accepts tuples
    fs = FeatureUnion((("svd", svd), ("select", select)))
    fs.fit(X, y)


def test_feature_union_named_transformers():
    """Check the behaviour of `named_transformers` attribute."""
    transf = Transf()
    noinvtransf = NoInvTransf()
    fs = FeatureUnion([("transf", transf), ("noinvtransf", noinvtransf)])
    assert fs.named_transformers["transf"] == transf
    assert fs.named_transformers["noinvtransf"] == noinvtransf

    # test named attribute
    assert fs.named_transformers.transf == transf
    assert fs.named_transformers.noinvtransf == noinvtransf


def test_make_union():
    pca = PCA(svd_solver="full")
    mock = Transf()
    fu = make_union(pca, mock)
    names, transformers = zip(*fu.transformer_list)
    assert names == ("pca", "transf")
    assert transformers == (pca, mock)


def test_make_union_kwargs():
    pca = PCA(svd_solver="full")
    mock = Transf()
    fu = make_union(pca, mock, n_jobs=3)
    assert fu.transformer_list == make_union(pca, mock).transformer_list
    assert 3 == fu.n_jobs

    # invalid keyword parameters should raise an error message
    msg = re.escape(
        "make_union() got an unexpected keyword argument 'transformer_weights'"
    )
    with pytest.raises(TypeError, match=msg):
        make_union(pca, mock, transformer_weights={"pca": 10, "Transf": 1})


def test_pipeline_transform():
    # Test whether pipeline works with a transformer at the end.
    # Also test pipeline.transform and pipeline.inverse_transform
    X = iris.data
    pca = PCA(n_components=2, svd_solver="full")
    pipeline = Pipeline([("pca", pca)])

    # test transform and fit_transform:
    X_trans = pipeline.fit(X).transform(X)
    X_trans2 = pipeline.fit_transform(X)
    X_trans3 = pca.fit_transform(X)
    assert_array_almost_equal(X_trans, X_trans2)
    assert_array_almost_equal(X_trans, X_trans3)

    X_back = pipeline.inverse_transform(X_trans)
    X_back2 = pca.inverse_transform(X_trans)
    assert_array_almost_equal(X_back, X_back2)


def test_pipeline_fit_transform():
    # Test whether pipeline works with a transformer missing fit_transform
    X = iris.data
    y = iris.target
    transf = Transf()
    pipeline = Pipeline([("mock", transf)])

    # test fit_transform:
    X_trans = pipeline.fit_transform(X, y)
    X_trans2 = transf.fit(X, y).transform(X)
    assert_array_almost_equal(X_trans, X_trans2)


@pytest.mark.parametrize(
    "start, end", [(0, 1), (0, 2), (1, 2), (1, 3), (None, 1), (1, None), (None, None)]
)
def test_pipeline_slice(start, end):
    pipe = Pipeline(
        [("transf1", Transf()), ("transf2", Transf()), ("clf", FitParamT())],
        memory="123",
        verbose=True,
    )
    pipe_slice = pipe[start:end]
    # Test class
    assert isinstance(pipe_slice, Pipeline)
    # Test steps
    assert pipe_slice.steps == pipe.steps[start:end]
    # Test named_steps attribute
    assert (
        list(pipe_slice.named_steps.items())
        == list(pipe.named_steps.items())[start:end]
    )
    # Test the rest of the parameters
    pipe_params = pipe.get_params(deep=False)
    pipe_slice_params = pipe_slice.get_params(deep=False)
    del pipe_params["steps"]
    del pipe_slice_params["steps"]
    assert pipe_params == pipe_slice_params
    # Test exception
    msg = "Pipeline slicing only supports a step of 1"
    with pytest.raises(ValueError, match=msg):
        pipe[start:end:-1]


def test_pipeline_index():
    transf = Transf()
    clf = FitParamT()
    pipe = Pipeline([("transf", transf), ("clf", clf)])
    assert pipe[0] == transf
    assert pipe["transf"] == transf
    assert pipe[-1] == clf
    assert pipe["clf"] == clf

    # should raise an error if slicing out of range
    with pytest.raises(IndexError):
        pipe[3]

    # should raise an error if indexing with wrong element name
    with pytest.raises(KeyError):
        pipe["foobar"]


def test_set_pipeline_steps():
    transf1 = Transf()
    transf2 = Transf()
    pipeline = Pipeline([("mock", transf1)])
    assert pipeline.named_steps["mock"] is transf1

    # Directly setting attr
    pipeline.steps = [("mock2", transf2)]
    assert "mock" not in pipeline.named_steps
    assert pipeline.named_steps["mock2"] is transf2
    assert [("mock2", transf2)] == pipeline.steps

    # Using set_params
    pipeline.set_params(steps=[("mock", transf1)])
    assert [("mock", transf1)] == pipeline.steps

    # Using set_params to replace single step
    pipeline.set_params(mock=transf2)
    assert [("mock", transf2)] == pipeline.steps

    # With invalid data
<<<<<<< HEAD
    pipeline.set_params(steps=[('junk', ())])
    assert_raises(TypeError, pipeline.fit, [[1]], [1])
    with pytest.raises(TypeError):
        # we can't even find out whether fit_transform
        # exists without raising a TypeError
=======
    pipeline.set_params(steps=[("junk", ())])
    msg = re.escape(
        "Last step of Pipeline should implement fit or be the string 'passthrough'."
    )
    with pytest.raises(TypeError, match=msg):
        pipeline.fit([[1]], [1])

    msg = "This 'Pipeline' has no attribute 'fit_transform'"
    with pytest.raises(AttributeError, match=msg):
>>>>>>> 630961cd
        pipeline.fit_transform([[1]], [1])


def test_pipeline_named_steps():
    transf = Transf()
    mult2 = Mult(mult=2)
    pipeline = Pipeline([("mock", transf), ("mult", mult2)])

    # Test access via named_steps bunch object
    assert "mock" in pipeline.named_steps
    assert "mock2" not in pipeline.named_steps
    assert pipeline.named_steps.mock is transf
    assert pipeline.named_steps.mult is mult2

    # Test bunch with conflict attribute of dict
    pipeline = Pipeline([("values", transf), ("mult", mult2)])
    assert pipeline.named_steps.values is not transf
    assert pipeline.named_steps.mult is mult2


@pytest.mark.parametrize("passthrough", [None, "passthrough"])
def test_pipeline_correctly_adjusts_steps(passthrough):
    X = np.array([[1]])
    y = np.array([1])
    mult2 = Mult(mult=2)
    mult3 = Mult(mult=3)
    mult5 = Mult(mult=5)

    pipeline = Pipeline(
        [("m2", mult2), ("bad", passthrough), ("m3", mult3), ("m5", mult5)]
    )

    pipeline.fit(X, y)
    expected_names = ["m2", "bad", "m3", "m5"]
    actual_names = [name for name, _ in pipeline.steps]
    assert expected_names == actual_names


@pytest.mark.parametrize("passthrough", [None, "passthrough"])
def test_set_pipeline_step_passthrough(passthrough):
    X = np.array([[1]])
    y = np.array([1])
    mult2 = Mult(mult=2)
    mult3 = Mult(mult=3)
    mult5 = Mult(mult=5)

    def make():
        return Pipeline([("m2", mult2), ("m3", mult3), ("last", mult5)])

    pipeline = make()

    exp = 2 * 3 * 5
    assert_array_equal([[exp]], pipeline.fit_transform(X, y))
    assert_array_equal([exp], pipeline.fit(X).predict(X))
    assert_array_equal(X, pipeline.inverse_transform([[exp]]))

    pipeline.set_params(m3=passthrough)
    exp = 2 * 5
    assert_array_equal([[exp]], pipeline.fit_transform(X, y))
    assert_array_equal([exp], pipeline.fit(X).predict(X))
    assert_array_equal(X, pipeline.inverse_transform([[exp]]))
<<<<<<< HEAD
    assert (pipeline.get_params(deep=True) ==
            {'steps': pipeline.steps,
             'm2': mult2,
             'm3': passthrough,
             'last': mult5,
             'memory': None,
             'm2__mult': 2,
             'last__mult': 5,
             'verbose': False
             })
=======
    assert pipeline.get_params(deep=True) == {
        "steps": pipeline.steps,
        "m2": mult2,
        "m3": passthrough,
        "last": mult5,
        "memory": None,
        "m2__mult": 2,
        "last__mult": 5,
        "verbose": False,
    }
>>>>>>> 630961cd

    pipeline.set_params(m2=passthrough)
    exp = 5
    assert_array_equal([[exp]], pipeline.fit_transform(X, y))
    assert_array_equal([exp], pipeline.fit(X).predict(X))
    assert_array_equal(X, pipeline.inverse_transform([[exp]]))

    # for other methods, ensure no AttributeErrors on None:
    other_methods = [
        "predict_proba",
        "predict_log_proba",
        "decision_function",
        "transform",
        "score",
    ]
    for method in other_methods:
        getattr(pipeline, method)(X)

    pipeline.set_params(m2=mult2)
    exp = 2 * 5
    assert_array_equal([[exp]], pipeline.fit_transform(X, y))
    assert_array_equal([exp], pipeline.fit(X).predict(X))
    assert_array_equal(X, pipeline.inverse_transform([[exp]]))

    pipeline = make()
    pipeline.set_params(last=passthrough)
    # mult2 and mult3 are active
    exp = 6
    assert_array_equal([[exp]], pipeline.fit(X, y).transform(X))
    assert_array_equal([[exp]], pipeline.fit_transform(X, y))
    assert_array_equal(X, pipeline.inverse_transform([[exp]]))

    inner_msg = "'str' object has no attribute 'predict'"
    outer_msg = "This 'Pipeline' has no attribute 'predict'"
    with pytest.raises(AttributeError, match=outer_msg) as exec_info:
        getattr(pipeline, "predict")
    assert isinstance(exec_info.value.__cause__, AttributeError)
    assert inner_msg in str(exec_info.value.__cause__)

    # Check 'passthrough' step at construction time
    exp = 2 * 5
    pipeline = Pipeline([("m2", mult2), ("m3", passthrough), ("last", mult5)])
    assert_array_equal([[exp]], pipeline.fit_transform(X, y))
    assert_array_equal([exp], pipeline.fit(X).predict(X))
    assert_array_equal(X, pipeline.inverse_transform([[exp]]))


def test_pipeline_ducktyping():
    pipeline = make_pipeline(Mult(5))
    pipeline.predict
    pipeline.transform
    pipeline.inverse_transform
    pipeline.fit_transform

    pipeline = make_pipeline(Transf())
    assert not hasattr(pipeline, "predict")
    pipeline.transform
    pipeline.inverse_transform

    pipeline = make_pipeline("passthrough")
    assert pipeline.steps[0] == ("passthrough", "passthrough")
    assert not hasattr(pipeline, "predict")
    pipeline.transform
    pipeline.inverse_transform
    pipeline.fit_transform

    pipeline = make_pipeline(Transf(), NoInvTransf())
    assert not hasattr(pipeline, "predict")
    pipeline.transform
    assert not hasattr(pipeline, "inverse_transform")

    pipeline = make_pipeline(NoInvTransf(), Transf())
    assert not hasattr(pipeline, "predict")
    pipeline.transform
    assert not hasattr(pipeline, "inverse_transform")

    pipeline = make_pipeline(FitTransf())
    assert not hasattr(pipeline, 'transform')
    pipeline.fit_transform


def test_make_pipeline():
    t1 = Transf()
    t2 = Transf()
    pipe = make_pipeline(t1, t2)
    assert isinstance(pipe, Pipeline)
    assert pipe.steps[0][0] == "transf-1"
    assert pipe.steps[1][0] == "transf-2"

    pipe = make_pipeline(t1, t2, FitParamT())
    assert isinstance(pipe, Pipeline)
    assert pipe.steps[0][0] == "transf-1"
    assert pipe.steps[1][0] == "transf-2"
    assert pipe.steps[2][0] == "fitparamt"


def test_feature_union_weights():
    # test feature union with transformer weights
    X = iris.data
    y = iris.target
    pca = PCA(n_components=2, svd_solver="randomized", random_state=0)
    select = SelectKBest(k=1)
    # test using fit followed by transform
    fs = FeatureUnion(
        [("pca", pca), ("select", select)], transformer_weights={"pca": 10}
    )
    fs.fit(X, y)
    X_transformed = fs.transform(X)
    # test using fit_transform
    fs = FeatureUnion(
        [("pca", pca), ("select", select)], transformer_weights={"pca": 10}
    )
    X_fit_transformed = fs.fit_transform(X, y)
    # test it works with transformers missing fit_transform
    fs = FeatureUnion(
        [("mock", Transf()), ("pca", pca), ("select", select)],
        transformer_weights={"mock": 10},
    )
    X_fit_transformed_wo_method = fs.fit_transform(X, y)
    # check against expected result

    # We use a different pca object to control the random_state stream
    assert_array_almost_equal(X_transformed[:, :-1], 10 * pca.fit_transform(X))
    assert_array_equal(X_transformed[:, -1], select.fit_transform(X, y).ravel())
    assert_array_almost_equal(X_fit_transformed[:, :-1], 10 * pca.fit_transform(X))
    assert_array_equal(X_fit_transformed[:, -1], select.fit_transform(X, y).ravel())
    assert X_fit_transformed_wo_method.shape == (X.shape[0], 7)


def test_feature_union_parallel():
    # test that n_jobs work for FeatureUnion
    X = JUNK_FOOD_DOCS

    fs = FeatureUnion(
        [
            ("words", CountVectorizer(analyzer="word")),
            ("chars", CountVectorizer(analyzer="char")),
        ]
    )

    fs_parallel = FeatureUnion(
        [
            ("words", CountVectorizer(analyzer="word")),
            ("chars", CountVectorizer(analyzer="char")),
        ],
        n_jobs=2,
    )

    fs_parallel2 = FeatureUnion(
        [
            ("words", CountVectorizer(analyzer="word")),
            ("chars", CountVectorizer(analyzer="char")),
        ],
        n_jobs=2,
    )

    fs.fit(X)
    X_transformed = fs.transform(X)
    assert X_transformed.shape[0] == len(X)

    fs_parallel.fit(X)
    X_transformed_parallel = fs_parallel.transform(X)
    assert X_transformed.shape == X_transformed_parallel.shape
    assert_array_equal(X_transformed.toarray(), X_transformed_parallel.toarray())

    # fit_transform should behave the same
    X_transformed_parallel2 = fs_parallel2.fit_transform(X)
    assert_array_equal(X_transformed.toarray(), X_transformed_parallel2.toarray())

    # transformers should stay fit after fit_transform
    X_transformed_parallel2 = fs_parallel2.transform(X)
    assert_array_equal(X_transformed.toarray(), X_transformed_parallel2.toarray())


def test_feature_union_feature_names():
    word_vect = CountVectorizer(analyzer="word")
    char_vect = CountVectorizer(analyzer="char_wb", ngram_range=(3, 3))
    ft = FeatureUnion([("chars", char_vect), ("words", word_vect)])
    ft.fit(JUNK_FOOD_DOCS)
    feature_names = ft.get_feature_names_out()
    for feat in feature_names:
        assert "chars__" in feat or "words__" in feat
    assert len(feature_names) == 35

    ft = FeatureUnion([("tr1", Transf())]).fit([[1]])

    msg = re.escape(
        "Transformer tr1 (type Transf) does not provide get_feature_names_out"
    )
    with pytest.raises(AttributeError, match=msg):
        ft.get_feature_names_out()


def test_classes_property():
    X = iris.data
    y = iris.target

    reg = make_pipeline(SelectKBest(k=1), LinearRegression())
    reg.fit(X, y)
    with pytest.raises(AttributeError):
        getattr(reg, "classes_")

    clf = make_pipeline(SelectKBest(k=1), LogisticRegression(random_state=0))
    with pytest.raises(AttributeError):
        getattr(clf, "classes_")
    clf.fit(X, y)
    assert_array_equal(clf.classes_, np.unique(y))


def test_set_feature_union_steps():
    mult2 = Mult(2)
    mult3 = Mult(3)
    mult5 = Mult(5)

    mult3.get_feature_names_out = lambda input_features: ["x3"]
    mult2.get_feature_names_out = lambda input_features: ["x2"]
    mult5.get_feature_names_out = lambda input_features: ["x5"]

    ft = FeatureUnion([("m2", mult2), ("m3", mult3)])
    assert_array_equal([[2, 3]], ft.transform(np.asarray([[1]])))
    assert_array_equal(["m2__x2", "m3__x3"], ft.get_feature_names_out())

    # Directly setting attr
    ft.transformer_list = [("m5", mult5)]
    assert_array_equal([[5]], ft.transform(np.asarray([[1]])))
    assert_array_equal(["m5__x5"], ft.get_feature_names_out())

    # Using set_params
    ft.set_params(transformer_list=[("mock", mult3)])
    assert_array_equal([[3]], ft.transform(np.asarray([[1]])))
    assert_array_equal(["mock__x3"], ft.get_feature_names_out())

    # Using set_params to replace single step
    ft.set_params(mock=mult5)
    assert_array_equal([[5]], ft.transform(np.asarray([[1]])))
    assert_array_equal(["mock__x5"], ft.get_feature_names_out())


def test_set_feature_union_step_drop():
    mult2 = Mult(2)
    mult3 = Mult(3)

    mult2.get_feature_names_out = lambda input_features: ["x2"]
    mult3.get_feature_names_out = lambda input_features: ["x3"]

    X = np.asarray([[1]])

    ft = FeatureUnion([("m2", mult2), ("m3", mult3)])
    assert_array_equal([[2, 3]], ft.fit(X).transform(X))
    assert_array_equal([[2, 3]], ft.fit_transform(X))
    assert_array_equal(["m2__x2", "m3__x3"], ft.get_feature_names_out())

    ft.set_params(m2="drop")
    assert_array_equal([[3]], ft.fit(X).transform(X))
    assert_array_equal([[3]], ft.fit_transform(X))
    assert_array_equal(["m3__x3"], ft.get_feature_names_out())

    ft.set_params(m3="drop")
    assert_array_equal([[]], ft.fit(X).transform(X))
    assert_array_equal([[]], ft.fit_transform(X))
    assert_array_equal([], ft.get_feature_names_out())

    # check we can change back
    ft.set_params(m3=mult3)
    assert_array_equal([[3]], ft.fit(X).transform(X))

    # Check 'drop' step at construction time
    ft = FeatureUnion([("m2", "drop"), ("m3", mult3)])
    assert_array_equal([[3]], ft.fit(X).transform(X))
    assert_array_equal([[3]], ft.fit_transform(X))
    assert_array_equal(["m3__x3"], ft.get_feature_names_out())


def test_set_feature_union_passthrough():
    """Check the behaviour of setting a transformer to `"passthrough"`."""
    mult2 = Mult(2)
    mult3 = Mult(3)

    # We only test get_features_names_out, as get_feature_names is unsupported by
    # FunctionTransformer, and hence unsupported by FeatureUnion passthrough.
    mult2.get_feature_names_out = lambda input_features: ["x2"]
    mult3.get_feature_names_out = lambda input_features: ["x3"]

    X = np.asarray([[1]])

    ft = FeatureUnion([("m2", mult2), ("m3", mult3)])
    assert_array_equal([[2, 3]], ft.fit(X).transform(X))
    assert_array_equal([[2, 3]], ft.fit_transform(X))
    assert_array_equal(["m2__x2", "m3__x3"], ft.get_feature_names_out())

    ft.set_params(m2="passthrough")
    assert_array_equal([[1, 3]], ft.fit(X).transform(X))
    assert_array_equal([[1, 3]], ft.fit_transform(X))
    assert_array_equal(["m2__myfeat", "m3__x3"], ft.get_feature_names_out(["myfeat"]))

    ft.set_params(m3="passthrough")
    assert_array_equal([[1, 1]], ft.fit(X).transform(X))
    assert_array_equal([[1, 1]], ft.fit_transform(X))
    assert_array_equal(
        ["m2__myfeat", "m3__myfeat"], ft.get_feature_names_out(["myfeat"])
    )

    # check we can change back
    ft.set_params(m3=mult3)
    assert_array_equal([[1, 3]], ft.fit(X).transform(X))
    assert_array_equal([[1, 3]], ft.fit_transform(X))
    assert_array_equal(["m2__myfeat", "m3__x3"], ft.get_feature_names_out(["myfeat"]))

    # Check 'passthrough' step at construction time
    ft = FeatureUnion([("m2", "passthrough"), ("m3", mult3)])
    assert_array_equal([[1, 3]], ft.fit(X).transform(X))
    assert_array_equal([[1, 3]], ft.fit_transform(X))
    assert_array_equal(["m2__myfeat", "m3__x3"], ft.get_feature_names_out(["myfeat"]))

    X = iris.data
    columns = X.shape[1]
    pca = PCA(n_components=2, svd_solver="randomized", random_state=0)

    ft = FeatureUnion([("passthrough", "passthrough"), ("pca", pca)])
    assert_array_equal(X, ft.fit(X).transform(X)[:, :columns])
    assert_array_equal(X, ft.fit_transform(X)[:, :columns])
    assert_array_equal(
        [
            "passthrough__f0",
            "passthrough__f1",
            "passthrough__f2",
            "passthrough__f3",
            "pca__pca0",
            "pca__pca1",
        ],
        ft.get_feature_names_out(["f0", "f1", "f2", "f3"]),
    )

    ft.set_params(pca="passthrough")
    X_ft = ft.fit(X).transform(X)
    assert_array_equal(X_ft, np.hstack([X, X]))
    X_ft = ft.fit_transform(X)
    assert_array_equal(X_ft, np.hstack([X, X]))
    assert_array_equal(
        [
            "passthrough__f0",
            "passthrough__f1",
            "passthrough__f2",
            "passthrough__f3",
            "pca__f0",
            "pca__f1",
            "pca__f2",
            "pca__f3",
        ],
        ft.get_feature_names_out(["f0", "f1", "f2", "f3"]),
    )

    ft.set_params(passthrough=pca)
    assert_array_equal(X, ft.fit(X).transform(X)[:, -columns:])
    assert_array_equal(X, ft.fit_transform(X)[:, -columns:])
    assert_array_equal(
        [
            "passthrough__pca0",
            "passthrough__pca1",
            "pca__f0",
            "pca__f1",
            "pca__f2",
            "pca__f3",
        ],
        ft.get_feature_names_out(["f0", "f1", "f2", "f3"]),
    )

    ft = FeatureUnion(
        [("passthrough", "passthrough"), ("pca", pca)],
        transformer_weights={"passthrough": 2},
    )
    assert_array_equal(X * 2, ft.fit(X).transform(X)[:, :columns])
    assert_array_equal(X * 2, ft.fit_transform(X)[:, :columns])
    assert_array_equal(
        [
            "passthrough__f0",
            "passthrough__f1",
            "passthrough__f2",
            "passthrough__f3",
            "pca__pca0",
            "pca__pca1",
        ],
        ft.get_feature_names_out(["f0", "f1", "f2", "f3"]),
    )


def test_feature_union_passthrough_get_feature_names_out_true():
    """Check feature_names_out for verbose_feature_names_out=True (default)"""
    X = iris.data
    pca = PCA(n_components=2, svd_solver="randomized", random_state=0)

    ft = FeatureUnion([("pca", pca), ("passthrough", "passthrough")])
    ft.fit(X)
    assert_array_equal(
        [
            "pca__pca0",
            "pca__pca1",
            "passthrough__x0",
            "passthrough__x1",
            "passthrough__x2",
            "passthrough__x3",
        ],
        ft.get_feature_names_out(),
    )


def test_feature_union_passthrough_get_feature_names_out_false():
    """Check feature_names_out for verbose_feature_names_out=False"""
    X = iris.data
    pca = PCA(n_components=2, svd_solver="randomized", random_state=0)

    ft = FeatureUnion(
        [("pca", pca), ("passthrough", "passthrough")], verbose_feature_names_out=False
    )
    ft.fit(X)
    assert_array_equal(
        [
            "pca0",
            "pca1",
            "x0",
            "x1",
            "x2",
            "x3",
        ],
        ft.get_feature_names_out(),
    )


def test_feature_union_passthrough_get_feature_names_out_false_errors():
    """Check get_feature_names_out and non-verbose names and colliding names."""
    pd = pytest.importorskip("pandas")
    X = pd.DataFrame([[1, 2], [2, 3]], columns=["a", "b"])

    select_a = FunctionTransformer(
        lambda X: X[["a"]], feature_names_out=lambda self, _: np.asarray(["a"])
    )
    union = FeatureUnion(
        [("t1", StandardScaler()), ("t2", select_a)],
        verbose_feature_names_out=False,
    )
    union.fit(X)

    msg = re.escape(
        "Output feature names: ['a'] are not unique. "
        "Please set verbose_feature_names_out=True to add prefixes to feature names"
    )

    with pytest.raises(ValueError, match=msg):
        union.get_feature_names_out()


def test_feature_union_passthrough_get_feature_names_out_false_errors_overlap_over_5():
    """Check get_feature_names_out with non-verbose names and >= 5 colliding names."""
    pd = pytest.importorskip("pandas")
    X = pd.DataFrame([list(range(10))], columns=[f"f{i}" for i in range(10)])

    union = FeatureUnion(
        [("t1", "passthrough"), ("t2", "passthrough")],
        verbose_feature_names_out=False,
    )

    union.fit(X)

    msg = re.escape(
        "Output feature names: ['f0', 'f1', 'f2', 'f3', 'f4', ...] "
        "are not unique. Please set verbose_feature_names_out=True to add prefixes to"
        " feature names"
    )

    with pytest.raises(ValueError, match=msg):
        union.get_feature_names_out()


def test_step_name_validation():
    error_message_1 = r"Estimator names must not contain __: got \['a__q'\]"
    error_message_2 = r"Names provided are not unique: \['a', 'a'\]"
    error_message_3 = r"Estimator names conflict with constructor arguments: \['%s'\]"
    bad_steps1 = [("a__q", Mult(2)), ("b", Mult(3))]
    bad_steps2 = [("a", Mult(2)), ("a", Mult(3))]
    for cls, param in [(Pipeline, "steps"), (FeatureUnion, "transformer_list")]:
        # we validate in construction (despite scikit-learn convention)
        bad_steps3 = [("a", Mult(2)), (param, Mult(3))]
        for bad_steps, message in [
<<<<<<< HEAD
            (bad_steps1, r"Estimator names must not contain __:"
                         r" got \['a__q'\]"),
            (bad_steps2, r"Names provided are not unique: \['a', 'a'\]"),
            (bad_steps3, r"Estimator names conflict with constructor "
                         r"arguments: \['%s'\]" % param),
=======
            (bad_steps1, error_message_1),
            (bad_steps2, error_message_2),
            (bad_steps3, error_message_3 % param),
>>>>>>> 630961cd
        ]:
            # three ways to make invalid:
            # - construction
            with pytest.raises(ValueError, match=message):
<<<<<<< HEAD
                cls(**{param: bad_steps})
=======
                cls(**{param: bad_steps}).fit([[1]], [1])
>>>>>>> 630961cd

            # - setattr
            est = cls(**{param: [("a", Mult(1))]})
            setattr(est, param, bad_steps)
            with pytest.raises(ValueError, match=message):
                est.fit([[1]], [1])

            with pytest.raises(ValueError, match=message):
                est.fit_transform([[1]], [1])

            # - set_params
            est = cls(**{param: [("a", Mult(1))]})
            est.set_params(**{param: bad_steps})
            with pytest.raises(ValueError, match=message):
                est.fit([[1]], [1])
<<<<<<< HEAD
=======

>>>>>>> 630961cd
            with pytest.raises(ValueError, match=message):
                est.fit_transform([[1]], [1])


def test_set_params_nested_pipeline():
    estimator = Pipeline([("a", Pipeline([("b", DummyRegressor())]))])
    estimator.set_params(a__b__alpha=0.001, a__b=Lasso())
    estimator.set_params(a__steps=[("b", LogisticRegression())], a__b__C=5)


def test_pipeline_memory():
    X = iris.data
    y = iris.target
    cachedir = mkdtemp()
    try:
        memory = joblib.Memory(location=cachedir, verbose=10)
        # Test with Transformer + SVC
        clf = SVC(probability=True, random_state=0)
        transf = DummyTransf()
        pipe = Pipeline([("transf", clone(transf)), ("svc", clf)])
        cached_pipe = Pipeline([("transf", transf), ("svc", clf)], memory=memory)

        # Memoize the transformer at the first fit
        cached_pipe.fit(X, y)
        pipe.fit(X, y)
        # Get the time stamp of the transformer in the cached pipeline
        ts = cached_pipe.named_steps["transf"].timestamp_
        # Check that cached_pipe and pipe yield identical results
        assert_array_equal(pipe.predict(X), cached_pipe.predict(X))
        assert_array_equal(pipe.predict_proba(X), cached_pipe.predict_proba(X))
        assert_array_equal(pipe.predict_log_proba(X), cached_pipe.predict_log_proba(X))
        assert_array_equal(pipe.score(X, y), cached_pipe.score(X, y))
        assert_array_equal(
            pipe.named_steps["transf"].means_, cached_pipe.named_steps["transf"].means_
        )
        assert not hasattr(transf, "means_")
        # Check that we are reading the cache while fitting
        # a second time
        cached_pipe.fit(X, y)
        # Check that cached_pipe and pipe yield identical results
        assert_array_equal(pipe.predict(X), cached_pipe.predict(X))
        assert_array_equal(pipe.predict_proba(X), cached_pipe.predict_proba(X))
        assert_array_equal(pipe.predict_log_proba(X), cached_pipe.predict_log_proba(X))
        assert_array_equal(pipe.score(X, y), cached_pipe.score(X, y))
        assert_array_equal(
            pipe.named_steps["transf"].means_, cached_pipe.named_steps["transf"].means_
        )
        assert ts == cached_pipe.named_steps["transf"].timestamp_
        # Create a new pipeline with cloned estimators
        # Check that even changing the name step does not affect the cache hit
        clf_2 = SVC(probability=True, random_state=0)
        transf_2 = DummyTransf()
        cached_pipe_2 = Pipeline(
            [("transf_2", transf_2), ("svc", clf_2)], memory=memory
        )
        cached_pipe_2.fit(X, y)

        # Check that cached_pipe and pipe yield identical results
        assert_array_equal(pipe.predict(X), cached_pipe_2.predict(X))
        assert_array_equal(pipe.predict_proba(X), cached_pipe_2.predict_proba(X))
        assert_array_equal(
            pipe.predict_log_proba(X), cached_pipe_2.predict_log_proba(X)
        )
        assert_array_equal(pipe.score(X, y), cached_pipe_2.score(X, y))
        assert_array_equal(
            pipe.named_steps["transf"].means_,
            cached_pipe_2.named_steps["transf_2"].means_,
        )
        assert ts == cached_pipe_2.named_steps["transf_2"].timestamp_
    finally:
        shutil.rmtree(cachedir)


def test_make_pipeline_memory():
    cachedir = mkdtemp()
    memory = joblib.Memory(location=cachedir, verbose=10)
    pipeline = make_pipeline(DummyTransf(), SVC(), memory=memory)
    assert pipeline.memory is memory
    pipeline = make_pipeline(DummyTransf(), SVC())
    assert pipeline.memory is None
    assert len(pipeline) == 2

    shutil.rmtree(cachedir)


class FeatureNameSaver(BaseEstimator):
    def fit(self, X, y=None):
        self._check_feature_names(X, reset=True)
        return self

    def transform(self, X, y=None):
        return X

    def get_feature_names_out(self, input_features=None):
        return input_features


def test_features_names_passthrough():
    """Check pipeline.get_feature_names_out with passthrough"""
    pipe = Pipeline(
        steps=[
            ("names", FeatureNameSaver()),
            ("pass", "passthrough"),
            ("clf", LogisticRegression()),
        ]
    )
    iris = load_iris()
    pipe.fit(iris.data, iris.target)
    assert_array_equal(
        pipe[:-1].get_feature_names_out(iris.feature_names), iris.feature_names
    )


def test_feature_names_count_vectorizer():
    """Check pipeline.get_feature_names_out with vectorizers"""
    pipe = Pipeline(steps=[("vect", CountVectorizer()), ("clf", LogisticRegression())])
    y = ["pizza" in x for x in JUNK_FOOD_DOCS]
    pipe.fit(JUNK_FOOD_DOCS, y)
    assert_array_equal(
        pipe[:-1].get_feature_names_out(),
        ["beer", "burger", "coke", "copyright", "pizza", "the"],
    )
    assert_array_equal(
        pipe[:-1].get_feature_names_out("nonsense_is_ignored"),
        ["beer", "burger", "coke", "copyright", "pizza", "the"],
    )


def test_pipeline_feature_names_out_error_without_definition():
    """Check that error is raised when a transformer does not define
    `get_feature_names_out`."""
    pipe = Pipeline(steps=[("notrans", NoTrans())])
    iris = load_iris()
    pipe.fit(iris.data, iris.target)

    msg = "does not provide get_feature_names_out"
    with pytest.raises(AttributeError, match=msg):
        pipe.get_feature_names_out()


def test_pipeline_param_error():
    clf = make_pipeline(LogisticRegression())
    with pytest.raises(
        ValueError, match="Pipeline.fit does not accept the sample_weight parameter"
    ):
        clf.fit([[0], [0]], [0, 1], sample_weight=[1, 1])


parameter_grid_test_verbose = (
    (est, pattern, method)
    for (est, pattern), method in itertools.product(
        [
            (
                Pipeline([("transf", Transf()), ("clf", FitParamT())]),
                r"\[Pipeline\].*\(step 1 of 2\) Processing transf.* total=.*\n"
                r"\[Pipeline\].*\(step 2 of 2\) Processing clf.* total=.*\n$",
            ),
            (
                Pipeline([("transf", Transf()), ("noop", None), ("clf", FitParamT())]),
                r"\[Pipeline\].*\(step 1 of 3\) Processing transf.* total=.*\n"
                r"\[Pipeline\].*\(step 2 of 3\) Processing noop.* total=.*\n"
                r"\[Pipeline\].*\(step 3 of 3\) Processing clf.* total=.*\n$",
            ),
            (
                Pipeline(
                    [
                        ("transf", Transf()),
                        ("noop", "passthrough"),
                        ("clf", FitParamT()),
                    ]
                ),
                r"\[Pipeline\].*\(step 1 of 3\) Processing transf.* total=.*\n"
                r"\[Pipeline\].*\(step 2 of 3\) Processing noop.* total=.*\n"
                r"\[Pipeline\].*\(step 3 of 3\) Processing clf.* total=.*\n$",
            ),
            (
                Pipeline([("transf", Transf()), ("clf", None)]),
                r"\[Pipeline\].*\(step 1 of 2\) Processing transf.* total=.*\n"
                r"\[Pipeline\].*\(step 2 of 2\) Processing clf.* total=.*\n$",
            ),
            (
                Pipeline([("transf", None), ("mult", Mult())]),
                r"\[Pipeline\].*\(step 1 of 2\) Processing transf.* total=.*\n"
                r"\[Pipeline\].*\(step 2 of 2\) Processing mult.* total=.*\n$",
            ),
            (
                Pipeline([("transf", "passthrough"), ("mult", Mult())]),
                r"\[Pipeline\].*\(step 1 of 2\) Processing transf.* total=.*\n"
                r"\[Pipeline\].*\(step 2 of 2\) Processing mult.* total=.*\n$",
            ),
            (
                FeatureUnion([("mult1", Mult()), ("mult2", Mult())]),
                r"\[FeatureUnion\].*\(step 1 of 2\) Processing mult1.* total=.*\n"
                r"\[FeatureUnion\].*\(step 2 of 2\) Processing mult2.* total=.*\n$",
            ),
            (
                FeatureUnion([("mult1", "drop"), ("mult2", Mult()), ("mult3", "drop")]),
                r"\[FeatureUnion\].*\(step 1 of 1\) Processing mult2.* total=.*\n$",
            ),
        ],
        ["fit", "fit_transform", "fit_predict"],
    )
    if hasattr(est, method)
    and not (
        method == "fit_transform"
        and hasattr(est, "steps")
        and isinstance(est.steps[-1][1], FitParamT)
    )
)


@pytest.mark.parametrize("est, pattern, method", parameter_grid_test_verbose)
def test_verbose(est, method, pattern, capsys):
    func = getattr(est, method)

    X = [[1, 2, 3], [4, 5, 6]]
    y = [[7], [8]]

    est.set_params(verbose=False)
    func(X, y)
    assert not capsys.readouterr().out, "Got output for verbose=False"

    est.set_params(verbose=True)
    func(X, y)
    assert re.match(pattern, capsys.readouterr().out)


def test_n_features_in_pipeline():
    # make sure pipelines delegate n_features_in to the first step

    X = [[1, 2], [3, 4], [5, 6]]
    y = [0, 1, 2]

    ss = StandardScaler()
    gbdt = HistGradientBoostingClassifier()
    pipe = make_pipeline(ss, gbdt)
    assert not hasattr(pipe, "n_features_in_")
    pipe.fit(X, y)
    assert pipe.n_features_in_ == ss.n_features_in_ == 2

    # if the first step has the n_features_in attribute then the pipeline also
    # has it, even though it isn't fitted.
    ss = StandardScaler()
    gbdt = HistGradientBoostingClassifier()
    pipe = make_pipeline(ss, gbdt)
    ss.fit(X, y)
    assert pipe.n_features_in_ == ss.n_features_in_ == 2
    assert not hasattr(gbdt, "n_features_in_")


def test_n_features_in_feature_union():
    # make sure FeatureUnion delegates n_features_in to the first transformer

    X = [[1, 2], [3, 4], [5, 6]]
    y = [0, 1, 2]

    ss = StandardScaler()
    fu = make_union(ss)
    assert not hasattr(fu, "n_features_in_")
    fu.fit(X, y)
    assert fu.n_features_in_ == ss.n_features_in_ == 2

    # if the first step has the n_features_in attribute then the feature_union
    # also has it, even though it isn't fitted.
    ss = StandardScaler()
    fu = make_union(ss)
    ss.fit(X, y)
    assert fu.n_features_in_ == ss.n_features_in_ == 2


def test_feature_union_fit_params():
    # Regression test for issue: #15117
    class DummyTransformer(TransformerMixin, BaseEstimator):
        def fit(self, X, y=None, **fit_params):
            if fit_params != {"a": 0}:
                raise ValueError
            return self

        def transform(self, X, y=None):
            return X

    X, y = iris.data, iris.target
    t = FeatureUnion([("dummy0", DummyTransformer()), ("dummy1", DummyTransformer())])
    with pytest.raises(ValueError):
        t.fit(X, y)

    with pytest.raises(ValueError):
        t.fit_transform(X, y)

    t.fit(X, y, a=0)
    t.fit_transform(X, y, a=0)


def test_feature_union_fit_params_without_fit_transform():
    # Test that metadata is passed correctly to underlying transformers that don't
    # implement a `fit_transform` method when SLEP6 is not enabled.

    class DummyTransformer(ConsumingNoFitTransformTransformer):
        def fit(self, X, y=None, **fit_params):
            if fit_params != {"metadata": 1}:
                raise ValueError
            return self

    X, y = iris.data, iris.target
    t = FeatureUnion(
        [
            ("nofittransform0", DummyTransformer()),
            ("nofittransform1", DummyTransformer()),
        ]
    )

    with pytest.raises(ValueError):
        t.fit_transform(X, y, metadata=0)

    t.fit_transform(X, y, metadata=1)


def test_pipeline_missing_values_leniency():
    # check that pipeline let the missing values validation to
    # the underlying transformers and predictors.
    X, y = iris.data, iris.target
    mask = np.random.choice([1, 0], X.shape, p=[0.1, 0.9]).astype(bool)
    X[mask] = np.nan
    pipe = make_pipeline(SimpleImputer(), LogisticRegression())
    assert pipe.fit(X, y).score(X, y) > 0.4


def test_feature_union_warns_unknown_transformer_weight():
    # Warn user when transformer_weights containers a key not present in
    # transformer_list
    X = [[1, 2], [3, 4], [5, 6]]
    y = [0, 1, 2]

    transformer_list = [("transf", Transf())]
    # Transformer weights dictionary with incorrect name
    weights = {"transformer": 1}
    expected_msg = (
        'Attempting to weight transformer "transformer", '
        "but it is not present in transformer_list."
    )
    union = FeatureUnion(transformer_list, transformer_weights=weights)
    with pytest.raises(ValueError, match=expected_msg):
        union.fit(X, y)


@pytest.mark.parametrize("passthrough", [None, "passthrough"])
def test_pipeline_get_tags_none(passthrough):
    # Checks that tags are set correctly when the first transformer is None or
    # 'passthrough'
    # Non-regression test for:
    # https://github.com/scikit-learn/scikit-learn/issues/18815
    pipe = make_pipeline(passthrough, SVC())
    assert not pipe._get_tags()["pairwise"]


# FIXME: Replace this test with a full `check_estimator` once we have API only
# checks.
@pytest.mark.parametrize("Predictor", [MinimalRegressor, MinimalClassifier])
def test_search_cv_using_minimal_compatible_estimator(Predictor):
    # Check that third-party library estimators can be part of a pipeline
    # and tuned by grid-search without inheriting from BaseEstimator.
    rng = np.random.RandomState(0)
    X, y = rng.randn(25, 2), np.array([0] * 5 + [1] * 20)

    model = Pipeline(
        [("transformer", MinimalTransformer()), ("predictor", Predictor())]
    )
    model.fit(X, y)

    y_pred = model.predict(X)
    if is_classifier(model):
        assert_array_equal(y_pred, 1)
        assert model.score(X, y) == pytest.approx(accuracy_score(y, y_pred))
    else:
        assert_allclose(y_pred, y.mean())
        assert model.score(X, y) == pytest.approx(r2_score(y, y_pred))


def test_pipeline_check_if_fitted():
    class Estimator(BaseEstimator):
        def fit(self, X, y):
            self.fitted_ = True
            return self

    pipeline = Pipeline([("clf", Estimator())])
    with pytest.raises(NotFittedError):
        check_is_fitted(pipeline)
    pipeline.fit(iris.data, iris.target)
    check_is_fitted(pipeline)


def test_feature_union_check_if_fitted():
    """Check __sklearn_is_fitted__ is defined correctly."""

    X = [[1, 2], [3, 4], [5, 6]]
    y = [0, 1, 2]

    union = FeatureUnion([("clf", MinimalTransformer())])
    with pytest.raises(NotFittedError):
        check_is_fitted(union)

    union.fit(X, y)
    check_is_fitted(union)

    # passthrough is stateless
    union = FeatureUnion([("pass", "passthrough")])
    check_is_fitted(union)

    union = FeatureUnion([("clf", MinimalTransformer()), ("pass", "passthrough")])
    with pytest.raises(NotFittedError):
        check_is_fitted(union)

    union.fit(X, y)
    check_is_fitted(union)


def test_pipeline_get_feature_names_out_passes_names_through():
    """Check that pipeline passes names through.

    Non-regresion test for #21349.
    """
    X, y = iris.data, iris.target

    class AddPrefixStandardScalar(StandardScaler):
        def get_feature_names_out(self, input_features=None):
            names = super().get_feature_names_out(input_features=input_features)
            return np.asarray([f"my_prefix_{name}" for name in names], dtype=object)

    pipe = make_pipeline(AddPrefixStandardScalar(), StandardScaler())
    pipe.fit(X, y)

    input_names = iris.feature_names
    feature_names_out = pipe.get_feature_names_out(input_names)

    assert_array_equal(feature_names_out, [f"my_prefix_{name}" for name in input_names])


def test_pipeline_set_output_integration():
    """Test pipeline's set_output with feature names."""
    pytest.importorskip("pandas")

    X, y = load_iris(as_frame=True, return_X_y=True)

    pipe = make_pipeline(StandardScaler(), LogisticRegression())
    pipe.set_output(transform="pandas")
    pipe.fit(X, y)

    feature_names_in_ = pipe[:-1].get_feature_names_out()
    log_reg_feature_names = pipe[-1].feature_names_in_

    assert_array_equal(feature_names_in_, log_reg_feature_names)


def test_feature_union_set_output():
    """Test feature union with set_output API."""
    pd = pytest.importorskip("pandas")

    X, _ = load_iris(as_frame=True, return_X_y=True)
    X_train, X_test = train_test_split(X, random_state=0)
    union = FeatureUnion([("scalar", StandardScaler()), ("pca", PCA())])
    union.set_output(transform="pandas")
    union.fit(X_train)

    X_trans = union.transform(X_test)
    assert isinstance(X_trans, pd.DataFrame)
    assert_array_equal(X_trans.columns, union.get_feature_names_out())
    assert_array_equal(X_trans.index, X_test.index)


def test_feature_union_getitem():
    """Check FeatureUnion.__getitem__ returns expected results."""
    scalar = StandardScaler()
    pca = PCA()
    union = FeatureUnion(
        [
            ("scalar", scalar),
            ("pca", pca),
            ("pass", "passthrough"),
            ("drop_me", "drop"),
        ]
    )
    assert union["scalar"] is scalar
    assert union["pca"] is pca
    assert union["pass"] == "passthrough"
    assert union["drop_me"] == "drop"


@pytest.mark.parametrize("key", [0, slice(0, 2)])
def test_feature_union_getitem_error(key):
    """Raise error when __getitem__ gets a non-string input."""

    union = FeatureUnion([("scalar", StandardScaler()), ("pca", PCA())])

    msg = "Only string keys are supported"
    with pytest.raises(KeyError, match=msg):
        union[key]


def test_feature_union_feature_names_in_():
    """Ensure feature union has `.feature_names_in_` attribute if `X` has a
    `columns` attribute.

    Test for #24754.
    """
    pytest.importorskip("pandas")

    X, _ = load_iris(as_frame=True, return_X_y=True)

    # FeatureUnion should have the feature_names_in_ attribute if the
    # first transformer also has it
    scaler = StandardScaler()
    scaler.fit(X)
    union = FeatureUnion([("scale", scaler)])
    assert hasattr(union, "feature_names_in_")
    assert_array_equal(X.columns, union.feature_names_in_)
    assert_array_equal(scaler.feature_names_in_, union.feature_names_in_)

    # fit with pandas.DataFrame
    union = FeatureUnion([("pass", "passthrough")])
    union.fit(X)
    assert hasattr(union, "feature_names_in_")
    assert_array_equal(X.columns, union.feature_names_in_)

    # fit with numpy array
    X_array = X.to_numpy()
    union = FeatureUnion([("pass", "passthrough")])
    union.fit(X_array)
    assert not hasattr(union, "feature_names_in_")


# Test that metadata is routed correctly for pipelines and FeatureUnion
# =====================================================================


class SimpleEstimator(BaseEstimator):
    # This class is used in this section for testing routing in the pipeline.
    # This class should have every set_{method}_request
    def fit(self, X, y, sample_weight=None, prop=None):
        assert sample_weight is not None
        assert prop is not None
        return self

    def fit_transform(self, X, y, sample_weight=None, prop=None):
        assert sample_weight is not None
        assert prop is not None

    def fit_predict(self, X, y, sample_weight=None, prop=None):
        assert sample_weight is not None
        assert prop is not None

    def predict(self, X, sample_weight=None, prop=None):
        assert sample_weight is not None
        assert prop is not None

    def predict_proba(self, X, sample_weight=None, prop=None):
        assert sample_weight is not None
        assert prop is not None

    def predict_log_proba(self, X, sample_weight=None, prop=None):
        assert sample_weight is not None
        assert prop is not None

    def decision_function(self, X, sample_weight=None, prop=None):
        assert sample_weight is not None
        assert prop is not None

    def score(self, X, y, sample_weight=None, prop=None):
        assert sample_weight is not None
        assert prop is not None

    def transform(self, X, sample_weight=None, prop=None):
        assert sample_weight is not None
        assert prop is not None

    def inverse_transform(self, X, sample_weight=None, prop=None):
        assert sample_weight is not None
        assert prop is not None


@pytest.mark.usefixtures("enable_slep006")
# split and partial_fit not relevant for pipelines
@pytest.mark.parametrize("method", sorted(set(METHODS) - {"split", "partial_fit"}))
def test_metadata_routing_for_pipeline(method):
    """Test that metadata is routed correctly for pipelines."""

    def set_request(est, method, **kwarg):
        """Set requests for a given method.

        If the given method is a composite method, set the same requests for
        all the methods that compose it.
        """
        if method in COMPOSITE_METHODS:
            methods = COMPOSITE_METHODS[method]
        else:
            methods = [method]

        for method in methods:
            getattr(est, f"set_{method}_request")(**kwarg)
        return est

    X, y = [[1]], [1]
    sample_weight, prop, metadata = [1], "a", "b"

    # test that metadata is routed correctly for pipelines when requested
    est = SimpleEstimator()
    est = set_request(est, method, sample_weight=True, prop=True)
    est = set_request(est, "fit", sample_weight=True, prop=True)
    trs = (
        ConsumingTransformer()
        .set_fit_request(sample_weight=True, metadata=True)
        .set_transform_request(sample_weight=True, metadata=True)
        .set_inverse_transform_request(sample_weight=True, metadata=True)
    )
    pipeline = Pipeline([("trs", trs), ("estimator", est)])

    if "fit" not in method:
        pipeline = pipeline.fit(
            [[1]], [1], sample_weight=sample_weight, prop=prop, metadata=metadata
        )

    try:
        getattr(pipeline, method)(
            X, y, sample_weight=sample_weight, prop=prop, metadata=metadata
        )
    except TypeError:
        # Some methods don't accept y
        getattr(pipeline, method)(
            X, sample_weight=sample_weight, prop=prop, metadata=metadata
        )

    # Make sure the transformer has received the metadata
    # For the transformer, always only `fit` and `transform` are called.
    check_recorded_metadata(
        obj=trs, method="fit", sample_weight=sample_weight, metadata=metadata
    )
    check_recorded_metadata(
        obj=trs, method="transform", sample_weight=sample_weight, metadata=metadata
    )


@pytest.mark.usefixtures("enable_slep006")
# split and partial_fit not relevant for pipelines
# sorted is here needed to make `pytest -nX` work. W/o it, tests are collected
# in different orders between workers and that makes it fail.
@pytest.mark.parametrize("method", sorted(set(METHODS) - {"split", "partial_fit"}))
def test_metadata_routing_error_for_pipeline(method):
    """Test that metadata is not routed for pipelines when not requested."""
    X, y = [[1]], [1]
    sample_weight, prop = [1], "a"
    est = SimpleEstimator()
    # here not setting sample_weight request and leaving it as None
    pipeline = Pipeline([("estimator", est)])
    error_message = (
        "[sample_weight, prop] are passed but are not explicitly set as requested"
        f" or not for SimpleEstimator.{method}"
    )
    with pytest.raises(ValueError, match=re.escape(error_message)):
        try:
            # passing X, y positional as the first two arguments
            getattr(pipeline, method)(X, y, sample_weight=sample_weight, prop=prop)
        except TypeError:
            # not all methods accept y (like `predict`), so here we only
            # pass X as a positional arg.
            getattr(pipeline, method)(X, sample_weight=sample_weight, prop=prop)


@pytest.mark.parametrize(
    "method", ["decision_function", "transform", "inverse_transform"]
)
def test_routing_passed_metadata_not_supported(method):
    """Test that the right error message is raised when metadata is passed while
    not supported when `enable_metadata_routing=False`."""

    pipe = Pipeline([("estimator", SimpleEstimator())])

    with pytest.raises(
        ValueError, match="is only supported if enable_metadata_routing=True"
    ):
        getattr(pipe, method)([[1]], sample_weight=[1], prop="a")


@pytest.mark.usefixtures("enable_slep006")
def test_pipeline_with_estimator_with_len():
    """Test that pipeline works with estimators that have a `__len__` method."""
    pipe = Pipeline(
        [("trs", RandomTreesEmbedding()), ("estimator", RandomForestClassifier())]
    )
    pipe.fit([[1]], [1])
    pipe.predict([[1]])


@pytest.mark.usefixtures("enable_slep006")
@pytest.mark.parametrize("last_step", [None, "passthrough"])
def test_pipeline_with_no_last_step(last_step):
    """Test that the pipeline works when there is not last step.

    It should just ignore and pass through the data on transform.
    """
    pipe = Pipeline([("trs", FunctionTransformer()), ("estimator", last_step)])
    assert pipe.fit([[1]], [1]).transform([[1], [2], [3]]) == [[1], [2], [3]]


@pytest.mark.usefixtures("enable_slep006")
def test_feature_union_metadata_routing_error():
    """Test that the right error is raised when metadata is not requested."""
    X = np.array([[0, 1], [2, 2], [4, 6]])
    y = [1, 2, 3]
    sample_weight, metadata = [1, 1, 1], "a"

    # test lacking set_fit_request
    feature_union = FeatureUnion([("sub_transformer", ConsumingTransformer())])

    error_message = (
        "[sample_weight, metadata] are passed but are not explicitly set as requested"
        f" or not for {ConsumingTransformer.__name__}.fit"
    )

    with pytest.raises(UnsetMetadataPassedError, match=re.escape(error_message)):
        feature_union.fit(X, y, sample_weight=sample_weight, metadata=metadata)

    # test lacking set_transform_request
    feature_union = FeatureUnion(
        [
            (
                "sub_transformer",
                ConsumingTransformer().set_fit_request(
                    sample_weight=True, metadata=True
                ),
            )
        ]
    )

    error_message = (
        "[sample_weight, metadata] are passed but are not explicitly set as requested "
        f"or not for {ConsumingTransformer.__name__}.transform"
    )

    with pytest.raises(UnsetMetadataPassedError, match=re.escape(error_message)):
        feature_union.fit(
            X, y, sample_weight=sample_weight, metadata=metadata
        ).transform(X, sample_weight=sample_weight, metadata=metadata)


@pytest.mark.usefixtures("enable_slep006")
def test_feature_union_get_metadata_routing_without_fit():
    """Test that get_metadata_routing() works regardless of the Child's
    consumption of any metadata."""
    feature_union = FeatureUnion([("sub_transformer", ConsumingTransformer())])
    feature_union.get_metadata_routing()


@pytest.mark.usefixtures("enable_slep006")
@pytest.mark.parametrize(
    "transformer", [ConsumingTransformer, ConsumingNoFitTransformTransformer]
)
def test_feature_union_metadata_routing(transformer):
    """Test that metadata is routed correctly for FeatureUnion."""
    X = np.array([[0, 1], [2, 2], [4, 6]])
    y = [1, 2, 3]
    sample_weight, metadata = [1, 1, 1], "a"

    feature_union = FeatureUnion(
        [
            (
                "sub_trans1",
                transformer(registry=_Registry())
                .set_fit_request(sample_weight=True, metadata=True)
                .set_transform_request(sample_weight=True, metadata=True),
            ),
            (
                "sub_trans2",
                transformer(registry=_Registry())
                .set_fit_request(sample_weight=True, metadata=True)
                .set_transform_request(sample_weight=True, metadata=True),
            ),
        ]
    )

    kwargs = {"sample_weight": sample_weight, "metadata": metadata}
    feature_union.fit(X, y, **kwargs)
    feature_union.fit_transform(X, y, **kwargs)
    feature_union.fit(X, y, **kwargs).transform(X, **kwargs)

    for transformer in feature_union.transformer_list:
        # access sub-transformer in (name, trans) with transformer[1]
        registry = transformer[1].registry
        assert len(registry)
        for sub_trans in registry:
            check_recorded_metadata(
                obj=sub_trans,
                method="fit",
                **kwargs,
            )


# End of routing tests
# ====================<|MERGE_RESOLUTION|>--- conflicted
+++ resolved
@@ -201,17 +201,10 @@
 
     # Smoke test with only an estimator
     clf = NoTrans()
-<<<<<<< HEAD
-    pipe = Pipeline([('svc', clf)])
-    assert (pipe.get_params(deep=True) ==
-            dict(svc__a=None, svc__b=None, svc=clf,
-                 **pipe.get_params(deep=False)))
-=======
     pipe = Pipeline([("svc", clf)])
     assert pipe.get_params(deep=True) == dict(
         svc__a=None, svc__b=None, svc=clf, **pipe.get_params(deep=False)
     )
->>>>>>> 630961cd
 
     # Check that params are set
     pipe.set_params(svc__a=0.1)
@@ -693,13 +686,6 @@
     assert [("mock", transf2)] == pipeline.steps
 
     # With invalid data
-<<<<<<< HEAD
-    pipeline.set_params(steps=[('junk', ())])
-    assert_raises(TypeError, pipeline.fit, [[1]], [1])
-    with pytest.raises(TypeError):
-        # we can't even find out whether fit_transform
-        # exists without raising a TypeError
-=======
     pipeline.set_params(steps=[("junk", ())])
     msg = re.escape(
         "Last step of Pipeline should implement fit or be the string 'passthrough'."
@@ -709,7 +695,6 @@
 
     msg = "This 'Pipeline' has no attribute 'fit_transform'"
     with pytest.raises(AttributeError, match=msg):
->>>>>>> 630961cd
         pipeline.fit_transform([[1]], [1])
 
 
@@ -771,18 +756,6 @@
     assert_array_equal([[exp]], pipeline.fit_transform(X, y))
     assert_array_equal([exp], pipeline.fit(X).predict(X))
     assert_array_equal(X, pipeline.inverse_transform([[exp]]))
-<<<<<<< HEAD
-    assert (pipeline.get_params(deep=True) ==
-            {'steps': pipeline.steps,
-             'm2': mult2,
-             'm3': passthrough,
-             'last': mult5,
-             'memory': None,
-             'm2__mult': 2,
-             'last__mult': 5,
-             'verbose': False
-             })
-=======
     assert pipeline.get_params(deep=True) == {
         "steps": pipeline.steps,
         "m2": mult2,
@@ -793,7 +766,6 @@
         "last__mult": 5,
         "verbose": False,
     }
->>>>>>> 630961cd
 
     pipeline.set_params(m2=passthrough)
     exp = 5
@@ -871,7 +843,7 @@
     assert not hasattr(pipeline, "inverse_transform")
 
     pipeline = make_pipeline(FitTransf())
-    assert not hasattr(pipeline, 'transform')
+    assert not hasattr(pipeline, "transform")
     pipeline.fit_transform
 
 
@@ -1277,26 +1249,14 @@
         # we validate in construction (despite scikit-learn convention)
         bad_steps3 = [("a", Mult(2)), (param, Mult(3))]
         for bad_steps, message in [
-<<<<<<< HEAD
-            (bad_steps1, r"Estimator names must not contain __:"
-                         r" got \['a__q'\]"),
-            (bad_steps2, r"Names provided are not unique: \['a', 'a'\]"),
-            (bad_steps3, r"Estimator names conflict with constructor "
-                         r"arguments: \['%s'\]" % param),
-=======
             (bad_steps1, error_message_1),
             (bad_steps2, error_message_2),
             (bad_steps3, error_message_3 % param),
->>>>>>> 630961cd
         ]:
             # three ways to make invalid:
             # - construction
             with pytest.raises(ValueError, match=message):
-<<<<<<< HEAD
-                cls(**{param: bad_steps})
-=======
                 cls(**{param: bad_steps}).fit([[1]], [1])
->>>>>>> 630961cd
 
             # - setattr
             est = cls(**{param: [("a", Mult(1))]})
@@ -1312,10 +1272,6 @@
             est.set_params(**{param: bad_steps})
             with pytest.raises(ValueError, match=message):
                 est.fit([[1]], [1])
-<<<<<<< HEAD
-=======
-
->>>>>>> 630961cd
             with pytest.raises(ValueError, match=message):
                 est.fit_transform([[1]], [1])
 
