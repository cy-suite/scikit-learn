"""
Test the pipeline module.
"""
from distutils.version import LooseVersion
from tempfile import mkdtemp
import shutil
import time
import re
import itertools

import pytest
import numpy as np
from scipy import sparse

from sklearn.utils.testing import assert_raises
from sklearn.utils.testing import assert_raises_regex
from sklearn.utils.testing import assert_raise_message
from sklearn.utils.testing import assert_equal
from sklearn.utils.testing import assert_array_equal
from sklearn.utils.testing import assert_array_almost_equal
from sklearn.utils.testing import assert_dict_equal
from sklearn.utils.testing import assert_no_warnings

from sklearn.base import clone, BaseEstimator
from sklearn.pipeline import Pipeline, FeatureUnion, make_pipeline, make_union
from sklearn.svm import SVC
from sklearn.linear_model import LogisticRegression, Lasso
from sklearn.linear_model import LinearRegression
from sklearn.cluster import KMeans
from sklearn.feature_selection import SelectKBest, f_classif
from sklearn.dummy import DummyRegressor
from sklearn.decomposition import PCA, TruncatedSVD
from sklearn.datasets import load_iris
from sklearn.preprocessing import StandardScaler
from sklearn.feature_extraction.text import CountVectorizer
from sklearn.utils._joblib import Memory
from sklearn.utils._joblib import __version__ as joblib_version


JUNK_FOOD_DOCS = (
    "the pizza pizza beer copyright",
    "the pizza burger beer copyright",
    "the the pizza beer beer copyright",
    "the burger beer beer copyright",
    "the coke burger coke copyright",
    "the coke burger burger",
)


class NoFit:
    """Small class to test parameter dispatching.
    """

    def __init__(self, a=None, b=None):
        self.a = a
        self.b = b


class NoTrans(NoFit):

    def fit(self, X, y):
        return self

    def get_params(self, deep=False):
        return {'a': self.a, 'b': self.b}

    def set_params(self, **params):
        self.a = params['a']
        return self


class NoInvTransf(NoTrans):
    def transform(self, X):
        return X


class Transf(NoInvTransf):
    def transform(self, X):
        return X

    def inverse_transform(self, X):
        return X


class TransfFitParams(Transf):

    def fit(self, X, y, **fit_params):
        self.fit_params = fit_params
        return self


class Mult(BaseEstimator):
    def __init__(self, mult=1):
        self.mult = mult

    def fit(self, X, y):
        return self

    def transform(self, X):
        return np.asarray(X) * self.mult

    def inverse_transform(self, X):
        return np.asarray(X) / self.mult

    def predict(self, X):
        return (np.asarray(X) * self.mult).sum(axis=1)

    predict_proba = predict_log_proba = decision_function = predict

    def score(self, X, y=None):
        return np.sum(X)


class FitParamT(BaseEstimator):
    """Mock classifier
    """

    def __init__(self):
        self.successful = False

    def fit(self, X, y, should_succeed=False):
        self.successful = should_succeed

    def predict(self, X):
        return self.successful

    def fit_predict(self, X, y, should_succeed=False):
        self.fit(X, y, should_succeed=should_succeed)
        return self.predict(X)

    def score(self, X, y=None, sample_weight=None):
        if sample_weight is not None:
            X = X * sample_weight
        return np.sum(X)


class DummyTransf(Transf):
    """Transformer which store the column means"""

    def fit(self, X, y):
        self.means_ = np.mean(X, axis=0)
        # store timestamp to figure out whether the result of 'fit' has been
        # cached or not
        self.timestamp_ = time.time()
        return self


class DummyEstimatorParams(BaseEstimator):
    """Mock classifier that takes params on predict"""

    def fit(self, X, y):
        return self

    def predict(self, X, got_attribute=False):
        self.got_attribute = got_attribute
        return self


def test_pipeline_init():
    # Test the various init parameters of the pipeline.
    assert_raises(TypeError, Pipeline)
    # Check that we can't instantiate pipelines with objects without fit
    # method
    assert_raises_regex(TypeError,
                        'Last step of Pipeline should implement fit '
                        'or be the string \'passthrough\''
                        '.*NoFit.*',
                        Pipeline, [('clf', NoFit())])
    # Smoke test with only an estimator
    clf = NoTrans()
    pipe = Pipeline([('svc', clf)])
    assert_equal(pipe.get_params(deep=True),
                 dict(svc__a=None, svc__b=None, svc=clf,
                      **pipe.get_params(deep=False)))

    # Check that params are set
    pipe.set_params(svc__a=0.1)
    assert_equal(clf.a, 0.1)
    assert_equal(clf.b, None)
    # Smoke test the repr:
    repr(pipe)

    # Test with two objects
    clf = SVC()
    filter1 = SelectKBest(f_classif)
    pipe = Pipeline([('anova', filter1), ('svc', clf)])

    # Check that we can't instantiate with non-transformers on the way
    # Note that NoTrans implements fit, but not transform
    assert_raises_regex(TypeError,
                        'All intermediate steps should be transformers'
                        '.*\\bNoTrans\\b.*',
                        Pipeline, [('t', NoTrans()), ('svc', clf)])

    # Check that params are set
    pipe.set_params(svc__C=0.1)
    assert_equal(clf.C, 0.1)
    # Smoke test the repr:
    repr(pipe)

    # Check that params are not set when naming them wrong
    assert_raises(ValueError, pipe.set_params, anova__C=0.1)

    # Test clone
    pipe2 = assert_no_warnings(clone, pipe)
    assert not pipe.named_steps['svc'] is pipe2.named_steps['svc']

    # Check that apart from estimators, the parameters are the same
    params = pipe.get_params(deep=True)
    params2 = pipe2.get_params(deep=True)

    for x in pipe.get_params(deep=False):
        params.pop(x)

    for x in pipe2.get_params(deep=False):
        params2.pop(x)

    # Remove estimators that where copied
    params.pop('svc')
    params.pop('anova')
    params2.pop('svc')
    params2.pop('anova')
    assert_equal(params, params2)


def test_pipeline_init_tuple():
    # Pipeline accepts steps as tuple
    X = np.array([[1, 2]])
    pipe = Pipeline((('transf', Transf()), ('clf', FitParamT())))
    pipe.fit(X, y=None)
    pipe.score(X)

    pipe.set_params(transf='passthrough')
    pipe.fit(X, y=None)
    pipe.score(X)


<<<<<<< HEAD
@pytest.mark.filterwarnings('ignore: Default solver will be changed')  # 0.22
=======
@pytest.mark.filterwarnings('ignore: Default multi_class will')  # 0.22
>>>>>>> 91e019df
def test_pipeline_methods_anova():
    # Test the various methods of the pipeline (anova).
    iris = load_iris()
    X = iris.data
    y = iris.target
    # Test with Anova + LogisticRegression
    clf = LogisticRegression()
    filter1 = SelectKBest(f_classif, k=2)
    pipe = Pipeline([('anova', filter1), ('logistic', clf)])
    pipe.fit(X, y)
    pipe.predict(X)
    pipe.predict_proba(X)
    pipe.predict_log_proba(X)
    pipe.score(X, y)


def test_pipeline_fit_params():
    # Test that the pipeline can take fit parameters
    pipe = Pipeline([('transf', Transf()), ('clf', FitParamT())])
    pipe.fit(X=None, y=None, clf__should_succeed=True)
    # classifier should return True
    assert pipe.predict(None)
    # and transformer params should not be changed
    assert pipe.named_steps['transf'].a is None
    assert pipe.named_steps['transf'].b is None
    # invalid parameters should raise an error message
    assert_raise_message(
        TypeError,
        "fit() got an unexpected keyword argument 'bad'",
        pipe.fit, None, None, clf__bad=True
    )


def test_pipeline_sample_weight_supported():
    # Pipeline should pass sample_weight
    X = np.array([[1, 2]])
    pipe = Pipeline([('transf', Transf()), ('clf', FitParamT())])
    pipe.fit(X, y=None)
    assert_equal(pipe.score(X), 3)
    assert_equal(pipe.score(X, y=None), 3)
    assert_equal(pipe.score(X, y=None, sample_weight=None), 3)
    assert_equal(pipe.score(X, sample_weight=np.array([2, 3])), 8)


def test_pipeline_sample_weight_unsupported():
    # When sample_weight is None it shouldn't be passed
    X = np.array([[1, 2]])
    pipe = Pipeline([('transf', Transf()), ('clf', Mult())])
    pipe.fit(X, y=None)
    assert_equal(pipe.score(X), 3)
    assert_equal(pipe.score(X, sample_weight=None), 3)
    assert_raise_message(
        TypeError,
        "score() got an unexpected keyword argument 'sample_weight'",
        pipe.score, X, sample_weight=np.array([2, 3])
    )


def test_pipeline_raise_set_params_error():
    # Test pipeline raises set params error message for nested models.
    pipe = Pipeline([('cls', LinearRegression())])

    # expected error message
    error_msg = ('Invalid parameter %s for estimator %s. '
                 'Check the list of available parameters '
                 'with `estimator.get_params().keys()`.')

    assert_raise_message(ValueError,
                         error_msg % ('fake', pipe),
                         pipe.set_params,
                         fake='nope')

    # nested model check
    assert_raise_message(ValueError,
                         error_msg % ("fake", pipe),
                         pipe.set_params,
                         fake__estimator='nope')


def test_pipeline_methods_pca_svm():
    # Test the various methods of the pipeline (pca + svm).
    iris = load_iris()
    X = iris.data
    y = iris.target
    # Test with PCA + SVC
    clf = SVC(probability=True, random_state=0)
    pca = PCA(svd_solver='full', n_components='mle', whiten=True)
    pipe = Pipeline([('pca', pca), ('svc', clf)])
    pipe.fit(X, y)
    pipe.predict(X)
    pipe.predict_proba(X)
    pipe.predict_log_proba(X)
    pipe.score(X, y)


def test_pipeline_methods_preprocessing_svm():
    # Test the various methods of the pipeline (preprocessing + svm).
    iris = load_iris()
    X = iris.data
    y = iris.target
    n_samples = X.shape[0]
    n_classes = len(np.unique(y))
    scaler = StandardScaler()
    pca = PCA(n_components=2, svd_solver='randomized', whiten=True)
    clf = SVC(probability=True, random_state=0, decision_function_shape='ovr')

    for preprocessing in [scaler, pca]:
        pipe = Pipeline([('preprocess', preprocessing), ('svc', clf)])
        pipe.fit(X, y)

        # check shapes of various prediction functions
        predict = pipe.predict(X)
        assert_equal(predict.shape, (n_samples,))

        proba = pipe.predict_proba(X)
        assert_equal(proba.shape, (n_samples, n_classes))

        log_proba = pipe.predict_log_proba(X)
        assert_equal(log_proba.shape, (n_samples, n_classes))

        decision_function = pipe.decision_function(X)
        assert_equal(decision_function.shape, (n_samples, n_classes))

        pipe.score(X, y)


def test_fit_predict_on_pipeline():
    # test that the fit_predict method is implemented on a pipeline
    # test that the fit_predict on pipeline yields same results as applying
    # transform and clustering steps separately
    iris = load_iris()
    scaler = StandardScaler()
    km = KMeans(random_state=0)
    # As pipeline doesn't clone estimators on construction,
    # it must have its own estimators
    scaler_for_pipeline = StandardScaler()
    km_for_pipeline = KMeans(random_state=0)

    # first compute the transform and clustering step separately
    scaled = scaler.fit_transform(iris.data)
    separate_pred = km.fit_predict(scaled)

    # use a pipeline to do the transform and clustering in one step
    pipe = Pipeline([
        ('scaler', scaler_for_pipeline),
        ('Kmeans', km_for_pipeline)
    ])
    pipeline_pred = pipe.fit_predict(iris.data)

    assert_array_almost_equal(pipeline_pred, separate_pred)


def test_fit_predict_on_pipeline_without_fit_predict():
    # tests that a pipeline does not have fit_predict method when final
    # step of pipeline does not have fit_predict defined
    scaler = StandardScaler()
    pca = PCA(svd_solver='full')
    pipe = Pipeline([('scaler', scaler), ('pca', pca)])
    assert_raises_regex(AttributeError,
                        "'PCA' object has no attribute 'fit_predict'",
                        getattr, pipe, 'fit_predict')


def test_fit_predict_with_intermediate_fit_params():
    # tests that Pipeline passes fit_params to intermediate steps
    # when fit_predict is invoked
    pipe = Pipeline([('transf', TransfFitParams()), ('clf', FitParamT())])
    pipe.fit_predict(X=None,
                     y=None,
                     transf__should_get_this=True,
                     clf__should_succeed=True)
    assert pipe.named_steps['transf'].fit_params['should_get_this']
    assert pipe.named_steps['clf'].successful
    assert 'should_succeed' not in pipe.named_steps['transf'].fit_params


def test_predict_with_predict_params():
    # tests that Pipeline passes predict_params to the final estimator
    # when predict is invoked
    pipe = Pipeline([('transf', Transf()), ('clf', DummyEstimatorParams())])
    pipe.fit(None, None)
    pipe.predict(X=None, got_attribute=True)

    assert pipe.named_steps['clf'].got_attribute


def test_feature_union():
    # basic sanity check for feature union
    iris = load_iris()
    X = iris.data
    X -= X.mean(axis=0)
    y = iris.target
    svd = TruncatedSVD(n_components=2, random_state=0)
    select = SelectKBest(k=1)
    fs = FeatureUnion([("svd", svd), ("select", select)])
    fs.fit(X, y)
    X_transformed = fs.transform(X)
    assert_equal(X_transformed.shape, (X.shape[0], 3))

    # check if it does the expected thing
    assert_array_almost_equal(X_transformed[:, :-1], svd.fit_transform(X))
    assert_array_equal(X_transformed[:, -1],
                       select.fit_transform(X, y).ravel())

    # test if it also works for sparse input
    # We use a different svd object to control the random_state stream
    fs = FeatureUnion([("svd", svd), ("select", select)])
    X_sp = sparse.csr_matrix(X)
    X_sp_transformed = fs.fit_transform(X_sp, y)
    assert_array_almost_equal(X_transformed, X_sp_transformed.toarray())

    # Test clone
    fs2 = assert_no_warnings(clone, fs)
    assert fs.transformer_list[0][1] is not fs2.transformer_list[0][1]

    # test setting parameters
    fs.set_params(select__k=2)
    assert_equal(fs.fit_transform(X, y).shape, (X.shape[0], 4))

    # test it works with transformers missing fit_transform
    fs = FeatureUnion([("mock", Transf()), ("svd", svd), ("select", select)])
    X_transformed = fs.fit_transform(X, y)
    assert_equal(X_transformed.shape, (X.shape[0], 8))

    # test error if some elements do not support transform
    assert_raises_regex(TypeError,
                        'All estimators should implement fit and '
                        'transform.*\\bNoTrans\\b',
                        FeatureUnion,
                        [("transform", Transf()), ("no_transform", NoTrans())])

    # test that init accepts tuples
    fs = FeatureUnion((("svd", svd), ("select", select)))
    fs.fit(X, y)


def test_make_union():
    pca = PCA(svd_solver='full')
    mock = Transf()
    fu = make_union(pca, mock)
    names, transformers = zip(*fu.transformer_list)
    assert_equal(names, ("pca", "transf"))
    assert_equal(transformers, (pca, mock))


def test_make_union_kwargs():
    pca = PCA(svd_solver='full')
    mock = Transf()
    fu = make_union(pca, mock, n_jobs=3)
    assert_equal(fu.transformer_list, make_union(pca, mock).transformer_list)
    assert_equal(3, fu.n_jobs)
    # invalid keyword parameters should raise an error message
    assert_raise_message(
        TypeError,
        'Unknown keyword arguments: "transformer_weights"',
        make_union, pca, mock, transformer_weights={'pca': 10, 'Transf': 1}
    )


def test_pipeline_transform():
    # Test whether pipeline works with a transformer at the end.
    # Also test pipeline.transform and pipeline.inverse_transform
    iris = load_iris()
    X = iris.data
    pca = PCA(n_components=2, svd_solver='full')
    pipeline = Pipeline([('pca', pca)])

    # test transform and fit_transform:
    X_trans = pipeline.fit(X).transform(X)
    X_trans2 = pipeline.fit_transform(X)
    X_trans3 = pca.fit_transform(X)
    assert_array_almost_equal(X_trans, X_trans2)
    assert_array_almost_equal(X_trans, X_trans3)

    X_back = pipeline.inverse_transform(X_trans)
    X_back2 = pca.inverse_transform(X_trans)
    assert_array_almost_equal(X_back, X_back2)


def test_pipeline_fit_transform():
    # Test whether pipeline works with a transformer missing fit_transform
    iris = load_iris()
    X = iris.data
    y = iris.target
    transf = Transf()
    pipeline = Pipeline([('mock', transf)])

    # test fit_transform:
    X_trans = pipeline.fit_transform(X, y)
    X_trans2 = transf.fit(X, y).transform(X)
    assert_array_almost_equal(X_trans, X_trans2)


def test_pipeline_slice():
    pipe = Pipeline([('transf1', Transf()),
                     ('transf2', Transf()),
                     ('clf', FitParamT())])
    pipe2 = pipe[:-1]
    assert isinstance(pipe2, Pipeline)
    assert pipe2.steps == pipe.steps[:-1]
    assert 2 == len(pipe2.named_steps)
    assert_raises(ValueError, lambda: pipe[::-1])


def test_pipeline_index():
    transf = Transf()
    clf = FitParamT()
    pipe = Pipeline([('transf', transf), ('clf', clf)])
    assert pipe[0] == transf
    assert pipe['transf'] == transf
    assert pipe[-1] == clf
    assert pipe['clf'] == clf
    assert_raises(IndexError, lambda: pipe[3])
    assert_raises(KeyError, lambda: pipe['foobar'])


def test_set_pipeline_steps():
    transf1 = Transf()
    transf2 = Transf()
    pipeline = Pipeline([('mock', transf1)])
    assert pipeline.named_steps['mock'] is transf1

    # Directly setting attr
    pipeline.steps = [('mock2', transf2)]
    assert 'mock' not in pipeline.named_steps
    assert pipeline.named_steps['mock2'] is transf2
    assert_equal([('mock2', transf2)], pipeline.steps)

    # Using set_params
    pipeline.set_params(steps=[('mock', transf1)])
    assert_equal([('mock', transf1)], pipeline.steps)

    # Using set_params to replace single step
    pipeline.set_params(mock=transf2)
    assert_equal([('mock', transf2)], pipeline.steps)

    # With invalid data
    pipeline.set_params(steps=[('junk', ())])
    assert_raises(TypeError, pipeline.fit, [[1]], [1])
    assert_raises(TypeError, pipeline.fit_transform, [[1]], [1])


def test_pipeline_named_steps():
    transf = Transf()
    mult2 = Mult(mult=2)
    pipeline = Pipeline([('mock', transf), ("mult", mult2)])

    # Test access via named_steps bunch object
    assert 'mock' in pipeline.named_steps
    assert 'mock2' not in pipeline.named_steps
    assert pipeline.named_steps.mock is transf
    assert pipeline.named_steps.mult is mult2

    # Test bunch with conflict attribute of dict
    pipeline = Pipeline([('values', transf), ("mult", mult2)])
    assert pipeline.named_steps.values is not transf
    assert pipeline.named_steps.mult is mult2


@pytest.mark.parametrize('passthrough', [None, 'passthrough'])
def test_pipeline_correctly_adjusts_steps(passthrough):
    X = np.array([[1]])
    y = np.array([1])
    mult2 = Mult(mult=2)
    mult3 = Mult(mult=3)
    mult5 = Mult(mult=5)

    pipeline = Pipeline([
        ('m2', mult2),
        ('bad', passthrough),
        ('m3', mult3),
        ('m5', mult5)
    ])

    pipeline.fit(X, y)
    expected_names = ['m2', 'bad', 'm3', 'm5']
    actual_names = [name for name, _ in pipeline.steps]
    assert expected_names == actual_names


@pytest.mark.parametrize('passthrough', [None, 'passthrough'])
def test_set_pipeline_step_passthrough(passthrough):
    X = np.array([[1]])
    y = np.array([1])
    mult2 = Mult(mult=2)
    mult3 = Mult(mult=3)
    mult5 = Mult(mult=5)

    def make():
        return Pipeline([('m2', mult2), ('m3', mult3), ('last', mult5)])

    pipeline = make()

    exp = 2 * 3 * 5
    assert_array_equal([[exp]], pipeline.fit_transform(X, y))
    assert_array_equal([exp], pipeline.fit(X).predict(X))
    assert_array_equal(X, pipeline.inverse_transform([[exp]]))

    pipeline.set_params(m3=passthrough)
    exp = 2 * 5
    assert_array_equal([[exp]], pipeline.fit_transform(X, y))
    assert_array_equal([exp], pipeline.fit(X).predict(X))
    assert_array_equal(X, pipeline.inverse_transform([[exp]]))
    assert_dict_equal(pipeline.get_params(deep=True),
                      {'steps': pipeline.steps,
                       'm2': mult2,
                       'm3': passthrough,
                       'last': mult5,
                       'memory': None,
                       'm2__mult': 2,
                       'last__mult': 5,
                       'verbose': False
                       })

    pipeline.set_params(m2=passthrough)
    exp = 5
    assert_array_equal([[exp]], pipeline.fit_transform(X, y))
    assert_array_equal([exp], pipeline.fit(X).predict(X))
    assert_array_equal(X, pipeline.inverse_transform([[exp]]))

    # for other methods, ensure no AttributeErrors on None:
    other_methods = ['predict_proba', 'predict_log_proba',
                     'decision_function', 'transform', 'score']
    for method in other_methods:
        getattr(pipeline, method)(X)

    pipeline.set_params(m2=mult2)
    exp = 2 * 5
    assert_array_equal([[exp]], pipeline.fit_transform(X, y))
    assert_array_equal([exp], pipeline.fit(X).predict(X))
    assert_array_equal(X, pipeline.inverse_transform([[exp]]))

    pipeline = make()
    pipeline.set_params(last=passthrough)
    # mult2 and mult3 are active
    exp = 6
    assert_array_equal([[exp]], pipeline.fit(X, y).transform(X))
    assert_array_equal([[exp]], pipeline.fit_transform(X, y))
    assert_array_equal(X, pipeline.inverse_transform([[exp]]))
    assert_raise_message(AttributeError,
                         "'str' object has no attribute 'predict'",
                         getattr, pipeline, 'predict')

    # Check 'passthrough' step at construction time
    exp = 2 * 5
    pipeline = Pipeline(
        [('m2', mult2), ('m3', passthrough), ('last', mult5)])
    assert_array_equal([[exp]], pipeline.fit_transform(X, y))
    assert_array_equal([exp], pipeline.fit(X).predict(X))
    assert_array_equal(X, pipeline.inverse_transform([[exp]]))


def test_pipeline_ducktyping():
    pipeline = make_pipeline(Mult(5))
    pipeline.predict
    pipeline.transform
    pipeline.inverse_transform

    pipeline = make_pipeline(Transf())
    assert not hasattr(pipeline, 'predict')
    pipeline.transform
    pipeline.inverse_transform

    pipeline = make_pipeline('passthrough')
    assert pipeline.steps[0] == ('passthrough', 'passthrough')
    assert not hasattr(pipeline, 'predict')
    pipeline.transform
    pipeline.inverse_transform

    pipeline = make_pipeline(Transf(), NoInvTransf())
    assert not hasattr(pipeline, 'predict')
    pipeline.transform
    assert not hasattr(pipeline, 'inverse_transform')

    pipeline = make_pipeline(NoInvTransf(), Transf())
    assert not hasattr(pipeline, 'predict')
    pipeline.transform
    assert not hasattr(pipeline, 'inverse_transform')


def test_make_pipeline():
    t1 = Transf()
    t2 = Transf()
    pipe = make_pipeline(t1, t2)
    assert isinstance(pipe, Pipeline)
    assert_equal(pipe.steps[0][0], "transf-1")
    assert_equal(pipe.steps[1][0], "transf-2")

    pipe = make_pipeline(t1, t2, FitParamT())
    assert isinstance(pipe, Pipeline)
    assert_equal(pipe.steps[0][0], "transf-1")
    assert_equal(pipe.steps[1][0], "transf-2")
    assert_equal(pipe.steps[2][0], "fitparamt")

    assert_raise_message(
        TypeError,
        'Unknown keyword arguments: "random_parameter"',
        make_pipeline, t1, t2, random_parameter='rnd'
    )


def test_feature_union_weights():
    # test feature union with transformer weights
    iris = load_iris()
    X = iris.data
    y = iris.target
    pca = PCA(n_components=2, svd_solver='randomized', random_state=0)
    select = SelectKBest(k=1)
    # test using fit followed by transform
    fs = FeatureUnion([("pca", pca), ("select", select)],
                      transformer_weights={"pca": 10})
    fs.fit(X, y)
    X_transformed = fs.transform(X)
    # test using fit_transform
    fs = FeatureUnion([("pca", pca), ("select", select)],
                      transformer_weights={"pca": 10})
    X_fit_transformed = fs.fit_transform(X, y)
    # test it works with transformers missing fit_transform
    fs = FeatureUnion([("mock", Transf()), ("pca", pca), ("select", select)],
                      transformer_weights={"mock": 10})
    X_fit_transformed_wo_method = fs.fit_transform(X, y)
    # check against expected result

    # We use a different pca object to control the random_state stream
    assert_array_almost_equal(X_transformed[:, :-1], 10 * pca.fit_transform(X))
    assert_array_equal(X_transformed[:, -1],
                       select.fit_transform(X, y).ravel())
    assert_array_almost_equal(X_fit_transformed[:, :-1],
                              10 * pca.fit_transform(X))
    assert_array_equal(X_fit_transformed[:, -1],
                       select.fit_transform(X, y).ravel())
    assert_equal(X_fit_transformed_wo_method.shape, (X.shape[0], 7))


def test_feature_union_parallel():
    # test that n_jobs work for FeatureUnion
    X = JUNK_FOOD_DOCS

    fs = FeatureUnion([
        ("words", CountVectorizer(analyzer='word')),
        ("chars", CountVectorizer(analyzer='char')),
    ])

    fs_parallel = FeatureUnion([
        ("words", CountVectorizer(analyzer='word')),
        ("chars", CountVectorizer(analyzer='char')),
    ], n_jobs=2)

    fs_parallel2 = FeatureUnion([
        ("words", CountVectorizer(analyzer='word')),
        ("chars", CountVectorizer(analyzer='char')),
    ], n_jobs=2)

    fs.fit(X)
    X_transformed = fs.transform(X)
    assert_equal(X_transformed.shape[0], len(X))

    fs_parallel.fit(X)
    X_transformed_parallel = fs_parallel.transform(X)
    assert_equal(X_transformed.shape, X_transformed_parallel.shape)
    assert_array_equal(
        X_transformed.toarray(),
        X_transformed_parallel.toarray()
    )

    # fit_transform should behave the same
    X_transformed_parallel2 = fs_parallel2.fit_transform(X)
    assert_array_equal(
        X_transformed.toarray(),
        X_transformed_parallel2.toarray()
    )

    # transformers should stay fit after fit_transform
    X_transformed_parallel2 = fs_parallel2.transform(X)
    assert_array_equal(
        X_transformed.toarray(),
        X_transformed_parallel2.toarray()
    )


def test_feature_union_feature_names():
    word_vect = CountVectorizer(analyzer="word")
    char_vect = CountVectorizer(analyzer="char_wb", ngram_range=(3, 3))
    ft = FeatureUnion([("chars", char_vect), ("words", word_vect)])
    ft.fit(JUNK_FOOD_DOCS)
    feature_names = ft.get_feature_names()
    for feat in feature_names:
        assert "chars__" in feat or "words__" in feat
    assert_equal(len(feature_names), 35)

    ft = FeatureUnion([("tr1", Transf())]).fit([[1]])
    assert_raise_message(AttributeError,
                         'Transformer tr1 (type Transf) does not provide '
                         'get_feature_names', ft.get_feature_names)


<<<<<<< HEAD
@pytest.mark.filterwarnings('ignore: Default solver will be changed')  # 0.22
=======
@pytest.mark.filterwarnings('ignore: Default multi_class will')  # 0.22
>>>>>>> 91e019df
def test_classes_property():
    iris = load_iris()
    X = iris.data
    y = iris.target

    reg = make_pipeline(SelectKBest(k=1), LinearRegression())
    reg.fit(X, y)
    assert_raises(AttributeError, getattr, reg, "classes_")

    clf = make_pipeline(SelectKBest(k=1), LogisticRegression(random_state=0))
    assert_raises(AttributeError, getattr, clf, "classes_")
    clf.fit(X, y)
    assert_array_equal(clf.classes_, np.unique(y))


def test_set_feature_union_steps():
    mult2 = Mult(2)
    mult2.get_feature_names = lambda: ['x2']
    mult3 = Mult(3)
    mult3.get_feature_names = lambda: ['x3']
    mult5 = Mult(5)
    mult5.get_feature_names = lambda: ['x5']

    ft = FeatureUnion([('m2', mult2), ('m3', mult3)])
    assert_array_equal([[2, 3]], ft.transform(np.asarray([[1]])))
    assert_equal(['m2__x2', 'm3__x3'], ft.get_feature_names())

    # Directly setting attr
    ft.transformer_list = [('m5', mult5)]
    assert_array_equal([[5]], ft.transform(np.asarray([[1]])))
    assert_equal(['m5__x5'], ft.get_feature_names())

    # Using set_params
    ft.set_params(transformer_list=[('mock', mult3)])
    assert_array_equal([[3]], ft.transform(np.asarray([[1]])))
    assert_equal(['mock__x3'], ft.get_feature_names())

    # Using set_params to replace single step
    ft.set_params(mock=mult5)
    assert_array_equal([[5]], ft.transform(np.asarray([[1]])))
    assert_equal(['mock__x5'], ft.get_feature_names())


@pytest.mark.parametrize('drop', ['drop', None])
def test_set_feature_union_step_drop(drop):
    mult2 = Mult(2)
    mult2.get_feature_names = lambda: ['x2']
    mult3 = Mult(3)
    mult3.get_feature_names = lambda: ['x3']
    X = np.asarray([[1]])

    ft = FeatureUnion([('m2', mult2), ('m3', mult3)])
    assert_array_equal([[2, 3]], ft.fit(X).transform(X))
    assert_array_equal([[2, 3]], ft.fit_transform(X))
    assert_equal(['m2__x2', 'm3__x3'], ft.get_feature_names())

    ft.set_params(m2=drop)
    assert_array_equal([[3]], ft.fit(X).transform(X))
    assert_array_equal([[3]], ft.fit_transform(X))
    assert_equal(['m3__x3'], ft.get_feature_names())

    ft.set_params(m3=drop)
    assert_array_equal([[]], ft.fit(X).transform(X))
    assert_array_equal([[]], ft.fit_transform(X))
    assert_equal([], ft.get_feature_names())

    # check we can change back
    ft.set_params(m3=mult3)
    assert_array_equal([[3]], ft.fit(X).transform(X))

    # Check 'drop' step at construction time
    ft = FeatureUnion([('m2', drop), ('m3', mult3)])
    assert_array_equal([[3]], ft.fit(X).transform(X))
    assert_array_equal([[3]], ft.fit_transform(X))
    assert_equal(['m3__x3'], ft.get_feature_names())


def test_step_name_validation():
    bad_steps1 = [('a__q', Mult(2)), ('b', Mult(3))]
    bad_steps2 = [('a', Mult(2)), ('a', Mult(3))]
    for cls, param in [(Pipeline, 'steps'),
                       (FeatureUnion, 'transformer_list')]:
        # we validate in construction (despite scikit-learn convention)
        bad_steps3 = [('a', Mult(2)), (param, Mult(3))]
        for bad_steps, message in [
            (bad_steps1, "Estimator names must not contain __: got ['a__q']"),
            (bad_steps2, "Names provided are not unique: ['a', 'a']"),
            (bad_steps3, "Estimator names conflict with constructor "
                         "arguments: ['%s']" % param),
        ]:
            # three ways to make invalid:
            # - construction
            assert_raise_message(ValueError, message, cls,
                                 **{param: bad_steps})

            # - setattr
            est = cls(**{param: [('a', Mult(1))]})
            setattr(est, param, bad_steps)
            assert_raise_message(ValueError, message, est.fit, [[1]], [1])
            assert_raise_message(ValueError, message, est.fit_transform,
                                 [[1]], [1])

            # - set_params
            est = cls(**{param: [('a', Mult(1))]})
            est.set_params(**{param: bad_steps})
            assert_raise_message(ValueError, message, est.fit, [[1]], [1])
            assert_raise_message(ValueError, message, est.fit_transform,
                                 [[1]], [1])


<<<<<<< HEAD
@pytest.mark.filterwarnings('ignore: Default solver will be changed')  # 0.22
=======
@pytest.mark.filterwarnings('ignore: Default multi_class will')  # 0.22
>>>>>>> 91e019df
def test_set_params_nested_pipeline():
    estimator = Pipeline([
        ('a', Pipeline([
            ('b', DummyRegressor())
        ]))
    ])
    estimator.set_params(a__b__alpha=0.001, a__b=Lasso())
    estimator.set_params(a__steps=[('b', LogisticRegression())], a__b__C=5)


def test_pipeline_wrong_memory():
    # Test that an error is raised when memory is not a string or a Memory
    # instance
    iris = load_iris()
    X = iris.data
    y = iris.target
    # Define memory as an integer
    memory = 1
    cached_pipe = Pipeline([('transf', DummyTransf()),
                            ('svc', SVC())], memory=memory)
    assert_raises_regex(ValueError, "'memory' should be None, a string or"
                        " have the same interface as joblib.Memory."
                        " Got memory='1' instead.", cached_pipe.fit, X, y)


class DummyMemory:
    def cache(self, func):
        return func


class WrongDummyMemory:
    pass


def test_pipeline_with_cache_attribute():
    X = np.array([[1, 2]])
    pipe = Pipeline([('transf', Transf()), ('clf', Mult())],
                    memory=DummyMemory())
    pipe.fit(X, y=None)
    dummy = WrongDummyMemory()
    pipe = Pipeline([('transf', Transf()), ('clf', Mult())],
                    memory=dummy)
    assert_raises_regex(ValueError, "'memory' should be None, a string or"
                        " have the same interface as joblib.Memory."
                        " Got memory='{}' instead.".format(dummy), pipe.fit, X)


def test_pipeline_memory():
    iris = load_iris()
    X = iris.data
    y = iris.target
    cachedir = mkdtemp()
    try:
        if LooseVersion(joblib_version) < LooseVersion('0.12'):
            # Deal with change of API in joblib
            memory = Memory(cachedir=cachedir, verbose=10)
        else:
            memory = Memory(location=cachedir, verbose=10)
        # Test with Transformer + SVC
        clf = SVC(probability=True, random_state=0)
        transf = DummyTransf()
        pipe = Pipeline([('transf', clone(transf)), ('svc', clf)])
        cached_pipe = Pipeline([('transf', transf), ('svc', clf)],
                               memory=memory)

        # Memoize the transformer at the first fit
        cached_pipe.fit(X, y)
        pipe.fit(X, y)
        # Get the time stamp of the transformer in the cached pipeline
        ts = cached_pipe.named_steps['transf'].timestamp_
        # Check that cached_pipe and pipe yield identical results
        assert_array_equal(pipe.predict(X), cached_pipe.predict(X))
        assert_array_equal(pipe.predict_proba(X), cached_pipe.predict_proba(X))
        assert_array_equal(pipe.predict_log_proba(X),
                           cached_pipe.predict_log_proba(X))
        assert_array_equal(pipe.score(X, y), cached_pipe.score(X, y))
        assert_array_equal(pipe.named_steps['transf'].means_,
                           cached_pipe.named_steps['transf'].means_)
        assert not hasattr(transf, 'means_')
        # Check that we are reading the cache while fitting
        # a second time
        cached_pipe.fit(X, y)
        # Check that cached_pipe and pipe yield identical results
        assert_array_equal(pipe.predict(X), cached_pipe.predict(X))
        assert_array_equal(pipe.predict_proba(X), cached_pipe.predict_proba(X))
        assert_array_equal(pipe.predict_log_proba(X),
                           cached_pipe.predict_log_proba(X))
        assert_array_equal(pipe.score(X, y), cached_pipe.score(X, y))
        assert_array_equal(pipe.named_steps['transf'].means_,
                           cached_pipe.named_steps['transf'].means_)
        assert_equal(ts, cached_pipe.named_steps['transf'].timestamp_)
        # Create a new pipeline with cloned estimators
        # Check that even changing the name step does not affect the cache hit
        clf_2 = SVC(probability=True, random_state=0)
        transf_2 = DummyTransf()
        cached_pipe_2 = Pipeline([('transf_2', transf_2), ('svc', clf_2)],
                                 memory=memory)
        cached_pipe_2.fit(X, y)

        # Check that cached_pipe and pipe yield identical results
        assert_array_equal(pipe.predict(X), cached_pipe_2.predict(X))
        assert_array_equal(pipe.predict_proba(X),
                           cached_pipe_2.predict_proba(X))
        assert_array_equal(pipe.predict_log_proba(X),
                           cached_pipe_2.predict_log_proba(X))
        assert_array_equal(pipe.score(X, y), cached_pipe_2.score(X, y))
        assert_array_equal(pipe.named_steps['transf'].means_,
                           cached_pipe_2.named_steps['transf_2'].means_)
        assert_equal(ts, cached_pipe_2.named_steps['transf_2'].timestamp_)
    finally:
        shutil.rmtree(cachedir)


def test_make_pipeline_memory():
    cachedir = mkdtemp()
    if LooseVersion(joblib_version) < LooseVersion('0.12'):
        # Deal with change of API in joblib
        memory = Memory(cachedir=cachedir, verbose=10)
    else:
        memory = Memory(location=cachedir, verbose=10)
    pipeline = make_pipeline(DummyTransf(), SVC(), memory=memory)
    assert pipeline.memory is memory
    pipeline = make_pipeline(DummyTransf(), SVC())
    assert pipeline.memory is None
    assert len(pipeline) == 2

    shutil.rmtree(cachedir)


def test_pipeline_param_error():
    clf = make_pipeline(LogisticRegression())
    with pytest.raises(ValueError, match="Pipeline.fit does not accept "
                                         "the sample_weight parameter"):
        clf.fit([[0], [0]], [0, 1], sample_weight=[1, 1])


parameter_grid_test_verbose = ((est, pattern, method) for
                               (est, pattern), method in itertools.product(
    [
     (Pipeline([('transf', Transf()), ('clf', FitParamT())]),
      r'\[Pipeline\].*\(step 1 of 2\) Processing transf.* total=.*\n'
      r'\[Pipeline\].*\(step 2 of 2\) Processing clf.* total=.*\n$'),
     (Pipeline([('transf', Transf()), ('noop', None),
               ('clf', FitParamT())]),
      r'\[Pipeline\].*\(step 1 of 3\) Processing transf.* total=.*\n'
      r'\[Pipeline\].*\(step 2 of 3\) Processing noop.* total=.*\n'
      r'\[Pipeline\].*\(step 3 of 3\) Processing clf.* total=.*\n$'),
     (Pipeline([('transf', Transf()), ('noop', 'passthrough'),
               ('clf', FitParamT())]),
      r'\[Pipeline\].*\(step 1 of 3\) Processing transf.* total=.*\n'
      r'\[Pipeline\].*\(step 2 of 3\) Processing noop.* total=.*\n'
      r'\[Pipeline\].*\(step 3 of 3\) Processing clf.* total=.*\n$'),
     (Pipeline([('transf', Transf()), ('clf', None)]),
      r'\[Pipeline\].*\(step 1 of 2\) Processing transf.* total=.*\n'
      r'\[Pipeline\].*\(step 2 of 2\) Processing clf.* total=.*\n$'),
     (Pipeline([('transf', None), ('mult', Mult())]),
      r'\[Pipeline\].*\(step 1 of 2\) Processing transf.* total=.*\n'
      r'\[Pipeline\].*\(step 2 of 2\) Processing mult.* total=.*\n$'),
     (Pipeline([('transf', 'passthrough'), ('mult', Mult())]),
      r'\[Pipeline\].*\(step 1 of 2\) Processing transf.* total=.*\n'
      r'\[Pipeline\].*\(step 2 of 2\) Processing mult.* total=.*\n$'),
     (FeatureUnion([('mult1', Mult()), ('mult2', Mult())]),
      r'\[FeatureUnion\].*\(step 1 of 2\) Processing mult1.* total=.*\n'
      r'\[FeatureUnion\].*\(step 2 of 2\) Processing mult2.* total=.*\n$'),
     (FeatureUnion([('mult1', None), ('mult2', Mult()), ('mult3', None)]),
      r'\[FeatureUnion\].*\(step 1 of 1\) Processing mult2.* total=.*\n$')
    ], ['fit', 'fit_transform', 'fit_predict'])
    if hasattr(est, method) and not (
        method == 'fit_transform' and hasattr(est, 'steps') and
        isinstance(est.steps[-1][1], FitParamT))
)


@pytest.mark.parametrize('est, pattern, method', parameter_grid_test_verbose)
def test_verbose(est, method, pattern, capsys):
    func = getattr(est, method)

    X = [[1, 2, 3], [4, 5, 6]]
    y = [[7], [8]]

    est.set_params(verbose=False)
    func(X, y)
    assert not capsys.readouterr().out, 'Got output for verbose=False'

    est.set_params(verbose=True)
    func(X, y)
    assert re.match(pattern, capsys.readouterr().out)<|MERGE_RESOLUTION|>--- conflicted
+++ resolved
@@ -235,11 +235,6 @@
     pipe.score(X)
 
 
-<<<<<<< HEAD
-@pytest.mark.filterwarnings('ignore: Default solver will be changed')  # 0.22
-=======
-@pytest.mark.filterwarnings('ignore: Default multi_class will')  # 0.22
->>>>>>> 91e019df
 def test_pipeline_methods_anova():
     # Test the various methods of the pipeline (anova).
     iris = load_iris()
@@ -836,11 +831,6 @@
                          'get_feature_names', ft.get_feature_names)
 
 
-<<<<<<< HEAD
-@pytest.mark.filterwarnings('ignore: Default solver will be changed')  # 0.22
-=======
-@pytest.mark.filterwarnings('ignore: Default multi_class will')  # 0.22
->>>>>>> 91e019df
 def test_classes_property():
     iris = load_iris()
     X = iris.data
@@ -951,11 +941,6 @@
                                  [[1]], [1])
 
 
-<<<<<<< HEAD
-@pytest.mark.filterwarnings('ignore: Default solver will be changed')  # 0.22
-=======
-@pytest.mark.filterwarnings('ignore: Default multi_class will')  # 0.22
->>>>>>> 91e019df
 def test_set_params_nested_pipeline():
     estimator = Pipeline([
         ('a', Pipeline([
