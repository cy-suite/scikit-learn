--- conflicted
+++ resolved
@@ -497,12 +497,8 @@
     sc = SpectralClustering()
     grid_search = GridSearchCV(sc, param_grid=dict(gamma=[.1, 1, 10]),
                                scoring='ari')
-<<<<<<< HEAD
-    assert_raises(TypeError, grid_search.fit, [[1]])
-=======
     assert_raise_message(TypeError, "'score' or a 'predict'", grid_search.fit,
                          [[1]])
->>>>>>> de2be61e
 
 
 def test_param_sampler():
