"""Generates submodule to allow deprecation of submodules and keeping git
blame."""
from pathlib import Path
from contextlib import suppress

# TODO: Remove the whole file in 0.24

# This is a set of 3-tuples consisting of
# (new_module_name, deprecated_path, correct_import_path)
_DEPRECATED_MODULES = {
<<<<<<< HEAD
    # TODO: Remove in 0.24
    ('_mocking', 'sklearn.utils.mocking', 'sklearn.utils'),

    ('_base', 'sklearn.mixture.base', 'sklearn.mixture'),
    ('_gaussian_mixture', 'sklearn.mixture.gaussian_mixture',
     'sklearn.mixture'),
    ('_bayesian_mixture', 'sklearn.mixture.bayesian_mixture',
     'sklearn.mixture'),
=======
    ('_mocking', 'sklearn.utils.mocking', 'sklearn.utils'),

    ('_weight_vector', 'sklearn.utils.weight_vector', 'sklearn.utils'),
    ('_seq_dataset', 'sklearn.utils.seq_dataset', 'sklearn.utils'),
    ('_fast_dict', 'sklearn.utils.fast_dict', 'sklearn.utils'),

    ('_affinity_propagation', 'sklearn.cluster.affinity_propagation_',
     'sklearn.cluster'),
    ('_bicluster', 'sklearn.cluster.bicluster', 'sklearn.cluster'),
    ('_birch', 'sklearn.cluster.birch', 'sklearn.cluster'),
    ('_dbscan', 'sklearn.cluster.dbscan_', 'sklearn.cluster'),
    ('_hierarchical', 'sklearn.cluster.hierarchical', 'sklearn.cluster'),
    ('_k_means', 'sklearn.cluster.k_means_', 'sklearn.cluster'),
    ('_mean_shift', 'sklearn.cluster.mean_shift_', 'sklearn.cluster'),
    ('_optics', 'sklearn.cluster.optics_', 'sklearn.cluster'),
    ('_spectral', 'sklearn.cluster.spectral', 'sklearn.cluster'),
>>>>>>> 14295f9c
}

_FILE_CONTENT_TEMPLATE = """
# THIS FILE WAS AUTOMATICALLY GENERATED BY deprecated_modules.py

from .{new_module_name} import *  # noqa
from {relative_dots}utils.deprecation import _raise_dep_warning_if_not_pytest

deprecated_path = '{deprecated_path}'
correct_import_path = '{correct_import_path}'

_raise_dep_warning_if_not_pytest(deprecated_path, correct_import_path)
"""


def _get_deprecated_path(deprecated_path):
    deprecated_parts = deprecated_path.split(".")
    deprecated_parts[-1] = deprecated_parts[-1] + ".py"
    return Path(*deprecated_parts)


def _create_deprecated_modules_files():
    """Add submodules that will be deprecated. A file is created based
    on the deprecated submodule's name. When this submodule is imported a
    deprecation warning will be raised.
    """
    for (new_module_name, deprecated_path,
         correct_import_path) in _DEPRECATED_MODULES:
        relative_dots = deprecated_path.count(".") * "."
        deprecated_content = _FILE_CONTENT_TEMPLATE.format(
            new_module_name=new_module_name,
            relative_dots=relative_dots,
            deprecated_path=deprecated_path,
            correct_import_path=correct_import_path)

        with _get_deprecated_path(deprecated_path).open('w') as f:
            f.write(deprecated_content)


def _clean_deprecated_modules_files():
    """Removes submodules created by _create_deprecated_modules_files."""
    for (_, deprecated_path, _) in _DEPRECATED_MODULES:
        with suppress(FileNotFoundError):
            _get_deprecated_path(deprecated_path).unlink()


if __name__ == "__main__":
    _clean_deprecated_modules_files()<|MERGE_RESOLUTION|>--- conflicted
+++ resolved
@@ -8,16 +8,6 @@
 # This is a set of 3-tuples consisting of
 # (new_module_name, deprecated_path, correct_import_path)
 _DEPRECATED_MODULES = {
-<<<<<<< HEAD
-    # TODO: Remove in 0.24
-    ('_mocking', 'sklearn.utils.mocking', 'sklearn.utils'),
-
-    ('_base', 'sklearn.mixture.base', 'sklearn.mixture'),
-    ('_gaussian_mixture', 'sklearn.mixture.gaussian_mixture',
-     'sklearn.mixture'),
-    ('_bayesian_mixture', 'sklearn.mixture.bayesian_mixture',
-     'sklearn.mixture'),
-=======
     ('_mocking', 'sklearn.utils.mocking', 'sklearn.utils'),
 
     ('_weight_vector', 'sklearn.utils.weight_vector', 'sklearn.utils'),
@@ -34,7 +24,12 @@
     ('_mean_shift', 'sklearn.cluster.mean_shift_', 'sklearn.cluster'),
     ('_optics', 'sklearn.cluster.optics_', 'sklearn.cluster'),
     ('_spectral', 'sklearn.cluster.spectral', 'sklearn.cluster'),
->>>>>>> 14295f9c
+
+    ('_base', 'sklearn.mixture.base', 'sklearn.mixture'),
+    ('_gaussian_mixture', 'sklearn.mixture.gaussian_mixture',
+     'sklearn.mixture'),
+    ('_bayesian_mixture', 'sklearn.mixture.bayesian_mixture',
+     'sklearn.mixture'),
 }
 
 _FILE_CONTENT_TEMPLATE = """
