"""Generates submodule to allow deprecation of submodules and keeping git
blame."""
from pathlib import Path
from contextlib import suppress

# TODO: Remove the whole file in 0.24

# This is a set of 4-tuples consisting of
# (new_module_name, deprecated_path, correct_import_path, importee)
# importee is used by test_import_deprecations to check for DeprecationWarnings
_DEPRECATED_MODULES = [
    ('_mocking', 'sklearn.utils.mocking', 'sklearn.utils',
     'MockDataFrame'),

    ('_bagging', 'sklearn.ensemble.bagging', 'sklearn.ensemble',
     'BaggingClassifier'),
    ('_base', 'sklearn.ensemble.base', 'sklearn.ensemble',
     'BaseEnsemble'),
    ('_forest', 'sklearn.ensemble.forest', 'sklearn.ensemble',
     'RandomForestClassifier'),
    ('_gb', 'sklearn.ensemble.gradient_boosting', 'sklearn.ensemble',
     'GradientBoostingClassifier'),
    ('_iforest', 'sklearn.ensemble.iforest', 'sklearn.ensemble',
     'IsolationForest'),
    ('_voting', 'sklearn.ensemble.voting', 'sklearn.ensemble',
     'VotingClassifier'),
    ('_weight_boosting', 'sklearn.ensemble.weight_boosting',
     'sklearn.ensemble', 'AdaBoostClassifier'),
    ('_classes', 'sklearn.tree.tree', 'sklearn.tree',
     'DecisionTreeClassifier'),
    ('_export', 'sklearn.tree.export', 'sklearn.tree', 'export_graphviz'),

    ('_rbm', 'sklearn.neural_network.rbm', 'sklearn.neural_network',
     'BernoulliRBM'),
    ('_multilayer_perceptron', 'sklearn.neural_network.multilayer_perceptron',
     'sklearn.neural_network', 'MLPClassifier'),

    ('_weight_vector', 'sklearn.utils.weight_vector', 'sklearn.utils',
     'WeightVector'),
    ('_seq_dataset', 'sklearn.utils.seq_dataset', 'sklearn.utils',
     'ArrayDataset32'),
    ('_fast_dict', 'sklearn.utils.fast_dict', 'sklearn.utils', 'IntFloatDict'),

    ('_affinity_propagation', 'sklearn.cluster.affinity_propagation_',
     'sklearn.cluster', 'AffinityPropagation'),
    ('_bicluster', 'sklearn.cluster.bicluster', 'sklearn.cluster',
     'SpectralBiclustering'),
    ('_birch', 'sklearn.cluster.birch', 'sklearn.cluster', 'Birch'),
    ('_dbscan', 'sklearn.cluster.dbscan_', 'sklearn.cluster', 'DBSCAN'),
    ('_hierarchical', 'sklearn.cluster.hierarchical', 'sklearn.cluster',
     'FeatureAgglomeration'),
    ('_k_means', 'sklearn.cluster.k_means_', 'sklearn.cluster', 'KMeans'),
    ('_mean_shift', 'sklearn.cluster.mean_shift_', 'sklearn.cluster',
     'MeanShift'),
    ('_optics', 'sklearn.cluster.optics_', 'sklearn.cluster', 'OPTICS'),
    ('_spectral', 'sklearn.cluster.spectral', 'sklearn.cluster',
     'SpectralClustering'),

    ('_base', 'sklearn.mixture.base', 'sklearn.mixture', 'BaseMixture'),
    ('_gaussian_mixture', 'sklearn.mixture.gaussian_mixture',
     'sklearn.mixture', 'GaussianMixture'),
    ('_bayesian_mixture', 'sklearn.mixture.bayesian_mixture',
     'sklearn.mixture', 'BayesianGaussianMixture'),

    ('_empirical_covariance_', 'sklearn.covariance.empirical_covariance_',
     'sklearn.covariance', 'EmpiricalCovariance'),
    ('_shrunk_covariance_', 'sklearn.covariance.shrunk_covariance_',
     'sklearn.covariance', 'ShrunkCovariance'),
    ('_robust_covariance', 'sklearn.covariance.robust_covariance',
     'sklearn.covariance', 'MinCovDet'),
    ('_graph_lasso_', 'sklearn.covariance.graph_lasso_',
     'sklearn.covariance', 'GraphicalLasso'),
    ('_elliptic_envelope', 'sklearn.covariance.elliptic_envelope',
     'sklearn.covariance', 'EllipticEnvelope'),

    ('_cca_', 'sklearn.cross_decomposition.cca_',
     'sklearn.cross_decomposition', 'CCA'),
    ('_pls_', 'sklearn.cross_decomposition.pls_',
     'sklearn.cross_decomposition', 'PLSSVD'),

    ('_base', 'sklearn.svm.base', 'sklearn.svm', 'BaseLibSVM'),
    ('_bounds', 'sklearn.svm.bounds', 'sklearn.svm', 'l1_min_c'),
    ('_classes', 'sklearn.svm.classes', 'sklearn.svm', 'SVR'),
    ('_libsvm', 'sklearn.svm.libsvm', 'sklearn.svm', 'fit'),
    ('_libsvm_sparse', 'sklearn.svm.libsvm_sparse', 'sklearn.svm',
     'set_verbosity_wrap'),
    ('_liblinear', 'sklearn.svm.liblinear', 'sklearn.svm', 'train_wrap'),

    ('_base', 'sklearn.decomposition.base', 'sklearn.decomposition',
     'BaseEstimator'),
    ('_dict_learning', 'sklearn.decomposition.dict_learning',
     'sklearn.decomposition', 'MiniBatchDictionaryLearning'),
    ('_cdnmf_fast', 'sklearn.decomposition.cdnmf_fast',
     'sklearn.decomposition', '__dict__'),
    ('_factor_analysis', 'sklearn.decomposition.factor_analysis',
     'sklearn.decomposition', 'FactorAnalysis'),
    ('_fastica', 'sklearn.decomposition.fastica_', 'sklearn.decomposition',
     'FastICA'),
    ('_incremental_pca', 'sklearn.decomposition.incremental_pca',
     'sklearn.decomposition', 'IncrementalPCA'),
    ('_kernel_pca', 'sklearn.decomposition.kernel_pca',
     'sklearn.decomposition', 'KernelPCA'),
    ('_nmf', 'sklearn.decomposition.nmf', 'sklearn.decomposition', 'NMF'),
    ('_online_lda', 'sklearn.decomposition.online_lda',
     'sklearn.decomposition', 'LatentDirichletAllocation'),
    ('_online_lda_fast', 'sklearn.decomposition.online_lda_fast',
     'sklearn.decomposition', 'mean_change'),
    ('_pca', 'sklearn.decomposition.pca', 'sklearn.decomposition', 'PCA'),
    ('_sparse_pca', 'sklearn.decomposition.sparse_pca',
     'sklearn.decomposition', 'SparsePCA'),
    ('_truncated_svd', 'sklearn.decomposition.truncated_svd',
     'sklearn.decomposition', 'TruncatedSVD'),

    ('_gpr', 'sklearn.gaussian_process.gpr', 'sklearn.gaussian_process',
     'GaussianProcessRegressor'),
    ('_gpc', 'sklearn.gaussian_process.gpc', 'sklearn.gaussian_process',
     'GaussianProcessClassifier'),

    ('_base', 'sklearn.datasets.base', 'sklearn.datasets', 'get_data_home'),
    ('_california_housing', 'sklearn.datasets.california_housing',
     'sklearn.datasets', 'fetch_california_housing'),
    ('_covtype', 'sklearn.datasets.covtype', 'sklearn.datasets',
     'fetch_covtype'),
    ('_kddcup99', 'sklearn.datasets.kddcup99', 'sklearn.datasets',
     'fetch_kddcup99'),
    ('_lfw', 'sklearn.datasets.lfw', 'sklearn.datasets',
     'fetch_lfw_people'),
    ('_olivetti_faces', 'sklearn.datasets.olivetti_faces', 'sklearn.datasets',
     'fetch_olivetti_faces'),
    ('_openml', 'sklearn.datasets.openml', 'sklearn.datasets', 'fetch_openml'),
    ('_rcv1', 'sklearn.datasets.rcv1', 'sklearn.datasets', 'fetch_rcv1'),
    ('_samples_generator', 'sklearn.datasets.samples_generator',
     'sklearn.datasets', 'make_classification'),
    ('_species_distributions', 'sklearn.datasets.species_distributions',
     'sklearn.datasets', 'fetch_species_distributions'),
    ('_svmlight_format', 'sklearn.datasets.svmlight_format',
     'sklearn.datasets', 'load_svmlight_file'),
    ('_twenty_newsgroups', 'sklearn.datasets.twenty_newsgroups',
     'sklearn.datasets', 'strip_newsgroup_header'),

    ('_dict_vectorizer', 'sklearn.feature_extraction.dict_vectorizer',
     'sklearn.feature_extraction', 'DictVectorizer'),
    ('_hashing', 'sklearn.feature_extraction.hashing',
     'sklearn.feature_extraction', 'FeatureHasher'),
    ('_stop_words', 'sklearn.feature_extraction.stop_words',
     'sklearn.feature_extraction.text', 'ENGLISH_STOP_WORDS'),

    ('_base', 'sklearn.linear_model.base', 'sklearn.linear_model',
     'LinearRegression'),
    ('_cd_fast', 'sklearn.linear_model.cd_fast', 'sklearn.linear_model',
     'sparse_enet_coordinate_descent'),
    ('_bayes', 'sklearn.linear_model.bayes', 'sklearn.linear_model',
     'BayesianRidge'),
    ('_coordinate_descent', 'sklearn.linear_model.coordinate_descent',
     'sklearn.linear_model', 'Lasso'),
    ('_huber', 'sklearn.linear_model.huber', 'sklearn.linear_model',
     'HuberRegressor'),
    ('_least_angle', 'sklearn.linear_model.least_angle',
     'sklearn.linear_model', 'LassoLarsCV'),
    ('_logistic', 'sklearn.linear_model.logistic', 'sklearn.linear_model',
     'LogisticRegression'),
    ('_omp', 'sklearn.linear_model.omp', 'sklearn.linear_model',
     'OrthogonalMatchingPursuit'),
    ('_passive_aggressive', 'sklearn.linear_model.passive_aggressive',
     'sklearn.linear_model', 'PassiveAggressiveClassifier'),
    ('_perceptron', 'sklearn.linear_model.perceptron', 'sklearn.linear_model',
     'Perceptron'),
    ('_ransac', 'sklearn.linear_model.ransac', 'sklearn.linear_model',
     'RANSACRegressor'),
    ('_ridge', 'sklearn.linear_model.ridge', 'sklearn.linear_model',
     'Ridge'),
    ('_sag', 'sklearn.linear_model.sag', 'sklearn.linear_model',
     'get_auto_step_size'),
    ('_sag_fast', 'sklearn.linear_model.sag_fast', 'sklearn.linear_model',
     'MultinomialLogLoss64'),
    ('_sgd_fast', 'sklearn.linear_model.sgd_fast', 'sklearn.linear_model',
     'Hinge'),
    ('_stochastic_gradient', 'sklearn.linear_model.stochastic_gradient',
     'sklearn.linear_model', 'SGDClassifier'),
    ('_theil_sen', 'sklearn.linear_model.theil_sen', 'sklearn.linear_model',
     'TheilSenRegressor'),

    ('_bicluster', 'sklearn.metrics.cluster.bicluster',
     'sklearn.metrics.cluster', 'consensus_score'),
    ('_supervised', 'sklearn.metrics.cluster.supervised',
     'sklearn.metrics.cluster', 'entropy'),
    ('_unsupervised', 'sklearn.metrics.cluster.unsupervised',
     'sklearn.metrics.cluster', 'silhouette_score'),
    ('_expected_mutual_info_fast',
     'sklearn.metrics.cluster.expected_mutual_info_fast',
     'sklearn.metrics.cluster', 'expected_mutual_information'),

    ('_base', 'sklearn.metrics.base', 'sklearn.metrics', 'combinations'),
    ('_classification', 'sklearn.metrics.classification', 'sklearn.metrics',
     'accuracy_score'),
    ('_regression', 'sklearn.metrics.regression', 'sklearn.metrics',
     'max_error'),
    ('_ranking', 'sklearn.metrics.ranking', 'sklearn.metrics', 'roc_curve'),
    ('_pairwise_fast', 'sklearn.metrics.pairwise_fast', 'sklearn.metrics',
     'np'),
    ('_scorer', 'sklearn.metrics.scorer', 'sklearn.metrics', 'get_scorer'),

    ('_partial_dependence', 'sklearn.inspection.partial_dependence',
     'sklearn.inspection', 'partial_dependence'),

    ('_ball_tree', 'sklearn.neighbors.ball_tree', 'sklearn.neighbors',
     'BallTree'),
    ('_base', 'sklearn.neighbors.base', 'sklearn.neighbors',
     'VALID_METRICS'),
    ('_classification', 'sklearn.neighbors.classification',
     'sklearn.neighbors', 'KNeighborsClassifier'),
    ('_dist_metrics', 'sklearn.neighbors.dist_metrics', 'sklearn.neighbors',
     'DistanceMetric'),
    ('_graph', 'sklearn.neighbors.graph', 'sklearn.neighbors',
     'KNeighborsTransformer'),
    ('_kd_tree', 'sklearn.neighbors.kd_tree', 'sklearn.neighbors',
     'KDTree'),
    ('_kde', 'sklearn.neighbors.kde', 'sklearn.neighbors',
     'KernelDensity'),
    ('_lof', 'sklearn.neighbors.lof', 'sklearn.neighbors',
     'LocalOutlierFactor'),
    ('_nca', 'sklearn.neighbors.nca', 'sklearn.neighbors',
     'NeighborhoodComponentsAnalysis'),
    ('_nearest_centroid', 'sklearn.neighbors.nearest_centroid',
     'sklearn.neighbors', 'NearestCentroid'),
    ('_quad_tree', 'sklearn.neighbors.quad_tree', 'sklearn.neighbors',
     'CELL_DTYPE'),
    ('_regression', 'sklearn.neighbors.regression', 'sklearn.neighbors',
     'KNeighborsRegressor'),
    ('_typedefs', 'sklearn.neighbors.typedefs', 'sklearn.neighbors',
     'DTYPE'),
    ('_unsupervised', 'sklearn.neighbors.unsupervised', 'sklearn.neighbors',
     'NearestNeighbors'),

    ('_isomap', 'sklearn.manifold.isomap', 'sklearn.manifold', 'Isomap'),
    ('_locally_linear', 'sklearn.manifold.locally_linear', 'sklearn.manifold',
     'LocallyLinearEmbedding'),
    ('_mds', 'sklearn.manifold.mds', 'sklearn.manifold', 'MDS'),
    ('_spectral_embedding_', 'sklearn.manifold.spectral_embedding_',
     'sklearn.manifold', 'SpectralEmbedding'),
    ('_t_sne', 'sklearn.manifold.t_sne', 'sklearn.manifold', 'TSNE'),

    ('_label_propagation', 'sklearn.semi_supervised.label_propagation',
     'sklearn.semi_supervised', 'LabelPropagation'),

    ('_data', 'sklearn.preprocessing.data', 'sklearn.preprocessing',
     'Binarizer'),
    ('_label', 'sklearn.preprocessing.label', 'sklearn.preprocessing',
     'LabelEncoder'),

<<<<<<< HEAD
    ('_base', 'sklearn.feature_selection.base', 'sklearn.feature_selection',
     'SelectorMixin'),
    ('_from_model', 'sklearn.feature_selection.from_model',
     'sklearn.feature_selection', 'SelectFromModel'),
    ('_mutual_info', 'sklearn.feature_selection.mutual_info',
     'sklearn.feature_selection', 'mutual_info_regression'),
    ('_rfe', 'sklearn.feature_selection.rfe',
     'sklearn.feature_selection.rfe', 'RFE'),
    ('_univariate_selection',
     'sklearn.feature_selection.univariate_selection',
     'sklearn.feature_selection', 'chi2'),
    ('_variance_threshold',
     'sklearn.feature_selection.variance_threshold',
     'sklearn.feature_selection', 'VarianceThreshold')
=======
    ('_testing', 'sklearn.utils.testing', 'sklearn.utils',
     'all_estimators'),
>>>>>>> 7c47337f
]


_FILE_CONTENT_TEMPLATE = """
# THIS FILE WAS AUTOMATICALLY GENERATED BY deprecated_modules.py

from .{new_module_name} import *  # noqa
from {relative_dots}utils.deprecation import _raise_dep_warning_if_not_pytest

deprecated_path = '{deprecated_path}'
correct_import_path = '{correct_import_path}'

_raise_dep_warning_if_not_pytest(deprecated_path, correct_import_path)
"""


def _get_deprecated_path(deprecated_path):
    deprecated_parts = deprecated_path.split(".")
    deprecated_parts[-1] = deprecated_parts[-1] + ".py"
    return Path(*deprecated_parts)


def _create_deprecated_modules_files():
    """Add submodules that will be deprecated. A file is created based
    on the deprecated submodule's name. When this submodule is imported a
    deprecation warning will be raised.
    """
    for (new_module_name, deprecated_path,
         correct_import_path, _) in _DEPRECATED_MODULES:
        relative_dots = deprecated_path.count(".") * "."
        deprecated_content = _FILE_CONTENT_TEMPLATE.format(
            new_module_name=new_module_name,
            relative_dots=relative_dots,
            deprecated_path=deprecated_path,
            correct_import_path=correct_import_path)

        with _get_deprecated_path(deprecated_path).open('w') as f:
            f.write(deprecated_content)


def _clean_deprecated_modules_files():
    """Removes submodules created by _create_deprecated_modules_files."""
    for _, deprecated_path, _, _ in _DEPRECATED_MODULES:
        with suppress(FileNotFoundError):
            _get_deprecated_path(deprecated_path).unlink()


if __name__ == "__main__":
    _clean_deprecated_modules_files()<|MERGE_RESOLUTION|>--- conflicted
+++ resolved
@@ -248,7 +248,6 @@
     ('_label', 'sklearn.preprocessing.label', 'sklearn.preprocessing',
      'LabelEncoder'),
 
-<<<<<<< HEAD
     ('_base', 'sklearn.feature_selection.base', 'sklearn.feature_selection',
      'SelectorMixin'),
     ('_from_model', 'sklearn.feature_selection.from_model',
@@ -263,10 +262,9 @@
     ('_variance_threshold',
      'sklearn.feature_selection.variance_threshold',
      'sklearn.feature_selection', 'VarianceThreshold')
-=======
+
     ('_testing', 'sklearn.utils.testing', 'sklearn.utils',
      'all_estimators'),
->>>>>>> 7c47337f
 ]
 
 
