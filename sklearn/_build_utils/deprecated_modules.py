"""Generates submodule to allow deprecation of submodules and keeping git
blame."""
from pathlib import Path
from contextlib import suppress

# TODO: Remove the whole file in 0.24

# This is a set of 4-tuples consisting of
# (new_module_name, deprecated_path, correct_import_path, importee)
# importee is used by test_import_deprecations to check for DeprecationWarnings
_DEPRECATED_MODULES = [
    ('_mocking', 'sklearn.utils.mocking', 'sklearn.utils',
     'MockDataFrame'),

    ('_bagging', 'sklearn.ensemble.bagging', 'sklearn.ensemble',
     'BaggingClassifier'),
    ('_base', 'sklearn.ensemble.base', 'sklearn.ensemble',
     'BaseEnsemble'),
    ('_forest', 'sklearn.ensemble.forest', 'sklearn.ensemble',
     'RandomForestClassifier'),
    ('_gb', 'sklearn.ensemble.gradient_boosting', 'sklearn.ensemble',
     'GradientBoostingClassifier'),
    ('_iforest', 'sklearn.ensemble.iforest', 'sklearn.ensemble',
     'IsolationForest'),
    ('_voting', 'sklearn.ensemble.voting', 'sklearn.ensemble',
     'VotingClassifier'),
    ('_weight_boosting', 'sklearn.ensemble.weight_boosting',
     'sklearn.ensemble', 'AdaBoostClassifier'),
    ('_classes', 'sklearn.tree.tree', 'sklearn.tree',
     'DecisionTreeClassifier'),
    ('_export', 'sklearn.tree.export', 'sklearn.tree', 'export_graphviz'),

    ('_rbm', 'sklearn.neural_network.rbm', 'sklearn.neural_network',
     'BernoulliRBM'),
    ('_multilayer_perceptron', 'sklearn.neural_network.multilayer_perceptron',
     'sklearn.neural_network', 'MLPClassifier'),

    ('_weight_vector', 'sklearn.utils.weight_vector', 'sklearn.utils',
     'WeightVector'),
    ('_seq_dataset', 'sklearn.utils.seq_dataset', 'sklearn.utils',
     'ArrayDataset32'),
    ('_fast_dict', 'sklearn.utils.fast_dict', 'sklearn.utils', 'IntFloatDict'),

    ('_affinity_propagation', 'sklearn.cluster.affinity_propagation_',
     'sklearn.cluster', 'AffinityPropagation'),
    ('_bicluster', 'sklearn.cluster.bicluster', 'sklearn.cluster',
     'SpectralBiclustering'),
    ('_birch', 'sklearn.cluster.birch', 'sklearn.cluster', 'Birch'),
    ('_dbscan', 'sklearn.cluster.dbscan_', 'sklearn.cluster', 'DBSCAN'),
    ('_hierarchical', 'sklearn.cluster.hierarchical', 'sklearn.cluster',
     'FeatureAgglomeration'),
    ('_k_means', 'sklearn.cluster.k_means_', 'sklearn.cluster', 'KMeans'),
    ('_mean_shift', 'sklearn.cluster.mean_shift_', 'sklearn.cluster',
     'MeanShift'),
    ('_optics', 'sklearn.cluster.optics_', 'sklearn.cluster', 'OPTICS'),
    ('_spectral', 'sklearn.cluster.spectral', 'sklearn.cluster',
     'SpectralClustering'),

    ('_base', 'sklearn.mixture.base', 'sklearn.mixture', 'BaseMixture'),
    ('_gaussian_mixture', 'sklearn.mixture.gaussian_mixture',
     'sklearn.mixture', 'GaussianMixture'),
    ('_bayesian_mixture', 'sklearn.mixture.bayesian_mixture',
     'sklearn.mixture', 'BayesianGaussianMixture'),

    ('_empirical_covariance_', 'sklearn.covariance.empirical_covariance_',
     'sklearn.covariance', 'EmpiricalCovariance'),
    ('_shrunk_covariance_', 'sklearn.covariance.shrunk_covariance_',
     'sklearn.covariance', 'ShrunkCovariance'),
    ('_robust_covariance', 'sklearn.covariance.robust_covariance',
     'sklearn.covariance', 'MinCovDet'),
    ('_graph_lasso_', 'sklearn.covariance.graph_lasso_',
     'sklearn.covariance', 'GraphicalLasso'),
    ('_elliptic_envelope', 'sklearn.covariance.elliptic_envelope',
     'sklearn.covariance', 'EllipticEnvelope'),

    ('_cca', 'sklearn.cross_decomposition.cca_',
     'sklearn.cross_decomposition', 'CCA'),
    ('_pls', 'sklearn.cross_decomposition.pls_',
     'sklearn.cross_decomposition', 'PLSSVD'),

    ('_base', 'sklearn.svm.base', 'sklearn.svm', 'BaseLibSVM'),
    ('_bounds', 'sklearn.svm.bounds', 'sklearn.svm', 'l1_min_c'),
    ('_classes', 'sklearn.svm.classes', 'sklearn.svm', 'SVR'),
    ('_libsvm', 'sklearn.svm.libsvm', 'sklearn.svm', 'fit'),
    ('_libsvm_sparse', 'sklearn.svm.libsvm_sparse', 'sklearn.svm',
     'set_verbosity_wrap'),
    ('_liblinear', 'sklearn.svm.liblinear', 'sklearn.svm', 'train_wrap'),

<<<<<<< HEAD
    ('_base', 'sklearn.decomposition.base', 'sklearn.decomposition',
     'BaseEstimator'),
    ('_dict_learning', 'sklearn.decomposition.dict_learning',
     'sklearn.decomposition', 'MiniBatchDictionaryLearning'),
    ('_cdnmf_fast', 'sklearn.decomposition.cdnmf_fast',
     'sklearn.decomposition', '__dict__'),
    ('_factor_analysis', 'sklearn.decomposition.factor_analysis',
     'sklearn.decomposition', 'FactorAnalysis'),
    ('_fastica_', 'sklearn.decomposition.fastica_', 'sklearn.decomposition',
     'FastICA'),
    ('_incremental_pca', 'sklearn.decomposition.incremental_pca',
     'sklearn.decomposition', 'IncrementalPCA'),
    ('_kernel_pca', 'sklearn.decomposition.kernel_pca',
     'sklearn.decomposition', 'KernelPCA'),
    ('_nmf', 'sklearn.decomposition.nmf', 'sklearn.decomposition', 'NMF'),
    ('_online_lda', 'sklearn.decomposition.online_lda',
     'sklearn.decomposition', 'LatentDirichletAllocation'),
    ('_online_lda_fast', 'sklearn.decomposition.online_lda_fast',
     'sklearn.decomposition', 'mean_change'),
    ('_pca', 'sklearn.decomposition.pca', 'sklearn.decomposition', 'PCA'),
    ('_sparse_pca', 'sklearn.decomposition.sparse_pca',
     'sklearn.decomposition', 'SparsePCA'),
    ('_truncated_svd', 'sklearn.decomposition.truncated_svd',
     'sklearn.decomposition', 'TruncatedSVD'),
=======
    ('_gpr', 'sklearn.gaussian_process.gpr', 'sklearn.gaussian_process',
     'GaussianProcessRegressor'),
    ('_gpc', 'sklearn.gaussian_process.gpc', 'sklearn.gaussian_process',
     'GaussianProcessClassifier'),

    ('_base', 'sklearn.datasets.base', 'sklearn.datasets', 'get_data_home'),
    ('_california_housing', 'sklearn.datasets.california_housing',
     'sklearn.datasets', 'fetch_california_housing'),
    ('_covtype', 'sklearn.datasets.covtype', 'sklearn.datasets',
     'fetch_covtype'),
    ('_kddcup99', 'sklearn.datasets.kddcup99', 'sklearn.datasets',
     'fetch_kddcup99'),
    ('_lfw', 'sklearn.datasets.lfw', 'sklearn.datasets',
     'fetch_lfw_people'),
    ('_olivetti_faces', 'sklearn.datasets.olivetti_faces', 'sklearn.datasets',
     'fetch_olivetti_faces'),
    ('_openml', 'sklearn.datasets.openml', 'sklearn.datasets', 'fetch_openml'),
    ('_rcv1', 'sklearn.datasets.rcv1', 'sklearn.datasets', 'fetch_rcv1'),
    ('_samples_generator', 'sklearn.datasets.samples_generator',
     'sklearn.datasets', 'make_classification'),
    ('_species_distributions', 'sklearn.datasets.species_distributions',
     'sklearn.datasets', 'fetch_species_distributions'),
    ('_svmlight_format', 'sklearn.datasets.svmlight_format',
     'sklearn.datasets', 'load_svmlight_file'),
    ('_twenty_newsgroups', 'sklearn.datasets.twenty_newsgroups',
     'sklearn.datasets', 'strip_newsgroup_header'),

    ('_dict_vectorizer', 'sklearn.feature_extraction.dict_vectorizer',
     'sklearn.feature_extraction', 'DictVectorizer'),
    ('_hashing', 'sklearn.feature_extraction.hashing',
     'sklearn.feature_extraction', 'FeatureHasher'),
    ('_stop_words', 'sklearn.feature_extraction.stop_words',
     'sklearn.feature_extraction.text', 'ENGLISH_STOP_WORDS'),
>>>>>>> 332759f4

    ('_base', 'sklearn.linear_model.base', 'sklearn.linear_model',
     'LinearRegression'),
    ('_cd_fast', 'sklearn.linear_model.cd_fast', 'sklearn.linear_model',
     'sparse_enet_coordinate_descent'),
    ('_bayes', 'sklearn.linear_model.bayes', 'sklearn.linear_model',
     'BayesianRidge'),
    ('_coordinate_descent', 'sklearn.linear_model.coordinate_descent',
     'sklearn.linear_model', 'Lasso'),
    ('_huber', 'sklearn.linear_model.huber', 'sklearn.linear_model',
     'HuberRegressor'),
    ('_least_angle', 'sklearn.linear_model.least_angle',
     'sklearn.linear_model', 'LassoLarsCV'),
    ('_logistic', 'sklearn.linear_model.logistic', 'sklearn.linear_model',
     'LogisticRegression'),
    ('_omp', 'sklearn.linear_model.omp', 'sklearn.linear_model',
     'OrthogonalMatchingPursuit'),
    ('_passive_aggressive', 'sklearn.linear_model.passive_aggressive',
     'sklearn.linear_model', 'PassiveAggressiveClassifier'),
    ('_perceptron', 'sklearn.linear_model.perceptron', 'sklearn.linear_model',
     'Perceptron'),
    ('_ransac', 'sklearn.linear_model.ransac', 'sklearn.linear_model',
     'RANSACRegressor'),
    ('_ridge', 'sklearn.linear_model.ridge', 'sklearn.linear_model',
     'Ridge'),
    ('_sag', 'sklearn.linear_model.sag', 'sklearn.linear_model',
     'get_auto_step_size'),
    ('_sag_fast', 'sklearn.linear_model.sag_fast', 'sklearn.linear_model',
     'MultinomialLogLoss64'),
    ('_sgd_fast', 'sklearn.linear_model.sgd_fast', 'sklearn.linear_model',
     'Hinge'),
    ('_stochastic_gradient', 'sklearn.linear_model.stochastic_gradient',
     'sklearn.linear_model', 'SGDClassifier'),
    ('_theil_sen', 'sklearn.linear_model.theil_sen', 'sklearn.linear_model',
     'TheilSenRegressor'),

    ('_bicluster', 'sklearn.metrics.cluster.bicluster',
     'sklearn.metrics.cluster', 'consensus_score'),
    ('_supervised', 'sklearn.metrics.cluster.supervised',
     'sklearn.metrics.cluster', 'entropy'),
    ('_unsupervised', 'sklearn.metrics.cluster.unsupervised',
     'sklearn.metrics.cluster', 'silhouette_score'),
    ('_expected_mutual_info_fast',
     'sklearn.metrics.cluster.expected_mutual_info_fast',
     'sklearn.metrics.cluster', 'expected_mutual_information'),

    ('_base', 'sklearn.metrics.base', 'sklearn.metrics', 'combinations'),
    ('_classification', 'sklearn.metrics.classification', 'sklearn.metrics',
     'accuracy_score'),
    ('_regression', 'sklearn.metrics.regression', 'sklearn.metrics',
     'max_error'),
    ('_ranking', 'sklearn.metrics.ranking', 'sklearn.metrics', 'roc_curve'),
    ('_pairwise_fast', 'sklearn.metrics.pairwise_fast', 'sklearn.metrics',
     'np'),
    ('_scorer', 'sklearn.metrics.scorer', 'sklearn.metrics', 'get_scorer'),

    ('_partial_dependence', 'sklearn.inspection.partial_dependence',
     'sklearn.inspection', 'partial_dependence'),

    ('_ball_tree', 'sklearn.neighbors.ball_tree', 'sklearn.neighbors',
     'BallTree'),
    ('_base', 'sklearn.neighbors.base', 'sklearn.neighbors',
     'VALID_METRICS'),
    ('_classification', 'sklearn.neighbors.classification',
     'sklearn.neighbors', 'KNeighborsClassifier'),
    ('_dist_metrics', 'sklearn.neighbors.dist_metrics', 'sklearn.neighbors',
     'DistanceMetric'),
    ('_graph', 'sklearn.neighbors.graph', 'sklearn.neighbors',
     'KNeighborsTransformer'),
    ('_kd_tree', 'sklearn.neighbors.kd_tree', 'sklearn.neighbors',
     'KDTree'),
    ('_kde', 'sklearn.neighbors.kde', 'sklearn.neighbors',
     'KernelDensity'),
    ('_lof', 'sklearn.neighbors.lof', 'sklearn.neighbors',
     'LocalOutlierFactor'),
    ('_nca', 'sklearn.neighbors.nca', 'sklearn.neighbors',
     'NeighborhoodComponentsAnalysis'),
    ('_nearest_centroid', 'sklearn.neighbors.nearest_centroid',
     'sklearn.neighbors', 'NearestCentroid'),
    ('_quad_tree', 'sklearn.neighbors.quad_tree', 'sklearn.neighbors',
     'CELL_DTYPE'),
    ('_regression', 'sklearn.neighbors.regression', 'sklearn.neighbors',
     'KNeighborsRegressor'),
    ('_typedefs', 'sklearn.neighbors.typedefs', 'sklearn.neighbors',
     'DTYPE'),
    ('_unsupervised', 'sklearn.neighbors.unsupervised', 'sklearn.neighbors',
     'NearestNeighbors'),

    ('_isomap', 'sklearn.manifold.isomap', 'sklearn.manifold', 'Isomap'),
    ('_locally_linear', 'sklearn.manifold.locally_linear', 'sklearn.manifold',
     'LocallyLinearEmbedding'),
    ('_mds', 'sklearn.manifold.mds', 'sklearn.manifold', 'MDS'),
    ('_spectral_embedding_', 'sklearn.manifold.spectral_embedding_',
     'sklearn.manifold', 'SpectralEmbedding'),
    ('_t_sne', 'sklearn.manifold.t_sne', 'sklearn.manifold', 'TSNE'),

    ('_label_propagation', 'sklearn.semi_supervised.label_propagation',
     'sklearn.semi_supervised', 'LabelPropagation'),

    ('_data', 'sklearn.preprocessing.data', 'sklearn.preprocessing',
     'Binarizer'),
    ('_label', 'sklearn.preprocessing.label', 'sklearn.preprocessing',
     'LabelEncoder'),
]


_FILE_CONTENT_TEMPLATE = """
# THIS FILE WAS AUTOMATICALLY GENERATED BY deprecated_modules.py

from .{new_module_name} import *  # noqa
from {relative_dots}utils.deprecation import _raise_dep_warning_if_not_pytest

deprecated_path = '{deprecated_path}'
correct_import_path = '{correct_import_path}'

_raise_dep_warning_if_not_pytest(deprecated_path, correct_import_path)
"""


def _get_deprecated_path(deprecated_path):
    deprecated_parts = deprecated_path.split(".")
    deprecated_parts[-1] = deprecated_parts[-1] + ".py"
    return Path(*deprecated_parts)


def _create_deprecated_modules_files():
    """Add submodules that will be deprecated. A file is created based
    on the deprecated submodule's name. When this submodule is imported a
    deprecation warning will be raised.
    """
    for (new_module_name, deprecated_path,
         correct_import_path, _) in _DEPRECATED_MODULES:
        relative_dots = deprecated_path.count(".") * "."
        deprecated_content = _FILE_CONTENT_TEMPLATE.format(
            new_module_name=new_module_name,
            relative_dots=relative_dots,
            deprecated_path=deprecated_path,
            correct_import_path=correct_import_path)

        with _get_deprecated_path(deprecated_path).open('w') as f:
            f.write(deprecated_content)


def _clean_deprecated_modules_files():
    """Removes submodules created by _create_deprecated_modules_files."""
    for _, deprecated_path, _, _ in _DEPRECATED_MODULES:
        with suppress(FileNotFoundError):
            _get_deprecated_path(deprecated_path).unlink()


if __name__ == "__main__":
    _clean_deprecated_modules_files()<|MERGE_RESOLUTION|>--- conflicted
+++ resolved
@@ -86,7 +86,6 @@
      'set_verbosity_wrap'),
     ('_liblinear', 'sklearn.svm.liblinear', 'sklearn.svm', 'train_wrap'),
 
-<<<<<<< HEAD
     ('_base', 'sklearn.decomposition.base', 'sklearn.decomposition',
      'BaseEstimator'),
     ('_dict_learning', 'sklearn.decomposition.dict_learning',
@@ -111,7 +110,7 @@
      'sklearn.decomposition', 'SparsePCA'),
     ('_truncated_svd', 'sklearn.decomposition.truncated_svd',
      'sklearn.decomposition', 'TruncatedSVD'),
-=======
+
     ('_gpr', 'sklearn.gaussian_process.gpr', 'sklearn.gaussian_process',
      'GaussianProcessRegressor'),
     ('_gpc', 'sklearn.gaussian_process.gpc', 'sklearn.gaussian_process',
@@ -145,7 +144,6 @@
      'sklearn.feature_extraction', 'FeatureHasher'),
     ('_stop_words', 'sklearn.feature_extraction.stop_words',
      'sklearn.feature_extraction.text', 'ENGLISH_STOP_WORDS'),
->>>>>>> 332759f4
 
     ('_base', 'sklearn.linear_model.base', 'sklearn.linear_model',
      'LinearRegression'),
