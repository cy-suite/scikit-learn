--- conflicted
+++ resolved
@@ -86,7 +86,6 @@
      'set_verbosity_wrap'),
     ('_liblinear', 'sklearn.svm.liblinear', 'sklearn.svm', 'train_wrap'),
 
-<<<<<<< HEAD
     ('_bicluster', 'sklearn.metrics.cluster.bicluster',
      'sklearn.metrics.cluster', 'consensus_score'),
     ('_supervised', 'sklearn.metrics.cluster.supervised',
@@ -106,7 +105,7 @@
     ('_pairwise_fast', 'sklearn.metrics.pairwise_fast', 'sklearn.metrics',
      'np'),
     ('_scorer', 'sklearn.metrics.scorer', 'sklearn.metrics', 'get_scorer'),
-=======
+
     ('_isomap', 'sklearn.manifold.isomap', 'sklearn.manifold', 'Isomap'),
     ('_locally_linear', 'sklearn.manifold.locally_linear', 'sklearn.manifold',
      'LocallyLinearEmbedding'),
@@ -122,7 +121,6 @@
      'Binarizer'),
     ('_label', 'sklearn.preprocessing.label', 'sklearn.preprocessing',
      'LabelEncoder'),
->>>>>>> 70351e6e
 ]
 
 
