"""Generates submodule to allow deprecation of submodules and keeping git
blame."""
from pathlib import Path
from contextlib import suppress

# TODO: Remove the whole file in 0.24

# This is a set of 4-tuples consisting of
# (new_module_name, deprecated_path, correct_import_path, importee)
# importee is used by test_import_deprecations to check for DeprecationWarnings
_DEPRECATED_MODULES = [
    ('_mocking', 'sklearn.utils.mocking', 'sklearn.utils',
     'MockDataFrame'),

    ('_bagging', 'sklearn.ensemble.bagging', 'sklearn.ensemble',
     'BaggingClassifier'),
    ('_base', 'sklearn.ensemble.base', 'sklearn.ensemble',
     'BaseEnsemble'),
    ('_forest', 'sklearn.ensemble.forest', 'sklearn.ensemble',
     'RandomForestClassifier'),
    ('_gb', 'sklearn.ensemble.gradient_boosting', 'sklearn.ensemble',
     'GradientBoostingClassifier'),
    ('_iforest', 'sklearn.ensemble.iforest', 'sklearn.ensemble',
     'IsolationForest'),
    ('_voting', 'sklearn.ensemble.voting', 'sklearn.ensemble',
     'VotingClassifier'),
    ('_weight_boosting', 'sklearn.ensemble.weight_boosting',
     'sklearn.ensemble', 'AdaBoostClassifier'),
    ('_classes', 'sklearn.tree.tree', 'sklearn.tree',
     'DecisionTreeClassifier'),
    ('_export', 'sklearn.tree.export', 'sklearn.tree', 'export_graphviz'),

    ('_rbm', 'sklearn.neural_network.rbm', 'sklearn.neural_network',
     'BernoulliRBM'),
    ('_multilayer_perceptron', 'sklearn.neural_network.multilayer_perceptron',
     'sklearn.neural_network', 'MLPClassifier'),

    ('_weight_vector', 'sklearn.utils.weight_vector', 'sklearn.utils',
     'WeightVector'),
    ('_seq_dataset', 'sklearn.utils.seq_dataset', 'sklearn.utils',
     'ArrayDataset32'),
    ('_fast_dict', 'sklearn.utils.fast_dict', 'sklearn.utils', 'IntFloatDict'),

    ('_affinity_propagation', 'sklearn.cluster.affinity_propagation_',
     'sklearn.cluster', 'AffinityPropagation'),
    ('_bicluster', 'sklearn.cluster.bicluster', 'sklearn.cluster',
     'SpectralBiclustering'),
    ('_birch', 'sklearn.cluster.birch', 'sklearn.cluster', 'Birch'),
    ('_dbscan', 'sklearn.cluster.dbscan_', 'sklearn.cluster', 'DBSCAN'),
    ('_hierarchical', 'sklearn.cluster.hierarchical', 'sklearn.cluster',
     'FeatureAgglomeration'),
    ('_k_means', 'sklearn.cluster.k_means_', 'sklearn.cluster', 'KMeans'),
    ('_mean_shift', 'sklearn.cluster.mean_shift_', 'sklearn.cluster',
     'MeanShift'),
    ('_optics', 'sklearn.cluster.optics_', 'sklearn.cluster', 'OPTICS'),
    ('_spectral', 'sklearn.cluster.spectral', 'sklearn.cluster',
     'SpectralClustering'),

    ('_base', 'sklearn.mixture.base', 'sklearn.mixture', 'BaseMixture'),
    ('_gaussian_mixture', 'sklearn.mixture.gaussian_mixture',
     'sklearn.mixture', 'GaussianMixture'),
    ('_bayesian_mixture', 'sklearn.mixture.bayesian_mixture',
     'sklearn.mixture', 'BayesianGaussianMixture'),

    ('_empirical_covariance_', 'sklearn.covariance.empirical_covariance_',
     'sklearn.covariance', 'EmpiricalCovariance'),
    ('_shrunk_covariance_', 'sklearn.covariance.shrunk_covariance_',
     'sklearn.covariance', 'ShrunkCovariance'),
    ('_robust_covariance', 'sklearn.covariance.robust_covariance',
     'sklearn.covariance', 'MinCovDet'),
    ('_graph_lasso_', 'sklearn.covariance.graph_lasso_',
     'sklearn.covariance', 'GraphicalLasso'),
    ('_elliptic_envelope', 'sklearn.covariance.elliptic_envelope',
     'sklearn.covariance', 'EllipticEnvelope'),

    ('_cca_', 'sklearn.cross_decomposition.cca_',
     'sklearn.cross_decomposition', 'CCA'),
    ('_pls_', 'sklearn.cross_decomposition.pls_',
     'sklearn.cross_decomposition', 'PLSSVD'),

    ('_base', 'sklearn.svm.base', 'sklearn.svm', 'BaseLibSVM'),
    ('_bounds', 'sklearn.svm.bounds', 'sklearn.svm', 'l1_min_c'),
    ('_classes', 'sklearn.svm.classes', 'sklearn.svm', 'SVR'),
    ('_libsvm', 'sklearn.svm.libsvm', 'sklearn.svm', 'fit'),
    ('_libsvm_sparse', 'sklearn.svm.libsvm_sparse', 'sklearn.svm',
     'set_verbosity_wrap'),
    ('_liblinear', 'sklearn.svm.liblinear', 'sklearn.svm', 'train_wrap'),

<<<<<<< HEAD
    ('_dict_vectorizer', 'sklearn.feature_extraction.dict_vectorizer',
     'sklearn.feature_extraction', 'DictVectorizer'),
    ('_hashing', 'sklearn.feature_extraction.hashing',
     'sklearn.feature_extraction', 'FeatureHasher'),
    ('_stop_words', 'sklearn.feature_extraction.stop_words',
     'sklearn.feature_extraction.text', 'ENGLISH_STOP_WORDS')
=======
    ('_base', 'sklearn.linear_model.base', 'sklearn.linear_model',
     'LinearRegression'),
    ('_cd_fast', 'sklearn.linear_model.cd_fast', 'sklearn.linear_model',
     'sparse_enet_coordinate_descent'),
    ('_bayes', 'sklearn.linear_model.bayes', 'sklearn.linear_model',
     'BayesianRidge'),
    ('_coordinate_descent', 'sklearn.linear_model.coordinate_descent',
     'sklearn.linear_model', 'Lasso'),
    ('_huber', 'sklearn.linear_model.huber', 'sklearn.linear_model',
     'HuberRegressor'),
    ('_least_angle', 'sklearn.linear_model.least_angle',
     'sklearn.linear_model', 'LassoLarsCV'),
    ('_logistic', 'sklearn.linear_model.logistic', 'sklearn.linear_model',
     'LogisticRegression'),
    ('_omp', 'sklearn.linear_model.omp', 'sklearn.linear_model',
     'OrthogonalMatchingPursuit'),
    ('_passive_aggressive', 'sklearn.linear_model.passive_aggressive',
     'sklearn.linear_model', 'PassiveAggressiveClassifier'),
    ('_perceptron', 'sklearn.linear_model.perceptron', 'sklearn.linear_model',
     'Perceptron'),
    ('_ransac', 'sklearn.linear_model.ransac', 'sklearn.linear_model',
     'RANSACRegressor'),
    ('_ridge', 'sklearn.linear_model.ridge', 'sklearn.linear_model',
     'Ridge'),
    ('_sag', 'sklearn.linear_model.sag', 'sklearn.linear_model',
     'get_auto_step_size'),
    ('_sag_fast', 'sklearn.linear_model.sag_fast', 'sklearn.linear_model',
     'MultinomialLogLoss64'),
    ('_sgd_fast', 'sklearn.linear_model.sgd_fast', 'sklearn.linear_model',
     'Hinge'),
    ('_stochastic_gradient', 'sklearn.linear_model.stochastic_gradient',
     'sklearn.linear_model', 'SGDClassifier'),
    ('_theil_sen', 'sklearn.linear_model.theil_sen', 'sklearn.linear_model',
     'TheilSenRegressor'),

    ('_bicluster', 'sklearn.metrics.cluster.bicluster',
     'sklearn.metrics.cluster', 'consensus_score'),
    ('_supervised', 'sklearn.metrics.cluster.supervised',
     'sklearn.metrics.cluster', 'entropy'),
    ('_unsupervised', 'sklearn.metrics.cluster.unsupervised',
     'sklearn.metrics.cluster', 'silhouette_score'),
    ('_expected_mutual_info_fast',
     'sklearn.metrics.cluster.expected_mutual_info_fast',
     'sklearn.metrics.cluster', 'expected_mutual_information'),

    ('_base', 'sklearn.metrics.base', 'sklearn.metrics', 'combinations'),
    ('_classification', 'sklearn.metrics.classification', 'sklearn.metrics',
     'accuracy_score'),
    ('_regression', 'sklearn.metrics.regression', 'sklearn.metrics',
     'max_error'),
    ('_ranking', 'sklearn.metrics.ranking', 'sklearn.metrics', 'roc_curve'),
    ('_pairwise_fast', 'sklearn.metrics.pairwise_fast', 'sklearn.metrics',
     'np'),
    ('_scorer', 'sklearn.metrics.scorer', 'sklearn.metrics', 'get_scorer'),

    ('_partial_dependence', 'sklearn.inspection.partial_dependence',
     'sklearn.inspection', 'partial_dependence'),
    ('_permutation_importance', 'sklearn.inspection.permutation_importance',
     'sklearn.inspection', 'permutation_importance'),

    ('_ball_tree', 'sklearn.neighbors.ball_tree', 'sklearn.neighbors',
     'BallTree'),
    ('_base', 'sklearn.neighbors.base', 'sklearn.neighbors',
     'VALID_METRICS'),
    ('_classification', 'sklearn.neighbors.classification',
     'sklearn.neighbors', 'KNeighborsClassifier'),
    ('_dist_metrics', 'sklearn.neighbors.dist_metrics', 'sklearn.neighbors',
     'DistanceMetric'),
    ('_graph', 'sklearn.neighbors.graph', 'sklearn.neighbors',
     'KNeighborsTransformer'),
    ('_kd_tree', 'sklearn.neighbors.kd_tree', 'sklearn.neighbors',
     'KDTree'),
    ('_kde', 'sklearn.neighbors.kde', 'sklearn.neighbors',
     'KernelDensity'),
    ('_lof', 'sklearn.neighbors.lof', 'sklearn.neighbors',
     'LocalOutlierFactor'),
    ('_nca', 'sklearn.neighbors.nca', 'sklearn.neighbors',
     'NeighborhoodComponentsAnalysis'),
    ('_nearest_centroid', 'sklearn.neighbors.nearest_centroid',
     'sklearn.neighbors', 'NearestCentroid'),
    ('_quad_tree', 'sklearn.neighbors.quad_tree', 'sklearn.neighbors',
     'CELL_DTYPE'),
    ('_regression', 'sklearn.neighbors.regression', 'sklearn.neighbors',
     'KNeighborsRegressor'),
    ('_typedefs', 'sklearn.neighbors.typedefs', 'sklearn.neighbors',
     'DTYPE'),
    ('_unsupervised', 'sklearn.neighbors.unsupervised', 'sklearn.neighbors',
     'NearestNeighbors'),

    ('_isomap', 'sklearn.manifold.isomap', 'sklearn.manifold', 'Isomap'),
    ('_locally_linear', 'sklearn.manifold.locally_linear', 'sklearn.manifold',
     'LocallyLinearEmbedding'),
    ('_mds', 'sklearn.manifold.mds', 'sklearn.manifold', 'MDS'),
    ('_spectral_embedding_', 'sklearn.manifold.spectral_embedding_',
     'sklearn.manifold', 'SpectralEmbedding'),
    ('_t_sne', 'sklearn.manifold.t_sne', 'sklearn.manifold', 'TSNE'),

    ('_label_propagation', 'sklearn.semi_supervised.label_propagation',
     'sklearn.semi_supervised', 'LabelPropagation'),

    ('_data', 'sklearn.preprocessing.data', 'sklearn.preprocessing',
     'Binarizer'),
    ('_label', 'sklearn.preprocessing.label', 'sklearn.preprocessing',
     'LabelEncoder'),
>>>>>>> 0a7adef0
]


_FILE_CONTENT_TEMPLATE = """
# THIS FILE WAS AUTOMATICALLY GENERATED BY deprecated_modules.py

from .{new_module_name} import *  # noqa
from {relative_dots}utils.deprecation import _raise_dep_warning_if_not_pytest

deprecated_path = '{deprecated_path}'
correct_import_path = '{correct_import_path}'

_raise_dep_warning_if_not_pytest(deprecated_path, correct_import_path)
"""


def _get_deprecated_path(deprecated_path):
    deprecated_parts = deprecated_path.split(".")
    deprecated_parts[-1] = deprecated_parts[-1] + ".py"
    return Path(*deprecated_parts)


def _create_deprecated_modules_files():
    """Add submodules that will be deprecated. A file is created based
    on the deprecated submodule's name. When this submodule is imported a
    deprecation warning will be raised.
    """
    for (new_module_name, deprecated_path,
         correct_import_path, _) in _DEPRECATED_MODULES:
        relative_dots = deprecated_path.count(".") * "."
        deprecated_content = _FILE_CONTENT_TEMPLATE.format(
            new_module_name=new_module_name,
            relative_dots=relative_dots,
            deprecated_path=deprecated_path,
            correct_import_path=correct_import_path)

        with _get_deprecated_path(deprecated_path).open('w') as f:
            f.write(deprecated_content)


def _clean_deprecated_modules_files():
    """Removes submodules created by _create_deprecated_modules_files."""
    for _, deprecated_path, _, _ in _DEPRECATED_MODULES:
        with suppress(FileNotFoundError):
            _get_deprecated_path(deprecated_path).unlink()


if __name__ == "__main__":
    _clean_deprecated_modules_files()<|MERGE_RESOLUTION|>--- conflicted
+++ resolved
@@ -86,14 +86,13 @@
      'set_verbosity_wrap'),
     ('_liblinear', 'sklearn.svm.liblinear', 'sklearn.svm', 'train_wrap'),
 
-<<<<<<< HEAD
     ('_dict_vectorizer', 'sklearn.feature_extraction.dict_vectorizer',
      'sklearn.feature_extraction', 'DictVectorizer'),
     ('_hashing', 'sklearn.feature_extraction.hashing',
      'sklearn.feature_extraction', 'FeatureHasher'),
     ('_stop_words', 'sklearn.feature_extraction.stop_words',
-     'sklearn.feature_extraction.text', 'ENGLISH_STOP_WORDS')
-=======
+     'sklearn.feature_extraction.text', 'ENGLISH_STOP_WORDS'),
+
     ('_base', 'sklearn.linear_model.base', 'sklearn.linear_model',
      'LinearRegression'),
     ('_cd_fast', 'sklearn.linear_model.cd_fast', 'sklearn.linear_model',
@@ -198,7 +197,6 @@
      'Binarizer'),
     ('_label', 'sklearn.preprocessing.label', 'sklearn.preprocessing',
      'LabelEncoder'),
->>>>>>> 0a7adef0
 ]
 
 
