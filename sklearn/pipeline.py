--- conflicted
+++ resolved
@@ -1220,15 +1220,11 @@
             return tags
 
         try:
-<<<<<<< HEAD
-            tags.input_tags.pairwise = get_tags(self.steps[0][1]).input_tags.pairwise
-            tags.input_tags.sparse = get_tags(self.steps[0][1]).input_tags.sparse
-=======
             if self.steps[0][1] is not None and self.steps[0][1] != "passthrough":
                 tags.input_tags.pairwise = get_tags(
                     self.steps[0][1]
                 ).input_tags.pairwise
->>>>>>> eaf9529b
+                tags.input_tags.sparse = get_tags(self.steps[0][1]).input_tags.sparse
         except (ValueError, AttributeError, TypeError):
             # This happens when the `steps` is not a list of (name, estimator)
             # tuples and `fit` is not called yet to validate the steps.
