"""
The :mod:`sklearn.pipeline` module implements utilities to build a composite
estimator, as a chain of transforms and estimators.
"""
# Author: Edouard Duchesnay
#         Gael Varoquaux
#         Virgile Fritsch
#         Alexandre Gramfort
#         Lars Buitinck
# License: BSD

from collections import defaultdict
from itertools import islice

import numpy as np
from scipy import sparse

from .base import TransformerMixin, _fit_context, clone
from .exceptions import NotFittedError
from .preprocessing import FunctionTransformer
from .utils import Bunch, _print_elapsed_time, check_pandas_support
from .utils._estimator_html_repr import _VisualBlock
from .utils._metadata_requests import METHODS
from .utils._param_validation import HasMethods, Hidden
from .utils._set_output import _get_output_config, _safe_set_output
from .utils._tags import _safe_tags
from .utils.metadata_routing import (
    MetadataRouter,
    MethodMapping,
    _raise_for_params,
    _raise_for_unsupported_routing,
    _routing_enabled,
    _RoutingNotSupportedMixin,
    process_routing,
)
from .utils.metaestimators import _BaseComposition, available_if
from .utils.parallel import Parallel, delayed
from .utils.validation import check_is_fitted, check_memory

__all__ = ["Pipeline", "FeatureUnion", "make_pipeline", "make_union"]


def _final_estimator_has(attr):
    """Check that final_estimator has `attr`.

    Used together with `available_if` in `Pipeline`."""

    def check(self):
        # raise original `AttributeError` if `attr` does not exist
        getattr(self._final_estimator, attr)
        return True

    return check


class Pipeline(_BaseComposition):
    """
    A sequence of data transformers with an optional final predictor.

    `Pipeline` allows you to sequentially apply a list of transformers to
    preprocess the data and, if desired, conclude the sequence with a final
    :term:`predictor` for predictive modeling.

    Intermediate steps of the pipeline must be 'transforms', that is, they
    must implement `fit` and `transform` methods.
    The final :term:`estimator` only needs to implement `fit`.
    The transformers in the pipeline can be cached using ``memory`` argument.

    The purpose of the pipeline is to assemble several steps that can be
    cross-validated together while setting different parameters. For this, it
    enables setting parameters of the various steps using their names and the
    parameter name separated by a `'__'`, as in the example below. A step's
    estimator may be replaced entirely by setting the parameter with its name
    to another estimator, or a transformer removed by setting it to
    `'passthrough'` or `None`.

    For an example use case of `Pipeline` combined with
    :class:`~sklearn.model_selection.GridSearchCV`, refer to
    :ref:`sphx_glr_auto_examples_compose_plot_compare_reduction.py`. The
    example :ref:`sphx_glr_auto_examples_compose_plot_digits_pipe.py` shows how
    to grid search on a pipeline using `'__'` as a separator in the parameter names.

    Read more in the :ref:`User Guide <pipeline>`.

    .. versionadded:: 0.5

    Parameters
    ----------
    steps : list of tuples
        List of (name of step, estimator) tuples that are to be chained in
        sequential order. To be compatible with the scikit-learn API, all steps
        must define `fit`. All non-last steps must also define `transform`. See
        :ref:`Combining Estimators <combining_estimators>` for more details.

    memory : str or object with the joblib.Memory interface, default=None
        Used to cache the fitted transformers of the pipeline. The last step
        will never be cached, even if it is a transformer. By default, no
        caching is performed. If a string is given, it is the path to the
        caching directory. Enabling caching triggers a clone of the transformers
        before fitting. Therefore, the transformer instance given to the
        pipeline cannot be inspected directly. Use the attribute ``named_steps``
        or ``steps`` to inspect estimators within the pipeline. Caching the
        transformers is advantageous when fitting is time consuming.

    verbose : bool, default=False
        If True, the time elapsed while fitting each step will be printed as it
        is completed.

    Attributes
    ----------
    named_steps : :class:`~sklearn.utils.Bunch`
        Dictionary-like object, with the following attributes.
        Read-only attribute to access any step parameter by user given name.
        Keys are step names and values are steps parameters.

    classes_ : ndarray of shape (n_classes,)
        The classes labels. Only exist if the last step of the pipeline is a
        classifier.

    n_features_in_ : int
        Number of features seen during :term:`fit`. Only defined if the
        underlying first estimator in `steps` exposes such an attribute
        when fit.

        .. versionadded:: 0.24

    feature_names_in_ : ndarray of shape (`n_features_in_`,)
        Names of features seen during :term:`fit`. Only defined if the
        underlying estimator exposes such an attribute when fit.

        .. versionadded:: 1.0

    See Also
    --------
    make_pipeline : Convenience function for simplified pipeline construction.

    Examples
    --------
    >>> from sklearn.svm import SVC
    >>> from sklearn.preprocessing import StandardScaler
    >>> from sklearn.datasets import make_classification
    >>> from sklearn.model_selection import train_test_split
    >>> from sklearn.pipeline import Pipeline
    >>> X, y = make_classification(random_state=0)
    >>> X_train, X_test, y_train, y_test = train_test_split(X, y,
    ...                                                     random_state=0)
    >>> pipe = Pipeline([('scaler', StandardScaler()), ('svc', SVC())])
    >>> # The pipeline can be used as any other estimator
    >>> # and avoids leaking the test set into the train set
    >>> pipe.fit(X_train, y_train).score(X_test, y_test)
    0.88
    >>> # An estimator's parameter can be set using '__' syntax
    >>> pipe.set_params(svc__C=10).fit(X_train, y_train).score(X_test, y_test)
    0.76
    """

    # BaseEstimator interface
    _required_parameters = ["steps"]

    _parameter_constraints: dict = {
        "steps": [list, Hidden(tuple)],
        "memory": [None, str, HasMethods(["cache"])],
        "verbose": ["boolean"],
    }

    def __init__(self, steps, *, memory=None, verbose=False):
        self.steps = steps
        self.memory = memory
        self.verbose = verbose

    def set_output(self, *, transform=None):
        """Set the output container when `"transform"` and `"fit_transform"` are called.

        Calling `set_output` will set the output of all estimators in `steps`.

        Parameters
        ----------
        transform : {"default", "pandas"}, default=None
            Configure output of `transform` and `fit_transform`.

            - `"default"`: Default output format of a transformer
            - `"pandas"`: DataFrame output
            - `None`: Transform configuration is unchanged

        Returns
        -------
        self : estimator instance
            Estimator instance.
        """
        for _, _, step in self._iter():
            _safe_set_output(step, transform=transform)
        return self

    def get_params(self, deep=True):
        """Get parameters for this estimator.

        Returns the parameters given in the constructor as well as the
        estimators contained within the `steps` of the `Pipeline`.

        Parameters
        ----------
        deep : bool, default=True
            If True, will return the parameters for this estimator and
            contained subobjects that are estimators.

        Returns
        -------
        params : mapping of string to any
            Parameter names mapped to their values.
        """
        return self._get_params("steps", deep=deep)

    def set_params(self, **kwargs):
        """Set the parameters of this estimator.

        Valid parameter keys can be listed with ``get_params()``. Note that
        you can directly set the parameters of the estimators contained in
        `steps`.

        Parameters
        ----------
        **kwargs : dict
            Parameters of this estimator or parameters of estimators contained
            in `steps`. Parameters of the steps may be set using its name and
            the parameter name separated by a '__'.

        Returns
        -------
        self : object
            Pipeline class instance.
        """
        self._set_params("steps", **kwargs)
        return self

    def _validate_steps(self):
        names, estimators = zip(*self.steps)

        # validate names
        self._validate_names(names)

        # validate estimators
        transformers = estimators[:-1]
        estimator = estimators[-1]

        for t in transformers:
            if t is None or t == "passthrough":
                continue
            if not (hasattr(t, "fit") or hasattr(t, "fit_transform")) or not hasattr(
                t, "transform"
            ):
                raise TypeError(
                    "All intermediate steps should be "
                    "transformers and implement fit and transform "
                    "or be the string 'passthrough' "
                    "'%s' (type %s) doesn't" % (t, type(t))
                )

        # We allow last estimator to be None as an identity transformation
        if (
            estimator is not None
            and estimator != "passthrough"
            and not hasattr(estimator, "fit")
        ):
            raise TypeError(
                "Last step of Pipeline should implement fit "
                "or be the string 'passthrough'. "
                "'%s' (type %s) doesn't" % (estimator, type(estimator))
            )

    def _iter(self, with_final=True, filter_passthrough=True):
        """
        Generate (idx, (name, trans)) tuples from self.steps

        When filter_passthrough is True, 'passthrough' and None transformers
        are filtered out.
        """
        stop = len(self.steps)
        if not with_final:
            stop -= 1

        for idx, (name, trans) in enumerate(islice(self.steps, 0, stop)):
            if not filter_passthrough:
                yield idx, name, trans
            elif trans is not None and trans != "passthrough":
                yield idx, name, trans

    def __len__(self):
        """
        Returns the length of the Pipeline
        """
        return len(self.steps)

    def __getitem__(self, ind):
        """Returns a sub-pipeline or a single estimator in the pipeline

        Indexing with an integer will return an estimator; using a slice
        returns another Pipeline instance which copies a slice of this
        Pipeline. This copy is shallow: modifying (or fitting) estimators in
        the sub-pipeline will affect the larger pipeline and vice-versa.
        However, replacing a value in `step` will not affect a copy.
        """
        if isinstance(ind, slice):
            if ind.step not in (1, None):
                raise ValueError("Pipeline slicing only supports a step of 1")
            return self.__class__(
                self.steps[ind], memory=self.memory, verbose=self.verbose
            )
        try:
            name, est = self.steps[ind]
        except TypeError:
            # Not an int, try get step by name
            return self.named_steps[ind]
        return est

    @property
    def _estimator_type(self):
        return self.steps[-1][1]._estimator_type

    @property
    def named_steps(self):
        """Access the steps by name.

        Read-only attribute to access any step by given name.
        Keys are steps names and values are the steps objects."""
        # Use Bunch object to improve autocomplete
        return Bunch(**dict(self.steps))

    @property
    def _final_estimator(self):
        try:
            estimator = self.steps[-1][1]
            return "passthrough" if estimator is None else estimator
        except (ValueError, AttributeError, TypeError):
            # This condition happens when a call to a method is first calling
            # `_available_if` and `fit` did not validate `steps` yet. We
            # return `None` and an `InvalidParameterError` will be raised
            # right after.
            return None

    def _log_message(self, step_idx):
        if not self.verbose:
            return None
        name, _ = self.steps[step_idx]

        return "(step %d of %d) Processing %s" % (step_idx + 1, len(self.steps), name)

    def _check_method_params(self, method, props, **kwargs):
        if _routing_enabled():
            routed_params = process_routing(self, method, **props, **kwargs)
            return routed_params
        else:
            fit_params_steps = Bunch(
                **{
                    name: Bunch(**{method: {} for method in METHODS})
                    for name, step in self.steps
                    if step is not None
                }
            )
            for pname, pval in props.items():
                if "__" not in pname:
                    raise ValueError(
                        "Pipeline.fit does not accept the {} parameter. "
                        "You can pass parameters to specific steps of your "
                        "pipeline using the stepname__parameter format, e.g. "
                        "`Pipeline.fit(X, y, logisticregression__sample_weight"
                        "=sample_weight)`.".format(pname)
                    )
                step, param = pname.split("__", 1)
                fit_params_steps[step]["fit"][param] = pval
                # without metadata routing, fit_transform and fit_predict
                # get all the same params and pass it to the last fit.
                fit_params_steps[step]["fit_transform"][param] = pval
                fit_params_steps[step]["fit_predict"][param] = pval
            return fit_params_steps

    # Estimator interface

    def _fit(self, X, y=None, routed_params=None):
        # shallow copy of steps - this should really be steps_
        self.steps = list(self.steps)
        self._validate_steps()
        # Setup the memory
        memory = check_memory(self.memory)

        fit_transform_one_cached = memory.cache(_fit_transform_one)

        for step_idx, name, transformer in self._iter(
            with_final=False, filter_passthrough=False
        ):
            if transformer is None or transformer == "passthrough":
                with _print_elapsed_time("Pipeline", self._log_message(step_idx)):
                    continue

            if hasattr(memory, "location") and memory.location is None:
                # we do not clone when caching is disabled to
                # preserve backward compatibility
                cloned_transformer = transformer
            else:
                cloned_transformer = clone(transformer)
            # Fit or load from cache the current transformer
            X, fitted_transformer = fit_transform_one_cached(
                cloned_transformer,
                X,
                y,
                None,
                message_clsname="Pipeline",
                message=self._log_message(step_idx),
                params=routed_params[name],
            )
            # Replace the transformer of the step with the fitted
            # transformer. This is necessary when loading the transformer
            # from the cache.
            self.steps[step_idx] = (name, fitted_transformer)
        return X

    @_fit_context(
        # estimators in Pipeline.steps are not validated yet
        prefer_skip_nested_validation=False
    )
    def fit(self, X, y=None, **params):
        """Fit the model.

        Fit all the transformers one after the other and sequentially transform the
        data. Finally, fit the transformed data using the final estimator.

        Parameters
        ----------
        X : iterable
            Training data. Must fulfill input requirements of first step of the
            pipeline.

        y : iterable, default=None
            Training targets. Must fulfill label requirements for all steps of
            the pipeline.

        **params : dict of str -> object
            - If `enable_metadata_routing=False` (default):

                Parameters passed to the ``fit`` method of each step, where
                each parameter name is prefixed such that parameter ``p`` for step
                ``s`` has key ``s__p``.

            - If `enable_metadata_routing=True`:

                Parameters requested and accepted by steps. Each step must have
                requested certain metadata for these parameters to be forwarded to
                them.

            .. versionchanged:: 1.4
                Parameters are now passed to the ``transform`` method of the
                intermediate steps as well, if requested, and if
                `enable_metadata_routing=True` is set via
                :func:`~sklearn.set_config`.

            See :ref:`Metadata Routing User Guide <metadata_routing>` for more
            details.

        Returns
        -------
        self : object
            Pipeline with fitted steps.
        """
        routed_params = self._check_method_params(method="fit", props=params)
        Xt = self._fit(X, y, routed_params)
        with _print_elapsed_time("Pipeline", self._log_message(len(self.steps) - 1)):
            if self._final_estimator != "passthrough":
                last_step_params = routed_params[self.steps[-1][0]]
                self._final_estimator.fit(Xt, y, **last_step_params["fit"])

        return self

    def _can_fit_transform(self):
        return (
            self._final_estimator == "passthrough"
            or hasattr(self._final_estimator, "transform")
            or hasattr(self._final_estimator, "fit_transform")
        )

    @available_if(_can_fit_transform)
    @_fit_context(
        # estimators in Pipeline.steps are not validated yet
        prefer_skip_nested_validation=False
    )
    def fit_transform(self, X, y=None, **params):
        """Fit the model and transform with the final estimator.

        Fit all the transformers one after the other and sequentially transform
        the data. Only valid if the final estimator either implements
        `fit_transform` or `fit` and `transform`.

        Parameters
        ----------
        X : iterable
            Training data. Must fulfill input requirements of first step of the
            pipeline.

        y : iterable, default=None
            Training targets. Must fulfill label requirements for all steps of
            the pipeline.

        **params : dict of str -> object
            - If `enable_metadata_routing=False` (default):

                Parameters passed to the ``fit`` method of each step, where
                each parameter name is prefixed such that parameter ``p`` for step
                ``s`` has key ``s__p``.

            - If `enable_metadata_routing=True`:

                Parameters requested and accepted by steps. Each step must have
                requested certain metadata for these parameters to be forwarded to
                them.

            .. versionchanged:: 1.4
                Parameters are now passed to the ``transform`` method of the
                intermediate steps as well, if requested, and if
                `enable_metadata_routing=True`.

            See :ref:`Metadata Routing User Guide <metadata_routing>` for more
            details.

        Returns
        -------
        Xt : ndarray of shape (n_samples, n_transformed_features)
            Transformed samples.
        """
        routed_params = self._check_method_params(method="fit_transform", props=params)
        Xt = self._fit(X, y, routed_params)

        last_step = self._final_estimator
        with _print_elapsed_time("Pipeline", self._log_message(len(self.steps) - 1)):
            if last_step == "passthrough":
                return Xt
            last_step_params = routed_params[self.steps[-1][0]]
            if hasattr(last_step, "fit_transform"):
                return last_step.fit_transform(
                    Xt, y, **last_step_params["fit_transform"]
                )
            else:
                return last_step.fit(Xt, y, **last_step_params["fit"]).transform(
                    Xt, **last_step_params["transform"]
                )

    @available_if(_final_estimator_has("predict"))
    def predict(self, X, **params):
        """Transform the data, and apply `predict` with the final estimator.

        Call `transform` of each transformer in the pipeline. The transformed
        data are finally passed to the final estimator that calls `predict`
        method. Only valid if the final estimator implements `predict`.

        Parameters
        ----------
        X : iterable
            Data to predict on. Must fulfill input requirements of first step
            of the pipeline.

        **params : dict of str -> object
            - If `enable_metadata_routing=False` (default):

                Parameters to the ``predict`` called at the end of all
                transformations in the pipeline.

            - If `enable_metadata_routing=True`:

                Parameters requested and accepted by steps. Each step must have
                requested certain metadata for these parameters to be forwarded to
                them.

            .. versionadded:: 0.20

            .. versionchanged:: 1.4
                Parameters are now passed to the ``transform`` method of the
                intermediate steps as well, if requested, and if
                `enable_metadata_routing=True` is set via
                :func:`~sklearn.set_config`.

            See :ref:`Metadata Routing User Guide <metadata_routing>` for more
            details.

            Note that while this may be used to return uncertainties from some
            models with ``return_std`` or ``return_cov``, uncertainties that are
            generated by the transformations in the pipeline are not propagated
            to the final estimator.

        Returns
        -------
        y_pred : ndarray
            Result of calling `predict` on the final estimator.
        """
        Xt = X

        if not _routing_enabled():
            for _, name, transform in self._iter(with_final=False):
                Xt = transform.transform(Xt)
            return self.steps[-1][1].predict(Xt, **params)

        # metadata routing enabled
        routed_params = process_routing(self, "predict", **params)
        for _, name, transform in self._iter(with_final=False):
            Xt = transform.transform(Xt, **routed_params[name].transform)
        return self.steps[-1][1].predict(Xt, **routed_params[self.steps[-1][0]].predict)

    @available_if(_final_estimator_has("fit_predict"))
    @_fit_context(
        # estimators in Pipeline.steps are not validated yet
        prefer_skip_nested_validation=False
    )
    def fit_predict(self, X, y=None, **params):
        """Transform the data, and apply `fit_predict` with the final estimator.

        Call `fit_transform` of each transformer in the pipeline. The
        transformed data are finally passed to the final estimator that calls
        `fit_predict` method. Only valid if the final estimator implements
        `fit_predict`.

        Parameters
        ----------
        X : iterable
            Training data. Must fulfill input requirements of first step of
            the pipeline.

        y : iterable, default=None
            Training targets. Must fulfill label requirements for all steps
            of the pipeline.

        **params : dict of str -> object
            - If `enable_metadata_routing=False` (default):

                Parameters to the ``predict`` called at the end of all
                transformations in the pipeline.

            - If `enable_metadata_routing=True`:

                Parameters requested and accepted by steps. Each step must have
                requested certain metadata for these parameters to be forwarded to
                them.

            .. versionadded:: 0.20

            .. versionchanged:: 1.4
                Parameters are now passed to the ``transform`` method of the
                intermediate steps as well, if requested, and if
                `enable_metadata_routing=True`.

            See :ref:`Metadata Routing User Guide <metadata_routing>` for more
            details.

            Note that while this may be used to return uncertainties from some
            models with ``return_std`` or ``return_cov``, uncertainties that are
            generated by the transformations in the pipeline are not propagated
            to the final estimator.

        Returns
        -------
        y_pred : ndarray
            Result of calling `fit_predict` on the final estimator.
        """
        routed_params = self._check_method_params(method="fit_predict", props=params)
        Xt = self._fit(X, y, routed_params)

        params_last_step = routed_params[self.steps[-1][0]]
        with _print_elapsed_time("Pipeline", self._log_message(len(self.steps) - 1)):
            y_pred = self.steps[-1][1].fit_predict(
                Xt, y, **params_last_step.get("fit_predict", {})
            )
        return y_pred

    @available_if(_final_estimator_has("predict_proba"))
    def predict_proba(self, X, **params):
        """Transform the data, and apply `predict_proba` with the final estimator.

        Call `transform` of each transformer in the pipeline. The transformed
        data are finally passed to the final estimator that calls
        `predict_proba` method. Only valid if the final estimator implements
        `predict_proba`.

        Parameters
        ----------
        X : iterable
            Data to predict on. Must fulfill input requirements of first step
            of the pipeline.

        **params : dict of str -> object
            - If `enable_metadata_routing=False` (default):

                Parameters to the `predict_proba` called at the end of all
                transformations in the pipeline.

            - If `enable_metadata_routing=True`:

                Parameters requested and accepted by steps. Each step must have
                requested certain metadata for these parameters to be forwarded to
                them.

            .. versionadded:: 0.20

            .. versionchanged:: 1.4
                Parameters are now passed to the ``transform`` method of the
                intermediate steps as well, if requested, and if
                `enable_metadata_routing=True`.

            See :ref:`Metadata Routing User Guide <metadata_routing>` for more
            details.

        Returns
        -------
        y_proba : ndarray of shape (n_samples, n_classes)
            Result of calling `predict_proba` on the final estimator.
        """
        Xt = X

        if not _routing_enabled():
            for _, name, transform in self._iter(with_final=False):
                Xt = transform.transform(Xt)
            return self.steps[-1][1].predict_proba(Xt, **params)

        # metadata routing enabled
        routed_params = process_routing(self, "predict_proba", **params)
        for _, name, transform in self._iter(with_final=False):
            Xt = transform.transform(Xt, **routed_params[name].transform)
        return self.steps[-1][1].predict_proba(
            Xt, **routed_params[self.steps[-1][0]].predict_proba
        )

    @available_if(_final_estimator_has("decision_function"))
    def decision_function(self, X, **params):
        """Transform the data, and apply `decision_function` with the final estimator.

        Call `transform` of each transformer in the pipeline. The transformed
        data are finally passed to the final estimator that calls
        `decision_function` method. Only valid if the final estimator
        implements `decision_function`.

        Parameters
        ----------
        X : iterable
            Data to predict on. Must fulfill input requirements of first step
            of the pipeline.

        **params : dict of string -> object
            Parameters requested and accepted by steps. Each step must have
            requested certain metadata for these parameters to be forwarded to
            them.

            .. versionadded:: 1.4
                Only available if `enable_metadata_routing=True`. See
                :ref:`Metadata Routing User Guide <metadata_routing>` for more
                details.

        Returns
        -------
        y_score : ndarray of shape (n_samples, n_classes)
            Result of calling `decision_function` on the final estimator.
        """
        _raise_for_params(params, self, "decision_function")

        # not branching here since params is only available if
        # enable_metadata_routing=True
        routed_params = process_routing(self, "decision_function", **params)

        Xt = X
        for _, name, transform in self._iter(with_final=False):
            Xt = transform.transform(
                Xt, **routed_params.get(name, {}).get("transform", {})
            )
        return self.steps[-1][1].decision_function(
            Xt, **routed_params.get(self.steps[-1][0], {}).get("decision_function", {})
        )

    @available_if(_final_estimator_has("score_samples"))
    def score_samples(self, X):
        """Transform the data, and apply `score_samples` with the final estimator.

        Call `transform` of each transformer in the pipeline. The transformed
        data are finally passed to the final estimator that calls
        `score_samples` method. Only valid if the final estimator implements
        `score_samples`.

        Parameters
        ----------
        X : iterable
            Data to predict on. Must fulfill input requirements of first step
            of the pipeline.

        Returns
        -------
        y_score : ndarray of shape (n_samples,)
            Result of calling `score_samples` on the final estimator.
        """
        Xt = X
        for _, _, transformer in self._iter(with_final=False):
            Xt = transformer.transform(Xt)
        return self.steps[-1][1].score_samples(Xt)

    @available_if(_final_estimator_has("predict_log_proba"))
    def predict_log_proba(self, X, **params):
        """Transform the data, and apply `predict_log_proba` with the final estimator.

        Call `transform` of each transformer in the pipeline. The transformed
        data are finally passed to the final estimator that calls
        `predict_log_proba` method. Only valid if the final estimator
        implements `predict_log_proba`.

        Parameters
        ----------
        X : iterable
            Data to predict on. Must fulfill input requirements of first step
            of the pipeline.

        **params : dict of str -> object
            - If `enable_metadata_routing=False` (default):

                Parameters to the `predict_log_proba` called at the end of all
                transformations in the pipeline.

            - If `enable_metadata_routing=True`:

                Parameters requested and accepted by steps. Each step must have
                requested certain metadata for these parameters to be forwarded to
                them.

            .. versionadded:: 0.20

            .. versionchanged:: 1.4
                Parameters are now passed to the ``transform`` method of the
                intermediate steps as well, if requested, and if
                `enable_metadata_routing=True`.

            See :ref:`Metadata Routing User Guide <metadata_routing>` for more
            details.

        Returns
        -------
        y_log_proba : ndarray of shape (n_samples, n_classes)
            Result of calling `predict_log_proba` on the final estimator.
        """
        Xt = X

        if not _routing_enabled():
            for _, name, transform in self._iter(with_final=False):
                Xt = transform.transform(Xt)
            return self.steps[-1][1].predict_log_proba(Xt, **params)

        # metadata routing enabled
        routed_params = process_routing(self, "predict_log_proba", **params)
        for _, name, transform in self._iter(with_final=False):
            Xt = transform.transform(Xt, **routed_params[name].transform)
        return self.steps[-1][1].predict_log_proba(
            Xt, **routed_params[self.steps[-1][0]].predict_log_proba
        )

    def _can_transform(self):
        return self._final_estimator == "passthrough" or hasattr(
            self._final_estimator, "transform"
        )

    @available_if(_can_transform)
    def transform(self, X, **params):
        """Transform the data, and apply `transform` with the final estimator.

        Call `transform` of each transformer in the pipeline. The transformed
        data are finally passed to the final estimator that calls
        `transform` method. Only valid if the final estimator
        implements `transform`.

        This also works where final estimator is `None` in which case all prior
        transformations are applied.

        Parameters
        ----------
        X : iterable
            Data to transform. Must fulfill input requirements of first step
            of the pipeline.

        **params : dict of str -> object
            Parameters requested and accepted by steps. Each step must have
            requested certain metadata for these parameters to be forwarded to
            them.

            .. versionadded:: 1.4
                Only available if `enable_metadata_routing=True`. See
                :ref:`Metadata Routing User Guide <metadata_routing>` for more
                details.

        Returns
        -------
        Xt : ndarray of shape (n_samples, n_transformed_features)
            Transformed data.
        """
        _raise_for_params(params, self, "transform")

        # not branching here since params is only available if
        # enable_metadata_routing=True
        routed_params = process_routing(self, "transform", **params)
        Xt = X
        for _, name, transform in self._iter():
            Xt = transform.transform(Xt, **routed_params[name].transform)
        return Xt

    def _can_inverse_transform(self):
        return all(hasattr(t, "inverse_transform") for _, _, t in self._iter())

    @available_if(_can_inverse_transform)
    def inverse_transform(self, Xt, **params):
        """Apply `inverse_transform` for each step in a reverse order.

        All estimators in the pipeline must support `inverse_transform`.

        Parameters
        ----------
        Xt : array-like of shape (n_samples, n_transformed_features)
            Data samples, where ``n_samples`` is the number of samples and
            ``n_features`` is the number of features. Must fulfill
            input requirements of last step of pipeline's
            ``inverse_transform`` method.

        **params : dict of str -> object
            Parameters requested and accepted by steps. Each step must have
            requested certain metadata for these parameters to be forwarded to
            them.

            .. versionadded:: 1.4
                Only available if `enable_metadata_routing=True`. See
                :ref:`Metadata Routing User Guide <metadata_routing>` for more
                details.

        Returns
        -------
        Xt : ndarray of shape (n_samples, n_features)
            Inverse transformed data, that is, data in the original feature
            space.
        """
        _raise_for_params(params, self, "inverse_transform")

        # we don't have to branch here, since params is only non-empty if
        # enable_metadata_routing=True.
        routed_params = process_routing(self, "inverse_transform", **params)
        reverse_iter = reversed(list(self._iter()))
        for _, name, transform in reverse_iter:
            Xt = transform.inverse_transform(
                Xt, **routed_params[name].inverse_transform
            )
        return Xt

    @available_if(_final_estimator_has("score"))
    def score(self, X, y=None, sample_weight=None, **params):
        """Transform the data, and apply `score` with the final estimator.

        Call `transform` of each transformer in the pipeline. The transformed
        data are finally passed to the final estimator that calls
        `score` method. Only valid if the final estimator implements `score`.

        Parameters
        ----------
        X : iterable
            Data to predict on. Must fulfill input requirements of first step
            of the pipeline.

        y : iterable, default=None
            Targets used for scoring. Must fulfill label requirements for all
            steps of the pipeline.

        sample_weight : array-like, default=None
            If not None, this argument is passed as ``sample_weight`` keyword
            argument to the ``score`` method of the final estimator.

        **params : dict of str -> object
            Parameters requested and accepted by steps. Each step must have
            requested certain metadata for these parameters to be forwarded to
            them.

            .. versionadded:: 1.4
                Only available if `enable_metadata_routing=True`. See
                :ref:`Metadata Routing User Guide <metadata_routing>` for more
                details.

        Returns
        -------
        score : float
            Result of calling `score` on the final estimator.
        """
        Xt = X
        if not _routing_enabled():
            for _, name, transform in self._iter(with_final=False):
                Xt = transform.transform(Xt)
            score_params = {}
            if sample_weight is not None:
                score_params["sample_weight"] = sample_weight
            return self.steps[-1][1].score(Xt, y, **score_params)

        # metadata routing is enabled.
        routed_params = process_routing(
            self, "score", sample_weight=sample_weight, **params
        )

        Xt = X
        for _, name, transform in self._iter(with_final=False):
            Xt = transform.transform(Xt, **routed_params[name].transform)
        return self.steps[-1][1].score(Xt, y, **routed_params[self.steps[-1][0]].score)

    @property
    def classes_(self):
        """The classes labels. Only exist if the last step is a classifier."""
        return self.steps[-1][1].classes_

    def _more_tags(self):
        tags = {
            "_xfail_checks": {
                "check_dont_overwrite_parameters": (
                    "Pipeline changes the `steps` parameter, which it shouldn't."
                    "Therefore this test is x-fail until we fix this."
                ),
                "check_estimators_overwrite_params": (
                    "Pipeline changes the `steps` parameter, which it shouldn't."
                    "Therefore this test is x-fail until we fix this."
                ),
            }
        }

        try:
            tags["pairwise"] = _safe_tags(self.steps[0][1], "pairwise")
        except (ValueError, AttributeError, TypeError):
            # This happens when the `steps` is not a list of (name, estimator)
            # tuples and `fit` is not called yet to validate the steps.
            pass

        try:
            tags["multioutput"] = _safe_tags(self.steps[-1][1], "multioutput")
        except (ValueError, AttributeError, TypeError):
            # This happens when the `steps` is not a list of (name, estimator)
            # tuples and `fit` is not called yet to validate the steps.
            pass

        return tags

    def get_feature_names_out(self, input_features=None):
        """Get output feature names for transformation.

        Transform input features using the pipeline.

        Parameters
        ----------
        input_features : array-like of str or None, default=None
            Input features.

        Returns
        -------
        feature_names_out : ndarray of str objects
            Transformed feature names.
        """
        feature_names_out = input_features
        for _, name, transform in self._iter():
            if not hasattr(transform, "get_feature_names_out"):
                raise AttributeError(
                    "Estimator {} does not provide get_feature_names_out. "
                    "Did you mean to call pipeline[:-1].get_feature_names_out"
                    "()?".format(name)
                )
            feature_names_out = transform.get_feature_names_out(feature_names_out)
        return feature_names_out

    @property
    def n_features_in_(self):
        """Number of features seen during first step `fit` method."""
        # delegate to first step (which will call _check_is_fitted)
        return self.steps[0][1].n_features_in_

    @property
    def feature_names_in_(self):
        """Names of features seen during first step `fit` method."""
        # delegate to first step (which will call _check_is_fitted)
        return self.steps[0][1].feature_names_in_

    def __sklearn_is_fitted__(self):
        """Indicate whether pipeline has been fit."""
        try:
            # check if the last step of the pipeline is fitted
            # we only check the last step since if the last step is fit, it
            # means the previous steps should also be fit. This is faster than
            # checking if every step of the pipeline is fit.
            check_is_fitted(self.steps[-1][1])
            return True
        except NotFittedError:
            return False

    def _sk_visual_block_(self):
        _, estimators = zip(*self.steps)

        def _get_name(name, est):
            if est is None or est == "passthrough":
                return f"{name}: passthrough"
            # Is an estimator
            return f"{name}: {est.__class__.__name__}"

        names = [_get_name(name, est) for name, est in self.steps]
        name_details = [str(est) for est in estimators]
        return _VisualBlock(
            "serial",
            estimators,
            names=names,
            name_details=name_details,
            dash_wrapped=False,
        )

    def get_metadata_routing(self):
        """Get metadata routing of this object.

        Please check :ref:`User Guide <metadata_routing>` on how the routing
        mechanism works.

        Returns
        -------
        routing : MetadataRouter
            A :class:`~sklearn.utils.metadata_routing.MetadataRouter` encapsulating
            routing information.
        """
        router = MetadataRouter(owner=self.__class__.__name__)

        # first we add all steps except the last one
        for _, name, trans in self._iter(with_final=False, filter_passthrough=True):
            method_mapping = MethodMapping()
            # fit, fit_predict, and fit_transform call fit_transform if it
            # exists, or else fit and transform
            if hasattr(trans, "fit_transform"):
                (
                    method_mapping.add(caller="fit", callee="fit_transform")
                    .add(caller="fit_transform", callee="fit_transform")
                    .add(caller="fit_predict", callee="fit_transform")
                )
            else:
                (
                    method_mapping.add(caller="fit", callee="fit")
                    .add(caller="fit", callee="transform")
                    .add(caller="fit_transform", callee="fit")
                    .add(caller="fit_transform", callee="transform")
                    .add(caller="fit_predict", callee="fit")
                    .add(caller="fit_predict", callee="transform")
                )

            (
                method_mapping.add(caller="predict", callee="transform")
                .add(caller="predict", callee="transform")
                .add(caller="predict_proba", callee="transform")
                .add(caller="decision_function", callee="transform")
                .add(caller="predict_log_proba", callee="transform")
                .add(caller="transform", callee="transform")
                .add(caller="inverse_transform", callee="inverse_transform")
                .add(caller="score", callee="transform")
            )

            router.add(method_mapping=method_mapping, **{name: trans})

        final_name, final_est = self.steps[-1]
        if final_est is None or final_est == "passthrough":
            return router

        # then we add the last step
        method_mapping = MethodMapping()
        if hasattr(final_est, "fit_transform"):
            method_mapping.add(caller="fit_transform", callee="fit_transform")
        else:
            method_mapping.add(caller="fit", callee="fit").add(
                caller="fit", callee="transform"
            )
        (
            method_mapping.add(caller="fit", callee="fit")
            .add(caller="predict", callee="predict")
            .add(caller="fit_predict", callee="fit_predict")
            .add(caller="predict_proba", callee="predict_proba")
            .add(caller="decision_function", callee="decision_function")
            .add(caller="predict_log_proba", callee="predict_log_proba")
            .add(caller="transform", callee="transform")
            .add(caller="inverse_transform", callee="inverse_transform")
            .add(caller="score", callee="score")
        )

        router.add(method_mapping=method_mapping, **{final_name: final_est})
        return router


def _name_estimators(estimators):
    """Generate names for estimators."""

    names = [
        estimator if isinstance(estimator, str) else type(estimator).__name__.lower()
        for estimator in estimators
    ]
    namecount = defaultdict(int)
    for est, name in zip(estimators, names):
        namecount[name] += 1

    for k, v in list(namecount.items()):
        if v == 1:
            del namecount[k]

    for i in reversed(range(len(estimators))):
        name = names[i]
        if name in namecount:
            names[i] += "-%d" % namecount[name]
            namecount[name] -= 1

    return list(zip(names, estimators))


def make_pipeline(*steps, memory=None, verbose=False):
    """Construct a :class:`Pipeline` from the given estimators.

    This is a shorthand for the :class:`Pipeline` constructor; it does not
    require, and does not permit, naming the estimators. Instead, their names
    will be set to the lowercase of their types automatically.

    Parameters
    ----------
    *steps : list of Estimator objects
        List of the scikit-learn estimators that are chained together.

    memory : str or object with the joblib.Memory interface, default=None
        Used to cache the fitted transformers of the pipeline. The last step
        will never be cached, even if it is a transformer. By default, no
        caching is performed. If a string is given, it is the path to the
        caching directory. Enabling caching triggers a clone of the transformers
        before fitting. Therefore, the transformer instance given to the
        pipeline cannot be inspected directly. Use the attribute ``named_steps``
        or ``steps`` to inspect estimators within the pipeline. Caching the
        transformers is advantageous when fitting is time consuming.

    verbose : bool, default=False
        If True, the time elapsed while fitting each step will be printed as it
        is completed.

    Returns
    -------
    p : Pipeline
        Returns a scikit-learn :class:`Pipeline` object.

    See Also
    --------
    Pipeline : Class for creating a pipeline of transforms with a final
        estimator.

    Examples
    --------
    >>> from sklearn.naive_bayes import GaussianNB
    >>> from sklearn.preprocessing import StandardScaler
    >>> from sklearn.pipeline import make_pipeline
    >>> make_pipeline(StandardScaler(), GaussianNB(priors=None))
    Pipeline(steps=[('standardscaler', StandardScaler()),
                    ('gaussiannb', GaussianNB())])
    """
    return Pipeline(_name_estimators(steps), memory=memory, verbose=verbose)


def _transform_one(transformer, X, y, weight, params):
    """Call transform and apply weight to output.

    Parameters
    ----------
    transformer : estimator
        Estimator to be used for transformation.

    X : {array-like, sparse matrix} of shape (n_samples, n_features)
        Input data to be transformed.

    y : ndarray of shape (n_samples,)
        Ignored.

    weight : float
        Weight to be applied to the output of the transformation.

    params : dict
        Parameters to be passed to the transformer's ``transform`` method.

        This should be of the form ``process_routing()["step_name"]``.
    """
    res = transformer.transform(X, **params.transform)
    # if we have a weight for this transformer, multiply output
    if weight is None:
        return res
    return res * weight


def _fit_transform_one(
    transformer, X, y, weight, message_clsname="", message=None, params=None
):
    """
    Fits ``transformer`` to ``X`` and ``y``. The transformed result is returned
    with the fitted transformer. If ``weight`` is not ``None``, the result will
    be multiplied by ``weight``.

    ``params`` needs to be of the form ``process_routing()["step_name"]``.
    """
    params = params or {}
    with _print_elapsed_time(message_clsname, message):
        if hasattr(transformer, "fit_transform"):
            res = transformer.fit_transform(X, y, **params.get("fit_transform", {}))
        else:
            res = transformer.fit(X, y, **params.get("fit", {})).transform(
                X, **params.get("transform", {})
            )

    if weight is None:
        return res, transformer
    return res * weight, transformer


def _fit_one(transformer, X, y, weight, message_clsname="", message=None, params=None):
    """
    Fits ``transformer`` to ``X`` and ``y``.
    """
    with _print_elapsed_time(message_clsname, message):
        return transformer.fit(X, y, **params["fit"])


class FeatureUnion(_RoutingNotSupportedMixin, TransformerMixin, _BaseComposition):
    """Concatenates results of multiple transformer objects.

    This estimator applies a list of transformer objects in parallel to the
    input data, then concatenates the results. This is useful to combine
    several feature extraction mechanisms into a single transformer.

    Parameters of the transformers may be set using its name and the parameter
    name separated by a '__'. A transformer may be replaced entirely by
    setting the parameter with its name to another transformer, removed by
    setting to 'drop' or disabled by setting to 'passthrough' (features are
    passed without transformation).

    Read more in the :ref:`User Guide <feature_union>`.

    .. versionadded:: 0.13

    Parameters
    ----------
    transformer_list : list of (str, transformer) tuples
        List of transformer objects to be applied to the data. The first
        half of each tuple is the name of the transformer. The transformer can
        be 'drop' for it to be ignored or can be 'passthrough' for features to
        be passed unchanged.

        .. versionadded:: 1.1
           Added the option `"passthrough"`.

        .. versionchanged:: 0.22
           Deprecated `None` as a transformer in favor of 'drop'.

    n_jobs : int, default=None
        Number of jobs to run in parallel.
        ``None`` means 1 unless in a :obj:`joblib.parallel_backend` context.
        ``-1`` means using all processors. See :term:`Glossary <n_jobs>`
        for more details.

        .. versionchanged:: v0.20
           `n_jobs` default changed from 1 to None

    transformer_weights : dict, default=None
        Multiplicative weights for features per transformer.
        Keys are transformer names, values the weights.
        Raises ValueError if key not present in ``transformer_list``.

    verbose : bool, default=False
        If True, the time elapsed while fitting each transformer will be
        printed as it is completed.

    Attributes
    ----------
    named_transformers : :class:`~sklearn.utils.Bunch`
        Dictionary-like object, with the following attributes.
        Read-only attribute to access any transformer parameter by user
        given name. Keys are transformer names and values are
        transformer parameters.

        .. versionadded:: 1.2

    n_features_in_ : int
        Number of features seen during :term:`fit`. Only defined if the
        underlying first transformer in `transformer_list` exposes such an
        attribute when fit.

        .. versionadded:: 0.24

    feature_names_in_ : ndarray of shape (`n_features_in_`,)
        Names of features seen during :term:`fit`. Defined only when
        `X` has feature names that are all strings.

        .. versionadded:: 1.3

    See Also
    --------
    make_union : Convenience function for simplified feature union
        construction.

    Examples
    --------
    >>> from sklearn.pipeline import FeatureUnion
    >>> from sklearn.decomposition import PCA, TruncatedSVD
    >>> union = FeatureUnion([("pca", PCA(n_components=1)),
    ...                       ("svd", TruncatedSVD(n_components=2))])
    >>> X = [[0., 1., 3], [2., 2., 5]]
    >>> union.fit_transform(X)
    array([[-1.5       ,  3.0..., -0.8...],
           [ 1.5       ,  5.7...,  0.4...]])
    >>> # An estimator's parameter can be set using '__' syntax
<<<<<<< HEAD
    >>> union.set_params(pca__n_components=1).fit_transform(X)
    array([[-1.5       ,  3.0...],
           [ 1.5       ,  5.7...]])
=======
    >>> union.set_params(svd__n_components=1).fit_transform(X)
    array([[ 1.5       ,  3.0...],
           [-1.5       ,  5.7...]])
>>>>>>> 2c1472d3

    For a more detailed example of usage, see
    :ref:`sphx_glr_auto_examples_compose_plot_feature_union.py`.
    """

    _required_parameters = ["transformer_list"]

    def __init__(
        self, transformer_list, *, n_jobs=None, transformer_weights=None, verbose=False
    ):
        self.transformer_list = transformer_list
        self.n_jobs = n_jobs
        self.transformer_weights = transformer_weights
        self.verbose = verbose

    def set_output(self, *, transform=None):
        """Set the output container when `"transform"` and `"fit_transform"` are called.

        `set_output` will set the output of all estimators in `transformer_list`.

        Parameters
        ----------
        transform : {"default", "pandas"}, default=None
            Configure output of `transform` and `fit_transform`.

            - `"default"`: Default output format of a transformer
            - `"pandas"`: DataFrame output
            - `None`: Transform configuration is unchanged

        Returns
        -------
        self : estimator instance
            Estimator instance.
        """
        super().set_output(transform=transform)
        for _, step, _ in self._iter():
            _safe_set_output(step, transform=transform)
        return self

    @property
    def named_transformers(self):
        # Use Bunch object to improve autocomplete
        return Bunch(**dict(self.transformer_list))

    def get_params(self, deep=True):
        """Get parameters for this estimator.

        Returns the parameters given in the constructor as well as the
        estimators contained within the `transformer_list` of the
        `FeatureUnion`.

        Parameters
        ----------
        deep : bool, default=True
            If True, will return the parameters for this estimator and
            contained subobjects that are estimators.

        Returns
        -------
        params : mapping of string to any
            Parameter names mapped to their values.
        """
        return self._get_params("transformer_list", deep=deep)

    def set_params(self, **kwargs):
        """Set the parameters of this estimator.

        Valid parameter keys can be listed with ``get_params()``. Note that
        you can directly set the parameters of the estimators contained in
        `transformer_list`.

        Parameters
        ----------
        **kwargs : dict
            Parameters of this estimator or parameters of estimators contained
            in `transform_list`. Parameters of the transformers may be set
            using its name and the parameter name separated by a '__'.

        Returns
        -------
        self : object
            FeatureUnion class instance.
        """
        self._set_params("transformer_list", **kwargs)
        return self

    def _validate_transformers(self):
        names, transformers = zip(*self.transformer_list)

        # validate names
        self._validate_names(names)

        # validate estimators
        for t in transformers:
            if t in ("drop", "passthrough"):
                continue
            if not (hasattr(t, "fit") or hasattr(t, "fit_transform")) or not hasattr(
                t, "transform"
            ):
                raise TypeError(
                    "All estimators should implement fit and "
                    "transform. '%s' (type %s) doesn't" % (t, type(t))
                )

    def _validate_transformer_weights(self):
        if not self.transformer_weights:
            return

        transformer_names = set(name for name, _ in self.transformer_list)
        for name in self.transformer_weights:
            if name not in transformer_names:
                raise ValueError(
                    f'Attempting to weight transformer "{name}", '
                    "but it is not present in transformer_list."
                )

    def _iter(self):
        """
        Generate (name, trans, weight) tuples excluding None and
        'drop' transformers.
        """

        get_weight = (self.transformer_weights or {}).get

        for name, trans in self.transformer_list:
            if trans == "drop":
                continue
            if trans == "passthrough":
                trans = FunctionTransformer(feature_names_out="one-to-one")
            yield (name, trans, get_weight(name))

    def get_feature_names_out(self, input_features=None):
        """Get output feature names for transformation.

        Parameters
        ----------
        input_features : array-like of str or None, default=None
            Input features.

        Returns
        -------
        feature_names_out : ndarray of str objects
            Transformed feature names.
        """
        feature_names = []
        for name, trans, _ in self._iter():
            if not hasattr(trans, "get_feature_names_out"):
                raise AttributeError(
                    "Transformer %s (type %s) does not provide get_feature_names_out."
                    % (str(name), type(trans).__name__)
                )
            feature_names.extend(
                [f"{name}__{f}" for f in trans.get_feature_names_out(input_features)]
            )
        return np.asarray(feature_names, dtype=object)

    def fit(self, X, y=None, **fit_params):
        """Fit all transformers using X.

        Parameters
        ----------
        X : iterable or array-like, depending on transformers
            Input data, used to fit transformers.

        y : array-like of shape (n_samples, n_outputs), default=None
            Targets for supervised learning.

        **fit_params : dict, default=None
            Parameters to pass to the fit method of the estimator.

        Returns
        -------
        self : object
            FeatureUnion class instance.
        """
        _raise_for_unsupported_routing(self, "fit", **fit_params)
        transformers = self._parallel_func(X, y, fit_params, _fit_one)
        if not transformers:
            # All transformers are None
            return self

        self._update_transformer_list(transformers)
        return self

    def fit_transform(self, X, y=None, **fit_params):
        """Fit all transformers, transform the data and concatenate results.

        Parameters
        ----------
        X : iterable or array-like, depending on transformers
            Input data to be transformed.

        y : array-like of shape (n_samples, n_outputs), default=None
            Targets for supervised learning.

        **fit_params : dict, default=None
            Parameters to pass to the fit method of the estimator.

        Returns
        -------
        X_t : array-like or sparse matrix of \
                shape (n_samples, sum_n_components)
            The `hstack` of results of transformers. `sum_n_components` is the
            sum of `n_components` (output dimension) over transformers.
        """
        results = self._parallel_func(X, y, fit_params, _fit_transform_one)
        if not results:
            # All transformers are None
            return np.zeros((X.shape[0], 0))

        Xs, transformers = zip(*results)
        self._update_transformer_list(transformers)

        return self._hstack(Xs)

    def _log_message(self, name, idx, total):
        if not self.verbose:
            return None
        return "(step %d of %d) Processing %s" % (idx, total, name)

    def _parallel_func(self, X, y, fit_params, func):
        """Runs func in parallel on X and y"""
        self.transformer_list = list(self.transformer_list)
        self._validate_transformers()
        self._validate_transformer_weights()
        transformers = list(self._iter())

        params = Bunch(fit=fit_params, fit_transform=fit_params)

        return Parallel(n_jobs=self.n_jobs)(
            delayed(func)(
                transformer,
                X,
                y,
                weight,
                message_clsname="FeatureUnion",
                message=self._log_message(name, idx, len(transformers)),
                params=params,
            )
            for idx, (name, transformer, weight) in enumerate(transformers, 1)
        )

    def transform(self, X):
        """Transform X separately by each transformer, concatenate results.

        Parameters
        ----------
        X : iterable or array-like, depending on transformers
            Input data to be transformed.

        Returns
        -------
        X_t : array-like or sparse matrix of \
                shape (n_samples, sum_n_components)
            The `hstack` of results of transformers. `sum_n_components` is the
            sum of `n_components` (output dimension) over transformers.
        """
        # TODO(SLEP6): accept **params here in `transform` and route it to the
        # underlying estimators.
        params = Bunch(transform={})
        Xs = Parallel(n_jobs=self.n_jobs)(
            delayed(_transform_one)(trans, X, None, weight, params)
            for name, trans, weight in self._iter()
        )
        if not Xs:
            # All transformers are None
            return np.zeros((X.shape[0], 0))

        return self._hstack(Xs)

    def _hstack(self, Xs):
        config = _get_output_config("transform", self)
        if config["dense"] == "pandas" and all(hasattr(X, "iloc") for X in Xs):
            pd = check_pandas_support("transform")
            return pd.concat(Xs, axis=1)

        if any(sparse.issparse(f) for f in Xs):
            Xs = sparse.hstack(Xs).tocsr()
        else:
            Xs = np.hstack(Xs)
        return Xs

    def _update_transformer_list(self, transformers):
        transformers = iter(transformers)
        self.transformer_list[:] = [
            (name, old if old == "drop" else next(transformers))
            for name, old in self.transformer_list
        ]

    @property
    def n_features_in_(self):
        """Number of features seen during :term:`fit`."""

        # X is passed to all transformers so we just delegate to the first one
        return self.transformer_list[0][1].n_features_in_

    @property
    def feature_names_in_(self):
        """Names of features seen during :term:`fit`."""
        # X is passed to all transformers -- delegate to the first one
        return self.transformer_list[0][1].feature_names_in_

    def __sklearn_is_fitted__(self):
        # Delegate whether feature union was fitted
        for _, transformer, _ in self._iter():
            check_is_fitted(transformer)
        return True

    def _sk_visual_block_(self):
        names, transformers = zip(*self.transformer_list)
        return _VisualBlock("parallel", transformers, names=names)

    def __getitem__(self, name):
        """Return transformer with name."""
        if not isinstance(name, str):
            raise KeyError("Only string keys are supported")
        return self.named_transformers[name]


def make_union(*transformers, n_jobs=None, verbose=False):
    """Construct a :class:`FeatureUnion` from the given transformers.

    This is a shorthand for the :class:`FeatureUnion` constructor; it does not
    require, and does not permit, naming the transformers. Instead, they will
    be given names automatically based on their types. It also does not allow
    weighting.

    Parameters
    ----------
    *transformers : list of estimators
        One or more estimators.

    n_jobs : int, default=None
        Number of jobs to run in parallel.
        ``None`` means 1 unless in a :obj:`joblib.parallel_backend` context.
        ``-1`` means using all processors. See :term:`Glossary <n_jobs>`
        for more details.

        .. versionchanged:: v0.20
           `n_jobs` default changed from 1 to None.

    verbose : bool, default=False
        If True, the time elapsed while fitting each transformer will be
        printed as it is completed.

    Returns
    -------
    f : FeatureUnion
        A :class:`FeatureUnion` object for concatenating the results of multiple
        transformer objects.

    See Also
    --------
    FeatureUnion : Class for concatenating the results of multiple transformer
        objects.

    Examples
    --------
    >>> from sklearn.decomposition import PCA, TruncatedSVD
    >>> from sklearn.pipeline import make_union
    >>> make_union(PCA(), TruncatedSVD())
     FeatureUnion(transformer_list=[('pca', PCA()),
                                   ('truncatedsvd', TruncatedSVD())])
    """
    return FeatureUnion(_name_estimators(transformers), n_jobs=n_jobs, verbose=verbose)<|MERGE_RESOLUTION|>--- conflicted
+++ resolved
@@ -1400,15 +1400,9 @@
     array([[-1.5       ,  3.0..., -0.8...],
            [ 1.5       ,  5.7...,  0.4...]])
     >>> # An estimator's parameter can be set using '__' syntax
-<<<<<<< HEAD
-    >>> union.set_params(pca__n_components=1).fit_transform(X)
+    >>> union.set_params(svd__n_components=1).fit_transform(X)
     array([[-1.5       ,  3.0...],
            [ 1.5       ,  5.7...]])
-=======
-    >>> union.set_params(svd__n_components=1).fit_transform(X)
-    array([[ 1.5       ,  3.0...],
-           [-1.5       ,  5.7...]])
->>>>>>> 2c1472d3
 
     For a more detailed example of usage, see
     :ref:`sphx_glr_auto_examples_compose_plot_feature_union.py`.
