--- conflicted
+++ resolved
@@ -48,11 +48,10 @@
         The default value is useful for visualisation. For LSA, a value of
         100 is recommended.
 
-<<<<<<< HEAD
     algorithm : string {'randomized', 'lobpcg', 'arpack'}, default="randomized"
         SVD solver to use.
         randomized :
-            run randomized SVD as in [1].
+            run randomized SVD due to Halko (2009).
         lobpcg :
             run Locally Optimal Block Preconditioned Conjugate Gradient [2]
             for a normal matrix X'*X or X*X', whichever of the two is of
@@ -62,23 +61,11 @@
             :func:`scipy.sparse.linalg.svds`. It requires strictly
             0 < n_components < min(X.shape).
 
-    n_iter : int, default=5
-        Number of iterations for algorithm 'randomized' and 'lobpcg'.
-        The default is larger than the default in
-        :func:`sklearn.utils.extmath.randomized_svd` to handle
-        sparse matrices that may have large slowly decaying spectrum.
-=======
-    algorithm : string, default = "randomized"
-        SVD solver to use. Either "arpack" for the ARPACK wrapper in SciPy
-        (scipy.sparse.linalg.svds), or "randomized" for the randomized
-        algorithm due to Halko (2009).
-
     n_iter : int, optional (default 5)
         Number of iterations for randomized SVD solver. Not used by ARPACK. The
         default is larger than the default in
         `~sklearn.utils.extmath.randomized_svd` to handle sparse matrices that
         may have large slowly decaying spectrum.
->>>>>>> 20952722
 
     random_state : int, RandomState instance or None, optional, default = None
         If int, random_state is the seed used by the random number generator;
