"""Factor Analysis.

A latent linear variable model.

FactorAnalysis is similar to probabilistic PCA implemented by PCA.score
While PCA assumes Gaussian noise with the same variance for each
feature, the FactorAnalysis model assumes different variances for
each of them.

This implementation is based on David Barber's Book,
Bayesian Reasoning and Machine Learning,
http://www.cs.ucl.ac.uk/staff/d.barber/brml,
Algorithm 21.1
"""

# Author: Christian Osendorfer <osendorf@gmail.com>
#         Alexandre Gramfort <alexandre.gramfort@inria.fr>
#         Denis A. Engemann <denis-alexander.engemann@inria.fr>

# License: BSD3

import warnings
from math import sqrt, log
import numpy as np
from scipy import linalg


from ..base import BaseEstimator, TransformerMixin
from ..utils import check_random_state
from ..utils.extmath import fast_logdet, randomized_svd, squared_norm
from ..utils.validation import check_is_fitted
from ..exceptions import ConvergenceWarning


class FactorAnalysis(TransformerMixin, BaseEstimator):
    """Factor Analysis (FA).

    A simple linear generative model with Gaussian latent variables.

    The observations are assumed to be caused by a linear transformation of
    lower dimensional latent factors and added Gaussian noise.
    Without loss of generality the factors are distributed according to a
    Gaussian with zero mean and unit covariance. The noise is also zero mean
    and has an arbitrary diagonal covariance matrix.

    If we would restrict the model further, by assuming that the Gaussian
    noise is even isotropic (all diagonal entries are the same) we would obtain
    :class:`PPCA`.

    FactorAnalysis performs a maximum likelihood estimate of the so-called
    `loading` matrix, the transformation of the latent variables to the
    observed ones, using SVD based approach.

    Read more in the :ref:`User Guide <FA>`.

    .. versionadded:: 0.13

    Parameters
    ----------
    n_components : int, default=None
        Dimensionality of latent space, the number of components
        of ``X`` that are obtained after ``transform``.
        If None, n_components is set to the number of features.

    tol : float, defaul=1e-2
        Stopping tolerance for log-likelihood increase.

    copy : bool, default=True
        Whether to make a copy of X. If ``False``, the input X gets overwritten
        during fitting.

    max_iter : int, default=1000
        Maximum number of iterations.

    noise_variance_init : ndarray of shape (n_features,), default=None
        The initial guess of the noise variance for each feature.
        If None, it defaults to np.ones(n_features).

    svd_method : {'lapack', 'randomized'}, default='randomized'
        Which SVD method to use. If 'lapack' use standard SVD from
        scipy.linalg, if 'randomized' use fast ``randomized_svd`` function.
        Defaults to 'randomized'. For most applications 'randomized' will
        be sufficiently precise while providing significant speed gains.
        Accuracy can also be improved by setting higher values for
        `iterated_power`. If this is not sufficient, for maximum precision
        you should choose 'lapack'.

    iterated_power : int, default=3
        Number of iterations for the power method. 3 by default. Only used
        if ``svd_method`` equals 'randomized'.

    rotation : {'varimax', 'quartimax'}, default=None
        If not None, apply the indicated rotation. Currently, varimax and
        quartimax are implemented. See
        `"The varimax criterion for analytic rotation in factor analysis"
        <https://link.springer.com/article/10.1007%2FBF02289233>`_
        H. F. Kaiser, 1958.

        .. versionadded:: 0.24

    random_state : int or RandomState instance, default=0
        Only used when ``svd_method`` equals 'randomized'. Pass an int for
        reproducible results across multiple function calls.
        See :term:`Glossary <random_state>`.

    Attributes
    ----------
    components_ : ndarray of shape (n_components, n_features)
        Components with maximum variance.

    loglike_ : list of shape (n_iterations,)
        The log likelihood at each iteration.

    noise_variance_ : ndarray of shape (n_features,)
        The estimated noise variance for each feature.

    n_iter_ : int
        Number of iterations run.

    mean_ : ndarray of shape (n_features,)
        Per-feature empirical mean, estimated from the training set.

    n_features_in_ : int
        Number of features seen during :term:`fit`.

        .. versionadded:: 0.24

<<<<<<< HEAD
    See Also
=======
    feature_names_in_ : ndarray of shape (`n_features_in_`,)
        Names of features seen during :term:`fit`. Defined only when `X`
        has feature names that are all strings.

        .. versionadded:: 1.0

    Examples
>>>>>>> 786c4e5e
    --------
    PCA: Principal component analysis is also a latent linear variable model
        which however assumes equal noise variance for each feature.
        This extra assumption makes probabilistic PCA faster as it can be
        computed in closed form.
    FastICA: Independent component analysis, a latent variable model with
        non-Gaussian latent variables.

    References
    ----------
    - David Barber, Bayesian Reasoning and Machine Learning,
      Algorithm 21.1.

    - Christopher M. Bishop: Pattern Recognition and Machine Learning,
      Chapter 12.2.4.

    Examples
    --------
    >>> from sklearn.datasets import load_digits
    >>> from sklearn.decomposition import FactorAnalysis
    >>> X, _ = load_digits(return_X_y=True)
    >>> transformer = FactorAnalysis(n_components=7, random_state=0)
    >>> X_transformed = transformer.fit_transform(X)
    >>> X_transformed.shape
    (1797, 7)
    """

    def __init__(
        self,
        n_components=None,
        *,
        tol=1e-2,
        copy=True,
        max_iter=1000,
        noise_variance_init=None,
        svd_method="randomized",
        iterated_power=3,
        rotation=None,
        random_state=0,
    ):
        self.n_components = n_components
        self.copy = copy
        self.tol = tol
        self.max_iter = max_iter
        if svd_method not in ["lapack", "randomized"]:
            raise ValueError(
                "SVD method %s is not supported. Please consider the documentation"
                % svd_method
            )
        self.svd_method = svd_method

        self.noise_variance_init = noise_variance_init
        self.iterated_power = iterated_power
        self.random_state = random_state
        self.rotation = rotation

    def fit(self, X, y=None):
        """Fit the FactorAnalysis model to X using SVD based approach.

        Parameters
        ----------
        X : array-like of shape (n_samples, n_features)
            Training data.

        y : Ignored
            Ignored parameter.

        Returns
        -------
        self : object
            FactorAnalysis class instance.
        """
        X = self._validate_data(X, copy=self.copy, dtype=np.float64)

        n_samples, n_features = X.shape
        n_components = self.n_components
        if n_components is None:
            n_components = n_features

        self.mean_ = np.mean(X, axis=0)
        X -= self.mean_

        # some constant terms
        nsqrt = sqrt(n_samples)
        llconst = n_features * log(2.0 * np.pi) + n_components
        var = np.var(X, axis=0)

        if self.noise_variance_init is None:
            psi = np.ones(n_features, dtype=X.dtype)
        else:
            if len(self.noise_variance_init) != n_features:
                raise ValueError(
                    "noise_variance_init dimension does not "
                    "with number of features : %d != %d"
                    % (len(self.noise_variance_init), n_features)
                )
            psi = np.array(self.noise_variance_init)

        loglike = []
        old_ll = -np.inf
        SMALL = 1e-12

        # we'll modify svd outputs to return unexplained variance
        # to allow for unified computation of loglikelihood
        if self.svd_method == "lapack":

            def my_svd(X):
                _, s, Vt = linalg.svd(X, full_matrices=False, check_finite=False)
                return (
                    s[:n_components],
                    Vt[:n_components],
                    squared_norm(s[n_components:]),
                )

        elif self.svd_method == "randomized":
            random_state = check_random_state(self.random_state)

            def my_svd(X):
                _, s, Vt = randomized_svd(
                    X,
                    n_components,
                    random_state=random_state,
                    n_iter=self.iterated_power,
                )
                return s, Vt, squared_norm(X) - squared_norm(s)

        else:
            raise ValueError(
                "SVD method %s is not supported. Please consider the documentation"
                % self.svd_method
            )

        for i in range(self.max_iter):
            # SMALL helps numerics
            sqrt_psi = np.sqrt(psi) + SMALL
            s, Vt, unexp_var = my_svd(X / (sqrt_psi * nsqrt))
            s **= 2
            # Use 'maximum' here to avoid sqrt problems.
            W = np.sqrt(np.maximum(s - 1.0, 0.0))[:, np.newaxis] * Vt
            del Vt
            W *= sqrt_psi

            # loglikelihood
            ll = llconst + np.sum(np.log(s))
            ll += unexp_var + np.sum(np.log(psi))
            ll *= -n_samples / 2.0
            loglike.append(ll)
            if (ll - old_ll) < self.tol:
                break
            old_ll = ll

            psi = np.maximum(var - np.sum(W ** 2, axis=0), SMALL)
        else:
            warnings.warn(
                "FactorAnalysis did not converge."
                + " You might want"
                + " to increase the number of iterations.",
                ConvergenceWarning,
            )

        self.components_ = W
        if self.rotation is not None:
            self.components_ = self._rotate(W)
        self.noise_variance_ = psi
        self.loglike_ = loglike
        self.n_iter_ = i + 1
        return self

    def transform(self, X):
        """Apply dimensionality reduction to X using the model.

        Compute the expected mean of the latent variables.
        See Barber, 21.2.33 (or Bishop, 12.66).

        Parameters
        ----------
        X : array-like of shape (n_samples, n_features)
            Training data.

        Returns
        -------
        X_new : ndarray of shape (n_samples, n_components)
            The latent variables of X.
        """
        check_is_fitted(self)

        X = self._validate_data(X, reset=False)
        Ih = np.eye(len(self.components_))

        X_transformed = X - self.mean_

        Wpsi = self.components_ / self.noise_variance_
        cov_z = linalg.inv(Ih + np.dot(Wpsi, self.components_.T))
        tmp = np.dot(X_transformed, Wpsi.T)
        X_transformed = np.dot(tmp, cov_z)

        return X_transformed

    def get_covariance(self):
        """Compute data covariance with the FactorAnalysis model.

        ``cov = components_.T * components_ + diag(noise_variance)``

        Returns
        -------
        cov : ndarray of shape (n_features, n_features)
            Estimated covariance of data.
        """
        check_is_fitted(self)

        cov = np.dot(self.components_.T, self.components_)
        cov.flat[:: len(cov) + 1] += self.noise_variance_  # modify diag inplace
        return cov

    def get_precision(self):
        """Compute data precision matrix with the FactorAnalysis model.

        Returns
        -------
        precision : ndarray of shape (n_features, n_features)
            Estimated precision of data.
        """
        check_is_fitted(self)

        n_features = self.components_.shape[1]

        # handle corner cases first
        if self.n_components == 0:
            return np.diag(1.0 / self.noise_variance_)
        if self.n_components == n_features:
            return linalg.inv(self.get_covariance())

        # Get precision using matrix inversion lemma
        components_ = self.components_
        precision = np.dot(components_ / self.noise_variance_, components_.T)
        precision.flat[:: len(precision) + 1] += 1.0
        precision = np.dot(components_.T, np.dot(linalg.inv(precision), components_))
        precision /= self.noise_variance_[:, np.newaxis]
        precision /= -self.noise_variance_[np.newaxis, :]
        precision.flat[:: len(precision) + 1] += 1.0 / self.noise_variance_
        return precision

    def score_samples(self, X):
        """Compute the log-likelihood of each sample.

        Parameters
        ----------
        X : ndarray of shape (n_samples, n_features)
            The data.

        Returns
        -------
        ll : ndarray of shape (n_samples,)
            Log-likelihood of each sample under the current model.
        """
        check_is_fitted(self)
        X = self._validate_data(X, reset=False)
        Xr = X - self.mean_
        precision = self.get_precision()
        n_features = X.shape[1]
        log_like = -0.5 * (Xr * (np.dot(Xr, precision))).sum(axis=1)
        log_like -= 0.5 * (n_features * log(2.0 * np.pi) - fast_logdet(precision))
        return log_like

    def score(self, X, y=None):
        """Compute the average log-likelihood of the samples.

        Parameters
        ----------
        X : ndarray of shape (n_samples, n_features)
            The data.

        y : Ignored
            Ignored parameter.

        Returns
        -------
        ll : float
            Average log-likelihood of the samples under the current model.
        """
        return np.mean(self.score_samples(X))

    def _rotate(self, components, n_components=None, tol=1e-6):
        "Rotate the factor analysis solution."
        # note that tol is not exposed
        implemented = ("varimax", "quartimax")
        method = self.rotation
        if method in implemented:
            return _ortho_rotation(components.T, method=method, tol=tol)[
                : self.n_components
            ]
        else:
            raise ValueError("'method' must be in %s, not %s" % (implemented, method))


def _ortho_rotation(components, method="varimax", tol=1e-6, max_iter=100):
    """Return rotated components."""
    nrow, ncol = components.shape
    rotation_matrix = np.eye(ncol)
    var = 0

    for _ in range(max_iter):
        comp_rot = np.dot(components, rotation_matrix)
        if method == "varimax":
            tmp = comp_rot * np.transpose((comp_rot ** 2).sum(axis=0) / nrow)
        elif method == "quartimax":
            tmp = 0
        u, s, v = np.linalg.svd(np.dot(components.T, comp_rot ** 3 - tmp))
        rotation_matrix = np.dot(u, v)
        var_new = np.sum(s)
        if var != 0 and var_new < var * (1 + tol):
            break
        var = var_new

    return np.dot(components, rotation_matrix).T<|MERGE_RESOLUTION|>--- conflicted
+++ resolved
@@ -125,17 +125,13 @@
 
         .. versionadded:: 0.24
 
-<<<<<<< HEAD
-    See Also
-=======
     feature_names_in_ : ndarray of shape (`n_features_in_`,)
         Names of features seen during :term:`fit`. Defined only when `X`
         has feature names that are all strings.
 
         .. versionadded:: 1.0
 
-    Examples
->>>>>>> 786c4e5e
+    See Also
     --------
     PCA: Principal component analysis is also a latent linear variable model
         which however assumes equal noise variance for each feature.
