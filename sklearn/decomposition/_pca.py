--- conflicted
+++ resolved
@@ -21,11 +21,10 @@
 
 from ._base import _BasePCA
 from ..utils import check_random_state
-<<<<<<< HEAD
+
 from ..utils import check_array
 from ..utils._arpack import _init_arpack_v0
-=======
->>>>>>> 51acc9dd
+
 from ..utils.extmath import fast_logdet, randomized_svd, svd_flip
 from ..utils.extmath import stable_cumsum
 from ..utils.validation import check_is_fitted
