--- conflicted
+++ resolved
@@ -878,23 +878,11 @@
         return dictionary.T
 
 
-<<<<<<< HEAD
-class SparseCodingMixin(TransformerMixin):
-    """Sparse coding mixin"""
-
-    def _set_sparse_coding_params(self,
-                                  transform_algorithm='omp',
-                                  transform_n_nonzero_coefs=None,
-                                  transform_alpha=None, split_sign=False,
-                                  n_jobs=None, positive_code=False,
-                                  transform_max_iter=1000):
-=======
 class _BaseSparseCoding(TransformerMixin):
     """Base class from SparseCoder and DictionaryLearning algorithms."""
     def __init__(self, transform_algorithm, transform_n_nonzero_coefs,
                  transform_alpha, split_sign, n_jobs, positive_code,
                  transform_max_iter):
->>>>>>> fbdb1f7e
         self.transform_algorithm = transform_algorithm
         self.transform_n_nonzero_coefs = transform_n_nonzero_coefs
         self.transform_alpha = transform_alpha
@@ -1058,23 +1046,15 @@
                  transform_n_nonzero_coefs=None, transform_alpha=None,
                  split_sign=False, n_jobs=None, positive_code=False,
                  transform_max_iter=1000):
-<<<<<<< HEAD
-        self._set_sparse_coding_params(transform_algorithm,
-                                       transform_n_nonzero_coefs,
-                                       transform_alpha, split_sign, n_jobs,
-                                       positive_code, transform_max_iter)
-        self.dictionary = dictionary
-        # The object may be used without being fit.
-        # It preserves the previous behaviour.
-        self.fitted_ = True
-=======
         super().__init__(
             transform_algorithm, transform_n_nonzero_coefs,
             transform_alpha, split_sign, n_jobs, positive_code,
             transform_max_iter
         )
         self.dictionary = dictionary
->>>>>>> fbdb1f7e
+        # The object may be used without being fit.
+        # It preserves the previous behaviour.
+        sef.fitted_ = True
 
     def fit(self, X, y=None):
         """Do nothing and return the estimator unchanged.
@@ -1306,18 +1286,11 @@
                  split_sign=False, random_state=None, positive_code=False,
                  positive_dict=False, transform_max_iter=1000):
 
-<<<<<<< HEAD
-        self._set_sparse_coding_params(transform_algorithm,
-                                       transform_n_nonzero_coefs,
-                                       transform_alpha, split_sign, n_jobs,
-                                       positive_code, transform_max_iter)
-=======
         super().__init__(
             transform_algorithm, transform_n_nonzero_coefs,
             transform_alpha, split_sign, n_jobs, positive_code,
             transform_max_iter
         )
->>>>>>> fbdb1f7e
         self.n_components = n_components
         self.alpha = alpha
         self.max_iter = max_iter
@@ -1548,17 +1521,10 @@
                  positive_code=False, positive_dict=False,
                  transform_max_iter=1000):
 
-<<<<<<< HEAD
-        self._set_sparse_coding_params(transform_algorithm,
-                                       transform_n_nonzero_coefs,
-                                       transform_alpha, split_sign, n_jobs,
-                                       positive_code, transform_max_iter)
-=======
         super().__init__(
             transform_algorithm, transform_n_nonzero_coefs, transform_alpha,
             split_sign, n_jobs, positive_code, transform_max_iter
         )
->>>>>>> fbdb1f7e
         self.n_components = n_components
         self.alpha = alpha
         self.n_iter = n_iter
