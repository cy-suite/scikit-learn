""" Dictionary learning.
"""
# Author: Vlad Niculae, Gael Varoquaux, Alexandre Gramfort
# License: BSD 3 clause

import time
import sys
import itertools
import warnings

from math import ceil

import numpy as np
from scipy import linalg
from joblib import Parallel, effective_n_jobs

from ..base import BaseEstimator, TransformerMixin
from ..utils import deprecated
from ..utils import (check_array, check_random_state, gen_even_slices,
                     gen_batches)
from ..utils.extmath import randomized_svd, row_norms, svd_flip
from ..utils.validation import check_is_fitted, _deprecate_positional_args
from ..utils.fixes import delayed
from ..linear_model import Lasso, orthogonal_mp_gram, LassoLars, Lars


def _check_positive_coding(method, positive):
    if positive and method in ["omp", "lars"]:
        raise ValueError(
                "Positive constraint not supported for '{}' "
                "coding method.".format(method)
            )


def _sparse_encode(X, dictionary, gram, cov=None, algorithm='lasso_lars',
                   regularization=None, copy_cov=True,
                   init=None, max_iter=1000, check_input=True, verbose=0,
                   positive=False):
    """Generic sparse coding.

    Each column of the result is the solution to a Lasso problem.

    Parameters
    ----------
    X : ndarray of shape (n_samples, n_features)
        Data matrix.

    dictionary : ndarray of shape (n_components, n_features)
        The dictionary matrix against which to solve the sparse coding of
        the data. Some of the algorithms assume normalized rows.

    gram : ndarray of shape (n_components, n_components) or None
        Precomputed Gram matrix, `dictionary * dictionary'`
        gram can be `None` if method is 'threshold'.

    cov : ndarray of shape (n_components, n_samples), default=None
        Precomputed covariance, `dictionary * X'`.

    algorithm : {'lasso_lars', 'lasso_cd', 'lars', 'omp', 'threshold'}, \
            default='lasso_lars'
        The algorithm used:

        * `'lars'`: uses the least angle regression method
          (`linear_model.lars_path`);
        * `'lasso_lars'`: uses Lars to compute the Lasso solution;
        * `'lasso_cd'`: uses the coordinate descent method to compute the
          Lasso solution (`linear_model.Lasso`). lasso_lars will be faster if
          the estimated components are sparse;
        * `'omp'`: uses orthogonal matching pursuit to estimate the sparse
          solution;
        * `'threshold'`: squashes to zero all coefficients less than
          regularization from the projection `dictionary * data'`.

    regularization : int or float, default=None
        The regularization parameter. It corresponds to alpha when
        algorithm is `'lasso_lars'`, `'lasso_cd'` or `'threshold'`.
        Otherwise it corresponds to `n_nonzero_coefs`.

    init : ndarray of shape (n_samples, n_components), default=None
        Initialization value of the sparse code. Only used if
        `algorithm='lasso_cd'`.

    max_iter : int, default=1000
        Maximum number of iterations to perform if `algorithm='lasso_cd'` or
        `'lasso_lars'`.

    copy_cov : bool, default=True
        Whether to copy the precomputed covariance matrix; if `False`, it may
        be overwritten.

    check_input : bool, default=True
        If `False`, the input arrays `X` and dictionary will not be checked.

    verbose : int, default=0
        Controls the verbosity; the higher, the more messages.

    positive: bool, default=False
        Whether to enforce a positivity constraint on the sparse code.

        .. versionadded:: 0.20

    Returns
    -------
    code : ndarray of shape (n_components, n_features)
        The sparse codes.

    See Also
    --------
    sklearn.linear_model.lars_path
    sklearn.linear_model.orthogonal_mp
    sklearn.linear_model.Lasso
    SparseCoder
    """
    if X.ndim == 1:
        X = X[:, np.newaxis]
    n_samples, n_features = X.shape
    n_components = dictionary.shape[0]
    if dictionary.shape[1] != X.shape[1]:
        raise ValueError("Dictionary and X have different numbers of features:"
                         "dictionary.shape: {} X.shape{}".format(
                             dictionary.shape, X.shape))
    if cov is None and algorithm != 'lasso_cd':
        # overwriting cov is safe
        copy_cov = False
        cov = np.dot(dictionary, X.T)

    _check_positive_coding(algorithm, positive)

    if algorithm == 'lasso_lars':
        alpha = float(regularization) / n_features  # account for scaling
        try:
            err_mgt = np.seterr(all='ignore')

            # Not passing in verbose=max(0, verbose-1) because Lars.fit already
            # corrects the verbosity level.
            lasso_lars = LassoLars(alpha=alpha, fit_intercept=False,
                                   verbose=verbose, normalize=False,
                                   precompute=gram, fit_path=False,
                                   positive=positive, max_iter=max_iter)
            lasso_lars.fit(dictionary.T, X.T, Xy=cov)
            new_code = lasso_lars.coef_
        finally:
            np.seterr(**err_mgt)

    elif algorithm == 'lasso_cd':
        alpha = float(regularization) / n_features  # account for scaling

        # TODO: Make verbosity argument for Lasso?
        # sklearn.linear_model.coordinate_descent.enet_path has a verbosity
        # argument that we could pass in from Lasso.
        clf = Lasso(alpha=alpha, fit_intercept=False, normalize=False,
                    precompute=gram, max_iter=max_iter, warm_start=True,
                    positive=positive)

        if init is not None:
            clf.coef_ = init

        clf.fit(dictionary.T, X.T, check_input=check_input)
        new_code = clf.coef_

    elif algorithm == 'lars':
        try:
            err_mgt = np.seterr(all='ignore')

            # Not passing in verbose=max(0, verbose-1) because Lars.fit already
            # corrects the verbosity level.
            lars = Lars(fit_intercept=False, verbose=verbose, normalize=False,
                        precompute=gram, n_nonzero_coefs=int(regularization),
                        fit_path=False)
            lars.fit(dictionary.T, X.T, Xy=cov)
            new_code = lars.coef_
        finally:
            np.seterr(**err_mgt)

    elif algorithm == 'threshold':
        new_code = ((np.sign(cov) *
                    np.maximum(np.abs(cov) - regularization, 0)).T)
        if positive:
            np.clip(new_code, 0, None, out=new_code)

    elif algorithm == 'omp':
        new_code = orthogonal_mp_gram(
            Gram=gram, Xy=cov, n_nonzero_coefs=int(regularization),
            tol=None, norms_squared=row_norms(X, squared=True),
            copy_Xy=copy_cov).T
    else:
        raise ValueError('Sparse coding method must be "lasso_lars" '
                         '"lasso_cd", "lasso", "threshold" or "omp", got %s.'
                         % algorithm)
    if new_code.ndim != 2:
        return new_code.reshape(n_samples, n_components)
    return new_code


# XXX : could be moved to the linear_model module
@_deprecate_positional_args
def sparse_encode(X, dictionary, *, gram=None, cov=None,
                  algorithm='lasso_lars', n_nonzero_coefs=None, alpha=None,
                  copy_cov=True, init=None, max_iter=1000, n_jobs=None,
                  check_input=True, verbose=0, positive=False):
    """Sparse coding

    Each row of the result is the solution to a sparse coding problem.
    The goal is to find a sparse array `code` such that::

        X ~= code * dictionary

    Read more in the :ref:`User Guide <SparseCoder>`.

    Parameters
    ----------
    X : ndarray of shape (n_samples, n_features)
        Data matrix.

    dictionary : ndarray of shape (n_components, n_features)
        The dictionary matrix against which to solve the sparse coding of
        the data. Some of the algorithms assume normalized rows for meaningful
        output.

    gram : ndarray of shape (n_components, n_components), default=None
        Precomputed Gram matrix, `dictionary * dictionary'`.

    cov : ndarray of shape (n_components, n_samples), default=None
        Precomputed covariance, `dictionary' * X`.

    algorithm : {'lasso_lars', 'lasso_cd', 'lars', 'omp', 'threshold'}, \
            default='lasso_lars'
        The algorithm used:

        * `'lars'`: uses the least angle regression method
          (`linear_model.lars_path`);
        * `'lasso_lars'`: uses Lars to compute the Lasso solution;
        * `'lasso_cd'`: uses the coordinate descent method to compute the
          Lasso solution (`linear_model.Lasso`). lasso_lars will be faster if
          the estimated components are sparse;
        * `'omp'`: uses orthogonal matching pursuit to estimate the sparse
          solution;
        * `'threshold'`: squashes to zero all coefficients less than
          regularization from the projection `dictionary * data'`.

    n_nonzero_coefs : int, default=None
        Number of nonzero coefficients to target in each column of the
        solution. This is only used by `algorithm='lars'` and `algorithm='omp'`
        and is overridden by `alpha` in the `omp` case. If `None`, then
        `n_nonzero_coefs=int(n_features / 10)`.

    alpha : float, default=None
        If `algorithm='lasso_lars'` or `algorithm='lasso_cd'`, `alpha` is the
        penalty applied to the L1 norm.
        If `algorithm='threshold'`, `alpha` is the absolute value of the
        threshold below which coefficients will be squashed to zero.
        If `algorithm='omp'`, `alpha` is the tolerance parameter: the value of
        the reconstruction error targeted. In this case, it overrides
        `n_nonzero_coefs`.
        If `None`, default to 1.

    copy_cov : bool, default=True
        Whether to copy the precomputed covariance matrix; if `False`, it may
        be overwritten.

    init : ndarray of shape (n_samples, n_components), default=None
        Initialization value of the sparse codes. Only used if
        `algorithm='lasso_cd'`.

    max_iter : int, default=1000
        Maximum number of iterations to perform if `algorithm='lasso_cd'` or
        `'lasso_lars'`.

    n_jobs : int, default=None
        Number of parallel jobs to run.
        ``None`` means 1 unless in a :obj:`joblib.parallel_backend` context.
        ``-1`` means using all processors. See :term:`Glossary <n_jobs>`
        for more details.

    check_input : bool, default=True
        If `False`, the input arrays X and dictionary will not be checked.

    verbose : int, default=0
        Controls the verbosity; the higher, the more messages.

    positive : bool, default=False
        Whether to enforce positivity when finding the encoding.

        .. versionadded:: 0.20

    Returns
    -------
    code : ndarray of shape (n_samples, n_components)
        The sparse codes

    See Also
    --------
    sklearn.linear_model.lars_path
    sklearn.linear_model.orthogonal_mp
    sklearn.linear_model.Lasso
    SparseCoder
    """
    if check_input:
        if algorithm == 'lasso_cd':
            dictionary = check_array(dictionary, order='C', dtype='float64')
            X = check_array(X, order='C', dtype='float64')
        else:
            dictionary = check_array(dictionary)
            X = check_array(X)

    n_samples, n_features = X.shape
    n_components = dictionary.shape[0]

    if gram is None and algorithm != 'threshold':
        gram = np.dot(dictionary, dictionary.T)

    if cov is None and algorithm != 'lasso_cd':
        copy_cov = False
        cov = np.dot(dictionary, X.T)

    if algorithm in ('lars', 'omp'):
        regularization = n_nonzero_coefs
        if regularization is None:
            regularization = min(max(n_features / 10, 1), n_components)
    else:
        regularization = alpha
        if regularization is None:
            regularization = 1.

    if effective_n_jobs(n_jobs) == 1 or algorithm == 'threshold':
        code = _sparse_encode(X,
                              dictionary, gram, cov=cov,
                              algorithm=algorithm,
                              regularization=regularization, copy_cov=copy_cov,
                              init=init,
                              max_iter=max_iter,
                              check_input=False,
                              verbose=verbose,
                              positive=positive)
        return code

    # Enter parallel code block
    code = np.empty((n_samples, n_components))
    slices = list(gen_even_slices(n_samples, effective_n_jobs(n_jobs)))

    code_views = Parallel(n_jobs=n_jobs, verbose=verbose)(
        delayed(_sparse_encode)(
            X[this_slice], dictionary, gram,
            cov[:, this_slice] if cov is not None else None,
            algorithm,
            regularization=regularization, copy_cov=copy_cov,
            init=init[this_slice] if init is not None else None,
            max_iter=max_iter,
            check_input=False,
            verbose=verbose,
            positive=positive)
        for this_slice in slices)
    for this_slice, this_view in zip(slices, code_views):
        code[this_slice] = this_view
    return code


def _update_dict(dictionary, Y, code, A=None, B=None, verbose=False,
<<<<<<< HEAD
                 return_r2=False, random_state=None, positive=False):
=======
                 random_state=None, positive=False):
>>>>>>> 2c5ea4e6
    """Update the dense dictionary factor in place.

    Parameters
    ----------
    dictionary : ndarray of shape (n_components, n_features)
        Value of the dictionary at the previous iteration.

    Y : ndarray of shape (n_samples, n_features)
        Data matrix.

    code : ndarray of shape (n_samples, n_components)
        Sparse coding of the data against which to optimize the dictionary.

    A : ndarray of shape (n_components, n_components), default=None
<<<<<<< HEAD
        With B, sufficient stats of the online model.

    B : ndarray of shape (n_features, n_components), default=None
        With A, sufficient stats of the online model.
=======
        Together with `B`, sufficient stats of the online model to update the
        dictionary.

    B : ndarray of shape (n_features, n_components), default=None
        Together with `A`, sufficient stats of the online model to update the
        dictionary.
>>>>>>> 2c5ea4e6

    verbose: bool, default=False
        Degree of output the procedure will print.

    random_state : int, RandomState instance or None, default=None
        Used for randomly initializing the dictionary. Pass an int for
        reproducible results across multiple function calls.
        See :term:`Glossary <random_state>`.

    positive : bool, default=False
        Whether to enforce positivity when finding the dictionary.

        .. versionadded:: 0.20
    """
    n_samples, n_components = code.shape
    random_state = check_random_state(random_state)

    if A is None:
<<<<<<< HEAD
        A = np.dot(code.T, code)
    if B is None:
        B = np.dot(Y.T, code)

    for k in range(n_components):
        if A[k, k] > 1e-6:
            dictionary[k] += (B[:, k] - A[k].dot(dictionary)) / A[k, k]
        else:
            # kth atom is almost never used -> sample a new one from the data
            if verbose == 1:
                sys.stdout.write("+")
                sys.stdout.flush()
            elif verbose:
                print("Adding new random atom")

=======
        A = code.T @ code
    if B is None:
        B = Y.T @ code

    n_unused = 0

    for k in range(n_components):
        if A[k, k] > 1e-6:
            # 1e-6 is arbitrary but consistent with the spams implementation
            dictionary[k] += (B[:, k] - A[k] @ dictionary) / A[k, k]
        else:
            # kth atom is almost never used -> sample a new one from the data
>>>>>>> 2c5ea4e6
            newd = Y[random_state.choice(n_samples)]

            # add small noise to avoid making the sparse coding ill conditioned
            noise_level = 0.01 * (newd.std() or 1)  # avoid 0 std
            noise = random_state.normal(0, noise_level, size=len(newd))

            dictionary[k] = newd + noise
            code[:, k] = 0
<<<<<<< HEAD
=======
            n_unused += 1
>>>>>>> 2c5ea4e6

        if positive:
            np.clip(dictionary[k], 0, None, out=dictionary[k])

<<<<<<< HEAD
        # Projection on the constraint ||V_k|| <= 1
        dictionary[k] /= max(linalg.norm(dictionary[k]), 1)
=======
        # Projection on the constraint set ||V_k|| == 1
        dictionary[k] /= linalg.norm(dictionary[k])

    if verbose and n_unused > 0:
        print(f"{n_unused} unused atoms resampled.")
>>>>>>> 2c5ea4e6


@_deprecate_positional_args
def dict_learning(X, n_components, *, alpha, max_iter=100, tol=1e-8,
                  method='lars', n_jobs=None, dict_init=None, code_init=None,
                  callback=None, verbose=False, random_state=None,
                  return_n_iter=False, positive_dict=False,
                  positive_code=False, method_max_iter=1000):
    """Solves a dictionary learning matrix factorization problem.

    Finds the best dictionary and the corresponding sparse code for
    approximating the data matrix X by solving::

        (U^*, V^*) = argmin 0.5 || X - U V ||_2^2 + alpha * || U ||_1
                     (U,V)
                    with || V_k ||_2 = 1 for all  0 <= k < n_components

    where V is the dictionary and U is the sparse code.

    Read more in the :ref:`User Guide <DictionaryLearning>`.

    Parameters
    ----------
    X : ndarray of shape (n_samples, n_features)
        Data matrix.

    n_components : int
        Number of dictionary atoms to extract.

    alpha : int
        Sparsity controlling parameter.

    max_iter : int, default=100
        Maximum number of iterations to perform.

    tol : float, default=1e-8
        Tolerance for the stopping condition.

    method : {'lars', 'cd'}, default='lars'
        The method used:

        * `'lars'`: uses the least angle regression method to solve the lasso
           problem (`linear_model.lars_path`);
        * `'cd'`: uses the coordinate descent method to compute the
          Lasso solution (`linear_model.Lasso`). Lars will be faster if
          the estimated components are sparse.

    n_jobs : int, default=None
        Number of parallel jobs to run.
        ``None`` means 1 unless in a :obj:`joblib.parallel_backend` context.
        ``-1`` means using all processors. See :term:`Glossary <n_jobs>`
        for more details.

    dict_init : ndarray of shape (n_components, n_features), default=None
        Initial value for the dictionary for warm restart scenarios. Only used
        if `code_init` and `dict_init` are not None.

    code_init : ndarray of shape (n_samples, n_components), default=None
        Initial value for the sparse code for warm restart scenarios. Only used
        if `code_init` and `dict_init` are not None.

    callback : callable, default=None
        Callable that gets invoked every five iterations

    verbose : bool, default=False
        To control the verbosity of the procedure.

    random_state : int, RandomState instance or None, default=None
        Used for randomly initializing the dictionary. Pass an int for
        reproducible results across multiple function calls.
        See :term:`Glossary <random_state>`.

    return_n_iter : bool, default=False
        Whether or not to return the number of iterations.

    positive_dict : bool, default=False
        Whether to enforce positivity when finding the dictionary.

        .. versionadded:: 0.20

    positive_code : bool, default=False
        Whether to enforce positivity when finding the code.

        .. versionadded:: 0.20

    method_max_iter : int, default=1000
        Maximum number of iterations to perform.

        .. versionadded:: 0.22

    Returns
    -------
    code : ndarray of shape (n_samples, n_components)
        The sparse code factor in the matrix factorization.

    dictionary : ndarray of shape (n_components, n_features),
        The dictionary factor in the matrix factorization.

    errors : array
        Vector of errors at each iteration.

    n_iter : int
        Number of iterations run. Returned only if `return_n_iter` is
        set to True.

    See Also
    --------
    dict_learning_online
    DictionaryLearning
    MiniBatchDictionaryLearning
    SparsePCA
    MiniBatchSparsePCA
    """
    if method not in ('lars', 'cd'):
        raise ValueError('Coding method %r not supported as a fit algorithm.'
                         % method)

    _check_positive_coding(method, positive_code)

    method = 'lasso_' + method

    t0 = time.time()
    # Avoid integer division problems
    alpha = float(alpha)
    random_state = check_random_state(random_state)

    # Init the code and the dictionary with SVD of Y
    if code_init is not None and dict_init is not None:
        code = np.array(code_init, order='F')
        # Don't copy V, it will happen below
        dictionary = dict_init
    else:
        code, S, dictionary = linalg.svd(X, full_matrices=False)
        # flip the initial code's sign to enforce deterministic output
        code, dictionary = svd_flip(code, dictionary)
        dictionary = S[:, np.newaxis] * dictionary
    r = len(dictionary)
    if n_components <= r:  # True even if n_components=None
        code = code[:, :n_components]
        dictionary = dictionary[:n_components, :]
    else:
        code = np.c_[code, np.zeros((len(code), n_components - r))]
        dictionary = np.r_[dictionary,
                           np.zeros((n_components - r, dictionary.shape[1]))]

    # Fortran-order dict better suited for the sparse coding which is the
    # bottleneck of this algorithm.
<<<<<<< HEAD
    dictionary = np.array(dictionary, order='F')
=======
    dictionary = np.asfortranarray(dictionary)
>>>>>>> 2c5ea4e6

    errors = []
    current_cost = np.nan

    if verbose == 1:
        print('[dict_learning]', end=' ')

    # If max_iter is 0, number of iterations returned should be zero
    ii = -1

    for ii in range(max_iter):
        dt = (time.time() - t0)
        if verbose == 1:
            sys.stdout.write(".")
            sys.stdout.flush()
        elif verbose:
            print("Iteration % 3i "
                  "(elapsed time: % 3is, % 4.1fmn, current cost % 7.3f)"
                  % (ii, dt, dt / 60, current_cost))

        # Update code
        code = sparse_encode(X, dictionary, algorithm=method, alpha=alpha,
                             init=code, n_jobs=n_jobs, positive=positive_code,
                             max_iter=method_max_iter, verbose=verbose)

        # Update dictionary in place
        _update_dict(dictionary, X, code, verbose=verbose,
                     random_state=random_state, positive=positive_dict)

        # Cost function
        current_cost = (0.5 * np.sum((X - code @ dictionary)**2)
                        + alpha * np.sum(np.abs(code)))
        errors.append(current_cost)

        if ii > 0:
            dE = errors[-2] - errors[-1]
            # assert(dE >= -tol * errors[-1])
            if dE < tol * errors[-1]:
                if verbose == 1:
                    # A line return
                    print("")
                elif verbose:
                    print("--- Convergence reached after %d iterations" % ii)
                break
        if ii % 5 == 0 and callback is not None:
            callback(locals())

    if return_n_iter:
        return code, dictionary, errors, ii + 1
    else:
        return code, dictionary, errors


@_deprecate_positional_args
def dict_learning_online(X, n_components=2, *, alpha=1, n_iter=100,
                         return_code=True, dict_init=None, callback=None,
                         batch_size=3, verbose=False, shuffle=True,
                         n_jobs=None, method='lars', iter_offset=0,
                         random_state=None, return_inner_stats=False,
                         inner_stats=None, return_n_iter=False,
                         positive_dict=False, positive_code=False,
                         method_max_iter=1000):
    """Solves a dictionary learning matrix factorization problem online.

    Finds the best dictionary and the corresponding sparse code for
    approximating the data matrix X by solving::

        (U^*, V^*) = argmin 0.5 || X - U V ||_2^2 + alpha * || U ||_1
                     (U,V)
                     with || V_k ||_2 = 1 for all  0 <= k < n_components

    where V is the dictionary and U is the sparse code. This is
    accomplished by repeatedly iterating over mini-batches by slicing
    the input data.

    Read more in the :ref:`User Guide <DictionaryLearning>`.

    Parameters
    ----------
    X : ndarray of shape (n_samples, n_features)
        Data matrix.

    n_components : int, default=2
        Number of dictionary atoms to extract.

    alpha : float, default=1
        Sparsity controlling parameter.

    n_iter : int, default=100
        Number of mini-batch iterations to perform.

    return_code : bool, default=True
        Whether to also return the code U or just the dictionary `V`.

    dict_init : ndarray of shape (n_components, n_features), default=None
        Initial value for the dictionary for warm restart scenarios.

    callback : callable, default=None
        callable that gets invoked every five iterations.

    batch_size : int, default=3
        The number of samples to take in each batch.

    verbose : bool, default=False
        To control the verbosity of the procedure.

    shuffle : bool, default=True
        Whether to shuffle the data before splitting it in batches.

    n_jobs : int, default=None
        Number of parallel jobs to run.
        ``None`` means 1 unless in a :obj:`joblib.parallel_backend` context.
        ``-1`` means using all processors. See :term:`Glossary <n_jobs>`
        for more details.

    method : {'lars', 'cd'}, default='lars'
        * `'lars'`: uses the least angle regression method to solve the lasso
          problem (`linear_model.lars_path`);
        * `'cd'`: uses the coordinate descent method to compute the
          Lasso solution (`linear_model.Lasso`). Lars will be faster if
          the estimated components are sparse.

    iter_offset : int, default=0
        Number of previous iterations completed on the dictionary used for
        initialization.

    random_state : int, RandomState instance or None, default=None
        Used for initializing the dictionary when ``dict_init`` is not
        specified, randomly shuffling the data when ``shuffle`` is set to
        ``True``, and updating the dictionary. Pass an int for reproducible
        results across multiple function calls.
        See :term:`Glossary <random_state>`.

    return_inner_stats : bool, default=False
        Return the inner statistics A (dictionary covariance) and B
        (data approximation). Useful to restart the algorithm in an
        online setting. If `return_inner_stats` is `True`, `return_code` is
        ignored.

    inner_stats : tuple of (A, B) ndarrays, default=None
        Inner sufficient statistics that are kept by the algorithm.
        Passing them at initialization is useful in online settings, to
        avoid losing the history of the evolution.
        `A` `(n_components, n_components)` is the dictionary covariance matrix.
        `B` `(n_features, n_components)` is the data approximation matrix.

    return_n_iter : bool, default=False
        Whether or not to return the number of iterations.

    positive_dict : bool, default=False
        Whether to enforce positivity when finding the dictionary.

        .. versionadded:: 0.20

    positive_code : bool, default=False
        Whether to enforce positivity when finding the code.

        .. versionadded:: 0.20

    method_max_iter : int, default=1000
        Maximum number of iterations to perform when solving the lasso problem.

        .. versionadded:: 0.22

    Returns
    -------
    code : ndarray of shape (n_samples, n_components),
        The sparse code (only returned if `return_code=True`).

    dictionary : ndarray of shape (n_components, n_features),
        The solutions to the dictionary learning problem.

    n_iter : int
        Number of iterations run. Returned only if `return_n_iter` is
        set to `True`.

    See Also
    --------
    dict_learning
    DictionaryLearning
    MiniBatchDictionaryLearning
    SparsePCA
    MiniBatchSparsePCA
    """
    if n_components is None:
        n_components = X.shape[1]

    if method not in ('lars', 'cd'):
        raise ValueError('Coding method not supported as a fit algorithm.')

    _check_positive_coding(method, positive_code)

    method = 'lasso_' + method

    t0 = time.time()
    n_samples, n_features = X.shape
    # Avoid integer division problems
    alpha = float(alpha)
    random_state = check_random_state(random_state)

    # Init V with SVD of X
    if dict_init is not None:
        dictionary = dict_init
    else:
        _, S, dictionary = randomized_svd(X, n_components,
                                          random_state=random_state)
        dictionary = S[:, np.newaxis] * dictionary
    r = len(dictionary)
    if n_components <= r:
        dictionary = dictionary[:n_components, :]
    else:
        dictionary = np.r_[dictionary,
                           np.zeros((n_components - r, dictionary.shape[1]))]

    if verbose == 1:
        print('[dict_learning]', end=' ')

    if shuffle:
        X_train = X.copy()
        random_state.shuffle(X_train)
    else:
        X_train = X

<<<<<<< HEAD
=======
    # Fortran-order dict better suited for the sparse coding which is the
    # bottleneck of this algorithm.
>>>>>>> 2c5ea4e6
    dictionary = check_array(dictionary, order='F', dtype=np.float64,
                             copy=False)
    dictionary = np.require(dictionary, requirements='W')

    X_train = check_array(X_train, order='C', dtype=np.float64, copy=False)

    batches = gen_batches(n_samples, batch_size)
    batches = itertools.cycle(batches)

    # The covariance of the dictionary
    if inner_stats is None:
        A = np.zeros((n_components, n_components))
        # The data approximation
        B = np.zeros((n_features, n_components))
    else:
        A = inner_stats[0].copy()
        B = inner_stats[1].copy()

    # If n_iter is zero, we need to return zero.
    ii = iter_offset - 1

    for ii, batch in zip(range(iter_offset, iter_offset + n_iter), batches):
        this_X = X_train[batch]
        dt = (time.time() - t0)
        if verbose == 1:
            sys.stdout.write(".")
            sys.stdout.flush()
        elif verbose:
            if verbose > 10 or ii % ceil(100. / verbose) == 0:
                print("Iteration % 3i (elapsed time: % 3is, % 4.1fmn)"
                      % (ii, dt, dt / 60))

        this_code = sparse_encode(this_X, dictionary, algorithm=method,
                                  alpha=alpha, n_jobs=n_jobs,
                                  check_input=False,
                                  positive=positive_code,
                                  max_iter=method_max_iter, verbose=verbose)

        # Update the auxiliary variables
        if ii < batch_size - 1:
            theta = float((ii + 1) * batch_size)
        else:
            theta = float(batch_size ** 2 + ii + 1 - batch_size)
        beta = (theta + 1 - batch_size) / (theta + 1)

        A *= beta
        A += np.dot(this_code.T, this_code)
        B *= beta
        B += np.dot(this_X.T, this_code)

        # Update dictionary in place
        _update_dict(dictionary, this_X, this_code, A, B, verbose=verbose,
                     random_state=random_state, positive=positive_dict)

        # Maybe we need a stopping criteria based on the amount of
        # modification in the dictionary
        if callback is not None:
            callback(locals())

    if return_inner_stats:
        if return_n_iter:
            return dictionary, (A, B), ii - iter_offset + 1
        else:
            return dictionary, (A, B)
    if return_code:
        if verbose > 1:
            print('Learning code...', end=' ')
        elif verbose == 1:
            print('|', end=' ')
        code = sparse_encode(X, dictionary, algorithm=method, alpha=alpha,
                             n_jobs=n_jobs, check_input=False,
                             positive=positive_code, max_iter=method_max_iter,
                             verbose=verbose)
        if verbose > 1:
            dt = (time.time() - t0)
            print('done (total time: % 3is, % 4.1fmn)' % (dt, dt / 60))
        if return_n_iter:
            return code, dictionary, ii - iter_offset + 1
        else:
            return code, dictionary

    if return_n_iter:
        return dictionary, ii - iter_offset + 1
    else:
        return dictionary


class _BaseSparseCoding(TransformerMixin):
    """Base class from SparseCoder and DictionaryLearning algorithms."""
    def __init__(self, transform_algorithm, transform_n_nonzero_coefs,
                 transform_alpha, split_sign, n_jobs, positive_code,
                 transform_max_iter):
        self.transform_algorithm = transform_algorithm
        self.transform_n_nonzero_coefs = transform_n_nonzero_coefs
        self.transform_alpha = transform_alpha
        self.transform_max_iter = transform_max_iter
        self.split_sign = split_sign
        self.n_jobs = n_jobs
        self.positive_code = positive_code

    def _transform(self, X, dictionary):
        """Private method allowing to accomodate both DictionaryLearning and
        SparseCoder."""
        X = self._validate_data(X, reset=False)

        # transform_alpha has to be changed in _transform
        # this is done for consistency with the value of alpha
        if (hasattr(self, "alpha") and self.alpha != 1. and
                self.transform_alpha is None):
            warnings.warn("By default transform_alpha will be equal to"
                          "alpha instead of 1.0 starting from version 1.2",
                          FutureWarning)
            transform_alpha = 1.  # TODO change to self.alpha in 1.2
        else:
            transform_alpha = self.transform_alpha

        code = sparse_encode(
            X, dictionary, algorithm=self.transform_algorithm,
            n_nonzero_coefs=self.transform_n_nonzero_coefs,
            alpha=transform_alpha, max_iter=self.transform_max_iter,
            n_jobs=self.n_jobs, positive=self.positive_code)

        if self.split_sign:
            # feature vector is split into a positive and negative side
            n_samples, n_features = code.shape
            split_code = np.empty((n_samples, 2 * n_features))
            split_code[:, :n_features] = np.maximum(code, 0)
            split_code[:, n_features:] = -np.minimum(code, 0)
            code = split_code

        return code

    def transform(self, X):
        """Encode the data as a sparse combination of the dictionary atoms.

        Coding method is determined by the object parameter
        `transform_algorithm`.

        Parameters
        ----------
        X : ndarray of shape (n_samples, n_features)
            Test data to be transformed, must have the same number of
            features as the data used to train the model.

        Returns
        -------
        X_new : ndarray of shape (n_samples, n_components)
            Transformed data.
        """
        check_is_fitted(self)
        return self._transform(X, self.components_)


class SparseCoder(_BaseSparseCoding, BaseEstimator):
    """Sparse coding

    Finds a sparse representation of data against a fixed, precomputed
    dictionary.

    Each row of the result is the solution to a sparse coding problem.
    The goal is to find a sparse array `code` such that::

        X ~= code * dictionary

    Read more in the :ref:`User Guide <SparseCoder>`.

    Parameters
    ----------
    dictionary : ndarray of shape (n_components, n_features)
        The dictionary atoms used for sparse coding. Lines are assumed to be
        normalized to unit norm.

    transform_algorithm : {'lasso_lars', 'lasso_cd', 'lars', 'omp', \
            'threshold'}, default='omp'
        Algorithm used to transform the data:

        - `'lars'`: uses the least angle regression method
          (`linear_model.lars_path`);
        - `'lasso_lars'`: uses Lars to compute the Lasso solution;
        - `'lasso_cd'`: uses the coordinate descent method to compute the
          Lasso solution (linear_model.Lasso). `'lasso_lars'` will be faster if
          the estimated components are sparse;
        - `'omp'`: uses orthogonal matching pursuit to estimate the sparse
          solution;
        - `'threshold'`: squashes to zero all coefficients less than alpha from
          the projection ``dictionary * X'``.

    transform_n_nonzero_coefs : int, default=None
        Number of nonzero coefficients to target in each column of the
        solution. This is only used by `algorithm='lars'` and `algorithm='omp'`
        and is overridden by `alpha` in the `omp` case. If `None`, then
        `transform_n_nonzero_coefs=int(n_features / 10)`.

    transform_alpha : float, default=None
        If `algorithm='lasso_lars'` or `algorithm='lasso_cd'`, `alpha` is the
        penalty applied to the L1 norm.
        If `algorithm='threshold'`, `alpha` is the absolute value of the
        threshold below which coefficients will be squashed to zero.
        If `algorithm='omp'`, `alpha` is the tolerance parameter: the value of
        the reconstruction error targeted. In this case, it overrides
        `n_nonzero_coefs`.
        If `None`, default to 1.

    split_sign : bool, default=False
        Whether to split the sparse feature vector into the concatenation of
        its negative part and its positive part. This can improve the
        performance of downstream classifiers.

    n_jobs : int, default=None
        Number of parallel jobs to run.
        ``None`` means 1 unless in a :obj:`joblib.parallel_backend` context.
        ``-1`` means using all processors. See :term:`Glossary <n_jobs>`
        for more details.

    positive_code : bool, default=False
        Whether to enforce positivity when finding the code.

        .. versionadded:: 0.20

    transform_max_iter : int, default=1000
        Maximum number of iterations to perform if `algorithm='lasso_cd'` or
        `lasso_lars`.

        .. versionadded:: 0.22

    Attributes
    ----------
    components_ : ndarray of shape (n_components, n_features)
        The unchanged dictionary atoms.

        .. deprecated:: 0.24
           This attribute is deprecated in 0.24 and will be removed in
           1.1 (renaming of 0.26). Use `dictionary` instead.

    Examples
    --------
    >>> import numpy as np
    >>> from sklearn.decomposition import SparseCoder
    >>> X = np.array([[-1, -1, -1], [0, 0, 3]])
    >>> dictionary = np.array(
    ...     [[0, 1, 0],
    ...      [-1, -1, 2],
    ...      [1, 1, 1],
    ...      [0, 1, 1],
    ...      [0, 2, 1]],
    ...    dtype=np.float64
    ... )
    >>> coder = SparseCoder(
    ...     dictionary=dictionary, transform_algorithm='lasso_lars',
    ...     transform_alpha=1e-10,
    ... )
    >>> coder.transform(X)
    array([[ 0.,  0., -1.,  0.,  0.],
           [ 0.,  1.,  1.,  0.,  0.]])

    See Also
    --------
    DictionaryLearning
    MiniBatchDictionaryLearning
    SparsePCA
    MiniBatchSparsePCA
    sparse_encode
    """
    _required_parameters = ["dictionary"]

    @_deprecate_positional_args
    def __init__(self, dictionary, *, transform_algorithm='omp',
                 transform_n_nonzero_coefs=None, transform_alpha=None,
                 split_sign=False, n_jobs=None, positive_code=False,
                 transform_max_iter=1000):
        super().__init__(
            transform_algorithm, transform_n_nonzero_coefs,
            transform_alpha, split_sign, n_jobs, positive_code,
            transform_max_iter
        )
        self.dictionary = dictionary

    def fit(self, X, y=None):
        """Do nothing and return the estimator unchanged.

        This method is just there to implement the usual API and hence
        work in pipelines.

        Parameters
        ----------
        X : Ignored

        y : Ignored

        Returns
        -------
        self : object
        """
        return self

    @deprecated("The attribute 'components_' is deprecated "  # type: ignore
                "in 0.24 and will be removed in 1.1 (renaming of 0.26). Use "
                "the 'dictionary' instead.")
    @property
    def components_(self):
        return self.dictionary

    def transform(self, X, y=None):
        """Encode the data as a sparse combination of the dictionary atoms.

        Coding method is determined by the object parameter
        `transform_algorithm`.

        Parameters
        ----------
        X : ndarray of shape (n_samples, n_features)
            Test data to be transformed, must have the same number of
            features as the data used to train the model.

        y : Ignored

        Returns
        -------
        X_new : ndarray of shape (n_samples, n_components)
            Transformed data.
        """
        return super()._transform(X, self.dictionary)

    def _more_tags(self):
        return {"requires_fit": False}

    @property
    def n_components_(self):
        return self.dictionary.shape[0]

    @property
    def n_features_in_(self):
        return self.dictionary.shape[1]


class DictionaryLearning(_BaseSparseCoding, BaseEstimator):
    """Dictionary learning

    Finds a dictionary (a set of atoms) that can best be used to represent data
    using a sparse code.

    Solves the optimization problem::

        (U^*,V^*) = argmin 0.5 || X - U V ||_2^2 + alpha * || U ||_1
                    (U,V)
                    with || V_k ||_2 <= 1 for all  0 <= k < n_components

    Read more in the :ref:`User Guide <DictionaryLearning>`.

    Parameters
    ----------
    n_components : int, default=n_features
        Number of dictionary elements to extract.

    alpha : float, default=1.0
        Sparsity controlling parameter.

    max_iter : int, default=1000
        Maximum number of iterations to perform.

    tol : float, default=1e-8
        Tolerance for numerical error.

    fit_algorithm : {'lars', 'cd'}, default='lars'
        * `'lars'`: uses the least angle regression method to solve the lasso
          problem (:func:`~sklearn.linear_model.lars_path`);
        * `'cd'`: uses the coordinate descent method to compute the
          Lasso solution (:class:`~sklearn.linear_model.Lasso`). Lars will be
          faster if the estimated components are sparse.

        .. versionadded:: 0.17
           *cd* coordinate descent method to improve speed.

    transform_algorithm : {'lasso_lars', 'lasso_cd', 'lars', 'omp', \
            'threshold'}, default='omp'
        Algorithm used to transform the data:

        - `'lars'`: uses the least angle regression method
          (:func:`~sklearn.linear_model.lars_path`);
        - `'lasso_lars'`: uses Lars to compute the Lasso solution.
        - `'lasso_cd'`: uses the coordinate descent method to compute the
          Lasso solution (:class:`~sklearn.linear_model.Lasso`). `'lasso_lars'`
          will be faster if the estimated components are sparse.
        - `'omp'`: uses orthogonal matching pursuit to estimate the sparse
          solution.
        - `'threshold'`: squashes to zero all coefficients less than alpha from
          the projection ``dictionary * X'``.

        .. versionadded:: 0.17
           *lasso_cd* coordinate descent method to improve speed.

    transform_n_nonzero_coefs : int, default=None
        Number of nonzero coefficients to target in each column of the
        solution. This is only used by `algorithm='lars'` and
        `algorithm='omp'`. If `None`, then
        `transform_n_nonzero_coefs=int(n_features / 10)`.

    transform_alpha : float, default=None
        If `algorithm='lasso_lars'` or `algorithm='lasso_cd'`, `alpha` is the
        penalty applied to the L1 norm.
        If `algorithm='threshold'`, `alpha` is the absolute value of the
        threshold below which coefficients will be squashed to zero.
        If `None`, defaults to `alpha`.

    n_jobs : int or None, default=None
        Number of parallel jobs to run.
        ``None`` means 1 unless in a :obj:`joblib.parallel_backend` context.
        ``-1`` means using all processors. See :term:`Glossary <n_jobs>`
        for more details.

    code_init : ndarray of shape (n_samples, n_components), default=None
        Initial value for the code, for warm restart. Only used if `code_init`
        and `dict_init` are not None.

    dict_init : ndarray of shape (n_components, n_features), default=None
        Initial values for the dictionary, for warm restart. Only used if
        `code_init` and `dict_init` are not None.

    verbose : bool, default=False
        To control the verbosity of the procedure.

    split_sign : bool, default=False
        Whether to split the sparse feature vector into the concatenation of
        its negative part and its positive part. This can improve the
        performance of downstream classifiers.

    random_state : int, RandomState instance or None, default=None
        Used for initializing the dictionary when ``dict_init`` is not
        specified, randomly shuffling the data when ``shuffle`` is set to
        ``True``, and updating the dictionary. Pass an int for reproducible
        results across multiple function calls.
        See :term:`Glossary <random_state>`.

    positive_code : bool, default=False
        Whether to enforce positivity when finding the code.

        .. versionadded:: 0.20

    positive_dict : bool, default=False
        Whether to enforce positivity when finding the dictionary

        .. versionadded:: 0.20

    transform_max_iter : int, default=1000
        Maximum number of iterations to perform if `algorithm='lasso_cd'` or
        `'lasso_lars'`.

        .. versionadded:: 0.22

    Attributes
    ----------
    components_ : ndarray of shape (n_components, n_features)
        dictionary atoms extracted from the data

    error_ : array
        vector of errors at each iteration

    n_iter_ : int
        Number of iterations run.

    Examples
    --------
    >>> import numpy as np
    >>> from sklearn.datasets import make_sparse_coded_signal
    >>> from sklearn.decomposition import DictionaryLearning
    >>> X, dictionary, code = make_sparse_coded_signal(
    ...     n_samples=100, n_components=15, n_features=20, n_nonzero_coefs=10,
    ...     random_state=42,
    ... )
    >>> dict_learner = DictionaryLearning(
    ...     n_components=15, transform_algorithm='lasso_lars', random_state=42,
    ... )
    >>> X_transformed = dict_learner.fit_transform(X)

    We can check the level of sparsity of `X_transformed`:

    >>> np.mean(X_transformed == 0)
    0.87...

    We can compare the average squared euclidean norm of the reconstruction
    error of the sparse coded signal relative to the squared euclidean norm of
    the original signal:

    >>> X_hat = X_transformed @ dict_learner.components_
    >>> np.mean(np.sum((X_hat - X) ** 2, axis=1) / np.sum(X ** 2, axis=1))
    0.08...

    Notes
    -----
    **References:**

    J. Mairal, F. Bach, J. Ponce, G. Sapiro, 2009: Online dictionary learning
    for sparse coding (https://www.di.ens.fr/sierra/pdfs/icml09.pdf)

    See Also
    --------
    SparseCoder
    MiniBatchDictionaryLearning
    SparsePCA
    MiniBatchSparsePCA
    """
    @_deprecate_positional_args
    def __init__(self, n_components=None, *, alpha=1, max_iter=1000, tol=1e-8,
                 fit_algorithm='lars', transform_algorithm='omp',
                 transform_n_nonzero_coefs=None, transform_alpha=None,
                 n_jobs=None, code_init=None, dict_init=None, verbose=False,
                 split_sign=False, random_state=None, positive_code=False,
                 positive_dict=False, transform_max_iter=1000):

        super().__init__(
            transform_algorithm, transform_n_nonzero_coefs,
            transform_alpha, split_sign, n_jobs, positive_code,
            transform_max_iter
        )
        self.n_components = n_components
        self.alpha = alpha
        self.max_iter = max_iter
        self.tol = tol
        self.fit_algorithm = fit_algorithm
        self.code_init = code_init
        self.dict_init = dict_init
        self.verbose = verbose
        self.random_state = random_state
        self.positive_dict = positive_dict

    def fit(self, X, y=None):
        """Fit the model from data in X.

        Parameters
        ----------
        X : array-like of shape (n_samples, n_features)
            Training vector, where `n_samples` in the number of samples
            and `n_features` is the number of features.

        y : Ignored

        Returns
        -------
        self : object
            Returns the object itself.
        """
        random_state = check_random_state(self.random_state)
        X = self._validate_data(X)
        if self.n_components is None:
            n_components = X.shape[1]
        else:
            n_components = self.n_components

        V, U, E, self.n_iter_ = dict_learning(
            X, n_components, alpha=self.alpha,
            tol=self.tol, max_iter=self.max_iter,
            method=self.fit_algorithm,
            method_max_iter=self.transform_max_iter,
            n_jobs=self.n_jobs,
            code_init=self.code_init,
            dict_init=self.dict_init,
            verbose=self.verbose,
            random_state=random_state,
            return_n_iter=True,
            positive_dict=self.positive_dict,
            positive_code=self.positive_code)
        self.components_ = U
        self.error_ = E
        return self


class MiniBatchDictionaryLearning(_BaseSparseCoding, BaseEstimator):
    """Mini-batch dictionary learning

    Finds a dictionary (a set of atoms) that can best be used to represent data
    using a sparse code.

    Solves the optimization problem::

       (U^*,V^*) = argmin 0.5 || X - U V ||_2^2 + alpha * || U ||_1
                    (U,V)
                    with || V_k ||_2 <= 1 for all  0 <= k < n_components

    Read more in the :ref:`User Guide <DictionaryLearning>`.

    Parameters
    ----------
    n_components : int, default=None
        Number of dictionary elements to extract.

    alpha : float, default=1
        Sparsity controlling parameter.

    n_iter : int, default=1000
        Total number of iterations to perform.

    fit_algorithm : {'lars', 'cd'}, default='lars'
        The algorithm used:

        - `'lars'`: uses the least angle regression method to solve the lasso
          problem (`linear_model.lars_path`)
        - `'cd'`: uses the coordinate descent method to compute the
          Lasso solution (`linear_model.Lasso`). Lars will be faster if
          the estimated components are sparse.

    n_jobs : int, default=None
        Number of parallel jobs to run.
        ``None`` means 1 unless in a :obj:`joblib.parallel_backend` context.
        ``-1`` means using all processors. See :term:`Glossary <n_jobs>`
        for more details.

    batch_size : int, default=3
        Number of samples in each mini-batch.

    shuffle : bool, default=True
        Whether to shuffle the samples before forming batches.

    dict_init : ndarray of shape (n_components, n_features), default=None
        initial value of the dictionary for warm restart scenarios

    transform_algorithm : {'lasso_lars', 'lasso_cd', 'lars', 'omp', \
            'threshold'}, default='omp'
        Algorithm used to transform the data:

        - `'lars'`: uses the least angle regression method
          (`linear_model.lars_path`);
        - `'lasso_lars'`: uses Lars to compute the Lasso solution.
        - `'lasso_cd'`: uses the coordinate descent method to compute the
          Lasso solution (`linear_model.Lasso`). `'lasso_lars'` will be faster
          if the estimated components are sparse.
        - `'omp'`: uses orthogonal matching pursuit to estimate the sparse
          solution.
        - `'threshold'`: squashes to zero all coefficients less than alpha from
          the projection ``dictionary * X'``.

    transform_n_nonzero_coefs : int, default=None
        Number of nonzero coefficients to target in each column of the
        solution. This is only used by `algorithm='lars'` and
        `algorithm='omp'`. If `None`, then
        `transform_n_nonzero_coefs=int(n_features / 10)`.

    transform_alpha : float, default=None
        If `algorithm='lasso_lars'` or `algorithm='lasso_cd'`, `alpha` is the
        penalty applied to the L1 norm.
        If `algorithm='threshold'`, `alpha` is the absolute value of the
        threshold below which coefficients will be squashed to zero.
        If `None`, defaults to `alpha`.

    verbose : bool, default=False
        To control the verbosity of the procedure.

    split_sign : bool, default=False
        Whether to split the sparse feature vector into the concatenation of
        its negative part and its positive part. This can improve the
        performance of downstream classifiers.

    random_state : int, RandomState instance or None, default=None
        Used for initializing the dictionary when ``dict_init`` is not
        specified, randomly shuffling the data when ``shuffle`` is set to
        ``True``, and updating the dictionary. Pass an int for reproducible
        results across multiple function calls.
        See :term:`Glossary <random_state>`.

    positive_code : bool, default=False
        Whether to enforce positivity when finding the code.

        .. versionadded:: 0.20

    positive_dict : bool, default=False
        Whether to enforce positivity when finding the dictionary.

        .. versionadded:: 0.20

    transform_max_iter : int, default=1000
        Maximum number of iterations to perform if `algorithm='lasso_cd'` or
        `'lasso_lars'`.

        .. versionadded:: 0.22

    Attributes
    ----------
    components_ : ndarray of shape (n_components, n_features)
        Components extracted from the data.

    inner_stats_ : tuple of (A, B) ndarrays
        Internal sufficient statistics that are kept by the algorithm.
        Keeping them is useful in online settings, to avoid losing the
        history of the evolution, but they shouldn't have any use for the
        end user.
        `A` `(n_components, n_components)` is the dictionary covariance matrix.
        `B` `(n_features, n_components)` is the data approximation matrix.

    n_iter_ : int
        Number of iterations run.

    iter_offset_ : int
        The number of iteration on data batches that has been
        performed before.

    random_state_ : RandomState instance
        RandomState instance that is generated either from a seed, the random
        number generattor or by `np.random`.

    Examples
    --------
    >>> import numpy as np
    >>> from sklearn.datasets import make_sparse_coded_signal
    >>> from sklearn.decomposition import MiniBatchDictionaryLearning
    >>> X, dictionary, code = make_sparse_coded_signal(
    ...     n_samples=100, n_components=15, n_features=20, n_nonzero_coefs=10,
    ...     random_state=42)
    >>> dict_learner = MiniBatchDictionaryLearning(
    ...     n_components=15, transform_algorithm='lasso_lars', random_state=42,
    ... )
    >>> X_transformed = dict_learner.fit_transform(X)

    We can check the level of sparsity of `X_transformed`:

    >>> np.mean(X_transformed == 0)
    0.86...

    We can compare the average squared euclidean norm of the reconstruction
    error of the sparse coded signal relative to the squared euclidean norm of
    the original signal:

    >>> X_hat = X_transformed @ dict_learner.components_
    >>> np.mean(np.sum((X_hat - X) ** 2, axis=1) / np.sum(X ** 2, axis=1))
    0.07...

    Notes
    -----
    **References:**

    J. Mairal, F. Bach, J. Ponce, G. Sapiro, 2009: Online dictionary learning
    for sparse coding (https://www.di.ens.fr/sierra/pdfs/icml09.pdf)

    See Also
    --------
    SparseCoder
    DictionaryLearning
    SparsePCA
    MiniBatchSparsePCA

    """
    @_deprecate_positional_args
    def __init__(self, n_components=None, *, alpha=1, n_iter=1000,
                 fit_algorithm='lars', n_jobs=None, batch_size=3, shuffle=True,
                 dict_init=None, transform_algorithm='omp',
                 transform_n_nonzero_coefs=None, transform_alpha=None,
                 verbose=False, split_sign=False, random_state=None,
                 positive_code=False, positive_dict=False,
                 transform_max_iter=1000):

        super().__init__(
            transform_algorithm, transform_n_nonzero_coefs, transform_alpha,
            split_sign, n_jobs, positive_code, transform_max_iter
        )
        self.n_components = n_components
        self.alpha = alpha
        self.n_iter = n_iter
        self.fit_algorithm = fit_algorithm
        self.dict_init = dict_init
        self.verbose = verbose
        self.shuffle = shuffle
        self.batch_size = batch_size
        self.split_sign = split_sign
        self.random_state = random_state
        self.positive_dict = positive_dict

    def fit(self, X, y=None):
        """Fit the model from data in X.

        Parameters
        ----------
        X : array-like of shape (n_samples, n_features)
            Training vector, where n_samples in the number of samples
            and n_features is the number of features.

        y : Ignored

        Returns
        -------
        self : object
            Returns the instance itself.
        """
        random_state = check_random_state(self.random_state)
        X = self._validate_data(X)

        U, (A, B), self.n_iter_ = dict_learning_online(
            X, self.n_components, alpha=self.alpha,
            n_iter=self.n_iter, return_code=False,
            method=self.fit_algorithm,
            method_max_iter=self.transform_max_iter,
            n_jobs=self.n_jobs, dict_init=self.dict_init,
            batch_size=self.batch_size, shuffle=self.shuffle,
            verbose=self.verbose, random_state=random_state,
            return_inner_stats=True,
            return_n_iter=True,
            positive_dict=self.positive_dict,
            positive_code=self.positive_code)
        self.components_ = U
        # Keep track of the state of the algorithm to be able to do
        # some online fitting (partial_fit)
        self.inner_stats_ = (A, B)
        self.iter_offset_ = self.n_iter
        self.random_state_ = random_state
        return self

    def partial_fit(self, X, y=None, iter_offset=None):
        """Updates the model using the data in X as a mini-batch.

        Parameters
        ----------
        X : array-like of shape (n_samples, n_features)
            Training vector, where n_samples in the number of samples
            and n_features is the number of features.

        y : Ignored

        iter_offset : int, default=None
            The number of iteration on data batches that has been
            performed before this call to partial_fit. This is optional:
            if no number is passed, the memory of the object is
            used.

        Returns
        -------
        self : object
            Returns the instance itself.
        """
        if not hasattr(self, 'random_state_'):
            self.random_state_ = check_random_state(self.random_state)
        if hasattr(self, 'components_'):
            dict_init = self.components_
        else:
            dict_init = self.dict_init
        inner_stats = getattr(self, 'inner_stats_', None)
        if iter_offset is None:
            iter_offset = getattr(self, 'iter_offset_', 0)
        X = self._validate_data(X, reset=(iter_offset == 0))
        U, (A, B) = dict_learning_online(
            X, self.n_components, alpha=self.alpha,
            n_iter=1, method=self.fit_algorithm,
            method_max_iter=self.transform_max_iter,
            n_jobs=self.n_jobs, dict_init=dict_init,
            batch_size=len(X), shuffle=False,
            verbose=self.verbose, return_code=False,
            iter_offset=iter_offset, random_state=self.random_state_,
            return_inner_stats=True, inner_stats=inner_stats,
            positive_dict=self.positive_dict,
            positive_code=self.positive_code)
        self.components_ = U

        # Keep track of the state of the algorithm to be able to do
        # some online fitting (partial_fit)
        self.inner_stats_ = (A, B)
        self.iter_offset_ = iter_offset + 1
        return self<|MERGE_RESOLUTION|>--- conflicted
+++ resolved
@@ -356,11 +356,7 @@
 
 
 def _update_dict(dictionary, Y, code, A=None, B=None, verbose=False,
-<<<<<<< HEAD
-                 return_r2=False, random_state=None, positive=False):
-=======
                  random_state=None, positive=False):
->>>>>>> 2c5ea4e6
     """Update the dense dictionary factor in place.
 
     Parameters
@@ -375,19 +371,12 @@
         Sparse coding of the data against which to optimize the dictionary.
 
     A : ndarray of shape (n_components, n_components), default=None
-<<<<<<< HEAD
-        With B, sufficient stats of the online model.
-
-    B : ndarray of shape (n_features, n_components), default=None
-        With A, sufficient stats of the online model.
-=======
         Together with `B`, sufficient stats of the online model to update the
         dictionary.
 
     B : ndarray of shape (n_features, n_components), default=None
         Together with `A`, sufficient stats of the online model to update the
         dictionary.
->>>>>>> 2c5ea4e6
 
     verbose: bool, default=False
         Degree of output the procedure will print.
@@ -406,23 +395,6 @@
     random_state = check_random_state(random_state)
 
     if A is None:
-<<<<<<< HEAD
-        A = np.dot(code.T, code)
-    if B is None:
-        B = np.dot(Y.T, code)
-
-    for k in range(n_components):
-        if A[k, k] > 1e-6:
-            dictionary[k] += (B[:, k] - A[k].dot(dictionary)) / A[k, k]
-        else:
-            # kth atom is almost never used -> sample a new one from the data
-            if verbose == 1:
-                sys.stdout.write("+")
-                sys.stdout.flush()
-            elif verbose:
-                print("Adding new random atom")
-
-=======
         A = code.T @ code
     if B is None:
         B = Y.T @ code
@@ -435,7 +407,6 @@
             dictionary[k] += (B[:, k] - A[k] @ dictionary) / A[k, k]
         else:
             # kth atom is almost never used -> sample a new one from the data
->>>>>>> 2c5ea4e6
             newd = Y[random_state.choice(n_samples)]
 
             # add small noise to avoid making the sparse coding ill conditioned
@@ -444,24 +415,16 @@
 
             dictionary[k] = newd + noise
             code[:, k] = 0
-<<<<<<< HEAD
-=======
             n_unused += 1
->>>>>>> 2c5ea4e6
 
         if positive:
             np.clip(dictionary[k], 0, None, out=dictionary[k])
 
-<<<<<<< HEAD
-        # Projection on the constraint ||V_k|| <= 1
-        dictionary[k] /= max(linalg.norm(dictionary[k]), 1)
-=======
         # Projection on the constraint set ||V_k|| == 1
         dictionary[k] /= linalg.norm(dictionary[k])
 
     if verbose and n_unused > 0:
         print(f"{n_unused} unused atoms resampled.")
->>>>>>> 2c5ea4e6
 
 
 @_deprecate_positional_args
@@ -609,11 +572,7 @@
 
     # Fortran-order dict better suited for the sparse coding which is the
     # bottleneck of this algorithm.
-<<<<<<< HEAD
-    dictionary = np.array(dictionary, order='F')
-=======
     dictionary = np.asfortranarray(dictionary)
->>>>>>> 2c5ea4e6
 
     errors = []
     current_cost = np.nan
@@ -837,11 +796,8 @@
     else:
         X_train = X
 
-<<<<<<< HEAD
-=======
     # Fortran-order dict better suited for the sparse coding which is the
     # bottleneck of this algorithm.
->>>>>>> 2c5ea4e6
     dictionary = check_array(dictionary, order='F', dtype=np.float64,
                              copy=False)
     dictionary = np.require(dictionary, requirements='W')
