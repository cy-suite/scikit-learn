""" Dictionary learning.
"""
# Author: Vlad Niculae, Gael Varoquaux, Alexandre Gramfort
# License: BSD 3 clause

import time
import sys
import itertools
import warnings

from math import ceil

import numpy as np
from scipy import linalg
from joblib import Parallel, effective_n_jobs

from ..base import BaseEstimator, TransformerMixin
from ..utils import deprecated
from ..utils import check_array, check_random_state, gen_even_slices, gen_batches
from ..utils.extmath import randomized_svd, row_norms, svd_flip
from ..utils.validation import check_is_fitted
from ..utils.fixes import delayed
from ..linear_model import Lasso, orthogonal_mp_gram, LassoLars, Lars


def _check_positive_coding(method, positive):
    if positive and method in ["omp", "lars"]:
        raise ValueError(
            "Positive constraint not supported for '{}' coding method.".format(method)
        )


def _sparse_encode(
    X,
    dictionary,
    gram,
    cov=None,
    algorithm="lasso_lars",
    regularization=None,
    copy_cov=True,
    init=None,
    max_iter=1000,
    check_input=True,
    verbose=0,
    positive=False,
):
    """Generic sparse coding.

    Each column of the result is the solution to a Lasso problem.

    Parameters
    ----------
    X : ndarray of shape (n_samples, n_features)
        Data matrix.

    dictionary : ndarray of shape (n_components, n_features)
        The dictionary matrix against which to solve the sparse coding of
        the data. Some of the algorithms assume normalized rows.

    gram : ndarray of shape (n_components, n_components) or None
        Precomputed Gram matrix, `dictionary * dictionary'`
        gram can be `None` if method is 'threshold'.

    cov : ndarray of shape (n_components, n_samples), default=None
        Precomputed covariance, `dictionary * X'`.

    algorithm : {'lasso_lars', 'lasso_cd', 'lars', 'omp', 'threshold'}, \
            default='lasso_lars'
        The algorithm used:

        * `'lars'`: uses the least angle regression method
          (`linear_model.lars_path`);
        * `'lasso_lars'`: uses Lars to compute the Lasso solution;
        * `'lasso_cd'`: uses the coordinate descent method to compute the
          Lasso solution (`linear_model.Lasso`). lasso_lars will be faster if
          the estimated components are sparse;
        * `'omp'`: uses orthogonal matching pursuit to estimate the sparse
          solution;
        * `'threshold'`: squashes to zero all coefficients less than
          regularization from the projection `dictionary * data'`.

    regularization : int or float, default=None
        The regularization parameter. It corresponds to alpha when
        algorithm is `'lasso_lars'`, `'lasso_cd'` or `'threshold'`.
        Otherwise it corresponds to `n_nonzero_coefs`.

    init : ndarray of shape (n_samples, n_components), default=None
        Initialization value of the sparse code. Only used if
        `algorithm='lasso_cd'`.

    max_iter : int, default=1000
        Maximum number of iterations to perform if `algorithm='lasso_cd'` or
        `'lasso_lars'`.

    copy_cov : bool, default=True
        Whether to copy the precomputed covariance matrix; if `False`, it may
        be overwritten.

    check_input : bool, default=True
        If `False`, the input arrays `X` and dictionary will not be checked.

    verbose : int, default=0
        Controls the verbosity; the higher, the more messages.

    positive: bool, default=False
        Whether to enforce a positivity constraint on the sparse code.

        .. versionadded:: 0.20

    Returns
    -------
    code : ndarray of shape (n_components, n_features)
        The sparse codes.

    See Also
    --------
    sklearn.linear_model.lars_path
    sklearn.linear_model.orthogonal_mp
    sklearn.linear_model.Lasso
    SparseCoder
    """
    if X.ndim == 1:
        X = X[:, np.newaxis]
    n_samples, n_features = X.shape
    n_components = dictionary.shape[0]
    if dictionary.shape[1] != X.shape[1]:
        raise ValueError(
            "Dictionary and X have different numbers of features:"
            "dictionary.shape: {} X.shape{}".format(dictionary.shape, X.shape)
        )
    if cov is None and algorithm != "lasso_cd":
        # overwriting cov is safe
        copy_cov = False
        cov = np.dot(dictionary, X.T)

    _check_positive_coding(algorithm, positive)

    if algorithm == "lasso_lars":
        alpha = float(regularization) / n_features  # account for scaling
        try:
            err_mgt = np.seterr(all="ignore")

            # Not passing in verbose=max(0, verbose-1) because Lars.fit already
            # corrects the verbosity level.
            lasso_lars = LassoLars(
                alpha=alpha,
                fit_intercept=False,
                verbose=verbose,
                normalize=False,
                precompute=gram,
                fit_path=False,
                positive=positive,
                max_iter=max_iter,
            )
            lasso_lars.fit(dictionary.T, X.T, Xy=cov)
            new_code = lasso_lars.coef_
        finally:
            np.seterr(**err_mgt)

    elif algorithm == "lasso_cd":
        alpha = float(regularization) / n_features  # account for scaling

        # TODO: Make verbosity argument for Lasso?
        # sklearn.linear_model.coordinate_descent.enet_path has a verbosity
        # argument that we could pass in from Lasso.
        clf = Lasso(
            alpha=alpha,
            fit_intercept=False,
            normalize="deprecated",  # as it was False by default
            precompute=gram,
            max_iter=max_iter,
            warm_start=True,
            positive=positive,
        )

        if init is not None:
            clf.coef_ = init

        clf.fit(dictionary.T, X.T, check_input=check_input)
        new_code = clf.coef_

    elif algorithm == "lars":
        try:
            err_mgt = np.seterr(all="ignore")

            # Not passing in verbose=max(0, verbose-1) because Lars.fit already
            # corrects the verbosity level.
            lars = Lars(
                fit_intercept=False,
                verbose=verbose,
                normalize=False,
                precompute=gram,
                n_nonzero_coefs=int(regularization),
                fit_path=False,
            )
            lars.fit(dictionary.T, X.T, Xy=cov)
            new_code = lars.coef_
        finally:
            np.seterr(**err_mgt)

    elif algorithm == "threshold":
        new_code = (np.sign(cov) * np.maximum(np.abs(cov) - regularization, 0)).T
        if positive:
            np.clip(new_code, 0, None, out=new_code)

    elif algorithm == "omp":
        new_code = orthogonal_mp_gram(
            Gram=gram,
            Xy=cov,
            n_nonzero_coefs=int(regularization),
            tol=None,
            norms_squared=row_norms(X, squared=True),
            copy_Xy=copy_cov,
        ).T
    else:
        raise ValueError(
            'Sparse coding method must be "lasso_lars" '
            '"lasso_cd", "lasso", "threshold" or "omp", got %s.' % algorithm
        )
    if new_code.ndim != 2:
        return new_code.reshape(n_samples, n_components)
    return new_code


# XXX : could be moved to the linear_model module
def sparse_encode(
    X,
    dictionary,
    *,
    gram=None,
    cov=None,
    algorithm="lasso_lars",
    n_nonzero_coefs=None,
    alpha=None,
    copy_cov=True,
    init=None,
    max_iter=1000,
    n_jobs=None,
    check_input=True,
    verbose=0,
    positive=False,
):
    """Sparse coding

    Each row of the result is the solution to a sparse coding problem.
    The goal is to find a sparse array `code` such that::

        X ~= code * dictionary

    Read more in the :ref:`User Guide <SparseCoder>`.

    Parameters
    ----------
    X : ndarray of shape (n_samples, n_features)
        Data matrix.

    dictionary : ndarray of shape (n_components, n_features)
        The dictionary matrix against which to solve the sparse coding of
        the data. Some of the algorithms assume normalized rows for meaningful
        output.

    gram : ndarray of shape (n_components, n_components), default=None
        Precomputed Gram matrix, `dictionary * dictionary'`.

    cov : ndarray of shape (n_components, n_samples), default=None
        Precomputed covariance, `dictionary' * X`.

    algorithm : {'lasso_lars', 'lasso_cd', 'lars', 'omp', 'threshold'}, \
            default='lasso_lars'
        The algorithm used:

        * `'lars'`: uses the least angle regression method
          (`linear_model.lars_path`);
        * `'lasso_lars'`: uses Lars to compute the Lasso solution;
        * `'lasso_cd'`: uses the coordinate descent method to compute the
          Lasso solution (`linear_model.Lasso`). lasso_lars will be faster if
          the estimated components are sparse;
        * `'omp'`: uses orthogonal matching pursuit to estimate the sparse
          solution;
        * `'threshold'`: squashes to zero all coefficients less than
          regularization from the projection `dictionary * data'`.

    n_nonzero_coefs : int, default=None
        Number of nonzero coefficients to target in each column of the
        solution. This is only used by `algorithm='lars'` and `algorithm='omp'`
        and is overridden by `alpha` in the `omp` case. If `None`, then
        `n_nonzero_coefs=int(n_features / 10)`.

    alpha : float, default=None
        If `algorithm='lasso_lars'` or `algorithm='lasso_cd'`, `alpha` is the
        penalty applied to the L1 norm.
        If `algorithm='threshold'`, `alpha` is the absolute value of the
        threshold below which coefficients will be squashed to zero.
        If `algorithm='omp'`, `alpha` is the tolerance parameter: the value of
        the reconstruction error targeted. In this case, it overrides
        `n_nonzero_coefs`.
        If `None`, default to 1.

    copy_cov : bool, default=True
        Whether to copy the precomputed covariance matrix; if `False`, it may
        be overwritten.

    init : ndarray of shape (n_samples, n_components), default=None
        Initialization value of the sparse codes. Only used if
        `algorithm='lasso_cd'`.

    max_iter : int, default=1000
        Maximum number of iterations to perform if `algorithm='lasso_cd'` or
        `'lasso_lars'`.

    n_jobs : int, default=None
        Number of parallel jobs to run.
        ``None`` means 1 unless in a :obj:`joblib.parallel_backend` context.
        ``-1`` means using all processors. See :term:`Glossary <n_jobs>`
        for more details.

    check_input : bool, default=True
        If `False`, the input arrays X and dictionary will not be checked.

    verbose : int, default=0
        Controls the verbosity; the higher, the more messages.

    positive : bool, default=False
        Whether to enforce positivity when finding the encoding.

        .. versionadded:: 0.20

    Returns
    -------
    code : ndarray of shape (n_samples, n_components)
        The sparse codes

    See Also
    --------
    sklearn.linear_model.lars_path
    sklearn.linear_model.orthogonal_mp
    sklearn.linear_model.Lasso
    SparseCoder
    """
    if check_input:
        if algorithm == "lasso_cd":
            dictionary = check_array(dictionary, order="C", dtype="float64")
            X = check_array(X, order="C", dtype="float64")
        else:
            dictionary = check_array(dictionary)
            X = check_array(X)

    n_samples, n_features = X.shape
    n_components = dictionary.shape[0]

    if gram is None and algorithm != "threshold":
        gram = np.dot(dictionary, dictionary.T)

    if cov is None and algorithm != "lasso_cd":
        copy_cov = False
        cov = np.dot(dictionary, X.T)

    if algorithm in ("lars", "omp"):
        regularization = n_nonzero_coefs
        if regularization is None:
            regularization = min(max(n_features / 10, 1), n_components)
    else:
        regularization = alpha
        if regularization is None:
            regularization = 1.0

    if effective_n_jobs(n_jobs) == 1 or algorithm == "threshold":
        code = _sparse_encode(
            X,
            dictionary,
            gram,
            cov=cov,
            algorithm=algorithm,
            regularization=regularization,
            copy_cov=copy_cov,
            init=init,
            max_iter=max_iter,
            check_input=False,
            verbose=verbose,
            positive=positive,
        )
        return code

    # Enter parallel code block
    code = np.empty((n_samples, n_components))
    slices = list(gen_even_slices(n_samples, effective_n_jobs(n_jobs)))

    code_views = Parallel(n_jobs=n_jobs, verbose=verbose)(
        delayed(_sparse_encode)(
            X[this_slice],
            dictionary,
            gram,
            cov[:, this_slice] if cov is not None else None,
            algorithm,
            regularization=regularization,
            copy_cov=copy_cov,
            init=init[this_slice] if init is not None else None,
            max_iter=max_iter,
            check_input=False,
            verbose=verbose,
            positive=positive,
        )
        for this_slice in slices
    )
    for this_slice, this_view in zip(slices, code_views):
        code[this_slice] = this_view
    return code


def _update_dict(
    dictionary,
    Y,
    code,
    A=None,
    B=None,
    verbose=False,
    random_state=None,
    positive=False,
):
    """Update the dense dictionary factor in place.

    Parameters
    ----------
    dictionary : ndarray of shape (n_components, n_features)
        Value of the dictionary at the previous iteration.

    Y : ndarray of shape (n_samples, n_features)
        Data matrix.

    code : ndarray of shape (n_samples, n_components)
        Sparse coding of the data against which to optimize the dictionary.

    A : ndarray of shape (n_components, n_components), default=None
        Together with `B`, sufficient stats of the online model to update the
        dictionary.

    B : ndarray of shape (n_features, n_components), default=None
        Together with `A`, sufficient stats of the online model to update the
        dictionary.

    verbose: bool, default=False
        Degree of output the procedure will print.

    random_state : int, RandomState instance or None, default=None
        Used for randomly initializing the dictionary. Pass an int for
        reproducible results across multiple function calls.
        See :term:`Glossary <random_state>`.

    positive : bool, default=False
        Whether to enforce positivity when finding the dictionary.

        .. versionadded:: 0.20
    """
    n_samples, n_components = code.shape
    random_state = check_random_state(random_state)

    if A is None:
        A = code.T @ code
    if B is None:
        B = Y.T @ code

    n_unused = 0

    for k in range(n_components):
        if A[k, k] > 1e-6:
            # 1e-6 is arbitrary but consistent with the spams implementation
            dictionary[k] += (B[:, k] - A[k] @ dictionary) / A[k, k]
        else:
            # kth atom is almost never used -> sample a new one from the data
            newd = Y[random_state.choice(n_samples)]

            # add small noise to avoid making the sparse coding ill conditioned
            noise_level = 0.01 * (newd.std() or 1)  # avoid 0 std
            noise = random_state.normal(0, noise_level, size=len(newd))

            dictionary[k] = newd + noise
            code[:, k] = 0
            n_unused += 1

        if positive:
            np.clip(dictionary[k], 0, None, out=dictionary[k])

        # Projection on the constraint set ||V_k|| == 1
        dictionary[k] /= linalg.norm(dictionary[k])

    if verbose and n_unused > 0:
        print(f"{n_unused} unused atoms resampled.")


def dict_learning(
    X,
    n_components,
    *,
    alpha,
    max_iter=100,
    tol=1e-8,
    method="lars",
    n_jobs=None,
    dict_init=None,
    code_init=None,
    callback=None,
    verbose=False,
    random_state=None,
    return_n_iter=False,
    positive_dict=False,
    positive_code=False,
    method_max_iter=1000,
):
    """Solves a dictionary learning matrix factorization problem.

    Finds the best dictionary and the corresponding sparse code for
    approximating the data matrix X by solving::

        (U^*, V^*) = argmin 0.5 || X - U V ||_Fro^2 + alpha * || U ||_1,1
                     (U,V)
                    with || V_k ||_2 = 1 for all  0 <= k < n_components

    where V is the dictionary and U is the sparse code. ||.||_Fro stands for
    the Frobenius norm and ||.||_1,1 stands for the entry-wise matrix norm
    which is the sum of the absolute values of all the entries in the matrix.

    Read more in the :ref:`User Guide <DictionaryLearning>`.

    Parameters
    ----------
    X : ndarray of shape (n_samples, n_features)
        Data matrix.

    n_components : int
        Number of dictionary atoms to extract.

    alpha : int
        Sparsity controlling parameter.

    max_iter : int, default=100
        Maximum number of iterations to perform.

    tol : float, default=1e-8
        Tolerance for the stopping condition.

    method : {'lars', 'cd'}, default='lars'
        The method used:

        * `'lars'`: uses the least angle regression method to solve the lasso
           problem (`linear_model.lars_path`);
        * `'cd'`: uses the coordinate descent method to compute the
          Lasso solution (`linear_model.Lasso`). Lars will be faster if
          the estimated components are sparse.

    n_jobs : int, default=None
        Number of parallel jobs to run.
        ``None`` means 1 unless in a :obj:`joblib.parallel_backend` context.
        ``-1`` means using all processors. See :term:`Glossary <n_jobs>`
        for more details.

    dict_init : ndarray of shape (n_components, n_features), default=None
        Initial value for the dictionary for warm restart scenarios. Only used
        if `code_init` and `dict_init` are not None.

    code_init : ndarray of shape (n_samples, n_components), default=None
        Initial value for the sparse code for warm restart scenarios. Only used
        if `code_init` and `dict_init` are not None.

    callback : callable, default=None
        Callable that gets invoked every five iterations

    verbose : bool, default=False
        To control the verbosity of the procedure.

    random_state : int, RandomState instance or None, default=None
        Used for randomly initializing the dictionary. Pass an int for
        reproducible results across multiple function calls.
        See :term:`Glossary <random_state>`.

    return_n_iter : bool, default=False
        Whether or not to return the number of iterations.

    positive_dict : bool, default=False
        Whether to enforce positivity when finding the dictionary.

        .. versionadded:: 0.20

    positive_code : bool, default=False
        Whether to enforce positivity when finding the code.

        .. versionadded:: 0.20

    method_max_iter : int, default=1000
        Maximum number of iterations to perform.

        .. versionadded:: 0.22

    Returns
    -------
    code : ndarray of shape (n_samples, n_components)
        The sparse code factor in the matrix factorization.

    dictionary : ndarray of shape (n_components, n_features),
        The dictionary factor in the matrix factorization.

    errors : array
        Vector of errors at each iteration.

    n_iter : int
        Number of iterations run. Returned only if `return_n_iter` is
        set to True.

    See Also
    --------
    dict_learning_online
    DictionaryLearning
    MiniBatchDictionaryLearning
    SparsePCA
    MiniBatchSparsePCA
    """
    if method not in ("lars", "cd"):
        raise ValueError("Coding method %r not supported as a fit algorithm." % method)

    _check_positive_coding(method, positive_code)

    method = "lasso_" + method

    t0 = time.time()
    # Avoid integer division problems
    alpha = float(alpha)
    random_state = check_random_state(random_state)

    # Init the code and the dictionary with SVD of Y
    if code_init is not None and dict_init is not None:
        code = np.array(code_init, order="F")
        # Don't copy V, it will happen below
        dictionary = dict_init
    else:
        code, S, dictionary = linalg.svd(X, full_matrices=False)
        # flip the initial code's sign to enforce deterministic output
        code, dictionary = svd_flip(code, dictionary)
        dictionary = S[:, np.newaxis] * dictionary
    r = len(dictionary)
    if n_components <= r:  # True even if n_components=None
        code = code[:, :n_components]
        dictionary = dictionary[:n_components, :]
    else:
        code = np.c_[code, np.zeros((len(code), n_components - r))]
        dictionary = np.r_[
            dictionary, np.zeros((n_components - r, dictionary.shape[1]))
        ]

    # Fortran-order dict better suited for the sparse coding which is the
    # bottleneck of this algorithm.
    dictionary = np.asfortranarray(dictionary)

    errors = []
    current_cost = np.nan

    if verbose == 1:
        print("[dict_learning]", end=" ")

    # If max_iter is 0, number of iterations returned should be zero
    ii = -1

    for ii in range(max_iter):
        dt = time.time() - t0
        if verbose == 1:
            sys.stdout.write(".")
            sys.stdout.flush()
        elif verbose:
            print(
                "Iteration % 3i (elapsed time: % 3is, % 4.1fmn, current cost % 7.3f)"
                % (ii, dt, dt / 60, current_cost)
            )

        # Update code
        code = sparse_encode(
            X,
            dictionary,
            algorithm=method,
            alpha=alpha,
            init=code,
            n_jobs=n_jobs,
            positive=positive_code,
            max_iter=method_max_iter,
            verbose=verbose,
        )

        # Update dictionary in place
        _update_dict(
            dictionary,
            X,
            code,
            verbose=verbose,
            random_state=random_state,
            positive=positive_dict,
        )

        # Cost function
        current_cost = 0.5 * np.sum((X - code @ dictionary) ** 2) + alpha * np.sum(
            np.abs(code)
        )
        errors.append(current_cost)

        if ii > 0:
            dE = errors[-2] - errors[-1]
            # assert(dE >= -tol * errors[-1])
            if dE < tol * errors[-1]:
                if verbose == 1:
                    # A line return
                    print("")
                elif verbose:
                    print("--- Convergence reached after %d iterations" % ii)
                break
        if ii % 5 == 0 and callback is not None:
            callback(locals())

    if return_n_iter:
        return code, dictionary, errors, ii + 1
    else:
        return code, dictionary, errors


def dict_learning_online(
    X,
    n_components=2,
    *,
    alpha=1,
    n_iter=100,
    return_code=True,
    dict_init=None,
    callback=None,
    batch_size=3,
    verbose=False,
    shuffle=True,
    n_jobs=None,
    method="lars",
    iter_offset=0,
    random_state=None,
    return_inner_stats=False,
    inner_stats=None,
    return_n_iter=False,
    positive_dict=False,
    positive_code=False,
    method_max_iter=1000,
):
    """Solves a dictionary learning matrix factorization problem online.

    Finds the best dictionary and the corresponding sparse code for
    approximating the data matrix X by solving::

        (U^*, V^*) = argmin 0.5 || X - U V ||_Fro^2 + alpha * || U ||_1,1
                     (U,V)
                     with || V_k ||_2 = 1 for all  0 <= k < n_components

    where V is the dictionary and U is the sparse code. ||.||_Fro stands for
    the Frobenius norm and ||.||_1,1 stands for the entry-wise matrix norm
    which is the sum of the absolute values of all the entries in the matrix.
    This is accomplished by repeatedly iterating over mini-batches by slicing
    the input data.

    Read more in the :ref:`User Guide <DictionaryLearning>`.

    Parameters
    ----------
    X : ndarray of shape (n_samples, n_features)
        Data matrix.

    n_components : int, default=2
        Number of dictionary atoms to extract.

    alpha : float, default=1
        Sparsity controlling parameter.

    n_iter : int, default=100
        Number of mini-batch iterations to perform.

    return_code : bool, default=True
        Whether to also return the code U or just the dictionary `V`.

    dict_init : ndarray of shape (n_components, n_features), default=None
        Initial value for the dictionary for warm restart scenarios.

    callback : callable, default=None
        callable that gets invoked every five iterations.

    batch_size : int, default=3
        The number of samples to take in each batch.

    verbose : bool, default=False
        To control the verbosity of the procedure.

    shuffle : bool, default=True
        Whether to shuffle the data before splitting it in batches.

    n_jobs : int, default=None
        Number of parallel jobs to run.
        ``None`` means 1 unless in a :obj:`joblib.parallel_backend` context.
        ``-1`` means using all processors. See :term:`Glossary <n_jobs>`
        for more details.

    method : {'lars', 'cd'}, default='lars'
        * `'lars'`: uses the least angle regression method to solve the lasso
          problem (`linear_model.lars_path`);
        * `'cd'`: uses the coordinate descent method to compute the
          Lasso solution (`linear_model.Lasso`). Lars will be faster if
          the estimated components are sparse.

    iter_offset : int, default=0
        Number of previous iterations completed on the dictionary used for
        initialization.

    random_state : int, RandomState instance or None, default=None
        Used for initializing the dictionary when ``dict_init`` is not
        specified, randomly shuffling the data when ``shuffle`` is set to
        ``True``, and updating the dictionary. Pass an int for reproducible
        results across multiple function calls.
        See :term:`Glossary <random_state>`.

    return_inner_stats : bool, default=False
        Return the inner statistics A (dictionary covariance) and B
        (data approximation). Useful to restart the algorithm in an
        online setting. If `return_inner_stats` is `True`, `return_code` is
        ignored.

    inner_stats : tuple of (A, B) ndarrays, default=None
        Inner sufficient statistics that are kept by the algorithm.
        Passing them at initialization is useful in online settings, to
        avoid losing the history of the evolution.
        `A` `(n_components, n_components)` is the dictionary covariance matrix.
        `B` `(n_features, n_components)` is the data approximation matrix.

    return_n_iter : bool, default=False
        Whether or not to return the number of iterations.

    positive_dict : bool, default=False
        Whether to enforce positivity when finding the dictionary.

        .. versionadded:: 0.20

    positive_code : bool, default=False
        Whether to enforce positivity when finding the code.

        .. versionadded:: 0.20

    method_max_iter : int, default=1000
        Maximum number of iterations to perform when solving the lasso problem.

        .. versionadded:: 0.22

    Returns
    -------
    code : ndarray of shape (n_samples, n_components),
        The sparse code (only returned if `return_code=True`).

    dictionary : ndarray of shape (n_components, n_features),
        The solutions to the dictionary learning problem.

    n_iter : int
        Number of iterations run. Returned only if `return_n_iter` is
        set to `True`.

    See Also
    --------
    dict_learning
    DictionaryLearning
    MiniBatchDictionaryLearning
    SparsePCA
    MiniBatchSparsePCA
    """
    if n_components is None:
        n_components = X.shape[1]

    if method not in ("lars", "cd"):
        raise ValueError("Coding method not supported as a fit algorithm.")

    _check_positive_coding(method, positive_code)

    method = "lasso_" + method

    t0 = time.time()
    n_samples, n_features = X.shape
    # Avoid integer division problems
    alpha = float(alpha)
    random_state = check_random_state(random_state)

    # Init V with SVD of X
    if dict_init is not None:
        dictionary = dict_init
    else:
        _, S, dictionary = randomized_svd(X, n_components, random_state=random_state)
        dictionary = S[:, np.newaxis] * dictionary
    r = len(dictionary)
    if n_components <= r:
        dictionary = dictionary[:n_components, :]
    else:
        dictionary = np.r_[
            dictionary, np.zeros((n_components - r, dictionary.shape[1]))
        ]

    if verbose == 1:
        print("[dict_learning]", end=" ")

    if shuffle:
        X_train = X.copy()
        random_state.shuffle(X_train)
    else:
        X_train = X

    # Fortran-order dict better suited for the sparse coding which is the
    # bottleneck of this algorithm.
    dictionary = check_array(dictionary, order="F", dtype=np.float64, copy=False)
    dictionary = np.require(dictionary, requirements="W")

    X_train = check_array(X_train, order="C", dtype=np.float64, copy=False)

    batches = gen_batches(n_samples, batch_size)
    batches = itertools.cycle(batches)

    # The covariance of the dictionary
    if inner_stats is None:
        A = np.zeros((n_components, n_components))
        # The data approximation
        B = np.zeros((n_features, n_components))
    else:
        A = inner_stats[0].copy()
        B = inner_stats[1].copy()

    # If n_iter is zero, we need to return zero.
    ii = iter_offset - 1

    for ii, batch in zip(range(iter_offset, iter_offset + n_iter), batches):
        this_X = X_train[batch]
        dt = time.time() - t0
        if verbose == 1:
            sys.stdout.write(".")
            sys.stdout.flush()
        elif verbose:
            if verbose > 10 or ii % ceil(100.0 / verbose) == 0:
                print(
                    "Iteration % 3i (elapsed time: % 3is, % 4.1fmn)" % (ii, dt, dt / 60)
                )

        this_code = sparse_encode(
            this_X,
            dictionary,
            algorithm=method,
            alpha=alpha,
            n_jobs=n_jobs,
            check_input=False,
            positive=positive_code,
            max_iter=method_max_iter,
            verbose=verbose,
        )

        # Update the auxiliary variables
        if ii < batch_size - 1:
            theta = float((ii + 1) * batch_size)
        else:
            theta = float(batch_size ** 2 + ii + 1 - batch_size)
        beta = (theta + 1 - batch_size) / (theta + 1)

        A *= beta
        A += np.dot(this_code.T, this_code)
        B *= beta
        B += np.dot(this_X.T, this_code)

        # Update dictionary in place
        _update_dict(
            dictionary,
            this_X,
            this_code,
            A,
            B,
            verbose=verbose,
            random_state=random_state,
            positive=positive_dict,
        )

        # Maybe we need a stopping criteria based on the amount of
        # modification in the dictionary
        if callback is not None:
            callback(locals())

    if return_inner_stats:
        if return_n_iter:
            return dictionary, (A, B), ii - iter_offset + 1
        else:
            return dictionary, (A, B)
    if return_code:
        if verbose > 1:
            print("Learning code...", end=" ")
        elif verbose == 1:
            print("|", end=" ")
        code = sparse_encode(
            X,
            dictionary,
            algorithm=method,
            alpha=alpha,
            n_jobs=n_jobs,
            check_input=False,
            positive=positive_code,
            max_iter=method_max_iter,
            verbose=verbose,
        )
        if verbose > 1:
            dt = time.time() - t0
            print("done (total time: % 3is, % 4.1fmn)" % (dt, dt / 60))
        if return_n_iter:
            return code, dictionary, ii - iter_offset + 1
        else:
            return code, dictionary

    if return_n_iter:
        return dictionary, ii - iter_offset + 1
    else:
        return dictionary


class _BaseSparseCoding(TransformerMixin):
    """Base class from SparseCoder and DictionaryLearning algorithms."""

    def __init__(
        self,
        transform_algorithm,
        transform_n_nonzero_coefs,
        transform_alpha,
        split_sign,
        n_jobs,
        positive_code,
        transform_max_iter,
    ):
        self.transform_algorithm = transform_algorithm
        self.transform_n_nonzero_coefs = transform_n_nonzero_coefs
        self.transform_alpha = transform_alpha
        self.transform_max_iter = transform_max_iter
        self.split_sign = split_sign
        self.n_jobs = n_jobs
        self.positive_code = positive_code

    def _transform(self, X, dictionary):
        """Private method allowing to accomodate both DictionaryLearning and
        SparseCoder."""
        X = self._validate_data(X, reset=False)

        # transform_alpha has to be changed in _transform
        # this is done for consistency with the value of alpha
        if (
            hasattr(self, "alpha")
            and self.alpha != 1.0
            and self.transform_alpha is None
        ):
            warnings.warn(
                "By default transform_alpha will be equal to"
                "alpha instead of 1.0 starting from version 1.2",
                FutureWarning,
            )
            transform_alpha = 1.0  # TODO change to self.alpha in 1.2
        else:
            transform_alpha = self.transform_alpha

        code = sparse_encode(
            X,
            dictionary,
            algorithm=self.transform_algorithm,
            n_nonzero_coefs=self.transform_n_nonzero_coefs,
            alpha=transform_alpha,
            max_iter=self.transform_max_iter,
            n_jobs=self.n_jobs,
            positive=self.positive_code,
        )

        if self.split_sign:
            # feature vector is split into a positive and negative side
            n_samples, n_features = code.shape
            split_code = np.empty((n_samples, 2 * n_features))
            split_code[:, :n_features] = np.maximum(code, 0)
            split_code[:, n_features:] = -np.minimum(code, 0)
            code = split_code

        return code

    def transform(self, X):
        """Encode the data as a sparse combination of the dictionary atoms.

        Coding method is determined by the object parameter
        `transform_algorithm`.

        Parameters
        ----------
        X : ndarray of shape (n_samples, n_features)
            Test data to be transformed, must have the same number of
            features as the data used to train the model.

        Returns
        -------
        X_new : ndarray of shape (n_samples, n_components)
            Transformed data.
        """
        check_is_fitted(self)
        return self._transform(X, self.components_)


class SparseCoder(_BaseSparseCoding, BaseEstimator):
    """Sparse coding.

    Finds a sparse representation of data against a fixed, precomputed
    dictionary.

    Each row of the result is the solution to a sparse coding problem.
    The goal is to find a sparse array `code` such that::

        X ~= code * dictionary

    Read more in the :ref:`User Guide <SparseCoder>`.

    Parameters
    ----------
    dictionary : ndarray of shape (n_components, n_features)
        The dictionary atoms used for sparse coding. Lines are assumed to be
        normalized to unit norm.

    transform_algorithm : {'lasso_lars', 'lasso_cd', 'lars', 'omp', \
            'threshold'}, default='omp'
        Algorithm used to transform the data:

        - `'lars'`: uses the least angle regression method
          (`linear_model.lars_path`);
        - `'lasso_lars'`: uses Lars to compute the Lasso solution;
        - `'lasso_cd'`: uses the coordinate descent method to compute the
          Lasso solution (linear_model.Lasso). `'lasso_lars'` will be faster if
          the estimated components are sparse;
        - `'omp'`: uses orthogonal matching pursuit to estimate the sparse
          solution;
        - `'threshold'`: squashes to zero all coefficients less than alpha from
          the projection ``dictionary * X'``.

    transform_n_nonzero_coefs : int, default=None
        Number of nonzero coefficients to target in each column of the
        solution. This is only used by `algorithm='lars'` and `algorithm='omp'`
        and is overridden by `alpha` in the `omp` case. If `None`, then
        `transform_n_nonzero_coefs=int(n_features / 10)`.

    transform_alpha : float, default=None
        If `algorithm='lasso_lars'` or `algorithm='lasso_cd'`, `alpha` is the
        penalty applied to the L1 norm.
        If `algorithm='threshold'`, `alpha` is the absolute value of the
        threshold below which coefficients will be squashed to zero.
        If `algorithm='omp'`, `alpha` is the tolerance parameter: the value of
        the reconstruction error targeted. In this case, it overrides
        `n_nonzero_coefs`.
        If `None`, default to 1.

    split_sign : bool, default=False
        Whether to split the sparse feature vector into the concatenation of
        its negative part and its positive part. This can improve the
        performance of downstream classifiers.

    n_jobs : int, default=None
        Number of parallel jobs to run.
        ``None`` means 1 unless in a :obj:`joblib.parallel_backend` context.
        ``-1`` means using all processors. See :term:`Glossary <n_jobs>`
        for more details.

    positive_code : bool, default=False
        Whether to enforce positivity when finding the code.

        .. versionadded:: 0.20

    transform_max_iter : int, default=1000
        Maximum number of iterations to perform if `algorithm='lasso_cd'` or
        `lasso_lars`.

        .. versionadded:: 0.22

    Attributes
    ----------
    components_ : ndarray of shape (n_components, n_features)
        The unchanged dictionary atoms.

        .. deprecated:: 0.24
           This attribute is deprecated in 0.24 and will be removed in
           1.1 (renaming of 0.26). Use `dictionary` instead.

    n_components_ : int
        Number of atoms.

    n_features_in_ : int
        Number of features seen during :term:`fit`.

        .. versionadded:: 0.24

<<<<<<< HEAD
    See Also
    --------
    DictionaryLearning : Find a dictionary that sparsely encodes data.
    MiniBatchDictionaryLearning : A faster, less accurate, version of the
        dictionary learning algorithm.
    MiniBatchSparsePCA : Mini-batch Sparse Principal Components Analysis.
    SparsePCA : Mini-batch Sparse Principal Components Analysis.
    sparse_encode : Sparse coding where each row of the result is the solution
        to a sparse coding problem.
=======
    feature_names_in_ : ndarray of shape (`n_features_in_`,)
        Names of features seen during :term:`fit`. Defined only when `X`
        has feature names that are all strings.

        .. versionadded:: 1.0
>>>>>>> ccba933e

    Examples
    --------
    >>> import numpy as np
    >>> from sklearn.decomposition import SparseCoder
    >>> X = np.array([[-1, -1, -1], [0, 0, 3]])
    >>> dictionary = np.array(
    ...     [[0, 1, 0],
    ...      [-1, -1, 2],
    ...      [1, 1, 1],
    ...      [0, 1, 1],
    ...      [0, 2, 1]],
    ...    dtype=np.float64
    ... )
    >>> coder = SparseCoder(
    ...     dictionary=dictionary, transform_algorithm='lasso_lars',
    ...     transform_alpha=1e-10,
    ... )
    >>> coder.transform(X)
    array([[ 0.,  0., -1.,  0.,  0.],
           [ 0.,  1.,  1.,  0.,  0.]])
    """

    _required_parameters = ["dictionary"]

    def __init__(
        self,
        dictionary,
        *,
        transform_algorithm="omp",
        transform_n_nonzero_coefs=None,
        transform_alpha=None,
        split_sign=False,
        n_jobs=None,
        positive_code=False,
        transform_max_iter=1000,
    ):
        super().__init__(
            transform_algorithm,
            transform_n_nonzero_coefs,
            transform_alpha,
            split_sign,
            n_jobs,
            positive_code,
            transform_max_iter,
        )
        self.dictionary = dictionary

    def fit(self, X, y=None):
        """Do nothing and return the estimator unchanged.

        This method is just there to implement the usual API and hence
        work in pipelines.

        Parameters
        ----------
        X : Ignored
            Not used, present for API consistency by convention.

        y : Ignored
            Not used, present for API consistency by convention.

        Returns
        -------
        self : object
            Returns the instance itself.
        """
        return self

    @deprecated(  # type: ignore
        "The attribute `components_` is deprecated "
        "in 0.24 and will be removed in 1.1 (renaming of 0.26). Use the "
        "`dictionary` instead."
    )
    @property
    def components_(self):
        return self.dictionary

    def transform(self, X, y=None):
        """Encode the data as a sparse combination of the dictionary atoms.

        Coding method is determined by the object parameter
        `transform_algorithm`.

        Parameters
        ----------
        X : ndarray of shape (n_samples, n_features)
            Training vector, where `n_samples` is the number of samples
            and `n_features` is the number of features.

        y : Ignored
            Not used, present for API consistency by convention.

        Returns
        -------
        X_new : ndarray of shape (n_samples, n_components)
            Transformed data.
        """
        return super()._transform(X, self.dictionary)

    def _more_tags(self):
        return {"requires_fit": False}

    @property
    def n_components_(self):
        return self.dictionary.shape[0]

    @property
    def n_features_in_(self):
        return self.dictionary.shape[1]


class DictionaryLearning(_BaseSparseCoding, BaseEstimator):
    """Dictionary learning

    Finds a dictionary (a set of atoms) that can best be used to represent data
    using a sparse code.

    Solves the optimization problem::

        (U^*,V^*) = argmin 0.5 || X - U V ||_Fro^2 + alpha * || U ||_1,1
                    (U,V)
                    with || V_k ||_2 = 1 for all  0 <= k < n_components

    ||.||_Fro stands for the Frobenius norm and ||.||_1,1 stands for
    the entry-wise matrix norm which is the sum of the absolute values
    of all the entries in the matrix.

    Read more in the :ref:`User Guide <DictionaryLearning>`.

    Parameters
    ----------
    n_components : int, default=n_features
        Number of dictionary elements to extract.

    alpha : float, default=1.0
        Sparsity controlling parameter.

    max_iter : int, default=1000
        Maximum number of iterations to perform.

    tol : float, default=1e-8
        Tolerance for numerical error.

    fit_algorithm : {'lars', 'cd'}, default='lars'
        * `'lars'`: uses the least angle regression method to solve the lasso
          problem (:func:`~sklearn.linear_model.lars_path`);
        * `'cd'`: uses the coordinate descent method to compute the
          Lasso solution (:class:`~sklearn.linear_model.Lasso`). Lars will be
          faster if the estimated components are sparse.

        .. versionadded:: 0.17
           *cd* coordinate descent method to improve speed.

    transform_algorithm : {'lasso_lars', 'lasso_cd', 'lars', 'omp', \
            'threshold'}, default='omp'
        Algorithm used to transform the data:

        - `'lars'`: uses the least angle regression method
          (:func:`~sklearn.linear_model.lars_path`);
        - `'lasso_lars'`: uses Lars to compute the Lasso solution.
        - `'lasso_cd'`: uses the coordinate descent method to compute the
          Lasso solution (:class:`~sklearn.linear_model.Lasso`). `'lasso_lars'`
          will be faster if the estimated components are sparse.
        - `'omp'`: uses orthogonal matching pursuit to estimate the sparse
          solution.
        - `'threshold'`: squashes to zero all coefficients less than alpha from
          the projection ``dictionary * X'``.

        .. versionadded:: 0.17
           *lasso_cd* coordinate descent method to improve speed.

    transform_n_nonzero_coefs : int, default=None
        Number of nonzero coefficients to target in each column of the
        solution. This is only used by `algorithm='lars'` and
        `algorithm='omp'`. If `None`, then
        `transform_n_nonzero_coefs=int(n_features / 10)`.

    transform_alpha : float, default=None
        If `algorithm='lasso_lars'` or `algorithm='lasso_cd'`, `alpha` is the
        penalty applied to the L1 norm.
        If `algorithm='threshold'`, `alpha` is the absolute value of the
        threshold below which coefficients will be squashed to zero.
        If `None`, defaults to `alpha`.

    n_jobs : int or None, default=None
        Number of parallel jobs to run.
        ``None`` means 1 unless in a :obj:`joblib.parallel_backend` context.
        ``-1`` means using all processors. See :term:`Glossary <n_jobs>`
        for more details.

    code_init : ndarray of shape (n_samples, n_components), default=None
        Initial value for the code, for warm restart. Only used if `code_init`
        and `dict_init` are not None.

    dict_init : ndarray of shape (n_components, n_features), default=None
        Initial values for the dictionary, for warm restart. Only used if
        `code_init` and `dict_init` are not None.

    verbose : bool, default=False
        To control the verbosity of the procedure.

    split_sign : bool, default=False
        Whether to split the sparse feature vector into the concatenation of
        its negative part and its positive part. This can improve the
        performance of downstream classifiers.

    random_state : int, RandomState instance or None, default=None
        Used for initializing the dictionary when ``dict_init`` is not
        specified, randomly shuffling the data when ``shuffle`` is set to
        ``True``, and updating the dictionary. Pass an int for reproducible
        results across multiple function calls.
        See :term:`Glossary <random_state>`.

    positive_code : bool, default=False
        Whether to enforce positivity when finding the code.

        .. versionadded:: 0.20

    positive_dict : bool, default=False
        Whether to enforce positivity when finding the dictionary

        .. versionadded:: 0.20

    transform_max_iter : int, default=1000
        Maximum number of iterations to perform if `algorithm='lasso_cd'` or
        `'lasso_lars'`.

        .. versionadded:: 0.22

    Attributes
    ----------
    components_ : ndarray of shape (n_components, n_features)
        dictionary atoms extracted from the data

    error_ : array
        vector of errors at each iteration

    n_features_in_ : int
        Number of features seen during :term:`fit`.

        .. versionadded:: 0.24

    feature_names_in_ : ndarray of shape (`n_features_in_`,)
        Names of features seen during :term:`fit`. Defined only when `X`
        has feature names that are all strings.

        .. versionadded:: 1.0

    n_iter_ : int
        Number of iterations run.

    Examples
    --------
    >>> import numpy as np
    >>> from sklearn.datasets import make_sparse_coded_signal
    >>> from sklearn.decomposition import DictionaryLearning
    >>> X, dictionary, code = make_sparse_coded_signal(
    ...     n_samples=100, n_components=15, n_features=20, n_nonzero_coefs=10,
    ...     random_state=42,
    ... )
    >>> dict_learner = DictionaryLearning(
    ...     n_components=15, transform_algorithm='lasso_lars', random_state=42,
    ... )
    >>> X_transformed = dict_learner.fit_transform(X)

    We can check the level of sparsity of `X_transformed`:

    >>> np.mean(X_transformed == 0)
    0.87...

    We can compare the average squared euclidean norm of the reconstruction
    error of the sparse coded signal relative to the squared euclidean norm of
    the original signal:

    >>> X_hat = X_transformed @ dict_learner.components_
    >>> np.mean(np.sum((X_hat - X) ** 2, axis=1) / np.sum(X ** 2, axis=1))
    0.08...

    Notes
    -----
    **References:**

    J. Mairal, F. Bach, J. Ponce, G. Sapiro, 2009: Online dictionary learning
    for sparse coding (https://www.di.ens.fr/sierra/pdfs/icml09.pdf)

    See Also
    --------
    SparseCoder
    MiniBatchDictionaryLearning
    SparsePCA
    MiniBatchSparsePCA
    """

    def __init__(
        self,
        n_components=None,
        *,
        alpha=1,
        max_iter=1000,
        tol=1e-8,
        fit_algorithm="lars",
        transform_algorithm="omp",
        transform_n_nonzero_coefs=None,
        transform_alpha=None,
        n_jobs=None,
        code_init=None,
        dict_init=None,
        verbose=False,
        split_sign=False,
        random_state=None,
        positive_code=False,
        positive_dict=False,
        transform_max_iter=1000,
    ):

        super().__init__(
            transform_algorithm,
            transform_n_nonzero_coefs,
            transform_alpha,
            split_sign,
            n_jobs,
            positive_code,
            transform_max_iter,
        )
        self.n_components = n_components
        self.alpha = alpha
        self.max_iter = max_iter
        self.tol = tol
        self.fit_algorithm = fit_algorithm
        self.code_init = code_init
        self.dict_init = dict_init
        self.verbose = verbose
        self.random_state = random_state
        self.positive_dict = positive_dict

    def fit(self, X, y=None):
        """Fit the model from data in X.

        Parameters
        ----------
        X : array-like of shape (n_samples, n_features)
            Training vector, where `n_samples` in the number of samples
            and `n_features` is the number of features.

        y : Ignored

        Returns
        -------
        self : object
            Returns the object itself.
        """
        random_state = check_random_state(self.random_state)
        X = self._validate_data(X)
        if self.n_components is None:
            n_components = X.shape[1]
        else:
            n_components = self.n_components

        V, U, E, self.n_iter_ = dict_learning(
            X,
            n_components,
            alpha=self.alpha,
            tol=self.tol,
            max_iter=self.max_iter,
            method=self.fit_algorithm,
            method_max_iter=self.transform_max_iter,
            n_jobs=self.n_jobs,
            code_init=self.code_init,
            dict_init=self.dict_init,
            verbose=self.verbose,
            random_state=random_state,
            return_n_iter=True,
            positive_dict=self.positive_dict,
            positive_code=self.positive_code,
        )
        self.components_ = U
        self.error_ = E
        return self


class MiniBatchDictionaryLearning(_BaseSparseCoding, BaseEstimator):
    """Mini-batch dictionary learning

    Finds a dictionary (a set of atoms) that can best be used to represent data
    using a sparse code.

    Solves the optimization problem::

       (U^*,V^*) = argmin 0.5 || X - U V ||_Fro^2 + alpha * || U ||_1,1
                    (U,V)
                    with || V_k ||_2 = 1 for all  0 <= k < n_components

    ||.||_Fro stands for the Frobenius norm and ||.||_1,1 stands for
    the entry-wise matrix norm which is the sum of the absolute values
    of all the entries in the matrix.

    Read more in the :ref:`User Guide <DictionaryLearning>`.

    Parameters
    ----------
    n_components : int, default=None
        Number of dictionary elements to extract.

    alpha : float, default=1
        Sparsity controlling parameter.

    n_iter : int, default=1000
        Total number of iterations to perform.

    fit_algorithm : {'lars', 'cd'}, default='lars'
        The algorithm used:

        - `'lars'`: uses the least angle regression method to solve the lasso
          problem (`linear_model.lars_path`)
        - `'cd'`: uses the coordinate descent method to compute the
          Lasso solution (`linear_model.Lasso`). Lars will be faster if
          the estimated components are sparse.

    n_jobs : int, default=None
        Number of parallel jobs to run.
        ``None`` means 1 unless in a :obj:`joblib.parallel_backend` context.
        ``-1`` means using all processors. See :term:`Glossary <n_jobs>`
        for more details.

    batch_size : int, default=3
        Number of samples in each mini-batch.

    shuffle : bool, default=True
        Whether to shuffle the samples before forming batches.

    dict_init : ndarray of shape (n_components, n_features), default=None
        initial value of the dictionary for warm restart scenarios

    transform_algorithm : {'lasso_lars', 'lasso_cd', 'lars', 'omp', \
            'threshold'}, default='omp'
        Algorithm used to transform the data:

        - `'lars'`: uses the least angle regression method
          (`linear_model.lars_path`);
        - `'lasso_lars'`: uses Lars to compute the Lasso solution.
        - `'lasso_cd'`: uses the coordinate descent method to compute the
          Lasso solution (`linear_model.Lasso`). `'lasso_lars'` will be faster
          if the estimated components are sparse.
        - `'omp'`: uses orthogonal matching pursuit to estimate the sparse
          solution.
        - `'threshold'`: squashes to zero all coefficients less than alpha from
          the projection ``dictionary * X'``.

    transform_n_nonzero_coefs : int, default=None
        Number of nonzero coefficients to target in each column of the
        solution. This is only used by `algorithm='lars'` and
        `algorithm='omp'`. If `None`, then
        `transform_n_nonzero_coefs=int(n_features / 10)`.

    transform_alpha : float, default=None
        If `algorithm='lasso_lars'` or `algorithm='lasso_cd'`, `alpha` is the
        penalty applied to the L1 norm.
        If `algorithm='threshold'`, `alpha` is the absolute value of the
        threshold below which coefficients will be squashed to zero.
        If `None`, defaults to `alpha`.

    verbose : bool, default=False
        To control the verbosity of the procedure.

    split_sign : bool, default=False
        Whether to split the sparse feature vector into the concatenation of
        its negative part and its positive part. This can improve the
        performance of downstream classifiers.

    random_state : int, RandomState instance or None, default=None
        Used for initializing the dictionary when ``dict_init`` is not
        specified, randomly shuffling the data when ``shuffle`` is set to
        ``True``, and updating the dictionary. Pass an int for reproducible
        results across multiple function calls.
        See :term:`Glossary <random_state>`.

    positive_code : bool, default=False
        Whether to enforce positivity when finding the code.

        .. versionadded:: 0.20

    positive_dict : bool, default=False
        Whether to enforce positivity when finding the dictionary.

        .. versionadded:: 0.20

    transform_max_iter : int, default=1000
        Maximum number of iterations to perform if `algorithm='lasso_cd'` or
        `'lasso_lars'`.

        .. versionadded:: 0.22

    Attributes
    ----------
    components_ : ndarray of shape (n_components, n_features)
        Components extracted from the data.

    inner_stats_ : tuple of (A, B) ndarrays
        Internal sufficient statistics that are kept by the algorithm.
        Keeping them is useful in online settings, to avoid losing the
        history of the evolution, but they shouldn't have any use for the
        end user.
        `A` `(n_components, n_components)` is the dictionary covariance matrix.
        `B` `(n_features, n_components)` is the data approximation matrix.

    n_features_in_ : int
        Number of features seen during :term:`fit`.

        .. versionadded:: 0.24

    feature_names_in_ : ndarray of shape (`n_features_in_`,)
        Names of features seen during :term:`fit`. Defined only when `X`
        has feature names that are all strings.

        .. versionadded:: 1.0

    n_iter_ : int
        Number of iterations run.

    iter_offset_ : int
        The number of iteration on data batches that has been
        performed before.

    random_state_ : RandomState instance
        RandomState instance that is generated either from a seed, the random
        number generattor or by `np.random`.

    Examples
    --------
    >>> import numpy as np
    >>> from sklearn.datasets import make_sparse_coded_signal
    >>> from sklearn.decomposition import MiniBatchDictionaryLearning
    >>> X, dictionary, code = make_sparse_coded_signal(
    ...     n_samples=100, n_components=15, n_features=20, n_nonzero_coefs=10,
    ...     random_state=42)
    >>> dict_learner = MiniBatchDictionaryLearning(
    ...     n_components=15, transform_algorithm='lasso_lars', random_state=42,
    ... )
    >>> X_transformed = dict_learner.fit_transform(X)

    We can check the level of sparsity of `X_transformed`:

    >>> np.mean(X_transformed == 0)
    0.86...

    We can compare the average squared euclidean norm of the reconstruction
    error of the sparse coded signal relative to the squared euclidean norm of
    the original signal:

    >>> X_hat = X_transformed @ dict_learner.components_
    >>> np.mean(np.sum((X_hat - X) ** 2, axis=1) / np.sum(X ** 2, axis=1))
    0.07...

    Notes
    -----
    **References:**

    J. Mairal, F. Bach, J. Ponce, G. Sapiro, 2009: Online dictionary learning
    for sparse coding (https://www.di.ens.fr/sierra/pdfs/icml09.pdf)

    See Also
    --------
    SparseCoder
    DictionaryLearning
    SparsePCA
    MiniBatchSparsePCA

    """

    def __init__(
        self,
        n_components=None,
        *,
        alpha=1,
        n_iter=1000,
        fit_algorithm="lars",
        n_jobs=None,
        batch_size=3,
        shuffle=True,
        dict_init=None,
        transform_algorithm="omp",
        transform_n_nonzero_coefs=None,
        transform_alpha=None,
        verbose=False,
        split_sign=False,
        random_state=None,
        positive_code=False,
        positive_dict=False,
        transform_max_iter=1000,
    ):

        super().__init__(
            transform_algorithm,
            transform_n_nonzero_coefs,
            transform_alpha,
            split_sign,
            n_jobs,
            positive_code,
            transform_max_iter,
        )
        self.n_components = n_components
        self.alpha = alpha
        self.n_iter = n_iter
        self.fit_algorithm = fit_algorithm
        self.dict_init = dict_init
        self.verbose = verbose
        self.shuffle = shuffle
        self.batch_size = batch_size
        self.split_sign = split_sign
        self.random_state = random_state
        self.positive_dict = positive_dict

    def fit(self, X, y=None):
        """Fit the model from data in X.

        Parameters
        ----------
        X : array-like of shape (n_samples, n_features)
            Training vector, where n_samples is the number of samples
            and n_features is the number of features.

        y : Ignored

        Returns
        -------
        self : object
            Returns the instance itself.
        """
        random_state = check_random_state(self.random_state)
        X = self._validate_data(X)

        U, (A, B), self.n_iter_ = dict_learning_online(
            X,
            self.n_components,
            alpha=self.alpha,
            n_iter=self.n_iter,
            return_code=False,
            method=self.fit_algorithm,
            method_max_iter=self.transform_max_iter,
            n_jobs=self.n_jobs,
            dict_init=self.dict_init,
            batch_size=self.batch_size,
            shuffle=self.shuffle,
            verbose=self.verbose,
            random_state=random_state,
            return_inner_stats=True,
            return_n_iter=True,
            positive_dict=self.positive_dict,
            positive_code=self.positive_code,
        )
        self.components_ = U
        # Keep track of the state of the algorithm to be able to do
        # some online fitting (partial_fit)
        self.inner_stats_ = (A, B)
        self.iter_offset_ = self.n_iter
        self.random_state_ = random_state
        return self

    def partial_fit(self, X, y=None, iter_offset=None):
        """Updates the model using the data in X as a mini-batch.

        Parameters
        ----------
        X : array-like of shape (n_samples, n_features)
            Training vector, where n_samples is the number of samples
            and n_features is the number of features.

        y : Ignored

        iter_offset : int, default=None
            The number of iteration on data batches that has been
            performed before this call to partial_fit. This is optional:
            if no number is passed, the memory of the object is
            used.

        Returns
        -------
        self : object
            Returns the instance itself.
        """
        if not hasattr(self, "random_state_"):
            self.random_state_ = check_random_state(self.random_state)
        if hasattr(self, "components_"):
            dict_init = self.components_
        else:
            dict_init = self.dict_init
        inner_stats = getattr(self, "inner_stats_", None)
        if iter_offset is None:
            iter_offset = getattr(self, "iter_offset_", 0)
        X = self._validate_data(X, reset=(iter_offset == 0))
        U, (A, B) = dict_learning_online(
            X,
            self.n_components,
            alpha=self.alpha,
            n_iter=1,
            method=self.fit_algorithm,
            method_max_iter=self.transform_max_iter,
            n_jobs=self.n_jobs,
            dict_init=dict_init,
            batch_size=len(X),
            shuffle=False,
            verbose=self.verbose,
            return_code=False,
            iter_offset=iter_offset,
            random_state=self.random_state_,
            return_inner_stats=True,
            inner_stats=inner_stats,
            positive_dict=self.positive_dict,
            positive_code=self.positive_code,
        )
        self.components_ = U

        # Keep track of the state of the algorithm to be able to do
        # some online fitting (partial_fit)
        self.inner_stats_ = (A, B)
        self.iter_offset_ = iter_offset + 1
        return self<|MERGE_RESOLUTION|>--- conflicted
+++ resolved
@@ -1186,7 +1186,12 @@
 
         .. versionadded:: 0.24
 
-<<<<<<< HEAD
+    feature_names_in_ : ndarray of shape (`n_features_in_`,)
+        Names of features seen during :term:`fit`. Defined only when `X`
+        has feature names that are all strings.
+
+        .. versionadded:: 1.0
+
     See Also
     --------
     DictionaryLearning : Find a dictionary that sparsely encodes data.
@@ -1196,13 +1201,6 @@
     SparsePCA : Mini-batch Sparse Principal Components Analysis.
     sparse_encode : Sparse coding where each row of the result is the solution
         to a sparse coding problem.
-=======
-    feature_names_in_ : ndarray of shape (`n_features_in_`,)
-        Names of features seen during :term:`fit`. Defined only when `X`
-        has feature names that are all strings.
-
-        .. versionadded:: 1.0
->>>>>>> ccba933e
 
     Examples
     --------
@@ -1308,10 +1306,12 @@
 
     @property
     def n_components_(self):
+        """Number of atoms."""
         return self.dictionary.shape[0]
 
     @property
     def n_features_in_(self):
+         """Number of features seen during `fit`."""
         return self.dictionary.shape[1]
 
 
