--- conflicted
+++ resolved
@@ -928,11 +928,7 @@
 
         Returns
         -------
-<<<<<<< HEAD
-        X_new : array of shape (n_samples, n_components)
-=======
         X_new : ndarray of shape (n_samples, n_components)
->>>>>>> fde92127
             Transformed data
         """
         check_is_fitted(self)
@@ -954,11 +950,7 @@
 
     Parameters
     ----------
-<<<<<<< HEAD
-    dictionary : array of shape (n_components, n_features)
-=======
     dictionary : ndarray of shape (n_components, n_features)
->>>>>>> fde92127
         The dictionary atoms used for sparse coding. Lines are assumed to be
         normalized to unit norm.
 
@@ -1014,15 +1006,11 @@
     Attributes
     ----------
     components_ : ndarray of shape (n_components, n_features)
-<<<<<<< HEAD
         The unchanged dictionary atoms.
 
         .. deprecated:: 0.23
-           This attributes is deprecated in 0.23 and will be removed in 0.25.
+           This attribute is deprecated in 0.23 and will be removed in 0.25.
            Use `dictionary` instead.
-=======
-        The unchanged dictionary atoms
->>>>>>> fde92127
 
     Examples
     --------
