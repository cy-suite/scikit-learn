""" Dictionary learning.
"""
# Author: Vlad Niculae, Gael Varoquaux, Alexandre Gramfort
# License: BSD 3 clause

import time
import sys
import itertools
from numbers import Integral, Real
import warnings

from math import ceil

import numpy as np
from scipy import linalg
from joblib import Parallel, effective_n_jobs

from ..base import BaseEstimator, TransformerMixin, ClassNamePrefixFeaturesOutMixin
from ..utils import check_array, check_random_state, gen_even_slices, gen_batches
from ..utils._param_validation import Hidden, Interval, StrOptions
from ..utils._param_validation import validate_params
from ..utils.extmath import randomized_svd, row_norms, svd_flip
from ..utils.validation import check_is_fitted
from ..utils.fixes import delayed
from ..linear_model import Lasso, orthogonal_mp_gram, LassoLars, Lars


def _check_positive_coding(method, positive):
    if positive and method in ["omp", "lars"]:
        raise ValueError(
            "Positive constraint not supported for '{}' coding method.".format(method)
        )


def _sparse_encode(
    X,
    dictionary,
    gram,
    cov=None,
    algorithm="lasso_lars",
    regularization=None,
    copy_cov=True,
    init=None,
    max_iter=1000,
    check_input=True,
    verbose=0,
    positive=False,
):
    """Generic sparse coding.

    Each column of the result is the solution to a Lasso problem.

    Parameters
    ----------
    X : ndarray of shape (n_samples, n_features)
        Data matrix.

    dictionary : ndarray of shape (n_components, n_features)
        The dictionary matrix against which to solve the sparse coding of
        the data. Some of the algorithms assume normalized rows.

    gram : ndarray of shape (n_components, n_components) or None
        Precomputed Gram matrix, `dictionary * dictionary'`
        gram can be `None` if method is 'threshold'.

    cov : ndarray of shape (n_components, n_samples), default=None
        Precomputed covariance, `dictionary * X'`.

    algorithm : {'lasso_lars', 'lasso_cd', 'lars', 'omp', 'threshold'}, \
            default='lasso_lars'
        The algorithm used:

        * `'lars'`: uses the least angle regression method
          (`linear_model.lars_path`);
        * `'lasso_lars'`: uses Lars to compute the Lasso solution;
        * `'lasso_cd'`: uses the coordinate descent method to compute the
          Lasso solution (`linear_model.Lasso`). lasso_lars will be faster if
          the estimated components are sparse;
        * `'omp'`: uses orthogonal matching pursuit to estimate the sparse
          solution;
        * `'threshold'`: squashes to zero all coefficients less than
          regularization from the projection `dictionary * data'`.

    regularization : int or float, default=None
        The regularization parameter. It corresponds to alpha when
        algorithm is `'lasso_lars'`, `'lasso_cd'` or `'threshold'`.
        Otherwise it corresponds to `n_nonzero_coefs`.

    init : ndarray of shape (n_samples, n_components), default=None
        Initialization value of the sparse code. Only used if
        `algorithm='lasso_cd'`.

    max_iter : int, default=1000
        Maximum number of iterations to perform if `algorithm='lasso_cd'` or
        `'lasso_lars'`.

    copy_cov : bool, default=True
        Whether to copy the precomputed covariance matrix; if `False`, it may
        be overwritten.

    check_input : bool, default=True
        If `False`, the input arrays `X` and dictionary will not be checked.

    verbose : int, default=0
        Controls the verbosity; the higher, the more messages.

    positive: bool, default=False
        Whether to enforce a positivity constraint on the sparse code.

        .. versionadded:: 0.20

    Returns
    -------
    code : ndarray of shape (n_components, n_features)
        The sparse codes.

    See Also
    --------
    sklearn.linear_model.lars_path
    sklearn.linear_model.orthogonal_mp
    sklearn.linear_model.Lasso
    SparseCoder
    """
    if X.ndim == 1:
        X = X[:, np.newaxis]
    n_samples, n_features = X.shape
    n_components = dictionary.shape[0]
    if dictionary.shape[1] != X.shape[1]:
        raise ValueError(
            "Dictionary and X have different numbers of features:"
            "dictionary.shape: {} X.shape{}".format(dictionary.shape, X.shape)
        )
    if cov is None and algorithm != "lasso_cd":
        # overwriting cov is safe
        copy_cov = False
        cov = np.dot(dictionary, X.T)

    _check_positive_coding(algorithm, positive)

    if algorithm == "lasso_lars":
        alpha = float(regularization) / n_features  # account for scaling
        try:
            err_mgt = np.seterr(all="ignore")

            # Not passing in verbose=max(0, verbose-1) because Lars.fit already
            # corrects the verbosity level.
            lasso_lars = LassoLars(
                alpha=alpha,
                fit_intercept=False,
                verbose=verbose,
                precompute=gram,
                fit_path=False,
                positive=positive,
                max_iter=max_iter,
            )
            lasso_lars.fit(dictionary.T, X.T, Xy=cov)
            new_code = lasso_lars.coef_
        finally:
            np.seterr(**err_mgt)

    elif algorithm == "lasso_cd":
        alpha = float(regularization) / n_features  # account for scaling

        # TODO: Make verbosity argument for Lasso?
        # sklearn.linear_model.coordinate_descent.enet_path has a verbosity
        # argument that we could pass in from Lasso.
        clf = Lasso(
            alpha=alpha,
            fit_intercept=False,
            precompute=gram,
            max_iter=max_iter,
            warm_start=True,
            positive=positive,
        )

        if init is not None:
            clf.coef_ = init

        clf.fit(dictionary.T, X.T, check_input=check_input)
        new_code = clf.coef_

    elif algorithm == "lars":
        try:
            err_mgt = np.seterr(all="ignore")

            # Not passing in verbose=max(0, verbose-1) because Lars.fit already
            # corrects the verbosity level.
            lars = Lars(
                fit_intercept=False,
                verbose=verbose,
                precompute=gram,
                n_nonzero_coefs=int(regularization),
                fit_path=False,
            )
            lars.fit(dictionary.T, X.T, Xy=cov)
            new_code = lars.coef_
        finally:
            np.seterr(**err_mgt)

    elif algorithm == "threshold":
        new_code = (np.sign(cov) * np.maximum(np.abs(cov) - regularization, 0)).T
        if positive:
            np.clip(new_code, 0, None, out=new_code)

    elif algorithm == "omp":
        new_code = orthogonal_mp_gram(
            Gram=gram,
            Xy=cov,
            n_nonzero_coefs=int(regularization),
            tol=None,
            norms_squared=row_norms(X, squared=True),
            copy_Xy=copy_cov,
        ).T
    else:
        raise ValueError(
            'Sparse coding method must be "lasso_lars" '
            '"lasso_cd", "lasso", "threshold" or "omp", got %s.' % algorithm
        )
    if new_code.ndim != 2:
        return new_code.reshape(n_samples, n_components)
    return new_code


@validate_params(
    {
        "X": ["array-like"],
        "dictionary": ["array-like"],
        "gram": ["array-like", None],
        "cov": ["array-like", None],
        "algorithm": [
            StrOptions({"lasso_lars", "lasso_cd", "lars", "omp", "threshold"})
        ],
        "n_nonzero_coefs": [Interval(Integral, 1, None, closed="left"), None],
        "alpha": [Interval(Real, 0, None, closed="left"), None],
        "copy_cov": ["boolean"],
        "init": ["array-like", None],
        "max_iter": [Interval(Integral, 0, None, closed="left")],
        "n_jobs": [Integral, None],
        "check_input": ["boolean"],
        "verbose": ["verbose"],
        "positive": ["boolean"],
    }
)
# XXX : could be moved to the linear_model module
def sparse_encode(
    X,
    dictionary,
    *,
    gram=None,
    cov=None,
    algorithm="lasso_lars",
    n_nonzero_coefs=None,
    alpha=None,
    copy_cov=True,
    init=None,
    max_iter=1000,
    n_jobs=None,
    check_input=True,
    verbose=0,
    positive=False,
):
    """Sparse coding.

    Each row of the result is the solution to a sparse coding problem.
    The goal is to find a sparse array `code` such that::

        X ~= code * dictionary

    Read more in the :ref:`User Guide <SparseCoder>`.

    Parameters
    ----------
    X : array-like of shape (n_samples, n_features)
        Data matrix.

    dictionary : array-like of shape (n_components, n_features)
        The dictionary matrix against which to solve the sparse coding of
        the data. Some of the algorithms assume normalized rows for meaningful
        output.

    gram : array-like of shape (n_components, n_components), default=None
        Precomputed Gram matrix, `dictionary * dictionary'`.

    cov : array-like of shape (n_components, n_samples), default=None
        Precomputed covariance, `dictionary' * X`.

    algorithm : {'lasso_lars', 'lasso_cd', 'lars', 'omp', 'threshold'}, \
            default='lasso_lars'
        The algorithm used:

        * `'lars'`: uses the least angle regression method
          (`linear_model.lars_path`);
        * `'lasso_lars'`: uses Lars to compute the Lasso solution;
        * `'lasso_cd'`: uses the coordinate descent method to compute the
          Lasso solution (`linear_model.Lasso`). lasso_lars will be faster if
          the estimated components are sparse;
        * `'omp'`: uses orthogonal matching pursuit to estimate the sparse
          solution;
        * `'threshold'`: squashes to zero all coefficients less than
          regularization from the projection `dictionary * data'`.

    n_nonzero_coefs : int, default=None
        Number of nonzero coefficients to target in each column of the
        solution. This is only used by `algorithm='lars'` and `algorithm='omp'`
        and is overridden by `alpha` in the `omp` case. If `None`, then
        `n_nonzero_coefs=int(n_features / 10)`.

    alpha : float, default=None
        If `algorithm='lasso_lars'` or `algorithm='lasso_cd'`, `alpha` is the
        penalty applied to the L1 norm.
        If `algorithm='threshold'`, `alpha` is the absolute value of the
        threshold below which coefficients will be squashed to zero.
        If `algorithm='omp'`, `alpha` is the tolerance parameter: the value of
        the reconstruction error targeted. In this case, it overrides
        `n_nonzero_coefs`.
        If `None`, default to 1.

    copy_cov : bool, default=True
        Whether to copy the precomputed covariance matrix; if `False`, it may
        be overwritten.

    init : ndarray of shape (n_samples, n_components), default=None
        Initialization value of the sparse codes. Only used if
        `algorithm='lasso_cd'`.

    max_iter : int, default=1000
        Maximum number of iterations to perform if `algorithm='lasso_cd'` or
        `'lasso_lars'`.

    n_jobs : int, default=None
        Number of parallel jobs to run.
        ``None`` means 1 unless in a :obj:`joblib.parallel_backend` context.
        ``-1`` means using all processors. See :term:`Glossary <n_jobs>`
        for more details.

    check_input : bool, default=True
        If `False`, the input arrays X and dictionary will not be checked.

    verbose : int, default=0
        Controls the verbosity; the higher, the more messages.

    positive : bool, default=False
        Whether to enforce positivity when finding the encoding.

        .. versionadded:: 0.20

    Returns
    -------
    code : ndarray of shape (n_samples, n_components)
        The sparse codes.

    See Also
    --------
    sklearn.linear_model.lars_path : Compute Least Angle Regression or Lasso
        path using LARS algorithm.
    sklearn.linear_model.orthogonal_mp : Solves Orthogonal Matching Pursuit problems.
    sklearn.linear_model.Lasso : Train Linear Model with L1 prior as regularizer.
    SparseCoder : Find a sparse representation of data from a fixed precomputed
        dictionary.
    """
    if check_input:
        if algorithm == "lasso_cd":
            dictionary = check_array(
                dictionary, order="C", dtype=[np.float64, np.float32]
            )
            X = check_array(X, order="C", dtype=[np.float64, np.float32])
        else:
            dictionary = check_array(dictionary)
            X = check_array(X)

    n_samples, n_features = X.shape
    n_components = dictionary.shape[0]

    if gram is None and algorithm != "threshold":
        gram = np.dot(dictionary, dictionary.T)

    if cov is None and algorithm != "lasso_cd":
        copy_cov = False
        cov = np.dot(dictionary, X.T)

    if algorithm in ("lars", "omp"):
        regularization = n_nonzero_coefs
        if regularization is None:
            regularization = min(max(n_features / 10, 1), n_components)
    else:
        regularization = alpha
        if regularization is None:
            regularization = 1.0

    if effective_n_jobs(n_jobs) == 1 or algorithm == "threshold":
        code = _sparse_encode(
            X,
            dictionary,
            gram,
            cov=cov,
            algorithm=algorithm,
            regularization=regularization,
            copy_cov=copy_cov,
            init=init,
            max_iter=max_iter,
            check_input=False,
            verbose=verbose,
            positive=positive,
        )
        return code

    # Enter parallel code block
    code = np.empty((n_samples, n_components))
    slices = list(gen_even_slices(n_samples, effective_n_jobs(n_jobs)))

    code_views = Parallel(n_jobs=n_jobs, verbose=verbose)(
        delayed(_sparse_encode)(
            X[this_slice],
            dictionary,
            gram,
            cov[:, this_slice] if cov is not None else None,
            algorithm,
            regularization=regularization,
            copy_cov=copy_cov,
            init=init[this_slice] if init is not None else None,
            max_iter=max_iter,
            check_input=False,
            verbose=verbose,
            positive=positive,
        )
        for this_slice in slices
    )
    for this_slice, this_view in zip(slices, code_views):
        code[this_slice] = this_view
    return code


def _update_dict(
    dictionary,
    Y,
    code,
    A=None,
    B=None,
    verbose=False,
    random_state=None,
    positive=False,
):
    """Update the dense dictionary factor in place.

    Parameters
    ----------
    dictionary : ndarray of shape (n_components, n_features)
        Value of the dictionary at the previous iteration.

    Y : ndarray of shape (n_samples, n_features)
        Data matrix.

    code : ndarray of shape (n_samples, n_components)
        Sparse coding of the data against which to optimize the dictionary.

    A : ndarray of shape (n_components, n_components), default=None
        Together with `B`, sufficient stats of the online model to update the
        dictionary.

    B : ndarray of shape (n_features, n_components), default=None
        Together with `A`, sufficient stats of the online model to update the
        dictionary.

    verbose: bool, default=False
        Degree of output the procedure will print.

    random_state : int, RandomState instance or None, default=None
        Used for randomly initializing the dictionary. Pass an int for
        reproducible results across multiple function calls.
        See :term:`Glossary <random_state>`.

    positive : bool, default=False
        Whether to enforce positivity when finding the dictionary.

        .. versionadded:: 0.20
    """
    n_samples, n_components = code.shape
    random_state = check_random_state(random_state)

    if A is None:
        A = code.T @ code
    if B is None:
        B = Y.T @ code

    n_unused = 0

    for k in range(n_components):
        if A[k, k] > 1e-6:
            # 1e-6 is arbitrary but consistent with the spams implementation
            dictionary[k] += (B[:, k] - A[k] @ dictionary) / A[k, k]
        else:
            # kth atom is almost never used -> sample a new one from the data
            newd = Y[random_state.choice(n_samples)]

            # add small noise to avoid making the sparse coding ill conditioned
            noise_level = 0.01 * (newd.std() or 1)  # avoid 0 std
            noise = random_state.normal(0, noise_level, size=len(newd))

            dictionary[k] = newd + noise
            code[:, k] = 0
            n_unused += 1

        if positive:
            np.clip(dictionary[k], 0, None, out=dictionary[k])

        # Projection on the constraint set ||V_k|| <= 1
        dictionary[k] /= max(linalg.norm(dictionary[k]), 1)

    if verbose and n_unused > 0:
        print(f"{n_unused} unused atoms resampled.")


def _dict_learning(
    X,
    n_components,
    *,
    alpha,
    max_iter,
    tol,
    method,
    n_jobs,
    dict_init,
    code_init,
    callback,
    verbose,
    random_state,
    return_n_iter,
    positive_dict,
    positive_code,
    method_max_iter,
):
    """Main dictionary learning algorithm"""
    t0 = time.time()
    # Init the code and the dictionary with SVD of Y
    if code_init is not None and dict_init is not None:
        code = np.array(code_init, order="F")
        # Don't copy V, it will happen below
        dictionary = dict_init
    else:
        code, S, dictionary = linalg.svd(X, full_matrices=False)
        # flip the initial code's sign to enforce deterministic output
        code, dictionary = svd_flip(code, dictionary)
        dictionary = S[:, np.newaxis] * dictionary
    r = len(dictionary)
    if n_components <= r:  # True even if n_components=None
        code = code[:, :n_components]
        dictionary = dictionary[:n_components, :]
    else:
        code = np.c_[code, np.zeros((len(code), n_components - r))]
        dictionary = np.r_[
            dictionary, np.zeros((n_components - r, dictionary.shape[1]))
        ]

    # Fortran-order dict better suited for the sparse coding which is the
    # bottleneck of this algorithm.
    dictionary = np.asfortranarray(dictionary)

    errors = []
    current_cost = np.nan

    if verbose == 1:
        print("[dict_learning]", end=" ")

    # If max_iter is 0, number of iterations returned should be zero
    ii = -1

    for ii in range(max_iter):
        dt = time.time() - t0
        if verbose == 1:
            sys.stdout.write(".")
            sys.stdout.flush()
        elif verbose:
            print(
                "Iteration % 3i (elapsed time: % 3is, % 4.1fmn, current cost % 7.3f)"
                % (ii, dt, dt / 60, current_cost)
            )

        # Update code
        code = sparse_encode(
            X,
            dictionary,
            algorithm=method,
            alpha=alpha,
            init=code,
            n_jobs=n_jobs,
            positive=positive_code,
            max_iter=method_max_iter,
            verbose=verbose,
        )

        # Update dictionary in place
        _update_dict(
            dictionary,
            X,
            code,
            verbose=verbose,
            random_state=random_state,
            positive=positive_dict,
        )

        # Cost function
        current_cost = 0.5 * np.sum((X - code @ dictionary) ** 2) + alpha * np.sum(
            np.abs(code)
        )
        errors.append(current_cost)

        if ii > 0:
            dE = errors[-2] - errors[-1]
            # assert(dE >= -tol * errors[-1])
            if dE < tol * errors[-1]:
                if verbose == 1:
                    # A line return
                    print("")
                elif verbose:
                    print("--- Convergence reached after %d iterations" % ii)
                break
        if ii % 5 == 0 and callback is not None:
            callback(locals())

    if return_n_iter:
        return code, dictionary, errors, ii + 1
    else:
        return code, dictionary, errors


def _check_warn_deprecated(param, name, default, additional_message=None):
    if param != "deprecated":
        msg = (
            f"'{name}' is deprecated in version 1.1 and will be removed in version 1.4."
        )
        if additional_message:
            msg += f" {additional_message}"
        warnings.warn(msg, FutureWarning)
        return param
    else:
        return default


def dict_learning_online(
    X,
    n_components=2,
    *,
    alpha=1,
    n_iter="deprecated",
    max_iter=None,
    return_code=True,
    dict_init=None,
    callback=None,
    batch_size=256,
    verbose=False,
    shuffle=True,
    n_jobs=None,
    method="lars",
    iter_offset="deprecated",
    random_state=None,
    return_inner_stats="deprecated",
    inner_stats="deprecated",
    return_n_iter="deprecated",
    positive_dict=False,
    positive_code=False,
    method_max_iter=1000,
    tol=1e-3,
    max_no_improvement=10,
):
    """Solve a dictionary learning matrix factorization problem online.

    Finds the best dictionary and the corresponding sparse code for
    approximating the data matrix X by solving::

        (U^*, V^*) = argmin 0.5 || X - U V ||_Fro^2 + alpha * || U ||_1,1
                     (U,V)
                     with || V_k ||_2 = 1 for all  0 <= k < n_components

    where V is the dictionary and U is the sparse code. ||.||_Fro stands for
    the Frobenius norm and ||.||_1,1 stands for the entry-wise matrix norm
    which is the sum of the absolute values of all the entries in the matrix.
    This is accomplished by repeatedly iterating over mini-batches by slicing
    the input data.

    Read more in the :ref:`User Guide <DictionaryLearning>`.

    Parameters
    ----------
    X : ndarray of shape (n_samples, n_features)
        Data matrix.

    n_components : int or None, default=2
        Number of dictionary atoms to extract. If None, then ``n_components``
        is set to ``n_features``.

    alpha : float, default=1
        Sparsity controlling parameter.

    n_iter : int, default=100
        Number of mini-batch iterations to perform.

        .. deprecated:: 1.1
           `n_iter` is deprecated in 1.1 and will be removed in 1.4. Use
           `max_iter` instead.

    max_iter : int, default=None
        Maximum number of iterations over the complete dataset before
        stopping independently of any early stopping criterion heuristics.
        If ``max_iter`` is not None, ``n_iter`` is ignored.

        .. versionadded:: 1.1

    return_code : bool, default=True
        Whether to also return the code U or just the dictionary `V`.

    dict_init : ndarray of shape (n_components, n_features), default=None
        Initial values for the dictionary for warm restart scenarios.
        If `None`, the initial values for the dictionary are created
        with an SVD decomposition of the data via :func:`~sklearn.utils.randomized_svd`.

    callback : callable, default=None
        A callable that gets invoked at the end of each iteration.

    batch_size : int, default=256
        The number of samples to take in each batch.

        .. versionchanged:: 1.3
           The default value of `batch_size` changed from 3 to 256 in version 1.3.

    verbose : bool, default=False
        To control the verbosity of the procedure.

    shuffle : bool, default=True
        Whether to shuffle the data before splitting it in batches.

    n_jobs : int, default=None
        Number of parallel jobs to run.
        ``None`` means 1 unless in a :obj:`joblib.parallel_backend` context.
        ``-1`` means using all processors. See :term:`Glossary <n_jobs>`
        for more details.

    method : {'lars', 'cd'}, default='lars'
        * `'lars'`: uses the least angle regression method to solve the lasso
          problem (`linear_model.lars_path`);
        * `'cd'`: uses the coordinate descent method to compute the
          Lasso solution (`linear_model.Lasso`). Lars will be faster if
          the estimated components are sparse.

    iter_offset : int, default=0
        Number of previous iterations completed on the dictionary used for
        initialization.

        .. deprecated:: 1.1
           `iter_offset` serves internal purpose only and will be removed in 1.4.

    random_state : int, RandomState instance or None, default=None
        Used for initializing the dictionary when ``dict_init`` is not
        specified, randomly shuffling the data when ``shuffle`` is set to
        ``True``, and updating the dictionary. Pass an int for reproducible
        results across multiple function calls.
        See :term:`Glossary <random_state>`.

    return_inner_stats : bool, default=False
        Return the inner statistics A (dictionary covariance) and B
        (data approximation). Useful to restart the algorithm in an
        online setting. If `return_inner_stats` is `True`, `return_code` is
        ignored.

        .. deprecated:: 1.1
           `return_inner_stats` serves internal purpose only and will be removed in 1.4.

    inner_stats : tuple of (A, B) ndarrays, default=None
        Inner sufficient statistics that are kept by the algorithm.
        Passing them at initialization is useful in online settings, to
        avoid losing the history of the evolution.
        `A` `(n_components, n_components)` is the dictionary covariance matrix.
        `B` `(n_features, n_components)` is the data approximation matrix.

        .. deprecated:: 1.1
           `inner_stats` serves internal purpose only and will be removed in 1.4.

    return_n_iter : bool, default=False
        Whether or not to return the number of iterations.

        .. deprecated:: 1.1
           `return_n_iter` will be removed in 1.4 and n_iter will never be returned.

    positive_dict : bool, default=False
        Whether to enforce positivity when finding the dictionary.

        .. versionadded:: 0.20

    positive_code : bool, default=False
        Whether to enforce positivity when finding the code.

        .. versionadded:: 0.20

    method_max_iter : int, default=1000
        Maximum number of iterations to perform when solving the lasso problem.

        .. versionadded:: 0.22

    tol : float, default=1e-3
        Control early stopping based on the norm of the differences in the
        dictionary between 2 steps. Used only if `max_iter` is not None.

        To disable early stopping based on changes in the dictionary, set
        `tol` to 0.0.

        .. versionadded:: 1.1

    max_no_improvement : int, default=10
        Control early stopping based on the consecutive number of mini batches
        that does not yield an improvement on the smoothed cost function. Used only if
        `max_iter` is not None.

        To disable convergence detection based on cost function, set
        `max_no_improvement` to None.

        .. versionadded:: 1.1

    Returns
    -------
    code : ndarray of shape (n_samples, n_components),
        The sparse code (only returned if `return_code=True`).

    dictionary : ndarray of shape (n_components, n_features),
        The solutions to the dictionary learning problem.

    n_iter : int
        Number of iterations run. Returned only if `return_n_iter` is
        set to `True`.

    See Also
    --------
    dict_learning : Solve a dictionary learning matrix factorization problem.
    DictionaryLearning : Find a dictionary that sparsely encodes data.
    MiniBatchDictionaryLearning : A faster, less accurate, version of the dictionary
        learning algorithm.
    SparsePCA : Sparse Principal Components Analysis.
    MiniBatchSparsePCA : Mini-batch Sparse Principal Components Analysis.
    """
    deps = (return_n_iter, return_inner_stats, iter_offset, inner_stats)
    if max_iter is not None and not all(arg == "deprecated" for arg in deps):
        raise ValueError(
            "The following arguments are incompatible with 'max_iter': "
            "return_n_iter, return_inner_stats, iter_offset, inner_stats"
        )

    iter_offset = _check_warn_deprecated(iter_offset, "iter_offset", default=0)
    return_inner_stats = _check_warn_deprecated(
        return_inner_stats,
        "return_inner_stats",
        default=False,
        additional_message="From 1.4 inner_stats will never be returned.",
    )
    inner_stats = _check_warn_deprecated(inner_stats, "inner_stats", default=None)
    return_n_iter = _check_warn_deprecated(
        return_n_iter,
        "return_n_iter",
        default=False,
        additional_message=(
            "From 1.4 'n_iter' will never be returned. Refer to the 'n_iter_' and "
            "'n_steps_' attributes of the MiniBatchDictionaryLearning object instead."
        ),
    )

    if max_iter is not None:
        transform_algorithm = "lasso_" + method

        est = MiniBatchDictionaryLearning(
            n_components=n_components,
            alpha=alpha,
            n_iter=n_iter,
            n_jobs=n_jobs,
            fit_algorithm=method,
            batch_size=batch_size,
            shuffle=shuffle,
            dict_init=dict_init,
            random_state=random_state,
            transform_algorithm=transform_algorithm,
            transform_alpha=alpha,
            positive_code=positive_code,
            positive_dict=positive_dict,
            transform_max_iter=method_max_iter,
            verbose=verbose,
            callback=callback,
            tol=tol,
            max_no_improvement=max_no_improvement,
        ).fit(X)

        if not return_code:
            return est.components_
        else:
            code = est.transform(X)
            return code, est.components_

    # TODO(1.4) remove the whole old behavior
    # Fallback to old behavior

    n_iter = _check_warn_deprecated(
        n_iter, "n_iter", default=100, additional_message="Use 'max_iter' instead."
    )

    if n_components is None:
        n_components = X.shape[1]

    if method not in ("lars", "cd"):
        raise ValueError("Coding method not supported as a fit algorithm.")

    _check_positive_coding(method, positive_code)

    method = "lasso_" + method

    t0 = time.time()
    n_samples, n_features = X.shape
    # Avoid integer division problems
    alpha = float(alpha)
    random_state = check_random_state(random_state)

    # Init V with SVD of X
    if dict_init is not None:
        dictionary = dict_init
    else:
        _, S, dictionary = randomized_svd(X, n_components, random_state=random_state)
        dictionary = S[:, np.newaxis] * dictionary
    r = len(dictionary)
    if n_components <= r:
        dictionary = dictionary[:n_components, :]
    else:
        dictionary = np.r_[
            dictionary,
            np.zeros((n_components - r, dictionary.shape[1]), dtype=dictionary.dtype),
        ]

    if verbose == 1:
        print("[dict_learning]", end=" ")

    if shuffle:
        X_train = X.copy()
        random_state.shuffle(X_train)
    else:
        X_train = X

    X_train = check_array(
        X_train, order="C", dtype=[np.float64, np.float32], copy=False
    )

    # Fortran-order dict better suited for the sparse coding which is the
    # bottleneck of this algorithm.
    dictionary = check_array(dictionary, order="F", dtype=X_train.dtype, copy=False)
    dictionary = np.require(dictionary, requirements="W")

    batches = gen_batches(n_samples, batch_size)
    batches = itertools.cycle(batches)

    # The covariance of the dictionary
    if inner_stats is None:
        A = np.zeros((n_components, n_components), dtype=X_train.dtype)
        # The data approximation
        B = np.zeros((n_features, n_components), dtype=X_train.dtype)
    else:
        A = inner_stats[0].copy()
        B = inner_stats[1].copy()

    # If n_iter is zero, we need to return zero.
    ii = iter_offset - 1

    for ii, batch in zip(range(iter_offset, iter_offset + n_iter), batches):
        this_X = X_train[batch]
        dt = time.time() - t0
        if verbose == 1:
            sys.stdout.write(".")
            sys.stdout.flush()
        elif verbose:
            if verbose > 10 or ii % ceil(100.0 / verbose) == 0:
                print(
                    "Iteration % 3i (elapsed time: % 3is, % 4.1fmn)" % (ii, dt, dt / 60)
                )

        this_code = sparse_encode(
            this_X,
            dictionary,
            algorithm=method,
            alpha=alpha,
            n_jobs=n_jobs,
            check_input=False,
            positive=positive_code,
            max_iter=method_max_iter,
            verbose=verbose,
        )

        # Update the auxiliary variables
        if ii < batch_size - 1:
            theta = float((ii + 1) * batch_size)
        else:
            theta = float(batch_size**2 + ii + 1 - batch_size)
        beta = (theta + 1 - batch_size) / (theta + 1)

        A *= beta
        A += np.dot(this_code.T, this_code)
        B *= beta
        B += np.dot(this_X.T, this_code)

        # Update dictionary in place
        _update_dict(
            dictionary,
            this_X,
            this_code,
            A,
            B,
            verbose=verbose,
            random_state=random_state,
            positive=positive_dict,
        )

        # Maybe we need a stopping criteria based on the amount of
        # modification in the dictionary
        if callback is not None:
            callback(locals())

    if return_inner_stats:
        if return_n_iter:
            return dictionary, (A, B), ii - iter_offset + 1
        else:
            return dictionary, (A, B)
    if return_code:
        if verbose > 1:
            print("Learning code...", end=" ")
        elif verbose == 1:
            print("|", end=" ")
        code = sparse_encode(
            X,
            dictionary,
            algorithm=method,
            alpha=alpha,
            n_jobs=n_jobs,
            check_input=False,
            positive=positive_code,
            max_iter=method_max_iter,
            verbose=verbose,
        )
        if verbose > 1:
            dt = time.time() - t0
            print("done (total time: % 3is, % 4.1fmn)" % (dt, dt / 60))
        if return_n_iter:
            return code, dictionary, ii - iter_offset + 1
        else:
            return code, dictionary

    if return_n_iter:
        return dictionary, ii - iter_offset + 1
    else:
        return dictionary


@validate_params(
    {
        "X": ["array-like"],
        "method": [StrOptions({"lars", "cd"})],
        "return_n_iter": ["boolean"],
        "method_max_iter": [Interval(Integral, 0, None, closed="left")],
    }
)
def dict_learning(
    X,
    n_components,
    *,
    alpha,
    max_iter=100,
    tol=1e-8,
    method="lars",
    n_jobs=None,
    dict_init=None,
    code_init=None,
    callback=None,
    verbose=False,
    random_state=None,
    return_n_iter=False,
    positive_dict=False,
    positive_code=False,
    method_max_iter=1000,
):
    """Solve a dictionary learning matrix factorization problem.

    Finds the best dictionary and the corresponding sparse code for
    approximating the data matrix X by solving::

        (U^*, V^*) = argmin 0.5 || X - U V ||_Fro^2 + alpha * || U ||_1,1
                     (U,V)
                    with || V_k ||_2 = 1 for all  0 <= k < n_components

    where V is the dictionary and U is the sparse code. ||.||_Fro stands for
    the Frobenius norm and ||.||_1,1 stands for the entry-wise matrix norm
    which is the sum of the absolute values of all the entries in the matrix.

    Read more in the :ref:`User Guide <DictionaryLearning>`.

    Parameters
    ----------
    X : array-like of shape (n_samples, n_features)
        Data matrix.

    n_components : int
        Number of dictionary atoms to extract.

    alpha : int or float
        Sparsity controlling parameter.

    max_iter : int, default=100
        Maximum number of iterations to perform.

    tol : float, default=1e-8
        Tolerance for the stopping condition.

    method : {'lars', 'cd'}, default='lars'
        The method used:

        * `'lars'`: uses the least angle regression method to solve the lasso
           problem (`linear_model.lars_path`);
        * `'cd'`: uses the coordinate descent method to compute the
          Lasso solution (`linear_model.Lasso`). Lars will be faster if
          the estimated components are sparse.

    n_jobs : int, default=None
        Number of parallel jobs to run.
        ``None`` means 1 unless in a :obj:`joblib.parallel_backend` context.
        ``-1`` means using all processors. See :term:`Glossary <n_jobs>`
        for more details.

    dict_init : ndarray of shape (n_components, n_features), default=None
        Initial value for the dictionary for warm restart scenarios. Only used
        if `code_init` and `dict_init` are not None.

    code_init : ndarray of shape (n_samples, n_components), default=None
        Initial value for the sparse code for warm restart scenarios. Only used
        if `code_init` and `dict_init` are not None.

    callback : callable, default=None
        Callable that gets invoked every five iterations.

    verbose : bool, default=False
        To control the verbosity of the procedure.

    random_state : int, RandomState instance or None, default=None
        Used for randomly initializing the dictionary. Pass an int for
        reproducible results across multiple function calls.
        See :term:`Glossary <random_state>`.

    return_n_iter : bool, default=False
        Whether or not to return the number of iterations.

    positive_dict : bool, default=False
        Whether to enforce positivity when finding the dictionary.

        .. versionadded:: 0.20

    positive_code : bool, default=False
        Whether to enforce positivity when finding the code.

        .. versionadded:: 0.20

    method_max_iter : int, default=1000
        Maximum number of iterations to perform.

        .. versionadded:: 0.22

    Returns
    -------
    code : ndarray of shape (n_samples, n_components)
        The sparse code factor in the matrix factorization.

    dictionary : ndarray of shape (n_components, n_features),
        The dictionary factor in the matrix factorization.

    errors : array
        Vector of errors at each iteration.

    n_iter : int
        Number of iterations run. Returned only if `return_n_iter` is
        set to True.

    See Also
    --------
    dict_learning_online : Solve a dictionary learning matrix factorization
        problem online.
    DictionaryLearning : Find a dictionary that sparsely encodes data.
    MiniBatchDictionaryLearning : A faster, less accurate version
        of the dictionary learning algorithm.
    SparsePCA : Sparse Principal Components Analysis.
    MiniBatchSparsePCA : Mini-batch Sparse Principal Components Analysis.
    """
    estimator = DictionaryLearning(
        n_components=n_components,
        alpha=alpha,
        max_iter=max_iter,
        tol=tol,
        fit_algorithm=method,
        n_jobs=n_jobs,
        dict_init=dict_init,
        callback=callback,
        code_init=code_init,
        verbose=verbose,
        random_state=random_state,
        positive_code=positive_code,
        positive_dict=positive_dict,
        transform_max_iter=method_max_iter,
    )
    code = estimator.fit_transform(X)
    if return_n_iter:
        return (
            code,
            estimator.components_,
            estimator.error_,
            estimator.n_iter_,
        )
    return code, estimator.components_, estimator.error_


class _BaseSparseCoding(ClassNamePrefixFeaturesOutMixin, TransformerMixin):
    """Base class from SparseCoder and DictionaryLearning algorithms."""

    def __init__(
        self,
        transform_algorithm,
        transform_n_nonzero_coefs,
        transform_alpha,
        split_sign,
        n_jobs,
        positive_code,
        transform_max_iter,
    ):
        self.transform_algorithm = transform_algorithm
        self.transform_n_nonzero_coefs = transform_n_nonzero_coefs
        self.transform_alpha = transform_alpha
        self.transform_max_iter = transform_max_iter
        self.split_sign = split_sign
        self.n_jobs = n_jobs
        self.positive_code = positive_code

    def _transform(self, X, dictionary):
        """Private method allowing to accommodate both DictionaryLearning and
        SparseCoder."""
        X = self._validate_data(X, reset=False)

        if hasattr(self, "alpha") and self.transform_alpha is None:
            transform_alpha = self.alpha
        else:
            transform_alpha = self.transform_alpha

        code = sparse_encode(
            X,
            dictionary,
            algorithm=self.transform_algorithm,
            n_nonzero_coefs=self.transform_n_nonzero_coefs,
            alpha=transform_alpha,
            max_iter=self.transform_max_iter,
            n_jobs=self.n_jobs,
            positive=self.positive_code,
        )

        if self.split_sign:
            # feature vector is split into a positive and negative side
            n_samples, n_features = code.shape
            split_code = np.empty((n_samples, 2 * n_features))
            split_code[:, :n_features] = np.maximum(code, 0)
            split_code[:, n_features:] = -np.minimum(code, 0)
            code = split_code

        return code

    def transform(self, X):
        """Encode the data as a sparse combination of the dictionary atoms.

        Coding method is determined by the object parameter
        `transform_algorithm`.

        Parameters
        ----------
        X : ndarray of shape (n_samples, n_features)
            Test data to be transformed, must have the same number of
            features as the data used to train the model.

        Returns
        -------
        X_new : ndarray of shape (n_samples, n_components)
            Transformed data.
        """
        check_is_fitted(self)
        return self._transform(X, self.components_)


class SparseCoder(_BaseSparseCoding, BaseEstimator):
    """Sparse coding.

    Finds a sparse representation of data against a fixed, precomputed
    dictionary.

    Each row of the result is the solution to a sparse coding problem.
    The goal is to find a sparse array `code` such that::

        X ~= code * dictionary

    Read more in the :ref:`User Guide <SparseCoder>`.

    Parameters
    ----------
    dictionary : ndarray of shape (n_components, n_features)
        The dictionary atoms used for sparse coding. Lines are assumed to be
        normalized to unit norm.

    transform_algorithm : {'lasso_lars', 'lasso_cd', 'lars', 'omp', \
            'threshold'}, default='omp'
        Algorithm used to transform the data:

        - `'lars'`: uses the least angle regression method
          (`linear_model.lars_path`);
        - `'lasso_lars'`: uses Lars to compute the Lasso solution;
        - `'lasso_cd'`: uses the coordinate descent method to compute the
          Lasso solution (linear_model.Lasso). `'lasso_lars'` will be faster if
          the estimated components are sparse;
        - `'omp'`: uses orthogonal matching pursuit to estimate the sparse
          solution;
        - `'threshold'`: squashes to zero all coefficients less than alpha from
          the projection ``dictionary * X'``.

    transform_n_nonzero_coefs : int, default=None
        Number of nonzero coefficients to target in each column of the
        solution. This is only used by `algorithm='lars'` and `algorithm='omp'`
        and is overridden by `alpha` in the `omp` case. If `None`, then
        `transform_n_nonzero_coefs=int(n_features / 10)`.

    transform_alpha : float, default=None
        If `algorithm='lasso_lars'` or `algorithm='lasso_cd'`, `alpha` is the
        penalty applied to the L1 norm.
        If `algorithm='threshold'`, `alpha` is the absolute value of the
        threshold below which coefficients will be squashed to zero.
        If `algorithm='omp'`, `alpha` is the tolerance parameter: the value of
        the reconstruction error targeted. In this case, it overrides
        `n_nonzero_coefs`.
        If `None`, default to 1.

    split_sign : bool, default=False
        Whether to split the sparse feature vector into the concatenation of
        its negative part and its positive part. This can improve the
        performance of downstream classifiers.

    n_jobs : int, default=None
        Number of parallel jobs to run.
        ``None`` means 1 unless in a :obj:`joblib.parallel_backend` context.
        ``-1`` means using all processors. See :term:`Glossary <n_jobs>`
        for more details.

    positive_code : bool, default=False
        Whether to enforce positivity when finding the code.

        .. versionadded:: 0.20

    transform_max_iter : int, default=1000
        Maximum number of iterations to perform if `algorithm='lasso_cd'` or
        `lasso_lars`.

        .. versionadded:: 0.22

    Attributes
    ----------
    n_components_ : int
        Number of atoms.

    n_features_in_ : int
        Number of features seen during :term:`fit`.

        .. versionadded:: 0.24

    feature_names_in_ : ndarray of shape (`n_features_in_`,)
        Names of features seen during :term:`fit`. Defined only when `X`
        has feature names that are all strings.

        .. versionadded:: 1.0

    See Also
    --------
    DictionaryLearning : Find a dictionary that sparsely encodes data.
    MiniBatchDictionaryLearning : A faster, less accurate, version of the
        dictionary learning algorithm.
    MiniBatchSparsePCA : Mini-batch Sparse Principal Components Analysis.
    SparsePCA : Sparse Principal Components Analysis.
    sparse_encode : Sparse coding where each row of the result is the solution
        to a sparse coding problem.

    Examples
    --------
    >>> import numpy as np
    >>> from sklearn.decomposition import SparseCoder
    >>> X = np.array([[-1, -1, -1], [0, 0, 3]])
    >>> dictionary = np.array(
    ...     [[0, 1, 0],
    ...      [-1, -1, 2],
    ...      [1, 1, 1],
    ...      [0, 1, 1],
    ...      [0, 2, 1]],
    ...    dtype=np.float64
    ... )
    >>> coder = SparseCoder(
    ...     dictionary=dictionary, transform_algorithm='lasso_lars',
    ...     transform_alpha=1e-10,
    ... )
    >>> coder.transform(X)
    array([[ 0.,  0., -1.,  0.,  0.],
           [ 0.,  1.,  1.,  0.,  0.]])
    """

    _required_parameters = ["dictionary"]

    def __init__(
        self,
        dictionary,
        *,
        transform_algorithm="omp",
        transform_n_nonzero_coefs=None,
        transform_alpha=None,
        split_sign=False,
        n_jobs=None,
        positive_code=False,
        transform_max_iter=1000,
    ):
        super().__init__(
            transform_algorithm,
            transform_n_nonzero_coefs,
            transform_alpha,
            split_sign,
            n_jobs,
            positive_code,
            transform_max_iter,
        )
        self.dictionary = dictionary

    def fit(self, X, y=None):
        """Do nothing and return the estimator unchanged.

        This method is just there to implement the usual API and hence
        work in pipelines.

        Parameters
        ----------
        X : Ignored
            Not used, present for API consistency by convention.

        y : Ignored
            Not used, present for API consistency by convention.

        Returns
        -------
        self : object
            Returns the instance itself.
        """
        return self

    def transform(self, X, y=None):
        """Encode the data as a sparse combination of the dictionary atoms.

        Coding method is determined by the object parameter
        `transform_algorithm`.

        Parameters
        ----------
        X : ndarray of shape (n_samples, n_features)
            Training vector, where `n_samples` is the number of samples
            and `n_features` is the number of features.

        y : Ignored
            Not used, present for API consistency by convention.

        Returns
        -------
        X_new : ndarray of shape (n_samples, n_components)
            Transformed data.
        """
        return super()._transform(X, self.dictionary)

    def _more_tags(self):
        return {
            "requires_fit": False,
            "preserves_dtype": [np.float64, np.float32],
        }

    @property
    def n_components_(self):
        """Number of atoms."""
        return self.dictionary.shape[0]

    @property
    def n_features_in_(self):
        """Number of features seen during `fit`."""
        return self.dictionary.shape[1]

    @property
    def _n_features_out(self):
        """Number of transformed output features."""
        return self.n_components_


class DictionaryLearning(_BaseSparseCoding, BaseEstimator):
    """Dictionary learning.

    Finds a dictionary (a set of atoms) that performs well at sparsely
    encoding the fitted data.

    Solves the optimization problem::

        (U^*,V^*) = argmin 0.5 || X - U V ||_Fro^2 + alpha * || U ||_1,1
                    (U,V)
                    with || V_k ||_2 <= 1 for all  0 <= k < n_components

    ||.||_Fro stands for the Frobenius norm and ||.||_1,1 stands for
    the entry-wise matrix norm which is the sum of the absolute values
    of all the entries in the matrix.

    Read more in the :ref:`User Guide <DictionaryLearning>`.

    Parameters
    ----------
    n_components : int, default=None
        Number of dictionary elements to extract. If None, then ``n_components``
        is set to ``n_features``.

    alpha : float, default=1.0
        Sparsity controlling parameter.

    max_iter : int, default=1000
        Maximum number of iterations to perform.

    tol : float, default=1e-8
        Tolerance for numerical error.

    fit_algorithm : {'lars', 'cd'}, default='lars'
        * `'lars'`: uses the least angle regression method to solve the lasso
          problem (:func:`~sklearn.linear_model.lars_path`);
        * `'cd'`: uses the coordinate descent method to compute the
          Lasso solution (:class:`~sklearn.linear_model.Lasso`). Lars will be
          faster if the estimated components are sparse.

        .. versionadded:: 0.17
           *cd* coordinate descent method to improve speed.

    transform_algorithm : {'lasso_lars', 'lasso_cd', 'lars', 'omp', \
            'threshold'}, default='omp'
        Algorithm used to transform the data:

        - `'lars'`: uses the least angle regression method
          (:func:`~sklearn.linear_model.lars_path`);
        - `'lasso_lars'`: uses Lars to compute the Lasso solution.
        - `'lasso_cd'`: uses the coordinate descent method to compute the
          Lasso solution (:class:`~sklearn.linear_model.Lasso`). `'lasso_lars'`
          will be faster if the estimated components are sparse.
        - `'omp'`: uses orthogonal matching pursuit to estimate the sparse
          solution.
        - `'threshold'`: squashes to zero all coefficients less than alpha from
          the projection ``dictionary * X'``.

        .. versionadded:: 0.17
           *lasso_cd* coordinate descent method to improve speed.

    transform_n_nonzero_coefs : int, default=None
        Number of nonzero coefficients to target in each column of the
        solution. This is only used by `algorithm='lars'` and
        `algorithm='omp'`. If `None`, then
        `transform_n_nonzero_coefs=int(n_features / 10)`.

    transform_alpha : float, default=None
        If `algorithm='lasso_lars'` or `algorithm='lasso_cd'`, `alpha` is the
        penalty applied to the L1 norm.
        If `algorithm='threshold'`, `alpha` is the absolute value of the
        threshold below which coefficients will be squashed to zero.
        If `None`, defaults to `alpha`.

        .. versionchanged:: 1.2
            When None, default value changed from 1.0 to `alpha`.

    n_jobs : int or None, default=None
        Number of parallel jobs to run.
        ``None`` means 1 unless in a :obj:`joblib.parallel_backend` context.
        ``-1`` means using all processors. See :term:`Glossary <n_jobs>`
        for more details.

    code_init : ndarray of shape (n_samples, n_components), default=None
        Initial value for the code, for warm restart. Only used if `code_init`
        and `dict_init` are not None.

    dict_init : ndarray of shape (n_components, n_features), default=None
        Initial values for the dictionary, for warm restart. Only used if
        `code_init` and `dict_init` are not None.

    callback : callable, default=None
        Callable that gets invoked every five iterations.

        .. versionadded:: 1.3

    verbose : bool, default=False
        To control the verbosity of the procedure.

    split_sign : bool, default=False
        Whether to split the sparse feature vector into the concatenation of
        its negative part and its positive part. This can improve the
        performance of downstream classifiers.

    random_state : int, RandomState instance or None, default=None
        Used for initializing the dictionary when ``dict_init`` is not
        specified, randomly shuffling the data when ``shuffle`` is set to
        ``True``, and updating the dictionary. Pass an int for reproducible
        results across multiple function calls.
        See :term:`Glossary <random_state>`.

    positive_code : bool, default=False
        Whether to enforce positivity when finding the code.

        .. versionadded:: 0.20

    positive_dict : bool, default=False
        Whether to enforce positivity when finding the dictionary.

        .. versionadded:: 0.20

    transform_max_iter : int, default=1000
        Maximum number of iterations to perform if `algorithm='lasso_cd'` or
        `'lasso_lars'`.

        .. versionadded:: 0.22

    Attributes
    ----------
    components_ : ndarray of shape (n_components, n_features)
        dictionary atoms extracted from the data

    error_ : array
        vector of errors at each iteration

    n_features_in_ : int
        Number of features seen during :term:`fit`.

        .. versionadded:: 0.24

    feature_names_in_ : ndarray of shape (`n_features_in_`,)
        Names of features seen during :term:`fit`. Defined only when `X`
        has feature names that are all strings.

        .. versionadded:: 1.0

    n_iter_ : int
        Number of iterations run.

    See Also
    --------
    MiniBatchDictionaryLearning: A faster, less accurate, version of the
        dictionary learning algorithm.
    MiniBatchSparsePCA : Mini-batch Sparse Principal Components Analysis.
    SparseCoder : Find a sparse representation of data from a fixed,
        precomputed dictionary.
    SparsePCA : Sparse Principal Components Analysis.

    References
    ----------

    J. Mairal, F. Bach, J. Ponce, G. Sapiro, 2009: Online dictionary learning
    for sparse coding (https://www.di.ens.fr/sierra/pdfs/icml09.pdf)

    Examples
    --------
    >>> import numpy as np
    >>> from sklearn.datasets import make_sparse_coded_signal
    >>> from sklearn.decomposition import DictionaryLearning
    >>> X, dictionary, code = make_sparse_coded_signal(
    ...     n_samples=100, n_components=15, n_features=20, n_nonzero_coefs=10,
    ...     random_state=42, data_transposed=False
    ... )
    >>> dict_learner = DictionaryLearning(
    ...     n_components=15, transform_algorithm='lasso_lars', transform_alpha=0.1,
    ...     random_state=42,
    ... )
    >>> X_transformed = dict_learner.fit(X).transform(X)

    We can check the level of sparsity of `X_transformed`:

    >>> np.mean(X_transformed == 0)
    0.41...

    We can compare the average squared euclidean norm of the reconstruction
    error of the sparse coded signal relative to the squared euclidean norm of
    the original signal:

    >>> X_hat = X_transformed @ dict_learner.components_
    >>> np.mean(np.sum((X_hat - X) ** 2, axis=1) / np.sum(X ** 2, axis=1))
    0.07...
    """

    _parameter_constraints: dict = {
        "n_components": [Interval(Integral, 1, None, closed="left"), None],
        "alpha": [Interval(Real, 0, None, closed="left")],
        "max_iter": [Interval(Integral, 0, None, closed="left")],
        "tol": [Interval(Real, 0, None, closed="left")],
        "fit_algorithm": [StrOptions({"lars", "cd"})],
        "transform_algorithm": [
            StrOptions({"lasso_lars", "lasso_cd", "lars", "omp", "threshold"})
        ],
        "transform_n_nonzero_coefs": [Interval(Integral, 1, None, closed="left"), None],
        "transform_alpha": [Interval(Real, 0, None, closed="left"), None],
        "n_jobs": [Integral, None],
        "code_init": [np.ndarray, None],
        "dict_init": [np.ndarray, None],
        "callback": [callable, None],
        "verbose": ["verbose"],
        "split_sign": ["boolean"],
        "random_state": ["random_state"],
        "positive_code": ["boolean"],
        "positive_dict": ["boolean"],
        "transform_max_iter": [Interval(Integral, 0, None, closed="left")],
    }

    def __init__(
        self,
        n_components=None,
        *,
        alpha=1,
        max_iter=1000,
        tol=1e-8,
        fit_algorithm="lars",
        transform_algorithm="omp",
        transform_n_nonzero_coefs=None,
        transform_alpha=None,
        n_jobs=None,
        code_init=None,
        dict_init=None,
        callback=None,
        verbose=False,
        split_sign=False,
        random_state=None,
        positive_code=False,
        positive_dict=False,
        transform_max_iter=1000,
    ):

        super().__init__(
            transform_algorithm,
            transform_n_nonzero_coefs,
            transform_alpha,
            split_sign,
            n_jobs,
            positive_code,
            transform_max_iter,
        )
        self.n_components = n_components
        self.alpha = alpha
        self.max_iter = max_iter
        self.tol = tol
        self.fit_algorithm = fit_algorithm
        self.code_init = code_init
        self.dict_init = dict_init
        self.callback = callback
        self.verbose = verbose
        self.random_state = random_state
        self.positive_dict = positive_dict

    def fit(self, X, y=None):
        """Fit the model from data in X.

        Parameters
        ----------
        X : array-like of shape (n_samples, n_features)
            Training vector, where `n_samples` is the number of samples
            and `n_features` is the number of features.

        y : Ignored
            Not used, present for API consistency by convention.

        Returns
        -------
        self : object
            Returns the instance itself.
        """
        self.fit_transform(X)
        return self

    def fit_transform(self, X, y=None):
        """Fit the model from data in X and return the transformed data.

        Parameters
        ----------
        X : array-like of shape (n_samples, n_features)
            Training vector, where `n_samples` is the number of samples
            and `n_features` is the number of features.

        y : Ignored
            Not used, present for API consistency by convention.

        Returns
        -------
        V : ndarray of shape (n_samples, n_components)
            Transformed data.
        """
        self._validate_params()

        _check_positive_coding(method=self.fit_algorithm, positive=self.positive_code)

        method = "lasso_" + self.fit_algorithm

        random_state = check_random_state(self.random_state)
        X = self._validate_data(X)

        if self.n_components is None:
            n_components = X.shape[1]
        else:
            n_components = self.n_components

        V, U, E, self.n_iter_ = _dict_learning(
            X,
            n_components,
            alpha=self.alpha,
            tol=self.tol,
            max_iter=self.max_iter,
            method=method,
            method_max_iter=self.transform_max_iter,
            n_jobs=self.n_jobs,
            code_init=self.code_init,
            dict_init=self.dict_init,
            callback=self.callback,
            verbose=self.verbose,
            random_state=random_state,
            return_n_iter=True,
            positive_dict=self.positive_dict,
            positive_code=self.positive_code,
        )
        self.components_ = U
        self.error_ = E

        return V

    @property
    def _n_features_out(self):
        """Number of transformed output features."""
        return self.components_.shape[0]

    def _more_tags(self):
        return {
            "preserves_dtype": [np.float64, np.float32],
        }


class MiniBatchDictionaryLearning(_BaseSparseCoding, BaseEstimator):
    """Mini-batch dictionary learning.

    Finds a dictionary (a set of atoms) that performs well at sparsely
    encoding the fitted data.

    Solves the optimization problem::

       (U^*,V^*) = argmin 0.5 || X - U V ||_Fro^2 + alpha * || U ||_1,1
                    (U,V)
                    with || V_k ||_2 <= 1 for all  0 <= k < n_components

    ||.||_Fro stands for the Frobenius norm and ||.||_1,1 stands for
    the entry-wise matrix norm which is the sum of the absolute values
    of all the entries in the matrix.

    Read more in the :ref:`User Guide <DictionaryLearning>`.

    Parameters
    ----------
    n_components : int, default=None
        Number of dictionary elements to extract.

    alpha : float, default=1
        Sparsity controlling parameter.

    n_iter : int, default=1000
        Total number of iterations over data batches to perform.

        .. deprecated:: 1.1
           ``n_iter`` is deprecated in 1.1 and will be removed in 1.4. Use
           ``max_iter`` instead.

    max_iter : int, default=None
        Maximum number of iterations over the complete dataset before
        stopping independently of any early stopping criterion heuristics.
        If ``max_iter`` is not None, ``n_iter`` is ignored.

        .. versionadded:: 1.1

    fit_algorithm : {'lars', 'cd'}, default='lars'
        The algorithm used:

        - `'lars'`: uses the least angle regression method to solve the lasso
          problem (`linear_model.lars_path`)
        - `'cd'`: uses the coordinate descent method to compute the
          Lasso solution (`linear_model.Lasso`). Lars will be faster if
          the estimated components are sparse.

    n_jobs : int, default=None
        Number of parallel jobs to run.
        ``None`` means 1 unless in a :obj:`joblib.parallel_backend` context.
        ``-1`` means using all processors. See :term:`Glossary <n_jobs>`
        for more details.

    batch_size : int, default=256
        Number of samples in each mini-batch.

        .. versionchanged:: 1.3
           The default value of `batch_size` changed from 3 to 256 in version 1.3.

    shuffle : bool, default=True
        Whether to shuffle the samples before forming batches.

    dict_init : ndarray of shape (n_components, n_features), default=None
        Initial value of the dictionary for warm restart scenarios.

    transform_algorithm : {'lasso_lars', 'lasso_cd', 'lars', 'omp', \
            'threshold'}, default='omp'
        Algorithm used to transform the data:

        - `'lars'`: uses the least angle regression method
          (`linear_model.lars_path`);
        - `'lasso_lars'`: uses Lars to compute the Lasso solution.
        - `'lasso_cd'`: uses the coordinate descent method to compute the
          Lasso solution (`linear_model.Lasso`). `'lasso_lars'` will be faster
          if the estimated components are sparse.
        - `'omp'`: uses orthogonal matching pursuit to estimate the sparse
          solution.
        - `'threshold'`: squashes to zero all coefficients less than alpha from
          the projection ``dictionary * X'``.

    transform_n_nonzero_coefs : int, default=None
        Number of nonzero coefficients to target in each column of the
        solution. This is only used by `algorithm='lars'` and
        `algorithm='omp'`. If `None`, then
        `transform_n_nonzero_coefs=int(n_features / 10)`.

    transform_alpha : float, default=None
        If `algorithm='lasso_lars'` or `algorithm='lasso_cd'`, `alpha` is the
        penalty applied to the L1 norm.
        If `algorithm='threshold'`, `alpha` is the absolute value of the
        threshold below which coefficients will be squashed to zero.
        If `None`, defaults to `alpha`.

        .. versionchanged:: 1.2
            When None, default value changed from 1.0 to `alpha`.

    verbose : bool or int, default=False
        To control the verbosity of the procedure.

    split_sign : bool, default=False
        Whether to split the sparse feature vector into the concatenation of
        its negative part and its positive part. This can improve the
        performance of downstream classifiers.

    random_state : int, RandomState instance or None, default=None
        Used for initializing the dictionary when ``dict_init`` is not
        specified, randomly shuffling the data when ``shuffle`` is set to
        ``True``, and updating the dictionary. Pass an int for reproducible
        results across multiple function calls.
        See :term:`Glossary <random_state>`.

    positive_code : bool, default=False
        Whether to enforce positivity when finding the code.

        .. versionadded:: 0.20

    positive_dict : bool, default=False
        Whether to enforce positivity when finding the dictionary.

        .. versionadded:: 0.20

    transform_max_iter : int, default=1000
        Maximum number of iterations to perform if `algorithm='lasso_cd'` or
        `'lasso_lars'`.

        .. versionadded:: 0.22

    callback : callable, default=None
        A callable that gets invoked at the end of each iteration.

        .. versionadded:: 1.1

    tol : float, default=1e-3
        Control early stopping based on the norm of the differences in the
        dictionary between 2 steps. Used only if `max_iter` is not None.

        To disable early stopping based on changes in the dictionary, set
        `tol` to 0.0.

        .. versionadded:: 1.1

    max_no_improvement : int, default=10
        Control early stopping based on the consecutive number of mini batches
        that does not yield an improvement on the smoothed cost function. Used only if
        `max_iter` is not None.

        To disable convergence detection based on cost function, set
        `max_no_improvement` to None.

        .. versionadded:: 1.1

    Attributes
    ----------
    components_ : ndarray of shape (n_components, n_features)
        Components extracted from the data.

    n_features_in_ : int
        Number of features seen during :term:`fit`.

        .. versionadded:: 0.24

    feature_names_in_ : ndarray of shape (`n_features_in_`,)
        Names of features seen during :term:`fit`. Defined only when `X`
        has feature names that are all strings.

        .. versionadded:: 1.0

    n_iter_ : int
        Number of iterations over the full dataset.

    n_steps_ : int
        Number of mini-batches processed.

        .. versionadded:: 1.1

    See Also
    --------
    DictionaryLearning : Find a dictionary that sparsely encodes data.
    MiniBatchSparsePCA : Mini-batch Sparse Principal Components Analysis.
    SparseCoder : Find a sparse representation of data from a fixed,
        precomputed dictionary.
    SparsePCA : Sparse Principal Components Analysis.

    References
    ----------

    J. Mairal, F. Bach, J. Ponce, G. Sapiro, 2009: Online dictionary learning
    for sparse coding (https://www.di.ens.fr/sierra/pdfs/icml09.pdf)

    Examples
    --------
    >>> import numpy as np
    >>> from sklearn.datasets import make_sparse_coded_signal
    >>> from sklearn.decomposition import MiniBatchDictionaryLearning
    >>> X, dictionary, code = make_sparse_coded_signal(
    ...     n_samples=100, n_components=15, n_features=20, n_nonzero_coefs=10,
    ...     random_state=42, data_transposed=False)
    >>> dict_learner = MiniBatchDictionaryLearning(
    ...     n_components=15, batch_size=3, transform_algorithm='lasso_lars',
    ...     transform_alpha=0.1, random_state=42)
    >>> X_transformed = dict_learner.fit_transform(X)

    We can check the level of sparsity of `X_transformed`:

    >>> np.mean(X_transformed == 0) < 0.5
    True

    We can compare the average squared euclidean norm of the reconstruction
    error of the sparse coded signal relative to the squared euclidean norm of
    the original signal:

    >>> X_hat = X_transformed @ dict_learner.components_
    >>> np.mean(np.sum((X_hat - X) ** 2, axis=1) / np.sum(X ** 2, axis=1))
    0.057...
    """

    _parameter_constraints: dict = {
        "n_components": [Interval(Integral, 1, None, closed="left"), None],
        "alpha": [Interval(Real, 0, None, closed="left")],
        "n_iter": [
            Interval(Integral, 0, None, closed="left"),
            Hidden(StrOptions({"deprecated"})),
        ],
        "max_iter": [Interval(Integral, 0, None, closed="left"), None],
        "fit_algorithm": [StrOptions({"cd", "lars"})],
        "n_jobs": [None, Integral],
        "batch_size": [Interval(Integral, 1, None, closed="left")],
        "shuffle": ["boolean"],
        "dict_init": [None, np.ndarray],
        "transform_algorithm": [
            StrOptions({"lasso_lars", "lasso_cd", "lars", "omp", "threshold"})
        ],
        "transform_n_nonzero_coefs": [Interval(Integral, 1, None, closed="left"), None],
        "transform_alpha": [Interval(Real, 0, None, closed="left"), None],
        "verbose": ["verbose"],
        "split_sign": ["boolean"],
        "random_state": ["random_state"],
        "positive_code": ["boolean"],
        "positive_dict": ["boolean"],
        "transform_max_iter": [Interval(Integral, 0, None, closed="left")],
        "callback": [None, callable],
        "tol": [Interval(Real, 0, None, closed="left")],
        "max_no_improvement": [Interval(Integral, 0, None, closed="left"), None],
    }

    def __init__(
        self,
        n_components=None,
        *,
        alpha=1,
        n_iter="deprecated",
        max_iter=None,
        fit_algorithm="lars",
        n_jobs=None,
        batch_size=256,
        shuffle=True,
        dict_init=None,
        transform_algorithm="omp",
        transform_n_nonzero_coefs=None,
        transform_alpha=None,
        verbose=False,
        split_sign=False,
        random_state=None,
        positive_code=False,
        positive_dict=False,
        transform_max_iter=1000,
        callback=None,
        tol=1e-3,
        max_no_improvement=10,
    ):

        super().__init__(
            transform_algorithm,
            transform_n_nonzero_coefs,
            transform_alpha,
            split_sign,
            n_jobs,
            positive_code,
            transform_max_iter,
        )
        self.n_components = n_components
        self.alpha = alpha
        self.n_iter = n_iter
        self.max_iter = max_iter
        self.fit_algorithm = fit_algorithm
        self.dict_init = dict_init
        self.verbose = verbose
        self.shuffle = shuffle
        self.batch_size = batch_size
        self.split_sign = split_sign
        self.random_state = random_state
        self.positive_dict = positive_dict
        self.callback = callback
        self.max_no_improvement = max_no_improvement
        self.tol = tol

    def _check_params(self, X):
        # n_components
        self._n_components = self.n_components
        if self._n_components is None:
            self._n_components = X.shape[1]

        # fit_algorithm
        _check_positive_coding(self.fit_algorithm, self.positive_code)
        self._fit_algorithm = "lasso_" + self.fit_algorithm

        # batch_size
        self._batch_size = min(self.batch_size, X.shape[0])

    def _initialize_dict(self, X, random_state):
        """Initialization of the dictionary."""
        if self.dict_init is not None:
            dictionary = self.dict_init
        else:
            # Init V with SVD of X
            _, S, dictionary = randomized_svd(
                X, self._n_components, random_state=random_state
            )
            dictionary = S[:, np.newaxis] * dictionary

        if self._n_components <= len(dictionary):
            dictionary = dictionary[: self._n_components, :]
        else:
            dictionary = np.concatenate(
                (
                    dictionary,
                    np.zeros(
                        (self._n_components - len(dictionary), dictionary.shape[1]),
                        dtype=dictionary.dtype,
                    ),
                )
            )

        dictionary = check_array(dictionary, order="F", dtype=X.dtype, copy=False)
        dictionary = np.require(dictionary, requirements="W")

        return dictionary

    def _update_inner_stats(self, X, code, batch_size, step):
        """Update the inner stats inplace."""
        if step < batch_size - 1:
            theta = (step + 1) * batch_size
        else:
            theta = batch_size**2 + step + 1 - batch_size
        beta = (theta + 1 - batch_size) / (theta + 1)

<<<<<<< HEAD
        A, B = self._inner_stats
        A *= beta
        A += code.T @ code / batch_size
        B *= beta
        B += X.T @ code / batch_size
=======
        self._A *= beta
        self._A += code.T @ code
        self._B *= beta
        self._B += X.T @ code
>>>>>>> 71a647f8

    def _minibatch_step(self, X, dictionary, random_state, step):
        """Perform the update on the dictionary for one minibatch."""
        batch_size = X.shape[0]

        # Compute code for this batch
        code = sparse_encode(
            X,
            dictionary,
            algorithm=self._fit_algorithm,
            alpha=self.alpha,
            n_jobs=self.n_jobs,
            check_input=False,
            positive=self.positive_code,
            max_iter=self.transform_max_iter,
            verbose=self.verbose,
        )

        batch_cost = (
            0.5 * ((X - code @ dictionary) ** 2).sum()
            + self.alpha * np.sum(np.abs(code))
        ) / batch_size

        # Update inner stats
        self._update_inner_stats(X, code, batch_size, step)

        # Update dictionary
        _update_dict(
            dictionary,
            X,
            code,
            self._A,
            self._B,
            verbose=self.verbose,
            random_state=random_state,
            positive=self.positive_dict,
        )

        return batch_cost

    def _check_convergence(
        self, X, batch_cost, new_dict, old_dict, n_samples, step, n_steps
    ):
        """Helper function to encapsulate the early stopping logic.

        Early stopping is based on two factors:
        - A small change of the dictionary between two minibatch updates. This is
          controlled by the tol parameter.
        - No more improvement on a smoothed estimate of the objective function for a
          a certain number of consecutive minibatch updates. This is controlled by
          the max_no_improvement parameter.
        """
        batch_size = X.shape[0]

        # counts steps starting from 1 for user friendly verbose mode.
        step = step + 1

        # Ignore 100 first steps or 1 epoch to avoid initializing the ewa_cost with a
        # too bad value
        if step <= min(100, n_samples / batch_size):
            if self.verbose:
                print(f"Minibatch step {step}/{n_steps}: mean batch cost: {batch_cost}")
            return False

        # Compute an Exponentially Weighted Average of the cost function to
        # monitor the convergence while discarding minibatch-local stochastic
        # variability: https://en.wikipedia.org/wiki/Moving_average
        if self._ewa_cost is None:
            self._ewa_cost = batch_cost
        else:
            alpha = batch_size / (n_samples + 1)
            alpha = min(alpha, 1)
            self._ewa_cost = self._ewa_cost * (1 - alpha) + batch_cost * alpha

        if self.verbose:
            print(
                f"Minibatch step {step}/{n_steps}: mean batch cost: "
                f"{batch_cost}, ewa cost: {self._ewa_cost}"
            )

        # Early stopping based on change of dictionary
        dict_diff = linalg.norm(new_dict - old_dict) / self._n_components
        if self.tol > 0 and dict_diff <= self.tol:
            if self.verbose:
                print(f"Converged (small dictionary change) at step {step}/{n_steps}")
            return True

        # Early stopping heuristic due to lack of improvement on smoothed
        # cost function
        if self._ewa_cost_min is None or self._ewa_cost < self._ewa_cost_min:
            self._no_improvement = 0
            self._ewa_cost_min = self._ewa_cost
        else:
            self._no_improvement += 1

        if (
            self.max_no_improvement is not None
            and self._no_improvement >= self.max_no_improvement
        ):
            if self.verbose:
                print(
                    "Converged (lack of improvement in objective function) "
                    f"at step {step}/{n_steps}"
                )
            return True

        return False

    def fit(self, X, y=None):
        """Fit the model from data in X.

        Parameters
        ----------
        X : array-like of shape (n_samples, n_features)
            Training vector, where `n_samples` is the number of samples
            and `n_features` is the number of features.

        y : Ignored
            Not used, present for API consistency by convention.

        Returns
        -------
        self : object
            Returns the instance itself.
        """
        self._validate_params()

        X = self._validate_data(
            X, dtype=[np.float64, np.float32], order="C", copy=False
        )

        self._check_params(X)

        if self.n_iter != "deprecated":
            warnings.warn(
                "'n_iter' is deprecated in version 1.1 and will be removed "
                "in version 1.4. Use 'max_iter' and let 'n_iter' to its default "
                "value instead. 'n_iter' is also ignored if 'max_iter' is "
                "specified.",
                FutureWarning,
            )
            n_iter = self.n_iter

        self._random_state = check_random_state(self.random_state)

        dictionary = self._initialize_dict(X, self._random_state)
        old_dict = dictionary.copy()

        if self.shuffle:
            X_train = X.copy()
            self._random_state.shuffle(X_train)
        else:
            X_train = X

        n_samples, n_features = X_train.shape

        if self.verbose:
            print("[dict_learning]")

        # Inner stats
        self._A = np.zeros(
            (self._n_components, self._n_components), dtype=X_train.dtype
        )
        self._B = np.zeros((n_features, self._n_components), dtype=X_train.dtype)

        if self.max_iter is not None:

            # Attributes to monitor the convergence
            self._ewa_cost = None
            self._ewa_cost_min = None
            self._no_improvement = 0

            batches = gen_batches(n_samples, self._batch_size)
            batches = itertools.cycle(batches)
            n_steps_per_iter = int(np.ceil(n_samples / self._batch_size))
            n_steps = self.max_iter * n_steps_per_iter

            i = -1  # to allow max_iter = 0

            for i, batch in zip(range(n_steps), batches):
                X_batch = X_train[batch]

                batch_cost = self._minibatch_step(
                    X_batch, dictionary, self._random_state, i
                )

                if self._check_convergence(
                    X_batch, batch_cost, dictionary, old_dict, n_samples, i, n_steps
                ):
                    break

                # XXX callback param added for backward compat in #18975 but a common
                # unified callback API should be preferred
                if self.callback is not None:
                    self.callback(locals())

                old_dict[:] = dictionary

            self.n_steps_ = i + 1
            self.n_iter_ = np.ceil(self.n_steps_ / n_steps_per_iter)
        else:
            # TODO remove this branch in 1.3
            n_iter = 1000 if self.n_iter == "deprecated" else self.n_iter

            batches = gen_batches(n_samples, self._batch_size)
            batches = itertools.cycle(batches)

            for i, batch in zip(range(n_iter), batches):
                self._minibatch_step(X_train[batch], dictionary, self._random_state, i)

                trigger_verbose = self.verbose and i % ceil(100.0 / self.verbose) == 0
                if self.verbose > 10 or trigger_verbose:
                    print(f"{i} batches processed.")

                if self.callback is not None:
                    self.callback(locals())

            self.n_steps_ = n_iter
            self.n_iter_ = np.ceil(n_iter / int(np.ceil(n_samples / self._batch_size)))

        self.components_ = dictionary

        return self

    def partial_fit(self, X, y=None):
        """Update the model using the data in X as a mini-batch.

        Parameters
        ----------
        X : array-like of shape (n_samples, n_features)
            Training vector, where `n_samples` is the number of samples
            and `n_features` is the number of features.

        y : Ignored
            Not used, present for API consistency by convention.

        Returns
        -------
        self : object
            Return the instance itself.
        """
        has_components = hasattr(self, "components_")

        if not has_components:
            self._validate_params()

        X = self._validate_data(
            X, dtype=[np.float64, np.float32], order="C", reset=not has_components
        )

        if not has_components:
            # This instance has not been fitted yet (fit or partial_fit)
            self._check_params(X)
            self._random_state = check_random_state(self.random_state)

            dictionary = self._initialize_dict(X, self._random_state)

            self.n_steps_ = 0

            self._A = np.zeros((self._n_components, self._n_components), dtype=X.dtype)
            self._B = np.zeros((X.shape[1], self._n_components), dtype=X.dtype)
        else:
            dictionary = self.components_

        self._minibatch_step(X, dictionary, self._random_state, self.n_steps_)

        self.components_ = dictionary
        self.n_steps_ += 1

        return self

    @property
    def _n_features_out(self):
        """Number of transformed output features."""
        return self.components_.shape[0]

    def _more_tags(self):
        return {
            "preserves_dtype": [np.float64, np.float32],
        }<|MERGE_RESOLUTION|>--- conflicted
+++ resolved
@@ -2188,18 +2188,10 @@
             theta = batch_size**2 + step + 1 - batch_size
         beta = (theta + 1 - batch_size) / (theta + 1)
 
-<<<<<<< HEAD
-        A, B = self._inner_stats
-        A *= beta
-        A += code.T @ code / batch_size
-        B *= beta
-        B += X.T @ code / batch_size
-=======
         self._A *= beta
-        self._A += code.T @ code
+        self._A += code.T @ code / batch_size
         self._B *= beta
-        self._B += X.T @ code
->>>>>>> 71a647f8
+        self._B += X.T @ code / batch_size
 
     def _minibatch_step(self, X, dictionary, random_state, step):
         """Perform the update on the dictionary for one minibatch."""
