""" Non-negative matrix factorization
"""
# Author: Vlad Niculae
#         Lars Buitinck
#         Mathieu Blondel <mathieu@mblondel.org>
#         Tom Dupre la Tour
# License: BSD 3 clause

<<<<<<< HEAD
from __future__ import division, print_function

=======
>>>>>>> 6649059d
from math import sqrt
import warnings
import numbers
import time

import numpy as np
import scipy.sparse as sp

from ..base import BaseEstimator, TransformerMixin
from ..utils import check_random_state, check_array
from ..utils.extmath import randomized_svd, safe_sparse_dot, squared_norm
from ..utils.extmath import safe_min
from ..utils.validation import check_is_fitted, check_non_negative
from ..exceptions import ConvergenceWarning
from .cdnmf_fast import _update_cdnmf_fast

EPSILON = np.finfo(np.float32).eps

INTEGER_TYPES = (numbers.Integral, np.integer)


def norm(x):
    """Dot product-based Euclidean norm implementation

    See: http://fseoane.net/blog/2011/computing-the-vector-norm/

    Parameters
    ----------
    x : array-like
        Vector for which to compute the norm
    """
    return sqrt(squared_norm(x))


def trace_dot(X, Y):
    """Trace of np.dot(X, Y.T).

    Parameters
    ----------
    X : array-like
        First matrix
    Y : array-like
        Second matrix
    """
    return np.dot(_safe_ravel(X), _safe_ravel(Y))


def _check_init(A, shape, whom):
    A = check_array(A)
    if np.shape(A) != shape:
        raise ValueError('Array with wrong shape passed to %s. Expected %s, '
                         'but got %s ' % (whom, shape, np.shape(A)))
    check_non_negative(A, whom)
    if np.max(A) == 0:
        raise ValueError('Array passed to %s is full of zeros.' % whom)


def _safe_squared_norm(X):
    """Squared Euclidean or Frobenius norm of X, safe for numpy masked arrays.
    """
    X = _safe_ravel(X)
    if isinstance(X, np.ma.masked_array):
        return float(np.ma.dot(X, X))
    else:
        return np.dot(X, X)


def _safe_ravel(X):
    """Guarantee that we preserve masked array in ravel.
    """
    if isinstance(X, np.ma.masked_array):
        return np.ma.ravel(X)
    else:
        return np.ravel(X)


def _safe_mean(X):
    """Compute the arithmetic mean of an array, safe for sparse and NaN values
    """
    if sp.issparse(X):
        return X.mean()
    else:
        return np.nanmean(X)


def _beta_divergence(X, W, H, beta, square_root=False):
    """Compute the beta-divergence of X and dot(W, H).

    Parameters
    ----------
    X : float or array-like, shape (n_samples, n_features)
        Numpy masked arrays or arrays containing NaN are accepted.

    W : float or dense array-like, shape (n_samples, n_components)

    H : float or dense array-like, shape (n_components, n_features)

    beta : float, string in {'frobenius', 'kullback-leibler', 'itakura-saito'}
        Parameter of the beta-divergence.
        If beta == 2, this is half the Frobenius *squared* norm.
        If beta == 1, this is the generalized Kullback-Leibler divergence.
        If beta == 0, this is the Itakura-Saito divergence.
        Else, this is the general beta-divergence.

    square_root : boolean, default False
        If True, return np.sqrt(2 * res)
        For beta == 2, it corresponds to the Frobenius norm.

    Returns
    -------
        res : float
            Beta divergence of X and np.dot(X, H)
    """
    beta = _beta_loss_to_float(beta)

    # The method can be called with scalars
    if not sp.issparse(X):
        X = np.atleast_2d(X)
    W = np.atleast_2d(W)
    H = np.atleast_2d(H)

    # compute the mask of missing data
    if sp.issparse(X) and np.any(np.isnan(X.data)):
        raise ValueError("X contains np.nan values, and NMF with missing "
                         "values is not implemented for sparse matrices.")
    elif isinstance(X, np.ma.masked_array):
        X_mask = X.mask
    elif not sp.issparse(X):
        X_mask = np.isnan(X)
        if np.any(X_mask):
            X = np.ma.masked_array(X, mask=X_mask)
        else:
            X_mask = False
    else:
        X_mask = False

    # Frobenius norm
    if beta == 2:
        # Avoid the creation of the dense np.dot(W, H) if X is sparse.
        if sp.issparse(X):
            norm_X = np.dot(X.data, X.data)
            norm_WH = trace_dot(np.dot(np.dot(W.T, W), H), H)
            cross_prod = trace_dot((X * H.T), W)
            res = (norm_X + norm_WH - 2. * cross_prod) / 2.
        else:
            res = _safe_squared_norm(X - np.dot(W, H)) / 2.

        assert not np.isnan(res)
        assert res >= 0
        if square_root:
            return np.sqrt(res * 2)
        else:
            return res

    if sp.issparse(X):
        # compute np.dot(W, H) only where X is nonzero
        WH_data = _special_dot_X(W, H, X).data
        X_data = X.data
    else:
        WH = np.dot(W, H)
        if X_mask is not False:
            WH = np.ma.masked_array(WH, mask=X_mask)

        WH_data = _safe_ravel(WH)
        X_data = _safe_ravel(X)

    # do not affect the zeros: here 0 ** (-1) = 0 and not infinity
    # Also, it only selects non-masked data
    indices = (X_data > EPSILON).nonzero()
    WH_data = np.asarray(WH_data[indices])
    X_data = np.asarray(X_data[indices])

    # used to avoid division by zero
    WH_data[WH_data == 0] = EPSILON

    # generalized Kullback-Leibler divergence
    if beta == 1:
        if X_mask is False:
            # fast and memory efficient computation of np.sum(np.dot(W, H))
            sum_WH = np.dot(np.sum(W, axis=0), np.sum(H, axis=1))
        else:
            sum_WH = WH.sum()

        # computes np.sum(X * log(X / WH)) only where X is nonzero
        div = X_data / WH_data
        if X_mask is False:
            res = np.dot(X_data, np.log(div))
        else:
            res = float(np.ma.dot(X_data, np.log(div)))

        # add full np.sum(np.dot(W, H)) - np.sum(X)
        res += sum_WH - X_data.sum()

    # Itakura-Saito divergence
    elif beta == 0:
        div = X_data / WH_data
        if X_mask is False:
            n_valid_elements = np.product(X.shape)
        else:
            n_valid_elements = np.sum(~X_mask)
        res = np.sum(div) - n_valid_elements - np.sum(np.log(div))

    # beta-divergence, beta not in (0, 1, 2)
    else:
        if sp.issparse(X):
            # slow loop, but memory efficient computation of :
            # np.sum(np.dot(W, H) ** beta)
            sum_WH_beta = 0
            for i in range(X.shape[1]):
                sum_WH_beta += np.sum(np.dot(W, H[:, i]) ** beta)

        else:
            sum_WH_beta = (WH ** beta).sum()

        sum_X_WH = np.dot(X_data, WH_data ** (beta - 1))
        res = (X_data ** beta).sum() - beta * sum_X_WH
        res += sum_WH_beta * (beta - 1)
        res /= beta * (beta - 1)

    assert not np.isnan(res)
    if square_root:
        return np.sqrt(2 * res)
    else:
        return res


def _special_dot_X(W, H, X, out=None):
    """Computes np.dot(W, H) in a special way:

    - If X is sparse, np.dot(W, H) is computed only where X is non zero,
    and a sparse matrix is returned, with the same sparsity as X.
    - If X is masked, np.dot(W, H) is computed entirely, and a masked array is
    returned, with the same mask as X.
    - If X is dense, np.dot(W, H) is computed entirely, and returned as a dense
    array.
    """
    if sp.issparse(X):
        ii, jj = X.nonzero()
        dot_vals = np.multiply(W[ii, :], H.T[jj, :]).sum(axis=1)
        WH = sp.coo_matrix((dot_vals, (ii, jj)), shape=X.shape)
        return WH.tocsr()
    elif isinstance(X, np.ma.masked_array):
        WH = np.ma.masked_array(np.dot(W, H, out=out), mask=X.mask)
        WH._sharedmask = False
        return WH
    else:
        return np.dot(W, H, out=out)


def _safe_dot(X, Ht):
    """Computes np.dot(X, Ht) such that the sparse and the masked cases are
    handled correctly.

    Note that the masked case do not return a masked array.
    """
    if isinstance(X, np.ma.masked_array) or isinstance(Ht, np.ma.masked_array):
        return np.asarray(np.ma.dot(X, Ht))
    else:
        return safe_sparse_dot(X, Ht)


def _compute_regularization(alpha, l1_ratio, regularization):
    """Compute L1 and L2 regularization coefficients for W and H"""
    alpha_H = 0.
    alpha_W = 0.
    if regularization in ('both', 'components'):
        alpha_H = float(alpha)
    if regularization in ('both', 'transformation'):
        alpha_W = float(alpha)

    l1_reg_W = alpha_W * l1_ratio
    l1_reg_H = alpha_H * l1_ratio
    l2_reg_W = alpha_W * (1. - l1_ratio)
    l2_reg_H = alpha_H * (1. - l1_ratio)
    return l1_reg_W, l1_reg_H, l2_reg_W, l2_reg_H


def _check_string_param(solver, regularization, beta_loss, init):
    allowed_solver = ('cd', 'mu')
    if solver not in allowed_solver:
        raise ValueError(
            'Invalid solver parameter: got %r instead of one of %r' %
            (solver, allowed_solver))

    allowed_regularization = ('both', 'components', 'transformation', None)
    if regularization not in allowed_regularization:
        raise ValueError(
            'Invalid regularization parameter: got %r instead of one of %r' %
            (regularization, allowed_regularization))

    # 'mu' is the only solver that handles other beta losses than 'frobenius'
    if solver != 'mu' and beta_loss not in (2, 'frobenius'):
        raise ValueError(
            'Invalid beta_loss parameter: solver %r does not handle beta_loss'
            ' = %r' % (solver, beta_loss))

    if solver == 'mu' and init == 'nndsvd':
        warnings.warn("The multiplicative update ('mu') solver cannot update "
                      "zeros present in the initialization, and so leads to "
                      "poorer results when used jointly with init='nndsvd'. "
                      "You may try init='nndsvda' or init='nndsvdar' instead.",
                      UserWarning)

    beta_loss = _beta_loss_to_float(beta_loss)
    return beta_loss


def _beta_loss_to_float(beta_loss):
    """Convert string beta_loss to float"""
    allowed_beta_loss = {'frobenius': 2,
                         'kullback-leibler': 1,
                         'itakura-saito': 0}
    if isinstance(beta_loss, str) and beta_loss in allowed_beta_loss:
        beta_loss = allowed_beta_loss[beta_loss]

    if not isinstance(beta_loss, numbers.Number):
        raise ValueError('Invalid beta_loss parameter: got %r instead '
                         'of one of %r, or a float.' %
                         (beta_loss, allowed_beta_loss.keys()))
    return beta_loss


def _initialize_nmf(X, n_components, init=None, eps=1e-6,
                    random_state=None):
    """Algorithms for NMF initialization.

    Computes an initial guess for the non-negative
    rank k matrix approximation for X: X = WH

    Parameters
    ----------
    X : array-like, shape (n_samples, n_features)
        The data matrix to be decomposed.

    n_components : integer
        The number of components desired in the approximation.

    init :  None | 'random' | 'nndsvd' | 'nndsvda' | 'nndsvdar'
        Method used to initialize the procedure.
        Default: None.
        Valid options:

        - None: 'nndsvd' if n_components <= min(n_samples, n_features),
            otherwise 'random'.

        - 'random': non-negative random matrices, scaled with:
            sqrt(X.mean() / n_components)

        - 'nndsvd': Nonnegative Double Singular Value Decomposition (NNDSVD)
            initialization (better for sparseness)

        - 'nndsvda': NNDSVD with zeros filled with the average of X
            (better when sparsity is not desired)

        - 'nndsvdar': NNDSVD with zeros filled with small random values
            (generally faster, less accurate alternative to NNDSVDa
            for when sparsity is not desired)

        - 'custom': use custom matrices W and H

    eps : float
        Truncate all values less then this in output to zero.

    random_state : int, RandomState instance or None, optional, default: None
        If int, random_state is the seed used by the random number generator;
        If RandomState instance, random_state is the random number generator;
        If None, the random number generator is the RandomState instance used
        by `np.random`. Used when ``random`` == 'nndsvdar' or 'random'.

    Returns
    -------
    W : array-like, shape (n_samples, n_components)
        Initial guesses for solving X ~= WH

    H : array-like, shape (n_components, n_features)
        Initial guesses for solving X ~= WH

    References
    ----------
    C. Boutsidis, E. Gallopoulos: SVD based initialization: A head start for
    nonnegative matrix factorization - Pattern Recognition, 2008
    http://tinyurl.com/nndsvd
    """
    check_non_negative(X, "NMF initialization", accept_nan=True)
    n_samples, n_features = X.shape

    if (init is not None and init != 'random'
            and n_components > min(n_samples, n_features)):
        raise ValueError("init = '{}' can only be used when "
                         "n_components <= min(n_samples, n_features)"
                         .format(init))

    if init is None:
        if n_components <= min(n_samples, n_features):
            init = 'nndsvd'
        else:
            init = 'random'

    # Random initialization
    if init == 'random':
        X_mean = _safe_mean(X)
        avg = np.sqrt(X_mean / n_components)
        rng = check_random_state(random_state)
        H = avg * rng.randn(n_components, n_features)
        W = avg * rng.randn(n_samples, n_components)
        # we do not write np.abs(H, out=H) to stay compatible with
        # numpy 1.5 and earlier where the 'out' keyword is not
        # supported as a kwarg on ufuncs
        np.abs(H, H)
        np.abs(W, W)
        return W, H

    if not sp.issparse(X) and np.any(np.isnan(X)):
        raise ValueError("NMF initializations with NNDSVD are not available "
                         "with missing values (np.nan).")

    # NNDSVD initialization
    U, S, V = randomized_svd(X, n_components, random_state=random_state)
    W, H = np.zeros(U.shape), np.zeros(V.shape)

    # The leading singular triplet is non-negative
    # so it can be used as is for initialization.
    W[:, 0] = np.sqrt(S[0]) * np.abs(U[:, 0])
    H[0, :] = np.sqrt(S[0]) * np.abs(V[0, :])

    for j in range(1, n_components):
        x, y = U[:, j], V[j, :]

        # extract positive and negative parts of column vectors
        x_p, y_p = np.maximum(x, 0), np.maximum(y, 0)
        x_n, y_n = np.abs(np.minimum(x, 0)), np.abs(np.minimum(y, 0))

        # and their norms
        x_p_nrm, y_p_nrm = norm(x_p), norm(y_p)
        x_n_nrm, y_n_nrm = norm(x_n), norm(y_n)

        m_p, m_n = x_p_nrm * y_p_nrm, x_n_nrm * y_n_nrm

        # choose update
        if m_p > m_n:
            u = x_p / x_p_nrm
            v = y_p / y_p_nrm
            sigma = m_p
        else:
            u = x_n / x_n_nrm
            v = y_n / y_n_nrm
            sigma = m_n

        lbd = np.sqrt(S[j] * sigma)
        W[:, j] = lbd * u
        H[j, :] = lbd * v

    W[W < eps] = 0
    H[H < eps] = 0

    if init == "nndsvd":
        pass
    elif init == "nndsvda":
        avg = X.mean()
        W[W == 0] = avg
        H[H == 0] = avg
    elif init == "nndsvdar":
        rng = check_random_state(random_state)
        avg = X.mean()
        W[W == 0] = abs(avg * rng.randn(len(W[W == 0])) / 100)
        H[H == 0] = abs(avg * rng.randn(len(H[H == 0])) / 100)
    else:
        raise ValueError(
            'Invalid init parameter: got %r instead of one of %r' %
            (init, (None, 'random', 'nndsvd', 'nndsvda', 'nndsvdar')))

    return W, H


def _update_coordinate_descent(X, W, Ht, l1_reg, l2_reg, shuffle,
                               random_state):
    """Helper function for _fit_coordinate_descent

    Update W to minimize the objective function, iterating once over all
    coordinates. By symmetry, to update H, one can call
    _update_coordinate_descent(X.T, Ht, W, ...)

    """
    n_components = Ht.shape[1]

    HHt = np.dot(Ht.T, Ht)
    XHt = safe_sparse_dot(X, Ht)

    # L2 regularization corresponds to increase of the diagonal of HHt
    if l2_reg != 0.:
        # adds l2_reg only on the diagonal
        HHt.flat[::n_components + 1] += l2_reg
    # L1 regularization corresponds to decrease of each element of XHt
    if l1_reg != 0.:
        XHt -= l1_reg

    if shuffle:
        permutation = random_state.permutation(n_components)
    else:
        permutation = np.arange(n_components)
    # The following seems to be required on 64-bit Windows w/ Python 3.5.
    permutation = np.asarray(permutation, dtype=np.intp)
    return _update_cdnmf_fast(W, HHt, XHt, permutation)


def _fit_coordinate_descent(X, W, H, tol=1e-4, max_iter=200, l1_reg_W=0,
                            l1_reg_H=0, l2_reg_W=0, l2_reg_H=0, update_H=True,
                            verbose=0, shuffle=False, random_state=None):
    """Compute Non-negative Matrix Factorization (NMF) with Coordinate Descent

    The objective function is minimized with an alternating minimization of W
    and H. Each minimization is done with a cyclic (up to a permutation of the
    features) Coordinate Descent.

    Parameters
    ----------
    X : array-like, shape (n_samples, n_features)
        Constant matrix.

    W : array-like, shape (n_samples, n_components)
        Initial guess for the solution.

    H : array-like, shape (n_components, n_features)
        Initial guess for the solution.

    tol : float, default: 1e-4
        Tolerance of the stopping condition.

    max_iter : integer, default: 200
        Maximum number of iterations before timing out.

    l1_reg_W : double, default: 0.
        L1 regularization parameter for W.

    l1_reg_H : double, default: 0.
        L1 regularization parameter for H.

    l2_reg_W : double, default: 0.
        L2 regularization parameter for W.

    l2_reg_H : double, default: 0.
        L2 regularization parameter for H.

    update_H : boolean, default: True
        Set to True, both W and H will be estimated from initial guesses.
        Set to False, only W will be estimated.

    verbose : integer, default: 0
        The verbosity level.

    shuffle : boolean, default: False
        If true, randomize the order of coordinates in the CD solver.

    random_state : int, RandomState instance or None, optional, default: None
        If int, random_state is the seed used by the random number generator;
        If RandomState instance, random_state is the random number generator;
        If None, the random number generator is the RandomState instance used
        by `np.random`.

    Returns
    -------
    W : array-like, shape (n_samples, n_components)
        Solution to the non-negative least squares problem.

    H : array-like, shape (n_components, n_features)
        Solution to the non-negative least squares problem.

    n_iter : int
        The number of iterations done by the algorithm.

    References
    ----------
    Cichocki, Andrzej, and Phan, Anh-Huy. "Fast local algorithms for
    large scale nonnegative matrix and tensor factorizations."
    IEICE transactions on fundamentals of electronics, communications and
    computer sciences 92.3: 708-721, 2009.
    """
    # so W and Ht are both in C order in memory
    Ht = check_array(H.T, order='C')
    X = check_array(X, accept_sparse='csr')

    rng = check_random_state(random_state)

    for n_iter in range(max_iter):
        violation = 0.

        # Update W
        violation += _update_coordinate_descent(X, W, Ht, l1_reg_W,
                                                l2_reg_W, shuffle, rng)
        # Update H
        if update_H:
            violation += _update_coordinate_descent(X.T, Ht, W, l1_reg_H,
                                                    l2_reg_H, shuffle, rng)

        if n_iter == 0:
            violation_init = violation

        if violation_init == 0:
            break

        if verbose:
            print("violation:", violation / violation_init)

        if violation / violation_init <= tol:
            if verbose:
                print("Converged at iteration", n_iter + 1)
            break

    return W, Ht.T, n_iter


def _multiplicative_update_w(X, W, H, beta_loss, l1_reg_W, l2_reg_W, gamma,
                             WH, H_sum=None, HHt=None, XHt=None,
                             update_H=True):
    """update W in Multiplicative Update NMF"""
    X_mask = X.mask if isinstance(X, np.ma.masked_array) else False

    if beta_loss == 2:
        # Numerator
        if XHt is None:
            XHt = _safe_dot(X, H.T)
        if update_H:
            # avoid a copy of XHt, which will be re-computed (update_H=True)
            numerator = XHt
        else:
            # preserve the XHt, which is not re-computed (update_H=False)
            numerator = XHt.copy()

        # Denominator
        if X_mask is False:
            if HHt is None:
                HHt = np.dot(H, H.T)
            denominator = np.dot(W, HHt)
        else:
            WH = _special_dot_X(W, H, X, out=WH)
            denominator = _safe_dot(WH, H.T)

    else:
        # Numerator
        # if X is sparse, compute WH only where X is non zero
        WH_safe_X = _special_dot_X(W, H, X, out=WH)
        if sp.issparse(X):
            WH_safe_X_data = WH_safe_X.data
            X_data = X.data
        else:
            WH_safe_X_data = WH_safe_X
            X_data = X
            # copy used in the Denominator
            WH = WH_safe_X.copy()
            if beta_loss - 1. < 0:
                WH[np.logical_and(WH == 0, ~X_mask)] = EPSILON

        # to avoid taking a negative power of zero
        if beta_loss - 2. < 0:
            WH_safe_X_data[
                np.logical_and(WH_safe_X_data == 0, ~X_mask)] = EPSILON

        if beta_loss == 1:
            # to work around spurious warnings coming out of masked arrays
            with np.errstate(invalid='ignore'):
                np.divide(X_data, WH_safe_X_data, out=WH_safe_X_data)
        elif beta_loss == 0:
            # speeds up computation time
            # refer to /numpy/numpy/issues/9363
            WH_safe_X_data **= -1
            WH_safe_X_data **= 2
            # element-wise multiplication
            WH_safe_X_data *= X_data
        else:
            WH_safe_X_data **= beta_loss - 2
            # element-wise multiplication
            WH_safe_X_data *= X_data

        # here numerator = dot(X * (dot(W, H) ** (beta_loss - 2)), H.T)
        numerator = _safe_dot(WH_safe_X, H.T)

        # Denominator
        if beta_loss == 1:
            if H_sum is None:
                if X_mask is False:
                    H_sum = np.sum(H, axis=1)  # shape(n_components, )
                    H_sum = H_sum[np.newaxis, :]
                else:
                    H_sum = np.dot(~X_mask, H.T)
                H_sum[H_sum == 0] = 1.
                denominator = H_sum
            else:
                denominator = H_sum.copy()

        else:
            # computation of WHHt = dot(dot(W, H) ** beta_loss - 1, H.T)
            if sp.issparse(X):
                # memory efficient computation
                # (compute row by row, avoiding the dense matrix WH)
                WHHt = np.empty(W.shape)
                for i in range(X.shape[0]):
                    WHi = np.dot(W[i, :], H)
                    if beta_loss - 1 < 0:
                        WHi[WHi == 0] = EPSILON
                    WHi **= beta_loss - 1
                    WHHt[i, :] = np.dot(WHi, H.T)
            else:
                WH **= beta_loss - 1
                WHHt = _safe_dot(WH, H.T)
            denominator = WHHt

    # Add L1 and L2 regularization
    if l1_reg_W > 0:
        denominator += l1_reg_W
    if l2_reg_W > 0:
        denominator = denominator + l2_reg_W * W
    denominator[denominator == 0] = EPSILON

    numerator /= denominator
    delta_W = numerator

    # gamma is in ]0, 1]
    if gamma != 1:
        delta_W **= gamma

    return delta_W, H_sum, HHt, XHt


def _multiplicative_update_h(X, W, H, beta_loss, l1_reg_H, l2_reg_H, gamma,
                             WH):
    """update H in Multiplicative Update NMF"""
    X_mask = X.mask if isinstance(X, np.ma.masked_array) else False

    if beta_loss == 2:
        if X_mask is False:
            numerator = safe_sparse_dot(W.T, X)
            denominator = np.dot(np.dot(W.T, W), H)
        else:
            numerator = _safe_dot(W.T, X)
            WH = _special_dot_X(W, H, X, out=WH)
            denominator = _safe_dot(W.T, WH)

    else:
        # Numerator
        WH_safe_X = _special_dot_X(W, H, X, out=WH)
        if sp.issparse(X):
            WH_safe_X_data = WH_safe_X.data
            X_data = X.data
        else:
            WH_safe_X_data = WH_safe_X
            X_data = X
            # copy used in the Denominator
            WH = WH_safe_X.copy()
            if beta_loss - 1. < 0:
                WH[np.logical_and(WH == 0, ~X_mask)] = EPSILON

        # to avoid division by zero
        if beta_loss - 2. < 0:
            WH_safe_X_data[
                np.logical_and(WH_safe_X_data == 0, ~X_mask)] = EPSILON

        if beta_loss == 1:
            # to work around spurious warnings coming out of masked arrays
            with np.errstate(invalid='ignore'):
                np.divide(X_data, WH_safe_X_data, out=WH_safe_X_data)
        elif beta_loss == 0:
            # speeds up computation time
            # refer to /numpy/numpy/issues/9363
            WH_safe_X_data **= -1
            WH_safe_X_data **= 2
            # element-wise multiplication
            WH_safe_X_data *= X_data
        else:
            WH_safe_X_data **= beta_loss - 2
            # element-wise multiplication
            WH_safe_X_data *= X_data

        # here numerator = dot(W.T, (dot(W, H) ** (beta_loss - 2)) * X)
        numerator = _safe_dot(W.T, WH_safe_X)

        # Denominator
        if beta_loss == 1:
            if X_mask is False:
                W_sum = np.sum(W, axis=0)  # shape(n_components, )
                W_sum = W_sum[:, np.newaxis]
            else:
                W_sum = np.dot(W.T, ~X_mask)
            W_sum[W_sum == 0] = 1.
            denominator = W_sum

        else:
            # computation of WtWH = dot(W.T, dot(W, H) ** beta_loss - 1)
            if sp.issparse(X):
                # memory efficient computation
                # (compute column by column, avoiding the dense matrix WH)
                WtWH = np.empty(H.shape)
                for i in range(X.shape[1]):
                    WHi = np.dot(W, H[:, i])
                    if beta_loss - 1 < 0:
                        WHi[WHi == 0] = EPSILON
                    WHi **= beta_loss - 1
                    WtWH[:, i] = np.dot(W.T, WHi)
            else:
                WH **= beta_loss - 1
                WtWH = _safe_dot(W.T, WH)
            denominator = WtWH

    # Add L1 and L2 regularization
    if l1_reg_H > 0:
        denominator += l1_reg_H
    if l2_reg_H > 0:
        denominator = denominator + l2_reg_H * H
    denominator[denominator == 0] = EPSILON

    numerator /= denominator
    delta_H = numerator

    # gamma is in ]0, 1]
    if gamma != 1:
        delta_H **= gamma

    return delta_H


def _fit_multiplicative_update(X, W, H, beta_loss='frobenius',
                               max_iter=200, tol=1e-4,
                               l1_reg_W=0, l1_reg_H=0, l2_reg_W=0, l2_reg_H=0,
                               update_H=True, verbose=0):
    """Compute Non-negative Matrix Factorization with Multiplicative Update

    The objective function is _beta_divergence(X, WH) and is minimized with an
    alternating minimization of W and H. Each minimization is done with a
    Multiplicative Update.

    Parameters
    ----------
    X : array-like, shape (n_samples, n_features)
        Constant input matrix.

    W : array-like, shape (n_samples, n_components)
        Initial guess for the solution.

    H : array-like, shape (n_components, n_features)
        Initial guess for the solution.

    beta_loss : float or string, default 'frobenius'
        String must be in {'frobenius', 'kullback-leibler', 'itakura-saito'}.
        Beta divergence to be minimized, measuring the distance between X
        and the dot product WH. Note that values different from 'frobenius'
        (or 2) and 'kullback-leibler' (or 1) lead to significantly slower
        fits. Note that for beta_loss <= 0 (or 'itakura-saito'), the input
        matrix X cannot contain zeros.

    max_iter : integer, default: 200
        Number of iterations.

    tol : float, default: 1e-4
        Tolerance of the stopping condition.

    l1_reg_W : double, default: 0.
        L1 regularization parameter for W.

    l1_reg_H : double, default: 0.
        L1 regularization parameter for H.

    l2_reg_W : double, default: 0.
        L2 regularization parameter for W.

    l2_reg_H : double, default: 0.
        L2 regularization parameter for H.

    update_H : boolean, default: True
        Set to True, both W and H will be estimated from initial guesses.
        Set to False, only W will be estimated.

    verbose : integer, default: 0
        The verbosity level.

    Returns
    -------
    W : array, shape (n_samples, n_components)
        Solution to the non-negative least squares problem.

    H : array, shape (n_components, n_features)
        Solution to the non-negative least squares problem.

    n_iter : int
        The number of iterations done by the algorithm.

    References
    ----------
    Fevotte, C., & Idier, J. (2011). Algorithms for nonnegative matrix
    factorization with the beta-divergence. Neural Computation, 23(9).
    """
    start_time = time.time()

    beta_loss = _beta_loss_to_float(beta_loss)

    # gamma for Maximization-Minimization (MM) algorithm [Fevotte 2011]
    if beta_loss < 1:
        gamma = 1. / (2. - beta_loss)
    elif beta_loss > 2:
        gamma = 1. / (beta_loss - 1.)
    else:
        gamma = 1.

    # allocate memory for the product np.dot(W, H)
    WH = np.empty(X.shape) if not sp.issparse(X) else None

    # transform in a numpy masked array if X contains missing (NaN) values
    if not sp.issparse(X):
        X_mask = np.isnan(X)
        if np.any(X_mask):
            X = np.ma.masked_array(X, mask=X_mask)

    # used for the convergence criterion
    error_at_init = _beta_divergence(X, W, H, beta_loss, square_root=True)
    previous_error = error_at_init

    H_sum, HHt, XHt = None, None, None
    for n_iter in range(1, max_iter + 1):
        # update W
        # H_sum, HHt and XHt are saved and reused if not update_H
        delta_W, H_sum, HHt, XHt = _multiplicative_update_w(
            X, W, H, beta_loss, l1_reg_W, l2_reg_W, gamma, WH,
            H_sum, HHt, XHt, update_H)
        W *= delta_W

        # necessary for stability with beta_loss < 1
        if beta_loss < 1:
            W[W < np.finfo(np.float64).eps] = 0.

        # update H
        if update_H:
            delta_H = _multiplicative_update_h(X, W, H, beta_loss, l1_reg_H,
                                               l2_reg_H, gamma, WH)
            H *= delta_H

            # These values will be recomputed since H changed
            H_sum, HHt, XHt = None, None, None

            # necessary for stability with beta_loss < 1
            if beta_loss <= 1:
                H[H < np.finfo(np.float64).eps] = 0.

        # test convergence criterion every 10 iterations
        if tol > 0 and n_iter % 10 == 0:
            error = _beta_divergence(X, W, H, beta_loss, square_root=True)

            if verbose:
                iter_time = time.time()
                print("Epoch %02d reached after %.3f seconds, error: %f" %
                      (n_iter, iter_time - start_time, error))

            if (previous_error - error) / error_at_init < tol:
                break
            previous_error = error

    # do not print if we have already printed in the convergence test
    if verbose and (tol == 0 or n_iter % 10 != 0):
        end_time = time.time()
        print("Epoch %02d reached after %.3f seconds." %
              (n_iter, end_time - start_time))

    return W, H, n_iter


def non_negative_factorization(X, W=None, H=None, n_components=None,
                               init='warn', update_H=True, solver='cd',
                               beta_loss='frobenius', tol=1e-4,
                               max_iter=200, alpha=0., l1_ratio=0.,
                               regularization=None, random_state=None,
                               verbose=0, shuffle=False):
    r"""Compute Non-negative Matrix Factorization (NMF)

    Find two non-negative matrices (W, H) whose product approximates the non-
    negative matrix X. This factorization can be used for example for
    dimensionality reduction, source separation or topic extraction.

    The objective function is::

        0.5 * ||X - WH||_Fro^2
        + alpha * l1_ratio * ||vec(W)||_1
        + alpha * l1_ratio * ||vec(H)||_1
        + 0.5 * alpha * (1 - l1_ratio) * ||W||_Fro^2
        + 0.5 * alpha * (1 - l1_ratio) * ||H||_Fro^2

    Where::

        ||A||_Fro^2 = \sum_{i,j} A_{ij}^2 (Frobenius norm)
        ||vec(A)||_1 = \sum_{i,j} abs(A_{ij}) (Elementwise L1 norm)

    For multiplicative-update ('mu') solver, the Frobenius norm
    (0.5 * ||X - WH||_Fro^2) can be changed into another beta-divergence loss,
    by changing the beta_loss parameter.

    The objective function is minimized with an alternating minimization of W
    and H. If H is given and update_H=False, it solves for W only.

    Parameters
    ----------
    X : array-like, shape (n_samples, n_features)
        Constant matrix.

    W : array-like, shape (n_samples, n_components)
        If init='custom', it is used as initial guess for the solution.

    H : array-like, shape (n_components, n_features)
        If init='custom', it is used as initial guess for the solution.
        If update_H=False, it is used as a constant, to solve for W only.

    n_components : integer
        Number of components, if n_components is not set all features
        are kept.

    init : None | 'random' | 'nndsvd' | 'nndsvda' | 'nndsvdar' | 'custom'
        Method used to initialize the procedure.
        Default: 'random'.

        The default value will change from 'random' to None in version 0.23
        to make it consistent with decomposition.NMF.

        Valid options:

        - None: 'nndsvd' if n_components < n_features, otherwise 'random'.

        - 'random': non-negative random matrices, scaled with:
            sqrt(X.mean() / n_components)

        - 'nndsvd': Nonnegative Double Singular Value Decomposition (NNDSVD)
            initialization (better for sparseness)

        - 'nndsvda': NNDSVD with zeros filled with the average of X
            (better when sparsity is not desired)

        - 'nndsvdar': NNDSVD with zeros filled with small random values
            (generally faster, less accurate alternative to NNDSVDa
            for when sparsity is not desired)

        - 'custom': use custom matrices W and H

    update_H : boolean, default: True
        Set to True, both W and H will be estimated from initial guesses.
        Set to False, only W will be estimated.

    solver : 'cd' | 'mu'
        Numerical solver to use:
        'cd' is a Coordinate Descent solver that uses Fast Hierarchical
            Alternating Least Squares (Fast HALS).
        'mu' is a Multiplicative Update solver.

        .. versionadded:: 0.17
           Coordinate Descent solver.

        .. versionadded:: 0.19
           Multiplicative Update solver.

    beta_loss : float or string, default 'frobenius'
        String must be in {'frobenius', 'kullback-leibler', 'itakura-saito'}.
        Beta divergence to be minimized, measuring the distance between X
        and the dot product WH. Note that values different from 'frobenius'
        (or 2) and 'kullback-leibler' (or 1) lead to significantly slower
        fits. Note that for beta_loss <= 0 (or 'itakura-saito'), the input
        matrix X cannot contain zeros. Used only in 'mu' solver.

        .. versionadded:: 0.19

    tol : float, default: 1e-4
        Tolerance of the stopping condition.

    max_iter : integer, default: 200
        Maximum number of iterations before timing out.

    alpha : double, default: 0.
        Constant that multiplies the regularization terms.

    l1_ratio : double, default: 0.
        The regularization mixing parameter, with 0 <= l1_ratio <= 1.
        For l1_ratio = 0 the penalty is an elementwise L2 penalty
        (aka Frobenius Norm).
        For l1_ratio = 1 it is an elementwise L1 penalty.
        For 0 < l1_ratio < 1, the penalty is a combination of L1 and L2.

    regularization : 'both' | 'components' | 'transformation' | None
        Select whether the regularization affects the components (H), the
        transformation (W), both or none of them.

    random_state : int, RandomState instance or None, optional, default: None
        If int, random_state is the seed used by the random number generator;
        If RandomState instance, random_state is the random number generator;
        If None, the random number generator is the RandomState instance used
        by `np.random`.

    verbose : integer, default: 0
        The verbosity level.

    shuffle : boolean, default: False
        If true, randomize the order of coordinates in the CD solver.

    Returns
    -------
    W : array-like, shape (n_samples, n_components)
        Solution to the non-negative least squares problem.

    H : array-like, shape (n_components, n_features)
        Solution to the non-negative least squares problem.

    n_iter : int
        Actual number of iterations.

    Examples
    --------
    >>> import numpy as np
    >>> X = np.array([[1,1], [2, 1], [3, 1.2], [4, 1], [5, 0.8], [6, 1]])
    >>> from sklearn.decomposition import non_negative_factorization
    >>> W, H, n_iter = non_negative_factorization(X, n_components=2,
    ... init='random', random_state=0)

    References
    ----------
    Cichocki, Andrzej, and P. H. A. N. Anh-Huy. "Fast local algorithms for
    large scale nonnegative matrix and tensor factorizations."
    IEICE transactions on fundamentals of electronics, communications and
    computer sciences 92.3: 708-721, 2009.

    Fevotte, C., & Idier, J. (2011). Algorithms for nonnegative matrix
    factorization with the beta-divergence. Neural Computation, 23(9).
    """
    X = check_array(X, accept_sparse=('csr', 'csc'), dtype=float,
                    force_all_finite=False)
    check_non_negative(X, "NMF (input X)", accept_nan=True)
    beta_loss = _check_string_param(solver, regularization, beta_loss, init)

    if sp.issparse(X) and np.any(np.isnan(X.data)):
        raise ValueError("X contains NaN values, and NMF with missing "
                         "values is not implemented for sparse matrices.")

    if not sp.issparse(X) and np.any(np.isnan(X)) and solver != 'mu':
        raise ValueError("NMF solver '%s' cannot handle missing values. "
                         "Use 'mu' solver or remove NaN from the input X."
                         % solver)

    if safe_min(X) == 0 and beta_loss <= 0:
        raise ValueError("When beta_loss <= 0 and X contains zeros, "
                         "the solver may diverge. Please add small values to "
                         "X, or use a positive beta_loss.")

    n_samples, n_features = X.shape
    if n_components is None:
        n_components = n_features

    if not isinstance(n_components, INTEGER_TYPES) or n_components <= 0:
        raise ValueError("Number of components must be a positive integer;"
                         " got (n_components=%r)" % n_components)
    if not isinstance(max_iter, INTEGER_TYPES) or max_iter < 0:
        raise ValueError("Maximum number of iterations must be a positive "
                         "integer; got (max_iter=%r)" % max_iter)
    if not isinstance(tol, numbers.Number) or tol < 0:
        raise ValueError("Tolerance for stopping criteria must be "
                         "positive; got (tol=%r)" % tol)

    if init == "warn":
        if n_components < n_features:
            warnings.warn("The default value of init will change from "
                          "random to None in 0.23 to make it consistent "
                          "with decomposition.NMF.", FutureWarning)
        init = "random"

    # check W and H, or initialize them
    if init == 'custom' and update_H:
        _check_init(H, (n_components, n_features), "NMF (input H)")
        _check_init(W, (n_samples, n_components), "NMF (input W)")
    elif not update_H:
        _check_init(H, (n_components, n_features), "NMF (input H)")
        # 'mu' solver should not be initialized by zeros
        if solver == 'mu':
            avg = np.sqrt(_safe_mean(X) / n_components)
            W = np.full((n_samples, n_components), avg)
        else:
            W = np.zeros((n_samples, n_components))
    else:
        W, H = _initialize_nmf(X, n_components, init=init,
                               random_state=random_state)

    l1_reg_W, l1_reg_H, l2_reg_W, l2_reg_H = _compute_regularization(
        alpha, l1_ratio, regularization)

    if solver == 'cd':
        W, H, n_iter = _fit_coordinate_descent(X, W, H, tol, max_iter,
                                               l1_reg_W, l1_reg_H,
                                               l2_reg_W, l2_reg_H,
                                               update_H=update_H,
                                               verbose=verbose,
                                               shuffle=shuffle,
                                               random_state=random_state)
    elif solver == 'mu':
        W, H, n_iter = _fit_multiplicative_update(X, W, H, beta_loss, max_iter,
                                                  tol, l1_reg_W, l1_reg_H,
                                                  l2_reg_W, l2_reg_H, update_H,
                                                  verbose)

    else:
        raise ValueError("Invalid solver parameter '%s'." % solver)

    if n_iter == max_iter and tol > 0:
        warnings.warn("Maximum number of iteration %d reached. Increase it to"
                      " improve convergence." % max_iter, ConvergenceWarning)

    return W, H, n_iter


class NMF(BaseEstimator, TransformerMixin):
    r"""Non-Negative Matrix Factorization (NMF)

    Find two non-negative matrices (W, H) whose product approximates the non-
    negative matrix X. This factorization can be used for example for
    dimensionality reduction, source separation or topic extraction.

    The objective function is::

        0.5 * ||X - WH||_Fro^2
        + alpha * l1_ratio * ||vec(W)||_1
        + alpha * l1_ratio * ||vec(H)||_1
        + 0.5 * alpha * (1 - l1_ratio) * ||W||_Fro^2
        + 0.5 * alpha * (1 - l1_ratio) * ||H||_Fro^2

    Where::

        ||A||_Fro^2 = \sum_{i,j} A_{ij}^2 (Frobenius norm)
        ||vec(A)||_1 = \sum_{i,j} abs(A_{ij}) (Elementwise L1 norm)

    For multiplicative-update ('mu') solver, the Frobenius norm
    (0.5 * ||X - WH||_Fro^2) can be changed into another beta-divergence loss,
    by changing the beta_loss parameter.

    The objective function is minimized with an alternating minimization of W
    and H.

    Read more in the :ref:`User Guide <NMF>`.

    Parameters
    ----------
    n_components : int or None
        Number of components, if n_components is not set all features
        are kept.

    init : None | 'random' | 'nndsvd' |  'nndsvda' | 'nndsvdar' | 'custom'
        Method used to initialize the procedure.
        Default: None.
        Valid options:

        - None: 'nndsvd' if n_components <= min(n_samples, n_features),
            otherwise random.

        - 'random': non-negative random matrices, scaled with:
            sqrt(X.mean() / n_components)

        - 'nndsvd': Nonnegative Double Singular Value Decomposition (NNDSVD)
            initialization (better for sparseness)

        - 'nndsvda': NNDSVD with zeros filled with the average of X
            (better when sparsity is not desired)

        - 'nndsvdar': NNDSVD with zeros filled with small random values
            (generally faster, less accurate alternative to NNDSVDa
            for when sparsity is not desired)

        - 'custom': use custom matrices W and H

    solver : 'cd' | 'mu'
        Numerical solver to use:
        'cd' is a Coordinate Descent solver.
        'mu' is a Multiplicative Update solver.

        .. versionadded:: 0.17
           Coordinate Descent solver.

        .. versionadded:: 0.19
           Multiplicative Update solver.

    beta_loss : float or string, default 'frobenius'
        String must be in {'frobenius', 'kullback-leibler', 'itakura-saito'}.
        Beta divergence to be minimized, measuring the distance between X
        and the dot product WH. Note that values different from 'frobenius'
        (or 2) and 'kullback-leibler' (or 1) lead to significantly slower
        fits. Note that for beta_loss <= 0 (or 'itakura-saito'), the input
        matrix X cannot contain zeros. Used only in 'mu' solver.

        .. versionadded:: 0.19

    tol : float, default: 1e-4
        Tolerance of the stopping condition.

    max_iter : integer, default: 200
        Maximum number of iterations before timing out.

    random_state : int, RandomState instance or None, optional, default: None
        If int, random_state is the seed used by the random number generator;
        If RandomState instance, random_state is the random number generator;
        If None, the random number generator is the RandomState instance used
        by `np.random`.

    alpha : double, default: 0.
        Constant that multiplies the regularization terms. Set it to zero to
        have no regularization.

        .. versionadded:: 0.17
           *alpha* used in the Coordinate Descent solver.

    l1_ratio : double, default: 0.
        The regularization mixing parameter, with 0 <= l1_ratio <= 1.
        For l1_ratio = 0 the penalty is an elementwise L2 penalty
        (aka Frobenius Norm).
        For l1_ratio = 1 it is an elementwise L1 penalty.
        For 0 < l1_ratio < 1, the penalty is a combination of L1 and L2.

        .. versionadded:: 0.17
           Regularization parameter *l1_ratio* used in the Coordinate Descent
           solver.

    verbose : bool, default=False
        Whether to be verbose.

    shuffle : boolean, default: False
        If true, randomize the order of coordinates in the CD solver.

        .. versionadded:: 0.17
           *shuffle* parameter used in the Coordinate Descent solver.

    Attributes
    ----------
    components_ : array, [n_components, n_features]
        Factorization matrix, sometimes called 'dictionary'.

    reconstruction_err_ : number
        Frobenius norm of the matrix difference, or beta-divergence, between
        the training data ``X`` and the reconstructed data ``WH`` from
        the fitted model.

    n_iter_ : int
        Actual number of iterations.

    Examples
    --------
    >>> import numpy as np
    >>> X = np.array([[1, 1], [2, 1], [3, 1.2], [4, 1], [5, 0.8], [6, 1]])
    >>> from sklearn.decomposition import NMF
    >>> model = NMF(n_components=2, init='random', random_state=0)
    >>> W = model.fit_transform(X)
    >>> H = model.components_

    References
    ----------
    Cichocki, Andrzej, and P. H. A. N. Anh-Huy. "Fast local algorithms for
    large scale nonnegative matrix and tensor factorizations."
    IEICE transactions on fundamentals of electronics, communications and
    computer sciences 92.3: 708-721, 2009.

    Fevotte, C., & Idier, J. (2011). Algorithms for nonnegative matrix
    factorization with the beta-divergence. Neural Computation, 23(9).
    """

    def __init__(self, n_components=None, init=None, solver='cd',
                 beta_loss='frobenius', tol=1e-4, max_iter=200,
                 random_state=None, alpha=0., l1_ratio=0., verbose=0,
                 shuffle=False):
        self.n_components = n_components
        self.init = init
        self.solver = solver
        self.beta_loss = beta_loss
        self.tol = tol
        self.max_iter = max_iter
        self.random_state = random_state
        self.alpha = alpha
        self.l1_ratio = l1_ratio
        self.verbose = verbose
        self.shuffle = shuffle

    def fit_transform(self, X, y=None, W=None, H=None):
        """Learn a NMF model for the data X and returns the transformed data.

        This is more efficient than calling fit followed by transform.

        Parameters
        ----------
        X : {array-like, sparse matrix}, shape (n_samples, n_features)
            Data matrix to be decomposed

        y : Ignored

        W : array-like, shape (n_samples, n_components)
            If init='custom', it is used as initial guess for the solution.

        H : array-like, shape (n_components, n_features)
            If init='custom', it is used as initial guess for the solution.

        Returns
        -------
        W : array, shape (n_samples, n_components)
            Transformed data.
        """
        X = check_array(X, accept_sparse=('csr', 'csc'), dtype=float,
                        force_all_finite=False)

        W, H, n_iter_ = non_negative_factorization(
            X=X, W=W, H=H, n_components=self.n_components, init=self.init,
            update_H=True, solver=self.solver, beta_loss=self.beta_loss,
            tol=self.tol, max_iter=self.max_iter, alpha=self.alpha,
            l1_ratio=self.l1_ratio, regularization='both',
            random_state=self.random_state, verbose=self.verbose,
            shuffle=self.shuffle)

        self.reconstruction_err_ = _beta_divergence(X, W, H, self.beta_loss,
                                                    square_root=True)

        self.n_components_ = H.shape[0]
        self.components_ = H
        self.n_iter_ = n_iter_

        return W

    def fit(self, X, y=None, **params):
        """Learn a NMF model for the data X.

        Parameters
        ----------
        X : {array-like, sparse matrix}, shape (n_samples, n_features)
            Data matrix to be decomposed

        y : Ignored

        Returns
        -------
        self
        """
        self.fit_transform(X, **params)
        return self

    def transform(self, X):
        """Transform the data X according to the fitted NMF model

        Parameters
        ----------
        X : {array-like, sparse matrix}, shape (n_samples, n_features)
            Data matrix to be transformed by the model

        Returns
        -------
        W : array, shape (n_samples, n_components)
            Transformed data
        """
        check_is_fitted(self, 'n_components_')

        W, _, n_iter_ = non_negative_factorization(
            X=X, W=None, H=self.components_, n_components=self.n_components_,
            init=self.init, update_H=False, solver=self.solver,
            beta_loss=self.beta_loss, tol=self.tol, max_iter=self.max_iter,
            alpha=self.alpha, l1_ratio=self.l1_ratio, regularization='both',
            random_state=self.random_state, verbose=self.verbose,
            shuffle=self.shuffle)

        return W

    def inverse_transform(self, W):
        """Transform data back to its original space.

        Parameters
        ----------
        W : {array-like, sparse matrix}, shape (n_samples, n_components)
            Transformed data matrix

        Returns
        -------
        X : {array-like, sparse matrix}, shape (n_samples, n_features)
            Data matrix of original shape

        .. versionadded:: 0.18
        """
        check_is_fitted(self, 'n_components_')
        return np.dot(W, self.components_)<|MERGE_RESOLUTION|>--- conflicted
+++ resolved
@@ -6,11 +6,6 @@
 #         Tom Dupre la Tour
 # License: BSD 3 clause
 
-<<<<<<< HEAD
-from __future__ import division, print_function
-
-=======
->>>>>>> 6649059d
 from math import sqrt
 import warnings
 import numbers
