--- conflicted
+++ resolved
@@ -162,16 +162,10 @@
         X_data = _safe_ravel(X)
 
     # do not affect the zeros: here 0 ** (-1) = 0 and not infinity
-<<<<<<< HEAD
     # Also, it only selects non-masked data
-    indices = X_data.nonzero()
+    indices = (X_data > EPSILON).nonzero()
     WH_data = np.asarray(WH_data[indices])
     X_data = np.asarray(X_data[indices])
-=======
-    indices = X_data > EPSILON
-    WH_data = WH_data[indices]
-    X_data = X_data[indices]
->>>>>>> 52aaf826
 
     # used to avoid division by zero
     WH_data[WH_data == 0] = EPSILON
