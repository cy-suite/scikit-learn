"""Kernel Principal Components Analysis"""

# Author: Mathieu Blondel <mathieu@mblondel.org>
#         Sylvain Marie <sylvain.marie@schneider-electric.com>
# License: BSD 3 clause

import numpy as np
from scipy import linalg
from scipy.sparse.linalg import eigsh

from ..utils import check_random_state
from ..utils.extmath import svd_flip, randomized_svd
from ..utils.validation import (check_is_fitted, check_array,
                                _check_psd_eigenvalues)
from ..exceptions import NotFittedError
from ..base import BaseEstimator, TransformerMixin
from ..preprocessing import KernelCenterer
from ..metrics.pairwise import pairwise_kernels


class KernelPCA(TransformerMixin, BaseEstimator):
    """Kernel Principal component analysis (KPCA)

    Non-linear dimensionality reduction through the use of kernels (see
    :ref:`metrics`).

    It uses the LAPACK implementation of the full SVD or a randomized truncated
    SVD by the method of Halko et al. 2009, depending on the shape of the input
    data and the number of components to extract. It can also use the
    scipy.sparse.linalg ARPACK implementation of the truncated SVD, see
    :ref:`eigen_solver`.

    Read more in the :ref:`User Guide <kernel_PCA>`.

    Parameters
    ----------
    n_components : int, default=None
        Number of components. If None, all non-zero components are kept.

    kernel : "linear" | "poly" | "rbf" | "sigmoid" | "cosine" | "precomputed"
        Kernel. Default="linear".

    gamma : float, default=1/n_features
        Kernel coefficient for rbf, poly and sigmoid kernels. Ignored by other
        kernels.

    degree : int, default=3
        Degree for poly kernels. Ignored by other kernels.

    coef0 : float, default=1
        Independent term in poly and sigmoid kernels.
        Ignored by other kernels.

    kernel_params : mapping of string to any, default=None
        Parameters (keyword arguments) and values for kernel passed as
        callable object. Ignored by other kernels.

    alpha : int, default=1.0
        Hyperparameter of the ridge regression that learns the
        inverse transform (when fit_inverse_transform=True).

    fit_inverse_transform : bool, default=False
        Learn the inverse transform for non-precomputed kernels.
        (i.e. learn to find the pre-image of a point)

    eigen_solver : string {'auto', 'dense', 'arpack', 'randomized'}
        Select eigensolver to use (default='auto'). If n_components is much
        less than the number of training samples, randomized (or arpack to a
        smaller extend) may be more efficient than the dense eigensolver.
        Randomized SVD is performed according to the method of Halko et al.
        auto :
            the solver is selected by a default policy based on `K.shape[0]`
            (the number of training samples) and `n_components`:
            if the number of components to extract is lower than 80% of
            `K.shape[0]`, then the more efficient 'randomized'
            method is enabled. Otherwise the exact full eigenvalue
            decomposition is computed and optionally truncated afterwards.
        dense :
            run exact full eigenvalue decomposition calling the standard
            LAPACK solver via `scipy.linalg.eigh`, and select the components
            by postprocessing
        arpack :
            run SVD truncated to n_components calling ARPACK solver using
            `scipy.sparse.linalg.svds`. It requires strictly
            0 < n_components < `K.shape[0]` (the number of training samples)
        randomized :
            run randomized SVD by the method of Halko et al.

        .. versionchanged:: 0.22

    tol : float, default=0
        Convergence tolerance for arpack.
        If 0, optimal value will be chosen by arpack.

    max_iter : int, default=None
        Maximum number of iterations for arpack.
        If None, optimal value will be chosen by arpack.

    iterated_power : int >= 0, or 'auto', (default 'auto')
        Number of iterations for the power method computed by
        svd_solver == 'randomized'.

        .. versionadded:: 0.22

    remove_zero_eig : boolean, default=False
        If True, then all components with zero eigenvalues are removed, so
        that the number of components in the output may be < n_components
        (and sometimes even zero due to numerical instability).
        When n_components is None, this parameter is ignored and components
        with zero eigenvalues are removed regardless.

<<<<<<< HEAD
    random_state : int, RandomState instance or None, optional (default=None)
        If int, random_state is the seed used by the random number generator;
        If RandomState instance, random_state is the random number generator;
        If None, the random number generator is the RandomState instance used
        by `np.random`. Used when ``eigen_solver`` == 'arpack' or 'randomized'.
=======
    random_state : int, RandomState instance, default=None
        Used when ``eigen_solver`` == 'arpack'. Pass an int for reproducible
        results across multiple function calls.
        See :term:`Glossary <random_state>`.
>>>>>>> d7c37586

        .. versionadded:: 0.18

    copy_X : boolean, default=True
        If True, input X is copied and stored by the model in the `X_fit_`
        attribute. If no further changes will be done to X, setting
        `copy_X=False` saves memory by storing a reference.

        .. versionadded:: 0.18

    n_jobs : int or None, optional (default=None)
        The number of parallel jobs to run.
        ``None`` means 1 unless in a :obj:`joblib.parallel_backend` context.
        ``-1`` means using all processors. See :term:`Glossary <n_jobs>`
        for more details.

        .. versionadded:: 0.18

    Attributes
    ----------
    lambdas_ : array, (n_components,)
        Eigenvalues of the centered kernel matrix in decreasing order.
        If `n_components` and `remove_zero_eig` are not set,
        then all values are stored.

    alphas_ : array, (n_samples, n_components)
        Eigenvectors of the centered kernel matrix. If `n_components` and
        `remove_zero_eig` are not set, then all components are stored.

    dual_coef_ : array, (n_samples, n_features)
        Inverse transform matrix. Only available when
        ``fit_inverse_transform`` is True.

    X_transformed_fit_ : array, (n_samples, n_components)
        Projection of the fitted data on the kernel principal components.
        Only available when ``fit_inverse_transform`` is True.

    X_fit_ : (n_samples, n_features)
        The data used to fit the model. If `copy_X=False`, then `X_fit_` is
        a reference. This attribute is used for the calls to transform.

    Examples
    --------
    >>> from sklearn.datasets import load_digits
    >>> from sklearn.decomposition import KernelPCA
    >>> X, _ = load_digits(return_X_y=True)
    >>> transformer = KernelPCA(n_components=7, kernel='linear')
    >>> X_transformed = transformer.fit_transform(X)
    >>> X_transformed.shape
    (1797, 7)

    References
    ----------
    Kernel PCA was introduced in:
        Bernhard Schoelkopf, Alexander J. Smola,
        and Klaus-Robert Mueller. 1999. Kernel principal
        component analysis. In Advances in kernel methods,
        MIT Press, Cambridge, MA, USA 327-352.

    For eigen_solver == 'arpack', refer to `scipy.sparse.linalg.svds`.

    For eigen_solver == 'randomized', see:
        `Finding structure with randomness: Stochastic algorithms
        for constructing approximate matrix decompositions Halko, et al., 2009
        (arXiv:909)`
        `A randomized algorithm for the decomposition of matrices
        Per-Gunnar Martinsson, Vladimir Rokhlin and Mark Tygert`
    """

    def __init__(self, n_components=None, kernel="linear",
                 gamma=None, degree=3, coef0=1, kernel_params=None,
                 alpha=1.0, fit_inverse_transform=False, eigen_solver='auto',
                 tol=0, max_iter=None, iterated_power='auto',
                 remove_zero_eig=False,
                 random_state=None, copy_X=True, n_jobs=None):
        if fit_inverse_transform and kernel == 'precomputed':
            raise ValueError(
                "Cannot fit_inverse_transform with a precomputed kernel.")
        self.n_components = n_components
        self.kernel = kernel
        self.kernel_params = kernel_params
        self.gamma = gamma
        self.degree = degree
        self.coef0 = coef0
        self.alpha = alpha
        self.fit_inverse_transform = fit_inverse_transform
        self.eigen_solver = eigen_solver
        self.tol = tol
        self.max_iter = max_iter
        self.iterated_power = iterated_power
        self.remove_zero_eig = remove_zero_eig
        self.random_state = random_state
        self.n_jobs = n_jobs
        self.copy_X = copy_X

    @property
    def _pairwise(self):
        return self.kernel == "precomputed"

    def _get_kernel(self, X, Y=None):
        if callable(self.kernel):
            params = self.kernel_params or {}
        else:
            params = {"gamma": self.gamma,
                      "degree": self.degree,
                      "coef0": self.coef0}
        return pairwise_kernels(X, Y, metric=self.kernel,
                                filter_params=True, n_jobs=self.n_jobs,
                                **params)

    def _fit_transform(self, K):
        """ Fit's using kernel K"""
        # center kernel
        K = self._centerer.fit_transform(K)

        # adjust n_components according to user inputs
        if self.n_components is None:
            n_components = K.shape[0]  # use all dimensions
        else:
            n_components = min(K.shape[0], self.n_components)

        # compute eigenvectors
        if self.eigen_solver == 'auto':
            # Legacy (before randomized_svd introduction)
            # if K.shape[0] > 200 and n_components < 10:
            #     eigen_solver = 'arpack'
            if n_components >= 1 and n_components < .8 * K.shape[0]:
                # For consistency this is the same criterion than in PCA
                eigen_solver = 'randomized'
            else:
                eigen_solver = 'dense'
        else:
            eigen_solver = self.eigen_solver

        if eigen_solver == 'dense':
            # Note: eigvals specifies the indices of smallest/largest to return
            self.lambdas_, self.alphas_ = linalg.eigh(
                K, eigvals=(K.shape[0] - n_components, K.shape[0] - 1))
        elif eigen_solver == 'arpack':
            random_state = check_random_state(self.random_state)
            # initialize with [-1,1] as in ARPACK
            v0 = random_state.uniform(-1, 1, K.shape[0])
            # todo consistency: pca uses `svds`+flip, this uses `eigsh`. why?
            self.lambdas_, self.alphas_ = eigsh(K, n_components,
                                                which="LA",
                                                tol=self.tol,
                                                maxiter=self.max_iter,
                                                v0=v0)
        elif eigen_solver == 'randomized':
            # not using flip_sign=True for deterministic output, we do it later
            U, S, V = randomized_svd(K, n_components=n_components,
                                     n_iter=self.iterated_power,
                                     flip_sign=False,
                                     random_state=self.random_state)
            self.alphas_ = U[:, :n_components]  # eigenvectors
            self.lambdas_ = S[:n_components]    # eigenvalues

            # SVD does not guarantee that sign of u and v is the same. If they
            # are different that means that the corresponding eigenvalue has
            # the wrong sign, we have to fix it.
            VU = np.dot(V[:n_components, :], U[:, :n_components])
            signs = np.sign(np.diag(VU))
            self.lambdas_ = self.lambdas_ * signs

        # make sure that the eigenvalues are ok and fix numerical issues
        self.lambdas_ = _check_psd_eigenvalues(self.lambdas_,
                                               enable_warnings=False)

        # flip eigenvectors' sign to enforce deterministic output
        self.alphas_, _ = svd_flip(self.alphas_,
                                   np.empty_like(self.alphas_).T)

        # sort eigenvectors in descending order
        indices = self.lambdas_.argsort()[::-1]
        self.lambdas_ = self.lambdas_[indices]
        self.alphas_ = self.alphas_[:, indices]

        # remove eigenvectors with a zero eigenvalue (null space) if required
        if self.remove_zero_eig or self.n_components is None:
            self.alphas_ = self.alphas_[:, self.lambdas_ > 0]
            self.lambdas_ = self.lambdas_[self.lambdas_ > 0]

        # Maintenance note on Eigenvectors normalization
        # ----------------------------------------------
        # there is a link between
        # the eigenvectors of K=Phi(X)'Phi(X) and the ones of Phi(X)Phi(X)'
        # if v is an eigenvector of K
        #     then Phi(X)v  is an eigenvector of Phi(X)Phi(X)'
        # if u is an eigenvector of Phi(X)Phi(X)'
        #     then Phi(X)'u is an eigenvector of Phi(X)Phi(X)'
        #
        # At this stage our self.alphas_ (the v) have norm 1, we need to scale
        # them so that eigenvectors in kernel feature space (the u) have norm=1
        # instead
        #
        # We COULD scale them here:
        #       self.alphas_ = self.alphas_ / np.sqrt(self.lambdas_)
        #
        # But choose to perform that LATER when needed, in `fit()` and in
        # `transform()`.

        return K

    def _fit_inverse_transform(self, X_transformed, X):
        if hasattr(X, "tocsr"):
            raise NotImplementedError("Inverse transform not implemented for "
                                      "sparse matrices!")

        n_samples = X_transformed.shape[0]
        K = self._get_kernel(X_transformed)
        K.flat[::n_samples + 1] += self.alpha
        self.dual_coef_ = linalg.solve(K, X, sym_pos=True, overwrite_a=True)
        self.X_transformed_fit_ = X_transformed

    def fit(self, X, y=None):
        """Fit the model from data in X.

        Parameters
        ----------
        X : array-like, shape (n_samples, n_features)
            Training vector, where n_samples in the number of samples
            and n_features is the number of features.

        Returns
        -------
        self : object
            Returns the instance itself.
        """
        X = check_array(X, accept_sparse='csr', copy=self.copy_X)
        self._centerer = KernelCenterer()
        K = self._get_kernel(X)
        self._fit_transform(K)

        if self.fit_inverse_transform:
            # no need to use the kernel to transform X, use shortcut expression
            X_transformed = self.alphas_ * np.sqrt(self.lambdas_)

            self._fit_inverse_transform(X_transformed, X)

        self.X_fit_ = X
        return self

    def fit_transform(self, X, y=None, **params):
        """Fit the model from data in X and transform X.

        Parameters
        ----------
        X : array-like, shape (n_samples, n_features)
            Training vector, where n_samples in the number of samples
            and n_features is the number of features.

        Returns
        -------
        X_new : array-like, shape (n_samples, n_components)
        """
        self.fit(X, **params)

        # no need to use the kernel to transform X, use shortcut expression
        X_transformed = self.alphas_ * np.sqrt(self.lambdas_)

        if self.fit_inverse_transform:
            self._fit_inverse_transform(X_transformed, X)

        return X_transformed

    def transform(self, X):
        """Transform X.

        Parameters
        ----------
        X : array-like, shape (n_samples, n_features)

        Returns
        -------
        X_new : array-like, shape (n_samples, n_components)
        """
        check_is_fitted(self)

        # Compute centered gram matrix between X and training data X_fit_
        K = self._centerer.transform(self._get_kernel(X, self.X_fit_))

        # scale eigenvectors (properly account for null-space for dot product)
        non_zeros = np.flatnonzero(self.lambdas_)
        scaled_alphas = np.zeros_like(self.alphas_)
        scaled_alphas[:, non_zeros] = (self.alphas_[:, non_zeros]
                                       / np.sqrt(self.lambdas_[non_zeros]))

        # Project with a scalar product between K and the scaled eigenvectors
        return np.dot(K, scaled_alphas)

    def inverse_transform(self, X):
        """Transform X back to original space.

        Parameters
        ----------
        X : array-like, shape (n_samples, n_components)

        Returns
        -------
        X_new : array-like, shape (n_samples, n_features)

        References
        ----------
        "Learning to Find Pre-Images", G BakIr et al, 2004.
        """
        if not self.fit_inverse_transform:
            raise NotFittedError("The fit_inverse_transform parameter was not"
                                 " set to True when instantiating and hence "
                                 "the inverse transform is not available.")

        K = self._get_kernel(X, self.X_transformed_fit_)

        return np.dot(K, self.dual_coef_)<|MERGE_RESOLUTION|>--- conflicted
+++ resolved
@@ -109,18 +109,13 @@
         When n_components is None, this parameter is ignored and components
         with zero eigenvalues are removed regardless.
 
-<<<<<<< HEAD
     random_state : int, RandomState instance or None, optional (default=None)
         If int, random_state is the seed used by the random number generator;
         If RandomState instance, random_state is the random number generator;
         If None, the random number generator is the RandomState instance used
         by `np.random`. Used when ``eigen_solver`` == 'arpack' or 'randomized'.
-=======
-    random_state : int, RandomState instance, default=None
-        Used when ``eigen_solver`` == 'arpack'. Pass an int for reproducible
-        results across multiple function calls.
+        Pass an int for reproducible results across multiple function calls.
         See :term:`Glossary <random_state>`.
->>>>>>> d7c37586
 
         .. versionadded:: 0.18
 
