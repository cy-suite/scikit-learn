--- conflicted
+++ resolved
@@ -65,7 +65,6 @@
         Learn the inverse transform for non-precomputed kernels.
         (i.e. learn to find the pre-image of a point)
 
-<<<<<<< HEAD
     eigen_solver : {'auto', 'dense', 'arpack', 'randomized'}, \
         default='auto'
         Select eigensolver to use. If `n_components` is much
@@ -97,12 +96,6 @@
            'auto' behaviour was different: if the number of components to
            extract was n_components < 10 and if n_samples > 200 then the
            'arpack' solver was enabled. Otherwise the 'dense' method was used.
-=======
-    eigen_solver : {'auto', 'dense', 'arpack'}, default='auto'
-        Select eigensolver to use. If n_components is much less than
-        the number of training samples, arpack may be more efficient
-        than the dense eigensolver.
->>>>>>> 1ac9d681
 
     tol : float, default=0
         Convergence tolerance for arpack.
@@ -112,17 +105,13 @@
         Maximum number of iterations for arpack.
         If None, optimal value will be chosen by arpack.
 
-<<<<<<< HEAD
     iterated_power : int >= 0, or 'auto', default='auto'
         Number of iterations for the power method computed by
         svd_solver == 'randomized'.
 
         .. versionadded:: 0.24
 
-    remove_zero_eig : boolean, default=False
-=======
     remove_zero_eig : bool, default=False
->>>>>>> 1ac9d681
         If True, then all components with zero eigenvalues are removed, so
         that the number of components in the output may be < n_components
         (and sometimes even zero due to numerical instability).
@@ -143,11 +132,7 @@
 
         .. versionadded:: 0.18
 
-<<<<<<< HEAD
-    n_jobs : int or None, default=None
-=======
     n_jobs : int, default=None
->>>>>>> 1ac9d681
         The number of parallel jobs to run.
         ``None`` means 1 unless in a :obj:`joblib.parallel_backend` context.
         ``-1`` means using all processors. See :term:`Glossary <n_jobs>`
