"""Kernel Principal Components Analysis."""

# Author: Mathieu Blondel <mathieu@mblondel.org>
#         Sylvain Marie <sylvain.marie@schneider-electric.com>
# License: BSD 3 clause

import numpy as np
from scipy import linalg
from scipy.sparse.linalg import eigsh

from ..utils._arpack import _init_arpack_v0
from ..utils.extmath import svd_flip, _randomized_eigsh
from ..utils.validation import (
    check_is_fitted,
    _check_psd_eigenvalues,
)
from ..utils.deprecation import deprecated
from ..exceptions import NotFittedError
from ..base import BaseEstimator, TransformerMixin, _ClassNamePrefixFeaturesOutMixin
from ..preprocessing import KernelCenterer
from ..metrics.pairwise import pairwise_kernels


<<<<<<< HEAD
class KernelPCA(TransformerMixin, BaseEstimator):
    """Kernel Principal component analysis (KPCA) [1]_.
=======
class KernelPCA(_ClassNamePrefixFeaturesOutMixin, TransformerMixin, BaseEstimator):
    """Kernel Principal component analysis (KPCA).
>>>>>>> b07b2273

    Non-linear dimensionality reduction through the use of kernels (see
    :ref:`metrics`).

    It uses the :func:`scipy.linalg.eigh` LAPACK implementation of the full SVD
    or the :func:`scipy.sparse.linalg.eigsh` ARPACK implementation of the
    truncated SVD, depending on the shape of the input data and the number of
    components to extract. It can also use a randomized truncated SVD by the
    method proposed in [3]_, see `eigen_solver`.

    Read more in the :ref:`User Guide <kernel_PCA>`.

    Parameters
    ----------
    n_components : int, default=None
        Number of components. If None, all non-zero components are kept.

    kernel : {'linear', 'poly', \
            'rbf', 'sigmoid', 'cosine', 'precomputed'}, default='linear'
        Kernel used for PCA.

    gamma : float, default=None
        Kernel coefficient for rbf, poly and sigmoid kernels. Ignored by other
        kernels. If ``gamma`` is ``None``, then it is set to ``1/n_features``.

    degree : int, default=3
        Degree for poly kernels. Ignored by other kernels.

    coef0 : float, default=1
        Independent term in poly and sigmoid kernels.
        Ignored by other kernels.

    kernel_params : dict, default=None
        Parameters (keyword arguments) and
        values for kernel passed as callable object.
        Ignored by other kernels.

    alpha : float, default=1.0
        Hyperparameter of the ridge regression that learns the
        inverse transform (when fit_inverse_transform=True).

    fit_inverse_transform : bool, default=False
        Learn the inverse transform for non-precomputed kernels
        (i.e. learn to find the pre-image of a point). This method is based
        on [2]_.

    eigen_solver : {'auto', 'dense', 'arpack', 'randomized'}, \
            default='auto'
        Select eigensolver to use. If `n_components` is much
        less than the number of training samples, randomized (or arpack to a
        smaller extend) may be more efficient than the dense eigensolver.
        Randomized SVD is performed according to the method of Halko et al
        [3]_.

        auto :
            the solver is selected by a default policy based on n_samples
            (the number of training samples) and `n_components`:
            if the number of components to extract is less than 10 (strict) and
            the number of samples is more than 200 (strict), the 'arpack'
            method is enabled. Otherwise the exact full eigenvalue
            decomposition is computed and optionally truncated afterwards
            ('dense' method).
        dense :
            run exact full eigenvalue decomposition calling the standard
            LAPACK solver via `scipy.linalg.eigh`, and select the components
            by postprocessing
        arpack :
            run SVD truncated to n_components calling ARPACK solver using
            `scipy.sparse.linalg.eigsh`. It requires strictly
            0 < n_components < n_samples
        randomized :
            run randomized SVD by the method of Halko et al. [3]_. The current
            implementation selects eigenvalues based on their module; therefore
            using this method can lead to unexpected results if the kernel is
            not positive semi-definite. See also [4]_.

        .. versionchanged:: 1.0
           `'randomized'` was added.

    tol : float, default=0
        Convergence tolerance for arpack.
        If 0, optimal value will be chosen by arpack.

    max_iter : int, default=None
        Maximum number of iterations for arpack.
        If None, optimal value will be chosen by arpack.

    iterated_power : int >= 0, or 'auto', default='auto'
        Number of iterations for the power method computed by
        svd_solver == 'randomized'. When 'auto', it is set to 7 when
        `n_components < 0.1 * min(X.shape)`, other it is set to 4.

        .. versionadded:: 1.0

    remove_zero_eig : bool, default=False
        If True, then all components with zero eigenvalues are removed, so
        that the number of components in the output may be < n_components
        (and sometimes even zero due to numerical instability).
        When n_components is None, this parameter is ignored and components
        with zero eigenvalues are removed regardless.

    random_state : int, RandomState instance or None, default=None
        Used when ``eigen_solver`` == 'arpack' or 'randomized'. Pass an int
        for reproducible results across multiple function calls.
        See :term:`Glossary <random_state>`.

        .. versionadded:: 0.18

    copy_X : bool, default=True
        If True, input X is copied and stored by the model in the `X_fit_`
        attribute. If no further changes will be done to X, setting
        `copy_X=False` saves memory by storing a reference.

        .. versionadded:: 0.18

    n_jobs : int, default=None
        The number of parallel jobs to run.
        ``None`` means 1 unless in a :obj:`joblib.parallel_backend` context.
        ``-1`` means using all processors. See :term:`Glossary <n_jobs>`
        for more details.

        .. versionadded:: 0.18

    Attributes
    ----------
    eigenvalues_ : ndarray of shape (n_components,)
        Eigenvalues of the centered kernel matrix in decreasing order.
        If `n_components` and `remove_zero_eig` are not set,
        then all values are stored.

    lambdas_ : ndarray of shape (n_components,)
        Same as `eigenvalues_` but this attribute is deprecated.

        .. deprecated:: 1.0
           `lambdas_` was renamed to `eigenvalues_` in version 1.0 and will be
           removed in 1.2.

    eigenvectors_ : ndarray of shape (n_samples, n_components)
        Eigenvectors of the centered kernel matrix. If `n_components` and
        `remove_zero_eig` are not set, then all components are stored.

    alphas_ : ndarray of shape (n_samples, n_components)
        Same as `eigenvectors_` but this attribute is deprecated.

        .. deprecated:: 1.0
           `alphas_` was renamed to `eigenvectors_` in version 1.0 and will be
           removed in 1.2.

    dual_coef_ : ndarray of shape (n_samples, n_features)
        Inverse transform matrix. Only available when
        ``fit_inverse_transform`` is True.

    X_transformed_fit_ : ndarray of shape (n_samples, n_components)
        Projection of the fitted data on the kernel principal components.
        Only available when ``fit_inverse_transform`` is True.

    X_fit_ : ndarray of shape (n_samples, n_features)
        The data used to fit the model. If `copy_X=False`, then `X_fit_` is
        a reference. This attribute is used for the calls to transform.

    n_features_in_ : int
        Number of features seen during :term:`fit`.

        .. versionadded:: 0.24

    feature_names_in_ : ndarray of shape (`n_features_in_`,)
        Names of features seen during :term:`fit`. Defined only when `X`
        has feature names that are all strings.

        .. versionadded:: 1.0

    See Also
    --------
    FastICA : A fast algorithm for Independent Component Analysis.
    IncrementalPCA : Incremental Principal Component Analysis.
    NMF : Non-Negative Matrix Factorization.
    PCA : Principal Component Analysis.
    SparsePCA : Sparse Principal Component Analysis.
    TruncatedSVD : Dimensionality reduction using truncated SVD.

    References
    ----------
    .. [1] `Schölkopf, Bernhard, Alexander Smola, and Klaus-Robert Müller.
       "Kernel principal component analysis."
       International conference on artificial neural networks.
       Springer, Berlin, Heidelberg, 1997.
       <https://people.eecs.berkeley.edu/~wainwrig/stat241b/scholkopf_kernel.pdf>`_

    .. [2] `Bakır, Gökhan H., Jason Weston, and Bernhard Schölkopf.
       "Learning to find pre-images."
       Advances in neural information processing systems 16 (2004): 449-456.
       <https://citeseerx.ist.psu.edu/viewdoc/download?doi=10.1.1.68.5164&rep=rep1&type=pdf>`_

    .. [3] `Halko, Nathan, Per-Gunnar Martinsson, and Joel A. Tropp.
       "Finding structure with randomness: Probabilistic algorithms for
       constructing approximate matrix decompositions."
       SIAM review 53.2 (2011): 217-288.
       <https://arxiv.org/pdf/0909.4061.pdf>`_

    .. [4] `Martinsson, Per-Gunnar, Vladimir Rokhlin, and Mark Tygert.
       "A randomized algorithm for the decomposition of matrices."
       Applied and Computational Harmonic Analysis 30.1 (2011): 47-68.
       <https://www.sciencedirect.com/science/article/pii/S1063520310000242>`_

    Examples
    --------
    >>> from sklearn.datasets import load_digits
    >>> from sklearn.decomposition import KernelPCA
    >>> X, _ = load_digits(return_X_y=True)
    >>> transformer = KernelPCA(n_components=7, kernel='linear')
    >>> X_transformed = transformer.fit_transform(X)
    >>> X_transformed.shape
    (1797, 7)
    """

    def __init__(
        self,
        n_components=None,
        *,
        kernel="linear",
        gamma=None,
        degree=3,
        coef0=1,
        kernel_params=None,
        alpha=1.0,
        fit_inverse_transform=False,
        eigen_solver="auto",
        tol=0,
        max_iter=None,
        iterated_power="auto",
        remove_zero_eig=False,
        random_state=None,
        copy_X=True,
        n_jobs=None,
    ):
        if fit_inverse_transform and kernel == "precomputed":
            raise ValueError("Cannot fit_inverse_transform with a precomputed kernel.")
        self.n_components = n_components
        self.kernel = kernel
        self.kernel_params = kernel_params
        self.gamma = gamma
        self.degree = degree
        self.coef0 = coef0
        self.alpha = alpha
        self.fit_inverse_transform = fit_inverse_transform
        self.eigen_solver = eigen_solver
        self.tol = tol
        self.max_iter = max_iter
        self.iterated_power = iterated_power
        self.remove_zero_eig = remove_zero_eig
        self.random_state = random_state
        self.n_jobs = n_jobs
        self.copy_X = copy_X

    # TODO: Remove in 1.1
    # mypy error: Decorated property not supported
    @deprecated(  # type: ignore
        "Attribute `_pairwise` was deprecated in "
        "version 0.24 and will be removed in 1.1 (renaming of 0.26)."
    )
    @property
    def _pairwise(self):
        return self.kernel == "precomputed"

    # TODO: Remove in 1.2
    # mypy error: Decorated property not supported
    @deprecated(  # type: ignore
        "Attribute `lambdas_` was deprecated in version 1.0 and will be "
        "removed in 1.2. Use `eigenvalues_` instead."
    )
    @property
    def lambdas_(self):
        return self.eigenvalues_

    # mypy error: Decorated property not supported
    @deprecated(  # type: ignore
        "Attribute `alphas_` was deprecated in version 1.0 and will be "
        "removed in 1.2. Use `eigenvectors_` instead."
    )
    @property
    def alphas_(self):
        return self.eigenvectors_

    def _get_kernel(self, X, Y=None):
        if callable(self.kernel):
            params = self.kernel_params or {}
        else:
            params = {"gamma": self.gamma, "degree": self.degree, "coef0": self.coef0}
        return pairwise_kernels(
            X, Y, metric=self.kernel, filter_params=True, n_jobs=self.n_jobs, **params
        )

    def _fit_transform(self, K):
        """Fit's using kernel K"""
        # center kernel
        K = self._centerer.fit_transform(K)

        # adjust n_components according to user inputs
        if self.n_components is None:
            n_components = K.shape[0]  # use all dimensions
        else:
            if self.n_components < 1:
                raise ValueError(
                    f"`n_components` should be >= 1, got: {self.n_component}"
                )
            n_components = min(K.shape[0], self.n_components)

        # compute eigenvectors
        if self.eigen_solver == "auto":
            if K.shape[0] > 200 and n_components < 10:
                eigen_solver = "arpack"
            else:
                eigen_solver = "dense"
        else:
            eigen_solver = self.eigen_solver

        if eigen_solver == "dense":
            # Note: eigvals specifies the indices of smallest/largest to return
            self.eigenvalues_, self.eigenvectors_ = linalg.eigh(
                K, eigvals=(K.shape[0] - n_components, K.shape[0] - 1)
            )
        elif eigen_solver == "arpack":
            v0 = _init_arpack_v0(K.shape[0], self.random_state)
            self.eigenvalues_, self.eigenvectors_ = eigsh(
                K, n_components, which="LA", tol=self.tol, maxiter=self.max_iter, v0=v0
            )
        elif eigen_solver == "randomized":
            self.eigenvalues_, self.eigenvectors_ = _randomized_eigsh(
                K,
                n_components=n_components,
                n_iter=self.iterated_power,
                random_state=self.random_state,
                selection="module",
            )
        else:
            raise ValueError("Unsupported value for `eigen_solver`: %r" % eigen_solver)

        # make sure that the eigenvalues are ok and fix numerical issues
        self.eigenvalues_ = _check_psd_eigenvalues(
            self.eigenvalues_, enable_warnings=False
        )

        # flip eigenvectors' sign to enforce deterministic output
        self.eigenvectors_, _ = svd_flip(
            self.eigenvectors_, np.zeros_like(self.eigenvectors_).T
        )

        # sort eigenvectors in descending order
        indices = self.eigenvalues_.argsort()[::-1]
        self.eigenvalues_ = self.eigenvalues_[indices]
        self.eigenvectors_ = self.eigenvectors_[:, indices]

        # remove eigenvectors with a zero eigenvalue (null space) if required
        if self.remove_zero_eig or self.n_components is None:
            self.eigenvectors_ = self.eigenvectors_[:, self.eigenvalues_ > 0]
            self.eigenvalues_ = self.eigenvalues_[self.eigenvalues_ > 0]

        # Maintenance note on Eigenvectors normalization
        # ----------------------------------------------
        # there is a link between
        # the eigenvectors of K=Phi(X)'Phi(X) and the ones of Phi(X)Phi(X)'
        # if v is an eigenvector of K
        #     then Phi(X)v  is an eigenvector of Phi(X)Phi(X)'
        # if u is an eigenvector of Phi(X)Phi(X)'
        #     then Phi(X)'u is an eigenvector of Phi(X)'Phi(X)
        #
        # At this stage our self.eigenvectors_ (the v) have norm 1, we need to scale
        # them so that eigenvectors in kernel feature space (the u) have norm=1
        # instead
        #
        # We COULD scale them here:
        #       self.eigenvectors_ = self.eigenvectors_ / np.sqrt(self.eigenvalues_)
        #
        # But choose to perform that LATER when needed, in `fit()` and in
        # `transform()`.

        return K

    def _fit_inverse_transform(self, X_transformed, X):
        if hasattr(X, "tocsr"):
            raise NotImplementedError(
                "Inverse transform not implemented for sparse matrices!"
            )

        n_samples = X_transformed.shape[0]
        K = self._get_kernel(X_transformed)
        K.flat[:: n_samples + 1] += self.alpha
        self.dual_coef_ = linalg.solve(K, X, sym_pos=True, overwrite_a=True)
        self.X_transformed_fit_ = X_transformed

    def fit(self, X, y=None):
        """Fit the model from data in X.

        Parameters
        ----------
        X : {array-like, sparse matrix} of shape (n_samples, n_features)
            Training vector, where `n_samples` is the number of samples
            and `n_features` is the number of features.

        y : Ignored
            Not used, present for API consistency by convention.

        Returns
        -------
        self : object
            Returns the instance itself.
        """
        X = self._validate_data(X, accept_sparse="csr", copy=self.copy_X)
        self._centerer = KernelCenterer()
        K = self._get_kernel(X)
        self._fit_transform(K)

        if self.fit_inverse_transform:
            # no need to use the kernel to transform X, use shortcut expression
            X_transformed = self.eigenvectors_ * np.sqrt(self.eigenvalues_)

            self._fit_inverse_transform(X_transformed, X)

        self.X_fit_ = X
        return self

    def fit_transform(self, X, y=None, **params):
        """Fit the model from data in X and transform X.

        Parameters
        ----------
        X : {array-like, sparse matrix} of shape (n_samples, n_features)
            Training vector, where `n_samples` is the number of samples
            and `n_features` is the number of features.

        y : Ignored
            Not used, present for API consistency by convention.

        **params : kwargs
            Parameters (keyword arguments) and values passed to
            the fit_transform instance.

        Returns
        -------
        X_new : ndarray of shape (n_samples, n_components)
            Returns the instance itself.
        """
        self.fit(X, **params)

        # no need to use the kernel to transform X, use shortcut expression
        X_transformed = self.eigenvectors_ * np.sqrt(self.eigenvalues_)

        if self.fit_inverse_transform:
            self._fit_inverse_transform(X_transformed, X)

        return X_transformed

    def transform(self, X):
        """Transform X.

        Parameters
        ----------
        X : {array-like, sparse matrix} of shape (n_samples, n_features)
            Training vector, where `n_samples` is the number of samples
            and `n_features` is the number of features.

        Returns
        -------
        X_new : ndarray of shape (n_samples, n_components)
            Returns the instance itself.
        """
        check_is_fitted(self)
        X = self._validate_data(X, accept_sparse="csr", reset=False)

        # Compute centered gram matrix between X and training data X_fit_
        K = self._centerer.transform(self._get_kernel(X, self.X_fit_))

        # scale eigenvectors (properly account for null-space for dot product)
        non_zeros = np.flatnonzero(self.eigenvalues_)
        scaled_alphas = np.zeros_like(self.eigenvectors_)
        scaled_alphas[:, non_zeros] = self.eigenvectors_[:, non_zeros] / np.sqrt(
            self.eigenvalues_[non_zeros]
        )

        # Project with a scalar product between K and the scaled eigenvectors
        return np.dot(K, scaled_alphas)

    def inverse_transform(self, X):
        """Transform X back to original space.

        ``inverse_transform`` approximates the inverse transformation using
        a learned pre-image. The pre-image is learned by kernel ridge
        regression of the original data on their low-dimensional representation
        vectors.

        .. note:
            :meth:`~sklearn.decomposition.fit` internally uses a centered
            kernel. As the centered kernel no longer contains the information
            of the mean of kernel features, such information is not taken into
            account in reconstruction.

        .. note::
            When users want to compute inverse transformation for 'linear'
            kernel, it is recommended that they use
            :class:`~sklearn.decomposition.PCA` instead. Unlike
            :class:`~sklearn.decomposition.PCA`,
            :class:`~sklearn.decomposition.KernelPCA`'s ``inverse_transform``
            does not reconstruct the mean of data when 'linear' kernel is used
            due to the use of centered kernel.

        Parameters
        ----------
        X : {array-like, sparse matrix} of shape (n_samples, n_components)
            Training vector, where `n_samples` is the number of samples
            and `n_features` is the number of features.

        Returns
        -------
        X_new : ndarray of shape (n_samples, n_features)
            Returns the instance itself.

        References
        ----------
        `Bakır, Gökhan H., Jason Weston, and Bernhard Schölkopf.
        "Learning to find pre-images."
        Advances in neural information processing systems 16 (2004): 449-456.
        <https://citeseerx.ist.psu.edu/viewdoc/download?doi=10.1.1.68.5164&rep=rep1&type=pdf>`_
        """
        if not self.fit_inverse_transform:
            raise NotFittedError(
                "The fit_inverse_transform parameter was not"
                " set to True when instantiating and hence "
                "the inverse transform is not available."
            )

        K = self._get_kernel(X, self.X_transformed_fit_)
        return np.dot(K, self.dual_coef_)

    def _more_tags(self):
        return {
            "preserves_dtype": [np.float64, np.float32],
            "pairwise": self.kernel == "precomputed",
        }

    @property
    def _n_features_out(self):
        """Number of transformed output features."""
        return self.eigenvalues_.shape[0]<|MERGE_RESOLUTION|>--- conflicted
+++ resolved
@@ -21,13 +21,8 @@
 from ..metrics.pairwise import pairwise_kernels
 
 
-<<<<<<< HEAD
-class KernelPCA(TransformerMixin, BaseEstimator):
+class KernelPCA(_ClassNamePrefixFeaturesOutMixin, TransformerMixin, BaseEstimator):
     """Kernel Principal component analysis (KPCA) [1]_.
-=======
-class KernelPCA(_ClassNamePrefixFeaturesOutMixin, TransformerMixin, BaseEstimator):
-    """Kernel Principal component analysis (KPCA).
->>>>>>> b07b2273
 
     Non-linear dimensionality reduction through the use of kernels (see
     :ref:`metrics`).
