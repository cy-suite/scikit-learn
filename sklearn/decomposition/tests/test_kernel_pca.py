--- conflicted
+++ resolved
@@ -386,8 +386,7 @@
         kpca._centerer = IdentityKernelTransformer()
         K = kpca._get_kernel(K)
         # note: we can not test 'fit' because _centerer would be replaced
-<<<<<<< HEAD
-        assert_warns(KernelWarning, lambda: kpca._fit_transform(K))
+        assert_no_warnings(lambda: kpca._fit_transform(K))
 
 
 def test_kernel_pca_time_and_equivalence():
@@ -452,7 +451,4 @@
     assert np.mean(avg_r_time / avg_ref_time) < 0.75
 
     # Check that arpack reduces the time at least on one run
-    assert min(avg_a_time / avg_ref_time) < 0.75
-=======
-        assert_no_warnings(lambda: kpca._fit_transform(K))
->>>>>>> 2112f5d0
+    assert min(avg_a_time / avg_ref_time) < 0.75