# Author: Vlad Niculae
# License: BSD 3 clause

import sys
import pytest

import numpy as np
from numpy.testing import assert_array_equal

from sklearn.utils._testing import assert_array_almost_equal
from sklearn.utils._testing import assert_allclose
from sklearn.utils._testing import if_safe_multiprocessing_with_blas

from sklearn.decomposition import SparsePCA, MiniBatchSparsePCA, PCA
from sklearn.utils import check_random_state


def generate_toy_data(n_components, n_samples, image_size, random_state=None):
    n_features = image_size[0] * image_size[1]

    rng = check_random_state(random_state)
    U = rng.randn(n_samples, n_components)
    V = rng.randn(n_components, n_features)

    centers = [(3, 3), (6, 7), (8, 1)]
    sz = [1, 2, 1]
    for k in range(n_components):
        img = np.zeros(image_size)
        xmin, xmax = centers[k][0] - sz[k], centers[k][0] + sz[k]
        ymin, ymax = centers[k][1] - sz[k], centers[k][1] + sz[k]
        img[xmin:xmax][:, ymin:ymax] = 1.0
        V[k, :] = img.ravel()

    # Y is defined by : Y = UV + noise
    Y = np.dot(U, V)
    Y += 0.1 * rng.randn(Y.shape[0], Y.shape[1])  # Add noise
    return Y, U, V


# SparsePCA can be a bit slow. To avoid having test times go up, we
# test different aspects of the code in the same test


def test_correct_shapes():
    rng = np.random.RandomState(0)
    X = rng.randn(12, 10)
    spca = SparsePCA(n_components=8, random_state=rng)
    U = spca.fit_transform(X)
    assert spca.components_.shape == (8, 10)
    assert U.shape == (12, 8)
    # test overcomplete decomposition
    spca = SparsePCA(n_components=13, random_state=rng)
    U = spca.fit_transform(X)
    assert spca.components_.shape == (13, 10)
    assert U.shape == (12, 13)


def test_fit_transform():
    alpha = 1
    rng = np.random.RandomState(0)
    Y, _, _ = generate_toy_data(3, 10, (8, 8), random_state=rng)  # wide array
    spca_lars = SparsePCA(n_components=3, method="lars", alpha=alpha, random_state=0)
    spca_lars.fit(Y)

    # Test that CD gives similar results
    spca_lasso = SparsePCA(n_components=3, method="cd", random_state=0, alpha=alpha)
    spca_lasso.fit(Y)
    assert_array_almost_equal(spca_lasso.components_, spca_lars.components_)


@if_safe_multiprocessing_with_blas
def test_fit_transform_parallel():
    alpha = 1
    rng = np.random.RandomState(0)
    Y, _, _ = generate_toy_data(3, 10, (8, 8), random_state=rng)  # wide array
    spca_lars = SparsePCA(n_components=3, method="lars", alpha=alpha, random_state=0)
    spca_lars.fit(Y)
    U1 = spca_lars.transform(Y)
    # Test multiple CPUs
    spca = SparsePCA(
        n_components=3, n_jobs=2, method="lars", alpha=alpha, random_state=0
    ).fit(Y)
    U2 = spca.transform(Y)
    assert not np.all(spca_lars.components_ == 0)
    assert_array_almost_equal(U1, U2)


def test_transform_nan():
    # Test that SparsePCA won't return NaN when there is 0 feature in all
    # samples.
    rng = np.random.RandomState(0)
    Y, _, _ = generate_toy_data(3, 10, (8, 8), random_state=rng)  # wide array
    Y[:, 0] = 0
    estimator = SparsePCA(n_components=8)
    assert not np.any(np.isnan(estimator.fit_transform(Y)))


def test_fit_transform_tall():
    rng = np.random.RandomState(0)
    Y, _, _ = generate_toy_data(3, 65, (8, 8), random_state=rng)  # tall array
    spca_lars = SparsePCA(n_components=3, method="lars", random_state=rng)
    U1 = spca_lars.fit_transform(Y)
    spca_lasso = SparsePCA(n_components=3, method="cd", random_state=rng)
    U2 = spca_lasso.fit(Y).transform(Y)
    assert_array_almost_equal(U1, U2)


def test_initialization():
    rng = np.random.RandomState(0)
    U_init = rng.randn(5, 3)
    V_init = rng.randn(3, 4)
    model = SparsePCA(
        n_components=3, U_init=U_init, V_init=V_init, max_iter=0, random_state=rng
    )
    model.fit(rng.randn(5, 4))
    assert_allclose(model.components_, V_init / np.linalg.norm(V_init, axis=1)[:, None])


def test_mini_batch_correct_shapes():
    rng = np.random.RandomState(0)
    X = rng.randn(12, 10)
    pca = MiniBatchSparsePCA(n_components=8, random_state=rng)
    U = pca.fit_transform(X)
    assert pca.components_.shape == (8, 10)
    assert U.shape == (12, 8)
    # test overcomplete decomposition
    pca = MiniBatchSparsePCA(n_components=13, random_state=rng)
    U = pca.fit_transform(X)
    assert pca.components_.shape == (13, 10)
    assert U.shape == (12, 13)


# XXX: test always skipped
@pytest.mark.skipif(True, reason="skipping mini_batch_fit_transform.")
def test_mini_batch_fit_transform():
    alpha = 1
    rng = np.random.RandomState(0)
    Y, _, _ = generate_toy_data(3, 10, (8, 8), random_state=rng)  # wide array
    spca_lars = MiniBatchSparsePCA(n_components=3, random_state=0, alpha=alpha).fit(Y)
    U1 = spca_lars.transform(Y)
    # Test multiple CPUs
    if sys.platform == "win32":  # fake parallelism for win32
        import joblib

        _mp = joblib.parallel.multiprocessing
        joblib.parallel.multiprocessing = None
        try:
            spca = MiniBatchSparsePCA(
                n_components=3, n_jobs=2, alpha=alpha, random_state=0
            )
            U2 = spca.fit(Y).transform(Y)
        finally:
            joblib.parallel.multiprocessing = _mp
    else:  # we can efficiently use parallelism
        spca = MiniBatchSparsePCA(n_components=3, n_jobs=2, alpha=alpha, random_state=0)
        U2 = spca.fit(Y).transform(Y)
    assert not np.all(spca_lars.components_ == 0)
    assert_array_almost_equal(U1, U2)
    # Test that CD gives similar results
    spca_lasso = MiniBatchSparsePCA(
        n_components=3, method="cd", alpha=alpha, random_state=0
    ).fit(Y)
    assert_array_almost_equal(spca_lasso.components_, spca_lars.components_)


def test_scaling_fit_transform():
    alpha = 1
    rng = np.random.RandomState(0)
    Y, _, _ = generate_toy_data(3, 1000, (8, 8), random_state=rng)
    spca_lars = SparsePCA(n_components=3, method="lars", alpha=alpha, random_state=rng)
    results_train = spca_lars.fit_transform(Y)
    results_test = spca_lars.transform(Y[:10])
    assert_allclose(results_train[0], results_test[0])


def test_pca_vs_spca():
    rng = np.random.RandomState(0)
    Y, _, _ = generate_toy_data(3, 1000, (8, 8), random_state=rng)
    Z, _, _ = generate_toy_data(3, 10, (8, 8), random_state=rng)
    spca = SparsePCA(alpha=0, ridge_alpha=0, n_components=2)
    pca = PCA(n_components=2)
    pca.fit(Y)
    spca.fit(Y)
    results_test_pca = pca.transform(Z)
    results_test_spca = spca.transform(Z)
    assert_allclose(
        np.abs(spca.components_.dot(pca.components_.T)), np.eye(2), atol=1e-5
    )
    results_test_pca *= np.sign(results_test_pca[0, :])
    results_test_spca *= np.sign(results_test_spca[0, :])
    assert_allclose(results_test_pca, results_test_spca)


@pytest.mark.parametrize("SPCA", [SparsePCA, MiniBatchSparsePCA])
@pytest.mark.parametrize("n_components", [None, 3])
def test_spca_n_components_(SPCA, n_components):
    rng = np.random.RandomState(0)
    n_samples, n_features = 12, 10
    X = rng.randn(n_samples, n_features)

    model = SPCA(n_components=n_components).fit(X)

    if n_components is not None:
        assert model.n_components_ == n_components
    else:
        assert model.n_components_ == n_features


@pytest.mark.parametrize("SPCA", (SparsePCA, MiniBatchSparsePCA))
@pytest.mark.parametrize("method", ("lars", "cd"))
@pytest.mark.parametrize(
    "data_type, expected_type",
    (
        (np.float32, np.float32),
        (np.float64, np.float64),
        (np.int32, np.float64),
        (np.int64, np.float64),
    ),
)
def test_sparse_pca_dtype_match(SPCA, method, data_type, expected_type):
    # Verify output matrix dtype
    n_samples, n_features, n_components = 12, 10, 3
    rng = np.random.RandomState(0)
    input_array = rng.randn(n_samples, n_features).astype(data_type)
    model = SPCA(n_components=n_components, method=method)
    transformed = model.fit_transform(input_array)

    assert transformed.dtype == expected_type
    assert model.components_.dtype == expected_type


@pytest.mark.parametrize("SPCA", (SparsePCA, MiniBatchSparsePCA))
@pytest.mark.parametrize("method", ("lars", "cd"))
def test_sparse_pca_numerical_consistency(SPCA, method):
    # Verify numericall consistentency among np.float32 and np.float64
    rtol = 1e-3
    alpha = 2
    n_samples, n_features, n_components = 12, 10, 3
    rng = np.random.RandomState(0)
    input_array = rng.randn(n_samples, n_features)

    model_32 = SPCA(
        n_components=n_components, alpha=alpha, method=method, random_state=0
    )
    transformed_32 = model_32.fit_transform(input_array.astype(np.float32))

    model_64 = SPCA(
        n_components=n_components, alpha=alpha, method=method, random_state=0
    )
    transformed_64 = model_64.fit_transform(input_array.astype(np.float64))

    assert_allclose(transformed_64, transformed_32, rtol=rtol)
    assert_allclose(model_64.components_, model_32.components_, rtol=rtol)


@pytest.mark.parametrize("SPCA", [SparsePCA, MiniBatchSparsePCA])
def test_spca_feature_names_out(SPCA):
    """Check feature names out for *SparsePCA."""
    rng = np.random.RandomState(0)
    n_samples, n_features = 12, 10
    X = rng.randn(n_samples, n_features)

    model = SPCA(n_components=4).fit(X)
    names = model.get_feature_names_out()

    estimator_name = SPCA.__name__.lower()
    assert_array_equal([f"{estimator_name}{i}" for i in range(4)], names)


# TODO (1.4): remove this test
def test_spca_n_iter_deprecation():
    """Check that we raise a warning for the deprecation of `n_iter` and it is ignored
    when `max_iter` is specified.
    """
    rng = np.random.RandomState(0)
    n_samples, n_features = 12, 10
    X = rng.randn(n_samples, n_features)

    warn_msg = "'n_iter' is deprecated in version 1.1 and will be removed"
    with pytest.warns(FutureWarning, match=warn_msg):
        MiniBatchSparsePCA(n_iter=2).fit(X)

    n_iter, max_iter = 1, 100
    with pytest.warns(FutureWarning, match=warn_msg):
        model = MiniBatchSparsePCA(
            n_iter=n_iter, max_iter=max_iter, random_state=0
        ).fit(X)
    assert model.n_iter_ > 1
    assert model.n_iter_ <= max_iter


def test_spca_early_stopping(global_random_seed):
    """Check that `tol` and `max_no_improvement` act as early stopping."""
    rng = np.random.RandomState(global_random_seed)
    n_samples, n_features = 50, 10
    X = rng.randn(n_samples, n_features)

    # vary the tolerance to force the early stopping of one of the model
    model_early_stopped = MiniBatchSparsePCA(
        max_iter=100, tol=0.5, random_state=global_random_seed
    ).fit(X)
    model_not_early_stopped = MiniBatchSparsePCA(
        max_iter=100, tol=1e-3, random_state=global_random_seed
    ).fit(X)
    assert model_early_stopped.n_iter_ < model_not_early_stopped.n_iter_

    # force the max number of no improvement to a large value to check that
    # it does help to early stop
    model_early_stopped = MiniBatchSparsePCA(
        max_iter=100, tol=1e-6, max_no_improvement=2, random_state=global_random_seed
    ).fit(X)
    model_not_early_stopped = MiniBatchSparsePCA(
        max_iter=100, tol=1e-6, max_no_improvement=100, random_state=global_random_seed
    ).fit(X)
    assert model_early_stopped.n_iter_ < model_not_early_stopped.n_iter_


<<<<<<< HEAD
def test_equivalence_components_pca_spca():
    """Check the equivalence of the components found by PCA and SparsePCA.

    Non-regression test for:
    https://github.com/scikit-learn/scikit-learn/issues/23932
    """
    rng = np.random.RandomState(0)
    X = rng.randn(50, 4)

    n_components = 2
    pca = PCA(
        n_components=n_components,
        svd_solver="randomized",
        random_state=0,
    ).fit(X)
    spca = SparsePCA(
        n_components=n_components,
        method="lars",
        ridge_alpha=0,
        alpha=0,
        random_state=0,
    ).fit(X)

    assert_allclose(pca.components_, spca.components_)
=======
def test_sparse_pca_inverse_transform():
    """Check that `inverse_transform` in `SparsePCA` and `PCA` are similar."""
    rng = np.random.RandomState(0)
    n_samples, n_features = 10, 5
    X = rng.randn(n_samples, n_features)

    n_components = 2
    spca = SparsePCA(
        n_components=n_components, alpha=1e-12, ridge_alpha=1e-12, random_state=0
    )
    pca = PCA(n_components=n_components, random_state=0)
    X_trans_spca = spca.fit_transform(X)
    X_trans_pca = pca.fit_transform(X)
    assert_allclose(
        spca.inverse_transform(X_trans_spca), pca.inverse_transform(X_trans_pca)
    )


@pytest.mark.parametrize("SPCA", [SparsePCA, MiniBatchSparsePCA])
def test_transform_inverse_transform_round_trip(SPCA):
    """Check the `transform` and `inverse_transform` round trip with no loss of
    information.
    """
    rng = np.random.RandomState(0)
    n_samples, n_features = 10, 5
    X = rng.randn(n_samples, n_features)

    n_components = n_features
    spca = SPCA(
        n_components=n_components, alpha=1e-12, ridge_alpha=1e-12, random_state=0
    )
    X_trans_spca = spca.fit_transform(X)
    assert_allclose(spca.inverse_transform(X_trans_spca), X)
>>>>>>> 2ae08aa6
<|MERGE_RESOLUTION|>--- conflicted
+++ resolved
@@ -315,7 +315,6 @@
     assert model_early_stopped.n_iter_ < model_not_early_stopped.n_iter_
 
 
-<<<<<<< HEAD
 def test_equivalence_components_pca_spca():
     """Check the equivalence of the components found by PCA and SparsePCA.
 
@@ -340,7 +339,8 @@
     ).fit(X)
 
     assert_allclose(pca.components_, spca.components_)
-=======
+
+
 def test_sparse_pca_inverse_transform():
     """Check that `inverse_transform` in `SparsePCA` and `PCA` are similar."""
     rng = np.random.RandomState(0)
@@ -373,5 +373,4 @@
         n_components=n_components, alpha=1e-12, ridge_alpha=1e-12, random_state=0
     )
     X_trans_spca = spca.fit_transform(X)
-    assert_allclose(spca.inverse_transform(X_trans_spca), X)
->>>>>>> 2ae08aa6
+    assert_allclose(spca.inverse_transform(X_trans_spca), X)