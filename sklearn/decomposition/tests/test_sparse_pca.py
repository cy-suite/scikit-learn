# Author: Vlad Niculae
# License: BSD 3 clause

import sys
import pytest

import numpy as np
from numpy.testing import assert_array_equal

from sklearn.utils._testing import assert_array_almost_equal
from sklearn.utils._testing import assert_allclose
from sklearn.utils._testing import if_safe_multiprocessing_with_blas

from sklearn.decomposition import SparsePCA, MiniBatchSparsePCA, PCA
from sklearn.utils import check_random_state


def generate_toy_data(n_components, n_samples, image_size, random_state=None):
    n_features = image_size[0] * image_size[1]

    rng = check_random_state(random_state)
    U = rng.randn(n_samples, n_components)
    V = rng.randn(n_components, n_features)

    centers = [(3, 3), (6, 7), (8, 1)]
    sz = [1, 2, 1]
    for k in range(n_components):
        img = np.zeros(image_size)
        xmin, xmax = centers[k][0] - sz[k], centers[k][0] + sz[k]
        ymin, ymax = centers[k][1] - sz[k], centers[k][1] + sz[k]
        img[xmin:xmax][:, ymin:ymax] = 1.0
        V[k, :] = img.ravel()

    # Y is defined by : Y = UV + noise
    Y = np.dot(U, V)
    Y += 0.1 * rng.randn(Y.shape[0], Y.shape[1])  # Add noise
    return Y, U, V


# SparsePCA can be a bit slow. To avoid having test times go up, we
# test different aspects of the code in the same test


def test_correct_shapes():
    rng = np.random.RandomState(0)
    X = rng.randn(12, 10)
    spca = SparsePCA(n_components=8, random_state=rng)
    U = spca.fit_transform(X)
    assert spca.components_.shape == (8, 10)
    assert U.shape == (12, 8)
    # test overcomplete decomposition
    spca = SparsePCA(n_components=13, random_state=rng)
    U = spca.fit_transform(X)
    assert spca.components_.shape == (13, 10)
    assert U.shape == (12, 13)


def test_fit_transform():
    alpha = 1
    rng = np.random.RandomState(0)
    Y, _, _ = generate_toy_data(3, 10, (8, 8), random_state=rng)  # wide array
    spca_lars = SparsePCA(n_components=3, method="lars", alpha=alpha, random_state=0)
    spca_lars.fit(Y)

    # Test that CD gives similar results
    spca_lasso = SparsePCA(n_components=3, method="cd", random_state=0, alpha=alpha)
    spca_lasso.fit(Y)
    assert_array_almost_equal(spca_lasso.components_, spca_lars.components_)


@if_safe_multiprocessing_with_blas
def test_fit_transform_parallel():
    alpha = 1
    rng = np.random.RandomState(0)
    Y, _, _ = generate_toy_data(3, 10, (8, 8), random_state=rng)  # wide array
    spca_lars = SparsePCA(n_components=3, method="lars", alpha=alpha, random_state=0)
    spca_lars.fit(Y)
    U1 = spca_lars.transform(Y)
    # Test multiple CPUs
    spca = SparsePCA(
        n_components=3, n_jobs=2, method="lars", alpha=alpha, random_state=0
    ).fit(Y)
    U2 = spca.transform(Y)
    assert not np.all(spca_lars.components_ == 0)
    assert_array_almost_equal(U1, U2)


def test_transform_nan():
    # Test that SparsePCA won't return NaN when there is 0 feature in all
    # samples.
    rng = np.random.RandomState(0)
    Y, _, _ = generate_toy_data(3, 10, (8, 8), random_state=rng)  # wide array
    Y[:, 0] = 0
    estimator = SparsePCA(n_components=8)
    assert not np.any(np.isnan(estimator.fit_transform(Y)))


def test_fit_transform_tall():
    rng = np.random.RandomState(0)
    Y, _, _ = generate_toy_data(3, 65, (8, 8), random_state=rng)  # tall array
    spca_lars = SparsePCA(n_components=3, method="lars", random_state=rng)
    U1 = spca_lars.fit_transform(Y)
    spca_lasso = SparsePCA(n_components=3, method="cd", random_state=rng)
    U2 = spca_lasso.fit(Y).transform(Y)
    assert_array_almost_equal(U1, U2)


def test_initialization():
    rng = np.random.RandomState(0)
    U_init = rng.randn(5, 3)
    V_init = rng.randn(3, 4)
    model = SparsePCA(
        n_components=3, U_init=U_init, V_init=V_init, max_iter=0, random_state=rng
    )
    model.fit(rng.randn(5, 4))
    assert_allclose(model.components_, V_init / np.linalg.norm(V_init, axis=1)[:, None])


def test_mini_batch_correct_shapes():
    rng = np.random.RandomState(0)
    X = rng.randn(12, 10)
    pca = MiniBatchSparsePCA(n_components=8, random_state=rng)
    U = pca.fit_transform(X)
    assert pca.components_.shape == (8, 10)
    assert U.shape == (12, 8)
    # test overcomplete decomposition
    pca = MiniBatchSparsePCA(n_components=13, random_state=rng)
    U = pca.fit_transform(X)
    assert pca.components_.shape == (13, 10)
    assert U.shape == (12, 13)


# XXX: test always skipped
@pytest.mark.skipif(True, reason="skipping mini_batch_fit_transform.")
def test_mini_batch_fit_transform():
    alpha = 1
    rng = np.random.RandomState(0)
    Y, _, _ = generate_toy_data(3, 10, (8, 8), random_state=rng)  # wide array
    spca_lars = MiniBatchSparsePCA(n_components=3, random_state=0, alpha=alpha).fit(Y)
    U1 = spca_lars.transform(Y)
    # Test multiple CPUs
    if sys.platform == "win32":  # fake parallelism for win32
        import joblib

        _mp = joblib.parallel.multiprocessing
        joblib.parallel.multiprocessing = None
        try:
            spca = MiniBatchSparsePCA(
                n_components=3, n_jobs=2, alpha=alpha, random_state=0
            )
            U2 = spca.fit(Y).transform(Y)
        finally:
            joblib.parallel.multiprocessing = _mp
    else:  # we can efficiently use parallelism
        spca = MiniBatchSparsePCA(n_components=3, n_jobs=2, alpha=alpha, random_state=0)
        U2 = spca.fit(Y).transform(Y)
    assert not np.all(spca_lars.components_ == 0)
    assert_array_almost_equal(U1, U2)
    # Test that CD gives similar results
    spca_lasso = MiniBatchSparsePCA(
        n_components=3, method="cd", alpha=alpha, random_state=0
    ).fit(Y)
    assert_array_almost_equal(spca_lasso.components_, spca_lars.components_)


def test_scaling_fit_transform():
    alpha = 1
    rng = np.random.RandomState(0)
    Y, _, _ = generate_toy_data(3, 1000, (8, 8), random_state=rng)
    spca_lars = SparsePCA(n_components=3, method="lars", alpha=alpha, random_state=rng)
    results_train = spca_lars.fit_transform(Y)
    results_test = spca_lars.transform(Y[:10])
    assert_allclose(results_train[0], results_test[0])


def test_pca_vs_spca():
    rng = np.random.RandomState(0)
    Y, _, _ = generate_toy_data(3, 1000, (8, 8), random_state=rng)
    Z, _, _ = generate_toy_data(3, 10, (8, 8), random_state=rng)
    spca = SparsePCA(alpha=0, ridge_alpha=0, n_components=2)
    pca = PCA(n_components=2)
    pca.fit(Y)
    spca.fit(Y)
    results_test_pca = pca.transform(Z)
    results_test_spca = spca.transform(Z)
    assert_allclose(
        np.abs(spca.components_.dot(pca.components_.T)), np.eye(2), atol=1e-5
    )
    results_test_pca *= np.sign(results_test_pca[0, :])
    results_test_spca *= np.sign(results_test_spca[0, :])
    assert_allclose(results_test_pca, results_test_spca)


@pytest.mark.parametrize("SPCA", (SparsePCA, MiniBatchSparsePCA))
@pytest.mark.parametrize("n_components", [None, 3])
def test_spca_n_components_(SPCA, n_components):
    rng = np.random.RandomState(0)
    n_samples, n_features = 12, 10
    X = rng.randn(n_samples, n_features)

    model = SPCA(n_components=n_components).fit(X)

    if n_components is not None:
        assert model.n_components_ == n_components
    else:
        assert model.n_components_ == n_features

<<<<<<< HEAD
@pytest.mark.parametrize("SPCA", (SparsePCA, MiniBatchSparsePCA))
@pytest.mark.parametrize("data_type, expected_type", (
    (np.float32, np.float32),
    (np.float64, np.float64),
    (np.int32, np.float64),
    (np.int64, np.float64)))
def test_sparse_pca_dtype_match(SPCA, data_type, expected_type):
    n_samples, n_features, n_components = 12, 10, 3
    rng = np.random.RandomState(0)
    input_array = rng.randn(n_samples, n_features).astype(data_type)
    transformed = SPCA(n_components=n_components).fit_transform(input_array)
    assert transformed.dtype == expected_type
=======

@pytest.mark.parametrize("SPCA", [SparsePCA, MiniBatchSparsePCA])
def test_spca_feature_names_out(SPCA):
    """Check feature names out for *SparsePCA."""
    rng = np.random.RandomState(0)
    n_samples, n_features = 12, 10
    X = rng.randn(n_samples, n_features)

    model = SPCA(n_components=4).fit(X)
    names = model.get_feature_names_out()

    estimator_name = SPCA.__name__.lower()
    assert_array_equal([f"{estimator_name}{i}" for i in range(4)], names)
>>>>>>> 5dfa5d97
<|MERGE_RESOLUTION|>--- conflicted
+++ resolved
@@ -205,20 +205,24 @@
     else:
         assert model.n_components_ == n_features
 
-<<<<<<< HEAD
+
 @pytest.mark.parametrize("SPCA", (SparsePCA, MiniBatchSparsePCA))
-@pytest.mark.parametrize("data_type, expected_type", (
-    (np.float32, np.float32),
-    (np.float64, np.float64),
-    (np.int32, np.float64),
-    (np.int64, np.float64)))
+@pytest.mark.parametrize(
+    "data_type, expected_type",
+    (
+        (np.float32, np.float32),
+        (np.float64, np.float64),
+        (np.int32, np.float64),
+        (np.int64, np.float64),
+    ),
+)
 def test_sparse_pca_dtype_match(SPCA, data_type, expected_type):
     n_samples, n_features, n_components = 12, 10, 3
     rng = np.random.RandomState(0)
     input_array = rng.randn(n_samples, n_features).astype(data_type)
     transformed = SPCA(n_components=n_components).fit_transform(input_array)
     assert transformed.dtype == expected_type
-=======
+
 
 @pytest.mark.parametrize("SPCA", [SparsePCA, MiniBatchSparsePCA])
 def test_spca_feature_names_out(SPCA):
@@ -231,5 +235,4 @@
     names = model.get_feature_names_out()
 
     estimator_name = SPCA.__name__.lower()
-    assert_array_equal([f"{estimator_name}{i}" for i in range(4)], names)
->>>>>>> 5dfa5d97
+    assert_array_equal([f"{estimator_name}{i}" for i in range(4)], names)