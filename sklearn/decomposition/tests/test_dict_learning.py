--- conflicted
+++ resolved
@@ -647,46 +647,60 @@
     assert_allclose(newd_batch, newd_online)
 
 
-<<<<<<< HEAD
-@pytest.mark.parametrize("Estimator", (DictionaryLearning,
-                                       MiniBatchDictionaryLearning))
-=======
 @pytest.mark.parametrize("Estimator", [DictionaryLearning, MiniBatchDictionaryLearning])
->>>>>>> dce9782a
 def test_warning_default_transform_alpha(Estimator):
     dl = Estimator(alpha=0.1)
     with pytest.warns(FutureWarning, match="default transform_alpha"):
         dl.fit_transform(X)
 
-<<<<<<< HEAD
+
 @pytest.mark.parametrize("method", ("lars", "cd"))
-@pytest.mark.parametrize("data_type, expected_type", (
-    (np.float32, np.float32),
-    (np.float64, np.float64),
-    (np.int32, np.float64),
-    (np.int64, np.float64)))
+@pytest.mark.parametrize(
+    "data_type, expected_type",
+    (
+        (np.float32, np.float32),
+        (np.float64, np.float64),
+        (np.int32, np.float64),
+        (np.int64, np.float64),
+    ),
+)
 def test_dict_learning_dtype_match(data_type, expected_type, method):
     rng = np.random.RandomState(0)
     n_components = 8
-    code, dictionary,_ = dict_learning(X.astype(data_type), n_components=n_components,
-                                            alpha=1, random_state=rng, method=method)
+    code, dictionary, _ = dict_learning(
+        X.astype(data_type),
+        n_components=n_components,
+        alpha=1,
+        random_state=rng,
+        method=method,
+    )
     assert code.dtype == expected_type
     assert dictionary.dtype == expected_type
 
+
 @pytest.mark.parametrize("method", ("lars", "cd"))
-@pytest.mark.parametrize("data_type, expected_type", (
-    (np.float32, np.float32),
-    (np.float64, np.float64),
-    (np.int32, np.float64),
-    (np.int64, np.float64)))
+@pytest.mark.parametrize(
+    "data_type, expected_type",
+    (
+        (np.float32, np.float32),
+        (np.float64, np.float64),
+        (np.int32, np.float64),
+        (np.int64, np.float64),
+    ),
+)
 def test_dict_learning_online_dtype_match(data_type, expected_type, method):
     rng = np.random.RandomState(0)
     n_components = 8
-    code, dictionary = dict_learning_online(X.astype(data_type), n_components=n_components,
-                                            alpha=1, random_state=rng, method=method)
+    code, dictionary = dict_learning_online(
+        X.astype(data_type),
+        n_components=n_components,
+        alpha=1,
+        random_state=rng,
+        method=method,
+    )
     assert code.dtype == expected_type
     assert dictionary.dtype == expected_type
-=======
+
 
 @pytest.mark.parametrize(
     "estimator",
@@ -703,5 +717,4 @@
     assert_array_equal(
         feature_names_out,
         [f"{estimator_name}{i}" for i in range(n_components)],
-    )
->>>>>>> dce9782a
+    )