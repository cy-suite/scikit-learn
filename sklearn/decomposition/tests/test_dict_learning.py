import pytest

import numpy as np
from functools import partial
import itertools

from sklearn.base import clone

from sklearn.exceptions import ConvergenceWarning

from sklearn.utils import check_array

from sklearn.utils._testing import assert_allclose
from sklearn.utils._testing import assert_array_almost_equal
from sklearn.utils._testing import assert_array_equal
from sklearn.utils._testing import ignore_warnings
from sklearn.utils._testing import TempMemmap

from sklearn.decomposition import DictionaryLearning
from sklearn.decomposition import MiniBatchDictionaryLearning
from sklearn.decomposition import SparseCoder
from sklearn.decomposition import dict_learning
from sklearn.decomposition import dict_learning_online
from sklearn.decomposition import sparse_encode
from sklearn.utils.estimator_checks import check_transformer_data_not_an_array
from sklearn.utils.estimator_checks import check_transformer_general
from sklearn.utils.estimator_checks import check_transformers_unfitted

from sklearn.decomposition._dict_learning import _update_dict


rng_global = np.random.RandomState(0)
n_samples, n_features = 10, 8
X = rng_global.randn(n_samples, n_features)


def test_sparse_encode_shapes_omp():
    rng = np.random.RandomState(0)
    algorithms = ['omp', 'lasso_lars', 'lasso_cd', 'lars', 'threshold']
    for n_components, n_samples in itertools.product([1, 5], [1, 9]):
        X_ = rng.randn(n_samples, n_features)
        dictionary = rng.randn(n_components, n_features)
        for algorithm, n_jobs in itertools.product(algorithms, [1, 3]):
            code = sparse_encode(X_, dictionary, algorithm=algorithm,
                                 n_jobs=n_jobs)
            assert code.shape == (n_samples, n_components)


def test_dict_learning_shapes():
    n_components = 5
    dico = DictionaryLearning(n_components, random_state=0).fit(X)
    assert dico.components_.shape == (n_components, n_features)

    n_components = 1
    dico = DictionaryLearning(n_components, random_state=0).fit(X)
    assert dico.components_.shape == (n_components, n_features)
    assert dico.transform(X).shape == (X.shape[0], n_components)


def test_dict_learning_overcomplete():
    n_components = 12
    dico = DictionaryLearning(n_components, random_state=0).fit(X)
    assert dico.components_.shape == (n_components, n_features)


def test_max_iter():
    def ricker_function(resolution, center, width):
        """Discrete sub-sampled Ricker (Mexican hat) wavelet"""
        x = np.linspace(0, resolution - 1, resolution)
        x = ((2 / (np.sqrt(3 * width) * np.pi ** .25))
             * (1 - (x - center) ** 2 / width ** 2)
             * np.exp(-(x - center) ** 2 / (2 * width ** 2)))
        return x

    def ricker_matrix(width, resolution, n_components):
        """Dictionary of Ricker (Mexican hat) wavelets"""
        centers = np.linspace(0, resolution - 1, n_components)
        D = np.empty((n_components, resolution))
        for i, center in enumerate(centers):
            D[i] = ricker_function(resolution, center, width)
        D /= np.sqrt(np.sum(D ** 2, axis=1))[:, np.newaxis]
        return D

    transform_algorithm = 'lasso_cd'
    resolution = 1024
    subsampling = 3  # subsampling factor
    n_components = resolution // subsampling

    # Compute a wavelet dictionary
    D_multi = np.r_[tuple(ricker_matrix(width=w, resolution=resolution,
                          n_components=n_components // 5)
                          for w in (10, 50, 100, 500, 1000))]

    X = np.linspace(0, resolution - 1, resolution)
    first_quarter = X < resolution / 4
    X[first_quarter] = 3.
    X[np.logical_not(first_quarter)] = -1.
    X = X.reshape(1, -1)

    # check that the underlying model fails to converge
    with pytest.warns(ConvergenceWarning):
        model = SparseCoder(D_multi, transform_algorithm=transform_algorithm,
                            transform_max_iter=1)
        model.fit_transform(X)

    # check that the underlying model converges w/o warnings
    with pytest.warns(None) as record:
        model = SparseCoder(D_multi, transform_algorithm=transform_algorithm,
                            transform_max_iter=2000)
        model.fit_transform(X)
    assert not record.list


def test_dict_learning_lars_positive_parameter():
    n_components = 5
    alpha = 1
    err_msg = "Positive constraint not supported for 'lars' coding method."
    with pytest.raises(ValueError, match=err_msg):
        dict_learning(X, n_components, alpha=alpha, positive_code=True)


@pytest.mark.parametrize("transform_algorithm", [
    "lasso_lars",
    "lasso_cd",
    "threshold",
])
@pytest.mark.parametrize("positive_code", [False, True])
@pytest.mark.parametrize("positive_dict", [False, True])
def test_dict_learning_positivity(transform_algorithm,
                                  positive_code,
                                  positive_dict):
    n_components = 5
    dico = DictionaryLearning(
        n_components, transform_algorithm=transform_algorithm, random_state=0,
        positive_code=positive_code, positive_dict=positive_dict,
        fit_algorithm="cd").fit(X)

    code = dico.transform(X)
    if positive_dict:
        assert (dico.components_ >= 0).all()
    else:
        assert (dico.components_ < 0).any()
    if positive_code:
        assert (code >= 0).all()
    else:
        assert (code < 0).any()


@pytest.mark.parametrize("positive_dict", [False, True])
def test_dict_learning_lars_dict_positivity(positive_dict):
    n_components = 5
    dico = DictionaryLearning(
        n_components, transform_algorithm="lars", random_state=0,
        positive_dict=positive_dict, fit_algorithm="cd").fit(X)

    if positive_dict:
        assert (dico.components_ >= 0).all()
    else:
        assert (dico.components_ < 0).any()


def test_dict_learning_lars_code_positivity():
    n_components = 5
    dico = DictionaryLearning(
        n_components, transform_algorithm="lars", random_state=0,
        positive_code=True, fit_algorithm="cd").fit(X)

    err_msg = "Positive constraint not supported for '{}' coding method."
    err_msg = err_msg.format("lars")
    with pytest.raises(ValueError, match=err_msg):
        dico.transform(X)


def test_dict_learning_reconstruction():
    n_components = 12
    dico = DictionaryLearning(n_components, transform_algorithm='omp',
                              transform_alpha=0.001, random_state=0)
    code = dico.fit(X).transform(X)
    assert_array_almost_equal(np.dot(code, dico.components_), X)

    dico.set_params(transform_algorithm='lasso_lars')
    code = dico.transform(X)
    assert_array_almost_equal(np.dot(code, dico.components_), X, decimal=2)

    # used to test lars here too, but there's no guarantee the number of
    # nonzero atoms is right.


def test_dict_learning_reconstruction_parallel():
    # regression test that parallel reconstruction works with n_jobs>1
    n_components = 12
    dico = DictionaryLearning(n_components, transform_algorithm='omp',
                              transform_alpha=0.001, random_state=0, n_jobs=4)
    code = dico.fit(X).transform(X)
    assert_array_almost_equal(np.dot(code, dico.components_), X)

    dico.set_params(transform_algorithm='lasso_lars')
    code = dico.transform(X)
    assert_array_almost_equal(np.dot(code, dico.components_), X, decimal=2)


def test_dict_learning_lassocd_readonly_data():
    n_components = 12
    with TempMemmap(X) as X_read_only:
        dico = DictionaryLearning(n_components, transform_algorithm='lasso_cd',
                                  transform_alpha=0.001, random_state=0,
                                  n_jobs=4)
        with ignore_warnings(category=ConvergenceWarning):
            code = dico.fit(X_read_only).transform(X_read_only)
        assert_array_almost_equal(np.dot(code, dico.components_), X_read_only,
                                  decimal=2)


def test_dict_learning_nonzero_coefs():
    n_components = 4
    dico = DictionaryLearning(n_components, transform_algorithm='lars',
                              transform_n_nonzero_coefs=3, random_state=0)
    code = dico.fit(X).transform(X[np.newaxis, 1])
    assert len(np.flatnonzero(code)) == 3

    dico.set_params(transform_algorithm='omp')
    code = dico.transform(X[np.newaxis, 1])
    assert len(np.flatnonzero(code)) == 3


def test_dict_learning_unknown_fit_algorithm():
    n_components = 5
    dico = DictionaryLearning(n_components, fit_algorithm='<unknown>')
    with pytest.raises(ValueError):
        dico.fit(X)


def test_dict_learning_split():
    n_components = 5
    dico = DictionaryLearning(n_components, transform_algorithm='threshold',
                              random_state=0)
    code = dico.fit(X).transform(X)
    dico.split_sign = True
    split_code = dico.transform(X)

    assert_array_almost_equal(split_code[:, :n_components] -
                              split_code[:, n_components:], code)


def test_dict_learning_online_shapes():
    rng = np.random.RandomState(0)
    n_components = 8
    code, dictionary = dict_learning_online(X, n_components=n_components,
                                            alpha=1, random_state=rng)
    assert code.shape == (n_samples, n_components)
    assert dictionary.shape == (n_components, n_features)
    assert np.dot(code, dictionary).shape == X.shape


def test_dict_learning_online_lars_positive_parameter():
    alpha = 1
    err_msg = "Positive constraint not supported for 'lars' coding method."
    with pytest.raises(ValueError, match=err_msg):
        dict_learning_online(X, alpha=alpha, positive_code=True)


@pytest.mark.parametrize("transform_algorithm", [
    "lasso_lars",
    "lasso_cd",
    "threshold",
])
@pytest.mark.parametrize("positive_code", [False, True])
@pytest.mark.parametrize("positive_dict", [False, True])
def test_minibatch_dictionary_learning_positivity(transform_algorithm,
                                                  positive_code,
                                                  positive_dict):
    n_components = 8
    dico = MiniBatchDictionaryLearning(
        n_components, transform_algorithm=transform_algorithm, random_state=0,
        positive_code=positive_code, positive_dict=positive_dict,
        fit_algorithm='cd').fit(X)

    code = dico.transform(X)
    if positive_dict:
        assert (dico.components_ >= 0).all()
    else:
        assert (dico.components_ < 0).any()
    if positive_code:
        assert (code >= 0).all()
    else:
        assert (code < 0).any()


@pytest.mark.parametrize("positive_dict", [False, True])
def test_minibatch_dictionary_learning_lars(positive_dict):
    n_components = 8

    dico = MiniBatchDictionaryLearning(
        n_components, transform_algorithm="lars", random_state=0,
        positive_dict=positive_dict, fit_algorithm='cd').fit(X)

    if positive_dict:
        assert (dico.components_ >= 0).all()
    else:
        assert (dico.components_ < 0).any()


@pytest.mark.parametrize("positive_code", [False, True])
@pytest.mark.parametrize("positive_dict", [False, True])
def test_dict_learning_online_positivity(positive_code,
                                         positive_dict):
    rng = np.random.RandomState(0)
    n_components = 8

    code, dictionary = dict_learning_online(X, n_components=n_components,
                                            method="cd",
                                            alpha=1, random_state=rng,
                                            positive_dict=positive_dict,
                                            positive_code=positive_code)
    if positive_dict:
        assert (dictionary >= 0).all()
    else:
        assert (dictionary < 0).any()
    if positive_code:
        assert (code >= 0).all()
    else:
        assert (code < 0).any()


def test_dict_learning_online_verbosity():
    n_components = 5
    # test verbosity
    from io import StringIO
    import sys

    old_stdout = sys.stdout
    try:
        sys.stdout = StringIO()
        dico = MiniBatchDictionaryLearning(n_components, max_iter=5, verbose=1,
                                           random_state=0)
        dico.fit(X)
        dico = MiniBatchDictionaryLearning(n_components, max_iter=5, verbose=2,
                                           random_state=0)
        dico.fit(X)
        dict_learning_online(X, n_components=n_components, alpha=1, verbose=1,
                             random_state=0)
        dict_learning_online(X, n_components=n_components, alpha=1, verbose=2,
                             random_state=0)
    finally:
        sys.stdout = old_stdout

    assert dico.components_.shape == (n_components, n_features)


def test_dict_learning_online_estimator_shapes():
    n_components = 5
    dico = MiniBatchDictionaryLearning(n_components, max_iter=5,
                                       random_state=0)
    dico.fit(X)
    assert dico.components_.shape == (n_components, n_features)


def test_dict_learning_online_overcomplete():
    n_components = 12
    dico = MiniBatchDictionaryLearning(n_components, max_iter=5,
                                       random_state=0).fit(X)
    assert dico.components_.shape == (n_components, n_features)


def test_dict_learning_online_initialization():
    n_components = 12
    rng = np.random.RandomState(0)
    V = rng.randn(n_components, n_features)
    dico = MiniBatchDictionaryLearning(n_components, max_iter=0,
                                       dict_init=V, random_state=0).fit(X)
    assert_array_equal(dico.components_, V)


def test_dict_learning_online_readonly_initialization():
    n_components = 12
    rng = np.random.RandomState(0)
    V = rng.randn(n_components, n_features)
    V.setflags(write=False)
    MiniBatchDictionaryLearning(n_components, max_iter=1, dict_init=V,
                                random_state=0, shuffle=False).fit(X)


def test_dict_learning_online_partial_fit():
    n_components = 12
    rng = np.random.RandomState(0)
    V = rng.randn(n_components, n_features)  # random init
    V /= np.sum(V ** 2, axis=1)[:, np.newaxis]
    dict1 = MiniBatchDictionaryLearning(n_components, max_iter=10,
                                        batch_size=1, alpha=1, shuffle=False,
                                        dict_init=V, max_no_improvement=None,
                                        tol=0., random_state=0).fit(X)
    dict2 = MiniBatchDictionaryLearning(n_components, alpha=1, dict_init=V,
                                        random_state=0)
    for i in range(10):
        for sample in X:
            dict2.partial_fit(sample[np.newaxis, :])

    assert not np.all(sparse_encode(X, dict1.components_, alpha=1) == 0)
    assert_array_almost_equal(dict1.components_, dict2.components_,
                              decimal=2)

    # partial_fit should ignore max_iter (#17433)
    assert dict1.n_steps_ == dict2.n_steps_ == 100


def test_sparse_encode_shapes():
    n_components = 12
    rng = np.random.RandomState(0)
    V = rng.randn(n_components, n_features)  # random init
    V /= np.sum(V ** 2, axis=1)[:, np.newaxis]
    for algo in ('lasso_lars', 'lasso_cd', 'lars', 'omp', 'threshold'):
        code = sparse_encode(X, V, algorithm=algo)
        assert code.shape == (n_samples, n_components)


@pytest.mark.parametrize("algo", [
    'lasso_lars',
    'lasso_cd',
    'threshold'
])
@pytest.mark.parametrize("positive", [False, True])
def test_sparse_encode_positivity(algo, positive):
    n_components = 12
    rng = np.random.RandomState(0)
    V = rng.randn(n_components, n_features)  # random init
    V /= np.sum(V ** 2, axis=1)[:, np.newaxis]
    code = sparse_encode(X, V, algorithm=algo, positive=positive)
    if positive:
        assert (code >= 0).all()
    else:
        assert (code < 0).any()


@pytest.mark.parametrize("algo", ['lars', 'omp'])
def test_sparse_encode_unavailable_positivity(algo):
    n_components = 12
    rng = np.random.RandomState(0)
    V = rng.randn(n_components, n_features)  # random init
    V /= np.sum(V ** 2, axis=1)[:, np.newaxis]
    err_msg = "Positive constraint not supported for '{}' coding method."
    err_msg = err_msg.format(algo)
    with pytest.raises(ValueError, match=err_msg):
        sparse_encode(X, V, algorithm=algo, positive=True)


def test_sparse_encode_input():
    n_components = 100
    rng = np.random.RandomState(0)
    V = rng.randn(n_components, n_features)  # random init
    V /= np.sum(V ** 2, axis=1)[:, np.newaxis]
    Xf = check_array(X, order='F')
    for algo in ('lasso_lars', 'lasso_cd', 'lars', 'omp', 'threshold'):
        a = sparse_encode(X, V, algorithm=algo)
        b = sparse_encode(Xf, V, algorithm=algo)
        assert_array_almost_equal(a, b)


def test_sparse_encode_error():
    n_components = 12
    rng = np.random.RandomState(0)
    V = rng.randn(n_components, n_features)  # random init
    V /= np.sum(V ** 2, axis=1)[:, np.newaxis]
    code = sparse_encode(X, V, alpha=0.001)
    assert not np.all(code == 0)
    assert np.sqrt(np.sum((np.dot(code, V) - X) ** 2)) < 0.1


def test_sparse_encode_error_default_sparsity():
    rng = np.random.RandomState(0)
    X = rng.randn(100, 64)
    D = rng.randn(2, 64)
    code = ignore_warnings(sparse_encode)(X, D, algorithm='omp',
                                          n_nonzero_coefs=None)
    assert code.shape == (100, 2)


def test_unknown_method():
    n_components = 12
    rng = np.random.RandomState(0)
    V = rng.randn(n_components, n_features)  # random init
    with pytest.raises(ValueError):
        sparse_encode(X, V, algorithm="<unknown>")


def test_sparse_coder_estimator():
    n_components = 12
    rng = np.random.RandomState(0)
    V = rng.randn(n_components, n_features)  # random init
    V /= np.sum(V ** 2, axis=1)[:, np.newaxis]
    coder = SparseCoder(dictionary=V, transform_algorithm='lasso_lars',
                        transform_alpha=0.001).transform(X)
    assert not np.all(coder == 0)
    assert np.sqrt(np.sum((np.dot(coder, V) - X) ** 2)) < 0.1


def test_sparse_coder_estimator_clone():
    n_components = 12
    rng = np.random.RandomState(0)
    V = rng.randn(n_components, n_features)  # random init
    V /= np.sum(V ** 2, axis=1)[:, np.newaxis]
    coder = SparseCoder(dictionary=V, transform_algorithm='lasso_lars',
                        transform_alpha=0.001)
    cloned = clone(coder)
    assert id(cloned) != id(coder)
    np.testing.assert_allclose(cloned.dictionary, coder.dictionary)
    assert id(cloned.dictionary) != id(coder.dictionary)
    assert cloned.n_components_ == coder.n_components_
    assert cloned.n_features_in_ == coder.n_features_in_
    data = np.random.rand(n_samples, n_features).astype(np.float32)
    np.testing.assert_allclose(cloned.transform(data),
                               coder.transform(data))


def test_sparse_coder_parallel_mmap():
    # Non-regression test for:
    # https://github.com/scikit-learn/scikit-learn/issues/5956
    # Test that SparseCoder does not error by passing reading only
    # arrays to child processes

    rng = np.random.RandomState(777)
    n_components, n_features = 40, 64
    init_dict = rng.rand(n_components, n_features)
    # Ensure that `data` is >2M. Joblib memory maps arrays
    # if they are larger than 1MB. The 4 accounts for float32
    # data type
    n_samples = int(2e6) // (4 * n_features)
    data = np.random.rand(n_samples, n_features).astype(np.float32)

    sc = SparseCoder(init_dict, transform_algorithm='omp', n_jobs=2)
    sc.fit_transform(data)


def test_sparse_coder_common_transformer():
    rng = np.random.RandomState(777)
    n_components, n_features = 40, 3
    init_dict = rng.rand(n_components, n_features)

    sc = SparseCoder(init_dict)

    check_transformer_data_not_an_array(sc.__class__.__name__, sc)
    check_transformer_general(sc.__class__.__name__, sc)
    check_transformer_general_memmap = partial(
        check_transformer_general, readonly_memmap=True
    )
    check_transformer_general_memmap(sc.__class__.__name__, sc)
    check_transformers_unfitted(sc.__class__.__name__, sc)


# TODO: remove in 1.1
def test_sparse_coder_deprecation():
    # check that we raise a deprecation warning when accessing `components_`
    rng = np.random.RandomState(777)
    n_components, n_features = 40, 64
    init_dict = rng.rand(n_components, n_features)
    sc = SparseCoder(init_dict)

    with pytest.warns(FutureWarning, match="'components_' is deprecated"):
        sc.components_


def test_sparse_coder_n_features_in():
    d = np.array([[1, 2, 3], [1, 2, 3]])
    sc = SparseCoder(d)
    assert sc.n_features_in_ == d.shape[1]


<<<<<<< HEAD
@pytest.mark.parametrize("param, match", [
    ({"n_components": 0}, "n_components should be > 0"),
    ({"fit_algorithm": "wrong"}, "Coding method not supported"),
    ({"batch_size": 0}, "batch_size should be > 0"),
    ({"n_iter": -1}, "n_iter should be >= 0")])
def test_minibatch_dict_learning_wrong_params(param, match):
    # Check that error are raised with clear error message when wrong values
    # are passed for the parameters of MiniBatchDictionaryLearning
    with pytest.raises(ValueError, match=match):
        MiniBatchDictionaryLearning(**param).fit(X)


@pytest.mark.parametrize(
    "attr", ["iter_offset_", "inner_stats_", "random_state_"])
def test_minibatch_dict_learning_deprecated_attributes(attr):
    # check that we raise a deprecation warning when accessing the deprecated
    # attributes of MiniBatchDictionaryLearning
    # FIXME: remove in 1.2
    depr_msg = (f"The attribute '{attr}' is deprecated in 1.0 and will be "
                f"removed in 1.2.")
    est = MiniBatchDictionaryLearning(n_components=2, max_iter=1,
                                      random_state=0)
    est.fit(X)

    with pytest.warns(FutureWarning, match=depr_msg):
        getattr(est, attr)


def test_minibatch_dict_learning_partial_fit_iter_offset_deprecated():
    # check the deprecation warning of iter_offset in partial_fit
    # FIXME: remove in 1.2
    depr_msg = ("'iter_offset' is deprecated in version 1.0 and "
                "will be removed in version 1.2")
    est = MiniBatchDictionaryLearning(n_components=2, random_state=0)

    with pytest.warns(FutureWarning, match=depr_msg):
        est.partial_fit(X, iter_offset=0)


def test_minibatch_dict_learning_n_iter_deprecated():
    # check the deprecation warning of n_iter
    # FIXME: remove in 1.2
    depr_msg = ("'n_iter' is deprecated in version 1.0 and "
                "will be removed in version 1.2")
    est = MiniBatchDictionaryLearning(n_components=2, n_iter=5, random_state=0)

    with pytest.warns(FutureWarning, match=depr_msg):
        est.fit(X)


@pytest.mark.parametrize("arg, val", [
    ("iter_offset", 0),
    ("inner_stats", None),
    ("return_inner_stats", False),
    ("return_n_iter", False),
    ("n_iter", 5)])
def test_dict_learning_online_deprecated_args(arg, val):
    # check the deprecation warning for the deprecated args of
    # dict_learning_online
    # FIXME: remove in 1.2
    depr_msg = (f"'{arg}' is deprecated in version 1.0 and will be "
                f"removed in version 1.2.")

    with pytest.warns(FutureWarning, match=depr_msg):
        dict_learning_online(X, n_components=2, random_state=0,
                             **{arg: val})


def test_update_dict():
    # Check the dict update in batch mode vs online mode
    rng = np.random.RandomState(0)

    code = np.array([[0.5, -0.5],
                     [0.1, 0.9]])
    dictionary = np.array([[1., 0.],
                           [0.6, 0.8]])

    X = np.dot(code, dictionary) + rng.randn(2, 2)

    # batch update
    newd_batch = dictionary.copy()
    _update_dict(newd_batch, X, code)

    # online update
    A = np.dot(code.T, code)
    B = np.dot(X.T, code)

    newd_online = dictionary.copy()
    _update_dict(newd_online, X, code, A, B)

    assert_allclose(newd_batch, newd_online)
=======
@pytest.mark.parametrize("Estimator", [DictionaryLearning,
                                       MiniBatchDictionaryLearning])
def test_warning_default_transform_alpha(Estimator):
    dl = Estimator(alpha=0.1)
    with pytest.warns(FutureWarning, match="default transform_alpha"):
        dl.fit_transform(X)
>>>>>>> 95fa18f2
<|MERGE_RESOLUTION|>--- conflicted
+++ resolved
@@ -564,7 +564,6 @@
     assert sc.n_features_in_ == d.shape[1]
 
 
-<<<<<<< HEAD
 @pytest.mark.parametrize("param, match", [
     ({"n_components": 0}, "n_components should be > 0"),
     ({"fit_algorithm": "wrong"}, "Coding method not supported"),
@@ -656,11 +655,11 @@
     _update_dict(newd_online, X, code, A, B)
 
     assert_allclose(newd_batch, newd_online)
-=======
+
+
 @pytest.mark.parametrize("Estimator", [DictionaryLearning,
                                        MiniBatchDictionaryLearning])
 def test_warning_default_transform_alpha(Estimator):
     dl = Estimator(alpha=0.1)
     with pytest.warns(FutureWarning, match="default transform_alpha"):
-        dl.fit_transform(X)
->>>>>>> 95fa18f2
+        dl.fit_transform(X)