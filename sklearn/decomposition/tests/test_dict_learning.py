--- conflicted
+++ resolved
@@ -578,7 +578,6 @@
     assert sc.n_features_in_ == d.shape[1]
 
 
-<<<<<<< HEAD
 def test_update_dict():
     # Check the dict update in batch mode vs online mode
     rng = np.random.RandomState(0)
@@ -602,11 +601,11 @@
     _update_dict(newd_online, X, code, A, B)
 
     assert_allclose(newd_batch, newd_online)
-=======
+
+
 @pytest.mark.parametrize("Estimator", [DictionaryLearning,
                                        MiniBatchDictionaryLearning])
 def test_warning_default_transform_alpha(Estimator):
     dl = Estimator(alpha=0.1)
     with pytest.warns(FutureWarning, match="default transform_alpha"):
         dl.fit_transform(X)
->>>>>>> 94b81ab2
