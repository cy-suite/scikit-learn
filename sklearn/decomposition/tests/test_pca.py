--- conflicted
+++ resolved
@@ -658,24 +658,9 @@
         assert _assess_dimension(s, rank, n_samples) == -np.inf
 
 
-<<<<<<< HEAD
-@pytest.mark.parametrize("nfeat", [10, 20, 100])
-@pytest.mark.parametrize("seed", range(0))
-def test_pca_svd_output(nfeat, seed):
-    # Test results consistency
-    rng = np.random.RandomState(seed)
-    X = rng.randn(10 ** 5, nfeat)
-    val_num = 3
-
-    # The result is the same as svd and svds
-    pca = PCA(n_components=1, n_oversamples=nfeat)
-    x_tranformed = pca.fit_transform(X).reshape(-1)
-    x_tranformed = np.array([round(abs(v), val_num) for v in x_tranformed])
-=======
 def test_pca_randomized_svd_n_oversamples():
     """Check that exposing and setting `n_oversamples` will provide accurate results
     even when `X` as a large number of features.
->>>>>>> 36e6f035
 
     Non-regression test for:
     https://github.com/scikit-learn/scikit-learn/issues/20589
@@ -704,21 +689,12 @@
     "params, err_type, err_msg",
     [
         (
-<<<<<<< HEAD
-            {"n_components": 1, "n_oversamples": 0},
-            ValueError,
-            "n_oversamples must be >= 1",
-        ),
-        (
-            {"n_oversamples": 1.8},
-=======
             {"n_oversamples": 0},
             ValueError,
             "n_oversamples == 0, must be >= 1.",
         ),
         (
             {"n_oversamples": 1.5},
->>>>>>> 36e6f035
             TypeError,
             "n_oversamples must be an instance of <class 'numbers.Integral'>",
         ),
