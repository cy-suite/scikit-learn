--- conflicted
+++ resolved
@@ -119,15 +119,10 @@
             assert_almost_equal(np.dot(s2_, s2) / n_samples, 1, decimal=1)
 
     # Test FastICA class
-<<<<<<< HEAD
-    _, _, sources_fun = fastica(m.T, fun=nl, algorithm=algo, random_state=0,
-                                svd_solver='eigh')
-    ica = FastICA(fun=nl, algorithm=algo, random_state=0,
-                  svd_solver='eigh')
-=======
-    _, _, sources_fun = fastica(m.T, fun=nl, algorithm=algo, random_state=seed)
-    ica = FastICA(fun=nl, algorithm=algo, random_state=seed)
->>>>>>> 111c7821
+    _, _, sources_fun = fastica(
+        m.T, fun=nl, algorithm=algo, random_state=0, svd_solver="eigh"
+    )
+    ica = FastICA(fun=nl, algorithm=algo, random_state=0, svd_solver="eigh")
     sources = ica.fit_transform(m.T)
     assert ica.components_.shape == (2, 2)
     assert sources.shape == (1000, 2)
