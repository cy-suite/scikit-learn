--- conflicted
+++ resolved
@@ -1679,18 +1679,7 @@
 
             # log+1 instead of log makes sure terms with zero idf don't get
             # suppressed entirely.
-<<<<<<< HEAD
             self._idf = np.log(n_samples / df) + 1
-=======
-            idf = np.log(n_samples / df) + 1
-            self._idf_diag = sp.diags(
-                idf,
-                offsets=0,
-                shape=(n_features, n_features),
-                format="csr",
-                dtype=dtype,
-            )
->>>>>>> 55f4a3ab
 
         return self
 
@@ -1725,39 +1714,21 @@
             # idf_ being a property, the automatic attributes detection
             # does not work as usual and we need to specify the attribute
             # name:
-<<<<<<< HEAD
-            check_is_fitted(self, attributes=["idf_"],
-                            msg='idf vector is not fitted')
-
-            expected_n_features = self._idf.shape[0]
-            if n_features != expected_n_features:
-                raise ValueError("Input has n_features=%d while the model"
-                                 " has been trained with n_features=%d" % (
-                                     n_features, expected_n_features))
-
-            # sparse matrix does not support broadcasting but
-            # with CSR matrix we can safely pick-up the indices
+            check_is_fitted(self, attributes=["idf_"], msg="idf vector is not fitted")
+
+            # sparse matrix does not support broadcasting but with CSR matrix we can
+            # safely pick-up the indices
             if copy:
                 X = X.copy()
             X.data *= self._idf[X.indices]
 
-        if self.norm:
-=======
-            check_is_fitted(self, attributes=["idf_"], msg="idf vector is not fitted")
-
-            X = X @ self._idf_diag
-
         if self.norm is not None:
->>>>>>> 55f4a3ab
             X = normalize(X, norm=self.norm, copy=False)
 
         return X
 
     @property
     def idf_(self):
-<<<<<<< HEAD
-        # if _idf is not set, this will raise an attribute error,
-=======
         """Inverse document frequency vector, only defined if `use_idf=True`.
 
         Returns
@@ -1765,21 +1736,12 @@
         ndarray of shape (n_features,)
         """
         # if _idf_diag is not set, this will raise an attribute error,
->>>>>>> 55f4a3ab
         # which means hasattr(self, "idf_") is False
         return self._idf
 
     @idf_.setter
     def idf_(self, value):
-        value = np.asarray(value, dtype=np.float64)
-        n_features = value.shape[0]
-<<<<<<< HEAD
-        self._idf = value
-=======
-        self._idf_diag = sp.spdiags(
-            value, diags=0, m=n_features, n=n_features, format="csr"
-        )
->>>>>>> 55f4a3ab
+        self._idf = np.asarray(value, dtype=np.float64)
 
     def _more_tags(self):
         return {"X_types": ["2darray", "sparse"]}
