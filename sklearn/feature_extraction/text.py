# -*- coding: utf-8 -*-
# Authors: Olivier Grisel <olivier.grisel@ensta.org>
#          Mathieu Blondel <mathieu@mblondel.org>
#          Lars Buitinck
#          Robert Layton <robertlayton@gmail.com>
#          Jochen Wersdörfer <jochen@wersdoerfer.de>
#          Roman Sinayev <roman.sinayev@gmail.com>
#
# License: BSD 3 clause
"""
The :mod:`sklearn.feature_extraction.text` submodule gathers utilities to
build feature vectors from text documents.
"""

import array
from collections import defaultdict
from collections.abc import Mapping
from functools import partial
import numbers
from operator import itemgetter
import re
import unicodedata
import warnings

import numpy as np
import scipy.sparse as sp

from ..base import BaseEstimator, TransformerMixin
from ..preprocessing import normalize
from ._hash import FeatureHasher
from ._stop_words import ENGLISH_STOP_WORDS
from ..utils.validation import check_is_fitted, check_array, FLOAT_DTYPES
from ..utils import _IS_32BIT, deprecated
from ..utils.fixes import _astype_copy_false
from ..exceptions import ChangedBehaviorWarning, NotFittedError


__all__ = ['HashingVectorizer',
           'CountVectorizer',
           'ENGLISH_STOP_WORDS',
           'TfidfTransformer',
           'TfidfVectorizer',
           'strip_accents_ascii',
           'strip_accents_unicode',
           'strip_tags']


def _preprocess(doc, accent_function=None, lower=False):
    """Chain together an optional series of text preprocessing steps to
    apply to a document.

    Parameters
    ----------
    doc: str
        The string to preprocess
<<<<<<< HEAD
    accent_function: callable, default=None
        Function for handling accented characters. Common strategies include
        normalizing and removing.
    lower: bool, default=False
=======
    accent_function: callable
        Function for handling accented characters. Common strategies include
        normalizing and removing.
    lower: bool
>>>>>>> ac227aeb
        Whether to use str.lower to lowercase all fo the text

    Returns
    -------
    doc: str
        preprocessed string
    """
    if lower:
        doc = doc.lower()
    if accent_function is not None:
        doc = accent_function(doc)
    return doc


def _analyze(doc, analyzer=None, tokenizer=None, ngrams=None,
             preprocessor=None, decoder=None, stop_words=None):
    """Chain together an optional series of text processing steps to go from
    a single document to ngrams, with or without tokenizing or preprocessing.

    If analyzer is used, only the decoder argument is used, as the analyzer is
    intended to replace the preprocessor, tokenizer, and ngrams steps.

    Parameters
    ----------
<<<<<<< HEAD
    analyzer: callable, default=None
    tokenizer: callable, default=None
    ngrams: callable, default=None
    preprocessor: callable, default=None
    decoder: callable, default=None
    stop_words: list, default=None
=======
    analyzer: callable
    tokenizer: callable
    ngrams: callable
    preprocessor: callable
    decoder: callable
    stop_words: list
>>>>>>> ac227aeb

    Returns
    -------
    ngrams: list
        A sequence of tokens, possibly with pairs, triples, etc.
    """

    if decoder is not None:
        doc = decoder(doc)
    if analyzer is not None:
        doc = analyzer(doc)
    else:
        if preprocessor is not None:
            doc = preprocessor(doc)
        if tokenizer is not None:
            doc = tokenizer(doc)
        if ngrams is not None:
            if stop_words is not None:
                doc = ngrams(doc, stop_words)
            else:
                doc = ngrams(doc)
    return doc


def strip_accents_unicode(s):
    """Transform accentuated unicode symbols into their simple counterpart

    Warning: the python-level loop and join operations make this
    implementation 20 times slower than the strip_accents_ascii basic
    normalization.

    Parameters
    ----------
    s : string
        The string to strip

    See Also
    --------
    strip_accents_ascii
        Remove accentuated char for any unicode symbol that has a direct
        ASCII equivalent.
    """
    try:
        # If `s` is ASCII-compatible, then it does not contain any accented
        # characters and we can avoid an expensive list comprehension
        s.encode("ASCII", errors="strict")
        return s
    except UnicodeEncodeError:
        normalized = unicodedata.normalize('NFKD', s)
        return ''.join([c for c in normalized if not unicodedata.combining(c)])


def strip_accents_ascii(s):
    """Transform accentuated unicode symbols into ascii or nothing

    Warning: this solution is only suited for languages that have a direct
    transliteration to ASCII symbols.

    Parameters
    ----------
    s : string
        The string to strip

    See Also
    --------
    strip_accents_unicode
        Remove accentuated char for any unicode symbol.
    """
    nkfd_form = unicodedata.normalize('NFKD', s)
    return nkfd_form.encode('ASCII', 'ignore').decode('ASCII')


def strip_tags(s):
    """Basic regexp based HTML / XML tag stripper function

    For serious HTML/XML preprocessing you should rather use an external
    library such as lxml or BeautifulSoup.

    Parameters
    ----------
    s : string
        The string to strip
    """
    return re.compile(r"<([^>]+)>", flags=re.UNICODE).sub(" ", s)


def _check_stop_list(stop):
    if stop == "english":
        return ENGLISH_STOP_WORDS
    elif isinstance(stop, str):
        raise ValueError("not a built-in stop list: %s" % stop)
    elif stop is None:
        return None
    else:  # assume it's a collection
        return frozenset(stop)


class _VectorizerMixin:
    """Provides common code for text vectorizers (tokenization logic)."""

    _white_spaces = re.compile(r"\s\s+")

    def decode(self, doc):
        """Decode the input into a string of unicode symbols.

        The decoding strategy depends on the vectorizer parameters.

        Parameters
        ----------
        doc : str
            The string to decode.

        Returns
        -------
        doc: str
            A string of unicode symbols.
        """
        if self.input == 'filename':
            with open(doc, 'rb') as fh:
                doc = fh.read()

        elif self.input == 'file':
            doc = doc.read()

        if isinstance(doc, bytes):
            doc = doc.decode(self.encoding, self.decode_error)

        if doc is np.nan:
            raise ValueError("np.nan is an invalid document, expected byte or "
                             "unicode string.")

        return doc

    def _word_ngrams(self, tokens, stop_words=None):
        """Turn tokens into a sequence of n-grams after stop words filtering"""
        # handle stop words
        if stop_words is not None:
            tokens = [w for w in tokens if w not in stop_words]

        # handle token n-grams
        min_n, max_n = self.ngram_range
        if max_n != 1:
            original_tokens = tokens
            if min_n == 1:
                # no need to do any slicing for unigrams
                # just iterate through the original tokens
                tokens = list(original_tokens)
                min_n += 1
            else:
                tokens = []

            n_original_tokens = len(original_tokens)

            # bind method outside of loop to reduce overhead
            tokens_append = tokens.append
            space_join = " ".join

            for n in range(min_n,
                           min(max_n + 1, n_original_tokens + 1)):
                for i in range(n_original_tokens - n + 1):
                    tokens_append(space_join(original_tokens[i: i + n]))

        return tokens

    def _char_ngrams(self, text_document):
        """Tokenize text_document into a sequence of character n-grams"""
        # normalize white spaces
        text_document = self._white_spaces.sub(" ", text_document)

        text_len = len(text_document)
        min_n, max_n = self.ngram_range
        if min_n == 1:
            # no need to do any slicing for unigrams
            # iterate through the string
            ngrams = list(text_document)
            min_n += 1
        else:
            ngrams = []

        # bind method outside of loop to reduce overhead
        ngrams_append = ngrams.append

        for n in range(min_n, min(max_n + 1, text_len + 1)):
            for i in range(text_len - n + 1):
                ngrams_append(text_document[i: i + n])
        return ngrams

    def _char_wb_ngrams(self, text_document):
        """Whitespace sensitive char-n-gram tokenization.

        Tokenize text_document into a sequence of character n-grams
        operating only inside word boundaries. n-grams at the edges
        of words are padded with space."""
        # normalize white spaces
        text_document = self._white_spaces.sub(" ", text_document)

        min_n, max_n = self.ngram_range
        ngrams = []

        # bind method outside of loop to reduce overhead
        ngrams_append = ngrams.append

        for w in text_document.split():
            w = ' ' + w + ' '
            w_len = len(w)
            for n in range(min_n, max_n + 1):
                offset = 0
                ngrams_append(w[offset:offset + n])
                while offset + n < w_len:
                    offset += 1
                    ngrams_append(w[offset:offset + n])
                if offset == 0:   # count a short word (w_len < n) only once
                    break
        return ngrams

    def build_preprocessor(self):
        """Return a function to preprocess the text before tokenization.

        Returns
        -------
        preprocessor: callable
              A function to preprocess the text before tokenization.
        """
        if self.preprocessor is not None:
            return self.preprocessor

        # accent stripping
        if not self.strip_accents:
            strip_accents = None
        elif callable(self.strip_accents):
            strip_accents = self.strip_accents
        elif self.strip_accents == 'ascii':
            strip_accents = strip_accents_ascii
        elif self.strip_accents == 'unicode':
            strip_accents = strip_accents_unicode
        else:
            raise ValueError('Invalid value for "strip_accents": %s' %
                             self.strip_accents)

        return partial(
            _preprocess, accent_function=strip_accents, lower=self.lowercase
        )

    def build_tokenizer(self):
        """Return a function that splits a string into a sequence of tokens.

        Returns
        -------
        tokenizer: callable
              A function to split a string into a sequence of tokens.
        """
        if self.tokenizer is not None:
            return self.tokenizer
        token_pattern = re.compile(self.token_pattern)
        return token_pattern.findall

    def get_stop_words(self):
        """Build or fetch the effective stop words list.

        Returns
        -------
        stop_words: list or None
                A list of stop words.
        """
        return _check_stop_list(self.stop_words)

    def _check_stop_words_consistency(self, stop_words, preprocess, tokenize):
        """Check if stop words are consistent

        Returns
        -------
        is_consistent : True if stop words are consistent with the preprocessor
                        and tokenizer, False if they are not, None if the check
                        was previously performed, "error" if it could not be
                        performed (e.g. because of the use of a custom
                        preprocessor / tokenizer)
        """
        if id(self.stop_words) == getattr(self, '_stop_words_id', None):
            # Stop words are were previously validated
            return None

        # NB: stop_words is validated, unlike self.stop_words
        try:
            inconsistent = set()
            for w in stop_words or ():
                tokens = list(tokenize(preprocess(w)))
                for token in tokens:
                    if token not in stop_words:
                        inconsistent.add(token)
            self._stop_words_id = id(self.stop_words)

            if inconsistent:
                warnings.warn('Your stop_words may be inconsistent with '
                              'your preprocessing. Tokenizing the stop '
                              'words generated tokens %r not in '
                              'stop_words.' % sorted(inconsistent))
            return not inconsistent
        except Exception:
            # Failed to check stop words consistency (e.g. because a custom
            # preprocessor or tokenizer was used)
            self._stop_words_id = id(self.stop_words)
            return 'error'

    def _validate_custom_analyzer(self):
        # This is to check if the given custom analyzer expects file or a
        # filename instead of data.
        # Behavior changed in v0.21, function could be removed in v0.23
        import tempfile
        with tempfile.NamedTemporaryFile() as f:
            fname = f.name
        # now we're sure fname doesn't exist

        msg = ("Since v0.21, vectorizers pass the data to the custom analyzer "
               "and not the file names or the file objects. This warning "
               "will be removed in v0.23.")
        try:
            self.analyzer(fname)
        except FileNotFoundError:
            warnings.warn(msg, ChangedBehaviorWarning)
        except AttributeError as e:
            if str(e) == "'str' object has no attribute 'read'":
                warnings.warn(msg, ChangedBehaviorWarning)
        except Exception:
            pass

    def build_analyzer(self):
        """Return a callable that handles preprocessing, tokenization
        and n-grams generation.

        Returns
        -------
        analyzer: callable
            A function to handle preprocessing, tokenization
            and n-grams generation.
        """

        if callable(self.analyzer):
            if self.input in ['file', 'filename']:
                self._validate_custom_analyzer()
            return partial(
                _analyze, analyzer=self.analyzer, decoder=self.decode
            )

        preprocess = self.build_preprocessor()

        if self.analyzer == 'char':
            return partial(_analyze, ngrams=self._char_ngrams,
                           preprocessor=preprocess, decoder=self.decode)

        elif self.analyzer == 'char_wb':

            return partial(_analyze, ngrams=self._char_wb_ngrams,
                           preprocessor=preprocess, decoder=self.decode)

        elif self.analyzer == 'word':
            stop_words = self.get_stop_words()
            tokenize = self.build_tokenizer()
            self._check_stop_words_consistency(stop_words, preprocess,
                                               tokenize)
            return partial(_analyze, ngrams=self._word_ngrams,
                           tokenizer=tokenize, preprocessor=preprocess,
                           decoder=self.decode, stop_words=stop_words)

        else:
            raise ValueError('%s is not a valid tokenization scheme/analyzer' %
                             self.analyzer)

    def _validate_vocabulary(self):
        vocabulary = self.vocabulary
        if vocabulary is not None:
            if isinstance(vocabulary, set):
                vocabulary = sorted(vocabulary)
            if not isinstance(vocabulary, Mapping):
                vocab = {}
                for i, t in enumerate(vocabulary):
                    if vocab.setdefault(t, i) != i:
                        msg = "Duplicate term in vocabulary: %r" % t
                        raise ValueError(msg)
                vocabulary = vocab
            else:
                indices = set(vocabulary.values())
                if len(indices) != len(vocabulary):
                    raise ValueError("Vocabulary contains repeated indices.")
                for i in range(len(vocabulary)):
                    if i not in indices:
                        msg = ("Vocabulary of size %d doesn't contain index "
                               "%d." % (len(vocabulary), i))
                        raise ValueError(msg)
            if not vocabulary:
                raise ValueError("empty vocabulary passed to fit")
            self.fixed_vocabulary_ = True
            self.vocabulary_ = dict(vocabulary)
        else:
            self.fixed_vocabulary_ = False

    def _check_vocabulary(self):
        """Check if vocabulary is empty or missing (not fitted)"""
        if not hasattr(self, 'vocabulary_'):
            self._validate_vocabulary()
            if not self.fixed_vocabulary_:
                raise NotFittedError("Vocabulary not fitted or provided")

        if len(self.vocabulary_) == 0:
            raise ValueError("Vocabulary is empty")

    def _validate_params(self):
        """Check validity of ngram_range parameter"""
        min_n, max_m = self.ngram_range
        if min_n > max_m:
            raise ValueError(
                "Invalid value for ngram_range=%s "
                "lower boundary larger than the upper boundary."
                % str(self.ngram_range))

    def _warn_for_unused_params(self):

        if self.tokenizer is not None and self.token_pattern is not None:
            warnings.warn("The parameter 'token_pattern' will not be used"
                          " since 'tokenizer' is not None'")

        if self.preprocessor is not None and callable(self.analyzer):
            warnings.warn("The parameter 'preprocessor' will not be used"
                          " since 'analyzer' is callable'")

        if (self.ngram_range != (1, 1) and self.ngram_range is not None
                and callable(self.analyzer)):
            warnings.warn("The parameter 'ngram_range' will not be used"
                          " since 'analyzer' is callable'")
        if self.analyzer != 'word' or callable(self.analyzer):
            if self.stop_words is not None:
                warnings.warn("The parameter 'stop_words' will not be used"
                              " since 'analyzer' != 'word'")
            if self.token_pattern is not None and \
               self.token_pattern != r"(?u)\b\w\w+\b":
                warnings.warn("The parameter 'token_pattern' will not be used"
                              " since 'analyzer' != 'word'")
            if self.tokenizer is not None:
                warnings.warn("The parameter 'tokenizer' will not be used"
                              " since 'analyzer' != 'word'")


@deprecated("VectorizerMixin is deprecated in version "
            "0.22 and will be removed in version 0.24.")
class VectorizerMixin(_VectorizerMixin):
    pass


class HashingVectorizer(TransformerMixin, _VectorizerMixin, BaseEstimator):
    """Convert a collection of text documents to a matrix of token occurrences

    It turns a collection of text documents into a scipy.sparse matrix holding
    token occurrence counts (or binary occurrence information), possibly
    normalized as token frequencies if norm='l1' or projected on the euclidean
    unit sphere if norm='l2'.

    This text vectorizer implementation uses the hashing trick to find the
    token string name to feature integer index mapping.

    This strategy has several advantages:

    - it is very low memory scalable to large datasets as there is no need to
      store a vocabulary dictionary in memory

    - it is fast to pickle and un-pickle as it holds no state besides the
      constructor parameters

    - it can be used in a streaming (partial fit) or parallel pipeline as there
      is no state computed during fit.

    There are also a couple of cons (vs using a CountVectorizer with an
    in-memory vocabulary):

    - there is no way to compute the inverse transform (from feature indices to
      string feature names) which can be a problem when trying to introspect
      which features are most important to a model.

    - there can be collisions: distinct tokens can be mapped to the same
      feature index. However in practice this is rarely an issue if n_features
      is large enough (e.g. 2 ** 18 for text classification problems).

    - no IDF weighting as this would render the transformer stateful.

    The hash function employed is the signed 32-bit version of Murmurhash3.

    Read more in the :ref:`User Guide <text_feature_extraction>`.

    Parameters
    ----------

    input : string {'filename', 'file', 'content'}, default='content'
        If 'filename', the sequence passed as an argument to fit is
        expected to be a list of filenames that need reading to fetch
        the raw content to analyze.

        If 'file', the sequence items must have a 'read' method (file-like
        object) that is called to fetch the bytes in memory.

        Otherwise the input is expected to be a sequence of items that
        can be of type string or byte.

    encoding : string, default='utf-8'
        If bytes or files are given to analyze, this encoding is used to
        decode.

    decode_error : {'strict', 'ignore', 'replace'}, default='strict'
        Instruction on what to do if a byte sequence is given to analyze that
        contains characters not of the given `encoding`. By default, it is
        'strict', meaning that a UnicodeDecodeError will be raised. Other
        values are 'ignore' and 'replace'.

    strip_accents : {'ascii', 'unicode'}, default=None
        Remove accents and perform other character normalization
        during the preprocessing step.
        'ascii' is a fast method that only works on characters that have
        an direct ASCII mapping.
        'unicode' is a slightly slower method that works on any characters.
        None (default) does nothing.

        Both 'ascii' and 'unicode' use NFKD normalization from
        :func:`unicodedata.normalize`.

    lowercase : bool, default=True
        Convert all characters to lowercase before tokenizing.

    preprocessor : callable, default=None
        Override the preprocessing (string transformation) stage while
        preserving the tokenizing and n-grams generation steps.
        Only applies if ``analyzer is not callable``.

    tokenizer : callable, default=None
        Override the string tokenization step while preserving the
        preprocessing and n-grams generation steps.
        Only applies if ``analyzer == 'word'``.

    stop_words : string {'english'}, list, default=None
        If 'english', a built-in stop word list for English is used.
        There are several known issues with 'english' and you should
        consider an alternative (see :ref:`stop_words`).

        If a list, that list is assumed to contain stop words, all of which
        will be removed from the resulting tokens.
        Only applies if ``analyzer == 'word'``.

    token_pattern : string
        Regular expression denoting what constitutes a "token", only used
        if ``analyzer == 'word'``. The default regexp selects tokens of 2
        or more alphanumeric characters (punctuation is completely ignored
        and always treated as a token separator).

    ngram_range : tuple (min_n, max_n), default=(1, 1)
        The lower and upper boundary of the range of n-values for different
        n-grams to be extracted. All values of n such that min_n <= n <= max_n
        will be used. For example an ``ngram_range`` of ``(1, 1)`` means only
        unigrams, ``(1, 2)`` means unigrams and bigrams, and ``(2, 2)`` means
        only bigrams.
        Only applies if ``analyzer is not callable``.

    analyzer : string, {'word', 'char', 'char_wb'} or callable, \
            default='word'
        Whether the feature should be made of word or character n-grams.
        Option 'char_wb' creates character n-grams only from text inside
        word boundaries; n-grams at the edges of words are padded with space.

        If a callable is passed it is used to extract the sequence of features
        out of the raw, unprocessed input.

        .. versionchanged:: 0.21

        Since v0.21, if ``input`` is ``filename`` or ``file``, the data is
        first read from the file and then passed to the given callable
        analyzer.

<<<<<<< HEAD
    n_features : int, default=(2 ** 20)
=======
    n_features : integer, default=(2 ** 20)
>>>>>>> ac227aeb
        The number of features (columns) in the output matrices. Small numbers
        of features are likely to cause hash collisions, but large numbers
        will cause larger coefficient dimensions in linear learners.

    binary : bool, default=False.
        If True, all non zero counts are set to 1. This is useful for discrete
        probabilistic models that model binary events rather than integer
        counts.

    norm : {'l1', 'l2'}, default='l2'
        Norm used to normalize term vectors. None for no normalization.

    alternate_sign : bool, default=True
        When True, an alternating sign is added to the features as to
        approximately conserve the inner product in the hashed space even for
        small n_features. This approach is similar to sparse random projection.

        .. versionadded:: 0.19

<<<<<<< HEAD
    dtype : type, default=np.float64
=======
    dtype : type, optional
>>>>>>> ac227aeb
        Type of the matrix returned by fit_transform() or transform().

    Examples
    --------
    >>> from sklearn.feature_extraction.text import HashingVectorizer
    >>> corpus = [
    ...     'This is the first document.',
    ...     'This document is the second document.',
    ...     'And this is the third one.',
    ...     'Is this the first document?',
    ... ]
    >>> vectorizer = HashingVectorizer(n_features=2**4)
    >>> X = vectorizer.fit_transform(corpus)
    >>> print(X.shape)
    (4, 16)

    See Also
    --------
    CountVectorizer, TfidfVectorizer

    """

    def __init__(self, input='content', encoding='utf-8',
                 decode_error='strict', strip_accents=None,
                 lowercase=True, preprocessor=None, tokenizer=None,
                 stop_words=None, token_pattern=r"(?u)\b\w\w+\b",
                 ngram_range=(1, 1), analyzer='word', n_features=(2 ** 20),
                 binary=False, norm='l2', alternate_sign=True,
                 dtype=np.float64):
        self.input = input
        self.encoding = encoding
        self.decode_error = decode_error
        self.strip_accents = strip_accents
        self.preprocessor = preprocessor
        self.tokenizer = tokenizer
        self.analyzer = analyzer
        self.lowercase = lowercase
        self.token_pattern = token_pattern
        self.stop_words = stop_words
        self.n_features = n_features
        self.ngram_range = ngram_range
        self.binary = binary
        self.norm = norm
        self.alternate_sign = alternate_sign
        self.dtype = dtype

    def partial_fit(self, X, y=None):
        """Does nothing: this transformer is stateless.

        This method is just there to mark the fact that this transformer
        can work in a streaming setup.

        Parameters
        ----------
        X : ndarray of shape [n_samples, n_features]
            Training data.
        """
        return self

    def fit(self, X, y=None):
        """Does nothing: this transformer is stateless.

        Parameters
        ----------
        X : ndarray of shape [n_samples, n_features]
            Training data.
        """
        # triggers a parameter validation
        if isinstance(X, str):
            raise ValueError(
                "Iterable over raw text documents expected, "
                "string object received.")

        self._warn_for_unused_params()
        self._validate_params()

        self._get_hasher().fit(X, y=y)
        return self

    def transform(self, X):
        """Transform a sequence of documents to a document-term matrix.

        Parameters
        ----------
        X : iterable over raw text documents, length = n_samples
            Samples. Each sample must be a text document (either bytes or
            unicode strings, file name or file object depending on the
            constructor argument) which will be tokenized and hashed.

        Returns
        -------
        X : sparse matrix of shape (n_samples, n_features)
            Document-term matrix.
        """
        if isinstance(X, str):
            raise ValueError(
                "Iterable over raw text documents expected, "
                "string object received.")

        self._validate_params()

        analyzer = self.build_analyzer()
        X = self._get_hasher().transform(analyzer(doc) for doc in X)
        if self.binary:
            X.data.fill(1)
        if self.norm is not None:
            X = normalize(X, norm=self.norm, copy=False)
        return X

    def fit_transform(self, X, y=None):
        """Transform a sequence of documents to a document-term matrix.

        Parameters
        ----------
        X : iterable over raw text documents, length = n_samples
            Samples. Each sample must be a text document (either bytes or
            unicode strings, file name or file object depending on the
            constructor argument) which will be tokenized and hashed.
        y : any
            Ignored. This parameter exists only for compatibility with
            sklearn.pipeline.Pipeline.

        Returns
        -------
        X : sparse matrix of shape (n_samples, n_features)
            Document-term matrix.
        """
        return self.fit(X, y).transform(X)

    def _get_hasher(self):
        return FeatureHasher(n_features=self.n_features,
                             input_type='string', dtype=self.dtype,
                             alternate_sign=self.alternate_sign)

    def _more_tags(self):
        return {'X_types': ['string']}


def _document_frequency(X):
    """Count the number of non-zero values for each feature in sparse X."""
    if sp.isspmatrix_csr(X):
        return np.bincount(X.indices, minlength=X.shape[1])
    else:
        return np.diff(X.indptr)


class CountVectorizer(_VectorizerMixin, BaseEstimator):
    """Convert a collection of text documents to a matrix of token counts

    This implementation produces a sparse representation of the counts using
    scipy.sparse.csr_matrix.

    If you do not provide an a-priori dictionary and you do not use an analyzer
    that does some kind of feature selection then the number of features will
    be equal to the vocabulary size found by analyzing the data.

    Read more in the :ref:`User Guide <text_feature_extraction>`.

    Parameters
    ----------
    input : string {'filename', 'file', 'content'}, default='content'
        If 'filename', the sequence passed as an argument to fit is
        expected to be a list of filenames that need reading to fetch
        the raw content to analyze.

        If 'file', the sequence items must have a 'read' method (file-like
        object) that is called to fetch the bytes in memory.

        Otherwise the input is expected to be a sequence of items that
        can be of type string or byte.

    encoding : string, default='utf-8'
        If bytes or files are given to analyze, this encoding is used to
        decode.

    decode_error : {'strict', 'ignore', 'replace'}, default='strict'
        Instruction on what to do if a byte sequence is given to analyze that
        contains characters not of the given `encoding`. By default, it is
        'strict', meaning that a UnicodeDecodeError will be raised. Other
        values are 'ignore' and 'replace'.

    strip_accents : {'ascii', 'unicode'}, default=None
        Remove accents and perform other character normalization
        during the preprocessing step.
        'ascii' is a fast method that only works on characters that have
        an direct ASCII mapping.
        'unicode' is a slightly slower method that works on any characters.
        None (default) does nothing.

        Both 'ascii' and 'unicode' use NFKD normalization from
        :func:`unicodedata.normalize`.

    lowercase : bool, default=True
        Convert all characters to lowercase before tokenizing.

    preprocessor : callable, default=None
        Override the preprocessing (string transformation) stage while
        preserving the tokenizing and n-grams generation steps.
        Only applies if ``analyzer is not callable``.

    tokenizer : callable, default=None
        Override the string tokenization step while preserving the
        preprocessing and n-grams generation steps.
        Only applies if ``analyzer == 'word'``.

    stop_words : string {'english'}, list, default=None
        If 'english', a built-in stop word list for English is used.
        There are several known issues with 'english' and you should
        consider an alternative (see :ref:`stop_words`).

        If a list, that list is assumed to contain stop words, all of which
        will be removed from the resulting tokens.
        Only applies if ``analyzer == 'word'``.

        If None, no stop words will be used. max_df can be set to a value
        in the range [0.7, 1.0) to automatically detect and filter stop
        words based on intra corpus document frequency of terms.

    token_pattern : string
        Regular expression denoting what constitutes a "token", only used
        if ``analyzer == 'word'``. The default regexp select tokens of 2
        or more alphanumeric characters (punctuation is completely ignored
        and always treated as a token separator).

    ngram_range : tuple (min_n, max_n), default=(1, 1)
        The lower and upper boundary of the range of n-values for different
        word n-grams or char n-grams to be extracted. All values of n such
        such that min_n <= n <= max_n will be used. For example an
        ``ngram_range`` of ``(1, 1)`` means only unigrams, ``(1, 2)`` means
        unigrams and bigrams, and ``(2, 2)`` means only bigrams.
        Only applies if ``analyzer is not callable``.

<<<<<<< HEAD
    analyzer : string, {'word', 'char', 'char_wb'} or callable, \
            default='word'
=======
    analyzer : string, {'word', 'char', 'char_wb'} or callable
>>>>>>> ac227aeb
        Whether the feature should be made of word n-gram or character
        n-grams.
        Option 'char_wb' creates character n-grams only from text inside
        word boundaries; n-grams at the edges of words are padded with space.

        If a callable is passed it is used to extract the sequence of features
        out of the raw, unprocessed input.

        .. versionchanged:: 0.21

        Since v0.21, if ``input`` is ``filename`` or ``file``, the data is
        first read from the file and then passed to the given callable
        analyzer.

    max_df : float in range [0.0, 1.0] or int, default=1.0
        When building the vocabulary ignore terms that have a document
        frequency strictly higher than the given threshold (corpus-specific
        stop words).
        If float, the parameter represents a proportion of documents, integer
        absolute counts.
        This parameter is ignored if vocabulary is not None.

    min_df : float in range [0.0, 1.0] or int, default=1
        When building the vocabulary ignore terms that have a document
        frequency strictly lower than the given threshold. This value is also
        called cut-off in the literature.
        If float, the parameter represents a proportion of documents, integer
        absolute counts.
        This parameter is ignored if vocabulary is not None.

    max_features : int, default=None
        If not None, build a vocabulary that only consider the top
        max_features ordered by term frequency across the corpus.

        This parameter is ignored if vocabulary is not None.

    vocabulary : Mapping or iterable, default=None
        Either a Mapping (e.g., a dict) where keys are terms and values are
        indices in the feature matrix, or an iterable over terms. If not
        given, a vocabulary is determined from the input documents. Indices
        in the mapping should not be repeated and should not have any gap
        between 0 and the largest index.

    binary : bool, default=False
        If True, all non zero counts are set to 1. This is useful for discrete
        probabilistic models that model binary events rather than integer
        counts.

    dtype : type, default=np.int64
        Type of the matrix returned by fit_transform() or transform().

    Attributes
    ----------
    vocabulary_ : dict
        A mapping of terms to feature indices.

    fixed_vocabulary_: boolean
        True if a fixed vocabulary of term to indices mapping
        is provided by the user

    stop_words_ : set
        Terms that were ignored because they either:

          - occurred in too many documents (`max_df`)
          - occurred in too few documents (`min_df`)
          - were cut off by feature selection (`max_features`).

        This is only available if no vocabulary was given.

    Examples
    --------
    >>> from sklearn.feature_extraction.text import CountVectorizer
    >>> corpus = [
    ...     'This is the first document.',
    ...     'This document is the second document.',
    ...     'And this is the third one.',
    ...     'Is this the first document?',
    ... ]
    >>> vectorizer = CountVectorizer()
    >>> X = vectorizer.fit_transform(corpus)
    >>> print(vectorizer.get_feature_names())
    ['and', 'document', 'first', 'is', 'one', 'second', 'the', 'third', 'this']
    >>> print(X.toarray())
    [[0 1 1 1 0 0 1 0 1]
     [0 2 0 1 0 1 1 0 1]
     [1 0 0 1 1 0 1 1 1]
     [0 1 1 1 0 0 1 0 1]]
    >>> vectorizer2 = CountVectorizer(analyzer='word', ngram_range=(2, 2))
    >>> X2 = vectorizer2.fit_transform(corpus)
    >>> print(vectorizer2.get_feature_names())
    ['and this', 'document is', 'first document', 'is the', 'is this',
    'second document', 'the first', 'the second', 'the third', 'third one',
     'this document', 'this is', 'this the']
     >>> print(X2.toarray())
     [[0 0 1 1 0 0 1 0 0 0 0 1 0]
     [0 1 0 1 0 1 0 1 0 0 1 0 0]
     [1 0 0 1 0 0 0 0 1 1 0 1 0]
     [0 0 1 0 1 0 1 0 0 0 0 0 1]]

    See Also
    --------
    HashingVectorizer, TfidfVectorizer

    Notes
    -----
    The ``stop_words_`` attribute can get large and increase the model size
    when pickling. This attribute is provided only for introspection and can
    be safely removed using delattr or set to None before pickling.
    """

    def __init__(self, input='content', encoding='utf-8',
                 decode_error='strict', strip_accents=None,
                 lowercase=True, preprocessor=None, tokenizer=None,
                 stop_words=None, token_pattern=r"(?u)\b\w\w+\b",
                 ngram_range=(1, 1), analyzer='word',
                 max_df=1.0, min_df=1, max_features=None,
                 vocabulary=None, binary=False, dtype=np.int64):
        self.input = input
        self.encoding = encoding
        self.decode_error = decode_error
        self.strip_accents = strip_accents
        self.preprocessor = preprocessor
        self.tokenizer = tokenizer
        self.analyzer = analyzer
        self.lowercase = lowercase
        self.token_pattern = token_pattern
        self.stop_words = stop_words
        self.max_df = max_df
        self.min_df = min_df
        if max_df < 0 or min_df < 0:
            raise ValueError("negative value for max_df or min_df")
        self.max_features = max_features
        if max_features is not None:
            if (not isinstance(max_features, numbers.Integral) or
                    max_features <= 0):
                raise ValueError(
                    "max_features=%r, neither a positive integer nor None"
                    % max_features)
        self.ngram_range = ngram_range
        self.vocabulary = vocabulary
        self.binary = binary
        self.dtype = dtype

    def _sort_features(self, X, vocabulary):
        """Sort features by name

        Returns a reordered matrix and modifies the vocabulary in place
        """
        sorted_features = sorted(vocabulary.items())
        map_index = np.empty(len(sorted_features), dtype=X.indices.dtype)
        for new_val, (term, old_val) in enumerate(sorted_features):
            vocabulary[term] = new_val
            map_index[old_val] = new_val

        X.indices = map_index.take(X.indices, mode='clip')
        return X

    def _limit_features(self, X, vocabulary, high=None, low=None,
                        limit=None):
        """Remove too rare or too common features.

        Prune features that are non zero in more samples than high or less
        documents than low, modifying the vocabulary, and restricting it to
        at most the limit most frequent.

        This does not prune samples with zero features.
        """
        if high is None and low is None and limit is None:
            return X, set()

        # Calculate a mask based on document frequencies
        dfs = _document_frequency(X)
        mask = np.ones(len(dfs), dtype=bool)
        if high is not None:
            mask &= dfs <= high
        if low is not None:
            mask &= dfs >= low
        if limit is not None and mask.sum() > limit:
            tfs = np.asarray(X.sum(axis=0)).ravel()
            mask_inds = (-tfs[mask]).argsort()[:limit]
            new_mask = np.zeros(len(dfs), dtype=bool)
            new_mask[np.where(mask)[0][mask_inds]] = True
            mask = new_mask

        new_indices = np.cumsum(mask) - 1  # maps old indices to new
        removed_terms = set()
        for term, old_index in list(vocabulary.items()):
            if mask[old_index]:
                vocabulary[term] = new_indices[old_index]
            else:
                del vocabulary[term]
                removed_terms.add(term)
        kept_indices = np.where(mask)[0]
        if len(kept_indices) == 0:
            raise ValueError("After pruning, no terms remain. Try a lower"
                             " min_df or a higher max_df.")
        return X[:, kept_indices], removed_terms

    def _count_vocab(self, raw_documents, fixed_vocab):
        """Create sparse feature matrix, and vocabulary where fixed_vocab=False
        """
        if fixed_vocab:
            vocabulary = self.vocabulary_
        else:
            # Add a new value when a new vocabulary item is seen
            vocabulary = defaultdict()
            vocabulary.default_factory = vocabulary.__len__

        analyze = self.build_analyzer()
        j_indices = []
        indptr = []

        values = _make_int_array()
        indptr.append(0)
        for doc in raw_documents:
            feature_counter = {}
            for feature in analyze(doc):
                try:
                    feature_idx = vocabulary[feature]
                    if feature_idx not in feature_counter:
                        feature_counter[feature_idx] = 1
                    else:
                        feature_counter[feature_idx] += 1
                except KeyError:
                    # Ignore out-of-vocabulary items for fixed_vocab=True
                    continue

            j_indices.extend(feature_counter.keys())
            values.extend(feature_counter.values())
            indptr.append(len(j_indices))

        if not fixed_vocab:
            # disable defaultdict behaviour
            vocabulary = dict(vocabulary)
            if not vocabulary:
                raise ValueError("empty vocabulary; perhaps the documents only"
                                 " contain stop words")

        if indptr[-1] > np.iinfo(np.int32).max:  # = 2**31 - 1
            if _IS_32BIT:
                raise ValueError(('sparse CSR array has {} non-zero '
                                  'elements and requires 64 bit indexing, '
                                  'which is unsupported with 32 bit Python.')
                                 .format(indptr[-1]))
            indices_dtype = np.int64

        else:
            indices_dtype = np.int32
        j_indices = np.asarray(j_indices, dtype=indices_dtype)
        indptr = np.asarray(indptr, dtype=indices_dtype)
        values = np.frombuffer(values, dtype=np.intc)

        X = sp.csr_matrix((values, j_indices, indptr),
                          shape=(len(indptr) - 1, len(vocabulary)),
                          dtype=self.dtype)
        X.sort_indices()
        return vocabulary, X

    def fit(self, raw_documents, y=None):
        """Learn a vocabulary dictionary of all tokens in the raw documents.

        Parameters
        ----------
        raw_documents : iterable
            An iterable which yields either str, unicode or file objects.

        Returns
        -------
        self
        """
        self._warn_for_unused_params()
        self.fit_transform(raw_documents)
        return self

    def fit_transform(self, raw_documents, y=None):
        """Learn the vocabulary dictionary and return term-document matrix.

        This is equivalent to fit followed by transform, but more efficiently
        implemented.

        Parameters
        ----------
        raw_documents : iterable
            An iterable which yields either str, unicode or file objects.

        Returns
        -------
        X : array of shape (n_samples, n_features)
            Document-term matrix.
        """
        # We intentionally don't call the transform method to make
        # fit_transform overridable without unwanted side effects in
        # TfidfVectorizer.
        if isinstance(raw_documents, str):
            raise ValueError(
                "Iterable over raw text documents expected, "
                "string object received.")

        self._validate_params()
        self._validate_vocabulary()
        max_df = self.max_df
        min_df = self.min_df
        max_features = self.max_features

        vocabulary, X = self._count_vocab(raw_documents,
                                          self.fixed_vocabulary_)

        if self.binary:
            X.data.fill(1)

        if not self.fixed_vocabulary_:
            n_doc = X.shape[0]
            max_doc_count = (max_df
                             if isinstance(max_df, numbers.Integral)
                             else max_df * n_doc)
            min_doc_count = (min_df
                             if isinstance(min_df, numbers.Integral)
                             else min_df * n_doc)
            if max_doc_count < min_doc_count:
                raise ValueError(
                    "max_df corresponds to < documents than min_df")
            X, self.stop_words_ = self._limit_features(X, vocabulary,
                                                       max_doc_count,
                                                       min_doc_count,
                                                       max_features)

            X = self._sort_features(X, vocabulary)

            self.vocabulary_ = vocabulary

        return X

    def transform(self, raw_documents):
        """Transform documents to document-term matrix.

        Extract token counts out of raw text documents using the vocabulary
        fitted with fit or the one provided to the constructor.

        Parameters
        ----------
        raw_documents : iterable
            An iterable which yields either str, unicode or file objects.

        Returns
        -------
        X : sparse matrix of shape (n_samples, n_features)
            Document-term matrix.
        """
        if isinstance(raw_documents, str):
            raise ValueError(
                "Iterable over raw text documents expected, "
                "string object received.")
        self._check_vocabulary()

        # use the same matrix-building strategy as fit_transform
        _, X = self._count_vocab(raw_documents, fixed_vocab=True)
        if self.binary:
            X.data.fill(1)
        return X

    def inverse_transform(self, X):
        """Return terms per document with nonzero entries in X.

        Parameters
        ----------
        X : {array-like, sparse matrix} of shape (n_samples, n_features)
            Document-term matrix.

        Returns
        -------
        X_inv : list of arrays of shape (n_samples,)
            List of arrays of terms.
        """
        self._check_vocabulary()

        if sp.issparse(X):
            # We need CSR format for fast row manipulations.
            X = X.tocsr()
        else:
            # We need to convert X to a matrix, so that the indexing
            # returns 2D objects
            X = np.asmatrix(X)
        n_samples = X.shape[0]

        terms = np.array(list(self.vocabulary_.keys()))
        indices = np.array(list(self.vocabulary_.values()))
        inverse_vocabulary = terms[np.argsort(indices)]

        return [inverse_vocabulary[X[i, :].nonzero()[1]].ravel()
                for i in range(n_samples)]

    def get_feature_names(self):
        """Array mapping from feature integer indices to feature name.

        Returns
        -------
        feature_names : list
            A list of feature names.
        """

        self._check_vocabulary()

        return [t for t, i in sorted(self.vocabulary_.items(),
                                     key=itemgetter(1))]

    def _more_tags(self):
        return {'X_types': ['string']}


def _make_int_array():
    """Construct an array.array of a type suitable for scipy.sparse indices."""
    return array.array(str("i"))


class TfidfTransformer(TransformerMixin, BaseEstimator):
    """Transform a count matrix to a normalized tf or tf-idf representation

    Tf means term-frequency while tf-idf means term-frequency times inverse
    document-frequency. This is a common term weighting scheme in information
    retrieval, that has also found good use in document classification.

    The goal of using tf-idf instead of the raw frequencies of occurrence of a
    token in a given document is to scale down the impact of tokens that occur
    very frequently in a given corpus and that are hence empirically less
    informative than features that occur in a small fraction of the training
    corpus.

    The formula that is used to compute the tf-idf for a term t of a document d
    in a document set is tf-idf(t, d) = tf(t, d) * idf(t), and the idf is
    computed as idf(t) = log [ n / df(t) ] + 1 (if ``smooth_idf=False``), where
    n is the total number of documents in the document set and df(t) is the
    document frequency of t; the document frequency is the number of documents
    in the document set that contain the term t. The effect of adding "1" to
    the idf in the equation above is that terms with zero idf, i.e., terms
    that occur in all documents in a training set, will not be entirely
    ignored.
    (Note that the idf formula above differs from the standard textbook
    notation that defines the idf as
    idf(t) = log [ n / (df(t) + 1) ]).

    If ``smooth_idf=True`` (the default), the constant "1" is added to the
    numerator and denominator of the idf as if an extra document was seen
    containing every term in the collection exactly once, which prevents
    zero divisions: idf(d, t) = log [ (1 + n) / (1 + df(d, t)) ] + 1.

    Furthermore, the formulas used to compute tf and idf depend
    on parameter settings that correspond to the SMART notation used in IR
    as follows:

    Tf is "n" (natural) by default, "l" (logarithmic) when
    ``sublinear_tf=True``.
    Idf is "t" when use_idf is given, "n" (none) otherwise.
    Normalization is "c" (cosine) when ``norm='l2'``, "n" (none)
    when ``norm=None``.

    Read more in the :ref:`User Guide <text_feature_extraction>`.

    Parameters
    ----------
    norm : {'l1', 'l2'}, default='l2'
        Each output row will have unit norm, either:
        * 'l2': Sum of squares of vector elements is 1. The cosine
        similarity between two vectors is their dot product when l2 norm has
        been applied.
        * 'l1': Sum of absolute values of vector elements is 1.
        See :func:`preprocessing.normalize`

    use_idf : bool, default=True
        Enable inverse-document-frequency reweighting.

    smooth_idf : bool, default=True
        Smooth idf weights by adding one to document frequencies, as if an
        extra document was seen containing every term in the collection
        exactly once. Prevents zero divisions.

    sublinear_tf : bool, default=False
        Apply sublinear tf scaling, i.e. replace tf with 1 + log(tf).

    Attributes
    ----------
    idf_ : array of shape (n_features)
        The inverse document frequency (IDF) vector; only defined
        if  ``use_idf`` is True.

    Examples
    --------
    >>> from sklearn.feature_extraction.text import TfidfTransformer
    >>> from sklearn.feature_extraction.text import CountVectorizer
    >>> from sklearn.pipeline import Pipeline
    >>> import numpy as np
    >>> corpus = ['this is the first document',
    ...           'this document is the second document',
    ...           'and this is the third one',
    ...           'is this the first document']
    >>> vocabulary = ['this', 'document', 'first', 'is', 'second', 'the',
    ...               'and', 'one']
    >>> pipe = Pipeline([('count', CountVectorizer(vocabulary=vocabulary)),
    ...                  ('tfid', TfidfTransformer())]).fit(corpus)
    >>> pipe['count'].transform(corpus).toarray()
    array([[1, 1, 1, 1, 0, 1, 0, 0],
           [1, 2, 0, 1, 1, 1, 0, 0],
           [1, 0, 0, 1, 0, 1, 1, 1],
           [1, 1, 1, 1, 0, 1, 0, 0]])
    >>> pipe['tfid'].idf_
    array([1.        , 1.22314355, 1.51082562, 1.        , 1.91629073,
           1.        , 1.91629073, 1.91629073])
    >>> pipe.transform(corpus).shape
    (4, 8)

    References
    ----------

    .. [Yates2011] R. Baeza-Yates and B. Ribeiro-Neto (2011). Modern
                   Information Retrieval. Addison Wesley, pp. 68-74.

    .. [MRS2008] C.D. Manning, P. Raghavan and H. Schütze  (2008).
                   Introduction to Information Retrieval. Cambridge University
                   Press, pp. 118-120.
    """

    def __init__(self, norm='l2', use_idf=True, smooth_idf=True,
                 sublinear_tf=False):
        self.norm = norm
        self.use_idf = use_idf
        self.smooth_idf = smooth_idf
        self.sublinear_tf = sublinear_tf

    def fit(self, X, y=None):
        """Learn the idf vector (global term weights).

        Parameters
        ----------
        X : sparse matrix of shape n_samples, n_features)
            A matrix of term/token counts.
        """
        X = check_array(X, accept_sparse=('csr', 'csc'))
        if not sp.issparse(X):
            X = sp.csr_matrix(X)
        dtype = X.dtype if X.dtype in FLOAT_DTYPES else np.float64

        if self.use_idf:
            n_samples, n_features = X.shape
            df = _document_frequency(X)
            df = df.astype(dtype, **_astype_copy_false(df))

            # perform idf smoothing if required
            df += int(self.smooth_idf)
            n_samples += int(self.smooth_idf)

            # log+1 instead of log makes sure terms with zero idf don't get
            # suppressed entirely.
            idf = np.log(n_samples / df) + 1
            self._idf_diag = sp.diags(idf, offsets=0,
                                      shape=(n_features, n_features),
                                      format='csr',
                                      dtype=dtype)

        return self

    def transform(self, X, copy=True):
        """Transform a count matrix to a tf or tf-idf representation

        Parameters
        ----------
        X : sparse matrix of (n_samples, n_features)
            a matrix of term/token counts

        copy : bool, default=True
            Whether to copy X and operate on the copy or perform in-place
            operations.

        Returns
        -------
        vectors : sparse matrix of shape (n_samples, n_features)
        """
        X = check_array(X, accept_sparse='csr', dtype=FLOAT_DTYPES, copy=copy)
        if not sp.issparse(X):
            X = sp.csr_matrix(X, dtype=np.float64)

        n_samples, n_features = X.shape

        if self.sublinear_tf:
            np.log(X.data, X.data)
            X.data += 1

        if self.use_idf:
            # idf_ being a property, the automatic attributes detection
            # does not work as usual and we need to specify the attribute
            # name:
            check_is_fitted(self, attributes=["idf_"],
                            msg='idf vector is not fitted')

            expected_n_features = self._idf_diag.shape[0]
            if n_features != expected_n_features:
                raise ValueError("Input has n_features=%d while the model"
                                 " has been trained with n_features=%d" % (
                                     n_features, expected_n_features))
            # *= doesn't work
            X = X * self._idf_diag

        if self.norm:
            X = normalize(X, norm=self.norm, copy=False)

        return X

    @property
    def idf_(self):
        # if _idf_diag is not set, this will raise an attribute error,
        # which means hasattr(self, "idf_") is False
        return np.ravel(self._idf_diag.sum(axis=0))

    @idf_.setter
    def idf_(self, value):
        value = np.asarray(value, dtype=np.float64)
        n_features = value.shape[0]
        self._idf_diag = sp.spdiags(value, diags=0, m=n_features,
                                    n=n_features, format='csr')

    def _more_tags(self):
        return {'X_types': 'sparse'}


class TfidfVectorizer(CountVectorizer):
    """Convert a collection of raw documents to a matrix of TF-IDF features.

    Equivalent to :class:`CountVectorizer` followed by
    :class:`TfidfTransformer`.

    Read more in the :ref:`User Guide <text_feature_extraction>`.

    Parameters
    ----------
<<<<<<< HEAD
    input : {'filename', 'file', 'content'}, default='content'
=======
    input : str {'filename', 'file', 'content'}
>>>>>>> ac227aeb
        If 'filename', the sequence passed as an argument to fit is
        expected to be a list of filenames that need reading to fetch
        the raw content to analyze.

        If 'file', the sequence items must have a 'read' method (file-like
        object) that is called to fetch the bytes in memory.

        Otherwise the input is expected to be a sequence of items that
        can be of type string or byte.

    encoding : str, default='utf-8'
        If bytes or files are given to analyze, this encoding is used to
        decode.

    decode_error : {'strict', 'ignore', 'replace'}, default='strict'
        Instruction on what to do if a byte sequence is given to analyze that
        contains characters not of the given `encoding`. By default, it is
        'strict', meaning that a UnicodeDecodeError will be raised. Other
        values are 'ignore' and 'replace'.

    strip_accents : {'ascii', 'unicode'}, default=None
        Remove accents and perform other character normalization
        during the preprocessing step.
        'ascii' is a fast method that only works on characters that have
        an direct ASCII mapping.
        'unicode' is a slightly slower method that works on any characters.
        None (default) does nothing.

        Both 'ascii' and 'unicode' use NFKD normalization from
        :func:`unicodedata.normalize`.

<<<<<<< HEAD
    lowercase : bool, default=True
=======
    lowercase : bool (default=True)
>>>>>>> ac227aeb
        Convert all characters to lowercase before tokenizing.

    preprocessor : callable, default=None
        Override the preprocessing (string transformation) stage while
        preserving the tokenizing and n-grams generation steps.
        Only applies if ``analyzer is not callable``.

    tokenizer : callable, default=None
        Override the string tokenization step while preserving the
        preprocessing and n-grams generation steps.
        Only applies if ``analyzer == 'word'``.

<<<<<<< HEAD
    analyzer : {'word', 'char', 'char_wb'} or callable, default='word'
=======
    analyzer : str, {'word', 'char', 'char_wb'} or callable
>>>>>>> ac227aeb
        Whether the feature should be made of word or character n-grams.
        Option 'char_wb' creates character n-grams only from text inside
        word boundaries; n-grams at the edges of words are padded with space.

        If a callable is passed it is used to extract the sequence of features
        out of the raw, unprocessed input.

        .. versionchanged:: 0.21

        Since v0.21, if ``input`` is ``filename`` or ``file``, the data is
        first read from the file and then passed to the given callable
        analyzer.

<<<<<<< HEAD
    stop_words : {'english'}, list, default=None
=======
    stop_words : str {'english'}, list, or None (default=None)
>>>>>>> ac227aeb
        If a string, it is passed to _check_stop_list and the appropriate stop
        list is returned. 'english' is currently the only supported string
        value.
        There are several known issues with 'english' and you should
        consider an alternative (see :ref:`stop_words`).

        If a list, that list is assumed to contain stop words, all of which
        will be removed from the resulting tokens.
        Only applies if ``analyzer == 'word'``.

        If None, no stop words will be used. max_df can be set to a value
        in the range [0.7, 1.0) to automatically detect and filter stop
        words based on intra corpus document frequency of terms.

    token_pattern : str
        Regular expression denoting what constitutes a "token", only used
        if ``analyzer == 'word'``. The default regexp selects tokens of 2
        or more alphanumeric characters (punctuation is completely ignored
        and always treated as a token separator).

    ngram_range : tuple (min_n, max_n), default=(1, 1)
        The lower and upper boundary of the range of n-values for different
        n-grams to be extracted. All values of n such that min_n <= n <= max_n
        will be used. For example an ``ngram_range`` of ``(1, 1)`` means only
        unigrams, ``(1, 2)`` means unigrams and bigrams, and ``(2, 2)`` means
        only bigrams.
        Only applies if ``analyzer is not callable``.

    max_df : float or int, default=1.0
        When building the vocabulary ignore terms that have a document
        frequency strictly higher than the given threshold (corpus-specific
        stop words).
        If float in range [0.0, 1.0], the parameter represents a proportion of
        documents, integer absolute counts.
        This parameter is ignored if vocabulary is not None.

    min_df : float or int, default=1
        When building the vocabulary ignore terms that have a document
        frequency strictly lower than the given threshold. This value is also
        called cut-off in the literature.
        If float in range of [0.0, 1.0], the parameter represents a proportion
        of documents, integer absolute counts.
        This parameter is ignored if vocabulary is not None.

    max_features : int, default=None
        If not None, build a vocabulary that only consider the top
        max_features ordered by term frequency across the corpus.

        This parameter is ignored if vocabulary is not None.

    vocabulary : Mapping or iterable, default=None
        Either a Mapping (e.g., a dict) where keys are terms and values are
        indices in the feature matrix, or an iterable over terms. If not
        given, a vocabulary is determined from the input documents.

<<<<<<< HEAD
    binary : bool, default=False
=======
    binary : bool (default=False)
>>>>>>> ac227aeb
        If True, all non-zero term counts are set to 1. This does not mean
        outputs will have only 0/1 values, only that the tf term in tf-idf
        is binary. (Set idf and normalization to False to get 0/1 outputs).

    dtype : dtype, default=float64
        Type of the matrix returned by fit_transform() or transform().

    norm : {'l1', 'l2'}, default='l2'
        Each output row will have unit norm, either:
        * 'l2': Sum of squares of vector elements is 1. The cosine
        similarity between two vectors is their dot product when l2 norm has
        been applied.
        * 'l1': Sum of absolute values of vector elements is 1.
        See :func:`preprocessing.normalize`.

<<<<<<< HEAD
    use_idf : bool, default=True
        Enable inverse-document-frequency reweighting.

    smooth_idf : bool, default=True
=======
    use_idf : bool (default=True)
        Enable inverse-document-frequency reweighting.

    smooth_idf : bool (default=True)
>>>>>>> ac227aeb
        Smooth idf weights by adding one to document frequencies, as if an
        extra document was seen containing every term in the collection
        exactly once. Prevents zero divisions.

<<<<<<< HEAD
    sublinear_tf : bool, default=False
=======
    sublinear_tf : bool (default=False)
>>>>>>> ac227aeb
        Apply sublinear tf scaling, i.e. replace tf with 1 + log(tf).

    Attributes
    ----------
    vocabulary_ : dict
        A mapping of terms to feature indices.

    fixed_vocabulary_: bool
        True if a fixed vocabulary of term to indices mapping
        is provided by the user

<<<<<<< HEAD
    idf_ : array of shape (n_features,)
=======
    idf_ : array, shape (n_features)
>>>>>>> ac227aeb
        The inverse document frequency (IDF) vector; only defined
        if ``use_idf`` is True.

    stop_words_ : set
        Terms that were ignored because they either:

          - occurred in too many documents (`max_df`)
          - occurred in too few documents (`min_df`)
          - were cut off by feature selection (`max_features`).

        This is only available if no vocabulary was given.

    See Also
    --------
    CountVectorizer : Transforms text into a sparse matrix of n-gram counts.

    TfidfTransformer : Performs the TF-IDF transformation from a provided
        matrix of counts.

    Notes
    -----
    The ``stop_words_`` attribute can get large and increase the model size
    when pickling. This attribute is provided only for introspection and can
    be safely removed using delattr or set to None before pickling.

    Examples
    --------
    >>> from sklearn.feature_extraction.text import TfidfVectorizer
    >>> corpus = [
    ...     'This is the first document.',
    ...     'This document is the second document.',
    ...     'And this is the third one.',
    ...     'Is this the first document?',
    ... ]
    >>> vectorizer = TfidfVectorizer()
    >>> X = vectorizer.fit_transform(corpus)
    >>> print(vectorizer.get_feature_names())
    ['and', 'document', 'first', 'is', 'one', 'second', 'the', 'third', 'this']
    >>> print(X.shape)
    (4, 9)
    """

    def __init__(self, input='content', encoding='utf-8',
                 decode_error='strict', strip_accents=None, lowercase=True,
                 preprocessor=None, tokenizer=None, analyzer='word',
                 stop_words=None, token_pattern=r"(?u)\b\w\w+\b",
                 ngram_range=(1, 1), max_df=1.0, min_df=1,
                 max_features=None, vocabulary=None, binary=False,
                 dtype=np.float64, norm='l2', use_idf=True, smooth_idf=True,
                 sublinear_tf=False):

        super().__init__(
            input=input, encoding=encoding, decode_error=decode_error,
            strip_accents=strip_accents, lowercase=lowercase,
            preprocessor=preprocessor, tokenizer=tokenizer, analyzer=analyzer,
            stop_words=stop_words, token_pattern=token_pattern,
            ngram_range=ngram_range, max_df=max_df, min_df=min_df,
            max_features=max_features, vocabulary=vocabulary, binary=binary,
            dtype=dtype)

        self._tfidf = TfidfTransformer(norm=norm, use_idf=use_idf,
                                       smooth_idf=smooth_idf,
                                       sublinear_tf=sublinear_tf)

    # Broadcast the TF-IDF parameters to the underlying transformer instance
    # for easy grid search and repr

    @property
    def norm(self):
        return self._tfidf.norm

    @norm.setter
    def norm(self, value):
        self._tfidf.norm = value

    @property
    def use_idf(self):
        return self._tfidf.use_idf

    @use_idf.setter
    def use_idf(self, value):
        self._tfidf.use_idf = value

    @property
    def smooth_idf(self):
        return self._tfidf.smooth_idf

    @smooth_idf.setter
    def smooth_idf(self, value):
        self._tfidf.smooth_idf = value

    @property
    def sublinear_tf(self):
        return self._tfidf.sublinear_tf

    @sublinear_tf.setter
    def sublinear_tf(self, value):
        self._tfidf.sublinear_tf = value

    @property
    def idf_(self):
        return self._tfidf.idf_

    @idf_.setter
    def idf_(self, value):
        self._validate_vocabulary()
        if hasattr(self, 'vocabulary_'):
            if len(self.vocabulary_) != len(value):
                raise ValueError("idf length = %d must be equal "
                                 "to vocabulary size = %d" %
                                 (len(value), len(self.vocabulary)))
        self._tfidf.idf_ = value

    def _check_params(self):
        if self.dtype not in FLOAT_DTYPES:
            warnings.warn("Only {} 'dtype' should be used. {} 'dtype' will "
                          "be converted to np.float64."
                          .format(FLOAT_DTYPES, self.dtype),
                          UserWarning)

    def fit(self, raw_documents, y=None):
        """Learn vocabulary and idf from training set.

        Parameters
        ----------
        raw_documents : iterable
            An iterable which yields either str, unicode or file objects.
        y : None
            This parameter is not needed to compute tfidf.

        Returns
        -------
        self : object
            Fitted vectorizer.
        """
        self._check_params()
        self._warn_for_unused_params()
        X = super().fit_transform(raw_documents)
        self._tfidf.fit(X)
        return self

    def fit_transform(self, raw_documents, y=None):
        """Learn vocabulary and idf, return term-document matrix.

        This is equivalent to fit followed by transform, but more efficiently
        implemented.

        Parameters
        ----------
        raw_documents : iterable
            An iterable which yields either str, unicode or file objects.
        y : None
            This parameter is ignored.

        Returns
        -------
        X : sparse matrix of (n_samples, n_features)
            Tf-idf-weighted document-term matrix.
        """
        self._check_params()
        X = super().fit_transform(raw_documents)
        self._tfidf.fit(X)
        # X is already a transformed view of raw_documents so
        # we set copy to False
        return self._tfidf.transform(X, copy=False)

    def transform(self, raw_documents, copy="deprecated"):
        """Transform documents to document-term matrix.

        Uses the vocabulary and document frequencies (df) learned by fit (or
        fit_transform).

        Parameters
        ----------
        raw_documents : iterable
            An iterable which yields either str, unicode or file objects.

<<<<<<< HEAD
        copy : bool, default=True
=======
        copy : bool, default True
>>>>>>> ac227aeb
            Whether to copy X and operate on the copy or perform in-place
            operations.

            .. deprecated:: 0.22
               The `copy` parameter is unused and was deprecated in version
               0.22 and will be removed in 0.24. This parameter will be
               ignored.

        Returns
        -------
        X : sparse matrix of (n_samples, n_features)
            Tf-idf-weighted document-term matrix.
        """
        check_is_fitted(self, msg='The TF-IDF vectorizer is not fitted')

        # FIXME Remove copy parameter support in 0.24
        if copy != "deprecated":
            msg = ("'copy' param is unused and has been deprecated since "
                   "version 0.22. Backward compatibility for 'copy' will "
                   "be removed in 0.24.")
            warnings.warn(msg, FutureWarning)
        X = super().transform(raw_documents)
        return self._tfidf.transform(X, copy=False)

    def _more_tags(self):
        return {'X_types': ['string'], '_skip_test': True}<|MERGE_RESOLUTION|>--- conflicted
+++ resolved
@@ -53,17 +53,10 @@
     ----------
     doc: str
         The string to preprocess
-<<<<<<< HEAD
-    accent_function: callable, default=None
-        Function for handling accented characters. Common strategies include
-        normalizing and removing.
-    lower: bool, default=False
-=======
     accent_function: callable
         Function for handling accented characters. Common strategies include
         normalizing and removing.
     lower: bool
->>>>>>> ac227aeb
         Whether to use str.lower to lowercase all fo the text
 
     Returns
@@ -88,21 +81,12 @@
 
     Parameters
     ----------
-<<<<<<< HEAD
-    analyzer: callable, default=None
-    tokenizer: callable, default=None
-    ngrams: callable, default=None
-    preprocessor: callable, default=None
-    decoder: callable, default=None
-    stop_words: list, default=None
-=======
     analyzer: callable
     tokenizer: callable
     ngrams: callable
     preprocessor: callable
     decoder: callable
     stop_words: list
->>>>>>> ac227aeb
 
     Returns
     -------
@@ -592,7 +576,7 @@
     Parameters
     ----------
 
-    input : string {'filename', 'file', 'content'}, default='content'
+    input : string {'filename', 'file', 'content'}
         If 'filename', the sequence passed as an argument to fit is
         expected to be a list of filenames that need reading to fetch
         the raw content to analyze.
@@ -607,13 +591,13 @@
         If bytes or files are given to analyze, this encoding is used to
         decode.
 
-    decode_error : {'strict', 'ignore', 'replace'}, default='strict'
+    decode_error : {'strict', 'ignore', 'replace'}
         Instruction on what to do if a byte sequence is given to analyze that
         contains characters not of the given `encoding`. By default, it is
         'strict', meaning that a UnicodeDecodeError will be raised. Other
         values are 'ignore' and 'replace'.
 
-    strip_accents : {'ascii', 'unicode'}, default=None
+    strip_accents : {'ascii', 'unicode', None}
         Remove accents and perform other character normalization
         during the preprocessing step.
         'ascii' is a fast method that only works on characters that have
@@ -624,20 +608,20 @@
         Both 'ascii' and 'unicode' use NFKD normalization from
         :func:`unicodedata.normalize`.
 
-    lowercase : bool, default=True
+    lowercase : boolean, default=True
         Convert all characters to lowercase before tokenizing.
 
-    preprocessor : callable, default=None
+    preprocessor : callable or None (default)
         Override the preprocessing (string transformation) stage while
         preserving the tokenizing and n-grams generation steps.
         Only applies if ``analyzer is not callable``.
 
-    tokenizer : callable, default=None
+    tokenizer : callable or None (default)
         Override the string tokenization step while preserving the
         preprocessing and n-grams generation steps.
         Only applies if ``analyzer == 'word'``.
 
-    stop_words : string {'english'}, list, default=None
+    stop_words : string {'english'}, list, or None (default)
         If 'english', a built-in stop word list for English is used.
         There are several known issues with 'english' and you should
         consider an alternative (see :ref:`stop_words`).
@@ -660,8 +644,7 @@
         only bigrams.
         Only applies if ``analyzer is not callable``.
 
-    analyzer : string, {'word', 'char', 'char_wb'} or callable, \
-            default='word'
+    analyzer : string, {'word', 'char', 'char_wb'} or callable
         Whether the feature should be made of word or character n-grams.
         Option 'char_wb' creates character n-grams only from text inside
         word boundaries; n-grams at the edges of words are padded with space.
@@ -675,35 +658,27 @@
         first read from the file and then passed to the given callable
         analyzer.
 
-<<<<<<< HEAD
-    n_features : int, default=(2 ** 20)
-=======
     n_features : integer, default=(2 ** 20)
->>>>>>> ac227aeb
         The number of features (columns) in the output matrices. Small numbers
         of features are likely to cause hash collisions, but large numbers
         will cause larger coefficient dimensions in linear learners.
 
-    binary : bool, default=False.
+    binary : boolean, default=False.
         If True, all non zero counts are set to 1. This is useful for discrete
         probabilistic models that model binary events rather than integer
         counts.
 
-    norm : {'l1', 'l2'}, default='l2'
+    norm : 'l1', 'l2' or None, optional
         Norm used to normalize term vectors. None for no normalization.
 
-    alternate_sign : bool, default=True
+    alternate_sign : boolean, optional, default True
         When True, an alternating sign is added to the features as to
         approximately conserve the inner product in the hashed space even for
         small n_features. This approach is similar to sparse random projection.
 
         .. versionadded:: 0.19
 
-<<<<<<< HEAD
-    dtype : type, default=np.float64
-=======
     dtype : type, optional
->>>>>>> ac227aeb
         Type of the matrix returned by fit_transform() or transform().
 
     Examples
@@ -758,7 +733,7 @@
 
         Parameters
         ----------
-        X : ndarray of shape [n_samples, n_features]
+        X : array-like, shape [n_samples, n_features]
             Training data.
         """
         return self
@@ -768,7 +743,7 @@
 
         Parameters
         ----------
-        X : ndarray of shape [n_samples, n_features]
+        X : array-like, shape [n_samples, n_features]
             Training data.
         """
         # triggers a parameter validation
@@ -864,7 +839,7 @@
 
     Parameters
     ----------
-    input : string {'filename', 'file', 'content'}, default='content'
+    input : string {'filename', 'file', 'content'}
         If 'filename', the sequence passed as an argument to fit is
         expected to be a list of filenames that need reading to fetch
         the raw content to analyze.
@@ -875,17 +850,17 @@
         Otherwise the input is expected to be a sequence of items that
         can be of type string or byte.
 
-    encoding : string, default='utf-8'
+    encoding : string, 'utf-8' by default.
         If bytes or files are given to analyze, this encoding is used to
         decode.
 
-    decode_error : {'strict', 'ignore', 'replace'}, default='strict'
+    decode_error : {'strict', 'ignore', 'replace'}
         Instruction on what to do if a byte sequence is given to analyze that
         contains characters not of the given `encoding`. By default, it is
         'strict', meaning that a UnicodeDecodeError will be raised. Other
         values are 'ignore' and 'replace'.
 
-    strip_accents : {'ascii', 'unicode'}, default=None
+    strip_accents : {'ascii', 'unicode', None}
         Remove accents and perform other character normalization
         during the preprocessing step.
         'ascii' is a fast method that only works on characters that have
@@ -896,20 +871,20 @@
         Both 'ascii' and 'unicode' use NFKD normalization from
         :func:`unicodedata.normalize`.
 
-    lowercase : bool, default=True
+    lowercase : boolean, True by default
         Convert all characters to lowercase before tokenizing.
 
-    preprocessor : callable, default=None
+    preprocessor : callable or None (default)
         Override the preprocessing (string transformation) stage while
         preserving the tokenizing and n-grams generation steps.
         Only applies if ``analyzer is not callable``.
 
-    tokenizer : callable, default=None
+    tokenizer : callable or None (default)
         Override the string tokenization step while preserving the
         preprocessing and n-grams generation steps.
         Only applies if ``analyzer == 'word'``.
 
-    stop_words : string {'english'}, list, default=None
+    stop_words : string {'english'}, list, or None (default)
         If 'english', a built-in stop word list for English is used.
         There are several known issues with 'english' and you should
         consider an alternative (see :ref:`stop_words`).
@@ -936,12 +911,7 @@
         unigrams and bigrams, and ``(2, 2)`` means only bigrams.
         Only applies if ``analyzer is not callable``.
 
-<<<<<<< HEAD
-    analyzer : string, {'word', 'char', 'char_wb'} or callable, \
-            default='word'
-=======
     analyzer : string, {'word', 'char', 'char_wb'} or callable
->>>>>>> ac227aeb
         Whether the feature should be made of word n-gram or character
         n-grams.
         Option 'char_wb' creates character n-grams only from text inside
@@ -972,25 +942,25 @@
         absolute counts.
         This parameter is ignored if vocabulary is not None.
 
-    max_features : int, default=None
+    max_features : int or None, default=None
         If not None, build a vocabulary that only consider the top
         max_features ordered by term frequency across the corpus.
 
         This parameter is ignored if vocabulary is not None.
 
-    vocabulary : Mapping or iterable, default=None
+    vocabulary : Mapping or iterable, optional
         Either a Mapping (e.g., a dict) where keys are terms and values are
         indices in the feature matrix, or an iterable over terms. If not
         given, a vocabulary is determined from the input documents. Indices
         in the mapping should not be repeated and should not have any gap
         between 0 and the largest index.
 
-    binary : bool, default=False
+    binary : boolean, default=False
         If True, all non zero counts are set to 1. This is useful for discrete
         probabilistic models that model binary events rather than integer
         counts.
 
-    dtype : type, default=np.int64
+    dtype : type, optional
         Type of the matrix returned by fit_transform() or transform().
 
     Attributes
@@ -1229,7 +1199,7 @@
 
         Returns
         -------
-        X : array of shape (n_samples, n_features)
+        X : array, [n_samples, n_features]
             Document-term matrix.
         """
         # We intentionally don't call the transform method to make
@@ -1287,7 +1257,7 @@
 
         Returns
         -------
-        X : sparse matrix of shape (n_samples, n_features)
+        X : sparse matrix, [n_samples, n_features]
             Document-term matrix.
         """
         if isinstance(raw_documents, str):
@@ -1312,7 +1282,7 @@
 
         Returns
         -------
-        X_inv : list of arrays of shape (n_samples,)
+        X_inv : list of arrays, len = n_samples
             List of arrays of terms.
         """
         self._check_vocabulary()
@@ -1401,7 +1371,7 @@
 
     Parameters
     ----------
-    norm : {'l1', 'l2'}, default='l2'
+    norm : 'l1', 'l2' or None, optional (default='l2')
         Each output row will have unit norm, either:
         * 'l2': Sum of squares of vector elements is 1. The cosine
         similarity between two vectors is their dot product when l2 norm has
@@ -1409,20 +1379,20 @@
         * 'l1': Sum of absolute values of vector elements is 1.
         See :func:`preprocessing.normalize`
 
-    use_idf : bool, default=True
+    use_idf : boolean (default=True)
         Enable inverse-document-frequency reweighting.
 
-    smooth_idf : bool, default=True
+    smooth_idf : boolean (default=True)
         Smooth idf weights by adding one to document frequencies, as if an
         extra document was seen containing every term in the collection
         exactly once. Prevents zero divisions.
 
-    sublinear_tf : bool, default=False
+    sublinear_tf : boolean (default=False)
         Apply sublinear tf scaling, i.e. replace tf with 1 + log(tf).
 
     Attributes
     ----------
-    idf_ : array of shape (n_features)
+    idf_ : array, shape (n_features)
         The inverse document frequency (IDF) vector; only defined
         if  ``use_idf`` is True.
 
@@ -1470,12 +1440,12 @@
         self.sublinear_tf = sublinear_tf
 
     def fit(self, X, y=None):
-        """Learn the idf vector (global term weights).
+        """Learn the idf vector (global term weights)
 
         Parameters
         ----------
-        X : sparse matrix of shape n_samples, n_features)
-            A matrix of term/token counts.
+        X : sparse matrix, [n_samples, n_features]
+            a matrix of term/token counts
         """
         X = check_array(X, accept_sparse=('csr', 'csc'))
         if not sp.issparse(X):
@@ -1506,16 +1476,16 @@
 
         Parameters
         ----------
-        X : sparse matrix of (n_samples, n_features)
+        X : sparse matrix, [n_samples, n_features]
             a matrix of term/token counts
 
-        copy : bool, default=True
+        copy : boolean, default True
             Whether to copy X and operate on the copy or perform in-place
             operations.
 
         Returns
         -------
-        vectors : sparse matrix of shape (n_samples, n_features)
+        vectors : sparse matrix, [n_samples, n_features]
         """
         X = check_array(X, accept_sparse='csr', dtype=FLOAT_DTYPES, copy=copy)
         if not sp.issparse(X):
@@ -1574,11 +1544,7 @@
 
     Parameters
     ----------
-<<<<<<< HEAD
-    input : {'filename', 'file', 'content'}, default='content'
-=======
     input : str {'filename', 'file', 'content'}
->>>>>>> ac227aeb
         If 'filename', the sequence passed as an argument to fit is
         expected to be a list of filenames that need reading to fetch
         the raw content to analyze.
@@ -1593,13 +1559,13 @@
         If bytes or files are given to analyze, this encoding is used to
         decode.
 
-    decode_error : {'strict', 'ignore', 'replace'}, default='strict'
+    decode_error : {'strict', 'ignore', 'replace'} (default='strict')
         Instruction on what to do if a byte sequence is given to analyze that
         contains characters not of the given `encoding`. By default, it is
         'strict', meaning that a UnicodeDecodeError will be raised. Other
         values are 'ignore' and 'replace'.
 
-    strip_accents : {'ascii', 'unicode'}, default=None
+    strip_accents : {'ascii', 'unicode', None} (default=None)
         Remove accents and perform other character normalization
         during the preprocessing step.
         'ascii' is a fast method that only works on characters that have
@@ -1610,28 +1576,20 @@
         Both 'ascii' and 'unicode' use NFKD normalization from
         :func:`unicodedata.normalize`.
 
-<<<<<<< HEAD
-    lowercase : bool, default=True
-=======
     lowercase : bool (default=True)
->>>>>>> ac227aeb
         Convert all characters to lowercase before tokenizing.
 
-    preprocessor : callable, default=None
+    preprocessor : callable or None (default=None)
         Override the preprocessing (string transformation) stage while
         preserving the tokenizing and n-grams generation steps.
         Only applies if ``analyzer is not callable``.
 
-    tokenizer : callable, default=None
+    tokenizer : callable or None (default=None)
         Override the string tokenization step while preserving the
         preprocessing and n-grams generation steps.
         Only applies if ``analyzer == 'word'``.
 
-<<<<<<< HEAD
-    analyzer : {'word', 'char', 'char_wb'} or callable, default='word'
-=======
     analyzer : str, {'word', 'char', 'char_wb'} or callable
->>>>>>> ac227aeb
         Whether the feature should be made of word or character n-grams.
         Option 'char_wb' creates character n-grams only from text inside
         word boundaries; n-grams at the edges of words are padded with space.
@@ -1645,11 +1603,7 @@
         first read from the file and then passed to the given callable
         analyzer.
 
-<<<<<<< HEAD
-    stop_words : {'english'}, list, default=None
-=======
     stop_words : str {'english'}, list, or None (default=None)
->>>>>>> ac227aeb
         If a string, it is passed to _check_stop_list and the appropriate stop
         list is returned. 'english' is currently the only supported string
         value.
@@ -1678,46 +1632,42 @@
         only bigrams.
         Only applies if ``analyzer is not callable``.
 
-    max_df : float or int, default=1.0
+    max_df : float in range [0.0, 1.0] or int (default=1.0)
         When building the vocabulary ignore terms that have a document
         frequency strictly higher than the given threshold (corpus-specific
         stop words).
-        If float in range [0.0, 1.0], the parameter represents a proportion of
-        documents, integer absolute counts.
+        If float, the parameter represents a proportion of documents, integer
+        absolute counts.
         This parameter is ignored if vocabulary is not None.
 
-    min_df : float or int, default=1
+    min_df : float in range [0.0, 1.0] or int (default=1)
         When building the vocabulary ignore terms that have a document
         frequency strictly lower than the given threshold. This value is also
         called cut-off in the literature.
-        If float in range of [0.0, 1.0], the parameter represents a proportion
-        of documents, integer absolute counts.
+        If float, the parameter represents a proportion of documents, integer
+        absolute counts.
         This parameter is ignored if vocabulary is not None.
 
-    max_features : int, default=None
+    max_features : int or None (default=None)
         If not None, build a vocabulary that only consider the top
         max_features ordered by term frequency across the corpus.
 
         This parameter is ignored if vocabulary is not None.
 
-    vocabulary : Mapping or iterable, default=None
+    vocabulary : Mapping or iterable, optional (default=None)
         Either a Mapping (e.g., a dict) where keys are terms and values are
         indices in the feature matrix, or an iterable over terms. If not
         given, a vocabulary is determined from the input documents.
 
-<<<<<<< HEAD
-    binary : bool, default=False
-=======
     binary : bool (default=False)
->>>>>>> ac227aeb
         If True, all non-zero term counts are set to 1. This does not mean
         outputs will have only 0/1 values, only that the tf term in tf-idf
         is binary. (Set idf and normalization to False to get 0/1 outputs).
 
-    dtype : dtype, default=float64
+    dtype : type, optional (default=float64)
         Type of the matrix returned by fit_transform() or transform().
 
-    norm : {'l1', 'l2'}, default='l2'
+    norm : 'l1', 'l2' or None, optional (default='l2')
         Each output row will have unit norm, either:
         * 'l2': Sum of squares of vector elements is 1. The cosine
         similarity between two vectors is their dot product when l2 norm has
@@ -1725,26 +1675,15 @@
         * 'l1': Sum of absolute values of vector elements is 1.
         See :func:`preprocessing.normalize`.
 
-<<<<<<< HEAD
-    use_idf : bool, default=True
-        Enable inverse-document-frequency reweighting.
-
-    smooth_idf : bool, default=True
-=======
     use_idf : bool (default=True)
         Enable inverse-document-frequency reweighting.
 
     smooth_idf : bool (default=True)
->>>>>>> ac227aeb
         Smooth idf weights by adding one to document frequencies, as if an
         extra document was seen containing every term in the collection
         exactly once. Prevents zero divisions.
 
-<<<<<<< HEAD
-    sublinear_tf : bool, default=False
-=======
     sublinear_tf : bool (default=False)
->>>>>>> ac227aeb
         Apply sublinear tf scaling, i.e. replace tf with 1 + log(tf).
 
     Attributes
@@ -1756,11 +1695,7 @@
         True if a fixed vocabulary of term to indices mapping
         is provided by the user
 
-<<<<<<< HEAD
-    idf_ : array of shape (n_features,)
-=======
     idf_ : array, shape (n_features)
->>>>>>> ac227aeb
         The inverse document frequency (IDF) vector; only defined
         if ``use_idf`` is True.
 
@@ -1917,7 +1852,7 @@
 
         Returns
         -------
-        X : sparse matrix of (n_samples, n_features)
+        X : sparse matrix, [n_samples, n_features]
             Tf-idf-weighted document-term matrix.
         """
         self._check_params()
@@ -1938,11 +1873,7 @@
         raw_documents : iterable
             An iterable which yields either str, unicode or file objects.
 
-<<<<<<< HEAD
-        copy : bool, default=True
-=======
         copy : bool, default True
->>>>>>> ac227aeb
             Whether to copy X and operate on the copy or perform in-place
             operations.
 
@@ -1953,7 +1884,7 @@
 
         Returns
         -------
-        X : sparse matrix of (n_samples, n_features)
+        X : sparse matrix, [n_samples, n_features]
             Tf-idf-weighted document-term matrix.
         """
         check_is_fitted(self, msg='The TF-IDF vectorizer is not fitted')
