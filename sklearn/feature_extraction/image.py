--- conflicted
+++ resolved
@@ -261,10 +261,9 @@
     p_w : int
         The width of a patch
     max_patches : int or float, default=None
-        The maximum number of patches to extract. If max_patches is a float
+        The maximum number of patches to extract. If `max_patches` is a float
         between 0 and 1, it is taken to be a proportion of the total number
-        of patches. If `max_patches` is None it corresponds to the total number
-        of patches that can be extracted.
+        of patches. If `max_patches` is None, all possible patches are extracted.
     """
     n_h = i_h - p_h + 1
     n_w = i_w - p_w + 1
@@ -375,15 +374,8 @@
     max_patches : int or float, default=None
         The maximum number of patches to extract. If `max_patches` is a float
         between 0 and 1, it is taken to be a proportion of the total number
-<<<<<<< HEAD
-        of patches.
-        If `max_patches` is None it corresponds to the total number
-        of patches that can be extracted.
-
-=======
         of patches. If `max_patches` is None it corresponds to the total number
         of patches that can be extracted.
->>>>>>> 9cbcc1f2
 
     random_state : int, RandomState instance, default=None
         Determines the random number generator used for random sampling when
@@ -522,17 +514,9 @@
         `img_height` and `img_width` are the dimensions of the input images.
 
     max_patches : int or float, default=None
-<<<<<<< HEAD
-        The maximum number of patches per image to extract. 
-        If `max_patches` is a float in (0, 1), it is taken to mean a proportion of 
-        the total number of patches. 
-        If `max_patches` is None it corresponds to the total number
-        of patches that can be extracted.
-=======
         The maximum number of patches per image to extract. If `max_patches` is
         a float in (0, 1), it is taken to mean a proportion of the total number
         of patches. If set to None, extract all possible patches.
->>>>>>> 9cbcc1f2
 
     random_state : int, RandomState instance, default=None
         Determines the random number generator used for random sampling when
