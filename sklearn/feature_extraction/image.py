--- conflicted
+++ resolved
@@ -263,13 +263,9 @@
     max_patches : int or float, default=None
         The maximum number of patches to extract. If `max_patches` is a float
         between 0 and 1, it is taken to be a proportion of the total number
-<<<<<<< HEAD
-        of patches.
-    stride : tuple of length arr.ndim, default=(1, 1)
+        of patches. If `max_patches` is None, all possible patches are extracted.
+    stride : tuple of int, default=(1, 1)
         Indicates stride at which extraction shall be performed.
-=======
-        of patches. If `max_patches` is None, all possible patches are extracted.
->>>>>>> c36ab3a6
     """
     n_h = (i_h - p_h) // stride[0] + 1
     n_w = (i_w - p_w) // stride[1] + 1
@@ -357,13 +353,9 @@
             None,
         ],
         "random_state": ["random_state"],
-<<<<<<< HEAD
         "stride": [tuple, Integral],
-    }
-=======
     },
     prefer_skip_nested_validation=True,
->>>>>>> c36ab3a6
 )
 def extract_patches_2d(
     image, patch_size, *, max_patches=None, random_state=None, stride=1
@@ -396,9 +388,11 @@
         deterministic.
         See :term:`Glossary <random_state>`.
 
-    stride : int or tuple of length arr.ndim, default=1
-        Indicates stride at which extraction shall be performed.
-        If integer is given, then the stride is uniform in all dimensions.
+    stride : int or tuple of int, default=1
+        Indicates the stride at which extraction shall be performed.
+        If an integer is given, then the stride is uniform in both image dimension.
+
+        .. versionadded:: 1.4
 
     Returns
     -------
@@ -448,7 +442,7 @@
     image = image.reshape((i_h, i_w, -1))
     n_colors = image.shape[-1]
 
-    if isinstance(stride, Number):
+    if isinstance(stride, Integral):
         stride = tuple([stride] * image.ndim)
 
     extracted_patches = _extract_patches(
@@ -473,20 +467,14 @@
 
 
 @validate_params(
-<<<<<<< HEAD
     {
         "patches": [np.ndarray],
         "image_size": [tuple, Hidden(list)],
         "stride": [tuple, Integral],
-    }
+    },
+    prefer_skip_nested_validation=True,
 )
 def reconstruct_from_patches_2d(patches, image_size, stride=1):
-=======
-    {"patches": [np.ndarray], "image_size": [tuple, Hidden(list)]},
-    prefer_skip_nested_validation=True,
-)
-def reconstruct_from_patches_2d(patches, image_size):
->>>>>>> c36ab3a6
     """Reconstruct the image from all of its patches.
 
     Patches are assumed to overlap and the image is constructed by filling in
@@ -507,9 +495,11 @@
         (image_height, image_width, n_channels)
         The size of the image that will be reconstructed.
 
-    stride : int or tuple of length arr.ndim, default=1
-        Indicates stride at which extraction shall be performed.
-        If integer is given, then the stride is uniform in all dimensions.
+    stride : int or tuple of int, default=1
+        Indicates the stride at which extraction shall be performed.
+        If an integer is given, then the stride is uniform in both image dimension.
+
+        .. versionadded:: 1.4
 
     Returns
     -------
