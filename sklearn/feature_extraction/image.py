--- conflicted
+++ resolved
@@ -655,11 +655,6 @@
             )
         return patches
 
-<<<<<<< HEAD
     def __sklearn_tags__(self):
-        more_tags = {"X_types": ["3darray"]}
-        return {**super().__sklearn_tags__(), **more_tags}
-=======
-    def _more_tags(self):
-        return {"X_types": ["3darray"], "stateless": True}
->>>>>>> a5e95606
+        more_tags = {"X_types": ["3darray"], "stateless": True}
+        return {**super().__sklearn_tags__(), **more_tags}