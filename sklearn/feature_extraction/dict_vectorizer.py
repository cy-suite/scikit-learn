# Authors: Lars Buitinck
#          Dan Blanchard <dblanchard@ets.org>
# License: BSD 3 clause

from array import array
from collections import Mapping
from operator import itemgetter

import numpy as np
import scipy.sparse as sp

from ..base import BaseEstimator, TransformerMixin
from ..externals import six
from ..externals.six.moves import xrange
from ..utils import check_array, tosequence
from ..utils.fixes import frombuffer_empty


def _tosequence(X):
    """Turn X into a sequence or ndarray, avoiding a copy if possible."""
    if isinstance(X, Mapping):  # single sample
        return [X]
    else:
        return tosequence(X)


class DictVectorizer(BaseEstimator, TransformerMixin):
    """Transforms lists of feature-value mappings to vectors.

    This transformer turns lists of mappings (dict-like objects) of feature
    names to feature values into Numpy arrays or scipy.sparse matrices for use
    with scikit-learn estimators.

    When feature values are strings, this transformer will do a binary one-hot
    (aka one-of-K) coding: one boolean-valued feature is constructed for each
    of the possible string values that the feature can take on. For instance,
    a feature "f" that can take on the values "ham" and "spam" will become two
    features in the output, one signifying "f=ham", the other "f=spam".

    Features that do not occur in a sample (mapping) will have a zero value
    in the resulting array/matrix.

    Parameters
    ----------
    dtype : callable, optional
        The type of feature values. Passed to Numpy array/scipy.sparse matrix
        constructors as the dtype argument.
    separator: string, optional
        Separator string used when constructing new features for one-hot
        coding.
    sparse: boolean, optional.
        Whether transform should produce scipy.sparse matrices.
        True by default.
    sort: boolean, optional.
<<<<<<< HEAD
        Whether feature_names_ and vocabulary_ should be sorted when fitting.
=======
        Whether ``feature_names_`` and ``vocabulary_`` should be sorted when fitting.
>>>>>>> acc1ac27
        True by default.

    Attributes
    ----------
    vocabulary_ : dict
        A dictionary mapping feature names to feature indices.

    feature_names_ : list
        A list of length n_features containing the feature names (e.g., "f=ham"
        and "f=spam").

    Examples
    --------
    >>> from sklearn.feature_extraction import DictVectorizer
    >>> v = DictVectorizer(sparse=False)
    >>> D = [{'foo': 1, 'bar': 2}, {'foo': 3, 'baz': 1}]
    >>> X = v.fit_transform(D)
    >>> X
    array([[ 2.,  0.,  1.],
           [ 0.,  1.,  3.]])
    >>> v.inverse_transform(X) == \
        [{'bar': 2.0, 'foo': 1.0}, {'baz': 1.0, 'foo': 3.0}]
    True
    >>> v.transform({'foo': 4, 'unseen_feature': 3})
    array([[ 0.,  0.,  4.]])

    See also
    --------
    FeatureHasher : performs vectorization using only a hash function.
    sklearn.preprocessing.OneHotEncoder : handles nominal/categorical features
      encoded as columns of integers.
    """

    def __init__(self, dtype=np.float64, separator="=", sparse=True,
                 sort=True):
        self.dtype = dtype
        self.separator = separator
        self.sparse = sparse
        self.sort = sort

    def fit(self, X, y=None):
        """Learn a list of feature name -> indices mappings.

        Parameters
        ----------
        X : Mapping or iterable over Mappings
            Dict(s) or Mapping(s) from feature names (arbitrary Python
            objects) to feature values (strings or convertible to dtype).
        y : (ignored)

        Returns
        -------
        self
        """
        feature_names = []
        vocab = {}

        for x in X:
            for f, v in six.iteritems(x):
                if isinstance(v, six.string_types):
                    f = "%s%s%s" % (f, self.separator, v)
                if f not in vocab:
                    feature_names.append(f)
                    vocab[f] = len(vocab)

        if self.sort:
            feature_names.sort()
            vocab = dict((f, i) for i, f in enumerate(feature_names))

        self.feature_names_ = feature_names
        self.vocabulary_ = vocab

        return self

    def _transform(self, X, fitting):
        # Sanity check: Python's array has no way of explicitly requesting the
        # signed 32-bit integers that scipy.sparse needs, so we use the next
        # best thing: typecode "i" (int). However, if that gives larger or
        # smaller integers than 32-bit ones, np.frombuffer screws up.
        assert array("i").itemsize == 4, (
            "sizeof(int) != 4 on your platform; please report this at"
            " https://github.com/scikit-learn/scikit-learn/issues and"
            " include the output from platform.platform() in your bug report")

        dtype = self.dtype
        if fitting:
            feature_names = []
            vocab = {}
        else:
            feature_names = self.feature_names_
            vocab = self.vocabulary_

        # Process everything as sparse regardless of setting
        X = [X] if isinstance(X, Mapping) else X

        indices = array("i")
        indptr = array("i", [0])
        # XXX we could change values to an array.array as well, but it
        # would require (heuristic) conversion of dtype to typecode...
        values = []

        # collect all the possible feature names and build sparse matrix at
        # same time
        for x in X:
            for f, v in six.iteritems(x):
                if isinstance(v, six.string_types):
                    f = "%s%s%s" % (f, self.separator, v)
                    v = 1
                if f in vocab:
                    indices.append(vocab[f])
                    values.append(dtype(v))
                else:
                    if fitting:
                        feature_names.append(f)
                        vocab[f] = len(vocab)
                        indices.append(vocab[f])
                        values.append(dtype(v))

            indptr.append(len(indices))

        if len(indptr) == 1:
            raise ValueError("Sample sequence X is empty.")

        indices = frombuffer_empty(indices, dtype=np.intc)
        indptr = np.frombuffer(indptr, dtype=np.intc)
        shape = (len(indptr) - 1, len(vocab))

        result_matrix = sp.csr_matrix((values, indices, indptr),
                                      shape=shape, dtype=dtype)

        # Sort everything if asked
        if fitting and self.sort:
            feature_names.sort()
            map_index = np.empty(len(feature_names), dtype=np.int32)
            for new_val, f in enumerate(feature_names):
                map_index[new_val] = vocab[f]
                vocab[f] = new_val
            result_matrix = result_matrix[:, map_index]

        if self.sparse:
            result_matrix.sort_indices()
        else:
            result_matrix = result_matrix.toarray()

        if fitting:
            self.feature_names_ = feature_names
            self.vocabulary_ = vocab

        return result_matrix

    def fit_transform(self, X, y=None):
        """Learn a list of feature name -> indices mappings and transform X.

        Like fit(X) followed by transform(X), but does not require
        materializing X in memory.

        Parameters
        ----------
        X : Mapping or iterable over Mappings
            Dict(s) or Mapping(s) from feature names (arbitrary Python
            objects) to feature values (strings or convertible to dtype).
        y : (ignored)

        Returns
        -------
        Xa : {array, sparse matrix}
            Feature vectors; always 2-d.
        """
        return self._transform(X, fitting=True)

    def inverse_transform(self, X, dict_type=dict):
        """Transform array or sparse matrix X back to feature mappings.

        X must have been produced by this DictVectorizer's transform or
        fit_transform method; it may only have passed through transformers
        that preserve the number of features and their order.

        In the case of one-hot/one-of-K coding, the constructed feature
        names and values are returned rather than the original ones.

        Parameters
        ----------
        X : {array-like, sparse matrix}, shape = [n_samples, n_features]
            Sample matrix.
        dict_type : callable, optional
            Constructor for feature mappings. Must conform to the
            collections.Mapping API.

        Returns
        -------
        D : list of dict_type objects, length = n_samples
            Feature mappings for the samples in X.
        """
        # COO matrix is not subscriptable
        X = check_array(X, accept_sparse=['csr', 'csc'])
        n_samples = X.shape[0]

        names = self.feature_names_
        dicts = [dict_type() for _ in xrange(n_samples)]

        if sp.issparse(X):
            for i, j in zip(*X.nonzero()):
                dicts[i][names[j]] = X[i, j]
        else:
            for i, d in enumerate(dicts):
                for j, v in enumerate(X[i, :]):
                    if v != 0:
                        d[names[j]] = X[i, j]

        return dicts

    def transform(self, X, y=None):
        """Transform feature->value dicts to array or sparse matrix.

        Named features not encountered during fit or fit_transform will be
        silently ignored.

        Parameters
        ----------
        X : Mapping or iterable over Mappings, length = n_samples
            Dict(s) or Mapping(s) from feature names (arbitrary Python
            objects) to feature values (strings or convertible to dtype).
        y : (ignored)

        Returns
        -------
        Xa : {array, sparse matrix}
            Feature vectors; always 2-d.
        """
        if self.sparse:
            return self._transform(X, fitting=False)

        else:
            dtype = self.dtype
            vocab = self.vocabulary_
            X = _tosequence(X)
            Xa = np.zeros((len(X), len(vocab)), dtype=dtype)

            for i, x in enumerate(X):
                for f, v in six.iteritems(x):
                    if isinstance(v, six.string_types):
                        f = "%s%s%s" % (f, self.separator, v)
                        v = 1
                    try:
                        Xa[i, vocab[f]] = dtype(v)
                    except KeyError:
                        pass

            return Xa

    def get_feature_names(self):
        """Returns a list of feature names, ordered by their indices.

        If one-of-K coding is applied to categorical features, this will
        include the constructed feature names but not the original ones.
        """
        return self.feature_names_

    def restrict(self, support, indices=False):
        """Restrict the features to those in support using feature selection.

        This function modifies the estimator in-place.

        Parameters
        ----------
        support : array-like
            Boolean mask or list of indices (as returned by the get_support
            member of feature selectors).
        indices : boolean, optional
            Whether support is a list of indices. 

        Returns
        -------
        self

        Examples
        --------
        >>> from sklearn.feature_extraction import DictVectorizer
        >>> from sklearn.feature_selection import SelectKBest, chi2
        >>> v = DictVectorizer()
        >>> D = [{'foo': 1, 'bar': 2}, {'foo': 3, 'baz': 1}]
        >>> X = v.fit_transform(D)
        >>> support = SelectKBest(chi2, k=2).fit(X, [0, 1])
        >>> v.get_feature_names()
        ['bar', 'baz', 'foo']
        >>> v.restrict(support.get_support()) # doctest: +ELLIPSIS
        DictVectorizer(dtype=..., separator='=', sort=True,
                sparse=True)
        >>> v.get_feature_names()
        ['bar', 'foo']
        """
        if not indices:
            support = np.where(support)[0]

        names = self.feature_names_
        new_vocab = {}
        for i in support:
            new_vocab[names[i]] = len(new_vocab)

        self.vocabulary_ = new_vocab
        self.feature_names_ = [f for f, i in sorted(six.iteritems(new_vocab),
                                                    key=itemgetter(1))]

        return self<|MERGE_RESOLUTION|>--- conflicted
+++ resolved
@@ -52,11 +52,7 @@
         Whether transform should produce scipy.sparse matrices.
         True by default.
     sort: boolean, optional.
-<<<<<<< HEAD
-        Whether feature_names_ and vocabulary_ should be sorted when fitting.
-=======
         Whether ``feature_names_`` and ``vocabulary_`` should be sorted when fitting.
->>>>>>> acc1ac27
         True by default.
 
     Attributes
