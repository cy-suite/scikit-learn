--- conflicted
+++ resolved
@@ -10,14 +10,9 @@
 
 from sklearn.feature_extraction.image import (
     img_to_graph, grid_to_graph, extract_patches_2d,
-<<<<<<< HEAD
-    reconstruct_from_patches_2d, PatchExtractor, extract_patches)
-from sklearn.utils._testing import ignore_warnings
-=======
     reconstruct_from_patches_2d, PatchExtractor, _extract_patches,
     extract_patches)
-from sklearn.utils.testing import ignore_warnings
->>>>>>> bb3b3f92
+from sklearn.utils._testing import ignore_warnings
 
 
 def test_img_to_graph():
