from __future__ import unicode_literals
import warnings

import pytest
from scipy.sparse import rand

from sklearn.feature_extraction.text import strip_tags
from sklearn.feature_extraction.text import strip_accents_unicode
from sklearn.feature_extraction.text import strip_accents_ascii

from sklearn.feature_extraction.text import HashingVectorizer
from sklearn.feature_extraction.text import CountVectorizer
from sklearn.feature_extraction.text import TfidfTransformer
from sklearn.feature_extraction.text import TfidfVectorizer

from sklearn.feature_extraction.text import ENGLISH_STOP_WORDS

from sklearn.model_selection import train_test_split
from sklearn.model_selection import cross_val_score
from sklearn.model_selection import GridSearchCV
from sklearn.pipeline import Pipeline
from sklearn.svm import LinearSVC

from sklearn.base import clone

import numpy as np
from numpy.testing import assert_array_almost_equal
from numpy.testing import assert_array_equal
from sklearn.utils.testing import (assert_equal, assert_false, assert_true,
                                   assert_not_equal, assert_almost_equal,
                                   assert_in, assert_less, assert_greater,
                                   assert_warns_message, assert_raise_message,
                                   clean_warning_registry, ignore_warnings,
                                   SkipTest, assert_raises)

from collections import defaultdict, Mapping
from functools import partial
import pickle
from io import StringIO

import pytest

JUNK_FOOD_DOCS = (
    "the pizza pizza beer copyright",
    "the pizza burger beer copyright",
    "the the pizza beer beer copyright",
    "the burger beer beer copyright",
    "the coke burger coke copyright",
    "the coke burger burger",
)

NOTJUNK_FOOD_DOCS = (
    "the salad celeri copyright",
    "the salad salad sparkling water copyright",
    "the the celeri celeri copyright",
    "the tomato tomato salad water",
    "the tomato salad water copyright",
)

ALL_FOOD_DOCS = JUNK_FOOD_DOCS + NOTJUNK_FOOD_DOCS


def uppercase(s):
    return strip_accents_unicode(s).upper()


def strip_eacute(s):
    return s.replace('\xe9', 'e')


def split_tokenize(s):
    return s.split()


def lazy_analyze(s):
    return ['the_ultimate_feature']


def test_strip_accents():
    # check some classical latin accentuated symbols
    a = '\xe0\xe1\xe2\xe3\xe4\xe5\xe7\xe8\xe9\xea\xeb'
    expected = 'aaaaaaceeee'
    assert_equal(strip_accents_unicode(a), expected)

    a = '\xec\xed\xee\xef\xf1\xf2\xf3\xf4\xf5\xf6\xf9\xfa\xfb\xfc\xfd'
    expected = 'iiiinooooouuuuy'
    assert_equal(strip_accents_unicode(a), expected)

    # check some arabic
    a = '\u0625'  # halef with a hamza below
    expected = '\u0627'  # simple halef
    assert_equal(strip_accents_unicode(a), expected)

    # mix letters accentuated and not
    a = "this is \xe0 test"
    expected = 'this is a test'
    assert_equal(strip_accents_unicode(a), expected)


def test_to_ascii():
    # check some classical latin accentuated symbols
    a = '\xe0\xe1\xe2\xe3\xe4\xe5\xe7\xe8\xe9\xea\xeb'
    expected = 'aaaaaaceeee'
    assert_equal(strip_accents_ascii(a), expected)

    a = '\xec\xed\xee\xef\xf1\xf2\xf3\xf4\xf5\xf6\xf9\xfa\xfb\xfc\xfd'
    expected = 'iiiinooooouuuuy'
    assert_equal(strip_accents_ascii(a), expected)

    # check some arabic
    a = '\u0625'  # halef with a hamza below
    expected = ''  # halef has no direct ascii match
    assert_equal(strip_accents_ascii(a), expected)

    # mix letters accentuated and not
    a = "this is \xe0 test"
    expected = 'this is a test'
    assert_equal(strip_accents_ascii(a), expected)


def test_word_analyzer_unigrams():
    for Vectorizer in (CountVectorizer, HashingVectorizer):
        wa = Vectorizer(strip_accents='ascii').build_analyzer()
        text = ("J'ai mang\xe9 du kangourou  ce midi, "
                "c'\xe9tait pas tr\xeas bon.")
        expected = ['ai', 'mange', 'du', 'kangourou', 'ce', 'midi',
                    'etait', 'pas', 'tres', 'bon']
        assert_equal(wa(text), expected)

        text = "This is a test, really.\n\n I met Harry yesterday."
        expected = ['this', 'is', 'test', 'really', 'met', 'harry',
                    'yesterday']
        assert_equal(wa(text), expected)

        wa = Vectorizer(input='file').build_analyzer()
        text = StringIO("This is a test with a file-like object!")
        expected = ['this', 'is', 'test', 'with', 'file', 'like',
                    'object']
        assert_equal(wa(text), expected)

        # with custom preprocessor
        wa = Vectorizer(preprocessor=uppercase).build_analyzer()
        text = ("J'ai mang\xe9 du kangourou  ce midi, "
                " c'\xe9tait pas tr\xeas bon.")
        expected = ['AI', 'MANGE', 'DU', 'KANGOUROU', 'CE', 'MIDI',
                    'ETAIT', 'PAS', 'TRES', 'BON']
        assert_equal(wa(text), expected)

        # with custom tokenizer
        wa = Vectorizer(tokenizer=split_tokenize,
                        strip_accents='ascii').build_analyzer()
        text = ("J'ai mang\xe9 du kangourou  ce midi, "
                "c'\xe9tait pas tr\xeas bon.")
        expected = ["j'ai", 'mange', 'du', 'kangourou', 'ce', 'midi,',
                    "c'etait", 'pas', 'tres', 'bon.']
        assert_equal(wa(text), expected)


def test_word_analyzer_unigrams_and_bigrams():
    wa = CountVectorizer(analyzer="word", strip_accents='unicode',
                         ngram_range=(1, 2)).build_analyzer()

    text = "J'ai mang\xe9 du kangourou  ce midi, c'\xe9tait pas tr\xeas bon."
    expected = ['ai', 'mange', 'du', 'kangourou', 'ce', 'midi',
                'etait', 'pas', 'tres', 'bon', 'ai mange', 'mange du',
                'du kangourou', 'kangourou ce', 'ce midi', 'midi etait',
                'etait pas', 'pas tres', 'tres bon']
    assert_equal(wa(text), expected)


def test_unicode_decode_error():
    # decode_error default to strict, so this should fail
    # First, encode (as bytes) a unicode string.
    text = "J'ai mang\xe9 du kangourou  ce midi, c'\xe9tait pas tr\xeas bon."
    text_bytes = text.encode('utf-8')

    # Then let the Analyzer try to decode it as ascii. It should fail,
    # because we have given it an incorrect encoding.
    wa = CountVectorizer(ngram_range=(1, 2), encoding='ascii').build_analyzer()
    assert_raises(UnicodeDecodeError, wa, text_bytes)

    ca = CountVectorizer(analyzer='char', ngram_range=(3, 6),
                         encoding='ascii').build_analyzer()
    assert_raises(UnicodeDecodeError, ca, text_bytes)


def test_char_ngram_analyzer():
    cnga = CountVectorizer(analyzer='char', strip_accents='unicode',
                           ngram_range=(3, 6)).build_analyzer()

    text = "J'ai mang\xe9 du kangourou  ce midi, c'\xe9tait pas tr\xeas bon"
    expected = ["j'a", "'ai", 'ai ', 'i m', ' ma']
    assert_equal(cnga(text)[:5], expected)
    expected = ['s tres', ' tres ', 'tres b', 'res bo', 'es bon']
    assert_equal(cnga(text)[-5:], expected)

    text = "This \n\tis a test, really.\n\n I met Harry yesterday"
    expected = ['thi', 'his', 'is ', 's i', ' is']
    assert_equal(cnga(text)[:5], expected)

    expected = [' yeste', 'yester', 'esterd', 'sterda', 'terday']
    assert_equal(cnga(text)[-5:], expected)

    cnga = CountVectorizer(input='file', analyzer='char',
                           ngram_range=(3, 6)).build_analyzer()
    text = StringIO("This is a test with a file-like object!")
    expected = ['thi', 'his', 'is ', 's i', ' is']
    assert_equal(cnga(text)[:5], expected)


def test_char_wb_ngram_analyzer():
    cnga = CountVectorizer(analyzer='char_wb', strip_accents='unicode',
                           ngram_range=(3, 6)).build_analyzer()

    text = "This \n\tis a test, really.\n\n I met Harry yesterday"
    expected = [' th', 'thi', 'his', 'is ', ' thi']
    assert_equal(cnga(text)[:5], expected)

    expected = ['yester', 'esterd', 'sterda', 'terday', 'erday ']
    assert_equal(cnga(text)[-5:], expected)

    cnga = CountVectorizer(input='file', analyzer='char_wb',
                           ngram_range=(3, 6)).build_analyzer()
    text = StringIO("A test with a file-like object!")
    expected = [' a ', ' te', 'tes', 'est', 'st ', ' tes']
    assert_equal(cnga(text)[:6], expected)


def test_word_ngram_analyzer():
    cnga = CountVectorizer(analyzer='word', strip_accents='unicode',
                           ngram_range=(3, 6)).build_analyzer()

    text = "This \n\tis a test, really.\n\n I met Harry yesterday"
    expected = ['this is test', 'is test really', 'test really met']
    assert_equal(cnga(text)[:3], expected)

    expected = ['test really met harry yesterday',
                'this is test really met harry',
                'is test really met harry yesterday']
    assert_equal(cnga(text)[-3:], expected)

    cnga_file = CountVectorizer(input='file', analyzer='word',
                                ngram_range=(3, 6)).build_analyzer()
    file = StringIO(text)
    assert_equal(cnga_file(file), cnga(text))


def test_countvectorizer_custom_vocabulary():
    vocab = {"pizza": 0, "beer": 1}
    terms = set(vocab.keys())

    # Try a few of the supported types.
    for typ in [dict, list, iter, partial(defaultdict, int)]:
        v = typ(vocab)
        vect = CountVectorizer(vocabulary=v)
        vect.fit(JUNK_FOOD_DOCS)
        if isinstance(v, Mapping):
            assert_equal(vect.vocabulary_, vocab)
        else:
            assert_equal(set(vect.vocabulary_), terms)
        X = vect.transform(JUNK_FOOD_DOCS)
        assert_equal(X.shape[1], len(terms))


def test_countvectorizer_custom_vocabulary_pipeline():
    what_we_like = ["pizza", "beer"]
    pipe = Pipeline([
        ('count', CountVectorizer(vocabulary=what_we_like)),
        ('tfidf', TfidfTransformer())])
    X = pipe.fit_transform(ALL_FOOD_DOCS)
    assert_equal(set(pipe.named_steps['count'].vocabulary_),
                 set(what_we_like))
    assert_equal(X.shape[1], len(what_we_like))


def test_countvectorizer_custom_vocabulary_repeated_indices():
    vocab = {"pizza": 0, "beer": 0}
    try:
        CountVectorizer(vocabulary=vocab)
    except ValueError as e:
        assert_in("vocabulary contains repeated indices", str(e).lower())


def test_countvectorizer_custom_vocabulary_gap_index():
    vocab = {"pizza": 1, "beer": 2}
    try:
        CountVectorizer(vocabulary=vocab)
    except ValueError as e:
        assert_in("doesn't contain index", str(e).lower())


def test_countvectorizer_stop_words():
    cv = CountVectorizer()
    cv.set_params(stop_words='english')
    assert_equal(cv.get_stop_words(), ENGLISH_STOP_WORDS)
    cv.set_params(stop_words='_bad_str_stop_')
    assert_raises(ValueError, cv.get_stop_words)
    cv.set_params(stop_words='_bad_unicode_stop_')
    assert_raises(ValueError, cv.get_stop_words)
    stoplist = ['some', 'other', 'words']
    cv.set_params(stop_words=stoplist)
    assert_equal(cv.get_stop_words(), set(stoplist))


def test_countvectorizer_empty_vocabulary():
    try:
        vect = CountVectorizer(vocabulary=[])
        vect.fit(["foo"])
        assert False, "we shouldn't get here"
    except ValueError as e:
        assert_in("empty vocabulary", str(e).lower())

    try:
        v = CountVectorizer(max_df=1.0, stop_words="english")
        # fit on stopwords only
        v.fit(["to be or not to be", "and me too", "and so do you"])
        assert False, "we shouldn't get here"
    except ValueError as e:
        assert_in("empty vocabulary", str(e).lower())


def test_fit_countvectorizer_twice():
    cv = CountVectorizer()
    X1 = cv.fit_transform(ALL_FOOD_DOCS[:5])
    X2 = cv.fit_transform(ALL_FOOD_DOCS[5:])
    assert_not_equal(X1.shape[1], X2.shape[1])


def test_tf_idf_smoothing():
    X = [[1, 1, 1],
         [1, 1, 0],
         [1, 0, 0]]
    tr = TfidfTransformer(smooth_idf=True, norm='l2')
    tfidf = tr.fit_transform(X).toarray()
    assert_true((tfidf >= 0).all())

    # check normalization
    assert_array_almost_equal((tfidf ** 2).sum(axis=1), [1., 1., 1.])

    # this is robust to features with only zeros
    X = [[1, 1, 0],
         [1, 1, 0],
         [1, 0, 0]]
    tr = TfidfTransformer(smooth_idf=True, norm='l2')
    tfidf = tr.fit_transform(X).toarray()
    assert_true((tfidf >= 0).all())


def test_tfidf_no_smoothing():
    X = [[1, 1, 1],
         [1, 1, 0],
         [1, 0, 0]]
    tr = TfidfTransformer(smooth_idf=False, norm='l2')
    tfidf = tr.fit_transform(X).toarray()
    assert_true((tfidf >= 0).all())

    # check normalization
    assert_array_almost_equal((tfidf ** 2).sum(axis=1), [1., 1., 1.])

    # the lack of smoothing make IDF fragile in the presence of feature with
    # only zeros
    X = [[1, 1, 0],
         [1, 1, 0],
         [1, 0, 0]]
    tr = TfidfTransformer(smooth_idf=False, norm='l2')

    clean_warning_registry()
    with warnings.catch_warnings(record=True) as w:
        1. / np.array([0.])
        numpy_provides_div0_warning = len(w) == 1

    in_warning_message = 'divide by zero'
    tfidf = assert_warns_message(RuntimeWarning, in_warning_message,
                                 tr.fit_transform, X).toarray()
    if not numpy_provides_div0_warning:
        raise SkipTest("Numpy does not provide div 0 warnings.")


def test_sublinear_tf():
    X = [[1], [2], [3]]
    tr = TfidfTransformer(sublinear_tf=True, use_idf=False, norm=None)
    tfidf = tr.fit_transform(X).toarray()
    assert_equal(tfidf[0], 1)
    assert_greater(tfidf[1], tfidf[0])
    assert_greater(tfidf[2], tfidf[1])
    assert_less(tfidf[1], 2)
    assert_less(tfidf[2], 3)


def test_vectorizer():
    # raw documents as an iterator
    train_data = iter(ALL_FOOD_DOCS[:-1])
    test_data = [ALL_FOOD_DOCS[-1]]
    n_train = len(ALL_FOOD_DOCS) - 1

    # test without vocabulary
    v1 = CountVectorizer(max_df=0.5)
    counts_train = v1.fit_transform(train_data)
    if hasattr(counts_train, 'tocsr'):
        counts_train = counts_train.tocsr()
    assert_equal(counts_train[0, v1.vocabulary_["pizza"]], 2)

    # build a vectorizer v1 with the same vocabulary as the one fitted by v1
    v2 = CountVectorizer(vocabulary=v1.vocabulary_)

    # compare that the two vectorizer give the same output on the test sample
    for v in (v1, v2):
        counts_test = v.transform(test_data)
        if hasattr(counts_test, 'tocsr'):
            counts_test = counts_test.tocsr()

        vocabulary = v.vocabulary_
        assert_equal(counts_test[0, vocabulary["salad"]], 1)
        assert_equal(counts_test[0, vocabulary["tomato"]], 1)
        assert_equal(counts_test[0, vocabulary["water"]], 1)

        # stop word from the fixed list
        assert_false("the" in vocabulary)

        # stop word found automatically by the vectorizer DF thresholding
        # words that are high frequent across the complete corpus are likely
        # to be not informative (either real stop words of extraction
        # artifacts)
        assert_false("copyright" in vocabulary)

        # not present in the sample
        assert_equal(counts_test[0, vocabulary["coke"]], 0)
        assert_equal(counts_test[0, vocabulary["burger"]], 0)
        assert_equal(counts_test[0, vocabulary["beer"]], 0)
        assert_equal(counts_test[0, vocabulary["pizza"]], 0)

    # test tf-idf
    t1 = TfidfTransformer(norm='l1')
    tfidf = t1.fit(counts_train).transform(counts_train).toarray()
    assert_equal(len(t1.idf_), len(v1.vocabulary_))
    assert_equal(tfidf.shape, (n_train, len(v1.vocabulary_)))

    # test tf-idf with new data
    tfidf_test = t1.transform(counts_test).toarray()
    assert_equal(tfidf_test.shape, (len(test_data), len(v1.vocabulary_)))

    # test tf alone
    t2 = TfidfTransformer(norm='l1', use_idf=False)
    tf = t2.fit(counts_train).transform(counts_train).toarray()
    assert_false(hasattr(t2, "idf_"))

    # test idf transform with unlearned idf vector
    t3 = TfidfTransformer(use_idf=True)
    assert_raises(ValueError, t3.transform, counts_train)

    # test idf transform with incompatible n_features
    X = [[1, 1, 5],
         [1, 1, 0]]
    t3.fit(X)
    X_incompt = [[1, 3],
                 [1, 3]]
    assert_raises(ValueError, t3.transform, X_incompt)

    # L1-normalized term frequencies sum to one
    assert_array_almost_equal(np.sum(tf, axis=1), [1.0] * n_train)

    # test the direct tfidf vectorizer
    # (equivalent to term count vectorizer + tfidf transformer)
    train_data = iter(ALL_FOOD_DOCS[:-1])
    tv = TfidfVectorizer(norm='l1')

    tv.max_df = v1.max_df
    tfidf2 = tv.fit_transform(train_data).toarray()
    assert_false(tv.fixed_vocabulary_)
    assert_array_almost_equal(tfidf, tfidf2)

    # test the direct tfidf vectorizer with new data
    tfidf_test2 = tv.transform(test_data).toarray()
    assert_array_almost_equal(tfidf_test, tfidf_test2)

    # test transform on unfitted vectorizer with empty vocabulary
    v3 = CountVectorizer(vocabulary=None)
    assert_raises(ValueError, v3.transform, train_data)

    # ascii preprocessor?
    v3.set_params(strip_accents='ascii', lowercase=False)
    assert_equal(v3.build_preprocessor(), strip_accents_ascii)

    # error on bad strip_accents param
    v3.set_params(strip_accents='_gabbledegook_', preprocessor=None)
    assert_raises(ValueError, v3.build_preprocessor)

    # error with bad analyzer type
    v3.set_params = '_invalid_analyzer_type_'
    assert_raises(ValueError, v3.build_analyzer)


def test_tfidf_vectorizer_setters():
    tv = TfidfVectorizer(norm='l2', use_idf=False, smooth_idf=False,
                         sublinear_tf=False)
    tv.norm = 'l1'
    assert_equal(tv._tfidf.norm, 'l1')
    tv.use_idf = True
    assert_true(tv._tfidf.use_idf)
    tv.smooth_idf = True
    assert_true(tv._tfidf.smooth_idf)
    tv.sublinear_tf = True
    assert_true(tv._tfidf.sublinear_tf)


@ignore_warnings(category=DeprecationWarning)
def test_hashing_vectorizer():
    v = HashingVectorizer()
    X = v.transform(ALL_FOOD_DOCS)
    token_nnz = X.nnz
    assert_equal(X.shape, (len(ALL_FOOD_DOCS), v.n_features))
    assert_equal(X.dtype, v.dtype)

    # By default the hashed values receive a random sign and l2 normalization
    # makes the feature values bounded
    assert_true(np.min(X.data) > -1)
    assert_true(np.min(X.data) < 0)
    assert_true(np.max(X.data) > 0)
    assert_true(np.max(X.data) < 1)

    # Check that the rows are normalized
    for i in range(X.shape[0]):
        assert_almost_equal(np.linalg.norm(X[0].data, 2), 1.0)

    # Check vectorization with some non-default parameters
    v = HashingVectorizer(ngram_range=(1, 2), non_negative=True, norm='l1')
    X = v.transform(ALL_FOOD_DOCS)
    assert_equal(X.shape, (len(ALL_FOOD_DOCS), v.n_features))
    assert_equal(X.dtype, v.dtype)

    # ngrams generate more non zeros
    ngrams_nnz = X.nnz
    assert_true(ngrams_nnz > token_nnz)
    assert_true(ngrams_nnz < 2 * token_nnz)

    # makes the feature values bounded
    assert_true(np.min(X.data) > 0)
    assert_true(np.max(X.data) < 1)

    # Check that the rows are normalized
    for i in range(X.shape[0]):
        assert_almost_equal(np.linalg.norm(X[0].data, 1), 1.0)


def test_feature_names():
    cv = CountVectorizer(max_df=0.5)

    # test for Value error on unfitted/empty vocabulary
    assert_raises(ValueError, cv.get_feature_names)
    assert_false(cv.fixed_vocabulary_)

    # test for vocabulary learned from data
    X = cv.fit_transform(ALL_FOOD_DOCS)
    n_samples, n_features = X.shape
    assert_equal(len(cv.vocabulary_), n_features)

    feature_names = cv.get_feature_names()
    assert_equal(len(feature_names), n_features)
    assert_array_equal(['beer', 'burger', 'celeri', 'coke', 'pizza',
                        'salad', 'sparkling', 'tomato', 'water'],
                       feature_names)

    for idx, name in enumerate(feature_names):
        assert_equal(idx, cv.vocabulary_.get(name))

    # test for custom vocabulary
    vocab = ['beer', 'burger', 'celeri', 'coke', 'pizza',
             'salad', 'sparkling', 'tomato', 'water']

    cv = CountVectorizer(vocabulary=vocab)
    feature_names = cv.get_feature_names()
    assert_array_equal(['beer', 'burger', 'celeri', 'coke', 'pizza', 'salad',
                        'sparkling', 'tomato', 'water'], feature_names)
    assert_true(cv.fixed_vocabulary_)

    for idx, name in enumerate(feature_names):
        assert_equal(idx, cv.vocabulary_.get(name))


def test_vectorizer_max_features():
    vec_factories = (
        CountVectorizer,
        TfidfVectorizer,
    )

    expected_vocabulary = set(['burger', 'beer', 'salad', 'pizza'])
    expected_stop_words = set([u'celeri', u'tomato', u'copyright', u'coke',
                               u'sparkling', u'water', u'the'])

    for vec_factory in vec_factories:
        # test bounded number of extracted features
        vectorizer = vec_factory(max_df=0.6, max_features=4)
        vectorizer.fit(ALL_FOOD_DOCS)
        assert_equal(set(vectorizer.vocabulary_), expected_vocabulary)
        assert_equal(vectorizer.stop_words_, expected_stop_words)


def test_count_vectorizer_max_features():
    # Regression test: max_features didn't work correctly in 0.14.

    cv_1 = CountVectorizer(max_features=1)
    cv_3 = CountVectorizer(max_features=3)
    cv_None = CountVectorizer(max_features=None)

    counts_1 = cv_1.fit_transform(JUNK_FOOD_DOCS).sum(axis=0)
    counts_3 = cv_3.fit_transform(JUNK_FOOD_DOCS).sum(axis=0)
    counts_None = cv_None.fit_transform(JUNK_FOOD_DOCS).sum(axis=0)

    features_1 = cv_1.get_feature_names()
    features_3 = cv_3.get_feature_names()
    features_None = cv_None.get_feature_names()

    # The most common feature is "the", with frequency 7.
    assert_equal(7, counts_1.max())
    assert_equal(7, counts_3.max())
    assert_equal(7, counts_None.max())

    # The most common feature should be the same
    assert_equal("the", features_1[np.argmax(counts_1)])
    assert_equal("the", features_3[np.argmax(counts_3)])
    assert_equal("the", features_None[np.argmax(counts_None)])


def test_vectorizer_max_df():
    test_data = ['abc', 'dea', 'eat']
    vect = CountVectorizer(analyzer='char', max_df=1.0)
    vect.fit(test_data)
    assert_true('a' in vect.vocabulary_.keys())
    assert_equal(len(vect.vocabulary_.keys()), 6)
    assert_equal(len(vect.stop_words_), 0)

    vect.max_df = 0.5  # 0.5 * 3 documents -> max_doc_count == 1.5
    vect.fit(test_data)
    assert_true('a' not in vect.vocabulary_.keys())  # {ae} ignored
    assert_equal(len(vect.vocabulary_.keys()), 4)    # {bcdt} remain
    assert_true('a' in vect.stop_words_)
    assert_equal(len(vect.stop_words_), 2)

    vect.max_df = 1
    vect.fit(test_data)
    assert_true('a' not in vect.vocabulary_.keys())  # {ae} ignored
    assert_equal(len(vect.vocabulary_.keys()), 4)    # {bcdt} remain
    assert_true('a' in vect.stop_words_)
    assert_equal(len(vect.stop_words_), 2)


def test_vectorizer_min_df():
    test_data = ['abc', 'dea', 'eat']
    vect = CountVectorizer(analyzer='char', min_df=1)
    vect.fit(test_data)
    assert_true('a' in vect.vocabulary_.keys())
    assert_equal(len(vect.vocabulary_.keys()), 6)
    assert_equal(len(vect.stop_words_), 0)

    vect.min_df = 2
    vect.fit(test_data)
    assert_true('c' not in vect.vocabulary_.keys())  # {bcdt} ignored
    assert_equal(len(vect.vocabulary_.keys()), 2)    # {ae} remain
    assert_true('c' in vect.stop_words_)
    assert_equal(len(vect.stop_words_), 4)

    vect.min_df = 0.8  # 0.8 * 3 documents -> min_doc_count == 2.4
    vect.fit(test_data)
    assert_true('c' not in vect.vocabulary_.keys())  # {bcdet} ignored
    assert_equal(len(vect.vocabulary_.keys()), 1)    # {a} remains
    assert_true('c' in vect.stop_words_)
    assert_equal(len(vect.stop_words_), 5)


def test_count_binary_occurrences():
    # by default multiple occurrences are counted as longs
    test_data = ['aaabc', 'abbde']
    vect = CountVectorizer(analyzer='char', max_df=1.0)
    X = vect.fit_transform(test_data).toarray()
    assert_array_equal(['a', 'b', 'c', 'd', 'e'], vect.get_feature_names())
    assert_array_equal([[3, 1, 1, 0, 0],
                        [1, 2, 0, 1, 1]], X)

    # using boolean features, we can fetch the binary occurrence info
    # instead.
    vect = CountVectorizer(analyzer='char', max_df=1.0, binary=True)
    X = vect.fit_transform(test_data).toarray()
    assert_array_equal([[1, 1, 1, 0, 0],
                        [1, 1, 0, 1, 1]], X)

    # check the ability to change the dtype
    vect = CountVectorizer(analyzer='char', max_df=1.0,
                           binary=True, dtype=np.float32)
    X_sparse = vect.fit_transform(test_data)
    assert_equal(X_sparse.dtype, np.float32)


@ignore_warnings(category=DeprecationWarning)
def test_hashed_binary_occurrences():
    # by default multiple occurrences are counted as longs
    test_data = ['aaabc', 'abbde']
    vect = HashingVectorizer(analyzer='char', non_negative=True,
                             norm=None)
    X = vect.transform(test_data)
    assert_equal(np.max(X[0:1].data), 3)
    assert_equal(np.max(X[1:2].data), 2)
    assert_equal(X.dtype, np.float64)

    # using boolean features, we can fetch the binary occurrence info
    # instead.
    vect = HashingVectorizer(analyzer='char', non_negative=True, binary=True,
                             norm=None)
    X = vect.transform(test_data)
    assert_equal(np.max(X.data), 1)
    assert_equal(X.dtype, np.float64)

    # check the ability to change the dtype
    vect = HashingVectorizer(analyzer='char', non_negative=True, binary=True,
                             norm=None, dtype=np.float64)
    X = vect.transform(test_data)
    assert_equal(X.dtype, np.float64)


def test_vectorizer_inverse_transform():
    # raw documents
    data = ALL_FOOD_DOCS
    for vectorizer in (TfidfVectorizer(), CountVectorizer()):
        transformed_data = vectorizer.fit_transform(data)
        inversed_data = vectorizer.inverse_transform(transformed_data)
        analyze = vectorizer.build_analyzer()
        for doc, inversed_terms in zip(data, inversed_data):
            terms = np.sort(np.unique(analyze(doc)))
            inversed_terms = np.sort(np.unique(inversed_terms))
            assert_array_equal(terms, inversed_terms)

        # Test that inverse_transform also works with numpy arrays
        transformed_data = transformed_data.toarray()
        inversed_data2 = vectorizer.inverse_transform(transformed_data)
        for terms, terms2 in zip(inversed_data, inversed_data2):
            assert_array_equal(np.sort(terms), np.sort(terms2))


def test_count_vectorizer_pipeline_grid_selection():
    # raw documents
    data = JUNK_FOOD_DOCS + NOTJUNK_FOOD_DOCS

    # label junk food as -1, the others as +1
    target = [-1] * len(JUNK_FOOD_DOCS) + [1] * len(NOTJUNK_FOOD_DOCS)

    # split the dataset for model development and final evaluation
    train_data, test_data, target_train, target_test = train_test_split(
        data, target, test_size=.2, random_state=0)

    pipeline = Pipeline([('vect', CountVectorizer()),
                         ('svc', LinearSVC())])

    parameters = {
        'vect__ngram_range': [(1, 1), (1, 2)],
        'svc__loss': ('hinge', 'squared_hinge')
    }

    # find the best parameters for both the feature extraction and the
    # classifier
    grid_search = GridSearchCV(pipeline, parameters, n_jobs=1)

    # Check that the best model found by grid search is 100% correct on the
    # held out evaluation set.
    pred = grid_search.fit(train_data, target_train).predict(test_data)
    assert_array_equal(pred, target_test)

    # on this toy dataset bigram representation which is used in the last of
    # the grid_search is considered the best estimator since they all converge
    # to 100% accuracy models
    assert_equal(grid_search.best_score_, 1.0)
    best_vectorizer = grid_search.best_estimator_.named_steps['vect']
    assert_equal(best_vectorizer.ngram_range, (1, 1))


def test_vectorizer_pipeline_grid_selection():
    # raw documents
    data = JUNK_FOOD_DOCS + NOTJUNK_FOOD_DOCS

    # label junk food as -1, the others as +1
    target = [-1] * len(JUNK_FOOD_DOCS) + [1] * len(NOTJUNK_FOOD_DOCS)

    # split the dataset for model development and final evaluation
    train_data, test_data, target_train, target_test = train_test_split(
        data, target, test_size=.1, random_state=0)

    pipeline = Pipeline([('vect', TfidfVectorizer()),
                         ('svc', LinearSVC())])

    parameters = {
        'vect__ngram_range': [(1, 1), (1, 2)],
        'vect__norm': ('l1', 'l2'),
        'svc__loss': ('hinge', 'squared_hinge'),
    }

    # find the best parameters for both the feature extraction and the
    # classifier
    grid_search = GridSearchCV(pipeline, parameters, n_jobs=1)

    # Check that the best model found by grid search is 100% correct on the
    # held out evaluation set.
    pred = grid_search.fit(train_data, target_train).predict(test_data)
    assert_array_equal(pred, target_test)

    # on this toy dataset bigram representation which is used in the last of
    # the grid_search is considered the best estimator since they all converge
    # to 100% accuracy models
    assert_equal(grid_search.best_score_, 1.0)
    best_vectorizer = grid_search.best_estimator_.named_steps['vect']
    assert_equal(best_vectorizer.ngram_range, (1, 1))
    assert_equal(best_vectorizer.norm, 'l2')
    assert_false(best_vectorizer.fixed_vocabulary_)


def test_vectorizer_pipeline_cross_validation():
    # raw documents
    data = JUNK_FOOD_DOCS + NOTJUNK_FOOD_DOCS

    # label junk food as -1, the others as +1
    target = [-1] * len(JUNK_FOOD_DOCS) + [1] * len(NOTJUNK_FOOD_DOCS)

    pipeline = Pipeline([('vect', TfidfVectorizer()),
                         ('svc', LinearSVC())])

    cv_scores = cross_val_score(pipeline, data, target, cv=3)
    assert_array_equal(cv_scores, [1., 1., 1.])


@ignore_warnings(category=DeprecationWarning)
def test_vectorizer_unicode():
    # tests that the count vectorizer works with cyrillic.
    document = (
        "\xd0\x9c\xd0\xb0\xd1\x88\xd0\xb8\xd0\xbd\xd0\xbd\xd0\xbe\xd0"
        "\xb5 \xd0\xbe\xd0\xb1\xd1\x83\xd1\x87\xd0\xb5\xd0\xbd\xd0\xb8\xd0"
        "\xb5 \xe2\x80\x94 \xd0\xbe\xd0\xb1\xd1\x88\xd0\xb8\xd1\x80\xd0\xbd"
        "\xd1\x8b\xd0\xb9 \xd0\xbf\xd0\xbe\xd0\xb4\xd1\x80\xd0\xb0\xd0\xb7"
        "\xd0\xb4\xd0\xb5\xd0\xbb \xd0\xb8\xd1\x81\xd0\xba\xd1\x83\xd1\x81"
        "\xd1\x81\xd1\x82\xd0\xb2\xd0\xb5\xd0\xbd\xd0\xbd\xd0\xbe\xd0\xb3"
        "\xd0\xbe \xd0\xb8\xd0\xbd\xd1\x82\xd0\xb5\xd0\xbb\xd0\xbb\xd0"
        "\xb5\xd0\xba\xd1\x82\xd0\xb0, \xd0\xb8\xd0\xb7\xd1\x83\xd1\x87"
        "\xd0\xb0\xd1\x8e\xd1\x89\xd0\xb8\xd0\xb9 \xd0\xbc\xd0\xb5\xd1\x82"
        "\xd0\xbe\xd0\xb4\xd1\x8b \xd0\xbf\xd0\xbe\xd1\x81\xd1\x82\xd1\x80"
        "\xd0\xbe\xd0\xb5\xd0\xbd\xd0\xb8\xd1\x8f \xd0\xb0\xd0\xbb\xd0\xb3"
        "\xd0\xbe\xd1\x80\xd0\xb8\xd1\x82\xd0\xbc\xd0\xbe\xd0\xb2, \xd1\x81"
        "\xd0\xbf\xd0\xbe\xd1\x81\xd0\xbe\xd0\xb1\xd0\xbd\xd1\x8b\xd1\x85 "
        "\xd0\xbe\xd0\xb1\xd1\x83\xd1\x87\xd0\xb0\xd1\x82\xd1\x8c\xd1\x81\xd1"
        "\x8f.")

    vect = CountVectorizer()
    X_counted = vect.fit_transform([document])
    assert_equal(X_counted.shape, (1, 15))

    vect = HashingVectorizer(norm=None, non_negative=True)
    X_hashed = vect.transform([document])
    assert_equal(X_hashed.shape, (1, 2 ** 20))

    # No collisions on such a small dataset
    assert_equal(X_counted.nnz, X_hashed.nnz)

    # When norm is None and non_negative, the tokens are counted up to
    # collisions
    assert_array_equal(np.sort(X_counted.data), np.sort(X_hashed.data))


def test_tfidf_vectorizer_with_fixed_vocabulary():
    # non regression smoke test for inheritance issues
    vocabulary = ['pizza', 'celeri']
    vect = TfidfVectorizer(vocabulary=vocabulary)
    X_1 = vect.fit_transform(ALL_FOOD_DOCS)
    X_2 = vect.transform(ALL_FOOD_DOCS)
    assert_array_almost_equal(X_1.toarray(), X_2.toarray())
    assert_true(vect.fixed_vocabulary_)


def test_pickling_vectorizer():
    instances = [
        HashingVectorizer(),
        HashingVectorizer(norm='l1'),
        HashingVectorizer(binary=True),
        HashingVectorizer(ngram_range=(1, 2)),
        CountVectorizer(),
        CountVectorizer(preprocessor=strip_tags),
        CountVectorizer(analyzer=lazy_analyze),
        CountVectorizer(preprocessor=strip_tags).fit(JUNK_FOOD_DOCS),
        CountVectorizer(strip_accents=strip_eacute).fit(JUNK_FOOD_DOCS),
        TfidfVectorizer(),
        TfidfVectorizer(analyzer=lazy_analyze),
        TfidfVectorizer().fit(JUNK_FOOD_DOCS),
    ]

    for orig in instances:
        s = pickle.dumps(orig)
        copy = pickle.loads(s)
        assert_equal(type(copy), orig.__class__)
        assert_equal(copy.get_params(), orig.get_params())
        assert_array_equal(
            copy.fit_transform(JUNK_FOOD_DOCS).toarray(),
            orig.fit_transform(JUNK_FOOD_DOCS).toarray())


def test_countvectorizer_vocab_sets_when_pickling():
    # ensure that vocabulary of type set is coerced to a list to
    # preserve iteration ordering after deserialization
    rng = np.random.RandomState(0)
    vocab_words = np.array(['beer', 'burger', 'celeri', 'coke', 'pizza',
                            'salad', 'sparkling', 'tomato', 'water'])
    for x in range(0, 100):
        vocab_set = set(rng.choice(vocab_words, size=5, replace=False))
        cv = CountVectorizer(vocabulary=vocab_set)
        unpickled_cv = pickle.loads(pickle.dumps(cv))
        cv.fit(ALL_FOOD_DOCS)
        unpickled_cv.fit(ALL_FOOD_DOCS)
        assert_equal(cv.get_feature_names(), unpickled_cv.get_feature_names())


def test_countvectorizer_vocab_dicts_when_pickling():
    rng = np.random.RandomState(0)
    vocab_words = np.array(['beer', 'burger', 'celeri', 'coke', 'pizza',
                            'salad', 'sparkling', 'tomato', 'water'])
    for x in range(0, 100):
        vocab_dict = dict()
        words = rng.choice(vocab_words, size=5, replace=False)
        for y in range(0, 5):
            vocab_dict[words[y]] = y
        cv = CountVectorizer(vocabulary=vocab_dict)
        unpickled_cv = pickle.loads(pickle.dumps(cv))
        cv.fit(ALL_FOOD_DOCS)
        unpickled_cv.fit(ALL_FOOD_DOCS)
        assert_equal(cv.get_feature_names(), unpickled_cv.get_feature_names())


def test_stop_words_removal():
    # Ensure that deleting the stop_words_ attribute doesn't affect transform

    fitted_vectorizers = (
        TfidfVectorizer().fit(JUNK_FOOD_DOCS),
        CountVectorizer(preprocessor=strip_tags).fit(JUNK_FOOD_DOCS),
        CountVectorizer(strip_accents=strip_eacute).fit(JUNK_FOOD_DOCS)
    )

    for vect in fitted_vectorizers:
        vect_transform = vect.transform(JUNK_FOOD_DOCS).toarray()

        vect.stop_words_ = None
        stop_None_transform = vect.transform(JUNK_FOOD_DOCS).toarray()

        delattr(vect, 'stop_words_')
        stop_del_transform = vect.transform(JUNK_FOOD_DOCS).toarray()

        assert_array_equal(stop_None_transform, vect_transform)
        assert_array_equal(stop_del_transform, vect_transform)


def test_pickling_transformer():
    X = CountVectorizer().fit_transform(JUNK_FOOD_DOCS)
    orig = TfidfTransformer().fit(X)
    s = pickle.dumps(orig)
    copy = pickle.loads(s)
    assert_equal(type(copy), orig.__class__)
    assert_array_equal(
        copy.fit_transform(X).toarray(),
        orig.fit_transform(X).toarray())


def test_transformer_idf_setter():
    X = CountVectorizer().fit_transform(JUNK_FOOD_DOCS)
    orig = TfidfTransformer().fit(X)
    copy = TfidfTransformer()
    copy.idf_ = orig.idf_
    assert_array_equal(
        copy.transform(X).toarray(),
        orig.transform(X).toarray())


def test_tfidf_vectorizer_setter():
    orig = TfidfVectorizer(use_idf=True)
    orig.fit(JUNK_FOOD_DOCS)
    copy = TfidfVectorizer(vocabulary=orig.vocabulary_, use_idf=True)
    copy.idf_ = orig.idf_
    assert_array_equal(
        copy.transform(JUNK_FOOD_DOCS).toarray(),
        orig.transform(JUNK_FOOD_DOCS).toarray())


def test_tfidfvectorizer_invalid_idf_attr():
    vect = TfidfVectorizer(use_idf=True)
    vect.fit(JUNK_FOOD_DOCS)
    copy = TfidfVectorizer(vocabulary=vect.vocabulary_, use_idf=True)
    expected_idf_len = len(vect.idf_)
    invalid_idf = [1.0] * (expected_idf_len + 1)
    assert_raises(ValueError, setattr, copy, 'idf_', invalid_idf)


def test_non_unique_vocab():
    vocab = ['a', 'b', 'c', 'a', 'a']
    vect = CountVectorizer(vocabulary=vocab)
    assert_raises(ValueError, vect.fit, [])


def test_hashingvectorizer_nan_in_docs():
    # np.nan can appear when using pandas to load text fields from a csv file
    # with missing values.
    message = "np.nan is an invalid document, expected byte or unicode string."
    exception = ValueError

    def func():
        hv = HashingVectorizer()
        hv.fit_transform(['hello world', np.nan, 'hello hello'])

    assert_raise_message(exception, message, func)


def test_tfidfvectorizer_binary():
    # Non-regression test: TfidfVectorizer used to ignore its "binary" param.
    v = TfidfVectorizer(binary=True, use_idf=False, norm=None)
    assert_true(v.binary)

    X = v.fit_transform(['hello world', 'hello hello']).toarray()
    assert_array_equal(X.ravel(), [1, 1, 1, 0])
    X2 = v.transform(['hello world', 'hello hello']).toarray()
    assert_array_equal(X2.ravel(), [1, 1, 1, 0])


def test_tfidfvectorizer_export_idf():
    vect = TfidfVectorizer(use_idf=True)
    vect.fit(JUNK_FOOD_DOCS)
    assert_array_almost_equal(vect.idf_, vect._tfidf.idf_)


def test_vectorizer_vocab_clone():
    vect_vocab = TfidfVectorizer(vocabulary=["the"])
    vect_vocab_clone = clone(vect_vocab)
    vect_vocab.fit(ALL_FOOD_DOCS)
    vect_vocab_clone.fit(ALL_FOOD_DOCS)
    assert_equal(vect_vocab_clone.vocabulary_, vect_vocab.vocabulary_)


def test_vectorizer_string_object_as_input():
    message = ("Iterable over raw text documents expected, "
               "string object received.")
    for vec in [CountVectorizer(), TfidfVectorizer(), HashingVectorizer()]:
        assert_raise_message(
            ValueError, message, vec.fit_transform, "hello world!")
        assert_raise_message(
            ValueError, message, vec.fit, "hello world!")
        assert_raise_message(
            ValueError, message, vec.transform, "hello world!")


<<<<<<< HEAD
@pytest.mark.parametrize("X_dtype", [np.float32, np.float64])
def test_tfidf_transformer_type(X_dtype):
    X = rand(10, 20000, dtype=X_dtype, random_state=42)
    X_trans = TfidfTransformer().fit_transform(X)
    assert X_trans.dtype == X.dtype


@pytest.mark.parametrize(
    "vectorizer_dtype, output_dtype",
    [(np.int32, np.float64),
     (np.int64, np.float64),
     (np.float32, np.float32),
     (np.float64, np.float64)]
)
def test_tfidf_vectorizer_type(vectorizer_dtype, output_dtype):
    X = np.array(["numpy", "scipy", "sklearn"])
    vectorizer = TfidfVectorizer(dtype=vectorizer_dtype)
    X_idf = vectorizer.fit_transform(X)
    assert X_idf.dtype == output_dtype
=======
@pytest.mark.parametrize("vec", [
        HashingVectorizer(ngram_range=(2, 1)),
        CountVectorizer(ngram_range=(2, 1)),
        TfidfVectorizer(ngram_range=(2, 1))
    ])
def test_vectorizers_invalid_ngram_range(vec):
    # vectorizers could be initialized with invalid ngram range
    # test for raising error message
    invalid_range = vec.ngram_range
    message = ("Invalid value for ngram_range=%s "
               "lower boundary larger than the upper boundary."
               % str(invalid_range))

    assert_raise_message(
        ValueError, message, vec.fit, ["good news everyone"])
    assert_raise_message(
        ValueError, message, vec.fit_transform, ["good news everyone"])

    if isinstance(vec, HashingVectorizer):
        assert_raise_message(
            ValueError, message, vec.transform, ["good news everyone"])
>>>>>>> 48f3303b
<|MERGE_RESOLUTION|>--- conflicted
+++ resolved
@@ -1045,7 +1045,6 @@
             ValueError, message, vec.transform, "hello world!")
 
 
-<<<<<<< HEAD
 @pytest.mark.parametrize("X_dtype", [np.float32, np.float64])
 def test_tfidf_transformer_type(X_dtype):
     X = rand(10, 20000, dtype=X_dtype, random_state=42)
@@ -1065,7 +1064,8 @@
     vectorizer = TfidfVectorizer(dtype=vectorizer_dtype)
     X_idf = vectorizer.fit_transform(X)
     assert X_idf.dtype == output_dtype
-=======
+
+
 @pytest.mark.parametrize("vec", [
         HashingVectorizer(ngram_range=(2, 1)),
         CountVectorizer(ngram_range=(2, 1)),
@@ -1086,5 +1086,4 @@
 
     if isinstance(vec, HashingVectorizer):
         assert_raise_message(
-            ValueError, message, vec.transform, ["good news everyone"])
->>>>>>> 48f3303b
+            ValueError, message, vec.transform, ["good news everyone"])