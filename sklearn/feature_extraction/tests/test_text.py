--- conflicted
+++ resolved
@@ -832,7 +832,6 @@
     assert len(vect.stop_words_) == 5
 
 
-<<<<<<< HEAD
 def test_vectorizer_max_df_unwanted_float():
     message = (
         "max_df is out of range for a float value. Use an int or a float between 0.0"
@@ -855,13 +854,10 @@
         vect.fit(test_data)
 
 
-def test_count_binary_occurrences():
-=======
 # TODO: Remove in 1.2 when get_feature_names is removed.
 @pytest.mark.filterwarnings("ignore::FutureWarning:sklearn")
 @pytest.mark.parametrize("get_names", ["get_feature_names", "get_feature_names_out"])
 def test_count_binary_occurrences(get_names):
->>>>>>> 517b38ad
     # by default multiple occurrences are counted as longs
     test_data = ["aaabc", "abbde"]
     vect = CountVectorizer(analyzer="char", max_df=1.0)
