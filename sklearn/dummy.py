# Author: Mathieu Blondel <mathieu@mblondel.org>
#         Arnaud Joly <a.joly@ulg.ac.be>
#         Maheshakya Wijewardena <maheshakya.10@cse.mrt.ac.lk>
# License: BSD 3 clause
from __future__ import division

import warnings
import numpy as np
import scipy.sparse as sp

from .base import BaseEstimator, ClassifierMixin, RegressorMixin
from .base import MultiOutputMixin, _update_tags
from .utils import check_random_state
from .utils.validation import _num_samples
from .utils.validation import check_array
from .utils.validation import check_consistent_length
from .utils.validation import check_is_fitted
from .utils.random import random_choice_csc
from .utils.stats import _weighted_percentile
from .utils.multiclass import class_distribution


class DummyClassifier(BaseEstimator, ClassifierMixin, MultiOutputMixin):
    """
    DummyClassifier is a classifier that makes predictions using simple rules.

    This classifier is useful as a simple baseline to compare with other
    (real) classifiers. Do not use it for real problems.

    Read more in the :ref:`User Guide <dummy_estimators>`.

    Parameters
    ----------
    strategy : str, default="stratified"
        Strategy to use to generate predictions.

        * "stratified": generates predictions by respecting the training
          set's class distribution.
        * "most_frequent": always predicts the most frequent label in the
          training set.
        * "prior": always predicts the class that maximizes the class prior
          (like "most_frequent") and ``predict_proba`` returns the class prior.
        * "uniform": generates predictions uniformly at random.
        * "constant": always predicts a constant label that is provided by
          the user. This is useful for metrics that evaluate a non-majority
          class

          .. versionadded:: 0.17
             Dummy Classifier now supports prior fitting strategy using
             parameter *prior*.

    random_state : int, RandomState instance or None, optional, default=None
        If int, random_state is the seed used by the random number generator;
        If RandomState instance, random_state is the random number generator;
        If None, the random number generator is the RandomState instance used
        by `np.random`.

    constant : int or str or array of shape = [n_outputs]
        The explicit constant as predicted by the "constant" strategy. This
        parameter is useful only for the "constant" strategy.

    Attributes
    ----------
    classes_ : array or list of array of shape = [n_classes]
        Class labels for each output.

    n_classes_ : array or list of array of shape = [n_classes]
        Number of label for each output.

    class_prior_ : array or list of array of shape = [n_classes]
        Probability of each class for each output.

    n_outputs_ : int,
        Number of outputs.

    outputs_2d_ : bool,
        True if the output at fit is 2d, else false.

    sparse_output_ : bool,
        True if the array returned from predict is to be in sparse CSC format.
        Is automatically set to True if the input y is passed in sparse format.

    """

    def __init__(self, strategy="stratified", random_state=None,
                 constant=None):
        self.strategy = strategy
        self.random_state = random_state
        self.constant = constant

    def fit(self, X, y, sample_weight=None):
        """Fit the random classifier.

        Parameters
        ----------
        X : {array-like, object with finite length or shape}
            Training data, requires length = n_samples

        y : array-like, shape = [n_samples] or [n_samples, n_outputs]
            Target values.

        sample_weight : array-like of shape = [n_samples], optional
            Sample weights.

        Returns
        -------
        self : object
        """
        allowed_strategies = ("most_frequent", "stratified", "uniform",
                              "constant", "prior")
        if self.strategy not in allowed_strategies:
            raise ValueError("Unknown strategy type: %s, expected one of %s."
                             % (self.strategy, allowed_strategies))

        if self.strategy == "uniform" and sp.issparse(y):
            y = y.toarray()
            warnings.warn('A local copy of the target data has been converted '
                          'to a numpy array. Predicting on sparse target data '
                          'with the uniform strategy would not save memory '
                          'and would be slower.',
                          UserWarning)

        self.sparse_output_ = sp.issparse(y)

        if not self.sparse_output_:
            y = np.atleast_1d(y)

        self.output_2d_ = y.ndim == 2
        if y.ndim == 1:
            y = np.reshape(y, (-1, 1))

        self.n_outputs_ = y.shape[1]

        check_consistent_length(X, y, sample_weight)

        if self.strategy == "constant":
            if self.constant is None:
                raise ValueError("Constant target value has to be specified "
                                 "when the constant strategy is used.")
            else:
                constant = np.reshape(np.atleast_1d(self.constant), (-1, 1))
                if constant.shape[0] != self.n_outputs_:
                    raise ValueError("Constant target value should have "
                                     "shape (%d, 1)." % self.n_outputs_)

        (self.classes_,
         self.n_classes_,
         self.class_prior_) = class_distribution(y, sample_weight)

        if (self.strategy == "constant" and
                any(constant[k] not in self.classes_[k]
                    for k in range(self.n_outputs_))):
            # Checking in case of constant strategy if the constant
            # provided by the user is in y.
            raise ValueError("The constant target value must be "
                             "present in training data")

        if self.n_outputs_ == 1 and not self.output_2d_:
            self.n_classes_ = self.n_classes_[0]
            self.classes_ = self.classes_[0]
            self.class_prior_ = self.class_prior_[0]

        return self

    def predict(self, X):
        """Perform classification on test vectors X.

        Parameters
        ----------
        X : {array-like, object with finite length or shape}
            Training data, requires length = n_samples

        Returns
        -------
        y : array, shape = [n_samples] or [n_samples, n_outputs]
            Predicted target values for X.
        """
        check_is_fitted(self, 'classes_')

        # numpy random_state expects Python int and not long as size argument
        # under Windows
        n_samples = _num_samples(X)
        rs = check_random_state(self.random_state)

        n_classes_ = self.n_classes_
        classes_ = self.classes_
        class_prior_ = self.class_prior_
        constant = self.constant
        if self.n_outputs_ == 1 and not self.output_2d_:
            # Get same type even for self.n_outputs_ == 1
            n_classes_ = [n_classes_]
            classes_ = [classes_]
            class_prior_ = [class_prior_]
            constant = [constant]
        # Compute probability only once
        if self.strategy == "stratified":
            proba = self.predict_proba(X)
            if self.n_outputs_ == 1 and not self.output_2d_:
                proba = [proba]

        if self.sparse_output_:
            class_prob = None
            if self.strategy in ("most_frequent", "prior"):
                classes_ = [np.array([cp.argmax()]) for cp in class_prior_]

            elif self.strategy == "stratified":
                class_prob = class_prior_

            elif self.strategy == "uniform":
                raise ValueError("Sparse target prediction is not "
                                 "supported with the uniform strategy")

            elif self.strategy == "constant":
                classes_ = [np.array([c]) for c in constant]

            y = random_choice_csc(n_samples, classes_, class_prob,
                                  self.random_state)
        else:
            if self.strategy in ("most_frequent", "prior"):
                y = np.tile([classes_[k][class_prior_[k].argmax()] for
                             k in range(self.n_outputs_)], [n_samples, 1])

            elif self.strategy == "stratified":
                y = np.vstack(classes_[k][proba[k].argmax(axis=1)] for
                              k in range(self.n_outputs_)).T

            elif self.strategy == "uniform":
                ret = [classes_[k][rs.randint(n_classes_[k], size=n_samples)]
                       for k in range(self.n_outputs_)]
                y = np.vstack(ret).T

            elif self.strategy == "constant":
                y = np.tile(self.constant, (n_samples, 1))

            if self.n_outputs_ == 1 and not self.output_2d_:
                y = np.ravel(y)

        return y

    def predict_proba(self, X):
        """
        Return probability estimates for the test vectors X.

        Parameters
        ----------
        X : {array-like, object with finite length or shape}
            Training data, requires length = n_samples

        Returns
        -------
        P : array-like or list of array-lke of shape = [n_samples, n_classes]
            Returns the probability of the sample for each class in
            the model, where classes are ordered arithmetically, for each
            output.
        """
        check_is_fitted(self, 'classes_')

        # numpy random_state expects Python int and not long as size argument
        # under Windows
        n_samples = _num_samples(X)
        rs = check_random_state(self.random_state)

        n_classes_ = self.n_classes_
        classes_ = self.classes_
        class_prior_ = self.class_prior_
        constant = self.constant
        if self.n_outputs_ == 1 and not self.output_2d_:
            # Get same type even for self.n_outputs_ == 1
            n_classes_ = [n_classes_]
            classes_ = [classes_]
            class_prior_ = [class_prior_]
            constant = [constant]

        P = []
        for k in range(self.n_outputs_):
            if self.strategy == "most_frequent":
                ind = class_prior_[k].argmax()
                out = np.zeros((n_samples, n_classes_[k]), dtype=np.float64)
                out[:, ind] = 1.0
            elif self.strategy == "prior":
                out = np.ones((n_samples, 1)) * class_prior_[k]

            elif self.strategy == "stratified":
                out = rs.multinomial(1, class_prior_[k], size=n_samples)

            elif self.strategy == "uniform":
                out = np.ones((n_samples, n_classes_[k]), dtype=np.float64)
                out /= n_classes_[k]

            elif self.strategy == "constant":
                ind = np.where(classes_[k] == constant[k])
                out = np.zeros((n_samples, n_classes_[k]), dtype=np.float64)
                out[:, ind] = 1.0

            P.append(out)

        if self.n_outputs_ == 1 and not self.output_2d_:
            P = P[0]

        return P

    def predict_log_proba(self, X):
        """
        Return log probability estimates for the test vectors X.

        Parameters
        ----------
        X : {array-like, object with finite length or shape}
            Training data, requires length = n_samples

        Returns
        -------
        P : array-like or list of array-like of shape = [n_samples, n_classes]
            Returns the log probability of the sample for each class in
            the model, where classes are ordered arithmetically for each
            output.
        """
        proba = self.predict_proba(X)
        if self.n_outputs_ == 1:
            return np.log(proba)
        else:
            return [np.log(p) for p in proba]

<<<<<<< HEAD
    def _get_tags(self):
        return _update_tags(super(DummyClassifier, self),
                            input_validation=False, test_predictions=False)
=======
    def score(self, X, y, sample_weight=None):
        """Returns the mean accuracy on the given test data and labels.

        In multi-label classification, this is the subset accuracy
        which is a harsh metric since you require for each sample that
        each label set be correctly predicted.

        Parameters
        ----------
        X : {array-like, None}
            Test samples with shape = (n_samples, n_features) or
            None. Passing None as test samples gives the same result
            as passing real test samples, since DummyClassifier
            operates independently of the sampled observations.

        y : array-like, shape = (n_samples) or (n_samples, n_outputs)
            True labels for X.

        sample_weight : array-like, shape = [n_samples], optional
            Sample weights.

        Returns
        -------
        score : float
            Mean accuracy of self.predict(X) wrt. y.

        """
        if X is None:
            X = np.zeros(shape=(len(y), 1))
        return super(DummyClassifier, self).score(X, y, sample_weight)

>>>>>>> da0cb322


class DummyRegressor(BaseEstimator, RegressorMixin, MultiOutputMixin):
    """
    DummyRegressor is a regressor that makes predictions using
    simple rules.

    This regressor is useful as a simple baseline to compare with other
    (real) regressors. Do not use it for real problems.

    Read more in the :ref:`User Guide <dummy_estimators>`.

    Parameters
    ----------
    strategy : str
        Strategy to use to generate predictions.

        * "mean": always predicts the mean of the training set
        * "median": always predicts the median of the training set
        * "quantile": always predicts a specified quantile of the training set,
          provided with the quantile parameter.
        * "constant": always predicts a constant value that is provided by
          the user.

    constant : int or float or array of shape = [n_outputs]
        The explicit constant as predicted by the "constant" strategy. This
        parameter is useful only for the "constant" strategy.

    quantile : float in [0.0, 1.0]
        The quantile to predict using the "quantile" strategy. A quantile of
        0.5 corresponds to the median, while 0.0 to the minimum and 1.0 to the
        maximum.

    Attributes
    ----------
    constant_ : float or array of shape [n_outputs]
        Mean or median or quantile of the training targets or constant value
        given by the user.

    n_outputs_ : int,
        Number of outputs.

    outputs_2d_ : bool,
        True if the output at fit is 2d, else false.
    """

    def __init__(self, strategy="mean", constant=None, quantile=None):
        self.strategy = strategy
        self.constant = constant
        self.quantile = quantile

    def fit(self, X, y, sample_weight=None):
        """Fit the random regressor.

        Parameters
        ----------
        X : {array-like, object with finite length or shape}
            Training data, requires length = n_samples

        y : array-like, shape = [n_samples] or [n_samples, n_outputs]
            Target values.

        sample_weight : array-like of shape = [n_samples], optional
            Sample weights.

        Returns
        -------
        self : object
        """
        allowed_strategies = ("mean", "median", "quantile", "constant")
        if self.strategy not in allowed_strategies:
            raise ValueError("Unknown strategy type: %s, expected one of %s."
                             % (self.strategy, allowed_strategies))

        y = check_array(y, ensure_2d=False)
        if len(y) == 0:
            raise ValueError("y must not be empty.")

        self.output_2d_ = y.ndim == 2
        if y.ndim == 1:
            y = np.reshape(y, (-1, 1))
        self.n_outputs_ = y.shape[1]

        check_consistent_length(X, y, sample_weight)

        if self.strategy == "mean":
            self.constant_ = np.average(y, axis=0, weights=sample_weight)

        elif self.strategy == "median":
            if sample_weight is None:
                self.constant_ = np.median(y, axis=0)
            else:
                self.constant_ = [_weighted_percentile(y[:, k], sample_weight,
                                                       percentile=50.)
                                  for k in range(self.n_outputs_)]

        elif self.strategy == "quantile":
            if self.quantile is None or not np.isscalar(self.quantile):
                raise ValueError("Quantile must be a scalar in the range "
                                 "[0.0, 1.0], but got %s." % self.quantile)

            percentile = self.quantile * 100.0
            if sample_weight is None:
                self.constant_ = np.percentile(y, axis=0, q=percentile)
            else:
                self.constant_ = [_weighted_percentile(y[:, k], sample_weight,
                                                       percentile=percentile)
                                  for k in range(self.n_outputs_)]

        elif self.strategy == "constant":
            if self.constant is None:
                raise TypeError("Constant target value has to be specified "
                                "when the constant strategy is used.")

            self.constant = check_array(self.constant,
                                        accept_sparse=['csr', 'csc', 'coo'],
                                        ensure_2d=False, ensure_min_samples=0)

            if self.output_2d_ and self.constant.shape[0] != y.shape[1]:
                raise ValueError(
                    "Constant target value should have "
                    "shape (%d, 1)." % y.shape[1])

            self.constant_ = self.constant

        self.constant_ = np.reshape(self.constant_, (1, -1))
        return self

    def predict(self, X, return_std=False):
        """
        Perform classification on test vectors X.

        Parameters
        ----------
        X : {array-like, object with finite length or shape}
            Training data, requires length = n_samples

        return_std : boolean, optional
            Whether to return the standard deviation of posterior prediction.
            All zeros in this case.

        Returns
        -------
        y : array, shape = [n_samples]  or [n_samples, n_outputs]
            Predicted target values for X.

        y_std : array, shape = [n_samples]  or [n_samples, n_outputs]
            Standard deviation of predictive distribution of query points.
        """
        check_is_fitted(self, "constant_")
        n_samples = _num_samples(X)

        y = np.full((n_samples, self.n_outputs_), self.constant_,
                    dtype=np.array(self.constant_).dtype)
        y_std = np.zeros((n_samples, self.n_outputs_))

        if self.n_outputs_ == 1 and not self.output_2d_:
            y = np.ravel(y)
            y_std = np.ravel(y_std)

        return (y, y_std) if return_std else y

<<<<<<< HEAD
    def _get_tags(self):
        return _update_tags(super(DummyRegressor, self),
                            test_predictions=False, input_validation=False)
=======
    def score(self, X, y, sample_weight=None):
        """Returns the coefficient of determination R^2 of the prediction.

        The coefficient R^2 is defined as (1 - u/v), where u is the residual
        sum of squares ((y_true - y_pred) ** 2).sum() and v is the total
        sum of squares ((y_true - y_true.mean()) ** 2).sum().
        The best possible score is 1.0 and it can be negative (because the
        model can be arbitrarily worse). A constant model that always
        predicts the expected value of y, disregarding the input features,
        would get a R^2 score of 0.0.

        Parameters
        ----------
        X : {array-like, None}
            Test samples with shape = (n_samples, n_features) or None.
            For some estimators this may be a
            precomputed kernel matrix instead, shape = (n_samples,
            n_samples_fitted], where n_samples_fitted is the number of
            samples used in the fitting for the estimator.
            Passing None as test samples gives the same result
            as passing real test samples, since DummyRegressor
            operates independently of the sampled observations.

        y : array-like, shape = (n_samples) or (n_samples, n_outputs)
            True values for X.

        sample_weight : array-like, shape = [n_samples], optional
            Sample weights.

        Returns
        -------
        score : float
            R^2 of self.predict(X) wrt. y.
        """
        if X is None:
            X = np.zeros(shape=(len(y), 1))
        return super(DummyRegressor, self).score(X, y, sample_weight)
>>>>>>> da0cb322
<|MERGE_RESOLUTION|>--- conflicted
+++ resolved
@@ -321,11 +321,9 @@
         else:
             return [np.log(p) for p in proba]
 
-<<<<<<< HEAD
     def _get_tags(self):
         return _update_tags(super(DummyClassifier, self),
                             input_validation=False, test_predictions=False)
-=======
     def score(self, X, y, sample_weight=None):
         """Returns the mean accuracy on the given test data and labels.
 
@@ -357,7 +355,6 @@
             X = np.zeros(shape=(len(y), 1))
         return super(DummyClassifier, self).score(X, y, sample_weight)
 
->>>>>>> da0cb322
 
 
 class DummyRegressor(BaseEstimator, RegressorMixin, MultiOutputMixin):
@@ -520,11 +517,9 @@
 
         return (y, y_std) if return_std else y
 
-<<<<<<< HEAD
     def _get_tags(self):
         return _update_tags(super(DummyRegressor, self),
                             test_predictions=False, input_validation=False)
-=======
     def score(self, X, y, sample_weight=None):
         """Returns the coefficient of determination R^2 of the prediction.
 
@@ -561,5 +556,4 @@
         """
         if X is None:
             X = np.zeros(shape=(len(y), 1))
-        return super(DummyRegressor, self).score(X, y, sample_weight)
->>>>>>> da0cb322
+        return super(DummyRegressor, self).score(X, y, sample_weight)