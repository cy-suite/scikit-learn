# Author: Mathieu Blondel <mathieu@mblondel.org>
#         Arnaud Joly <a.joly@ulg.ac.be>
#         Maheshakya Wijewardena <maheshakya.10@cse.mrt.ac.lk>
# License: BSD 3 clause
from __future__ import division

import warnings
import numpy as np
import scipy.sparse as sp

from .base import BaseEstimator, ClassifierMixin, RegressorMixin
from .utils import check_random_state
from .utils.validation import _num_samples
from .utils.validation import check_array
from .utils.validation import check_consistent_length
from .utils.validation import check_is_fitted
from .utils.random import random_choice_csc
from .utils.stats import _weighted_percentile
from .utils.multiclass import class_distribution


class DummyClassifier(BaseEstimator, ClassifierMixin):
    """
    DummyClassifier is a classifier that makes predictions using simple rules.

    This classifier is useful as a simple baseline to compare with other
    (real) classifiers. Do not use it for real problems.

    Read more in the :ref:`User Guide <dummy_estimators>`.

    Parameters
    ----------
    strategy : str, default="stratified"
        Strategy to use to generate predictions.

        * "stratified": generates predictions by respecting the training
          set's class distribution.
        * "most_frequent": always predicts the most frequent label in the
          training set.
        * "prior": always predicts the class that maximizes the class prior
          (like "most_frequent") and ``predict_proba`` returns the class prior.
        * "uniform": generates predictions uniformly at random.
        * "constant": always predicts a constant label that is provided by
          the user. This is useful for metrics that evaluate a non-majority
          class

          .. versionadded:: 0.17
             Dummy Classifier now supports prior fitting strategy using
             parameter *prior*.

    random_state : int, RandomState instance or None, optional, default=None
        If int, random_state is the seed used by the random number generator;
        If RandomState instance, random_state is the random number generator;
        If None, the random number generator is the RandomState instance used
        by `np.random`.

    constant : int or str or array of shape = [n_outputs]
        The explicit constant as predicted by the "constant" strategy. This
        parameter is useful only for the "constant" strategy.

    Attributes
    ----------
    classes_ : array or list of array of shape = [n_classes]
        Class labels for each output.

    n_classes_ : array or list of array of shape = [n_classes]
        Number of label for each output.

    class_prior_ : array or list of array of shape = [n_classes]
        Probability of each class for each output.

    n_outputs_ : int,
        Number of outputs.

    outputs_2d_ : bool,
        True if the output at fit is 2d, else false.

    sparse_output_ : bool,
        True if the array returned from predict is to be in sparse CSC format.
        Is automatically set to True if the input y is passed in sparse format.

    """

    def __init__(self, strategy="stratified", random_state=None,
                 constant=None):
        self.strategy = strategy
        self.random_state = random_state
        self.constant = constant

    def fit(self, X, y, sample_weight=None):
        """Fit the random classifier.

        Parameters
        ----------
        X : {array-like, object with finite length or shape}
            Training data, requires length = n_samples

        y : array-like, shape = [n_samples] or [n_samples, n_outputs]
            Target values.

        sample_weight : array-like of shape = [n_samples], optional
            Sample weights.

        Returns
        -------
        self : object
        """
        if self.strategy not in ("most_frequent", "stratified", "uniform",
                                 "constant", "prior"):
            raise ValueError("Unknown strategy type.")

        if self.strategy == "uniform" and sp.issparse(y):
            y = y.toarray()
            warnings.warn('A local copy of the target data has been converted '
                          'to a numpy array. Predicting on sparse target data '
                          'with the uniform strategy would not save memory '
                          'and would be slower.',
                          UserWarning)

        self.sparse_output_ = sp.issparse(y)

        if not self.sparse_output_:
            y = np.atleast_1d(y)

        self.output_2d_ = y.ndim == 2
        if y.ndim == 1:
            y = np.reshape(y, (-1, 1))

        self.n_outputs_ = y.shape[1]

        check_consistent_length(X, y, sample_weight)

        if self.strategy == "constant":
            if self.constant is None:
                raise ValueError("Constant target value has to be specified "
                                 "when the constant strategy is used.")
            else:
                constant = np.reshape(np.atleast_1d(self.constant), (-1, 1))
                if constant.shape[0] != self.n_outputs_:
                    raise ValueError("Constant target value should have "
                                     "shape (%d, 1)." % self.n_outputs_)

        (self.classes_,
         self.n_classes_,
         self.class_prior_) = class_distribution(y, sample_weight)

        if (self.strategy == "constant" and
                any(constant[k] not in self.classes_[k]
                    for k in range(self.n_outputs_))):
            # Checking in case of constant strategy if the constant
            # provided by the user is in y.
            raise ValueError("The constant target value must be "
                             "present in training data")

        if self.n_outputs_ == 1 and not self.output_2d_:
            self.n_classes_ = self.n_classes_[0]
            self.classes_ = self.classes_[0]
            self.class_prior_ = self.class_prior_[0]

        return self

    def predict(self, X):
        """Perform classification on test vectors X.

        Parameters
        ----------
        X : {array-like, object with finite length or shape}
            Training data, requires length = n_samples

        Returns
        -------
        y : array, shape = [n_samples] or [n_samples, n_outputs]
            Predicted target values for X.
        """
        check_is_fitted(self, 'classes_')

        # numpy random_state expects Python int and not long as size argument
        # under Windows
        n_samples = _num_samples(X)
        rs = check_random_state(self.random_state)

        n_classes_ = self.n_classes_
        classes_ = self.classes_
        class_prior_ = self.class_prior_
        constant = self.constant
        if self.n_outputs_ == 1:
            # Get same type even for self.n_outputs_ == 1
            n_classes_ = [n_classes_]
            classes_ = [classes_]
            class_prior_ = [class_prior_]
            constant = [constant]
        # Compute probability only once
        if self.strategy == "stratified":
            proba = self.predict_proba(X)
            if self.n_outputs_ == 1:
                proba = [proba]

        if self.sparse_output_:
            class_prob = None
            if self.strategy in ("most_frequent", "prior"):
                classes_ = [np.array([cp.argmax()]) for cp in class_prior_]

            elif self.strategy == "stratified":
                class_prob = class_prior_

            elif self.strategy == "uniform":
                raise ValueError("Sparse target prediction is not "
                                 "supported with the uniform strategy")

            elif self.strategy == "constant":
                classes_ = [np.array([c]) for c in constant]

            y = random_choice_csc(n_samples, classes_, class_prob,
                                  self.random_state)
        else:
            if self.strategy in ("most_frequent", "prior"):
                y = np.tile([classes_[k][class_prior_[k].argmax()] for
                             k in range(self.n_outputs_)], [n_samples, 1])

            elif self.strategy == "stratified":
                y = np.vstack(classes_[k][proba[k].argmax(axis=1)] for
                              k in range(self.n_outputs_)).T

            elif self.strategy == "uniform":
                ret = [classes_[k][rs.randint(n_classes_[k], size=n_samples)]
                       for k in range(self.n_outputs_)]
                y = np.vstack(ret).T

            elif self.strategy == "constant":
                y = np.tile(self.constant, (n_samples, 1))

            if self.n_outputs_ == 1 and not self.output_2d_:
                y = np.ravel(y)

        return y

    def predict_proba(self, X):
        """
        Return probability estimates for the test vectors X.

        Parameters
        ----------
        X : {array-like, object with finite length or shape}
            Training data, requires length = n_samples

        Returns
        -------
        P : array-like or list of array-lke of shape = [n_samples, n_classes]
            Returns the probability of the sample for each class in
            the model, where classes are ordered arithmetically, for each
            output.
        """
        check_is_fitted(self, 'classes_')

        # numpy random_state expects Python int and not long as size argument
        # under Windows
        n_samples = _num_samples(X)
        rs = check_random_state(self.random_state)

        n_classes_ = self.n_classes_
        classes_ = self.classes_
        class_prior_ = self.class_prior_
        constant = self.constant
        if self.n_outputs_ == 1 and not self.output_2d_:
            # Get same type even for self.n_outputs_ == 1
            n_classes_ = [n_classes_]
            classes_ = [classes_]
            class_prior_ = [class_prior_]
            constant = [constant]

        P = []
        for k in range(self.n_outputs_):
            if self.strategy == "most_frequent":
                ind = class_prior_[k].argmax()
                out = np.zeros((n_samples, n_classes_[k]), dtype=np.float64)
                out[:, ind] = 1.0
            elif self.strategy == "prior":
                out = np.ones((n_samples, 1)) * class_prior_[k]

            elif self.strategy == "stratified":
                out = rs.multinomial(1, class_prior_[k], size=n_samples)

            elif self.strategy == "uniform":
                out = np.ones((n_samples, n_classes_[k]), dtype=np.float64)
                out /= n_classes_[k]

            elif self.strategy == "constant":
                ind = np.where(classes_[k] == constant[k])
                out = np.zeros((n_samples, n_classes_[k]), dtype=np.float64)
                out[:, ind] = 1.0

            P.append(out)

        if self.n_outputs_ == 1 and not self.output_2d_:
            P = P[0]

        return P

    def predict_log_proba(self, X):
        """
        Return log probability estimates for the test vectors X.

        Parameters
        ----------
        X : {array-like, object with finite length or shape}
            Training data, requires length = n_samples

        Returns
        -------
        P : array-like or list of array-like of shape = [n_samples, n_classes]
            Returns the log probability of the sample for each class in
            the model, where classes are ordered arithmetically for each
            output.
        """
        proba = self.predict_proba(X)
        if self.n_outputs_ == 1:
            return np.log(proba)
        else:
            return [np.log(p) for p in proba]


class DummyRegressor(BaseEstimator, RegressorMixin):
    """
    DummyRegressor is a regressor that makes predictions using
    simple rules.

    This regressor is useful as a simple baseline to compare with other
    (real) regressors. Do not use it for real problems.

    Read more in the :ref:`User Guide <dummy_estimators>`.

    Parameters
    ----------
    strategy : str
        Strategy to use to generate predictions.

        * "mean": always predicts the mean of the training set
        * "median": always predicts the median of the training set
        * "quantile": always predicts a specified quantile of the training set,
          provided with the quantile parameter.
        * "constant": always predicts a constant value that is provided by
          the user.

    constant : int or float or array of shape = [n_outputs]
        The explicit constant as predicted by the "constant" strategy. This
        parameter is useful only for the "constant" strategy.

    quantile : float in [0.0, 1.0]
        The quantile to predict using the "quantile" strategy. A quantile of
        0.5 corresponds to the median, while 0.0 to the minimum and 1.0 to the
        maximum.

    Attributes
    ----------
    constant_ : float or array of shape [n_outputs]
        Mean or median or quantile of the training targets or constant value
        given by the user.

    n_outputs_ : int,
        Number of outputs.

    outputs_2d_ : bool,
        True if the output at fit is 2d, else false.
    """

    def __init__(self, strategy="mean", constant=None, quantile=None):
        self.strategy = strategy
        self.constant = constant
        self.quantile = quantile

    def fit(self, X, y, sample_weight=None):
        """Fit the random regressor.

        Parameters
        ----------
        X : {array-like, object with finite length or shape}
            Training data, requires length = n_samples

        y : array-like, shape = [n_samples] or [n_samples, n_outputs]
            Target values.

        sample_weight : array-like of shape = [n_samples], optional
            Sample weights.

        Returns
        -------
        self : object
        """
        if self.strategy not in ("mean", "median", "quantile", "constant"):
            raise ValueError("Unknown strategy type: %s, expected "
                             "'mean', 'median', 'quantile' or 'constant'"
                             % self.strategy)

        y = check_array(y, ensure_2d=False)
        if len(y) == 0:
            raise ValueError("y must not be empty.")

        self.output_2d_ = y.ndim == 2
        if y.ndim == 1:
            y = np.reshape(y, (-1, 1))
        self.n_outputs_ = y.shape[1]

        check_consistent_length(X, y, sample_weight)

        if self.strategy == "mean":
            self.constant_ = np.average(y, axis=0, weights=sample_weight)

        elif self.strategy == "median":
            if sample_weight is None:
                self.constant_ = np.median(y, axis=0)
            else:
                self.constant_ = [_weighted_percentile(y[:, k], sample_weight,
                                                       percentile=50.)
                                  for k in range(self.n_outputs_)]

        elif self.strategy == "quantile":
            if self.quantile is None or not np.isscalar(self.quantile):
                raise ValueError("Quantile must be a scalar in the range "
                                 "[0.0, 1.0], but got %s." % self.quantile)

            percentile = self.quantile * 100.0
            if sample_weight is None:
                self.constant_ = np.percentile(y, axis=0, q=percentile)
            else:
                self.constant_ = [_weighted_percentile(y[:, k], sample_weight,
                                                       percentile=percentile)
                                  for k in range(self.n_outputs_)]

        elif self.strategy == "constant":
            if self.constant is None:
                raise TypeError("Constant target value has to be specified "
                                "when the constant strategy is used.")

            self.constant = check_array(self.constant,
                                        accept_sparse=['csr', 'csc', 'coo'],
                                        ensure_2d=False, ensure_min_samples=0)

            if self.output_2d_ and self.constant.shape[0] != y.shape[1]:
                raise ValueError(
                    "Constant target value should have "
                    "shape (%d, 1)." % y.shape[1])

            self.constant_ = self.constant

        self.constant_ = np.reshape(self.constant_, (1, -1))
        return self

    def predict(self, X, return_std=False):
        """
        Perform classification on test vectors X.

        Parameters
        ----------
        X : {array-like, object with finite length or shape}
            Training data, requires length = n_samples

        return_std : boolean, optional
            Whether to return the standard deviation of posterior prediction.
<<<<<<< HEAD
=======
            All zeros in this case.
>>>>>>> d9c21229

        Returns
        -------
        y : array, shape = [n_samples]  or [n_samples, n_outputs]
            Predicted target values for X.

        y_std : array, shape = [n_samples]  or [n_samples, n_outputs]
            Standard deviation of predictive distribution of query points.
<<<<<<< HEAD
            Always 0.
=======
>>>>>>> d9c21229
        """
        check_is_fitted(self, "constant_")
        n_samples = _num_samples(X)

        y = np.ones((n_samples, self.n_outputs_)) * self.constant_
        y_std = np.zeros((n_samples, self.n_outputs_))

        if self.n_outputs_ == 1 and not self.output_2d_:
            y = np.ravel(y)
            y_std = np.ravel(y_std)

        return (y, y_std) if return_std else y<|MERGE_RESOLUTION|>--- conflicted
+++ resolved
@@ -456,10 +456,7 @@
 
         return_std : boolean, optional
             Whether to return the standard deviation of posterior prediction.
-<<<<<<< HEAD
-=======
             All zeros in this case.
->>>>>>> d9c21229
 
         Returns
         -------
@@ -468,10 +465,7 @@
 
         y_std : array, shape = [n_samples]  or [n_samples, n_outputs]
             Standard deviation of predictive distribution of query points.
-<<<<<<< HEAD
             Always 0.
-=======
->>>>>>> d9c21229
         """
         check_is_fitted(self, "constant_")
         n_samples = _num_samples(X)
