"""Base class for mixture models."""

# Author: Wei Xue <xuewei4d@gmail.com>
# Modified by Thierry Guillemot <thierry.guillemot.work@gmail.com>
# License: BSD 3 clause

import warnings
from abc import ABCMeta, abstractmethod
from time import time

import numpy as np
from scipy.special import logsumexp

from .. import cluster
from ..cluster._kmeans import _k_init
from ..base import BaseEstimator
from ..base import DensityMixin
from ..exceptions import ConvergenceWarning
<<<<<<< HEAD
from ..utils import check_random_state
=======
from ..utils import check_array, check_random_state
from ..utils.extmath import row_norms
>>>>>>> cbd0ce03
from ..utils.validation import check_is_fitted


def _check_shape(param, param_shape, name):
    """Validate the shape of the input parameter 'param'.

    Parameters
    ----------
    param : array

    param_shape : tuple

    name : string
    """
    param = np.array(param)
    if param.shape != param_shape:
        raise ValueError(
            "The parameter '%s' should have the shape of %s, "
            "but got %s" % (name, param_shape, param.shape)
        )


class BaseMixture(DensityMixin, BaseEstimator, metaclass=ABCMeta):
    """Base class for mixture models.

    This abstract class specifies an interface for all mixture classes and
    provides basic common methods for mixture models.
    """

    def __init__(
        self,
        n_components,
        tol,
        reg_covar,
        max_iter,
        n_init,
        init_params,
        random_state,
        warm_start,
        verbose,
        verbose_interval,
    ):
        self.n_components = n_components
        self.tol = tol
        self.reg_covar = reg_covar
        self.max_iter = max_iter
        self.n_init = n_init
        self.init_params = init_params
        self.random_state = random_state
        self.warm_start = warm_start
        self.verbose = verbose
        self.verbose_interval = verbose_interval

    def _check_initial_parameters(self, X):
        """Check values of the basic parameters.

        Parameters
        ----------
        X : array-like of shape (n_samples, n_features)
        """
        if self.n_components < 1:
            raise ValueError(
                "Invalid value for 'n_components': %d "
                "Estimation requires at least one component" % self.n_components
            )

        if self.tol < 0.0:
            raise ValueError(
                "Invalid value for 'tol': %.5f "
                "Tolerance used by the EM must be non-negative" % self.tol
            )

        if self.n_init < 1:
            raise ValueError(
                "Invalid value for 'n_init': %d "
                "Estimation requires at least one run" % self.n_init
            )

<<<<<<< HEAD
        if self.max_iter < 1:
            raise ValueError(
                "Invalid value for 'max_iter': %d "
                "Estimation requires at least one iteration" % self.max_iter
            )
=======
        if self.max_iter < 0:
            raise ValueError("Invalid value for 'max_iter': %d "
                             "Estimation requires at least one iteration"
                             % self.max_iter)
>>>>>>> cbd0ce03

        if self.reg_covar < 0.0:
            raise ValueError(
                "Invalid value for 'reg_covar': %.5f "
                "regularization on covariance must be "
                "non-negative" % self.reg_covar
            )

        # Check all the parameters values of the derived class
        self._check_parameters(X)

    @abstractmethod
    def _check_parameters(self, X):
        """Check initial parameters of the derived class.

        Parameters
        ----------
        X : array-like of shape  (n_samples, n_features)
        """
        pass

    def _initialize_parameters(self, X, random_state):
        """Initialize the model parameters.

        Parameters
        ----------
        X : array-like of shape  (n_samples, n_features)

        random_state : RandomState
            A random number generator instance that controls the random seed
            used for the method chosen to initialize the parameters.
        """
        n_samples, _ = X.shape

        if self.init_params == "kmeans":
            resp = np.zeros((n_samples, self.n_components))
            label = (
                cluster.KMeans(
                    n_clusters=self.n_components, n_init=1, random_state=random_state
                )
                .fit(X)
                .labels_
            )
            resp[np.arange(n_samples), label] = 1
        elif self.init_params == "random":
            resp = random_state.rand(n_samples, self.n_components)
            resp /= resp.sum(axis=1)[:, np.newaxis]
        elif self.init_params == 'rand_data':
            resp = np.zeros((n_samples, self.n_components))
            points = random_state.choice(range(n_samples), self.n_components,
                                         replace=False)
            for n, i in enumerate(points):
                resp[i, n] = 1
        elif self.init_params == 'k-means++':
            resp = np.zeros((n_samples, self.n_components))
            _, indices = _k_init(X, self.n_components,
                                 x_squared_norms=row_norms(X, squared=True),
                                 random_state=random_state)
            for n, i in enumerate(indices.astype(int)):
                resp[i, n] = 1
        else:
            raise ValueError(
                "Unimplemented initialization method '%s'" % self.init_params
            )

        self._initialize(X, resp)

    @abstractmethod
    def _initialize(self, X, resp):
        """Initialize the model parameters of the derived class.

        Parameters
        ----------
        X : array-like of shape  (n_samples, n_features)

        resp : array-like of shape (n_samples, n_components)
        """
        pass

    def fit(self, X, y=None):
        """Estimate model parameters with the EM algorithm.

        The method fits the model ``n_init`` times and sets the parameters with
        which the model has the largest likelihood or lower bound. Within each
        trial, the method iterates between E-step and M-step for ``max_iter``
        times until the change of likelihood or lower bound is less than
        ``tol``, otherwise, a ``ConvergenceWarning`` is raised.
        If ``warm_start`` is ``True``, then ``n_init`` is ignored and a single
        initialization is performed upon the first call. Upon consecutive
        calls, training starts where it left off.

        Parameters
        ----------
        X : array-like of shape (n_samples, n_features)
            List of n_features-dimensional data points. Each row
            corresponds to a single data point.

        Returns
        -------
        self
        """
        self.fit_predict(X, y)
        return self

    def fit_predict(self, X, y=None):
        """Estimate model parameters using X and predict the labels for X.

        The method fits the model n_init times and sets the parameters with
        which the model has the largest likelihood or lower bound. Within each
        trial, the method iterates between E-step and M-step for `max_iter`
        times until the change of likelihood or lower bound is less than
        `tol`, otherwise, a :class:`~sklearn.exceptions.ConvergenceWarning` is
        raised. After fitting, it predicts the most probable label for the
        input data points.

        .. versionadded:: 0.20

        Parameters
        ----------
        X : array-like of shape (n_samples, n_features)
            List of n_features-dimensional data points. Each row
            corresponds to a single data point.

        Returns
        -------
        labels : array, shape (n_samples,)
            Component labels.
        """
        X = self._validate_data(X, dtype=[np.float64, np.float32], ensure_min_samples=2)
        if X.shape[0] < self.n_components:
            raise ValueError(
                "Expected n_samples >= n_components "
                f"but got n_components = {self.n_components}, "
                f"n_samples = {X.shape[0]}"
            )
        self._check_initial_parameters(X)

        # if we enable warm_start, we will have a unique initialisation
        do_init = not (self.warm_start and hasattr(self, "converged_"))
        n_init = self.n_init if do_init else 1

        max_lower_bound = -np.inf
        self.converged_ = False

        random_state = check_random_state(self.random_state)

        n_samples, _ = X.shape
        for init in range(n_init):
            self._print_verbose_msg_init_beg(init)

            if do_init:
                self._initialize_parameters(X, random_state)

            lower_bound = -np.inf if do_init else self.lower_bound_

            if self.max_iter == 0:
                best_params = self._get_parameters()
                best_n_iter = 1

            for n_iter in range(1, self.max_iter + 1):
                prev_lower_bound = lower_bound

                log_prob_norm, log_resp = self._e_step(X)
                self._m_step(X, log_resp)
                lower_bound = self._compute_lower_bound(log_resp, log_prob_norm)

                change = lower_bound - prev_lower_bound
                self._print_verbose_msg_iter_end(n_iter, change)

                if abs(change) < self.tol:
                    self.converged_ = True
                    break

            self._print_verbose_msg_init_end(lower_bound)

            if lower_bound > max_lower_bound or max_lower_bound == -np.inf:
                max_lower_bound = lower_bound
                best_params = self._get_parameters()
                best_n_iter = n_iter

        if not self.converged_:
            warnings.warn(
                "Initialization %d did not converge. "
                "Try different init parameters, "
                "or increase max_iter, tol "
                "or check for degenerate data." % (init + 1),
                ConvergenceWarning,
            )

        self._set_parameters(best_params)
        self.n_iter_ = best_n_iter
        self.lower_bound_ = max_lower_bound

        # Always do a final e-step to guarantee that the labels returned by
        # fit_predict(X) are always consistent with fit(X).predict(X)
        # for any value of max_iter and tol (and any random_state).
        _, log_resp = self._e_step(X)

        return log_resp.argmax(axis=1)

    def _e_step(self, X):
        """E step.

        Parameters
        ----------
        X : array-like of shape (n_samples, n_features)

        Returns
        -------
        log_prob_norm : float
            Mean of the logarithms of the probabilities of each sample in X

        log_responsibility : array, shape (n_samples, n_components)
            Logarithm of the posterior probabilities (or responsibilities) of
            the point of each sample in X.
        """
        log_prob_norm, log_resp = self._estimate_log_prob_resp(X)
        return np.mean(log_prob_norm), log_resp

    @abstractmethod
    def _m_step(self, X, log_resp):
        """M step.

        Parameters
        ----------
        X : array-like of shape (n_samples, n_features)

        log_resp : array-like of shape (n_samples, n_components)
            Logarithm of the posterior probabilities (or responsibilities) of
            the point of each sample in X.
        """
        pass

    @abstractmethod
    def _get_parameters(self):
        pass

    @abstractmethod
    def _set_parameters(self, params):
        pass

    def score_samples(self, X):
        """Compute the weighted log probabilities for each sample.

        Parameters
        ----------
        X : array-like of shape (n_samples, n_features)
            List of n_features-dimensional data points. Each row
            corresponds to a single data point.

        Returns
        -------
        log_prob : array, shape (n_samples,)
            Log probabilities of each data point in X.
        """
        check_is_fitted(self)
        X = self._validate_data(X, reset=False)

        return logsumexp(self._estimate_weighted_log_prob(X), axis=1)

    def score(self, X, y=None):
        """Compute the per-sample average log-likelihood of the given data X.

        Parameters
        ----------
        X : array-like of shape (n_samples, n_dimensions)
            List of n_features-dimensional data points. Each row
            corresponds to a single data point.

        Returns
        -------
        log_likelihood : float
            Log likelihood of the Gaussian mixture given X.
        """
        return self.score_samples(X).mean()

    def predict(self, X):
        """Predict the labels for the data samples in X using trained model.

        Parameters
        ----------
        X : array-like of shape (n_samples, n_features)
            List of n_features-dimensional data points. Each row
            corresponds to a single data point.

        Returns
        -------
        labels : array, shape (n_samples,)
            Component labels.
        """
        check_is_fitted(self)
        X = self._validate_data(X, reset=False)
        return self._estimate_weighted_log_prob(X).argmax(axis=1)

    def predict_proba(self, X):
        """Predict posterior probability of each component given the data.

        Parameters
        ----------
        X : array-like of shape (n_samples, n_features)
            List of n_features-dimensional data points. Each row
            corresponds to a single data point.

        Returns
        -------
        resp : array, shape (n_samples, n_components)
            Returns the probability each Gaussian (state) in
            the model given each sample.
        """
        check_is_fitted(self)
        X = self._validate_data(X, reset=False)
        _, log_resp = self._estimate_log_prob_resp(X)
        return np.exp(log_resp)

    def sample(self, n_samples=1):
        """Generate random samples from the fitted Gaussian distribution.

        Parameters
        ----------
        n_samples : int, default=1
            Number of samples to generate.

        Returns
        -------
        X : array, shape (n_samples, n_features)
            Randomly generated sample

        y : array, shape (nsamples,)
            Component labels

        """
        check_is_fitted(self)

        if n_samples < 1:
            raise ValueError(
                "Invalid value for 'n_samples': %d . The sampling requires at "
                "least one sample." % (self.n_components)
            )

        _, n_features = self.means_.shape
        rng = check_random_state(self.random_state)
        n_samples_comp = rng.multinomial(n_samples, self.weights_)

        if self.covariance_type == "full":
            X = np.vstack(
                [
                    rng.multivariate_normal(mean, covariance, int(sample))
                    for (mean, covariance, sample) in zip(
                        self.means_, self.covariances_, n_samples_comp
                    )
                ]
            )
        elif self.covariance_type == "tied":
            X = np.vstack(
                [
                    rng.multivariate_normal(mean, self.covariances_, int(sample))
                    for (mean, sample) in zip(self.means_, n_samples_comp)
                ]
            )
        else:
            X = np.vstack(
                [
                    mean + rng.randn(sample, n_features) * np.sqrt(covariance)
                    for (mean, covariance, sample) in zip(
                        self.means_, self.covariances_, n_samples_comp
                    )
                ]
            )

        y = np.concatenate(
            [np.full(sample, j, dtype=int) for j, sample in enumerate(n_samples_comp)]
        )

        return (X, y)

    def _estimate_weighted_log_prob(self, X):
        """Estimate the weighted log-probabilities, log P(X | Z) + log weights.

        Parameters
        ----------
        X : array-like of shape (n_samples, n_features)

        Returns
        -------
        weighted_log_prob : array, shape (n_samples, n_component)
        """
        return self._estimate_log_prob(X) + self._estimate_log_weights()

    @abstractmethod
    def _estimate_log_weights(self):
        """Estimate log-weights in EM algorithm, E[ log pi ] in VB algorithm.

        Returns
        -------
        log_weight : array, shape (n_components, )
        """
        pass

    @abstractmethod
    def _estimate_log_prob(self, X):
        """Estimate the log-probabilities log P(X | Z).

        Compute the log-probabilities per each component for each sample.

        Parameters
        ----------
        X : array-like of shape (n_samples, n_features)

        Returns
        -------
        log_prob : array, shape (n_samples, n_component)
        """
        pass

    def _estimate_log_prob_resp(self, X):
        """Estimate log probabilities and responsibilities for each sample.

        Compute the log probabilities, weighted log probabilities per
        component and responsibilities for each sample in X with respect to
        the current state of the model.

        Parameters
        ----------
        X : array-like of shape (n_samples, n_features)

        Returns
        -------
        log_prob_norm : array, shape (n_samples,)
            log p(X)

        log_responsibilities : array, shape (n_samples, n_components)
            logarithm of the responsibilities
        """
        weighted_log_prob = self._estimate_weighted_log_prob(X)
        log_prob_norm = logsumexp(weighted_log_prob, axis=1)
        with np.errstate(under="ignore"):
            # ignore underflow
            log_resp = weighted_log_prob - log_prob_norm[:, np.newaxis]
        return log_prob_norm, log_resp

    def _print_verbose_msg_init_beg(self, n_init):
        """Print verbose message on initialization."""
        if self.verbose == 1:
            print("Initialization %d" % n_init)
        elif self.verbose >= 2:
            print("Initialization %d" % n_init)
            self._init_prev_time = time()
            self._iter_prev_time = self._init_prev_time

    def _print_verbose_msg_iter_end(self, n_iter, diff_ll):
        """Print verbose message on initialization."""
        if n_iter % self.verbose_interval == 0:
            if self.verbose == 1:
                print("  Iteration %d" % n_iter)
            elif self.verbose >= 2:
                cur_time = time()
                print(
                    "  Iteration %d\t time lapse %.5fs\t ll change %.5f"
                    % (n_iter, cur_time - self._iter_prev_time, diff_ll)
                )
                self._iter_prev_time = cur_time

    def _print_verbose_msg_init_end(self, ll):
        """Print verbose message on the end of iteration."""
        if self.verbose == 1:
            print("Initialization converged: %s" % self.converged_)
        elif self.verbose >= 2:
            print(
                "Initialization converged: %s\t time lapse %.5fs\t ll %.5f"
                % (self.converged_, time() - self._init_prev_time, ll)
            )<|MERGE_RESOLUTION|>--- conflicted
+++ resolved
@@ -12,16 +12,12 @@
 from scipy.special import logsumexp
 
 from .. import cluster
-from ..cluster._kmeans import _k_init
+from ..cluster import kmeans_plusplus
 from ..base import BaseEstimator
 from ..base import DensityMixin
 from ..exceptions import ConvergenceWarning
-<<<<<<< HEAD
-from ..utils import check_random_state
-=======
 from ..utils import check_array, check_random_state
 from ..utils.extmath import row_norms
->>>>>>> cbd0ce03
 from ..utils.validation import check_is_fitted
 
 
@@ -100,18 +96,11 @@
                 "Estimation requires at least one run" % self.n_init
             )
 
-<<<<<<< HEAD
-        if self.max_iter < 1:
+        if self.max_iter < 0:
             raise ValueError(
                 "Invalid value for 'max_iter': %d "
-                "Estimation requires at least one iteration" % self.max_iter
-            )
-=======
-        if self.max_iter < 0:
-            raise ValueError("Invalid value for 'max_iter': %d "
-                             "Estimation requires at least one iteration"
-                             % self.max_iter)
->>>>>>> cbd0ce03
+                "The number of iterations must be non-negative" % self.max_iter
+            )
 
         if self.reg_covar < 0.0:
             raise ValueError(
@@ -167,7 +156,7 @@
                 resp[i, n] = 1
         elif self.init_params == 'k-means++':
             resp = np.zeros((n_samples, self.n_components))
-            _, indices = _k_init(X, self.n_components,
+            _, indices = kmeans_plusplus(X, self.n_components,
                                  x_squared_norms=row_norms(X, squared=True),
                                  random_state=random_state)
             for n, i in enumerate(indices.astype(int)):
@@ -270,29 +259,32 @@
             if self.max_iter == 0:
                 best_params = self._get_parameters()
                 best_n_iter = 1
-
-            for n_iter in range(1, self.max_iter + 1):
-                prev_lower_bound = lower_bound
-
-                log_prob_norm, log_resp = self._e_step(X)
-                self._m_step(X, log_resp)
-                lower_bound = self._compute_lower_bound(log_resp, log_prob_norm)
-
-                change = lower_bound - prev_lower_bound
-                self._print_verbose_msg_iter_end(n_iter, change)
-
-                if abs(change) < self.tol:
-                    self.converged_ = True
-                    break
-
-            self._print_verbose_msg_init_end(lower_bound)
-
-            if lower_bound > max_lower_bound or max_lower_bound == -np.inf:
-                max_lower_bound = lower_bound
-                best_params = self._get_parameters()
-                best_n_iter = n_iter
-
-        if not self.converged_:
+            else:
+                for n_iter in range(1, self.max_iter + 1):
+                    prev_lower_bound = lower_bound
+
+                    log_prob_norm, log_resp = self._e_step(X)
+                    self._m_step(X, log_resp)
+                    lower_bound = self._compute_lower_bound(log_resp, log_prob_norm)
+
+                    change = lower_bound - prev_lower_bound
+                    self._print_verbose_msg_iter_end(n_iter, change)
+
+                    if abs(change) < self.tol:
+                        self.converged_ = True
+                        break
+
+                self._print_verbose_msg_init_end(lower_bound)
+
+                if lower_bound > max_lower_bound or max_lower_bound == -np.inf:
+                    max_lower_bound = lower_bound
+                    best_params = self._get_parameters()
+                    best_n_iter = n_iter
+
+        # Should only warn about convergence if max_iter > 0, otherwise
+        # the user is assumed to have used 0-iters initialization
+        # to get the initial means.
+        if not self.converged_ and self.max_iter > 0:
             warnings.warn(
                 "Initialization %d did not converge. "
                 "Try different init parameters, "
