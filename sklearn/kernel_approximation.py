"""
The :mod:`sklearn.kernel_approximation` module implements several
approximate kernel feature maps based on Fourier transforms and Count Sketches.
"""

# Author: Andreas Mueller <amueller@ais.uni-bonn.de>
#         Daniel Lopez-Sanchez (TensorSketch) <lope@usal.es>

# License: BSD 3 clause

import warnings
from numbers import Integral, Real

import numpy as np
import scipy.sparse as sp
from scipy.linalg import svd

try:
    from scipy.fft import fft, ifft
except ImportError:  # scipy < 1.4
    from scipy.fftpack import fft, ifft

<<<<<<< HEAD
from .base import BaseEstimator
from .base import TransformerMixin
from .base import ClassNamePrefixFeaturesOutMixin
from .utils import check_random_state
from .utils import deprecated
=======
from .base import (
    BaseEstimator,
    ClassNamePrefixFeaturesOutMixin,
    TransformerMixin,
    _fit_context,
)
from .metrics.pairwise import KERNEL_PARAMS, PAIRWISE_KERNEL_FUNCTIONS, pairwise_kernels
from .utils import check_random_state, deprecated
from .utils._param_validation import Interval, StrOptions
>>>>>>> 2ab1d81e
from .utils.extmath import safe_sparse_dot
from .utils.validation import (
    _check_feature_names_in,
    check_is_fitted,
    check_non_negative,
)


class PolynomialCountSketch(
    ClassNamePrefixFeaturesOutMixin, TransformerMixin, BaseEstimator
):
    """Polynomial kernel approximation via Tensor Sketch.

    Implements Tensor Sketch, which approximates the feature map
    of the polynomial kernel::

        K(X, Y) = (gamma * <X, Y> + coef0)^degree

    by efficiently computing a Count Sketch of the outer product of a
    vector with itself using Fast Fourier Transforms (FFT). Read more in the
    :ref:`User Guide <polynomial_kernel_approx>`.

    .. versionadded:: 0.24

    Parameters
    ----------
    gamma : float, default=1.0
        Parameter of the polynomial kernel whose feature map
        will be approximated.

    degree : int, default=2
        Degree of the polynomial kernel whose feature map
        will be approximated.

    coef0 : int, default=0
        Constant term of the polynomial kernel whose feature map
        will be approximated.

    n_components : int, default=100
        Dimensionality of the output feature space. Usually, `n_components`
        should be greater than the number of features in input samples in
        order to achieve good performance. The optimal score / run time
        balance is typically achieved around `n_components` = 10 * `n_features`,
        but this depends on the specific dataset being used.

    random_state : int, RandomState instance, default=None
        Determines random number generation for indexHash and bitHash
        initialization. Pass an int for reproducible results across multiple
        function calls. See :term:`Glossary <random_state>`.

    Attributes
    ----------
    indexHash_ : ndarray of shape (degree, n_features), dtype=int64
        Array of indexes in range [0, n_components) used to represent
        the 2-wise independent hash functions for Count Sketch computation.

    bitHash_ : ndarray of shape (degree, n_features), dtype=float32
        Array with random entries in {+1, -1}, used to represent
        the 2-wise independent hash functions for Count Sketch computation.

    n_features_in_ : int
        Number of features seen during :term:`fit`.

        .. versionadded:: 0.24

    feature_names_in_ : ndarray of shape (`n_features_in_`,)
        Names of features seen during :term:`fit`. Defined only when `X`
        has feature names that are all strings.

        .. versionadded:: 1.0

    See Also
    --------
    AdditiveChi2Sampler : Approximate feature map for additive chi2 kernel.
    Nystroem : Approximate a kernel map using a subset of the training data.
    RBFSampler : Approximate a RBF kernel feature map using random Fourier
        features.
    SkewedChi2Sampler : Approximate feature map for "skewed chi-squared" kernel.
    sklearn.metrics.pairwise.kernel_metrics : List of built-in kernels.

    Examples
    --------
    >>> from sklearn.kernel_approximation import PolynomialCountSketch
    >>> from sklearn.linear_model import SGDClassifier
    >>> X = [[0, 0], [1, 1], [1, 0], [0, 1]]
    >>> y = [0, 0, 1, 1]
    >>> ps = PolynomialCountSketch(degree=3, random_state=1)
    >>> X_features = ps.fit_transform(X)
    >>> clf = SGDClassifier(max_iter=10, tol=1e-3)
    >>> clf.fit(X_features, y)
    SGDClassifier(max_iter=10)
    >>> clf.score(X_features, y)
    1.0
    """

    _parameter_constraints: dict = {
        "gamma": [Interval(Real, 0, None, closed="left")],
        "degree": [Interval(Integral, 1, None, closed="left")],
        "coef0": [Interval(Real, None, None, closed="neither")],
        "n_components": [Interval(Integral, 1, None, closed="left")],
        "random_state": ["random_state"],
    }

    def __init__(
        self, *, gamma=1.0, degree=2, coef0=0, n_components=100, random_state=None
    ):
        self.gamma = gamma
        self.degree = degree
        self.coef0 = coef0
        self.n_components = n_components
        self.random_state = random_state

    @_fit_context(prefer_skip_nested_validation=True)
    def fit(self, X, y=None):
        """Fit the model with X.

        Initializes the internal variables. The method needs no information
        about the distribution of data, so we only care about n_features in X.

        Parameters
        ----------
        X : {array-like, sparse matrix} of shape (n_samples, n_features)
            Training data, where `n_samples` is the number of samples
            and `n_features` is the number of features.

        y : array-like of shape (n_samples,) or (n_samples, n_outputs), \
                default=None
            Target values (None for unsupervised transformations).

        Returns
        -------
        self : object
            Returns the instance itself.
        """
        X = self._validate_data(X, accept_sparse="csc")
        random_state = check_random_state(self.random_state)

        n_features = X.shape[1]
        if self.coef0 != 0:
            n_features += 1

        self.indexHash_ = random_state.randint(
            0, high=self.n_components, size=(self.degree, n_features)
        )

        self.bitHash_ = random_state.choice(a=[-1, 1], size=(self.degree, n_features))
        self._n_features_out = self.n_components
        return self

    def transform(self, X):
        """Generate the feature map approximation for X.

        Parameters
        ----------
        X : {array-like}, shape (n_samples, n_features)
            New data, where `n_samples` is the number of samples
            and `n_features` is the number of features.

        Returns
        -------
        X_new : array-like, shape (n_samples, n_components)
            Returns the instance itself.
        """

        check_is_fitted(self)
        X = self._validate_data(X, accept_sparse="csc", reset=False)

        X_gamma = np.sqrt(self.gamma) * X

        if sp.issparse(X_gamma) and self.coef0 != 0:
            X_gamma = sp.hstack(
                [X_gamma, np.sqrt(self.coef0) * np.ones((X_gamma.shape[0], 1))],
                format="csc",
            )

        elif not sp.issparse(X_gamma) and self.coef0 != 0:
            X_gamma = np.hstack(
                [X_gamma, np.sqrt(self.coef0) * np.ones((X_gamma.shape[0], 1))]
            )

        if X_gamma.shape[1] != self.indexHash_.shape[1]:
            raise ValueError(
                "Number of features of test samples does not"
                " match that of training samples."
            )

        count_sketches = np.zeros((X_gamma.shape[0], self.degree, self.n_components))

        if sp.issparse(X_gamma):
            for j in range(X_gamma.shape[1]):
                for d in range(self.degree):
                    iHashIndex = self.indexHash_[d, j]
                    iHashBit = self.bitHash_[d, j]
                    count_sketches[:, d, iHashIndex] += (
                        (iHashBit * X_gamma[:, j]).toarray().ravel()
                    )

        else:
            for j in range(X_gamma.shape[1]):
                for d in range(self.degree):
                    iHashIndex = self.indexHash_[d, j]
                    iHashBit = self.bitHash_[d, j]
                    count_sketches[:, d, iHashIndex] += iHashBit * X_gamma[:, j]

        # For each same, compute a count sketch of phi(x) using the polynomial
        # multiplication (via FFT) of p count sketches of x.
        count_sketches_fft = fft(count_sketches, axis=2, overwrite_x=True)
        count_sketches_fft_prod = np.prod(count_sketches_fft, axis=1)
        data_sketch = np.real(ifft(count_sketches_fft_prod, overwrite_x=True))

        return data_sketch


class RBFSampler(ClassNamePrefixFeaturesOutMixin, TransformerMixin, BaseEstimator):
    """Approximate a RBF kernel feature map using random Fourier features.

    It implements a variant of Random Kitchen Sinks.[1]

    Read more in the :ref:`User Guide <rbf_kernel_approx>`.

    Parameters
    ----------
    gamma : 'scale' or float, default=1.0
        Parameter of RBF kernel: exp(-gamma * x^2).
        If ``gamma='scale'`` is passed then it uses
        1 / (n_features * X.var()) as value of gamma.

        .. versionadded:: 1.2
           The option `"scale"` was added in 1.2.

    n_components : int, default=100
        Number of Monte Carlo samples per original feature.
        Equals the dimensionality of the computed feature space.

    random_state : int, RandomState instance or None, default=None
        Pseudo-random number generator to control the generation of the random
        weights and random offset when fitting the training data.
        Pass an int for reproducible output across multiple function calls.
        See :term:`Glossary <random_state>`.

    Attributes
    ----------
    random_offset_ : ndarray of shape (n_components,), dtype={np.float64, np.float32}
        Random offset used to compute the projection in the `n_components`
        dimensions of the feature space.

    random_weights_ : ndarray of shape (n_features, n_components),\
        dtype={np.float64, np.float32}
        Random projection directions drawn from the Fourier transform
        of the RBF kernel.

    n_features_in_ : int
        Number of features seen during :term:`fit`.

        .. versionadded:: 0.24

    feature_names_in_ : ndarray of shape (`n_features_in_`,)
        Names of features seen during :term:`fit`. Defined only when `X`
        has feature names that are all strings.

        .. versionadded:: 1.0

    See Also
    --------
    AdditiveChi2Sampler : Approximate feature map for additive chi2 kernel.
    Nystroem : Approximate a kernel map using a subset of the training data.
    PolynomialCountSketch : Polynomial kernel approximation via Tensor Sketch.
    SkewedChi2Sampler : Approximate feature map for
        "skewed chi-squared" kernel.
    sklearn.metrics.pairwise.kernel_metrics : List of built-in kernels.

    Notes
    -----
    See "Random Features for Large-Scale Kernel Machines" by A. Rahimi and
    Benjamin Recht.

    [1] "Weighted Sums of Random Kitchen Sinks: Replacing
    minimization with randomization in learning" by A. Rahimi and
    Benjamin Recht.
    (https://people.eecs.berkeley.edu/~brecht/papers/08.rah.rec.nips.pdf)

    Examples
    --------
    >>> from sklearn.kernel_approximation import RBFSampler
    >>> from sklearn.linear_model import SGDClassifier
    >>> X = [[0, 0], [1, 1], [1, 0], [0, 1]]
    >>> y = [0, 0, 1, 1]
    >>> rbf_feature = RBFSampler(gamma=1, random_state=1)
    >>> X_features = rbf_feature.fit_transform(X)
    >>> clf = SGDClassifier(max_iter=5, tol=1e-3)
    >>> clf.fit(X_features, y)
    SGDClassifier(max_iter=5)
    >>> clf.score(X_features, y)
    1.0
    """

    _parameter_constraints: dict = {
        "gamma": [
            StrOptions({"scale"}),
            Interval(Real, 0.0, None, closed="left"),
        ],
        "n_components": [Interval(Integral, 1, None, closed="left")],
        "random_state": ["random_state"],
    }

    def __init__(self, *, gamma=1.0, n_components=100, random_state=None):
        self.gamma = gamma
        self.n_components = n_components
        self.random_state = random_state

    @_fit_context(prefer_skip_nested_validation=True)
    def fit(self, X, y=None):
        """Fit the model with X.

        Samples random projection according to n_features.

        Parameters
        ----------
        X : {array-like, sparse matrix}, shape (n_samples, n_features)
            Training data, where `n_samples` is the number of samples
            and `n_features` is the number of features.

        y : array-like, shape (n_samples,) or (n_samples, n_outputs), \
                default=None
            Target values (None for unsupervised transformations).

        Returns
        -------
        self : object
            Returns the instance itself.
        """
        X = self._validate_data(X, accept_sparse="csr")
        random_state = check_random_state(self.random_state)
        n_features = X.shape[1]
        sparse = sp.isspmatrix(X)
        if self.gamma == "scale":
            # var = E[X^2] - E[X]^2 if sparse
            X_var = (X.multiply(X)).mean() - (X.mean()) ** 2 if sparse else X.var()
            self._gamma = 1.0 / (n_features * X_var) if X_var != 0 else 1.0
        else:
            self._gamma = self.gamma
        self.random_weights_ = (2.0 * self._gamma) ** 0.5 * random_state.normal(
            size=(n_features, self.n_components)
        )

        self.random_offset_ = random_state.uniform(0, 2 * np.pi, size=self.n_components)

        if X.dtype == np.float32:
            # Setting the data type of the fitted attribute will ensure the
            # output data type during `transform`.
            self.random_weights_ = self.random_weights_.astype(X.dtype, copy=False)
            self.random_offset_ = self.random_offset_.astype(X.dtype, copy=False)

        self._n_features_out = self.n_components
        return self

    def transform(self, X):
        """Apply the approximate feature map to X.

        Parameters
        ----------
        X : {array-like, sparse matrix}, shape (n_samples, n_features)
            New data, where `n_samples` is the number of samples
            and `n_features` is the number of features.

        Returns
        -------
        X_new : array-like, shape (n_samples, n_components)
            Returns the instance itself.
        """
        check_is_fitted(self)

        X = self._validate_data(X, accept_sparse="csr", reset=False)
        projection = safe_sparse_dot(X, self.random_weights_)
        projection += self.random_offset_
        np.cos(projection, projection)
        projection *= (2.0 / self.n_components) ** 0.5
        return projection

    def _more_tags(self):
        return {"preserves_dtype": [np.float64, np.float32]}


class SkewedChi2Sampler(
    ClassNamePrefixFeaturesOutMixin, TransformerMixin, BaseEstimator
):
    """Approximate feature map for "skewed chi-squared" kernel.

    Read more in the :ref:`User Guide <skewed_chi_kernel_approx>`.

    Parameters
    ----------
    skewedness : float, default=1.0
        "skewedness" parameter of the kernel. Needs to be cross-validated.

    n_components : int, default=100
        Number of Monte Carlo samples per original feature.
        Equals the dimensionality of the computed feature space.

    random_state : int, RandomState instance or None, default=None
        Pseudo-random number generator to control the generation of the random
        weights and random offset when fitting the training data.
        Pass an int for reproducible output across multiple function calls.
        See :term:`Glossary <random_state>`.

    Attributes
    ----------
    random_weights_ : ndarray of shape (n_features, n_components)
        Weight array, sampled from a secant hyperbolic distribution, which will
        be used to linearly transform the log of the data.

    random_offset_ : ndarray of shape (n_features, n_components)
        Bias term, which will be added to the data. It is uniformly distributed
        between 0 and 2*pi.

    n_features_in_ : int
        Number of features seen during :term:`fit`.

        .. versionadded:: 0.24

    feature_names_in_ : ndarray of shape (`n_features_in_`,)
        Names of features seen during :term:`fit`. Defined only when `X`
        has feature names that are all strings.

        .. versionadded:: 1.0

    See Also
    --------
    AdditiveChi2Sampler : Approximate feature map for additive chi2 kernel.
    Nystroem : Approximate a kernel map using a subset of the training data.
    RBFSampler : Approximate a RBF kernel feature map using random Fourier
        features.
    SkewedChi2Sampler : Approximate feature map for "skewed chi-squared" kernel.
    sklearn.metrics.pairwise.chi2_kernel : The exact chi squared kernel.
    sklearn.metrics.pairwise.kernel_metrics : List of built-in kernels.

    References
    ----------
    See "Random Fourier Approximations for Skewed Multiplicative Histogram
    Kernels" by Fuxin Li, Catalin Ionescu and Cristian Sminchisescu.

    Examples
    --------
    >>> from sklearn.kernel_approximation import SkewedChi2Sampler
    >>> from sklearn.linear_model import SGDClassifier
    >>> X = [[0, 0], [1, 1], [1, 0], [0, 1]]
    >>> y = [0, 0, 1, 1]
    >>> chi2_feature = SkewedChi2Sampler(skewedness=.01,
    ...                                  n_components=10,
    ...                                  random_state=0)
    >>> X_features = chi2_feature.fit_transform(X, y)
    >>> clf = SGDClassifier(max_iter=10, tol=1e-3)
    >>> clf.fit(X_features, y)
    SGDClassifier(max_iter=10)
    >>> clf.score(X_features, y)
    1.0
    """

    _parameter_constraints: dict = {
        "skewedness": [Interval(Real, None, None, closed="neither")],
        "n_components": [Interval(Integral, 1, None, closed="left")],
        "random_state": ["random_state"],
    }

    def __init__(self, *, skewedness=1.0, n_components=100, random_state=None):
        self.skewedness = skewedness
        self.n_components = n_components
        self.random_state = random_state

    @_fit_context(prefer_skip_nested_validation=True)
    def fit(self, X, y=None):
        """Fit the model with X.

        Samples random projection according to n_features.

        Parameters
        ----------
        X : array-like, shape (n_samples, n_features)
            Training data, where `n_samples` is the number of samples
            and `n_features` is the number of features.

        y : array-like, shape (n_samples,) or (n_samples, n_outputs), \
                default=None
            Target values (None for unsupervised transformations).

        Returns
        -------
        self : object
            Returns the instance itself.
        """
        X = self._validate_data(X)
        random_state = check_random_state(self.random_state)
        n_features = X.shape[1]
        uniform = random_state.uniform(size=(n_features, self.n_components))
        # transform by inverse CDF of sech
        self.random_weights_ = 1.0 / np.pi * np.log(np.tan(np.pi / 2.0 * uniform))
        self.random_offset_ = random_state.uniform(0, 2 * np.pi, size=self.n_components)

        if X.dtype == np.float32:
            # Setting the data type of the fitted attribute will ensure the
            # output data type during `transform`.
            self.random_weights_ = self.random_weights_.astype(X.dtype, copy=False)
            self.random_offset_ = self.random_offset_.astype(X.dtype, copy=False)

        self._n_features_out = self.n_components
        return self

    def transform(self, X):
        """Apply the approximate feature map to X.

        Parameters
        ----------
        X : array-like, shape (n_samples, n_features)
            New data, where `n_samples` is the number of samples
            and `n_features` is the number of features. All values of X must be
            strictly greater than "-skewedness".

        Returns
        -------
        X_new : array-like, shape (n_samples, n_components)
            Returns the instance itself.
        """
        check_is_fitted(self)
        X = self._validate_data(
            X, copy=True, dtype=[np.float64, np.float32], reset=False
        )
        if (X <= -self.skewedness).any():
            raise ValueError("X may not contain entries smaller than -skewedness.")

        X += self.skewedness
        np.log(X, X)
        projection = safe_sparse_dot(X, self.random_weights_)
        projection += self.random_offset_
        np.cos(projection, projection)
        projection *= np.sqrt(2.0) / np.sqrt(self.n_components)
        return projection

    def _more_tags(self):
        return {"preserves_dtype": [np.float64, np.float32]}


class AdditiveChi2Sampler(TransformerMixin, BaseEstimator):
    """Approximate feature map for additive chi2 kernel.

    Uses sampling the fourier transform of the kernel characteristic
    at regular intervals.

    Since the kernel that is to be approximated is additive, the components of
    the input vectors can be treated separately.  Each entry in the original
    space is transformed into 2*sample_steps-1 features, where sample_steps is
    a parameter of the method. Typical values of sample_steps include 1, 2 and
    3.

    Optimal choices for the sampling interval for certain data ranges can be
    computed (see the reference). The default values should be reasonable.

    Read more in the :ref:`User Guide <additive_chi_kernel_approx>`.

    Parameters
    ----------
    sample_steps : int, default=2
        Gives the number of (complex) sampling points.

    sample_interval : float, default=None
        Sampling interval. Must be specified when sample_steps not in {1,2,3}.

    Attributes
    ----------
    sample_interval_ : float
        Stored sampling interval. Specified as a parameter if `sample_steps`
        not in {1,2,3}.

        .. deprecated:: 1.3
           `sample_interval_` serves internal purposes only and will be removed in 1.5.

    n_features_in_ : int
        Number of features seen during :term:`fit`.

        .. versionadded:: 0.24

    feature_names_in_ : ndarray of shape (`n_features_in_`,)
        Names of features seen during :term:`fit`. Defined only when `X`
        has feature names that are all strings.

        .. versionadded:: 1.0

    See Also
    --------
    SkewedChi2Sampler : A Fourier-approximation to a non-additive variant of
        the chi squared kernel.

    sklearn.metrics.pairwise.chi2_kernel : The exact chi squared kernel.

    sklearn.metrics.pairwise.additive_chi2_kernel : The exact additive chi
        squared kernel.

    Notes
    -----
    This estimator approximates a slightly different version of the additive
    chi squared kernel then ``metric.additive_chi2`` computes.

    This estimator is stateless and does not need to be fitted. However, we
    recommend to call :meth:`fit_transform` instead of :meth:`transform`, as
    parameter validation is only performed in :meth:`fit`.

    References
    ----------
    See `"Efficient additive kernels via explicit feature maps"
    <http://www.robots.ox.ac.uk/~vedaldi/assets/pubs/vedaldi11efficient.pdf>`_
    A. Vedaldi and A. Zisserman, Pattern Analysis and Machine Intelligence,
    2011

    Examples
    --------
    >>> from sklearn.datasets import load_digits
    >>> from sklearn.linear_model import SGDClassifier
    >>> from sklearn.kernel_approximation import AdditiveChi2Sampler
    >>> X, y = load_digits(return_X_y=True)
    >>> chi2sampler = AdditiveChi2Sampler(sample_steps=2)
    >>> X_transformed = chi2sampler.fit_transform(X, y)
    >>> clf = SGDClassifier(max_iter=5, random_state=0, tol=1e-3)
    >>> clf.fit(X_transformed, y)
    SGDClassifier(max_iter=5, random_state=0)
    >>> clf.score(X_transformed, y)
    0.9499...
    """

    _parameter_constraints: dict = {
        "sample_steps": [Interval(Integral, 1, None, closed="left")],
        "sample_interval": [Interval(Real, 0, None, closed="left"), None],
    }

    def __init__(self, *, sample_steps=2, sample_interval=None):
        self.sample_steps = sample_steps
        self.sample_interval = sample_interval

    @_fit_context(prefer_skip_nested_validation=True)
    def fit(self, X, y=None):
        """Only validates estimator's parameters.

        This method allows to: (i) validate the estimator's parameters and
        (ii) be consistent with the scikit-learn transformer API.

        Parameters
        ----------
        X : array-like, shape (n_samples, n_features)
            Training data, where `n_samples` is the number of samples
            and `n_features` is the number of features.

        y : array-like, shape (n_samples,) or (n_samples, n_outputs), \
                default=None
            Target values (None for unsupervised transformations).

        Returns
        -------
        self : object
            Returns the transformer.
        """
<<<<<<< HEAD
        self._validate_params()
=======
>>>>>>> 2ab1d81e
        X = self._validate_data(X, accept_sparse="csr")
        check_non_negative(X, "X in AdditiveChi2Sampler.fit")

        # TODO(1.5): remove the setting of _sample_interval from fit
        if self.sample_interval is None:
            # See figure 2 c) of "Efficient additive kernels via explicit feature maps"
            # <http://www.robots.ox.ac.uk/~vedaldi/assets/pubs/vedaldi11efficient.pdf>
            # A. Vedaldi and A. Zisserman, Pattern Analysis and Machine Intelligence,
            # 2011
            if self.sample_steps == 1:
                self._sample_interval = 0.8
            elif self.sample_steps == 2:
                self._sample_interval = 0.5
            elif self.sample_steps == 3:
                self._sample_interval = 0.4
            else:
                raise ValueError(
                    "If sample_steps is not in [1, 2, 3],"
                    " you need to provide sample_interval"
                )
        else:
            self._sample_interval = self.sample_interval

        return self

    # TODO(1.5): remove
    @deprecated(  # type: ignore
        "The ``sample_interval_`` attribute was deprecated in version 1.3 and "
        "will be removed 1.5."
    )
    @property
    def sample_interval_(self):
        return self._sample_interval

    def transform(self, X):
        """Apply approximate feature map to X.

        Parameters
        ----------
        X : {array-like, sparse matrix}, shape (n_samples, n_features)
            Training data, where `n_samples` is the number of samples
            and `n_features` is the number of features.

        Returns
        -------
        X_new : {ndarray, sparse matrix}, \
               shape = (n_samples, n_features * (2*sample_steps - 1))
            Whether the return value is an array or sparse matrix depends on
            the type of the input X.
        """
        X = self._validate_data(X, accept_sparse="csr", reset=False)
        check_non_negative(X, "X in AdditiveChi2Sampler.transform")
        sparse = sp.issparse(X)

        if hasattr(self, "_sample_interval"):
            # TODO(1.5): remove this branch
            sample_interval = self._sample_interval

        else:
            if self.sample_interval is None:
                # See figure 2 c) of "Efficient additive kernels via explicit feature maps" # noqa
                # <http://www.robots.ox.ac.uk/~vedaldi/assets/pubs/vedaldi11efficient.pdf>
                # A. Vedaldi and A. Zisserman, Pattern Analysis and Machine Intelligence, # noqa
                # 2011
                if self.sample_steps == 1:
                    sample_interval = 0.8
                elif self.sample_steps == 2:
                    sample_interval = 0.5
                elif self.sample_steps == 3:
                    sample_interval = 0.4
                else:
                    raise ValueError(
                        "If sample_steps is not in [1, 2, 3],"
                        " you need to provide sample_interval"
                    )
            else:
                sample_interval = self.sample_interval

        # zeroth component
        # 1/cosh = sech
        # cosh(0) = 1.0
        transf = self._transform_sparse if sparse else self._transform_dense
        return transf(X, self.sample_steps, sample_interval)

    def get_feature_names_out(self, input_features=None):
        """Get output feature names for transformation.

        Parameters
        ----------
        input_features : array-like of str or None, default=None
            Only used to validate feature names with the names seen in :meth:`fit`.

        Returns
        -------
        feature_names_out : ndarray of str objects
            Transformed feature names.
        """
        check_is_fitted(self, "n_features_in_")
        input_features = _check_feature_names_in(
            self, input_features, generate_names=True
        )
        est_name = self.__class__.__name__.lower()

        names_list = [f"{est_name}_{name}_sqrt" for name in input_features]

        for j in range(1, self.sample_steps):
            cos_names = [f"{est_name}_{name}_cos{j}" for name in input_features]
            sin_names = [f"{est_name}_{name}_sin{j}" for name in input_features]
            names_list.extend(cos_names + sin_names)

        return np.asarray(names_list, dtype=object)

    @staticmethod
    def _transform_dense(X, sample_steps, sample_interval):
        non_zero = X != 0.0
        X_nz = X[non_zero]

        X_step = np.zeros_like(X)
        X_step[non_zero] = np.sqrt(X_nz * sample_interval)

        X_new = [X_step]

        log_step_nz = sample_interval * np.log(X_nz)
        step_nz = 2 * X_nz * sample_interval

        for j in range(1, sample_steps):
            factor_nz = np.sqrt(step_nz / np.cosh(np.pi * j * sample_interval))

            X_step = np.zeros_like(X)
            X_step[non_zero] = factor_nz * np.cos(j * log_step_nz)
            X_new.append(X_step)

            X_step = np.zeros_like(X)
            X_step[non_zero] = factor_nz * np.sin(j * log_step_nz)
            X_new.append(X_step)

        return np.hstack(X_new)

    @staticmethod
    def _transform_sparse(X, sample_steps, sample_interval):
        indices = X.indices.copy()
        indptr = X.indptr.copy()

        data_step = np.sqrt(X.data * sample_interval)
        X_step = sp.csr_matrix(
            (data_step, indices, indptr), shape=X.shape, dtype=X.dtype, copy=False
        )
        X_new = [X_step]

        log_step_nz = sample_interval * np.log(X.data)
        step_nz = 2 * X.data * sample_interval

        for j in range(1, sample_steps):
            factor_nz = np.sqrt(step_nz / np.cosh(np.pi * j * sample_interval))

            data_step = factor_nz * np.cos(j * log_step_nz)
            X_step = sp.csr_matrix(
                (data_step, indices, indptr), shape=X.shape, dtype=X.dtype, copy=False
            )
            X_new.append(X_step)

            data_step = factor_nz * np.sin(j * log_step_nz)
            X_step = sp.csr_matrix(
                (data_step, indices, indptr), shape=X.shape, dtype=X.dtype, copy=False
            )
            X_new.append(X_step)

        return sp.hstack(X_new)

    def _more_tags(self):
        return {"stateless": True, "requires_positive_X": True}


class Nystroem(ClassNamePrefixFeaturesOutMixin, TransformerMixin, BaseEstimator):
    """Approximate a kernel map using a subset of the training data.

    Constructs an approximate feature map for an arbitrary kernel
    using a subset of the data as basis.

    Read more in the :ref:`User Guide <nystroem_kernel_approx>`.

    .. versionadded:: 0.13

    Parameters
    ----------
    kernel : str or callable, default='rbf'
        Kernel map to be approximated. A callable should accept two arguments
        and the keyword arguments passed to this object as `kernel_params`, and
        should return a floating point number.

    gamma : float, default=None
        Gamma parameter for the RBF, laplacian, polynomial, exponential chi2
        and sigmoid kernels. Interpretation of the default value is left to
        the kernel; see the documentation for sklearn.metrics.pairwise.
        Ignored by other kernels.

    coef0 : float, default=None
        Zero coefficient for polynomial and sigmoid kernels.
        Ignored by other kernels.

    degree : float, default=None
        Degree of the polynomial kernel. Ignored by other kernels.

    kernel_params : dict, default=None
        Additional parameters (keyword arguments) for kernel function passed
        as callable object.

    n_components : int, default=100
        Number of features to construct.
        How many data points will be used to construct the mapping.

    random_state : int, RandomState instance or None, default=None
        Pseudo-random number generator to control the uniform sampling without
        replacement of `n_components` of the training data to construct the
        basis kernel.
        Pass an int for reproducible output across multiple function calls.
        See :term:`Glossary <random_state>`.

    n_jobs : int, default=None
        The number of jobs to use for the computation. This works by breaking
        down the kernel matrix into `n_jobs` even slices and computing them in
        parallel.

        ``None`` means 1 unless in a :obj:`joblib.parallel_backend` context.
        ``-1`` means using all processors. See :term:`Glossary <n_jobs>`
        for more details.

        .. versionadded:: 0.24

    Attributes
    ----------
    components_ : ndarray of shape (n_components, n_features)
        Subset of training points used to construct the feature map.

    component_indices_ : ndarray of shape (n_components)
        Indices of ``components_`` in the training set.

    normalization_ : ndarray of shape (n_components, n_components)
        Normalization matrix needed for embedding.
        Square root of the kernel matrix on ``components_``.

    n_features_in_ : int
        Number of features seen during :term:`fit`.

        .. versionadded:: 0.24

    feature_names_in_ : ndarray of shape (`n_features_in_`,)
        Names of features seen during :term:`fit`. Defined only when `X`
        has feature names that are all strings.

        .. versionadded:: 1.0

    See Also
    --------
    AdditiveChi2Sampler : Approximate feature map for additive chi2 kernel.
    PolynomialCountSketch : Polynomial kernel approximation via Tensor Sketch.
    RBFSampler : Approximate a RBF kernel feature map using random Fourier
        features.
    SkewedChi2Sampler : Approximate feature map for "skewed chi-squared" kernel.
    sklearn.metrics.pairwise.kernel_metrics : List of built-in kernels.

    References
    ----------
    * Williams, C.K.I. and Seeger, M.
      "Using the Nystroem method to speed up kernel machines",
      Advances in neural information processing systems 2001

    * T. Yang, Y. Li, M. Mahdavi, R. Jin and Z. Zhou
      "Nystroem Method vs Random Fourier Features: A Theoretical and Empirical
      Comparison",
      Advances in Neural Information Processing Systems 2012

    Examples
    --------
    >>> from sklearn import datasets, svm
    >>> from sklearn.kernel_approximation import Nystroem
    >>> X, y = datasets.load_digits(n_class=9, return_X_y=True)
    >>> data = X / 16.
    >>> clf = svm.LinearSVC(dual="auto")
    >>> feature_map_nystroem = Nystroem(gamma=.2,
    ...                                 random_state=1,
    ...                                 n_components=300)
    >>> data_transformed = feature_map_nystroem.fit_transform(data)
    >>> clf.fit(data_transformed, y)
    LinearSVC(dual='auto')
    >>> clf.score(data_transformed, y)
    0.9987...
    """

    _parameter_constraints: dict = {
        "kernel": [
            StrOptions(set(PAIRWISE_KERNEL_FUNCTIONS.keys()) | {"precomputed"}),
            callable,
        ],
        "gamma": [Interval(Real, 0, None, closed="left"), None],
        "coef0": [Interval(Real, None, None, closed="neither"), None],
        "degree": [Interval(Real, 1, None, closed="left"), None],
        "kernel_params": [dict, None],
        "n_components": [Interval(Integral, 1, None, closed="left")],
        "random_state": ["random_state"],
        "n_jobs": [Integral, None],
    }

    def __init__(
        self,
        kernel="rbf",
        *,
        gamma=None,
        coef0=None,
        degree=None,
        kernel_params=None,
        n_components=100,
        random_state=None,
        n_jobs=None,
    ):
        self.kernel = kernel
        self.gamma = gamma
        self.coef0 = coef0
        self.degree = degree
        self.kernel_params = kernel_params
        self.n_components = n_components
        self.random_state = random_state
        self.n_jobs = n_jobs

    @_fit_context(prefer_skip_nested_validation=True)
    def fit(self, X, y=None):
        """Fit estimator to data.

        Samples a subset of training points, computes kernel
        on these and computes normalization matrix.

        Parameters
        ----------
        X : array-like, shape (n_samples, n_features)
            Training data, where `n_samples` is the number of samples
            and `n_features` is the number of features.

        y : array-like, shape (n_samples,) or (n_samples, n_outputs), \
                default=None
            Target values (None for unsupervised transformations).

        Returns
        -------
        self : object
            Returns the instance itself.
        """
        X = self._validate_data(X, accept_sparse="csr")
        rnd = check_random_state(self.random_state)
        n_samples = X.shape[0]

        # get basis vectors
        if self.n_components > n_samples:
            # XXX should we just bail?
            n_components = n_samples
            warnings.warn(
                "n_components > n_samples. This is not possible.\n"
                "n_components was set to n_samples, which results"
                " in inefficient evaluation of the full kernel."
            )

        else:
            n_components = self.n_components
        n_components = min(n_samples, n_components)
        inds = rnd.permutation(n_samples)
        basis_inds = inds[:n_components]
        basis = X[basis_inds]

        basis_kernel = pairwise_kernels(
            basis,
            metric=self.kernel,
            filter_params=True,
            n_jobs=self.n_jobs,
            **self._get_kernel_params(),
        )

        # sqrt of kernel matrix on basis vectors
        U, S, V = svd(basis_kernel)
        S = np.maximum(S, 1e-12)
        self.normalization_ = np.dot(U / np.sqrt(S), V)
        self.components_ = basis
        self.component_indices_ = basis_inds
        self._n_features_out = n_components
        return self

    def transform(self, X):
        """Apply feature map to X.

        Computes an approximate feature map using the kernel
        between some training points and X.

        Parameters
        ----------
        X : array-like of shape (n_samples, n_features)
            Data to transform.

        Returns
        -------
        X_transformed : ndarray of shape (n_samples, n_components)
            Transformed data.
        """
        check_is_fitted(self)
        X = self._validate_data(X, accept_sparse="csr", reset=False)

        kernel_params = self._get_kernel_params()
        embedded = pairwise_kernels(
            X,
            self.components_,
            metric=self.kernel,
            filter_params=True,
            n_jobs=self.n_jobs,
            **kernel_params,
        )
        return np.dot(embedded, self.normalization_.T)

    def _get_kernel_params(self):
        params = self.kernel_params
        if params is None:
            params = {}
        if not callable(self.kernel) and self.kernel != "precomputed":
            for param in KERNEL_PARAMS[self.kernel]:
                if getattr(self, param) is not None:
                    params[param] = getattr(self, param)
        else:
            if (
                self.gamma is not None
                or self.coef0 is not None
                or self.degree is not None
            ):
                raise ValueError(
                    "Don't pass gamma, coef0 or degree to "
                    "Nystroem if using a callable "
                    "or precomputed kernel"
                )

        return params

    def _more_tags(self):
        return {
            "_xfail_checks": {
                "check_transformer_preserve_dtypes": (
                    "dtypes are preserved but not at a close enough precision"
                )
            },
            "preserves_dtype": [np.float64, np.float32],
        }<|MERGE_RESOLUTION|>--- conflicted
+++ resolved
@@ -20,13 +20,6 @@
 except ImportError:  # scipy < 1.4
     from scipy.fftpack import fft, ifft
 
-<<<<<<< HEAD
-from .base import BaseEstimator
-from .base import TransformerMixin
-from .base import ClassNamePrefixFeaturesOutMixin
-from .utils import check_random_state
-from .utils import deprecated
-=======
 from .base import (
     BaseEstimator,
     ClassNamePrefixFeaturesOutMixin,
@@ -36,7 +29,6 @@
 from .metrics.pairwise import KERNEL_PARAMS, PAIRWISE_KERNEL_FUNCTIONS, pairwise_kernels
 from .utils import check_random_state, deprecated
 from .utils._param_validation import Interval, StrOptions
->>>>>>> 2ab1d81e
 from .utils.extmath import safe_sparse_dot
 from .utils.validation import (
     _check_feature_names_in,
@@ -695,10 +687,6 @@
         self : object
             Returns the transformer.
         """
-<<<<<<< HEAD
-        self._validate_params()
-=======
->>>>>>> 2ab1d81e
         X = self._validate_data(X, accept_sparse="csr")
         check_non_negative(X, "X in AdditiveChi2Sampler.fit")
 
