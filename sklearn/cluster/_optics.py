# -*- coding: utf-8 -*-
"""Ordering Points To Identify the Clustering Structure (OPTICS)

These routines execute the OPTICS algorithm, and implement various
cluster extraction methods of the ordered list.

Authors: Shane Grigsby <refuge@rocktalus.com>
         Adrin Jalali <adrinjalali@gmail.com>
         Erich Schubert <erich@debian.org>
         Hanmin Qin <qinhanmin2005@sina.com>
License: BSD 3 clause
"""

import warnings
import numpy as np

from ..exceptions import DataConversionWarning
from ..metrics.pairwise import PAIRWISE_BOOLEAN_FUNCTIONS
from ..utils import gen_batches, get_chunk_n_rows
from ..utils.validation import check_memory
from ..neighbors import NearestNeighbors
from ..base import BaseEstimator, ClusterMixin
from ..metrics import pairwise_distances


class OPTICS(ClusterMixin, BaseEstimator):
    """Estimate clustering structure from vector array.

    OPTICS (Ordering Points To Identify the Clustering Structure), closely
    related to DBSCAN, finds core sample of high density and expands clusters
    from them [1]_. Unlike DBSCAN, keeps cluster hierarchy for a variable
    neighborhood radius. Better suited for usage on large datasets than the
    current sklearn implementation of DBSCAN.

    Clusters are then extracted using a DBSCAN-like method
    (cluster_method = 'dbscan') or an automatic
    technique proposed in [1]_ (cluster_method = 'xi').

    This implementation deviates from the original OPTICS by first performing
    k-nearest-neighborhood searches on all points to identify core sizes, then
    computing only the distances to unprocessed points when constructing the
    cluster order. Note that we do not employ a heap to manage the expansion
    candidates, so the time complexity will be O(n^2).

    Read more in the :ref:`User Guide <optics>`.

    Parameters
    ----------
    min_samples : int > 1 or float between 0 and 1, default=5
        The number of samples in a neighborhood for a point to be considered as
        a core point. Also, up and down steep regions can't have more than
        ``min_samples`` consecutive non-steep points. Expressed as an absolute
        number or a fraction of the number of samples (rounded to be at least
        2).

    max_eps : float, default=np.inf
        The maximum distance between two samples for one to be considered as
        in the neighborhood of the other. Default value of ``np.inf`` will
        identify clusters across all scales; reducing ``max_eps`` will result
        in shorter run times.

    metric : str or callable, default='minkowski'
        Metric to use for distance computation. Any metric from scikit-learn
        or scipy.spatial.distance can be used.

        If metric is a callable function, it is called on each
        pair of instances (rows) and the resulting value recorded. The callable
        should take two arrays as input and return one value indicating the
        distance between them. This works for Scipy's metrics, but is less
        efficient than passing the metric name as a string. If metric is
<<<<<<< HEAD
        "precomputed", 'X' is assumed to be a distance matrix and must be square.
=======
        "precomputed", `X` is assumed to be a distance matrix and must be
        square.
>>>>>>> ff85a34c

        Valid values for metric are:

        - from scikit-learn: ['cityblock', 'cosine', 'euclidean', 'l1', 'l2',
          'manhattan']

        - from scipy.spatial.distance: ['braycurtis', 'canberra', 'chebyshev',
          'correlation', 'dice', 'hamming', 'jaccard', 'kulsinski',
          'mahalanobis', 'minkowski', 'rogerstanimoto', 'russellrao',
          'seuclidean', 'sokalmichener', 'sokalsneath', 'sqeuclidean',
          'yule']

        See the documentation for scipy.spatial.distance for details on these
        metrics.

    p : int, default=2
        Parameter for the Minkowski metric from
        :class:`~sklearn.metrics.pairwise_distances`. When p = 1, this is
        equivalent to using manhattan_distance (l1), and euclidean_distance
        (l2) for p = 2. For arbitrary p, minkowski_distance (l_p) is used.

    metric_params : dict, default=None
        Additional keyword arguments for the metric function.

    cluster_method : str, default='xi'
        The extraction method used to extract clusters using the calculated
        reachability and ordering. Possible values are "xi" and "dbscan".

    eps : float, default=None
        The maximum distance between two samples for one to be considered as
        in the neighborhood of the other. By default it assumes the same value
        as ``max_eps``.
        Used only when ``cluster_method='dbscan'``.

    xi : float between 0 and 1, default=0.05
        Determines the minimum steepness on the reachability plot that
        constitutes a cluster boundary. For example, an upwards point in the
        reachability plot is defined by the ratio from one point to its
        successor being at most 1-xi.
        Used only when ``cluster_method='xi'``.

    predecessor_correction : bool, default=True
        Correct clusters according to the predecessors calculated by OPTICS
        [2]_. This parameter has minimal effect on most datasets.
        Used only when ``cluster_method='xi'``.

    min_cluster_size : int > 1 or float between 0 and 1, default=None
        Minimum number of samples in an OPTICS cluster, expressed as an
        absolute number or a fraction of the number of samples (rounded to be
        at least 2). If ``None``, the value of ``min_samples`` is used instead.
        Used only when ``cluster_method='xi'``.

    algorithm : {'auto', 'ball_tree', 'kd_tree', 'brute'}, default='auto'
        Algorithm used to compute the nearest neighbors:

        - 'ball_tree' will use :class:`BallTree`.
        - 'kd_tree' will use :class:`KDTree`.
        - 'brute' will use a brute-force search.
        - 'auto' (default) will attempt to decide the most appropriate
          algorithm based on the values passed to :meth:`fit` method.

        Note: fitting on sparse input will override the setting of
        this parameter, using brute force.

    leaf_size : int, default=30
        Leaf size passed to :class:`BallTree` or :class:`KDTree`. This can
        affect the speed of the construction and query, as well as the memory
        required to store the tree. The optimal value depends on the
        nature of the problem.

    memory : str or object with the joblib.Memory interface, default=None
        Used to cache the output of the computation of the tree.
        By default, no caching is done. If a string is given, it is the
        path to the caching directory.

    n_jobs : int, default=None
        The number of parallel jobs to run for neighbors search.
        ``None`` means 1 unless in a :obj:`joblib.parallel_backend` context.
        ``-1`` means using all processors. See :term:`Glossary <n_jobs>`
        for more details.

    Attributes
    ----------
    labels_ : ndarray of shape (n_samples,)
        Cluster labels for each point in the dataset given to fit().
        Noisy samples and points which are not included in a leaf cluster
        of ``cluster_hierarchy_`` are labeled as -1.

    reachability_ : ndarray of shape (n_samples,)
        Reachability distances per sample, indexed by object order. Use
        ``clust.reachability_[clust.ordering_]`` to access in cluster order.

    ordering_ : ndarray of shape (n_samples,)
        The cluster ordered list of sample indices.

    core_distances_ : ndarray of shape (n_samples,)
        Distance at which each sample becomes a core point, indexed by object
        order. Points which will never be core have a distance of inf. Use
        ``clust.core_distances_[clust.ordering_]`` to access in cluster order.

    predecessor_ : ndarray of shape (n_samples,)
        Point that a sample was reached from, indexed by object order.
        Seed points have a predecessor of -1.

    cluster_hierarchy_ : ndarray of shape (n_clusters, 2)
        The list of clusters in the form of ``[start, end]`` in each row, with
        all indices inclusive. The clusters are ordered according to
        ``(end, -start)`` (ascending) so that larger clusters encompassing
        smaller clusters come after those smaller ones. Since ``labels_`` does
        not reflect the hierarchy, usually
        ``len(cluster_hierarchy_) > np.unique(optics.labels_)``. Please also
        note that these indices are of the ``ordering_``, i.e.
        ``X[ordering_][start:end + 1]`` form a cluster.
        Only available when ``cluster_method='xi'``.

    n_features_in_ : int
        Number of features seen during :term:`fit`.

        .. versionadded:: 0.24

    feature_names_in_ : ndarray of shape (`n_features_in_`,)
        Names of features seen during :term:`fit`. Defined only when `X`
        has feature names that are all strings.

        .. versionadded:: 1.0

    See Also
    --------
    DBSCAN : A similar clustering for a specified neighborhood radius (eps).
        Our implementation is optimized for runtime.

    References
    ----------
    .. [1] Ankerst, Mihael, Markus M. Breunig, Hans-Peter Kriegel,
       and Jörg Sander. "OPTICS: ordering points to identify the clustering
       structure." ACM SIGMOD Record 28, no. 2 (1999): 49-60.

    .. [2] Schubert, Erich, Michael Gertz.
       "Improving the Cluster Structure Extracted from OPTICS Plots." Proc. of
       the Conference "Lernen, Wissen, Daten, Analysen" (LWDA) (2018): 318-329.

    Examples
    --------
    >>> from sklearn.cluster import OPTICS
    >>> import numpy as np
    >>> X = np.array([[1, 2], [2, 5], [3, 6],
    ...               [8, 7], [8, 8], [7, 3]])
    >>> clustering = OPTICS(min_samples=2).fit(X)
    >>> clustering.labels_
    array([0, 0, 0, 1, 1, 1])
    """

    def __init__(
        self,
        *,
        min_samples=5,
        max_eps=np.inf,
        metric="minkowski",
        p=2,
        metric_params=None,
        cluster_method="xi",
        eps=None,
        xi=0.05,
        predecessor_correction=True,
        min_cluster_size=None,
        algorithm="auto",
        leaf_size=30,
        memory=None,
        n_jobs=None,
    ):
        self.max_eps = max_eps
        self.min_samples = min_samples
        self.min_cluster_size = min_cluster_size
        self.algorithm = algorithm
        self.metric = metric
        self.metric_params = metric_params
        self.p = p
        self.leaf_size = leaf_size
        self.cluster_method = cluster_method
        self.eps = eps
        self.xi = xi
        self.predecessor_correction = predecessor_correction
        self.memory = memory
        self.n_jobs = n_jobs

    def fit(self, X, y=None):
        """Perform OPTICS clustering.

        Extracts an ordered list of points and reachability distances, and
        performs initial clustering using ``max_eps`` distance specified at
        OPTICS object instantiation.

        Parameters
        ----------
        X : ndarray of shape (n_samples, n_features), or \
                (n_samples, n_samples) if metric=’precomputed’
            A feature array, or array of distances between samples if
            metric='precomputed'.

        y : Ignored
            Not used, present for API consistency by convention.

        Returns
        -------
        self : object
            Returns a fitted instance of self.
        """
        dtype = bool if self.metric in PAIRWISE_BOOLEAN_FUNCTIONS else float
        if dtype == bool and X.dtype != bool:
            msg = (
                "Data will be converted to boolean for"
                f" metric {self.metric}, to avoid this warning,"
                " you may convert the data prior to calling fit."
            )
            warnings.warn(msg, DataConversionWarning)

        X = self._validate_data(X, dtype=dtype)
        memory = check_memory(self.memory)

        if self.cluster_method not in ["dbscan", "xi"]:
            raise ValueError(
                "cluster_method should be one of 'dbscan' or 'xi' but is %s"
                % self.cluster_method
            )

        (
            self.ordering_,
            self.core_distances_,
            self.reachability_,
            self.predecessor_,
        ) = memory.cache(compute_optics_graph)(
            X=X,
            min_samples=self.min_samples,
            algorithm=self.algorithm,
            leaf_size=self.leaf_size,
            metric=self.metric,
            metric_params=self.metric_params,
            p=self.p,
            n_jobs=self.n_jobs,
            max_eps=self.max_eps,
        )

        # Extract clusters from the calculated orders and reachability
        if self.cluster_method == "xi":
            labels_, clusters_ = cluster_optics_xi(
                reachability=self.reachability_,
                predecessor=self.predecessor_,
                ordering=self.ordering_,
                min_samples=self.min_samples,
                min_cluster_size=self.min_cluster_size,
                xi=self.xi,
                predecessor_correction=self.predecessor_correction,
            )
            self.cluster_hierarchy_ = clusters_
        elif self.cluster_method == "dbscan":
            if self.eps is None:
                eps = self.max_eps
            else:
                eps = self.eps

            if eps > self.max_eps:
                raise ValueError(
                    "Specify an epsilon smaller than %s. Got %s." % (self.max_eps, eps)
                )

            labels_ = cluster_optics_dbscan(
                reachability=self.reachability_,
                core_distances=self.core_distances_,
                ordering=self.ordering_,
                eps=eps,
            )

        self.labels_ = labels_
        return self


def _validate_size(size, n_samples, param_name):
    if size <= 0 or (size != int(size) and size > 1):
        raise ValueError(
            "%s must be a positive integer or a float between 0 and 1. Got %r"
            % (param_name, size)
        )
    elif size > n_samples:
        raise ValueError(
            "%s must be no greater than the number of samples (%d). Got %d"
            % (param_name, n_samples, size)
        )


# OPTICS helper functions
def _compute_core_distances_(X, neighbors, min_samples, working_memory):
    """Compute the k-th nearest neighbor of each sample.

    Equivalent to neighbors.kneighbors(X, self.min_samples)[0][:, -1]
    but with more memory efficiency.

    Parameters
    ----------
    X : array-like of shape (n_samples, n_features)
        The data.
    neighbors : NearestNeighbors instance
        The fitted nearest neighbors estimator.
    working_memory : int, default=None
        The sought maximum memory for temporary distance matrix chunks.
        When None (default), the value of
        ``sklearn.get_config()['working_memory']`` is used.

    Returns
    -------
    core_distances : ndarray of shape (n_samples,)
        Distance at which each sample becomes a core point.
        Points which will never be core have a distance of inf.
    """
    n_samples = X.shape[0]
    core_distances = np.empty(n_samples)
    core_distances.fill(np.nan)

    chunk_n_rows = get_chunk_n_rows(
        row_bytes=16 * min_samples, max_n_rows=n_samples, working_memory=working_memory
    )
    slices = gen_batches(n_samples, chunk_n_rows)
    for sl in slices:
        core_distances[sl] = neighbors.kneighbors(X[sl], min_samples)[0][:, -1]
    return core_distances


def compute_optics_graph(
    X, *, min_samples, max_eps, metric, p, metric_params, algorithm, leaf_size, n_jobs
):
    """Compute the OPTICS reachability graph.

    Read more in the :ref:`User Guide <optics>`.

    Parameters
    ----------
    X : ndarray of shape (n_samples, n_features), or \
<<<<<<< HEAD
            (n_samples, n_samples) if metric=’precomputed’
=======
            (n_samples, n_samples) if metric='precomputed'
>>>>>>> ff85a34c
        A feature array, or array of distances between samples if
        metric='precomputed'.

    min_samples : int > 1 or float between 0 and 1
        The number of samples in a neighborhood for a point to be considered
        as a core point. Expressed as an absolute number or a fraction of the
        number of samples (rounded to be at least 2).

    max_eps : float, default=np.inf
        The maximum distance between two samples for one to be considered as
        in the neighborhood of the other. Default value of ``np.inf`` will
        identify clusters across all scales; reducing ``max_eps`` will result
        in shorter run times.

    metric : str or callable, default='minkowski'
        Metric to use for distance computation. Any metric from scikit-learn
        or scipy.spatial.distance can be used.

        If metric is a callable function, it is called on each
        pair of instances (rows) and the resulting value recorded. The callable
        should take two arrays as input and return one value indicating the
        distance between them. This works for Scipy's metrics, but is less
        efficient than passing the metric name as a string. If metric is
        "precomputed", X is assumed to be a distance matrix and must be square.

        Valid values for metric are:

        - from scikit-learn: ['cityblock', 'cosine', 'euclidean', 'l1', 'l2',
          'manhattan']

        - from scipy.spatial.distance: ['braycurtis', 'canberra', 'chebyshev',
          'correlation', 'dice', 'hamming', 'jaccard', 'kulsinski',
          'mahalanobis', 'minkowski', 'rogerstanimoto', 'russellrao',
          'seuclidean', 'sokalmichener', 'sokalsneath', 'sqeuclidean',
          'yule']

        See the documentation for scipy.spatial.distance for details on these
        metrics.

    p : int, default=2
        Parameter for the Minkowski metric from
        :class:`~sklearn.metrics.pairwise_distances`. When p = 1, this is
        equivalent to using manhattan_distance (l1), and euclidean_distance
        (l2) for p = 2. For arbitrary p, minkowski_distance (l_p) is used.

    metric_params : dict, default=None
        Additional keyword arguments for the metric function.

    algorithm : {'auto', 'ball_tree', 'kd_tree', 'brute'}, default='auto'
        Algorithm used to compute the nearest neighbors:

        - 'ball_tree' will use :class:`BallTree`.
        - 'kd_tree' will use :class:`KDTree`.
        - 'brute' will use a brute-force search.
        - 'auto' will attempt to decide the most appropriate algorithm
          based on the values passed to :meth:`fit` method. (default)

        Note: fitting on sparse input will override the setting of
        this parameter, using brute force.

    leaf_size : int, default=30
        Leaf size passed to :class:`BallTree` or :class:`KDTree`. This can
        affect the speed of the construction and query, as well as the memory
        required to store the tree. The optimal value depends on the
        nature of the problem.

    n_jobs : int, default=None
        The number of parallel jobs to run for neighbors search.
        ``None`` means 1 unless in a :obj:`joblib.parallel_backend` context.
        ``-1`` means using all processors. See :term:`Glossary <n_jobs>`
        for more details.

    Returns
    -------
    ordering_ : array of shape (n_samples,)
        The cluster ordered list of sample indices.

    core_distances_ : array of shape (n_samples,)
        Distance at which each sample becomes a core point, indexed by object
        order. Points which will never be core have a distance of inf. Use
        ``clust.core_distances_[clust.ordering_]`` to access in cluster order.

    reachability_ : array of shape (n_samples,)
        Reachability distances per sample, indexed by object order. Use
        ``clust.reachability_[clust.ordering_]`` to access in cluster order.

    predecessor_ : array of shape (n_samples,)
        Point that a sample was reached from, indexed by object order.
        Seed points have a predecessor of -1.

    References
    ----------
    .. [1] Ankerst, Mihael, Markus M. Breunig, Hans-Peter Kriegel,
       and Jörg Sander. "OPTICS: ordering points to identify the clustering
       structure." ACM SIGMOD Record 28, no. 2 (1999): 49-60.
    """
    n_samples = X.shape[0]
    _validate_size(min_samples, n_samples, "min_samples")
    if min_samples <= 1:
        min_samples = max(2, int(min_samples * n_samples))

    # Start all points as 'unprocessed' ##
    reachability_ = np.empty(n_samples)
    reachability_.fill(np.inf)
    predecessor_ = np.empty(n_samples, dtype=int)
    predecessor_.fill(-1)

    nbrs = NearestNeighbors(
        n_neighbors=min_samples,
        algorithm=algorithm,
        leaf_size=leaf_size,
        metric=metric,
        metric_params=metric_params,
        p=p,
        n_jobs=n_jobs,
    )

    nbrs.fit(X)
    # Here we first do a kNN query for each point, this differs from
    # the original OPTICS that only used epsilon range queries.
    # TODO: handle working_memory somehow?
    core_distances_ = _compute_core_distances_(
        X=X, neighbors=nbrs, min_samples=min_samples, working_memory=None
    )
    # OPTICS puts an upper limit on these, use inf for undefined.
    core_distances_[core_distances_ > max_eps] = np.inf
    np.around(
        core_distances_,
        decimals=np.finfo(core_distances_.dtype).precision,
        out=core_distances_,
    )

    # Main OPTICS loop. Not parallelizable. The order that entries are
    # written to the 'ordering_' list is important!
    # Note that this implementation is O(n^2) theoretically, but
    # supposedly with very low constant factors.
    processed = np.zeros(X.shape[0], dtype=bool)
    ordering = np.zeros(X.shape[0], dtype=int)
    for ordering_idx in range(X.shape[0]):
        # Choose next based on smallest reachability distance
        # (And prefer smaller ids on ties, possibly np.inf!)
        index = np.where(processed == 0)[0]
        point = index[np.argmin(reachability_[index])]

        processed[point] = True
        ordering[ordering_idx] = point
        if core_distances_[point] != np.inf:
            _set_reach_dist(
                core_distances_=core_distances_,
                reachability_=reachability_,
                predecessor_=predecessor_,
                point_index=point,
                processed=processed,
                X=X,
                nbrs=nbrs,
                metric=metric,
                metric_params=metric_params,
                p=p,
                max_eps=max_eps,
            )
    if np.all(np.isinf(reachability_)):
        warnings.warn(
            "All reachability values are inf. Set a larger"
            " max_eps or all data will be considered outliers.",
            UserWarning,
        )
    return ordering, core_distances_, reachability_, predecessor_


def _set_reach_dist(
    core_distances_,
    reachability_,
    predecessor_,
    point_index,
    processed,
    X,
    nbrs,
    metric,
    metric_params,
    p,
    max_eps,
):
    P = X[point_index : point_index + 1]
    # Assume that radius_neighbors is faster without distances
    # and we don't need all distances, nevertheless, this means
    # we may be doing some work twice.
    indices = nbrs.radius_neighbors(P, radius=max_eps, return_distance=False)[0]

    # Getting indices of neighbors that have not been processed
    unproc = np.compress(~np.take(processed, indices), indices)
    # Neighbors of current point are already processed.
    if not unproc.size:
        return

    # Only compute distances to unprocessed neighbors:
    if metric == "precomputed":
        dists = X[point_index, unproc]
    else:
        _params = dict() if metric_params is None else metric_params.copy()
        if metric == "minkowski" and "p" not in _params:
            # the same logic as neighbors, p is ignored if explicitly set
            # in the dict params
            _params["p"] = p
        dists = pairwise_distances(
            P, np.take(X, unproc, axis=0), metric=metric, n_jobs=None, **_params
        ).ravel()

    rdists = np.maximum(dists, core_distances_[point_index])
    np.around(rdists, decimals=np.finfo(rdists.dtype).precision, out=rdists)
    improved = np.where(rdists < np.take(reachability_, unproc))
    reachability_[unproc[improved]] = rdists[improved]
    predecessor_[unproc[improved]] = point_index


def cluster_optics_dbscan(*, reachability, core_distances, ordering, eps):
    """Perform DBSCAN extraction for an arbitrary epsilon.

    Extracting the clusters runs in linear time. Note that this results in
    ``labels_`` which are close to a :class:`~sklearn.cluster.DBSCAN` with
    similar settings and ``eps``, only if ``eps`` is close to ``max_eps``.

    Parameters
    ----------
    reachability : array of shape (n_samples,)
        Reachability distances calculated by OPTICS (``reachability_``).

    core_distances : array of shape (n_samples,)
        Distances at which points become core (``core_distances_``).

    ordering : array of shape (n_samples,)
        OPTICS ordered point indices (``ordering_``).

    eps : float
        DBSCAN ``eps`` parameter. Must be set to < ``max_eps``. Results
        will be close to DBSCAN algorithm if ``eps`` and ``max_eps`` are close
        to one another.

    Returns
    -------
    labels_ : array of shape (n_samples,)
        The estimated labels.
    """
    n_samples = len(core_distances)
    labels = np.zeros(n_samples, dtype=int)

    far_reach = reachability > eps
    near_core = core_distances <= eps
    labels[ordering] = np.cumsum(far_reach[ordering] & near_core[ordering]) - 1
    labels[far_reach & ~near_core] = -1
    return labels


def cluster_optics_xi(
    *,
    reachability,
    predecessor,
    ordering,
    min_samples,
    min_cluster_size=None,
    xi=0.05,
    predecessor_correction=True,
):
    """Automatically extract clusters according to the Xi-steep method.

    Parameters
    ----------
    reachability : ndarray of shape (n_samples,)
        Reachability distances calculated by OPTICS (`reachability_`).

    predecessor : ndarray of shape (n_samples,)
        Predecessors calculated by OPTICS.

    ordering : ndarray of shape (n_samples,)
        OPTICS ordered point indices (`ordering_`).

    min_samples : int > 1 or float between 0 and 1
        The same as the min_samples given to OPTICS. Up and down steep regions
        can't have more then ``min_samples`` consecutive non-steep points.
        Expressed as an absolute number or a fraction of the number of samples
        (rounded to be at least 2).

    min_cluster_size : int > 1 or float between 0 and 1, default=None
        Minimum number of samples in an OPTICS cluster, expressed as an
        absolute number or a fraction of the number of samples (rounded to be
        at least 2). If ``None``, the value of ``min_samples`` is used instead.

    xi : float between 0 and 1, default=0.05
        Determines the minimum steepness on the reachability plot that
        constitutes a cluster boundary. For example, an upwards point in the
        reachability plot is defined by the ratio from one point to its
        successor being at most 1-xi.

    predecessor_correction : bool, default=True
        Correct clusters based on the calculated predecessors.

    Returns
    -------
    labels : ndarray of shape (n_samples,)
        The labels assigned to samples. Points which are not included
        in any cluster are labeled as -1.

    clusters : ndarray of shape (n_clusters, 2)
        The list of clusters in the form of ``[start, end]`` in each row, with
        all indices inclusive. The clusters are ordered according to ``(end,
        -start)`` (ascending) so that larger clusters encompassing smaller
        clusters come after such nested smaller clusters. Since ``labels`` does
        not reflect the hierarchy, usually ``len(clusters) >
        np.unique(labels)``.
    """
    n_samples = len(reachability)
    _validate_size(min_samples, n_samples, "min_samples")
    if min_samples <= 1:
        min_samples = max(2, int(min_samples * n_samples))
    if min_cluster_size is None:
        min_cluster_size = min_samples
    _validate_size(min_cluster_size, n_samples, "min_cluster_size")
    if min_cluster_size <= 1:
        min_cluster_size = max(2, int(min_cluster_size * n_samples))

    clusters = _xi_cluster(
        reachability[ordering],
        predecessor[ordering],
        ordering,
        xi,
        min_samples,
        min_cluster_size,
        predecessor_correction,
    )
    labels = _extract_xi_labels(ordering, clusters)
    return labels, clusters


def _extend_region(steep_point, xward_point, start, min_samples):
    """Extend the area until it's maximal.

    It's the same function for both upward and downward reagions, depending on
    the given input parameters. Assuming:

        - steep_{upward/downward}: bool array indicating whether a point is a
          steep {upward/downward};
        - upward/downward: bool array indicating whether a point is
          upward/downward;

    To extend an upward reagion, ``steep_point=steep_upward`` and
    ``xward_point=downward`` are expected, and to extend a downward region,
    ``steep_point=steep_downward`` and ``xward_point=upward``.

    Parameters
    ----------
    steep_point : ndarray of shape (n_samples,), dtype=bool
        True if the point is steep downward (upward).

    xward_point : ndarray of shape (n_samples,), dtype=bool
        True if the point is an upward (respectively downward) point.

    start : int
        The start of the xward region.

    min_samples : int
       The same as the min_samples given to OPTICS. Up and down steep
       regions can't have more then ``min_samples`` consecutive non-steep
       points.

    Returns
    -------
    index : int
        The current index iterating over all the samples, i.e. where we are up
        to in our search.

    end : int
        The end of the region, which can be behind the index. The region
        includes the ``end`` index.
    """
    n_samples = len(steep_point)
    non_xward_points = 0
    index = start
    end = start
    # find a maximal area
    while index < n_samples:
        if steep_point[index]:
            non_xward_points = 0
            end = index
        elif not xward_point[index]:
            # it's not a steep point, but still goes up.
            non_xward_points += 1
            # region should include no more than min_samples consecutive
            # non steep xward points.
            if non_xward_points > min_samples:
                break
        else:
            return end
        index += 1
    return end


def _update_filter_sdas(sdas, mib, xi_complement, reachability_plot):
    """Update steep down areas (SDAs) using the new maximum in between (mib)
    value, and the given complement of xi, i.e. ``1 - xi``.
    """
    if np.isinf(mib):
        return []
    res = [
        sda for sda in sdas if mib <= reachability_plot[sda["start"]] * xi_complement
    ]
    for sda in res:
        sda["mib"] = max(sda["mib"], mib)
    return res


def _correct_predecessor(reachability_plot, predecessor_plot, ordering, s, e):
    """Correct for predecessors.

    Applies Algorithm 2 of [1]_.

    Input parameters are ordered by the computer OPTICS ordering.

    .. [1] Schubert, Erich, Michael Gertz.
       "Improving the Cluster Structure Extracted from OPTICS Plots." Proc. of
       the Conference "Lernen, Wissen, Daten, Analysen" (LWDA) (2018): 318-329.
    """
    while s < e:
        if reachability_plot[s] > reachability_plot[e]:
            return s, e
        p_e = ordering[predecessor_plot[e]]
        for i in range(s, e):
            if p_e == ordering[i]:
                return s, e
        e -= 1
    return None, None


def _xi_cluster(
    reachability_plot,
    predecessor_plot,
    ordering,
    xi,
    min_samples,
    min_cluster_size,
    predecessor_correction,
):
    """Automatically extract clusters according to the Xi-steep method.

    This is rouphly an implementation of Figure 19 of the OPTICS paper.

    Parameters
    ----------
    reachability_plot : array-like of shape (n_samples,)
        The reachability plot, i.e. reachability ordered according to
        the calculated ordering, all computed by OPTICS.

    predecessor_plot : array-like of shape (n_samples,)
        Predecessors ordered according to the calculated ordering.

    xi : float, between 0 and 1
        Determines the minimum steepness on the reachability plot that
        constitutes a cluster boundary. For example, an upwards point in the
        reachability plot is defined by the ratio from one point to its
        successor being at most 1-xi.

    min_samples : int > 1
        The same as the min_samples given to OPTICS. Up and down steep regions
        can't have more then ``min_samples`` consecutive non-steep points.

    min_cluster_size : int > 1
        Minimum number of samples in an OPTICS cluster.

    predecessor_correction : bool
        Correct clusters based on the calculated predecessors.

    Returns
    -------
    clusters : ndarray of shape (n_clusters, 2)
        The list of clusters in the form of [start, end] in each row, with all
        indices inclusive. The clusters are ordered in a way that larger
        clusters encompassing smaller clusters come after those smaller
        clusters.
    """

    # Our implementation adds an inf to the end of reachability plot
    # this helps to find potential clusters at the end of the
    # reachability plot even if there's no upward region at the end of it.
    reachability_plot = np.hstack((reachability_plot, np.inf))

    xi_complement = 1 - xi
    sdas = []  # steep down areas, introduced in section 4.3.2 of the paper
    clusters = []
    index = 0
    mib = 0.0  # maximum in between, section 4.3.2

    # Our implementation corrects a mistake in the original
    # paper, i.e., in Definition 9 steep downward point,
    # r(p) * (1 - x1) <= r(p + 1) should be
    # r(p) * (1 - x1) >= r(p + 1)
    with np.errstate(invalid="ignore"):
        ratio = reachability_plot[:-1] / reachability_plot[1:]
        steep_upward = ratio <= xi_complement
        steep_downward = ratio >= 1 / xi_complement
        downward = ratio > 1
        upward = ratio < 1

    # the following loop is is almost exactly as Figure 19 of the paper.
    # it jumps over the areas which are not either steep down or up areas
    for steep_index in iter(np.flatnonzero(steep_upward | steep_downward)):
        # just continue if steep_index has been a part of a discovered xward
        # area.
        if steep_index < index:
            continue

        mib = max(mib, np.max(reachability_plot[index : steep_index + 1]))

        # steep downward areas
        if steep_downward[steep_index]:
            sdas = _update_filter_sdas(sdas, mib, xi_complement, reachability_plot)
            D_start = steep_index
            D_end = _extend_region(steep_downward, upward, D_start, min_samples)
            D = {"start": D_start, "end": D_end, "mib": 0.0}
            sdas.append(D)
            index = D_end + 1
            mib = reachability_plot[index]

        # steep upward areas
        else:
            sdas = _update_filter_sdas(sdas, mib, xi_complement, reachability_plot)
            U_start = steep_index
            U_end = _extend_region(steep_upward, downward, U_start, min_samples)
            index = U_end + 1
            mib = reachability_plot[index]

            U_clusters = []
            for D in sdas:
                c_start = D["start"]
                c_end = U_end

                # line (**), sc2*
                if reachability_plot[c_end + 1] * xi_complement < D["mib"]:
                    continue

                # Definition 11: criterion 4
                D_max = reachability_plot[D["start"]]
                if D_max * xi_complement >= reachability_plot[c_end + 1]:
                    # Find the first index from the left side which is almost
                    # at the same level as the end of the detected cluster.
                    while (
                        reachability_plot[c_start + 1] > reachability_plot[c_end + 1]
                        and c_start < D["end"]
                    ):
                        c_start += 1
                elif reachability_plot[c_end + 1] * xi_complement >= D_max:
                    # Find the first index from the right side which is almost
                    # at the same level as the beginning of the detected
                    # cluster.
                    # Our implementation corrects a mistake in the original
                    # paper, i.e., in Definition 11 4c, r(x) < r(sD) should be
                    # r(x) > r(sD).
                    while reachability_plot[c_end - 1] > D_max and c_end > U_start:
                        c_end -= 1

                # predecessor correction
                if predecessor_correction:
                    c_start, c_end = _correct_predecessor(
                        reachability_plot, predecessor_plot, ordering, c_start, c_end
                    )
                if c_start is None:
                    continue

                # Definition 11: criterion 3.a
                if c_end - c_start + 1 < min_cluster_size:
                    continue

                # Definition 11: criterion 1
                if c_start > D["end"]:
                    continue

                # Definition 11: criterion 2
                if c_end < U_start:
                    continue

                U_clusters.append((c_start, c_end))

            # add smaller clusters first.
            U_clusters.reverse()
            clusters.extend(U_clusters)

    return np.array(clusters)


def _extract_xi_labels(ordering, clusters):
    """Extracts the labels from the clusters returned by `_xi_cluster`.
    We rely on the fact that clusters are stored
    with the smaller clusters coming before the larger ones.

    Parameters
    ----------
    ordering : array-like of shape (n_samples,)
        The ordering of points calculated by OPTICS

    clusters : array-like of shape (n_clusters, 2)
        List of clusters i.e. (start, end) tuples,
        as returned by `_xi_cluster`.

    Returns
    -------
    labels : ndarray of shape (n_samples,)
    """

    labels = np.full(len(ordering), -1, dtype=int)
    label = 0
    for c in clusters:
        if not np.any(labels[c[0] : (c[1] + 1)] != -1):
            labels[c[0] : (c[1] + 1)] = label
            label += 1
    labels[ordering] = labels.copy()
    return labels<|MERGE_RESOLUTION|>--- conflicted
+++ resolved
@@ -68,12 +68,8 @@
         should take two arrays as input and return one value indicating the
         distance between them. This works for Scipy's metrics, but is less
         efficient than passing the metric name as a string. If metric is
-<<<<<<< HEAD
-        "precomputed", 'X' is assumed to be a distance matrix and must be square.
-=======
         "precomputed", `X` is assumed to be a distance matrix and must be
         square.
->>>>>>> ff85a34c
 
         Valid values for metric are:
 
@@ -410,11 +406,7 @@
     Parameters
     ----------
     X : ndarray of shape (n_samples, n_features), or \
-<<<<<<< HEAD
-            (n_samples, n_samples) if metric=’precomputed’
-=======
             (n_samples, n_samples) if metric='precomputed'
->>>>>>> ff85a34c
         A feature array, or array of distances between samples if
         metric='precomputed'.
 
