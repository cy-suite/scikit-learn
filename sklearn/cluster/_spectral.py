--- conflicted
+++ resolved
@@ -373,14 +373,10 @@
         Parameters (keyword arguments) and values for kernel passed as
         callable object. Ignored by other kernels.
 
-<<<<<<< HEAD
-    n_jobs : int or None, optional (default=None)
-        The number of parallel jobs to run for neighbors search in
-        constructing the affinity matrix.
-=======
     n_jobs : int, default=None
-        The number of parallel jobs to run.
->>>>>>> d62af0e5
+        The number of parallel jobs to run when `affinity='nearest_neighbors'`
+        or `affinity='precomputed_nearest_neighbors'`. The neighbors search
+        will be done in parallel.
         ``None`` means 1 unless in a :obj:`joblib.parallel_backend` context.
         ``-1`` means using all processors. See :term:`Glossary <n_jobs>`
         for more details.
