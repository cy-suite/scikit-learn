"""Hierarchical Agglomerative Clustering

These routines perform hierarchical agglomerative clustering of some
input data.

Authors : Vincent Michel, Bertrand Thirion, Alexandre Gramfort,
          Gael Varoquaux, Jan Hendrik Metzen
License: BSD 3 clause

.. TODO:: Consider nearest-neighbor chain algorithm for creating dendrogram?
 (https://secure.wikimedia.org/wikipedia/en/wiki/
                 Nearest-neighbor_chain_algorithm)
"""

import numpy as np
from scipy import sparse
from scipy.cluster import hierarchy

from ..base import BaseEstimator
from ..utils._csgraph import cs_graph_components
from ..externals.joblib import Memory

from .linkage import Linkage, WardsLinkage, CompleteLinkage
from ._feature_agglomeration import AgglomerationTransform


class Dendrogram(object):
    """ Dendrogram that is constructed during hierarchical clustering.

    The dendrogram encodes the agglomerative clustering process. The dendrogram
    is a binary tree in which each datapoint of the dataset corresponds to
    one leaf and each inner node corresponds to one cluster that was formed
    during the agglomerative clustering. The cluster associated to a tree node
    contains exactly those datapoints that are the leaves of the subtree
    induced by this node.

    Each node of the tree has an additional "height" attribute (not to be
    mistaken as the node's height in the tree) which corresponds to the
    distance of its two child nodes. This distance is computed using one of
    the linkage criteria defined in linkage.py.

    Parameters
    ----------
    n_samples : int
        The number of samples in the dataset to be clustered (i.e. the number
        of leaves of the dendrogram tree)

    n_components : int
        The number of connected components in the dataset

    propagate_heights : bool
        For certain linkages, it is not guaranteed that a tree node gets
        assigned a larger height than its child nodes. This may be critical
        in combination with cutting the dendrogram using cut_height. If
        propagate_heights is set to True, the height of a tree node is set
        to the maximum of the height provided by the linkage and the maximal
        height of any of its childs. Defaults to False.

    Methods
    ----------
    merge:
        Adds a new tree node corresponding to merging two clusters.

    get_descendent:
        Return all the descendent leaves of a set of nodes.

    cut:
       Cut the dendrogram for a given number of clusters.

    cut_height:
        Cut the dendrogram for a given maximal height.


    Attributes
    ----------
    n_samples : int
        The number of samples in the dataset to be clustered (i.e. the number
        of leaves of the dendrogram tree)

    n_components : int
        The number of connected components in the dataset

    parent : array, shape = [n_nodes]
        For tree node with index i, this array contains as i-th entry the index
        of its parent. Nodes without parents contain themselves as parents.

    heights : array, shape = [n_nodes]
        The heights associated to the tree's nodes.

    children : list of pairs. Length of n_nodes
        List of the children of node. This is not defined for leaves.

    next_index : int
        The index that a new tree node (resulting from merging) will obtain.
    """

    def __init__(self, n_samples, n_components, propagate_heights=False):
        self.n_samples = n_samples
        self.n_components = n_components
        self.propagate_heights = propagate_heights

        n_nodes = 2 * self.n_samples - 1
        self.parent = np.arange(n_nodes, dtype=np.int)
        self.heights = -np.inf * np.ones(n_nodes)
        self.children = []

        self.next_index = self.n_samples

    def merge(self, child_node_1, child_node_2, merge_distance):
        """ Adds a new tree node corresponding to merging two clusters.

        Create tree node *parent_node* that is the parent of *child_node_1* and
        *child_node_2* and gets as its height the *merge_distance*.

        Parameters
        ----------
        child_node_1 : int
            The index of the first child node

        child_node_2 : int
            The index of the second child node

        merge_distance: float
            The distance of the two child nodes corresponding to the two
            clusters.

        Return
        ------
        next_index : int
            The index of the new parent node that connects the two child nodes
        """
        self.parent[child_node_1] = self.parent[child_node_2] = self.next_index
        if self.propagate_heights:
            self.heights[self.next_index] = \
                        max(merge_distance, self.heights[child_node_1],
                            self.heights[child_node_2])
        else:
            self.heights[self.next_index] = merge_distance
        self.children.append([child_node_1, child_node_2])
        self.next_index += 1

        return self.next_index

    def get_descendent(self, ind, add_intermediate_nodes=False):
        """ Return all the descendent leaves of a set of nodes.

        Parameters
        ----------
        ind : list of int
            A list that indicates the nodes for which we want the descendents.

        add_intermediate_nodes : bool
            If true, leaves and inner nodes in the subtree are returned,
            otherwise only the leaves. Defaults to False.

        Return
        ------
        descendent : list of int
        """
        descendent = []
        while len(ind) != 0:
            i = ind.pop()
            if i < self.n_samples:  # its a leaf
                descendent.append(i)
            else:  # inner node, go to children
                if add_intermediate_nodes:
                    descendent.append(i)
                ci = self.children[i - self.n_samples]
                ind.extend((ci[0], ci[1]))
        return descendent

    def cut(self, n_clusters):
        """ Cut the dendrogram for a given number of clusters.

        Parameters
        ----------
        n_clusters : int or ndarray
            The number of clusters to form.

        Return
        ------
        cluster_roots : list of int
            A list of tree nodes. Each tree node has a height less than
            max_height and is maximal with regard to that criterion (i.e.
            its parent node in the tree has a height larger than max_height).
            The induced subtrees of these nodes are disjoint and cover the
            whole dataset.

        """
        cluster_roots = [np.max(self.children[-1]) + 1]
        for i in xrange(n_clusters - 1):
            cluster_roots.extend(self.children[np.max(cluster_roots)
                                                        - self.n_samples])
            cluster_roots.remove(np.max(cluster_roots))

        return cluster_roots

    def cut_height(self, max_height, prune=False):
        """ Cut the dendrogram for a given maximal height.

        Parameters
        ----------
        max_height : float
            The maximal height a tree node is allowed to have to form a single
            cluster. Determines indirectly how many clusters are formed.

        prune : bool
            If True, all tree nodes with an height above max_height are
            actually removed. Otherwise, the tree itself is unchanged.
            Defaults to False.

        Return
        ------
        cluster_roots : list of int
            A list of tree nodes. Each tree node has a height less than
            max_height and is maximal with regard to that criterion (i.e.
            its parent node in the tree has a height larger than max_height).
            The induced subtrees of these nodes are disjoint and cover the
            whole dataset.
        """
        open_nodes = [len(self.heights) - 1]  # root of the tree
        cluster_roots = []
        while open_nodes != []:
            node = open_nodes[0]
            open_nodes = open_nodes[1:]
            if self.heights[node] <= max_height or node <= self.n_samples:
                # This tree node is the root of a cluster
                cluster_roots.append(node)
            else:
                # Tree node induces subtree with too large height; split it
                child_node1, child_node2 = self.children[node - self.n_samples]
                open_nodes.extend([child_node1, child_node2])
                open_nodes.sort(reverse=True)
                # If pruning is enabled, we also remove the parts of the tree
                # that are "too high"
                if prune:
                    self.parent[child_node1] = child_node1
                    self.parent[child_node2] = child_node2
                    self.children[node - self.n_samples] = None

        return cluster_roots

    def get_labeling(self, cluster_roots):
        """Return labeling based on the induced subtrees of cluster root nodes

        Parameters
        ----------
        cluster_roots : list of int
            A list of tree nodes. All datapoints that are leaves of the
            induced subtree of one of these nodes gets the same label while
            leaves in different subtree get different labels. For getting a
            valid subtree, the induced subtrees of the all passed nodes
            must be disjoint and cover all datapoints.

        Return
        ------
        labels : array
            cluster labels for each point
        """

        labels = np.zeros(self.n_samples, dtype=np.int)
        for i, node in enumerate(cluster_roots):
            labels[self.get_descendent([node])] = i
        return labels


###############################################################################


def create_dendrogram(X, connectivity, n_components=None,
                      linkage_criterion="ward", metric="euclidean",
                      linkage_kwargs={}, propagate_heights=False,
                      constraints=[], copy=True):
    """Hierarchical clustering algorithm that creates a dendrogram.

    This is the structured version, that takes into account the topological
    structure between samples. The linkage is Ward's linkage per default;
    however one can use any linkage object that implements the Linkage
    interface (see linkage.py)

    Parameters
    ----------
    X : array of shape (n_samples, n_features)
        feature matrix  representing n_samples samples to be clustered

    connectivity : sparse matrix.
        connectivity matrix. Defines for each sample the neighboring samples
        following a given structure of the data. The matrix is assumed to
        be symmetric and only the upper triangular half is used.

    n_components : int (optional)
        Number of connected components. If None the number of connected
        components is estimated from the connectivity matrix.

    linkage_criterion : str or subclass of Linkage
        The linkage criterion used to determine the distances of two clusters.
        This can be either "ward" or "complete" or an any subclass of the
        Linkage class.

    linkage_kwargs : dict
        Additional keyword arguments that are directly passed to the __init__
        method of the linkage object.

    propagate_heights : bool
        For certain linkages, it is not guaranteed that a tree node gets
        assigned a larger height than its child nodes. This could be critical
        in combination with cutting the dendrogram using cut_height. If
        propagate_heights is set to True, the height of a tree node is set
        to the maximum of the height provided by the linkage and the maximal
        height of any of its childs. Defaults to False.

    constraints : list of functions
        A list of constraints that are checked when merging two clusters.
        For a merge candidate consisting of two clusters with datapoints with
        indices c1 and c2, each constraint is checked. If constraint(c1, c2)
        is not True, the two clusters are not merged.
        Defaults to empty list.

    copy : bool (optional)
        Make a copy of connectivity or work inplace. If connectivity
        is not of LIL type there will be a copy in any case.

    Returns
    -------
    dendrogram : instance of Dendrogram
        The dendrogram that was formed during hierarchical clustering.
    """
    X = np.asarray(X)
    if X.ndim == 1:
        X = np.reshape(X, (-1, 1))
    n_samples, n_features = X.shape

    # Sanity checks
    if (connectivity.shape[0] != n_samples or
        connectivity.shape[1] != n_samples):
        raise ValueError('Wrong shape for connectivity matrix: %s '
                         'when X is %s' % (connectivity.shape, X.shape))

    # Determine linkage class for known linkage names
    if linkage_criterion == "ward":
        linkage_criterion = WardsLinkage
    elif linkage_criterion == "complete":
        linkage_criterion = CompleteLinkage

    # Linkage criterion must be a subclass of Linkage.
    assert (issubclass(linkage_criterion, Linkage)), \
        "linkage_criterion must be a subclass of Linkage or a known " \
        "linkage name."

    # Compute the number of nodes of the tree
    # Binary tree with n leaves has 2n-1 nodes...
    n_nodes = 2 * n_samples - 1

    # convert connectivity matrix to LIL, possibly with a copy
    if sparse.isspmatrix_lil(connectivity) and copy:
        connectivity = connectivity.copy()
    else:
        connectivity = connectivity.tolil()

    if n_components is None:
        n_components, _ = cs_graph_components(connectivity)

    # Remove diagonal from connectivity matrix
    connectivity.setdiag(np.zeros(connectivity.shape[0]))

    # Create the dendrogram
    dendrogram = Dendrogram(n_samples, n_components, propagate_heights)

    # Linkage object that manages the distance computations between clusters
    # distances are updated incrementally during merging of clusters...
    linkage = linkage_criterion(X, connectivity, metric=metric,
                                **linkage_kwargs)

    # Array in which open_nodes[i] indicate whether the cluster with index i
    # has not yet been merged into a larger cluster
    open_nodes = np.ones(n_nodes, dtype=bool)

    # Recursive merge loop
    k = n_samples
    while k < n_nodes:
        # Identify the merge that will be applied next
        # This is the merge with minimal distance of two cluster that fulfill 
        # all constraints and haven't been merged into a larger cluster yet. 
        merge_distance = np.inf
        while linkage.has_more_candidates():
            merge_distance, i, j = linkage.fetch_candidate()
<<<<<<< HEAD
=======
            # Check if nodes haven't been merged already
            if open_nodes[i] and open_nodes[j]:
                break
>>>>>>> 1ab08120
            # Check if all constraints are fulfilled
            constraints_satisfied = True
            for constraint in constraints:
                if not constraint(linkage.get_nodes_of_cluster(i),
                                  linkage.get_nodes_of_cluster(j)):
                    constraints_satisfied = False
                    break
            if not constraints_satisfied:
                # i and j have merge distance infinity because they violate 
                # at least one of the constraints
                merge_distance = np.inf
                continue
            # Check if nodes haven't been merged already
            if open_nodes[i] and open_nodes[j]:
                break  # i and j can be merged!
            # Check if only unconnected components are left
            if not linkage.has_more_candidates():
                merge_distance = np.inf
                break

        # Check if we have fully merged all connected components
        if merge_distance == np.inf and not linkage.has_more_candidates():
            # Merge unconnected components with height infinity
            i = k - 1
            desc = set(dendrogram.get_descendent([i],
                                                 add_intermediate_nodes=True))
            for j in xrange(k - 2, 0, -1):
                if j not in desc:
                    break

        # Add one node to dendrogram tree that is the parent of the two
        # tree nodes i and j. Store the corresponding merge distance as the
        # nodes' height
        k = dendrogram.merge(i, j, merge_distance)

        # Update linkage object
        linkage.update(i, j, k - 1, dendrogram.parent)

        open_nodes[i], open_nodes[j] = False, False

    return dendrogram


def ward_tree(X, connectivity=None, n_components=None, copy=True):
    """Hierarchical clustering based on Ward's criterion.

    If connectivity is None, the scipy implementation of Ward's algorithm
    is used. Otherwise, the structured version, that takes into account
    the topological structure between samples is used.

    Parameters
    ----------
    X : array of shape (n_samples, n_features)
        feature matrix  representing n_samples samples to be clustered

    connectivity : sparse matrix.
        connectivity matrix. Defines for each sample the neighboring samples
        following a given structure of the data. The matrix is assumed to
        be symmetric and only the upper triangular half is used.
        Default is None, i.e, full connectivity is assumed

    n_components : int (optional)
        Number of connected components. If None the number of connected
        components is estimated from the connectivity matrix.

    copy : bool (optional)
        Make a copy of connectivity or work inplace. If connectivity
        is not of LIL type there will be a copy in any case.

    Returns
    -------
    children : list of pairs. Length of n_nodes
               list of the children of each nodes.
               Leaves of the tree have empty list of children.

    n_components : sparse matrix.
        The number of connected components in the graph.

    n_leaves : int
        The number of leaves in the tree
    """
    # TODO: Contained only for backward compatibility. Add a deprecation
    #       warning?
    if connectivity is not None:
        dendrogram = create_dendrogram(X, connectivity, n_components,
                                       linkage_criterion="ward",
                                       copy=True)
        return dendrogram.children, dendrogram.n_components, \
                dendrogram.n_samples
    else:
        out = hierarchy.ward(X)
        children_ = out[:, :2].astype(np.int)
        return children_, 1, X.shape[0]

###############################################################################


class HierarchicalClustering(BaseEstimator):
    """Hierarchical clustering: constructs a dendrogram and cuts it.

    Parameters
    ----------
    n_clusters : int or ndarray or None
        The number of clusters to find. If None, max_height must be specified
        instead.

    max_height : float or None
        If this value is not None, the max_height is used to determine the
        number of returned clusters. In this case, the n_clusters parameter
        is ignored and may be None.

    connectivity : sparse matrix.
        Connectivity matrix. Defines for each sample the neigbhoring
        samples following a given structure of the data.
        Default is None, i.e, the hiearchical clustering algorithm is
        unstructured.

    memory : Instance of joblib.Memory or string
        Used to cache the output of the computation of the tree.
        By default, no caching is done. If a string is given, it is the
        path to the caching directory.

    copy : bool
        Copy the connectivity matrix or work inplace.

    n_components : int (optional)
        The number of connected components in the graph defined by the
        connectivity matrix. If not set, it is estimated.

    linkage_criterion : str or subclass of Linkage
        The linkage criterion used to determine the distances of two clusters.
        In the structured case (connectivity not None), this can be either
        "ward" or "complete" or an any subclass of the Linkage class.
        In the unstructured case (connectivity is None), this can be any of
        "average", "centroid", "complete", "median", "single", "ward",
        or "weighted". Defaults to "ward".

    linkage_kwargs : dict
        Additional keyword arguments that are directly passed to the __init__
        method of the linkage object.

    Methods
    -------
    fit:
        Compute the clustering

    Attributes
    ----------
    labels_ : array [n_points]
        cluster labels for each point

    """

    # Mapping from name to scipy implementation of hierarchical cluster
    # algorithm
    unstructured_cluster_algorithms = {"average": hierarchy.average,
                                       "centroid": hierarchy.centroid,
                                       "complete": hierarchy.complete,
                                       "median": hierarchy.median,
                                       "single": hierarchy.single,
                                       "ward": hierarchy.ward,
                                       "weighted": hierarchy.weighted}

    def __init__(self, n_clusters=None, max_height=None,
                 memory=Memory(cachedir=None, verbose=0), connectivity=None,
                 copy=True, n_components=None, linkage_criterion="ward",
                 metric="euclidean", linkage_kwargs={}):
        self.n_clusters = n_clusters
        self.n_components = n_components
        self.max_height = max_height
        self.connectivity = connectivity
        self.linkage_criterion = linkage_criterion
        self.metric = metric
        self.linkage_kwargs = linkage_kwargs
        self.memory = memory
        self.copy = copy

    def fit(self, X):
        """Fit the hierarchical clustering on the data

        Parameters
        ----------
        X : array-like, shape = [n_samples, n_features]
            The samples a.k.a. observations.

        Returns
        -------
        self
        """
        memory = self.memory
        if isinstance(memory, basestring):
            memory = Memory(cachedir=memory)

        if self.connectivity is not None:
            # Construct the tree
            self.dendrogram = memory.cache(create_dendrogram)(X,
                                    self.connectivity,
                                    n_components=self.n_components,
                                    linkage_criterion=self.linkage_criterion,
                                    metric=self.metric,
                                    linkage_kwargs=self.linkage_kwargs,
                                    copy=self.copy)
            # Cut the tree ...
            if self.max_height is None:
                # based on number of desired clusters
                cluster_roots = self.dendrogram.cut(self.n_clusters)
            else:
                # based on maximally allowed height
                cluster_roots = self.dendrogram.cut_height(self.max_height)
        else:  # Fall back to scipy
            assert self.n_clusters is not None, \
                "Unstructured clustering requires the number of clusters to "\
                "be specified explicitly."

            assert self.linkage_criterion \
                        in self.unstructured_cluster_algorithms, \
                    "Unknown linkage criterion %s. Must be one of %s." \
                        % (self.linkage_criterion,
                           self.unstructured_cluster_algorithms.keys())
            # Invoke clustering algorithm
            clustering_algorithm = \
                self.unstructured_cluster_algorithms[self.linkage_criterion]
            out = clustering_algorithm(X)
            # Put result into a dendrogram and cut it to get labeling
            self.dendrogram = Dendrogram(X.shape[0], 1)
            self.dendrogram.children = out[:, :2].astype(np.int)
            cluster_roots = self.dendrogram.cut(self.n_clusters)

        # Determine labeling of datapoints based on the induced subtrees
        # of the cut of the dendrogram
        self.labels_ = self.dendrogram.get_labeling(cluster_roots)

        return self


###############################################################################

class Ward(HierarchicalClustering):
    # TODO: Contained only for backward compatibility. Add a deprecation
    #       warning?
    def __init__(self, *args, **kwargs):
        super(Ward, self).__init__(*args, linkage_criterion="ward",
                                   **kwargs)


# Ward-based feature agglomeration
class WardAgglomeration(AgglomerationTransform, Ward):
    """Feature agglomeration based on Ward hierarchical clustering

    Parameters
    ----------
    n_clusters : int or ndarray
        The number of clusters.

    connectivity : sparse matrix
        connectivity matrix. Defines for each feature the neigbhoring
        features following a given structure of the data.
        Default is None, i.e, the hiearchical agglomeration algorithm is
        unstructured.

    memory : Instance of joblib.Memory or string
        Used to cache the output of the computation of the tree.
        By default, no caching is done. If a string is given, it is the
        path to the caching directory.

    copy : bool
        Copy the connectivity matrix or work inplace.

    n_components : int (optional)
        The number of connected components in the graph defined by the
        connectivity matrix. If not set, it is estimated.

    Methods
    -------
    fit:
        Compute the clustering of features

    Attributes
    ----------
    labels_ : array [n_points]
        cluster labels for each point
    """

    def fit(self, X, y=None, **params):
        """Fit the hierarchical clustering on the data

        Parameters
        ----------
        X : array-like, shape = [n_samples, n_features]
            The data

        Returns
        -------
        self
        """
        return Ward.fit(self, X.T, **params)<|MERGE_RESOLUTION|>--- conflicted
+++ resolved
@@ -384,12 +384,6 @@
         merge_distance = np.inf
         while linkage.has_more_candidates():
             merge_distance, i, j = linkage.fetch_candidate()
-<<<<<<< HEAD
-=======
-            # Check if nodes haven't been merged already
-            if open_nodes[i] and open_nodes[j]:
-                break
->>>>>>> 1ab08120
             # Check if all constraints are fulfilled
             constraints_satisfied = True
             for constraint in constraints:
