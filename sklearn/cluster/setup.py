# Author: Alexandre Gramfort <alexandre.gramfort@inria.fr>
# License: BSD 3 clause
import os

import numpy


def configuration(parent_package='', top_path=None):
    from numpy.distutils.misc_util import Configuration

    libraries = []
    if os.name == 'posix':
        libraries.append('m')

    config = Configuration('cluster', parent_package, top_path)
    config.add_extension('_dbscan_inner',
                         sources=['_dbscan_inner.pyx'],
                         include_dirs=[numpy.get_include()],
                         language="c++")

    config.add_extension('_hierarchical',
                         sources=['_hierarchical.pyx'],
                         language="c++",
                         include_dirs=[numpy.get_include()],
                         libraries=libraries)

<<<<<<< HEAD
    config.add_extension('_k_means',
                         sources=['_k_means.pyx'],
                         include_dirs=[numpy.get_include()],
                         libraries=libraries)

    config.add_extension('_k_means_lloyd',
                         sources=['_k_means_lloyd.pyx'],
                         include_dirs=[numpy.get_include()],
                         libraries=libraries)

=======
>>>>>>> 09bc2763
    config.add_extension('_k_means_elkan',
                         sources=['_k_means_elkan.pyx'],
                         include_dirs=[numpy.get_include()],
                         libraries=libraries)

<<<<<<< HEAD
=======
    config.add_extension('_k_means',
                         sources=['_k_means.pyx'],
                         include_dirs=numpy.get_include(),
                         libraries=libraries)

>>>>>>> 09bc2763
    config.add_subpackage('tests')

    return config


if __name__ == '__main__':
    from numpy.distutils.core import setup
    setup(**configuration(top_path='').todict())<|MERGE_RESOLUTION|>--- conflicted
+++ resolved
@@ -13,6 +13,7 @@
         libraries.append('m')
 
     config = Configuration('cluster', parent_package, top_path)
+
     config.add_extension('_dbscan_inner',
                          sources=['_dbscan_inner.pyx'],
                          include_dirs=[numpy.get_include()],
@@ -24,7 +25,6 @@
                          include_dirs=[numpy.get_include()],
                          libraries=libraries)
 
-<<<<<<< HEAD
     config.add_extension('_k_means',
                          sources=['_k_means.pyx'],
                          include_dirs=[numpy.get_include()],
@@ -35,21 +35,11 @@
                          include_dirs=[numpy.get_include()],
                          libraries=libraries)
 
-=======
->>>>>>> 09bc2763
     config.add_extension('_k_means_elkan',
                          sources=['_k_means_elkan.pyx'],
                          include_dirs=[numpy.get_include()],
                          libraries=libraries)
 
-<<<<<<< HEAD
-=======
-    config.add_extension('_k_means',
-                         sources=['_k_means.pyx'],
-                         include_dirs=numpy.get_include(),
-                         libraries=libraries)
-
->>>>>>> 09bc2763
     config.add_subpackage('tests')
 
     return config
