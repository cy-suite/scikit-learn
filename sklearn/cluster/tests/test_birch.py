--- conflicted
+++ resolved
@@ -17,16 +17,10 @@
 from sklearn.utils._testing import assert_allclose
 
 
-<<<<<<< HEAD
-def test_n_samples_leaves_roots(global_dtype):
-    # Sanity check for the number of samples in leaves and roots
-    X, y = make_blobs(n_samples=10)
-    X = X.astype(global_dtype)
-=======
-def test_n_samples_leaves_roots(global_random_seed):
+def test_n_samples_leaves_roots(global_random_seed, global_dtype):
     # Sanity check for the number of samples in leaves and roots
     X, y = make_blobs(n_samples=10, random_state=global_random_seed)
->>>>>>> 7c2a58d5
+    X = X.astype(global_dtype, copy=False)
     brc = Birch()
     brc.fit(X)
     n_samples_root = sum([sc.n_samples_ for sc in brc.root_.subclusters_])
@@ -37,16 +31,10 @@
     assert n_samples_root == X.shape[0]
 
 
-<<<<<<< HEAD
-def test_partial_fit(global_dtype):
-    # Test that fit is equivalent to calling partial_fit multiple times
-    X, y = make_blobs(n_samples=100)
-    X = X.astype(global_dtype)
-=======
-def test_partial_fit(global_random_seed):
+def test_partial_fit(global_random_seed, global_dtype):
     # Test that fit is equivalent to calling partial_fit multiple times
     X, y = make_blobs(n_samples=100, random_state=global_random_seed)
->>>>>>> 7c2a58d5
+    X = X.astype(global_dtype, copy=False)
     brc = Birch(n_clusters=3)
     brc.fit(X)
     brc_partial = Birch(n_clusters=None)
@@ -61,15 +49,11 @@
     assert_array_equal(brc_partial.subcluster_labels_, brc.subcluster_labels_)
 
 
-<<<<<<< HEAD
-def test_birch_predict(global_dtype):
-=======
-def test_birch_predict(global_random_seed):
->>>>>>> 7c2a58d5
+def test_birch_predict(global_random_seed, global_dtype):
     # Test the predict method predicts the nearest centroid.
     rng = np.random.RandomState(global_random_seed)
     X = generate_clustered_data(n_clusters=3, n_features=3, n_samples_per_cluster=10)
-    X = X.astype(global_dtype)
+    X = X.astype(global_dtype, copy=False)
 
     # n_samples * n_samples_per_cluster
     shuffle_indices = np.arange(30)
@@ -77,13 +61,10 @@
     X_shuffle = X[shuffle_indices, :]
     brc = Birch(n_clusters=4, threshold=1.0)
     brc.fit(X_shuffle)
-<<<<<<< HEAD
-    # TODO: the subcluster_centers_ fitted attribute must have the same dtype
-    # assert brc.subcluster_centers_.dtype == global_dtype
-
-    centroids = brc.subcluster_centers_
-=======
->>>>>>> 7c2a58d5
+
+    # Birch must preserve inputs' dtype
+    assert brc.subcluster_centers_.dtype == global_dtype
+
     assert_array_equal(brc.labels_, brc.predict(X_shuffle))
     centroids = brc.subcluster_centers_
     nearest_centroid = brc.subcluster_labels_[
@@ -92,16 +73,10 @@
     assert_allclose(v_measure_score(nearest_centroid, brc.labels_), 1.0)
 
 
-<<<<<<< HEAD
-def test_n_clusters(global_dtype):
-    # Test that n_clusters param works properly
-    X, y = make_blobs(n_samples=100, centers=10)
-    X = X.astype(global_dtype)
-=======
-def test_n_clusters(global_random_seed):
+def test_n_clusters(global_random_seed, global_dtype):
     # Test that n_clusters param works properly
     X, y = make_blobs(n_samples=100, centers=10, random_state=global_random_seed)
->>>>>>> 7c2a58d5
+    X = X.astype(global_dtype, copy=False)
     brc1 = Birch(n_clusters=10)
     brc1.fit(X)
     assert len(brc1.subcluster_centers_) > 10
@@ -121,16 +96,10 @@
         brc4.fit(X)
 
 
-<<<<<<< HEAD
-def test_sparse_X(global_dtype):
-    # Test that sparse and dense data give same results
-    X, y = make_blobs(n_samples=100, centers=10)
-    X = X.astype(global_dtype)
-=======
-def test_sparse_X(global_random_seed):
+def test_sparse_X(global_random_seed, global_dtype):
     # Test that sparse and dense data give same results
     X, y = make_blobs(n_samples=100, centers=10, random_state=global_random_seed)
->>>>>>> 7c2a58d5
+    X = X.astype(global_dtype, copy=False)
     brc = Birch(n_clusters=10)
     brc.fit(X)
 
@@ -146,7 +115,7 @@
     # second partial fit calls will error when n_features is not consistent
     # with the first call
     X, y = make_blobs(n_samples=100)
-    X = X.astype(global_dtype)
+    X = X.astype(global_dtype, copy=False)
     brc = Birch(n_clusters=3)
     brc.partial_fit(X, y)
 
@@ -163,16 +132,10 @@
             check_branching_factor(cluster.child_, branching_factor)
 
 
-<<<<<<< HEAD
-def test_branching_factor(global_dtype):
-    # Test that nodes have at max branching_factor number of subclusters
-    X, y = make_blobs()
-    X = X.astype(global_dtype)
-=======
-def test_branching_factor(global_random_seed):
+def test_branching_factor(global_random_seed, global_dtype):
     # Test that nodes have at max branching_factor number of subclusters
     X, y = make_blobs(random_state=global_random_seed)
->>>>>>> 7c2a58d5
+    X = X.astype(global_dtype, copy=False)
     branching_factor = 9
 
     # Purposefully set a low threshold to maximize the subclusters.
@@ -194,16 +157,10 @@
         current_leaf = current_leaf.next_leaf_
 
 
-<<<<<<< HEAD
-def test_threshold(global_dtype):
-    # Test that the leaf subclusters have a threshold lesser than radius
-    X, y = make_blobs(n_samples=80, centers=4)
-    X = X.astype(global_dtype)
-=======
-def test_threshold(global_random_seed):
+def test_threshold(global_random_seed, global_dtype):
     # Test that the leaf subclusters have a threshold lesser than radius
     X, y = make_blobs(n_samples=80, centers=4, random_state=global_random_seed)
->>>>>>> 7c2a58d5
+    X = X.astype(global_dtype, copy=False)
     brc = Birch(threshold=0.5, n_clusters=None)
     brc.fit(X)
     check_threshold(brc, 0.5)
@@ -221,60 +178,10 @@
     Birch(n_clusters=n_clusters).fit(X)
 
 
-<<<<<<< HEAD
-# TODO: Remove in 1.2
-@pytest.mark.parametrize("attribute", ["fit_", "partial_fit_"])
-def test_birch_fit_attributes_deprecated(attribute):
-    """Test that fit_ and partial_fit_ attributes are deprecated."""
-    msg = f"`{attribute}` is deprecated in 1.0 and will be removed in 1.2"
-    X, y = make_blobs(n_samples=10)
-    brc = Birch().fit(X, y)
-
-    with pytest.warns(FutureWarning, match=msg):
-        getattr(brc, attribute)
-
-
-@pytest.mark.parametrize(
-    "params, err_type, err_msg",
-    [
-        ({"threshold": -1.0}, ValueError, "threshold == -1.0, must be > 0.0."),
-        ({"threshold": 0.0}, ValueError, "threshold == 0.0, must be > 0.0."),
-        ({"branching_factor": 0}, ValueError, "branching_factor == 0, must be > 1."),
-        ({"branching_factor": 1}, ValueError, "branching_factor == 1, must be > 1."),
-        (
-            {"branching_factor": 1.5},
-            TypeError,
-            "branching_factor must be an instance of int, not float.",
-        ),
-        ({"branching_factor": -2}, ValueError, "branching_factor == -2, must be > 1."),
-        ({"n_clusters": 0}, ValueError, "n_clusters == 0, must be >= 1."),
-        (
-            {"n_clusters": 2.5},
-            TypeError,
-            "n_clusters must be an instance of int, not float.",
-        ),
-        (
-            {"n_clusters": "whatever"},
-            TypeError,
-            "n_clusters should be an instance of ClusterMixin or an int",
-        ),
-        ({"n_clusters": -3}, ValueError, "n_clusters == -3, must be >= 1."),
-    ],
-)
-def test_birch_params_validation(params, err_type, err_msg):
-    """Check the parameters validation in `Birch`."""
-    X, _ = make_blobs(n_samples=80, centers=4)
-    with pytest.raises(err_type, match=err_msg):
-        Birch(**params).fit(X)
-
-
 def test_feature_names_out(global_dtype):
-=======
-def test_feature_names_out():
->>>>>>> 7c2a58d5
     """Check `get_feature_names_out` for `Birch`."""
     X, _ = make_blobs(n_samples=80, n_features=4, random_state=0)
-    X = X.astype(global_dtype)
+    X = X.astype(global_dtype, copy=False)
     brc = Birch(n_clusters=4)
     brc.fit(X)
     n_clusters = brc.subcluster_centers_.shape[0]
