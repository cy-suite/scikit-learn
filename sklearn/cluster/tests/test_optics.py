# Authors: Shane Grigsby <refuge@rocktalus.com>
#          Amy X. Zhang <axz@mit.edu>
# License: BSD 3 clause

from __future__ import print_function, division
import numpy as np
import pytest

from sklearn.datasets.samples_generator import make_blobs
from sklearn.cluster.optics_ import OPTICS
from sklearn.cluster.optics_ import _TreeNode, _cluster_tree
from sklearn.cluster.optics_ import _find_local_maxima
from sklearn.metrics.cluster import contingency_matrix
from sklearn.cluster.dbscan_ import DBSCAN
from sklearn.utils.testing import assert_equal, assert_warns
from sklearn.utils.testing import assert_array_equal
from sklearn.utils.testing import assert_raise_message
from sklearn.utils.testing import assert_allclose
from sklearn.utils import _IS_32BIT

from sklearn.cluster.tests.common import generate_clustered_data


rng = np.random.RandomState(0)
n_points_per_cluster = 250
C1 = [-5, -2] + .8 * rng.randn(n_points_per_cluster, 2)
C2 = [4, -1] + .1 * rng.randn(n_points_per_cluster, 2)
C3 = [1, -2] + .2 * rng.randn(n_points_per_cluster, 2)
C4 = [-2, 3] + .3 * rng.randn(n_points_per_cluster, 2)
C5 = [3, -2] + 1.6 * rng.randn(n_points_per_cluster, 2)
C6 = [5, 6] + 2 * rng.randn(n_points_per_cluster, 2)
X = np.vstack((C1, C2, C3, C4, C5, C6))


def test_correct_number_of_clusters():
    # in 'auto' mode

    n_clusters = 3
    X = generate_clustered_data(n_clusters=n_clusters)
    # Parameters chosen specifically for this task.
    # Compute OPTICS
    clust = OPTICS(max_eps=5.0 * 6.0, min_samples=4, metric='euclidean')
    clust.fit(X)
    # number of clusters, ignoring noise if present
    n_clusters_1 = len(set(clust.labels_)) - int(-1 in clust.labels_)
    assert_equal(n_clusters_1, n_clusters)

    # check attribute types and sizes
    assert clust.core_sample_indices_.ndim == 1
    assert clust.core_sample_indices_.size > 0
    assert clust.core_sample_indices_.dtype.kind == 'i'

    assert clust.labels_.shape == (len(X),)
    assert clust.labels_.dtype.kind == 'i'

    assert clust.reachability_.shape == (len(X),)
    assert clust.reachability_.dtype.kind == 'f'

    assert clust.core_distances_.shape == (len(X),)
    assert clust.core_distances_.dtype.kind == 'f'

    assert clust.ordering_.shape == (len(X),)
    assert clust.ordering_.dtype.kind == 'i'
    assert set(clust.ordering_) == set(range(len(X)))


def test_minimum_number_of_sample_check():
    # test that we check a minimum number of samples
    msg = ("Number of training samples (n_samples=1) must be greater than "
           "min_samples (min_samples=10) used for clustering.")

    # Compute OPTICS
    X = [[1, 1]]
    clust = OPTICS(max_eps=5.0 * 0.3, min_samples=10)

    # Run the fit
    assert_raise_message(ValueError, msg, clust.fit, X)


def test_empty_extract():
    # Test extract where fit() has not yet been run.
    msg = ("This OPTICS instance is not fitted yet. Call 'fit' with "
           "appropriate arguments before using this method.")
    clust = OPTICS(max_eps=5.0 * 0.3, min_samples=10)
    assert_raise_message(ValueError, msg, clust.extract_dbscan, 0.01)


def test_bad_extract():
    # Test an extraction of eps too close to original eps
    msg = "Specify an epsilon smaller than 0.15. Got 0.3."
    centers = [[1, 1], [-1, -1], [1, -1]]
    X, labels_true = make_blobs(n_samples=750, centers=centers,
                                cluster_std=0.4, random_state=0)

    # Compute OPTICS
    clust = OPTICS(max_eps=5.0 * 0.03, min_samples=10)
    clust2 = clust.fit(X)
    assert_raise_message(ValueError, msg, clust2.extract_dbscan, 0.3)


def test_bad_reachability():
    msg = "All reachability values are inf. Set a larger max_eps."
    centers = [[1, 1], [-1, -1], [1, -1]]
    X, labels_true = make_blobs(n_samples=750, centers=centers,
                                cluster_std=0.4, random_state=0)

    clust = OPTICS(max_eps=5.0 * 0.003, min_samples=10)
    assert_raise_message(ValueError, msg, clust.fit, X)


def test_close_extract():
    # Test extract where extraction eps is close to scaled epsPrime

    centers = [[1, 1], [-1, -1], [1, -1]]
    X, labels_true = make_blobs(n_samples=750, centers=centers,
                                cluster_std=0.4, random_state=0)

    # Compute OPTICS
    clust = OPTICS(max_eps=1.0, min_samples=10)
    clust3 = clust.fit(X)
    # check warning when centers are passed
    assert_warns(RuntimeWarning, clust3.extract_dbscan, .3)
    # Cluster ordering starts at 0; max cluster label = 2 is 3 clusters
    assert_equal(max(clust3.extract_dbscan(.3)[1]), 2)


@pytest.mark.parametrize('eps', [0.1, .3, .5])
@pytest.mark.parametrize('min_samples', [3, 10, 20])
def test_dbscan_optics_parity(eps, min_samples):
    # Test that OPTICS clustering labels are <= 5% difference of DBSCAN

    centers = [[1, 1], [-1, -1], [1, -1]]
    X, labels_true = make_blobs(n_samples=750, centers=centers,
                                cluster_std=0.4, random_state=0)

    # calculate optics with dbscan extract at 0.3 epsilon
    op = OPTICS(min_samples=min_samples).fit(X)
    core_optics, labels_optics = op.extract_dbscan(eps)

    # calculate dbscan labels
    db = DBSCAN(eps=eps, min_samples=min_samples).fit(X)

    contingency = contingency_matrix(db.labels_, labels_optics)
    agree = min(np.sum(np.max(contingency, axis=0)),
                np.sum(np.max(contingency, axis=1)))
    disagree = X.shape[0] - agree

    # verify core_labels match
    assert_array_equal(core_optics, db.core_sample_indices_)

    non_core_count = len(labels_optics) - len(core_optics)
    percent_mismatch = np.round((disagree - 1) / non_core_count, 2)

    # verify label mismatch is <= 5% labels
    assert percent_mismatch <= 0.05


def test_auto_extract_hier():
    # Tests auto extraction gets correct # of clusters with varying density
    clust = OPTICS(min_samples=9).fit(X)
    assert_equal(len(set(clust.labels_)), 6)


# try arbitrary minimum sizes
@pytest.mark.parametrize('min_cluster_size', range(2, X.shape[0] // 10, 23))
def test_min_cluster_size(min_cluster_size):
    redX = X[::10]  # reduce for speed
    clust = OPTICS(min_samples=9, min_cluster_size=min_cluster_size).fit(redX)
    cluster_sizes = np.bincount(clust.labels_[clust.labels_ != -1])
    if cluster_sizes.size:
        assert min(cluster_sizes) >= min_cluster_size
    # check behaviour is the same when min_cluster_size is a fraction
    clust_frac = OPTICS(min_samples=9,
                        min_cluster_size=min_cluster_size / redX.shape[0])
    clust_frac.fit(redX)
    assert_array_equal(clust.labels_, clust_frac.labels_)


@pytest.mark.parametrize('min_cluster_size', [0, -1, 1.1, 2.2])
def test_min_cluster_size_invalid(min_cluster_size):
    clust = OPTICS(min_cluster_size=min_cluster_size)
    with pytest.raises(ValueError, match="must be a positive integer or a "):
        clust.fit(X)


<<<<<<< HEAD
    assert_equal(set(clust.labels_), set([-1, 0, 1, 2, 3, 4]))


def test_auto_extract_no_outlier():
    np.random.seed(0)
    n_points_per_cluster = 100
    C1 = [-50, -20] + .08 * np.random.randn(n_points_per_cluster, 2)
    C2 = [40, -10] + .01 * np.random.randn(n_points_per_cluster, 2)
    C3 = [10, -20] + .02 * np.random.randn(n_points_per_cluster, 2)
    C4 = [-20, 30] + .03 * np.random.randn(n_points_per_cluster, 2)
    C5 = [30, -20] + .06 * np.random.randn(n_points_per_cluster, 2)
    C6 = [50, 60] + .02 * np.random.randn(n_points_per_cluster, 2)
    X = np.vstack((C1, C2, C3, C4, C5, C6))

    clust = OPTICS(min_samples=4)

    clust.fit(X)

    # there should be no outliers detected
    assert_equal(set(clust.labels_), set([0, 1, 2, 3, 4, 5]))


def test_multi_inf_in_reachability():
    np.random.seed(0)
    n_points_per_cluster = 3

    C1 = [-5, -2] + .8 * np.random.randn(n_points_per_cluster, 2)
    C2 = [4, -1] + .1 * np.random.randn(n_points_per_cluster, 2)
    X = np.vstack((C1, np.array([[100, 200], [200, 300]]), C2))

    clust = OPTICS(min_samples=2, max_eps=2).fit(X)

    assert_array_equal(clust.labels_, np.r_[[0] * 3, -1, -1, [1] * 3])
    assert_array_equal(clust.reachability_[[0, 3, 4, 5]], [np.inf] * 4)


def test_auto_extract_outlier():
    np.random.seed(0)
    n_points_per_cluster = 4

    C1 = [-5, -2] + .8 * np.random.randn(n_points_per_cluster, 2)
    C2 = [4, -1] + .1 * np.random.randn(n_points_per_cluster, 2)
    X = np.vstack((C1, C2, np.array([[100, 200]])))

    clust = OPTICS(min_samples=3).fit(X)

    assert_array_equal(clust.labels_, np.r_[[0] * 4, [1] * 4, -1])

    C1 = [-5, -2] + .8 * np.random.randn(n_points_per_cluster, 2)
    C2 = [4, -1] + .1 * np.random.randn(n_points_per_cluster, 2)
    X = np.vstack((C1, np.array([[100, 200], [200, 300]]), C2))

    clust = OPTICS(min_samples=3).fit(X)

    assert_array_equal(clust.labels_, np.r_[[0] * 4, -1, -1, [1] * 4])
=======
def test_min_cluster_size_invalid2():
    clust = OPTICS(min_cluster_size=len(X) + 1)
    with pytest.raises(ValueError, match="must be no greater than the "):
        clust.fit(X)
>>>>>>> a86709fd


@pytest.mark.parametrize("reach, core_dist, n_child, members", [
    (np.array([np.inf, 0.9, 0.9, 1.0, 0.89, 0.88, 10, .9, .9, .9, 10, 0.9,
               0.9, 0.89, 0.88, 10, .9, .9, .9, .9]),
     np.array([np.inf, 0.9, 0.9, 1.0, 0.89, 0.88, 1, .9, .9, .9, 1, 0.9,
               0.9, 0.89, 0.88, 1, .9, .9, .9, .9]), 2, np.r_[0:6]),
    (np.array([np.inf, 0.9, 0.9, 0.9, 0.89, 0.88, 10, .9, .9, .9, 10, 0.9,
               0.9, 0.89, 0.88, 100, .9, .9, .9, .9]),
     np.array([np.inf, 0.9, 0.9, 0.9, 0.89, 0.88, 1, .9, .9, .9, 1, 0.9,
               0.9, 0.89, 0.88, 1, .9, .9, .9, .9]), 1, np.r_[0:15])])
def test_cluster_sigmin_pruning(reach, core_dist, n_child, members):
    # Tests pruning left and right, insignificant splitpoints, empty nodelists
    # Parameters chosen specifically for this task

    # Case 1: Three pseudo clusters, 2 of which are too small
    # Case 2: Two pseudo clusters, 1 of which are too small
    # Normalize
    reach = reach / np.max(reach[1:])

    ordering = np.r_[0:20]
    cluster_boundaries = _find_local_maxima(reach, 5)
    root = _TreeNode(ordering, 0, 20, None)

    # Build cluster tree inplace on root node
    _cluster_tree(root, None, cluster_boundaries, reach, core_dist, ordering,
                  5, .75, .7, .4, .3)
    assert_equal(root.split_point, cluster_boundaries[0])
    assert_equal(n_child, len(root.children))
    assert_array_equal(members, root.children[0].points)


def test_reach_dists():
    # Tests against known extraction array

    clust = OPTICS(min_samples=10, metric='minkowski').fit(X)

    # Expected values, matches 'RD' results from:
    # http://chemometria.us.edu.pl/download/optics.py

    v = [np.inf, 0.606005, 0.472013, 0.162951, 0.161000, 0.385547, 0.179715,
         0.213507, 0.348468, 0.308146, 0.560519, 0.266072, 0.764384, 0.253164,
         0.435716, 0.153696, 0.363924, 0.194267, 0.392313, 0.230589, 0.260023,
         0.535348, 0.168173, 0.296736, 0.310583, 0.277204, 0.250654, 0.153696,
         0.215533, 0.175710, 0.168173, 0.283134, 0.256372, 0.313931, 0.234164,
         0.179715, 0.352957, 0.277052, 0.180986, 0.203819, 0.296022, 0.356691,
         0.515438, 0.219208, 0.265821, 0.346630, 0.275305, 0.229332, 0.433715,
         0.153696, 0.584960, 0.265821, 0.471049, 0.259154, 0.461707, 0.400021,
         0.422748, 0.300699, 0.162951, 0.290504, 0.315199, 0.327130, 0.168864,
         0.462826, 0.188862, 0.259784, 0.216788, 0.259784, 0.195673, 0.315199,
         0.313931, 0.189128, 0.461707, 0.265821, 0.233594, 0.433715, 0.222260,
         0.251734, 0.352957, 0.218134, 0.453792, 0.179715, 0.296736, 0.260023,
         0.311162, 0.214549, 0.266072, 0.318744, 0.180986, 0.194267, 0.262882,
         0.420186, 0.352957, 0.288388, 0.360962, 0.328054, 0.293849, 0.198271,
         0.248772, 0.461707, 0.216788, 0.396450, 0.352957, 0.289448, 0.241311,
         0.213742, 0.220516, 0.218134, 0.153696, 0.516090, 0.218134, 0.221507,
         0.328647, 0.255933, 0.195766, 0.233594, 0.205270, 0.296736, 0.726008,
         0.251991, 0.168173, 0.214027, 0.262882, 0.342089, 0.260023, 0.266072,
         0.253164, 0.230345, 0.262882, 0.296022, 0.227047, 0.205974, 0.328647,
         0.184315, 0.196304, 0.831185, 0.514116, 0.168173, 0.189784, 0.664306,
         0.327130, 0.379139, 0.208932, 0.266140, 0.362751, 0.168173, 0.764384,
         0.327130, 0.187107, 0.194267, 0.414196, 0.251734, 0.220516, 0.363924,
         0.166886, 0.327130, 0.233594, 0.203819, 0.230589, 0.203819, 0.222972,
         0.311526, 0.218134, 0.422748, 0.314870, 0.315199, 0.315199, 0.594179,
         0.328647, 0.415638, 0.244046, 0.250654, 0.214027, 0.203819, 0.213507,
         0.260023, 0.311442, 0.168173, 0.389432, 0.229343, 0.162951, 0.311162,
         0.153696, 0.214027, 0.250654, 0.315199, 0.172484, 0.153696, 0.352957,
         0.314870, 0.328647, 0.546505, 0.378118, 0.260023, 0.387830, 0.199714,
         0.262882, 0.250654, 0.345254, 0.396450, 0.250654, 0.179715, 0.328647,
         0.179715, 0.263104, 0.265821, 0.231714, 0.514116, 0.213507, 0.474255,
         0.212568, 0.376760, 0.196304, 0.844945, 0.194267, 0.264914, 0.210320,
         0.316374, 0.184315, 0.179715, 0.250654, 0.153696, 0.162951, 0.315199,
         0.179965, 0.297876, 0.213507, 0.475420, 0.439372, 0.241311, 0.260927,
         0.194267, 0.422748, 0.222260, 0.411940, 0.414733, 0.260923, 0.396450,
         0.380672, 0.333277, 0.290504, 0.196014, 0.844945, 0.506989, 0.153696,
         0.218134, 0.392313, 0.698970, 0.168173, 0.227047, 0.028856, 0.033243,
         0.028506, 0.057003, 0.038335, 0.051183, 0.063923, 0.022363, 0.030677,
         0.036155, 0.017748, 0.062887, 0.036041, 0.051183, 0.078198, 0.068936,
         0.032418, 0.040634, 0.022188, 0.022112, 0.036858, 0.040199, 0.025549,
         0.083975, 0.032209, 0.025525, 0.032952, 0.034727, 0.068887, 0.040634,
         0.048985, 0.047450, 0.022422, 0.023767, 0.028092, 0.047450, 0.029202,
         0.026105, 0.030542, 0.032250, 0.062887, 0.038335, 0.026753, 0.028092,
         0.099391, 0.021430, 0.020496, 0.021430, 0.025043, 0.023868, 0.050069,
         0.023868, 0.044140, 0.038032, 0.022112, 0.044140, 0.031528, 0.028092,
         0.020065, 0.055926, 0.031508, 0.025549, 0.028062, 0.036155, 0.023694,
         0.029423, 0.026105, 0.028497, 0.023868, 0.044808, 0.035783, 0.033090,
         0.038779, 0.032146, 0.038421, 0.057328, 0.020065, 0.020065, 0.028858,
         0.021337, 0.041226, 0.022507, 0.028506, 0.030257, 0.057912, 0.050876,
         0.120109, 0.020065, 0.034727, 0.038596, 0.037008, 0.031609, 0.095640,
         0.083728, 0.064906, 0.030677, 0.057003, 0.037008, 0.018705, 0.030677,
         0.044140, 0.034727, 0.045226, 0.032146, 0.032418, 0.029332, 0.030104,
         0.033243, 0.030104, 0.032209, 0.026405, 0.024092, 0.048441, 0.036379,
         0.030745, 0.023454, 0.018705, 0.124248, 0.041114, 0.020700, 0.042633,
         0.042455, 0.028497, 0.029202, 0.057859, 0.053157, 0.036155, 0.029534,
         0.032209, 0.038032, 0.024617, 0.023071, 0.033090, 0.023694, 0.047277,
         0.024617, 0.023868, 0.043916, 0.025549, 0.046198, 0.041086, 0.042003,
         0.022507, 0.021430, 0.038779, 0.025043, 0.036379, 0.036326, 0.029421,
         0.023454, 0.058683, 0.025549, 0.039904, 0.022507, 0.046198, 0.029332,
         0.032209, 0.036155, 0.038421, 0.025043, 0.023694, 0.030104, 0.022363,
         0.048544, 0.035180, 0.030677, 0.022112, 0.030677, 0.036678, 0.022507,
         0.024092, 0.064231, 0.022507, 0.032209, 0.025043, 0.221152, 0.029840,
         0.038779, 0.040634, 0.024617, 0.032418, 0.025525, 0.033298, 0.028092,
         0.045754, 0.032209, 0.017748, 0.033090, 0.017748, 0.048931, 0.038689,
         0.022112, 0.027129, 0.032952, 0.036858, 0.027704, 0.032146, 0.052191,
         0.042633, 0.071638, 0.044140, 0.022507, 0.046647, 0.028270, 0.050525,
         0.036772, 0.058995, 0.038335, 0.025185, 0.022507, 0.040293, 0.032418,
         0.064308, 0.026023, 0.036155, 0.032418, 0.038032, 0.018705, 0.040293,
         0.030104, 0.030845, 0.064906, 0.025525, 0.036155, 0.022507, 0.022363,
         0.032418, 0.021430, 0.032209, 0.102770, 0.036960, 0.031062, 0.025043,
         0.036155, 0.031609, 0.036379, 0.030845, 0.048985, 0.021848, 0.025549,
         0.022507, 0.035783, 0.023698, 0.034422, 0.032418, 0.022507, 0.023868,
         0.020065, 0.023694, 0.040634, 0.055633, 0.054549, 0.044662, 0.087660,
         0.048066, 0.143571, 0.068669, 0.065049, 0.076927, 0.044359, 0.041577,
         0.052364, 0.100317, 0.062146, 0.067578, 0.054549, 0.047239, 0.062809,
         0.033917, 0.087660, 0.077113, 0.055633, 0.061854, 0.059756, 0.059537,
         0.052364, 0.060347, 0.170251, 0.108492, 0.046370, 0.070684, 0.049589,
         0.044662, 0.049013, 0.043303, 0.069573, 0.075044, 0.054354, 0.065072,
         0.073135, 0.046126, 0.055569, 0.047239, 0.062146, 0.056093, 0.059986,
         0.096182, 0.100317, 0.051649, 0.054354, 0.077420, 0.100317, 0.046370,
         0.043303, 0.045845, 0.061422, 0.091580, 0.206234, 0.051405, 0.071684,
         0.061574, 0.063666, 0.052692, 0.051649, 0.100124, 0.077909, 0.033917,
         0.058680, 0.044359, 0.065498, 0.080214, 0.123231, 0.052957, 0.056582,
         0.061540, 0.076794, 0.043303, 0.054884, 0.044359, 0.145249, 0.081741,
         0.041577, 0.056093, 0.076799, 0.044359, 0.068483, 0.051649, 0.092275,
         0.044359, 0.108492, 0.092275, 0.046126, 0.106422, 0.054354, 0.052957,
         0.073329, 0.046126, 0.086402, 0.048194, 0.128569, 0.104042, 0.061854,
         0.069573, 0.070035, 0.050346, 0.043303, 0.053576, 0.054549, 0.033917,
         0.063666, 0.058680, 0.099130, 0.080198, 0.050118, 0.054549, 0.041577,
         0.143571, 0.095965, 0.047643, 0.052364, 0.105168, 0.048685, 0.043303,
         0.052814, 0.076927, 0.054549, 0.041577, 0.066657, 0.189930, 0.046370,
         0.075044, 0.121331, 0.043303, 0.223897, 0.198621, 0.150328, 0.100317,
         0.053576, 0.070708, 0.100898, 0.047239, 0.043613, 0.065049, 0.049146,
         0.068669, 0.055569, 0.062124, 0.096408, 0.044662, 0.087660, 0.083012,
         0.050118, 0.069573, 0.046126, 0.049146, 0.049146, 0.050808, 0.080198,
         0.059986, 0.071974, 0.047239, 0.050808, 0.059986, 0.065850, 0.044863,
         0.052814, 0.044359, 0.052364, 0.108492, 0.143571, 0.050926, 0.049146,
         0.049146, 0.055569, 0.033917, 0.527659, 0.143547, 0.077113, 0.046126,
         0.106422, 0.068669, 0.108492, 0.063666, 0.054549, 0.054884, 0.056907,
         0.068669, 0.080198, 0.120887, 0.054549, 0.052692, 0.085801, 0.054884,
         0.050808, 0.094595, 0.059545, 0.054354, 0.062124, 0.087660, 0.052814,
         0.086715, 0.146253, 0.046370, 0.041577, 0.116083, 0.076927, 0.047239,
         0.084375, 0.134652, 0.217969, 0.063559, 0.061540, 0.044662, 0.054354,
         0.063666, 0.145466, 0.101700, 0.090491, 0.078536, 0.054884, 0.062124,
         0.041577, 0.043303, 0.194473, 0.079780, 0.059704, 0.054780, 0.048194,
         0.062146, 0.069573, 0.086898, 0.046675, 0.056258, 0.074141, 0.048066,
         0.052957, 0.057982, 0.058966, 0.061048, 0.050885, 0.049146, 0.080993,
         0.056093, 0.061854, 0.124025, 0.062146, 0.060906, 0.150328, 0.058680,
         0.077420, 0.051800, 0.102359, 0.113301, 0.073096, 0.116715, 0.131476,
         0.140601, 0.097667, 0.051800, 0.051800, 0.127964, 0.108870, 0.111926,
         0.093532, 0.102390, 0.144266, 0.098271, 0.102541, 0.136497, 0.127964,
         0.085569, 0.157863, 0.096739, 0.054008, 0.106219, 0.076838, 0.099076,
         0.093532, 0.059861, 0.079975, 0.116715, 0.133625, 0.053641, 0.066110,
         0.122302, 0.081313, 0.140601, 0.259889, 0.094437, 0.098271, 0.105776,
         0.225742, 0.100097, 0.147592, 0.099076, 0.093128, 0.093532, 0.134946,
         0.133625, 0.120869, 0.065932, 0.103395, 0.125172, 0.147842, 0.105278,
         0.173584, 0.168241, 0.111524, 0.093532, 0.099076, 0.100426, 0.137132,
         0.065356, 0.091108, 0.141202, 0.054008, 0.075298, 0.073717, 0.122817,
         0.105278, 0.094437, 0.067080, 0.108530, 0.115467, 0.093532, 0.085569,
         0.145180, 0.100426, 0.116715, 0.151726, 0.073096, 0.193781, 0.090614,
         0.081162, 0.051800, 0.133625, 0.136497, 0.100670, 0.081313, 0.506893,
         0.084567, 0.108530, 0.087353, 0.063184, 0.123639, 0.168333, 0.314422,
         0.091108, 0.079975, 0.091108, 0.136497, 0.122302, 0.167297, 0.067080,
         0.144266, 0.065932, 0.087667, 0.100426, 0.099460, 0.091108, 0.100637,
         0.116715, 0.079975, 0.077977, 0.090340, 0.136723, 1.943026, 0.108870,
         0.090340, 0.065932, 0.102245, 0.157863, 0.157863, 0.215574, 0.156830,
         0.093532, 0.122302, 0.097667, 0.063000, 0.116715, 0.076838, 0.148372,
         0.093532, 0.099076, 0.141202, 0.096505, 0.096739, 0.091108, 0.099076,
         0.079975, 0.108870, 0.102390, 0.079975, 0.244121, 0.167071, 0.096739,
         0.102390, 0.103395, 0.073096, 0.094887, 0.065932, 0.190667, 0.099460,
         0.102390, 0.096739, 0.102390, 0.116715, 0.100637, 0.256554, 0.103395,
         0.081313, 0.068962, 0.109645, 0.059364, 0.147842, 0.099460, 0.079262,
         0.099460, 0.065932, 0.123687, 0.090614, 0.131352, 0.098271, 0.102541,
         0.098983, 0.057224, 0.074797, 0.057224, 0.250559, 0.079975, 0.103395,
         0.100426, 0.065932, 0.120661, 0.079262, 0.065932, 0.118665, 0.081162,
         0.066283, 0.099076, 0.102359, 0.108530, 0.079975, 0.168333, 0.096739,
         0.168333, 0.097008, 0.055288, 0.172411, 0.092801, 0.051800, 0.102541,
         0.084567, 0.054008, 0.090991, 0.172411, 0.057224, 0.148396, 0.200965,
         0.076838, 0.157863, 0.053535, 0.121919, 0.126609, 0.123890, 0.118081,
         0.097008, 0.125311, 0.099460, 0.122302, 0.134946, 0.080975, 0.084567,
         0.110093, 0.102245, 0.103395, 0.171601, 0.094887, 0.126240, 0.137742,
         0.099954, 0.108530, 0.157863, 0.096739, 0.051800, 0.127964, 0.066110,
         0.061021, 0.105147, 0.100426, 0.079975, 0.088187, 0.116421, 0.076838,
         0.098271, 0.116715, 0.137656, 0.075298, 0.148396, 0.112166, 1.083905,
         0.326598, 0.428987, 0.395963, 0.224541, 0.326598, 0.030677, 0.410454,
         0.122771, 1.140305, 0.641074, 0.432159, 0.429335, 0.422908, 0.461926,
         0.293083, 0.477078, 0.714856, 0.515861, 0.405418, 0.054354, 0.341177,
         0.410008, 0.514245, 0.641074, 0.816459, 0.455115, 0.400707, 0.382240,
         0.431832, 1.618970, 0.683953, 0.182992, 0.763699, 0.515861, 0.717145,
         0.409629, 0.074134, 0.398273, 0.864974, 0.400707, 0.591403, 0.435354,
         0.514245, 1.337152, 0.841077, 0.410008, 0.683953, 0.338649, 0.557595,
         0.442092, 0.326598, 0.984189, 0.429608, 0.395963, 1.152055, 0.587222,
         1.748492, 0.477078, 0.395459, 0.717145, 0.575811, 0.210115, 0.487785,
         0.431832, 0.383852, 0.806708, 0.428987, 0.278405, 0.395963, 0.395459,
         0.383852, 1.083905, 0.428510, 0.326598, 0.108492, 0.541644, 0.612110,
         0.382240, 0.833511, 0.382240, 0.456628, 0.326598, 0.458880, 0.398273,
         0.957748, 0.326598, 0.295049, 0.629646, 0.429765, 0.439942, 0.633617,
         0.566297, 0.429335, 0.086507, 0.477078, 0.526753, 0.375240, 0.584436,
         0.355776, 0.395963, 0.644924, 0.129793, 0.484880, 0.470001, 0.572306,
         0.383852, 1.110081, 0.841077, 0.395963, 0.683953, 0.428745, 0.387752,
         0.545299, 0.686537, 0.635219, 0.840499, 0.527659, 0.400707, 0.480982,
         0.541644, 0.714856, 0.942673, 0.398273, 0.428987, 0.356781, 0.428510,
         1.140961, 0.395963, 0.356781, 0.410454, 0.541644, 0.641074, 0.484778,
         0.410008, 0.433108, 0.278405, 0.278405, 0.503141, 0.428745, 0.125103,
         0.633617, 0.410454, 0.124025, 0.461926, 0.398273, 0.410008, 1.181303,
         0.635219, 0.593537, 0.395963, 0.717145, 0.409629, 0.492595, 0.806708,
         0.503820, 0.423834, 0.557595, 0.429335, 0.470749, 0.461926, 1.890036,
         0.236343, 0.806708, 0.123561, 0.433744, 0.427348, 0.427348, 0.962234,
         0.395963, 0.409629, 0.527659, 0.425727, 0.602549, 0.901331, 0.326598,
         0.635949, 0.541644, 0.375240, 0.598969, 1.140961, 0.391998, 0.719443,
         0.410008, 0.515861, 0.714856, 0.842273, 0.410454, 0.389377, 0.431078,
         0.515861, 0.515861, 0.429335, 0.332495, 0.398273, 0.428987, 0.635219,
         0.387752, 0.384289, 0.383852, 0.430504, 0.428510, 0.431832, 0.375240,
         0.278405, 0.374102, 0.428745, 0.692878, 1.152055, 0.503820, 0.428745,
         0.352868, 0.429335, 0.375240, 0.400707, 0.427348, 0.256183, 0.962234,
         0.505376, 0.058995, 0.410454, 0.172880, 0.395963, 0.470749, 0.356781,
         1.332700, 0.683953, 0.395963, 0.806708, 0.400707, 0.330982, 0.427731,
         0.934845, 0.375240, 0.191534, 0.047239, 1.083905, 0.348794, 0.409708,
         0.503820, 0.557595, 0.429335, 0.498780, 0.293083, 0.363069, 0.442092,
         1.152055, 0.375240, 0.335677, 0.452443, 0.655156, 0.929928, 0.614869,
         1.411031, 1.101132, 0.469030, 0.404976, 0.538209, 0.655828, 0.674748,
         0.365182, 0.641612, 0.555434, 0.521651, 0.386679, 0.386679, 0.980304,
         0.659111, 0.651366, 0.538209, 0.521651, 0.884780, 1.287829, 0.558322,
         0.446161, 0.817970, 0.568499, 0.533507, 0.639746, 0.484404, 0.591751,
         0.913016, 0.446161, 0.533907, 0.606885, 0.672320, 1.150642, 0.655828,
         0.365182, 0.665088, 1.094242, 0.629401, 0.540676, 0.733026, 1.248265,
         1.273499, 0.867854, 0.538656, 0.386679, 0.922273, 0.515686, 1.321022,
         0.624444, 0.655828, 0.922273, 0.386679, 0.762191, 0.779432, 0.601851,
         0.655156, 0.926213, 0.762191, 0.641612, 0.558322, 1.025370, 0.641067,
         0.651366, 0.633434, 0.459580, 0.859221, 0.552291, 0.591751, 0.819965,
         0.669977, 1.185083, 0.499338, 0.533907, 0.752871, 0.571388, 0.539772,
         0.449182, 1.025370, 0.365182, 1.321022, 0.926213, 0.886360, 0.562272,
         0.669977, 0.796046, 0.557598, 0.596776, 0.672336, 0.659111, 0.453719,
         0.477716, 0.477716, 1.592069, 0.591751, 0.539772, 0.641612, 0.946254,
         0.744165, 0.386679, 0.593825, 0.539772, 0.449182, 0.604273, 0.794951,
         0.752871, 0.539772, 0.648732, 0.469030, 0.665088, 1.332700, 1.341388,
         0.533507, 0.544212, 1.025992, 0.645967, 0.612945, 0.868492, 0.648732,
         0.752300, 0.624444, 1.219748, 0.446161, 0.520818, 0.469044, 0.669977,
         0.926213, 0.638752, 0.762191, 0.922273, 0.794951, 0.606885, 0.669977,
         0.550113, 0.641067, 0.733026, 0.604273, 0.648732, 0.533507, 0.746506,
         0.733026, 0.980683, 0.538209, 0.669977, 0.469030, 0.648732, 0.609190,
         1.219748, 0.373113, 0.539772, 1.744047, 1.004716, 0.926213, 0.562272,
         0.752871, 0.538656, 0.449182, 0.365182, 0.469030, 0.446161, 0.484404,
         0.768592, 0.648732, 0.655156, 0.521651, 0.779432, 0.446161, 0.596776,
         0.538209, 0.726740, 0.539772, 0.469030, 0.521651, 0.561950, 0.601851,
         0.533907, 0.922273, 1.248265, 0.476800, 0.737990, 0.817970, 0.792127,
         0.533907, 0.486038, 0.624444, 0.798241, 0.476800, 1.059373, 0.645967,
         0.619940, 0.528726, 0.669977, 0.865406, 0.980683, 0.980683, 0.834671,
         1.001353, 0.752871, 0.449182, 1.096520, 0.449182, 0.593825, 0.636558,
         0.762191, 0.638591, 0.538209, 0.865406, 0.779432, 0.469044, 0.645967,
         0.557598, 0.499338, 0.484404, 0.515686, 0.794951, 0.619456, 0.733026,
         0.821769, 0.752300, 0.643302, 0.636558, 0.655156, 0.655156, 0.484404,
         0.648732, 0.726023, 0.365182, 0.606885, 0.499338, 0.520818, 0.612945,
         0.446161, 0.557598, 0.469044, 1.134650, 0.629401, 0.538656, 0.561950,
         1.364861, 0.459580, 1.025370, 0.980304, 0.607592, 0.533907, 1.134650,
         0.446161, 0.629962]

    # FIXME: known failure in 32bit Linux; numerical imprecision results in
    # different ordering in quick_scan
    if _IS_32BIT:  # pragma: no cover
        assert_allclose(clust.reachability_, np.array(v), rtol=1e-2)
    else:
        # we compare to truncated decimals, so use atol
        assert_allclose(clust.reachability_, np.array(v), atol=1e-5)<|MERGE_RESOLUTION|>--- conflicted
+++ resolved
@@ -183,10 +183,6 @@
         clust.fit(X)
 
 
-<<<<<<< HEAD
-    assert_equal(set(clust.labels_), set([-1, 0, 1, 2, 3, 4]))
-
-
 def test_auto_extract_no_outlier():
     np.random.seed(0)
     n_points_per_cluster = 100
@@ -239,12 +235,12 @@
     clust = OPTICS(min_samples=3).fit(X)
 
     assert_array_equal(clust.labels_, np.r_[[0] * 4, -1, -1, [1] * 4])
-=======
+
+    
 def test_min_cluster_size_invalid2():
     clust = OPTICS(min_cluster_size=len(X) + 1)
     with pytest.raises(ValueError, match="must be no greater than the "):
         clust.fit(X)
->>>>>>> a86709fd
 
 
 @pytest.mark.parametrize("reach, core_dist, n_child, members", [
