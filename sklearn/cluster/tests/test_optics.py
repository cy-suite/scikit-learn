--- conflicted
+++ resolved
@@ -3,20 +3,12 @@
 # License: BSD 3 clause
 import numpy as np
 import pytest
-
-<<<<<<< HEAD
+from scipy import sparse
+
 from sklearn.datasets import make_blobs
 from sklearn.cluster import OPTICS
 from sklearn.cluster._optics import _extend_region, _extract_xi_labels
 from sklearn.exceptions import DataConversionWarning
-=======
-from scipy import sparse
-
-from sklearn.datasets.samples_generator import make_blobs
-from sklearn.cluster.optics_ import (OPTICS,
-                                     _extend_region,
-                                     _extract_xi_labels)
->>>>>>> 6f498a92
 from sklearn.metrics.cluster import contingency_matrix
 from sklearn.metrics.pairwise import pairwise_distances
 from sklearn.cluster import DBSCAN
@@ -141,16 +133,12 @@
     # this may fail if the predecessor correction is not at work!
     assert_array_equal(clust.labels_, expected_labels)
 
-<<<<<<< HEAD
-    C1 = [[0, 0], [0, 0.1], [0, -0.1], [0.1, 0]]
-=======
     clust = OPTICS(min_samples=3, min_cluster_size=3,
                    max_eps=20, cluster_method='xi',
                    xi=0.3, metric='euclidean').fit(sparse.lil_matrix(X))
     assert_array_equal(clust.labels_, expected_labels)
 
-    C1 = [[0, 0], [0, 0.1], [0, -.1], [0.1, 0]]
->>>>>>> 6f498a92
+    C1 = [[0, 0], [0, 0.1], [0, -0.1], [0.1, 0]]
     C2 = [[10, 10], [10, 9], [10, 11], [9, 10]]
     C3 = [[100, 100], [100, 90], [100, 110], [90, 100]]
     X = np.vstack((C1, C2, C3))
@@ -194,34 +182,11 @@
 
     n_clusters = 3
     X = generate_clustered_data(n_clusters=n_clusters)
-<<<<<<< HEAD
-    # Parameters chosen specifically for this task.
-    # Compute OPTICS
-    clust = OPTICS(max_eps=5.0 * 6.0, min_samples=4, xi=0.1)
-    clust.fit(X)
-    # number of clusters, ignoring noise if present
-    n_clusters_1 = len(set(clust.labels_)) - int(-1 in clust.labels_)
-    assert n_clusters_1 == n_clusters
-
-    # check attribute types and sizes
-    assert clust.labels_.shape == (len(X),)
-    assert clust.labels_.dtype.kind == "i"
-
-    assert clust.reachability_.shape == (len(X),)
-    assert clust.reachability_.dtype.kind == "f"
-
-    assert clust.core_distances_.shape == (len(X),)
-    assert clust.core_distances_.dtype.kind == "f"
-
-    assert clust.ordering_.shape == (len(X),)
-    assert clust.ordering_.dtype.kind == "i"
-    assert set(clust.ordering_) == set(range(len(X)))
-=======
 
     for metric in ['minkowski', 'euclidean']:
         # Parameters chosen specifically for this task.
         # Compute OPTICS
-        clust = OPTICS(max_eps=5.0 * 6.0, min_samples=4, xi=.1, metric=metric)
+        clust = OPTICS(max_eps=5.0 * 6.0, min_samples=4, xi=0.1, metric=metric)
         clust.fit(X if metric == 'minkowski' else sparse.lil_matrix(X))
         # number of clusters, ignoring noise if present
         n_clusters_1 = len(set(clust.labels_)) - int(-1 in clust.labels_)
@@ -240,7 +205,6 @@
         assert clust.ordering_.shape == (len(X),)
         assert clust.ordering_.dtype.kind == 'i'
         assert set(clust.ordering_) == set(range(len(X)))
->>>>>>> 6f498a92
 
 
 def test_minimum_number_of_sample_check():
@@ -369,40 +333,22 @@
 @pytest.mark.parametrize("eps", [0.1, 0.3, 0.5])
 @pytest.mark.parametrize("min_samples", [3, 10, 20])
 def test_dbscan_optics_parity(eps, min_samples):
-    # Test that OPTICS clustering labels are <= 5% difference of DBSCAN
-
-<<<<<<< HEAD
-    centers = [[1, 1], [-1, -1], [1, -1]]
-    X, labels_true = make_blobs(
-        n_samples=750, centers=centers, cluster_std=0.4, random_state=0
-    )
-
-    # calculate optics with dbscan extract at 0.3 epsilon
-    op = OPTICS(min_samples=min_samples, cluster_method="dbscan", eps=eps).fit(X)
-=======
+    # Test that OPTICS clustering labels are <= 5% difference of DBSCAN @TODO modified
+
     for metric in ['minkowski', 'euclidean']:
 
         centers = [[1, 1], [-1, -1], [1, -1]]
         _X, labels_true = make_blobs(n_samples=750, centers=centers,
                                      cluster_std=0.4, random_state=0)
         X = _X if metric == 'minkowski' else sparse.lil_matrix(_X)
->>>>>>> 6f498a92
 
         # calculate optics with dbscan extract at 0.3 epsilon
         op = OPTICS(min_samples=min_samples, cluster_method='dbscan',
                     eps=eps,
                     metric=metric).fit(X)
 
-<<<<<<< HEAD
-    contingency = contingency_matrix(db.labels_, op.labels_)
-    agree = min(
-        np.sum(np.max(contingency, axis=0)), np.sum(np.max(contingency, axis=1))
-    )
-    disagree = X.shape[0] - agree
-=======
         # calculate dbscan labels
         db = DBSCAN(eps=eps, min_samples=min_samples).fit(X)
->>>>>>> 6f498a92
 
         contingency = contingency_matrix(db.labels_, op.labels_)
         agree = min(np.sum(np.max(contingency, axis=0)),
@@ -415,7 +361,7 @@
         assert percent_mismatch <= 0.05
 
 
-def test_min_samples_edge_case():
+def test_min_samples_edge_case(): #@TODO modified for sparse
     C1 = [[0, 0], [0, 0.1], [0, -0.1]]
     C2 = [[10, 10], [10, 9], [10, 11]]
     C3 = [[100, 100], [100, 96], [100, 106]]
@@ -457,20 +403,7 @@
 # try arbitrary minimum sizes
 @pytest.mark.parametrize("min_cluster_size", range(2, X.shape[0] // 10, 23))
 def test_min_cluster_size(min_cluster_size):
-<<<<<<< HEAD
-    redX = X[::2]  # reduce for speed
-    clust = OPTICS(min_samples=9, min_cluster_size=min_cluster_size).fit(redX)
-    cluster_sizes = np.bincount(clust.labels_[clust.labels_ != -1])
-    if cluster_sizes.size:
-        assert min(cluster_sizes) >= min_cluster_size
-    # check behaviour is the same when min_cluster_size is a fraction
-    clust_frac = OPTICS(
-        min_samples=9, min_cluster_size=min_cluster_size / redX.shape[0]
-    )
-    clust_frac.fit(redX)
-    assert_array_equal(clust.labels_, clust_frac.labels_)
-=======
-    _redX = X[::2]  # reduce for speed
+    _redX = X[::2]  # reduce for speed @TODO modified for sparse
 
     for metric in ['minkowski', 'euclidean']:
         redX = _redX if metric == 'minkowski' else sparse.lil_matrix(_redX)
@@ -486,7 +419,6 @@
                             metric=metric)
         clust_frac.fit(redX)
         assert_array_equal(clust.labels_, clust_frac.labels_)
->>>>>>> 6f498a92
 
 
 @pytest.mark.parametrize("min_cluster_size", [0, -1, 1.1, 2.2])
