"""
Tests for DBSCAN clustering algorithm
"""

import pickle

import numpy as np

from scipy.spatial import distance
from scipy import sparse

import pytest

from sklearn.utils.testing import assert_equal
from sklearn.utils.testing import assert_array_equal
from sklearn.utils.testing import assert_raises
from sklearn.utils.testing import assert_in
from sklearn.utils.testing import assert_not_in
from sklearn.neighbors import NearestNeighbors
from sklearn.cluster.dbscan_ import DBSCAN
from sklearn.cluster.dbscan_ import dbscan
from sklearn.cluster.tests.common import generate_clustered_data
from sklearn.metrics.pairwise import pairwise_distances


n_clusters = 3
X = generate_clustered_data(n_clusters=n_clusters)


def test_dbscan_similarity():
    # Tests the DBSCAN algorithm with a similarity array.
    # Parameters chosen specifically for this task.
    eps = 0.15
    min_samples = 10
    # Compute similarities
    D = distance.squareform(distance.pdist(X))
    D /= np.max(D)
    # Compute DBSCAN
    core_samples, labels = dbscan(D, metric="precomputed", eps=eps,
                                  min_samples=min_samples)
    # number of clusters, ignoring noise if present
    n_clusters_1 = len(set(labels)) - (1 if -1 in labels else 0)

    assert_equal(n_clusters_1, n_clusters)

    db = DBSCAN(metric="precomputed", eps=eps, min_samples=min_samples)
    labels = db.fit(D).labels_

    n_clusters_2 = len(set(labels)) - int(-1 in labels)
    assert_equal(n_clusters_2, n_clusters)


def test_dbscan_feature():
    # Tests the DBSCAN algorithm with a feature vector array.
    # Parameters chosen specifically for this task.
    # Different eps to other test, because distance is not normalised.
    eps = 0.8
    min_samples = 10
    metric = 'euclidean'
    # Compute DBSCAN
    # parameters chosen for task
    core_samples, labels = dbscan(X, metric=metric, eps=eps,
                                  min_samples=min_samples)

    # number of clusters, ignoring noise if present
    n_clusters_1 = len(set(labels)) - int(-1 in labels)
    assert_equal(n_clusters_1, n_clusters)

    db = DBSCAN(metric=metric, eps=eps, min_samples=min_samples)
    labels = db.fit(X).labels_

    n_clusters_2 = len(set(labels)) - int(-1 in labels)
    assert_equal(n_clusters_2, n_clusters)


def test_dbscan_sparse():
    core_sparse, labels_sparse = dbscan(sparse.lil_matrix(X), eps=.8,
                                        min_samples=10)
    core_dense, labels_dense = dbscan(X, eps=.8, min_samples=10)
    assert_array_equal(core_dense, core_sparse)
    assert_array_equal(labels_dense, labels_sparse)


@pytest.mark.parametrize('include_self', [False, True])
def test_dbscan_sparse_precomputed(include_self):
    D = pairwise_distances(X)
    nn = NearestNeighbors(radius=.9).fit(X)
    X_ = X if include_self else None
    D_sparse = nn.radius_neighbors_graph(X=X_, mode='distance')
    # Ensure it is sparse not merely on diagonals:
    assert D_sparse.nnz < D.shape[0] * (D.shape[0] - 1)
    core_sparse, labels_sparse = dbscan(D_sparse,
                                        eps=.8,
                                        min_samples=10,
                                        metric='precomputed')
    core_dense, labels_dense = dbscan(D, eps=.8, min_samples=10,
                                      metric='precomputed')
    assert_array_equal(core_dense, core_sparse)
    assert_array_equal(labels_dense, labels_sparse)


@pytest.mark.parametrize('use_sparse', [True, False])
@pytest.mark.parametrize('metric', ['precomputed', 'minkowski'])
def test_dbscan_input_not_modified(use_sparse, metric):
    # test that the input is not modified by dbscan
    X = np.random.RandomState(0).rand(10, 10)
    X = sparse.csr_matrix(X) if use_sparse else X
    X_copy = X.copy()
    dbscan(X, metric=metric)

    if use_sparse:
<<<<<<< HEAD
        assert_array_equal(X.A, X_copy.A)
=======
        assert_array_equal(X.toarray(), X_copy.toarray())
>>>>>>> e1c3c228
    else:
        assert_array_equal(X, X_copy)


def test_dbscan_no_core_samples():
    rng = np.random.RandomState(0)
    X = rng.rand(40, 10)
    X[X < .8] = 0

    for X_ in [X, sparse.csr_matrix(X)]:
        db = DBSCAN(min_samples=6).fit(X_)
        assert_array_equal(db.components_, np.empty((0, X_.shape[1])))
        assert_array_equal(db.labels_, -1)
        assert_equal(db.core_sample_indices_.shape, (0,))


def test_dbscan_callable():
    # Tests the DBSCAN algorithm with a callable metric.
    # Parameters chosen specifically for this task.
    # Different eps to other test, because distance is not normalised.
    eps = 0.8
    min_samples = 10
    # metric is the function reference, not the string key.
    metric = distance.euclidean
    # Compute DBSCAN
    # parameters chosen for task
    core_samples, labels = dbscan(X, metric=metric, eps=eps,
                                  min_samples=min_samples,
                                  algorithm='ball_tree')

    # number of clusters, ignoring noise if present
    n_clusters_1 = len(set(labels)) - int(-1 in labels)
    assert_equal(n_clusters_1, n_clusters)

    db = DBSCAN(metric=metric, eps=eps, min_samples=min_samples,
                algorithm='ball_tree')
    labels = db.fit(X).labels_

    n_clusters_2 = len(set(labels)) - int(-1 in labels)
    assert_equal(n_clusters_2, n_clusters)


def test_dbscan_metric_params():
    # Tests that DBSCAN works with the metrics_params argument.
    eps = 0.8
    min_samples = 10
    p = 1

    # Compute DBSCAN with metric_params arg
    db = DBSCAN(metric='minkowski', metric_params={'p': p}, eps=eps,
                min_samples=min_samples, algorithm='ball_tree').fit(X)
    core_sample_1, labels_1 = db.core_sample_indices_, db.labels_

    # Test that sample labels are the same as passing Minkowski 'p' directly
    db = DBSCAN(metric='minkowski', eps=eps, min_samples=min_samples,
                algorithm='ball_tree', p=p).fit(X)
    core_sample_2, labels_2 = db.core_sample_indices_, db.labels_

    assert_array_equal(core_sample_1, core_sample_2)
    assert_array_equal(labels_1, labels_2)

    # Minkowski with p=1 should be equivalent to Manhattan distance
    db = DBSCAN(metric='manhattan', eps=eps, min_samples=min_samples,
                algorithm='ball_tree').fit(X)
    core_sample_3, labels_3 = db.core_sample_indices_, db.labels_

    assert_array_equal(core_sample_1, core_sample_3)
    assert_array_equal(labels_1, labels_3)


def test_dbscan_balltree():
    # Tests the DBSCAN algorithm with balltree for neighbor calculation.
    eps = 0.8
    min_samples = 10

    D = pairwise_distances(X)
    core_samples, labels = dbscan(D, metric="precomputed", eps=eps,
                                  min_samples=min_samples)

    # number of clusters, ignoring noise if present
    n_clusters_1 = len(set(labels)) - int(-1 in labels)
    assert_equal(n_clusters_1, n_clusters)

    db = DBSCAN(p=2.0, eps=eps, min_samples=min_samples, algorithm='ball_tree')
    labels = db.fit(X).labels_

    n_clusters_2 = len(set(labels)) - int(-1 in labels)
    assert_equal(n_clusters_2, n_clusters)

    db = DBSCAN(p=2.0, eps=eps, min_samples=min_samples, algorithm='kd_tree')
    labels = db.fit(X).labels_

    n_clusters_3 = len(set(labels)) - int(-1 in labels)
    assert_equal(n_clusters_3, n_clusters)

    db = DBSCAN(p=1.0, eps=eps, min_samples=min_samples, algorithm='ball_tree')
    labels = db.fit(X).labels_

    n_clusters_4 = len(set(labels)) - int(-1 in labels)
    assert_equal(n_clusters_4, n_clusters)

    db = DBSCAN(leaf_size=20, eps=eps, min_samples=min_samples,
                algorithm='ball_tree')
    labels = db.fit(X).labels_

    n_clusters_5 = len(set(labels)) - int(-1 in labels)
    assert_equal(n_clusters_5, n_clusters)


def test_input_validation():
    # DBSCAN.fit should accept a list of lists.
    X = [[1., 2.], [3., 4.]]
    DBSCAN().fit(X)             # must not raise exception


def test_dbscan_badargs():
    # Test bad argument values: these should all raise ValueErrors
    assert_raises(ValueError,
                  dbscan,
                  X, eps=-1.0)
    assert_raises(ValueError,
                  dbscan,
                  X, algorithm='blah')
    assert_raises(ValueError,
                  dbscan,
                  X, metric='blah')
    assert_raises(ValueError,
                  dbscan,
                  X, leaf_size=-1)
    assert_raises(ValueError,
                  dbscan,
                  X, p=-1)


def test_pickle():
    obj = DBSCAN()
    s = pickle.dumps(obj)
    assert_equal(type(pickle.loads(s)), obj.__class__)


def test_boundaries():
    # ensure min_samples is inclusive of core point
    core, _ = dbscan([[0], [1]], eps=2, min_samples=2)
    assert_in(0, core)
    # ensure eps is inclusive of circumference
    core, _ = dbscan([[0], [1], [1]], eps=1, min_samples=2)
    assert_in(0, core)
    core, _ = dbscan([[0], [1], [1]], eps=.99, min_samples=2)
    assert_not_in(0, core)


def test_weighted_dbscan():
    # ensure sample_weight is validated
    assert_raises(ValueError, dbscan, [[0], [1]], sample_weight=[2])
    assert_raises(ValueError, dbscan, [[0], [1]], sample_weight=[2, 3, 4])

    # ensure sample_weight has an effect
    assert_array_equal([], dbscan([[0], [1]], sample_weight=None,
                                  min_samples=6)[0])
    assert_array_equal([], dbscan([[0], [1]], sample_weight=[5, 5],
                                  min_samples=6)[0])
    assert_array_equal([0], dbscan([[0], [1]], sample_weight=[6, 5],
                                   min_samples=6)[0])
    assert_array_equal([0, 1], dbscan([[0], [1]], sample_weight=[6, 6],
                                      min_samples=6)[0])

    # points within eps of each other:
    assert_array_equal([0, 1], dbscan([[0], [1]], eps=1.5,
                                      sample_weight=[5, 1], min_samples=6)[0])
    # and effect of non-positive and non-integer sample_weight:
    assert_array_equal([], dbscan([[0], [1]], sample_weight=[5, 0],
                                  eps=1.5, min_samples=6)[0])
    assert_array_equal([0, 1], dbscan([[0], [1]], sample_weight=[5.9, 0.1],
                                      eps=1.5, min_samples=6)[0])
    assert_array_equal([0, 1], dbscan([[0], [1]], sample_weight=[6, 0],
                                      eps=1.5, min_samples=6)[0])
    assert_array_equal([], dbscan([[0], [1]], sample_weight=[6, -1],
                                  eps=1.5, min_samples=6)[0])

    # for non-negative sample_weight, cores should be identical to repetition
    rng = np.random.RandomState(42)
    sample_weight = rng.randint(0, 5, X.shape[0])
    core1, label1 = dbscan(X, sample_weight=sample_weight)
    assert_equal(len(label1), len(X))

    X_repeated = np.repeat(X, sample_weight, axis=0)
    core_repeated, label_repeated = dbscan(X_repeated)
    core_repeated_mask = np.zeros(X_repeated.shape[0], dtype=bool)
    core_repeated_mask[core_repeated] = True
    core_mask = np.zeros(X.shape[0], dtype=bool)
    core_mask[core1] = True
    assert_array_equal(np.repeat(core_mask, sample_weight), core_repeated_mask)

    # sample_weight should work with precomputed distance matrix
    D = pairwise_distances(X)
    core3, label3 = dbscan(D, sample_weight=sample_weight,
                           metric='precomputed')
    assert_array_equal(core1, core3)
    assert_array_equal(label1, label3)

    # sample_weight should work with estimator
    est = DBSCAN().fit(X, sample_weight=sample_weight)
    core4 = est.core_sample_indices_
    label4 = est.labels_
    assert_array_equal(core1, core4)
    assert_array_equal(label1, label4)

    est = DBSCAN()
    label5 = est.fit_predict(X, sample_weight=sample_weight)
    core5 = est.core_sample_indices_
    assert_array_equal(core1, core5)
    assert_array_equal(label1, label5)
    assert_array_equal(label1, est.labels_)


@pytest.mark.parametrize('algorithm', ['brute', 'kd_tree', 'ball_tree'])
def test_dbscan_core_samples_toy(algorithm):
    X = [[0], [2], [3], [4], [6], [8], [10]]
    n_samples = len(X)

    # Degenerate case: every sample is a core sample, either with its own
    # cluster or including other close core samples.
    core_samples, labels = dbscan(X, algorithm=algorithm, eps=1,
                                  min_samples=1)
    assert_array_equal(core_samples, np.arange(n_samples))
    assert_array_equal(labels, [0, 1, 1, 1, 2, 3, 4])

    # With eps=1 and min_samples=2 only the 3 samples from the denser area
    # are core samples. All other points are isolated and considered noise.
    core_samples, labels = dbscan(X, algorithm=algorithm, eps=1,
                                  min_samples=2)
    assert_array_equal(core_samples, [1, 2, 3])
    assert_array_equal(labels, [-1, 0, 0, 0, -1, -1, -1])

    # Only the sample in the middle of the dense area is core. Its two
    # neighbors are edge samples. Remaining samples are noise.
    core_samples, labels = dbscan(X, algorithm=algorithm, eps=1,
                                  min_samples=3)
    assert_array_equal(core_samples, [2])
    assert_array_equal(labels, [-1, 0, 0, 0, -1, -1, -1])

    # It's no longer possible to extract core samples with eps=1:
    # everything is noise.
    core_samples, labels = dbscan(X, algorithm=algorithm, eps=1,
                                  min_samples=4)
    assert_array_equal(core_samples, [])
    assert_array_equal(labels, np.full(n_samples, -1.))


def test_dbscan_precomputed_metric_with_degenerate_input_arrays():
    # see https://github.com/scikit-learn/scikit-learn/issues/4641 for
    # more details
    X = np.eye(10)
    labels = DBSCAN(eps=0.5, metric='precomputed').fit(X).labels_
    assert_equal(len(set(labels)), 1)

    X = np.zeros((10, 10))
    labels = DBSCAN(eps=0.5, metric='precomputed').fit(X).labels_
    assert_equal(len(set(labels)), 1)


def test_dbscan_precomputed_metric_with_initial_rows_zero():
    # sample matrix with initial two row all zero
    ar = np.array([
        [0.0, 0.0, 0.0, 0.0, 0.0, 0.0, 0.0],
        [0.0, 0.0, 0.0, 0.0, 0.0, 0.0, 0.0],
        [0.0, 0.0, 0.0, 0.0, 0.1, 0.0, 0.0],
        [0.0, 0.0, 0.0, 0.0, 0.1, 0.0, 0.0],
        [0.0, 0.0, 0.1, 0.1, 0.0, 0.0, 0.3],
        [0.0, 0.0, 0.0, 0.0, 0.0, 0.0, 0.1],
        [0.0, 0.0, 0.0, 0.0, 0.3, 0.1, 0.0]
    ])
    matrix = sparse.csr_matrix(ar)
    labels = DBSCAN(eps=0.2, metric='precomputed',
                    min_samples=2).fit(matrix).labels_
    assert_array_equal(labels, [-1, -1,  0,  0,  0,  1,  1])<|MERGE_RESOLUTION|>--- conflicted
+++ resolved
@@ -109,11 +109,7 @@
     dbscan(X, metric=metric)
 
     if use_sparse:
-<<<<<<< HEAD
-        assert_array_equal(X.A, X_copy.A)
-=======
         assert_array_equal(X.toarray(), X_copy.toarray())
->>>>>>> e1c3c228
     else:
         assert_array_equal(X, X_copy)
 
