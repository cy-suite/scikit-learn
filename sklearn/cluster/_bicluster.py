"""Spectral biclustering algorithms."""
# Authors : Kemal Eren
# License: BSD 3 clause

from abc import ABCMeta, abstractmethod

import numpy as np

from scipy.linalg import norm
from scipy.sparse import dia_matrix, issparse
from scipy.sparse.linalg import eigsh, svds

from . import KMeans, MiniBatchKMeans
from ..base import BaseEstimator, BiclusterMixin
from ..utils import check_random_state

from ..utils.extmath import (make_nonnegative, randomized_svd,
                             safe_sparse_dot)

from ..utils.validation import assert_all_finite


__all__ = ['SpectralCoclustering',
           'SpectralBiclustering']


def _scale_normalize(X):
    """Normalize ``X`` by scaling rows and columns independently.

    Returns the normalized matrix and the row and column scaling
    factors.

    """
    X = make_nonnegative(X)
    row_diag = np.asarray(1.0 / np.sqrt(X.sum(axis=1))).squeeze()
    col_diag = np.asarray(1.0 / np.sqrt(X.sum(axis=0))).squeeze()
    row_diag = np.where(np.isnan(row_diag), 0, row_diag)
    col_diag = np.where(np.isnan(col_diag), 0, col_diag)
    if issparse(X):
        n_rows, n_cols = X.shape
        r = dia_matrix((row_diag, [0]), shape=(n_rows, n_rows))
        c = dia_matrix((col_diag, [0]), shape=(n_cols, n_cols))
        an = r * X * c
    else:
        an = row_diag[:, np.newaxis] * X * col_diag
    return an, row_diag, col_diag


def _bistochastic_normalize(X, max_iter=1000, tol=1e-5):
    """Normalize rows and columns of ``X`` simultaneously so that all
    rows sum to one constant and all columns sum to a different
    constant.

    """
    # According to paper, this can also be done more efficiently with
    # deviation reduction and balancing algorithms.
    X = make_nonnegative(X)
    X_scaled = X
    for _ in range(max_iter):
        X_new, _, _ = _scale_normalize(X_scaled)
        if issparse(X):
            dist = norm(X_scaled.data - X.data)
        else:
            dist = norm(X_scaled - X_new)
        X_scaled = X_new
        if dist is not None and dist < tol:
            break
    return X_scaled


def _log_normalize(X):
    """Normalize ``X`` according to Kluger's log-interactions scheme."""
    X = make_nonnegative(X, min_value=1)
    if issparse(X):
        raise ValueError("Cannot compute log of a sparse matrix,"
                         " because log(x) diverges to -infinity as x"
                         " goes to 0.")
    L = np.log(X)
    row_avg = L.mean(axis=1)[:, np.newaxis]
    col_avg = L.mean(axis=0)
    avg = L.mean()
    return L - row_avg - col_avg + avg


class BaseSpectral(BiclusterMixin, BaseEstimator, metaclass=ABCMeta):
    """Base class for spectral biclustering."""

    @abstractmethod
    def __init__(self, n_clusters=3, svd_method="randomized",
                 n_svd_vecs=None, mini_batch=False, init="k-means++",
                 n_init=10, random_state=None):
        self.n_clusters = n_clusters
        self.svd_method = svd_method
        self.n_svd_vecs = n_svd_vecs
        self.mini_batch = mini_batch
        self.init = init
        self.n_init = n_init
        self.random_state = random_state

    def _check_parameters(self):
        legal_svd_methods = ('randomized', 'arpack')
        if self.svd_method not in legal_svd_methods:
            raise ValueError("Unknown SVD method: '{0}'. svd_method must be"
                             " one of {1}.".format(self.svd_method,
                                                   legal_svd_methods))

    def fit(self, X, y=None):
        """Creates a biclustering for X.

        Parameters
        ----------
        X : array-like of shape (n_samples, n_features)

        y : Ignored

        """
        X = self._validate_data(X, accept_sparse='csr', dtype=np.float64)
        self._check_parameters()
        self._fit(X)
        return self

    def _svd(self, array, n_components, n_discard):
        """Returns first `n_components` left and right singular
        vectors u and v, discarding the first `n_discard`.

        """
        if self.svd_method == 'randomized':
            kwargs = {}
            if self.n_svd_vecs is not None:
                kwargs['n_oversamples'] = self.n_svd_vecs
            u, _, vt = randomized_svd(array, n_components,
                                      random_state=self.random_state,
                                      **kwargs)

        elif self.svd_method == 'arpack':
            u, _, vt = svds(array, k=n_components, ncv=self.n_svd_vecs)
            if np.any(np.isnan(vt)):
                # some eigenvalues of A * A.T are negative, causing
                # sqrt() to be np.nan. This causes some vectors in vt
                # to be np.nan.
                A = safe_sparse_dot(array.T, array)
                random_state = check_random_state(self.random_state)
                # initialize with [-1,1] as in ARPACK
                v0 = random_state.uniform(-1, 1, A.shape[0])
                _, v = eigsh(A, ncv=self.n_svd_vecs, v0=v0)
                vt = v.T
            if np.any(np.isnan(u)):
                A = safe_sparse_dot(array, array.T)
                random_state = check_random_state(self.random_state)
                # initialize with [-1,1] as in ARPACK
                v0 = random_state.uniform(-1, 1, A.shape[0])
                _, u = eigsh(A, ncv=self.n_svd_vecs, v0=v0)

        assert_all_finite(u)
        assert_all_finite(vt)
        u = u[:, n_discard:]
        vt = vt[n_discard:]
        return u, vt.T

    def _k_means(self, data, n_clusters):
        if self.mini_batch:
            model = MiniBatchKMeans(n_clusters,
                                    init=self.init,
                                    n_init=self.n_init,
                                    random_state=self.random_state)
        else:
            model = KMeans(n_clusters, init=self.init,
                           n_init=self.n_init, random_state=self.random_state)
        model.fit(data)
        centroid = model.cluster_centers_
        labels = model.labels_
        return centroid, labels

    def _more_tags(self):
        return {
            "_xfail_checks": {
                "check_estimators_dtypes": "raises nan error",
                "check_fit2d_1sample": "_scale_normalize fails",
                "check_fit2d_1feature": "raises apply_along_axis error",
                "check_estimator_sparse_data": "does not fail gracefully",
                "check_methods_subset_invariance": "empty array passed inside",
                "check_dont_overwrite_parameters": "empty array passed inside",
                "check_fit2d_predict1d": "emptry array passed inside",
            }
        }


class SpectralCoclustering(BaseSpectral):
    """Spectral Co-Clustering algorithm (Dhillon, 2001).

    Clusters rows and columns of an array `X` to solve the relaxed
    normalized cut of the bipartite graph created from `X` as follows:
    the edge between row vertex `i` and column vertex `j` has weight
    `X[i, j]`.

    The resulting bicluster structure is block-diagonal, since each
    row and each column belongs to exactly one bicluster.

    Supports sparse matrices, as long as they are nonnegative.

    Read more in the :ref:`User Guide <spectral_coclustering>`.

    Parameters
    ----------
    n_clusters : int, default=3
        The number of biclusters to find.

    svd_method : {'randomized', 'arpack'}, default='randomized'
        Selects the algorithm for finding singular vectors. May be
        'randomized' or 'arpack'. If 'randomized', use
        :func:`sklearn.utils.extmath.randomized_svd`, which may be faster
        for large matrices. If 'arpack', use
        :func:`scipy.sparse.linalg.svds`, which is more accurate, but
        possibly slower in some cases.

    n_svd_vecs : int, default=None
        Number of vectors to use in calculating the SVD. Corresponds
        to `ncv` when `svd_method=arpack` and `n_oversamples` when
        `svd_method` is 'randomized`.

    mini_batch : bool, default=False
        Whether to use mini-batch k-means, which is faster but may get
        different results.

    init : {'k-means++', 'random', or ndarray of shape \
            (n_clusters, n_features), default='k-means++'
        Method for initialization of k-means algorithm; defaults to
        'k-means++'.

    n_init : int, default=10
        Number of random initializations that are tried with the
        k-means algorithm.

        If mini-batch k-means is used, the best initialization is
        chosen and the algorithm runs once. Otherwise, the algorithm
        is run for each initialization and the best solution chosen.

    random_state : int, RandomState instance, default=None
        Used for randomizing the singular value decomposition and the k-means
        initialization. Use an int to make the randomness deterministic.
        See :term:`Glossary <random_state>`.

    Attributes
    ----------
    rows_ : array-like of shape (n_row_clusters, n_rows)
        Results of the clustering. `rows[i, r]` is True if
        cluster `i` contains row `r`. Available only after calling ``fit``.

    columns_ : array-like of shape (n_column_clusters, n_columns)
        Results of the clustering, like `rows`.

    row_labels_ : array-like of shape (n_rows,)
        The bicluster label of each row.

    column_labels_ : array-like of shape (n_cols,)
        The bicluster label of each column.

<<<<<<< HEAD
    n_features_in_ : int
        Number of features seen during :term:`fit`.
=======
    biclusters_ : tuple of two ndarrays
        The tuple contains the `rows_` and `columns_` arrays.
>>>>>>> 5c3cb6b0

    Examples
    --------
    >>> from sklearn.cluster import SpectralCoclustering
    >>> import numpy as np
    >>> X = np.array([[1, 1], [2, 1], [1, 0],
    ...               [4, 7], [3, 5], [3, 6]])
    >>> clustering = SpectralCoclustering(n_clusters=2, random_state=0).fit(X)
    >>> clustering.row_labels_ #doctest: +SKIP
    array([0, 1, 1, 0, 0, 0], dtype=int32)
    >>> clustering.column_labels_ #doctest: +SKIP
    array([0, 0], dtype=int32)
    >>> clustering
    SpectralCoclustering(n_clusters=2, random_state=0)

    References
    ----------

    * Dhillon, Inderjit S, 2001. `Co-clustering documents and words using
      bipartite spectral graph partitioning
      <http://citeseerx.ist.psu.edu/viewdoc/summary?doi=10.1.1.140.3011>`__.

    """
    def __init__(self, n_clusters=3, *, svd_method='randomized',
                 n_svd_vecs=None, mini_batch=False, init='k-means++',
                 n_init=10, random_state=None):
        super().__init__(n_clusters,
                         svd_method,
                         n_svd_vecs,
                         mini_batch,
                         init,
                         n_init,
                         random_state)

    def _fit(self, X):
        normalized_data, row_diag, col_diag = _scale_normalize(X)
        n_sv = 1 + int(np.ceil(np.log2(self.n_clusters)))
        u, v = self._svd(normalized_data, n_sv, n_discard=1)
        z = np.vstack((row_diag[:, np.newaxis] * u,
                       col_diag[:, np.newaxis] * v))

        _, labels = self._k_means(z, self.n_clusters)

        n_rows = X.shape[0]
        self.row_labels_ = labels[:n_rows]
        self.column_labels_ = labels[n_rows:]

        self.rows_ = np.vstack([self.row_labels_ == c
                                for c in range(self.n_clusters)])
        self.columns_ = np.vstack([self.column_labels_ == c
                                   for c in range(self.n_clusters)])


class SpectralBiclustering(BaseSpectral):
    """Spectral biclustering (Kluger, 2003).

    Partitions rows and columns under the assumption that the data has
    an underlying checkerboard structure. For instance, if there are
    two row partitions and three column partitions, each row will
    belong to three biclusters, and each column will belong to two
    biclusters. The outer product of the corresponding row and column
    label vectors gives this checkerboard structure.

    Read more in the :ref:`User Guide <spectral_biclustering>`.

    Parameters
    ----------
    n_clusters : int or tuple (n_row_clusters, n_column_clusters), default=3
        The number of row and column clusters in the checkerboard
        structure.

    method : {'bistochastic', 'scale', 'log'}, default='bistochastic'
        Method of normalizing and converting singular vectors into
        biclusters. May be one of 'scale', 'bistochastic', or 'log'.
        The authors recommend using 'log'. If the data is sparse,
        however, log normalization will not work, which is why the
        default is 'bistochastic'.

        .. warning::
           if `method='log'`, the data must be sparse.

    n_components : int, default=6
        Number of singular vectors to check.

    n_best : int, default=3
        Number of best singular vectors to which to project the data
        for clustering.

    svd_method : {'randomized', 'arpack'}, default='randomized'
        Selects the algorithm for finding singular vectors. May be
        'randomized' or 'arpack'. If 'randomized', uses
        :func:`~sklearn.utils.extmath.randomized_svd`, which may be faster
        for large matrices. If 'arpack', uses
        `scipy.sparse.linalg.svds`, which is more accurate, but
        possibly slower in some cases.

    n_svd_vecs : int, default=None
        Number of vectors to use in calculating the SVD. Corresponds
        to `ncv` when `svd_method=arpack` and `n_oversamples` when
        `svd_method` is 'randomized`.

    mini_batch : bool, default=False
        Whether to use mini-batch k-means, which is faster but may get
        different results.

    init : {'k-means++', 'random'} or ndarray of (n_clusters, n_features), \
            default='k-means++'
        Method for initialization of k-means algorithm; defaults to
        'k-means++'.

    n_init : int, default=10
        Number of random initializations that are tried with the
        k-means algorithm.

        If mini-batch k-means is used, the best initialization is
        chosen and the algorithm runs once. Otherwise, the algorithm
        is run for each initialization and the best solution chosen.

    random_state : int, RandomState instance, default=None
        Used for randomizing the singular value decomposition and the k-means
        initialization. Use an int to make the randomness deterministic.
        See :term:`Glossary <random_state>`.

    Attributes
    ----------
    rows_ : array-like of shape (n_row_clusters, n_rows)
        Results of the clustering. `rows[i, r]` is True if
        cluster `i` contains row `r`. Available only after calling ``fit``.

    columns_ : array-like of shape (n_column_clusters, n_columns)
        Results of the clustering, like `rows`.

    row_labels_ : array-like of shape (n_rows,)
        Row partition labels.

    column_labels_ : array-like of shape (n_cols,)
        Column partition labels.

    n_features_in_ : int
        Number of features seen during :term:`fit`.

    Examples
    --------
    >>> from sklearn.cluster import SpectralBiclustering
    >>> import numpy as np
    >>> X = np.array([[1, 1], [2, 1], [1, 0],
    ...               [4, 7], [3, 5], [3, 6]])
    >>> clustering = SpectralBiclustering(n_clusters=2, random_state=0).fit(X)
    >>> clustering.row_labels_
    array([1, 1, 1, 0, 0, 0], dtype=int32)
    >>> clustering.column_labels_
    array([0, 1], dtype=int32)
    >>> clustering
    SpectralBiclustering(n_clusters=2, random_state=0)

    References
    ----------

    * Kluger, Yuval, et. al., 2003. `Spectral biclustering of microarray
      data: coclustering genes and conditions
      <http://citeseerx.ist.psu.edu/viewdoc/summary?doi=10.1.1.135.1608>`__.

    """
    def __init__(self, n_clusters=3, *, method='bistochastic',
                 n_components=6, n_best=3, svd_method='randomized',
                 n_svd_vecs=None, mini_batch=False, init='k-means++',
                 n_init=10, random_state=None):
        super().__init__(n_clusters,
                         svd_method,
                         n_svd_vecs,
                         mini_batch,
                         init,
                         n_init,
                         random_state)
        self.method = method
        self.n_components = n_components
        self.n_best = n_best

    def _check_parameters(self):
        super()._check_parameters()
        legal_methods = ('bistochastic', 'scale', 'log')
        if self.method not in legal_methods:
            raise ValueError("Unknown method: '{0}'. method must be"
                             " one of {1}.".format(self.method, legal_methods))
        try:
            int(self.n_clusters)
        except TypeError:
            try:
                r, c = self.n_clusters
                int(r)
                int(c)
            except (ValueError, TypeError) as e:
                raise ValueError("Incorrect parameter n_clusters has value:"
                                 " {}. It should either be a single integer"
                                 " or an iterable with two integers:"
                                 " (n_row_clusters, n_column_clusters)") from e
        if self.n_components < 1:
            raise ValueError("Parameter n_components must be greater than 0,"
                             " but its value is {}".format(self.n_components))
        if self.n_best < 1:
            raise ValueError("Parameter n_best must be greater than 0,"
                             " but its value is {}".format(self.n_best))
        if self.n_best > self.n_components:
            raise ValueError("n_best cannot be larger than"
                             " n_components, but {} >  {}"
                             "".format(self.n_best, self.n_components))

    def _fit(self, X):
        n_sv = self.n_components
        if self.method == 'bistochastic':
            normalized_data = _bistochastic_normalize(X)
            n_sv += 1
        elif self.method == 'scale':
            normalized_data, _, _ = _scale_normalize(X)
            n_sv += 1
        elif self.method == 'log':
            normalized_data = _log_normalize(X)
        n_discard = 0 if self.method == 'log' else 1
        u, v = self._svd(normalized_data, n_sv, n_discard)
        ut = u.T
        vt = v.T

        try:
            n_row_clusters, n_col_clusters = self.n_clusters
        except TypeError:
            n_row_clusters = n_col_clusters = self.n_clusters

        best_ut = self._fit_best_piecewise(ut, self.n_best,
                                           n_row_clusters)

        best_vt = self._fit_best_piecewise(vt, self.n_best,
                                           n_col_clusters)

        self.row_labels_ = self._project_and_cluster(X, best_vt.T,
                                                     n_row_clusters)

        self.column_labels_ = self._project_and_cluster(X.T, best_ut.T,
                                                        n_col_clusters)

        self.rows_ = np.vstack([self.row_labels_ == label
                                for label in range(n_row_clusters)
                                for _ in range(n_col_clusters)])
        self.columns_ = np.vstack([self.column_labels_ == label
                                   for _ in range(n_row_clusters)
                                   for label in range(n_col_clusters)])

    def _fit_best_piecewise(self, vectors, n_best, n_clusters):
        """Find the ``n_best`` vectors that are best approximated by piecewise
        constant vectors.

        The piecewise vectors are found by k-means; the best is chosen
        according to Euclidean distance.

        """
        def make_piecewise(v):
            centroid, labels = self._k_means(v.reshape(-1, 1), n_clusters)
            return centroid[labels].ravel()
        piecewise_vectors = np.apply_along_axis(make_piecewise,
                                                axis=1, arr=vectors)
        dists = np.apply_along_axis(norm, axis=1,
                                    arr=(vectors - piecewise_vectors))
        result = vectors[np.argsort(dists)[:n_best]]
        return result

    def _project_and_cluster(self, data, vectors, n_clusters):
        """Project ``data`` to ``vectors`` and cluster the result."""
        projected = safe_sparse_dot(data, vectors)
        _, labels = self._k_means(projected, n_clusters)
        return labels<|MERGE_RESOLUTION|>--- conflicted
+++ resolved
@@ -255,13 +255,11 @@
     column_labels_ : array-like of shape (n_cols,)
         The bicluster label of each column.
 
-<<<<<<< HEAD
+    biclusters_ : tuple of two ndarrays
+        The tuple contains the `rows_` and `columns_` arrays.
+
     n_features_in_ : int
         Number of features seen during :term:`fit`.
-=======
-    biclusters_ : tuple of two ndarrays
-        The tuple contains the `rows_` and `columns_` arrays.
->>>>>>> 5c3cb6b0
 
     Examples
     --------
