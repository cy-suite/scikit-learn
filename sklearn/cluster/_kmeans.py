--- conflicted
+++ resolved
@@ -22,10 +22,7 @@
 from ..utils.extmath import row_norms, stable_cumsum
 from ..utils.sparsefuncs_fast import assign_rows_csr
 from ..utils.sparsefuncs import mean_variance_axis
-<<<<<<< HEAD
-=======
-from ..utils.validation import _num_samples, _deprecate_positional_args
->>>>>>> 83ec08bf
+from ..utils.validation import _deprecate_positional_args
 from ..utils import check_array
 from ..utils import gen_batches
 from ..utils import check_random_state
@@ -915,45 +912,10 @@
         self
             Fitted estimator.
         """
-<<<<<<< HEAD
-        X = check_array(X, accept_sparse='csr', dtype=[np.float64, np.float32],
-                        order='C', copy=self.copy_x, accept_large_sparse=False)
-=======
-        random_state = check_random_state(self.random_state)
-
-        if self.precompute_distances != 'deprecated':
-            warnings.warn("'precompute_distances' was deprecated in version "
-                          "0.23 and will be removed in 0.25. It has no "
-                          "effect", FutureWarning)
-
-        if self.n_jobs != 'deprecated':
-            warnings.warn("'n_jobs' was deprecated in version 0.23 and will be"
-                          " removed in 0.25.", FutureWarning)
-            self._n_threads = self.n_jobs
-        else:
-            self._n_threads = None
-        self._n_threads = _openmp_effective_n_threads(self._n_threads)
-
-        n_init = self.n_init
-        if n_init <= 0:
-            raise ValueError("Invalid number of initializations."
-                             " n_init=%d must be bigger than zero." % n_init)
-
-        if self.max_iter <= 0:
-            raise ValueError(
-                'Number of iterations should be a positive number,'
-                ' got %d instead' % self.max_iter
-            )
-
         X = self._validate_data(X, accept_sparse='csr',
                                 dtype=[np.float64, np.float32],
                                 order='C', copy=self.copy_x,
                                 accept_large_sparse=False)
-        # verify that the number of samples given is larger than k
-        if _num_samples(X) < self.n_clusters:
-            raise ValueError("n_samples=%d should be >= n_clusters=%d" % (
-                _num_samples(X), self.n_clusters))
->>>>>>> 83ec08bf
 
         sample_weight = _check_sample_weight(sample_weight, X, dtype=X.dtype)
 
@@ -1580,15 +1542,12 @@
         -------
         self
         """
-<<<<<<< HEAD
         # TODO accept_large_sparse ???
-        X = check_array(X, accept_sparse='csr', dtype=[np.float64, np.float32],
-                        order='C')
-=======
-        random_state = check_random_state(self.random_state)
-        X = self._validate_data(X, accept_sparse="csr", order='C',
-                                dtype=[np.float64, np.float32])
->>>>>>> 83ec08bf
+        X = self._validate_data(X, accept_sparse='csr',
+                                dtype=[np.float64, np.float32],
+                                order='C', copy=self.copy_x,
+                                accept_large_sparse=False)
+
         n_samples, n_features = X.shape
 
         sample_weight = _check_sample_weight(sample_weight, X, dtype=X.dtype)
