"""K-means clustering"""

# Authors: Gael Varoquaux <gael.varoquaux@normalesup.org>
#          Thomas Rueckstiess <ruecksti@in.tum.de>
#          James Bergstra <james.bergstra@umontreal.ca>
#          Jan Schlueter <scikit-learn@jan-schlueter.de>
#          Nelle Varoquaux
#          Peter Prettenhofer <peter.prettenhofer@gmail.com>
#          Olivier Grisel <olivier.grisel@ensta.org>
#          Mathieu Blondel <mathieu@mblondel.org>
#          Robert Layton <robertlayton@gmail.com>
# License: BSD 3 clause

import warnings

import numpy as np
import scipy.sparse as sp
from joblib import Parallel, delayed, effective_n_jobs

from ..base import BaseEstimator, ClusterMixin, TransformerMixin
from ..metrics.pairwise import euclidean_distances
from ..metrics.pairwise import pairwise_distances_argmin_min
from ..utils.extmath import row_norms, squared_norm, stable_cumsum
from ..utils.sparsefuncs_fast import assign_rows_csr
from ..utils.sparsefuncs import mean_variance_axis
from ..utils.validation import _num_samples
from ..utils import check_array
from ..utils import gen_batches
from ..utils import check_random_state
from ..utils.validation import check_is_fitted, _check_sample_weight
from ..utils.validation import FLOAT_DTYPES
from ..exceptions import ConvergenceWarning
from . import _k_means_fast as _k_means
from ._k_means_elkan import k_means_elkan


###############################################################################
# Initialization heuristic


def _k_init(X, n_clusters, x_squared_norms, random_state, n_local_trials=None):
    """Init n_clusters seeds according to k-means++

    Parameters
    ----------
    X : array or sparse matrix, shape (n_samples, n_features)
        The data to pick seeds for. To avoid memory copy, the input data
        should be double precision (dtype=np.float64).

    n_clusters : integer
        The number of seeds to choose

    x_squared_norms : array, shape (n_samples,)
        Squared Euclidean norm of each data point.

    random_state : int, RandomState instance
        The generator used to initialize the centers. Use an int to make the
        randomness deterministic.
        See :term:`Glossary <random_state>`.

    n_local_trials : integer, optional
        The number of seeding trials for each center (except the first),
        of which the one reducing inertia the most is greedily chosen.
        Set to None to make the number of trials depend logarithmically
        on the number of seeds (2+log(k)); this is the default.

    Notes
    -----
    Selects initial cluster centers for k-mean clustering in a smart way
    to speed up convergence. see: Arthur, D. and Vassilvitskii, S.
    "k-means++: the advantages of careful seeding". ACM-SIAM symposium
    on Discrete algorithms. 2007

    Version ported from http://www.stanford.edu/~darthur/kMeansppTest.zip,
    which is the implementation used in the aforementioned paper.
    """
    n_samples, n_features = X.shape

    centers = np.empty((n_clusters, n_features), dtype=X.dtype)

    assert x_squared_norms is not None, 'x_squared_norms None in _k_init'

    # Set the number of local seeding trials if none is given
    if n_local_trials is None:
        # This is what Arthur/Vassilvitskii tried, but did not report
        # specific results for other than mentioning in the conclusion
        # that it helped.
        n_local_trials = 2 + int(np.log(n_clusters))

    # Pick first center randomly
    center_id = random_state.randint(n_samples)
    if sp.issparse(X):
        centers[0] = X[center_id].toarray()
    else:
        centers[0] = X[center_id]

    # Initialize list of closest distances and calculate current potential
    closest_dist_sq = euclidean_distances(
        centers[0, np.newaxis], X, Y_norm_squared=x_squared_norms,
        squared=True)
    current_pot = closest_dist_sq.sum()

    # Pick the remaining n_clusters-1 points
    for c in range(1, n_clusters):
        # Choose center candidates by sampling with probability proportional
        # to the squared distance to the closest existing center
        rand_vals = random_state.random_sample(n_local_trials) * current_pot
        candidate_ids = np.searchsorted(stable_cumsum(closest_dist_sq),
                                        rand_vals)
        # XXX: numerical imprecision can result in a candidate_id out of range
        np.clip(candidate_ids, None, closest_dist_sq.size - 1,
                out=candidate_ids)

        # Compute distances to center candidates
        distance_to_candidates = euclidean_distances(
            X[candidate_ids], X, Y_norm_squared=x_squared_norms, squared=True)

        # update closest distances squared and potential for each candidate
        np.minimum(closest_dist_sq, distance_to_candidates,
                   out=distance_to_candidates)
        candidates_pot = distance_to_candidates.sum(axis=1)

        # Decide which candidate is the best
        best_candidate = np.argmin(candidates_pot)
        current_pot = candidates_pot[best_candidate]
        closest_dist_sq = distance_to_candidates[best_candidate]
        best_candidate = candidate_ids[best_candidate]

        # Permanently add best center candidate found in local tries
        if sp.issparse(X):
            centers[c] = X[best_candidate].toarray()
        else:
            centers[c] = X[best_candidate]

    return centers


###############################################################################
# K-means batch estimation by EM (expectation maximization)

def _validate_center_shape(X, n_centers, centers):
    """Check if centers is compatible with X and n_centers"""
    if len(centers) != n_centers:
        raise ValueError('The shape of the initial centers (%s) '
                         'does not match the number of clusters %i'
                         % (centers.shape, n_centers))
    if centers.shape[1] != X.shape[1]:
        raise ValueError(
            "The number of features of the initial centers %s "
            "does not match the number of features of the data %s."
            % (centers.shape[1], X.shape[1]))


def _tolerance(X, tol):
    """Return a tolerance which is independent of the dataset"""
    if sp.issparse(X):
        variances = mean_variance_axis(X, axis=0)[1]
    else:
        variances = np.var(X, axis=0)
    return np.mean(variances) * tol


def _check_normalize_sample_weight(sample_weight, X):
    """Set sample_weight if None, and check for correct dtype"""

    sample_weight_was_none = sample_weight is None

    sample_weight = _check_sample_weight(sample_weight, X, dtype=X.dtype)
    if not sample_weight_was_none:
        # normalize the weights to sum up to n_samples
        # an array of 1 (i.e. samples_weight is None) is already normalized
        n_samples = len(sample_weight)
        scale = n_samples / sample_weight.sum()
        sample_weight *= scale
    return sample_weight


def k_means(X, n_clusters, sample_weight=None, init='k-means++',
            precompute_distances='auto', n_init=10, max_iter=300,
            verbose=False, tol=1e-4, random_state=None, copy_x=True,
            n_jobs=None, algorithm="auto", return_n_iter=False):
    """K-means clustering algorithm.

    Read more in the :ref:`User Guide <k_means>`.

    Parameters
    ----------
    X : array-like or sparse matrix, shape (n_samples, n_features)
        The observations to cluster. It must be noted that the data
        will be converted to C ordering, which will cause a memory copy
        if the given data is not C-contiguous.

    n_clusters : int
        The number of clusters to form as well as the number of
        centroids to generate.

    sample_weight : array-like, shape (n_samples,), optional
        The weights for each observation in X. If None, all observations
        are assigned equal weight (default: None)

    init : {'k-means++', 'random', or ndarray, or a callable}, optional
        Method for initialization, default to 'k-means++':

        'k-means++' : selects initial cluster centers for k-mean
        clustering in a smart way to speed up convergence. See section
        Notes in k_init for more details.

        'random': choose k observations (rows) at random from data for
        the initial centroids.

        If an ndarray is passed, it should be of shape (n_clusters, n_features)
        and gives the initial centers.

        If a callable is passed, it should take arguments X, k and
        and a random state and return an initialization.

    precompute_distances : {'auto', True, False}
        Precompute distances (faster but takes more memory).

        'auto' : do not precompute distances if n_samples * n_clusters > 12
        million. This corresponds to about 100MB overhead per job using
        double precision.

        True : always precompute distances

        False : never precompute distances

    n_init : int, optional, default: 10
        Number of time the k-means algorithm will be run with different
        centroid seeds. The final results will be the best output of
        n_init consecutive runs in terms of inertia.

    max_iter : int, optional, default 300
        Maximum number of iterations of the k-means algorithm to run.

    verbose : boolean, optional
        Verbosity mode.

    tol : float, optional
        The relative increment in the results before declaring convergence.

    random_state : int, RandomState instance or None (default)
        Determines random number generation for centroid initialization. Use
        an int to make the randomness deterministic.
        See :term:`Glossary <random_state>`.

    copy_x : bool, optional
        When pre-computing distances it is more numerically accurate to center
        the data first.  If copy_x is True (default), then the original data is
        not modified, ensuring X is C-contiguous.  If False, the original data
        is modified, and put back before the function returns, but small
        numerical differences may be introduced by subtracting and then adding
        the data mean, in this case it will also not ensure that data is
        C-contiguous which may cause a significant slowdown.

    n_jobs : int or None, optional (default=None)
        The number of jobs to use for the computation. This works by computing
        each of the n_init runs in parallel.

        ``None`` means 1 unless in a :obj:`joblib.parallel_backend` context.
        ``-1`` means using all processors. See :term:`Glossary <n_jobs>`
        for more details.

    algorithm : "auto", "full" or "elkan", default="auto"
        K-means algorithm to use. The classical EM-style algorithm is "full".
        The "elkan" variation is more efficient by using the triangle
        inequality, but currently doesn't support sparse data. "auto" chooses
        "elkan" for dense data and "full" for sparse data.

    return_n_iter : bool, optional
        Whether or not to return the number of iterations.

    Returns
    -------
    centroid : float ndarray with shape (k, n_features)
        Centroids found at the last iteration of k-means.

    label : integer ndarray with shape (n_samples,)
        label[i] is the code or index of the centroid the
        i'th observation is closest to.

    inertia : float
        The final value of the inertia criterion (sum of squared distances to
        the closest centroid for all observations in the training set).

    best_n_iter : int
        Number of iterations corresponding to the best results.
        Returned only if `return_n_iter` is set to True.
    """

    est = KMeans(
        n_clusters=n_clusters, init=init, n_init=n_init, max_iter=max_iter,
        verbose=verbose, precompute_distances=precompute_distances, tol=tol,
        random_state=random_state, copy_x=copy_x, n_jobs=n_jobs,
        algorithm=algorithm
    ).fit(X, sample_weight=sample_weight)
    if return_n_iter:
        return est.cluster_centers_, est.labels_, est.inertia_, est.n_iter_
    else:
        return est.cluster_centers_, est.labels_, est.inertia_


def _kmeans_single_elkan(X, sample_weight, n_clusters, max_iter=300,
                         init='k-means++', verbose=False, x_squared_norms=None,
                         random_state=None, tol=1e-4,
                         precompute_distances=True):
    if sp.issparse(X):
        raise TypeError("algorithm='elkan' not supported for sparse input X")
    random_state = check_random_state(random_state)
    if x_squared_norms is None:
        x_squared_norms = row_norms(X, squared=True)
    # init
    centers = _init_centroids(X, n_clusters, init, random_state=random_state,
                              x_squared_norms=x_squared_norms)
    centers = np.ascontiguousarray(centers)
    if verbose:
        print('Initialization complete')

    checked_sample_weight = _check_normalize_sample_weight(sample_weight, X)
    centers, labels, n_iter = k_means_elkan(X, checked_sample_weight,
                                            n_clusters, centers, tol=tol,
                                            max_iter=max_iter, verbose=verbose)
    if sample_weight is None:
        inertia = np.sum((X - centers[labels]) ** 2, dtype=np.float64)
    else:
        sq_distances = np.sum((X - centers[labels]) ** 2, axis=1,
                              dtype=np.float64) * checked_sample_weight
        inertia = np.sum(sq_distances, dtype=np.float64)
    return labels, inertia, centers, n_iter


def _kmeans_single_lloyd(X, sample_weight, n_clusters, max_iter=300,
                         init='k-means++', verbose=False, x_squared_norms=None,
                         random_state=None, tol=1e-4,
                         precompute_distances=True):
    """A single run of k-means, assumes preparation completed prior.

    Parameters
    ----------
    X : array-like of floats, shape (n_samples, n_features)
        The observations to cluster.

    n_clusters : int
        The number of clusters to form as well as the number of
        centroids to generate.

    sample_weight : array-like, shape (n_samples,)
        The weights for each observation in X.

    max_iter : int, optional, default 300
        Maximum number of iterations of the k-means algorithm to run.

    init : {'k-means++', 'random', or ndarray, or a callable}, optional
        Method for initialization, default to 'k-means++':

        'k-means++' : selects initial cluster centers for k-mean
        clustering in a smart way to speed up convergence. See section
        Notes in k_init for more details.

        'random': choose k observations (rows) at random from data for
        the initial centroids.

        If an ndarray is passed, it should be of shape (k, p) and gives
        the initial centers.

        If a callable is passed, it should take arguments X, k and
        and a random state and return an initialization.

    tol : float, optional
        The relative increment in the results before declaring convergence.

    verbose : boolean, optional
        Verbosity mode

    x_squared_norms : array
        Precomputed x_squared_norms.

    precompute_distances : boolean, default: True
        Precompute distances (faster but takes more memory).

    random_state : int, RandomState instance or None (default)
        Determines random number generation for centroid initialization. Use
        an int to make the randomness deterministic.
        See :term:`Glossary <random_state>`.

    Returns
    -------
    centroid : float ndarray with shape (k, n_features)
        Centroids found at the last iteration of k-means.

    label : integer ndarray with shape (n_samples,)
        label[i] is the code or index of the centroid the
        i'th observation is closest to.

    inertia : float
        The final value of the inertia criterion (sum of squared distances to
        the closest centroid for all observations in the training set).

    n_iter : int
        Number of iterations run.
    """
    random_state = check_random_state(random_state)

    sample_weight = _check_normalize_sample_weight(sample_weight, X)

    best_labels, best_inertia, best_centers = None, None, None
    # init
    centers = _init_centroids(X, n_clusters, init, random_state=random_state,
                              x_squared_norms=x_squared_norms)
    if verbose:
        print("Initialization complete")

    # Allocate memory to store the distances for each sample to its
    # closer center for reallocation in case of ties
    distances = np.zeros(shape=(X.shape[0],), dtype=X.dtype)

    # iterations
    for i in range(max_iter):
        centers_old = centers.copy()
        # labels assignment is also called the E-step of EM
        labels, inertia = \
            _labels_inertia(X, sample_weight, x_squared_norms, centers,
                            precompute_distances=precompute_distances,
                            distances=distances)

        # computation of the means is also called the M-step of EM
        if sp.issparse(X):
            centers = _k_means._centers_sparse(X, sample_weight, labels,
                                               n_clusters, distances)
        else:
            centers = _k_means._centers_dense(X, sample_weight, labels,
                                              n_clusters, distances)

        if verbose:
            print("Iteration %2d, inertia %.3f" % (i, inertia))

        if best_inertia is None or inertia < best_inertia:
            best_labels = labels.copy()
            best_centers = centers.copy()
            best_inertia = inertia

        center_shift_total = squared_norm(centers_old - centers)
        if center_shift_total <= tol:
            if verbose:
                print("Converged at iteration %d: "
                      "center shift %e within tolerance %e"
                      % (i, center_shift_total, tol))
            break

    if center_shift_total > 0:
        # rerun E-step in case of non-convergence so that predicted labels
        # match cluster centers
        best_labels, best_inertia = \
            _labels_inertia(X, sample_weight, x_squared_norms, best_centers,
                            precompute_distances=precompute_distances,
                            distances=distances)

    return best_labels, best_inertia, best_centers, i + 1


def _labels_inertia_precompute_dense(X, sample_weight, x_squared_norms,
                                     centers, distances):
    """Compute labels and inertia using a full distance matrix.

    This will overwrite the 'distances' array in-place.

    Parameters
    ----------
    X : numpy array, shape (n_sample, n_features)
        Input data.

    sample_weight : array-like, shape (n_samples,)
        The weights for each observation in X.

    x_squared_norms : numpy array, shape (n_samples,)
        Precomputed squared norms of X.

    centers : numpy array, shape (n_clusters, n_features)
        Cluster centers which data is assigned to.

    distances : numpy array, shape (n_samples,)
        Pre-allocated array in which distances are stored.

    Returns
    -------
    labels : numpy array, dtype=np.int, shape (n_samples,)
        Indices of clusters that samples are assigned to.

    inertia : float
        Sum of squared distances of samples to their closest cluster center.

    """
    n_samples = X.shape[0]

    # Breakup nearest neighbor distance computation into batches to prevent
    # memory blowup in the case of a large number of samples and clusters.
    # TODO: Once PR #7383 is merged use check_inputs=False in metric_kwargs.
    labels, mindist = pairwise_distances_argmin_min(
        X=X, Y=centers, metric='euclidean', metric_kwargs={'squared': True})
    # cython k-means code assumes int32 inputs
    labels = labels.astype(np.int32, copy=False)
    if n_samples == distances.shape[0]:
        # distances will be changed in-place
        distances[:] = mindist
    inertia = (mindist * sample_weight).sum()
    return labels, inertia


def _labels_inertia(X, sample_weight, x_squared_norms, centers,
                    precompute_distances=True, distances=None):
    """E step of the K-means EM algorithm.

    Compute the labels and the inertia of the given samples and centers.
    This will compute the distances in-place.

    Parameters
    ----------
    X : float64 array-like or CSR sparse matrix, shape (n_samples, n_features)
        The input samples to assign to the labels.

    sample_weight : array-like, shape (n_samples,)
        The weights for each observation in X.

    x_squared_norms : array, shape (n_samples,)
        Precomputed squared euclidean norm of each data point, to speed up
        computations.

    centers : float array, shape (k, n_features)
        The cluster centers.

    precompute_distances : boolean, default: True
        Precompute distances (faster but takes more memory).

    distances : float array, shape (n_samples,)
        Pre-allocated array to be filled in with each sample's distance
        to the closest center.

    Returns
    -------
    labels : int array of shape(n)
        The resulting assignment

    inertia : float
        Sum of squared distances of samples to their closest cluster center.
    """
    n_samples = X.shape[0]
    sample_weight = _check_normalize_sample_weight(sample_weight, X)
    # set the default value of centers to -1 to be able to detect any anomaly
    # easily
    labels = np.full(n_samples, -1, np.int32)
    if distances is None:
        distances = np.zeros(shape=(0,), dtype=X.dtype)
    # distances will be changed in-place
    if sp.issparse(X):
        inertia = _k_means._assign_labels_csr(
            X, sample_weight, x_squared_norms, centers, labels,
            distances=distances)
    else:
        if precompute_distances:
            return _labels_inertia_precompute_dense(X, sample_weight,
                                                    x_squared_norms, centers,
                                                    distances)
        inertia = _k_means._assign_labels_array(
            X, sample_weight, x_squared_norms, centers, labels,
            distances=distances)
    return labels, inertia


def _init_centroids(X, k, init, random_state=None, x_squared_norms=None,
                    init_size=None):
    """Compute the initial centroids

    Parameters
    ----------

    X : array, shape (n_samples, n_features)

    k : int
        number of centroids

    init : {'k-means++', 'random' or ndarray or callable} optional
        Method for initialization

    random_state : int, RandomState instance or None (default)
        Determines random number generation for centroid initialization. Use
        an int to make the randomness deterministic.
        See :term:`Glossary <random_state>`.

    x_squared_norms : array, shape (n_samples,), optional
        Squared euclidean norm of each data point. Pass it if you have it at
        hands already to avoid it being recomputed here. Default: None

    init_size : int, optional
        Number of samples to randomly sample for speeding up the
        initialization (sometimes at the expense of accuracy): the
        only algorithm is initialized by running a batch KMeans on a
        random subset of the data. This needs to be larger than k.

    Returns
    -------
    centers : array, shape(k, n_features)
    """
    random_state = check_random_state(random_state)
    n_samples = X.shape[0]

    if x_squared_norms is None:
        x_squared_norms = row_norms(X, squared=True)

    if init_size is not None and init_size < n_samples:
        if init_size < k:
            warnings.warn(
                "init_size=%d should be larger than k=%d. "
                "Setting it to 3*k" % (init_size, k),
                RuntimeWarning, stacklevel=2)
            init_size = 3 * k
        init_indices = random_state.randint(0, n_samples, init_size)
        X = X[init_indices]
        x_squared_norms = x_squared_norms[init_indices]
        n_samples = X.shape[0]
    elif n_samples < k:
        raise ValueError(
            "n_samples=%d should be larger than k=%d" % (n_samples, k))

    if isinstance(init, str) and init == 'k-means++':
        centers = _k_init(X, k, random_state=random_state,
                          x_squared_norms=x_squared_norms)
    elif isinstance(init, str) and init == 'random':
        seeds = random_state.permutation(n_samples)[:k]
        centers = X[seeds]
    elif hasattr(init, '__array__'):
        # ensure that the centers have the same dtype as X
        # this is a requirement of fused types of cython
        centers = np.array(init, dtype=X.dtype)
    elif callable(init):
        centers = init(X, k, random_state=random_state)
        centers = np.asarray(centers, dtype=X.dtype)
    else:
        raise ValueError("the init parameter for the k-means should "
                         "be 'k-means++' or 'random' or an ndarray, "
                         "'%s' (type '%s') was passed." % (init, type(init)))

    if sp.issparse(centers):
        centers = centers.toarray()

    _validate_center_shape(X, k, centers)
    return centers


class KMeans(TransformerMixin, ClusterMixin, BaseEstimator):
    """K-Means clustering.

    Read more in the :ref:`User Guide <k_means>`.

    Parameters
    ----------

    n_clusters : int, default=8
        The number of clusters to form as well as the number of
        centroids to generate.

<<<<<<< HEAD
    init : {'k-means++', 'random' or an ndarray}, default='k-means++'
        Method for initialization
=======
    init : {'k-means++', 'random'} or ndarray of shape \
            (n_clusters, n_features), default='k-means++'
        Method for initialization, defaults to 'k-means++':
>>>>>>> 64ac4637

        'k-means++' : selects initial cluster centers for k-mean
        clustering in a smart way to speed up convergence. See section
        Notes in k_init for more details.

        'random': choose k observations (rows) at random from data for
        the initial centroids.

        If an ndarray is passed, it should be of shape (n_clusters, n_features)
        and gives the initial centers.

    n_init : int, default=10
        Number of time the k-means algorithm will be run with different
        centroid seeds. The final results will be the best output of
        n_init consecutive runs in terms of inertia.

    max_iter : int, default=300
        Maximum number of iterations of the k-means algorithm for a
        single run.

    tol : float, default=1e-4
        Relative tolerance with regards to inertia to declare convergence.

<<<<<<< HEAD
    precompute_distances : {'auto', True, False}, default='auto'
=======
    precompute_distances : 'auto' or bool, default='auto'
>>>>>>> 64ac4637
        Precompute distances (faster but takes more memory).

        'auto' : do not precompute distances if n_samples * n_clusters > 12
        million. This corresponds to about 100MB overhead per job using
        double precision.

        True : always precompute distances.

        False : never precompute distances.

    verbose : int, default=0
        Verbosity mode.

<<<<<<< HEAD
    random_state : int, RandomState instance or None, default=None
=======
    random_state : int, RandomState instance, default=None
>>>>>>> 64ac4637
        Determines random number generation for centroid initialization. Use
        an int to make the randomness deterministic.
        See :term:`Glossary <random_state>`.

    copy_x : bool, default=True
        When pre-computing distances it is more numerically accurate to center
        the data first.  If copy_x is True (default), then the original data is
        not modified, ensuring X is C-contiguous.  If False, the original data
        is modified, and put back before the function returns, but small
        numerical differences may be introduced by subtracting and then adding
        the data mean, in this case it will also not ensure that data is
        C-contiguous which may cause a significant slowdown.

<<<<<<< HEAD
    n_jobs : int or None, default=None
=======
    n_jobs : int, default=None
>>>>>>> 64ac4637
        The number of jobs to use for the computation. This works by computing
        each of the n_init runs in parallel.

        ``None`` means 1 unless in a :obj:`joblib.parallel_backend` context.
        ``-1`` means using all processors. See :term:`Glossary <n_jobs>`
        for more details.

<<<<<<< HEAD
    algorithm : 'auto', 'full' or 'elkan', default='auto'
        K-means algorithm to use. The classical EM-style algorithm is 'full'.
        The 'elkan' variation is more efficient by using the triangle
        inequality, but currently doesn't support sparse data. 'auto' chooses
        'elkan' for dense data and 'full' for sparse data.
=======
    algorithm : {"auto", "full", "elkan"}, default="auto"
        K-means algorithm to use. The classical EM-style algorithm is "full".
        The "elkan" variation is more efficient by using the triangle
        inequality, but currently doesn't support sparse data. "auto" chooses
        "elkan" for dense data and "full" for sparse data.
>>>>>>> 64ac4637

    Attributes
    ----------
    cluster_centers_ : ndarray of shape (n_clusters, n_features)
        Coordinates of cluster centers. If the algorithm stops before fully
        converging (see ``tol`` and ``max_iter``), these will not be
        consistent with ``labels_``.

    labels_ : ndarray of shape (n_samples,)
        Labels of each point

    inertia_ : float
        Sum of squared distances of samples to their closest cluster center.

    n_iter_ : int
        Number of iterations run.

    See Also
    --------

    MiniBatchKMeans
        Alternative online implementation that does incremental updates
        of the centers positions using mini-batches.
        For large scale learning (say n_samples > 10k) MiniBatchKMeans is
        probably much faster than the default batch implementation.

    Notes
    -----
    The k-means problem is solved using either Lloyd's or Elkan's algorithm.

    The average complexity is given by O(k n T), were n is the number of
    samples and T is the number of iteration.

    The worst case complexity is given by O(n^(k+2/p)) with
    n = n_samples, p = n_features. (D. Arthur and S. Vassilvitskii,
    'How slow is the k-means method?' SoCG2006)

    In practice, the k-means algorithm is very fast (one of the fastest
    clustering algorithms available), but it falls in local minima. That's why
    it can be useful to restart it several times.

    If the algorithm stops before fully converging (because of ``tol`` or
    ``max_iter``), ``labels_`` and ``cluster_centers_`` will not be consistent,
    i.e. the ``cluster_centers_`` will not be the means of the points in each
    cluster. Also, the estimator will reassign ``labels_`` after the last
    iteration to make ``labels_`` consistent with ``predict`` on the training
    set.

    Examples
    --------

    >>> from sklearn.cluster import KMeans
    >>> import numpy as np
    >>> X = np.array([[1, 2], [1, 4], [1, 0],
    ...               [10, 2], [10, 4], [10, 0]])
    >>> kmeans = KMeans(n_clusters=2, random_state=0).fit(X)
    >>> kmeans.labels_
    array([1, 1, 1, 0, 0, 0], dtype=int32)
    >>> kmeans.predict([[0, 0], [12, 3]])
    array([1, 0], dtype=int32)
    >>> kmeans.cluster_centers_
    array([[10.,  2.],
           [ 1.,  2.]])
    """

    def __init__(self, n_clusters=8, init='k-means++', n_init=10,
                 max_iter=300, tol=1e-4, precompute_distances='auto',
                 verbose=0, random_state=None, copy_x=True,
                 n_jobs=None, algorithm='auto'):

        self.n_clusters = n_clusters
        self.init = init
        self.max_iter = max_iter
        self.tol = tol
        self.precompute_distances = precompute_distances
        self.n_init = n_init
        self.verbose = verbose
        self.random_state = random_state
        self.copy_x = copy_x
        self.n_jobs = n_jobs
        self.algorithm = algorithm

    def _check_test_data(self, X):
        X = check_array(X, accept_sparse='csr', dtype=FLOAT_DTYPES)
        n_samples, n_features = X.shape
        expected_n_features = self.cluster_centers_.shape[1]
        if not n_features == expected_n_features:
            raise ValueError("Incorrect number of features. "
                             "Got %d features, expected %d" % (
                                 n_features, expected_n_features))

        return X

    def fit(self, X, y=None, sample_weight=None):
        """Compute k-means clustering.

        Parameters
        ----------
        X : array-like or sparse matrix, shape=(n_samples, n_features)
            Training instances to cluster. It must be noted that the data
            will be converted to C ordering, which will cause a memory
            copy if the given data is not C-contiguous.

        y : Ignored
            Not used, present here for API consistency by convention.

        sample_weight : array-like, shape (n_samples,), optional
            The weights for each observation in X. If None, all observations
            are assigned equal weight (default: None).

        Returns
        -------
        self
            Fitted estimator.
        """
        random_state = check_random_state(self.random_state)

        n_init = self.n_init
        if n_init <= 0:
            raise ValueError("Invalid number of initializations."
                             " n_init=%d must be bigger than zero." % n_init)

        if self.max_iter <= 0:
            raise ValueError(
                'Number of iterations should be a positive number,'
                ' got %d instead' % self.max_iter
            )

        # avoid forcing order when copy_x=False
        order = "C" if self.copy_x else None
        X = check_array(X, accept_sparse='csr', dtype=[np.float64, np.float32],
                        order=order, copy=self.copy_x)
        # verify that the number of samples given is larger than k
        if _num_samples(X) < self.n_clusters:
            raise ValueError("n_samples=%d should be >= n_clusters=%d" % (
                _num_samples(X), self.n_clusters))

        tol = _tolerance(X, self.tol)

        # If the distances are precomputed every job will create a matrix of
        # shape (n_clusters, n_samples). To stop KMeans from eating up memory
        # we only activate this if the created matrix is guaranteed to be
        # under 100MB. 12 million entries consume a little under 100MB if they
        # are of type double.
        precompute_distances = self.precompute_distances
        if precompute_distances == 'auto':
            n_samples = X.shape[0]
            precompute_distances = (self.n_clusters * n_samples) < 12e6
        elif isinstance(precompute_distances, bool):
            pass
        else:
            raise ValueError(
                "precompute_distances should be 'auto' or True/False"
                ", but a value of %r was passed" %
                precompute_distances
            )

        # Validate init array
        init = self.init
        if hasattr(init, '__array__'):
            init = check_array(init, dtype=X.dtype.type, copy=True)
            _validate_center_shape(X, self.n_clusters, init)

            if n_init != 1:
                warnings.warn(
                    'Explicit initial center position passed: '
                    'performing only one init in k-means instead of n_init=%d'
                    % n_init, RuntimeWarning, stacklevel=2)
                n_init = 1

        # subtract of mean of x for more accurate distance computations
        if not sp.issparse(X):
            X_mean = X.mean(axis=0)
            # The copy was already done above
            X -= X_mean

            if hasattr(init, '__array__'):
                init -= X_mean

        # precompute squared norms of data points
        x_squared_norms = row_norms(X, squared=True)

        best_labels, best_inertia, best_centers = None, None, None
        algorithm = self.algorithm
        if self.n_clusters == 1:
            # elkan doesn't make sense for a single cluster, full will produce
            # the right result.
            algorithm = "full"
        if algorithm == "auto":
            algorithm = "full" if sp.issparse(X) else 'elkan'
        if algorithm == "full":
            kmeans_single = _kmeans_single_lloyd
        elif algorithm == "elkan":
            kmeans_single = _kmeans_single_elkan
        else:
            raise ValueError("Algorithm must be 'auto', 'full' or 'elkan', got"
                             " %s" % str(algorithm))

        seeds = random_state.randint(np.iinfo(np.int32).max, size=n_init)
        if effective_n_jobs(self.n_jobs) == 1:
            # For a single thread, less memory is needed if we just store one
            # set of the best results (as opposed to one set per run per
            # thread).
            for seed in seeds:
                # run a k-means once
                labels, inertia, centers, n_iter_ = kmeans_single(
                    X, sample_weight, self.n_clusters,
                    max_iter=self.max_iter, init=init, verbose=self.verbose,
                    precompute_distances=precompute_distances, tol=tol,
                    x_squared_norms=x_squared_norms, random_state=seed)
                # determine if these results are the best so far
                if best_inertia is None or inertia < best_inertia:
                    best_labels = labels.copy()
                    best_centers = centers.copy()
                    best_inertia = inertia
                    best_n_iter = n_iter_
        else:
            # parallelisation of k-means runs
            results = Parallel(n_jobs=self.n_jobs, verbose=0)(
                delayed(kmeans_single)(
                    X, sample_weight, self.n_clusters,
                    max_iter=self.max_iter, init=init,
                    verbose=self.verbose, tol=tol,
                    precompute_distances=precompute_distances,
                    x_squared_norms=x_squared_norms,
                    # Change seed to ensure variety
                    random_state=seed
                )
                for seed in seeds)
            # Get results with the lowest inertia
            labels, inertia, centers, n_iters = zip(*results)
            best = np.argmin(inertia)
            best_labels = labels[best]
            best_inertia = inertia[best]
            best_centers = centers[best]
            best_n_iter = n_iters[best]

        if not sp.issparse(X):
            if not self.copy_x:
                X += X_mean
            best_centers += X_mean

        distinct_clusters = len(set(best_labels))
        if distinct_clusters < self.n_clusters:
            warnings.warn(
                "Number of distinct clusters ({}) found smaller than "
                "n_clusters ({}). Possibly due to duplicate points "
                "in X.".format(distinct_clusters, self.n_clusters),
                ConvergenceWarning, stacklevel=2
            )

        self.cluster_centers_ = best_centers
        self.labels_ = best_labels
        self.inertia_ = best_inertia
        self.n_iter_ = best_n_iter
        return self

    def fit_predict(self, X, y=None, sample_weight=None):
        """Compute cluster centers and predict cluster index for each sample.

        Convenience method; equivalent to calling fit(X) followed by
        predict(X).

        Parameters
        ----------
        X : {array-like, sparse matrix} of shape (n_samples, n_features)
            New data to transform.

        y : Ignored
            Not used, present here for API consistency by convention.

        sample_weight : array-like, shape (n_samples,), optional
            The weights for each observation in X. If None, all observations
            are assigned equal weight (default: None).

        Returns
        -------
        labels : array, shape [n_samples,]
            Index of the cluster each sample belongs to.
        """
        return self.fit(X, sample_weight=sample_weight).labels_

    def fit_transform(self, X, y=None, sample_weight=None):
        """Compute clustering and transform X to cluster-distance space.

        Equivalent to fit(X).transform(X), but more efficiently implemented.

        Parameters
        ----------
        X : {array-like, sparse matrix} of shape (n_samples, n_features)
            New data to transform.

        y : Ignored
            Not used, present here for API consistency by convention.

        sample_weight : array-like, shape (n_samples,), optional
            The weights for each observation in X. If None, all observations
            are assigned equal weight (default: None).

        Returns
        -------
        X_new : array, shape [n_samples, k]
            X transformed in the new space.
        """
        # Currently, this just skips a copy of the data if it is not in
        # np.array or CSR format already.
        # XXX This skips _check_test_data, which may change the dtype;
        # we should refactor the input validation.
        return self.fit(X, sample_weight=sample_weight)._transform(X)

    def transform(self, X):
        """Transform X to a cluster-distance space.

        In the new space, each dimension is the distance to the cluster
        centers.  Note that even if X is sparse, the array returned by
        `transform` will typically be dense.

        Parameters
        ----------
        X : {array-like, sparse matrix} of shape (n_samples, n_features)
            New data to transform.

        Returns
        -------
        X_new : array, shape [n_samples, k]
            X transformed in the new space.
        """
        check_is_fitted(self)

        X = self._check_test_data(X)
        return self._transform(X)

    def _transform(self, X):
        """guts of transform method; no input validation"""
        return euclidean_distances(X, self.cluster_centers_)

    def predict(self, X, sample_weight=None):
        """Predict the closest cluster each sample in X belongs to.

        In the vector quantization literature, `cluster_centers_` is called
        the code book and each value returned by `predict` is the index of
        the closest code in the code book.

        Parameters
        ----------
        X : {array-like, sparse matrix} of shape (n_samples, n_features)
            New data to predict.

        sample_weight : array-like, shape (n_samples,), optional
            The weights for each observation in X. If None, all observations
            are assigned equal weight (default: None).

        Returns
        -------
        labels : array, shape [n_samples,]
            Index of the cluster each sample belongs to.
        """
        check_is_fitted(self)

        X = self._check_test_data(X)
        x_squared_norms = row_norms(X, squared=True)
        return _labels_inertia(X, sample_weight, x_squared_norms,
                               self.cluster_centers_)[0]

    def score(self, X, y=None, sample_weight=None):
        """Opposite of the value of X on the K-means objective.

        Parameters
        ----------
        X : {array-like, sparse matrix} of shape (n_samples, n_features)
            New data.

        y : Ignored
            Not used, present here for API consistency by convention.

        sample_weight : array-like, shape (n_samples,), optional
            The weights for each observation in X. If None, all observations
            are assigned equal weight (default: None).

        Returns
        -------
        score : float
            Opposite of the value of X on the K-means objective.
        """
        check_is_fitted(self)

        X = self._check_test_data(X)
        x_squared_norms = row_norms(X, squared=True)
        return -_labels_inertia(X, sample_weight, x_squared_norms,
                                self.cluster_centers_)[1]


def _mini_batch_step(X, sample_weight, x_squared_norms, centers, weight_sums,
                     old_center_buffer, compute_squared_diff,
                     distances, random_reassign=False,
                     random_state=None, reassignment_ratio=.01,
                     verbose=False):
    """Incremental update of the centers for the Minibatch K-Means algorithm.

    Parameters
    ----------

    X : array, shape (n_samples, n_features)
        The original data array.

    sample_weight : array-like, shape (n_samples,)
        The weights for each observation in X.

    x_squared_norms : array, shape (n_samples,)
        Squared euclidean norm of each data point.

    centers : array, shape (k, n_features)
        The cluster centers. This array is MODIFIED IN PLACE

    counts : array, shape (k,)
         The vector in which we keep track of the numbers of elements in a
         cluster. This array is MODIFIED IN PLACE

    distances : array, dtype float, shape (n_samples), optional
        If not None, should be a pre-allocated array that will be used to store
        the distances of each sample to its closest center.
        May not be None when random_reassign is True.

    random_state : int, RandomState instance or None (default)
        Determines random number generation for centroid initialization and to
        pick new clusters amongst observations with uniform probability. Use
        an int to make the randomness deterministic.
        See :term:`Glossary <random_state>`.

    random_reassign : boolean, optional
        If True, centers with very low counts are randomly reassigned
        to observations.

    reassignment_ratio : float, optional
        Control the fraction of the maximum number of counts for a
        center to be reassigned. A higher value means that low count
        centers are more likely to be reassigned, which means that the
        model will take longer to converge, but should converge in a
        better clustering.

    verbose : bool, optional, default False
        Controls the verbosity.

    compute_squared_diff : bool
        If set to False, the squared diff computation is skipped.

    old_center_buffer : int
        Copy of old centers for monitoring convergence.

    Returns
    -------
    inertia : float
        Sum of squared distances of samples to their closest cluster center.

    squared_diff : numpy array, shape (n_clusters,)
        Squared distances between previous and updated cluster centers.

    """
    # Perform label assignment to nearest centers
    nearest_center, inertia = _labels_inertia(X, sample_weight,
                                              x_squared_norms, centers,
                                              distances=distances)

    if random_reassign and reassignment_ratio > 0:
        random_state = check_random_state(random_state)
        # Reassign clusters that have very low weight
        to_reassign = weight_sums < reassignment_ratio * weight_sums.max()
        # pick at most .5 * batch_size samples as new centers
        if to_reassign.sum() > .5 * X.shape[0]:
            indices_dont_reassign = \
                    np.argsort(weight_sums)[int(.5 * X.shape[0]):]
            to_reassign[indices_dont_reassign] = False
        n_reassigns = to_reassign.sum()
        if n_reassigns:
            # Pick new clusters amongst observations with uniform probability
            new_centers = random_state.choice(X.shape[0], replace=False,
                                              size=n_reassigns)
            if verbose:
                print("[MiniBatchKMeans] Reassigning %i cluster centers."
                      % n_reassigns)

            if sp.issparse(X) and not sp.issparse(centers):
                assign_rows_csr(
                        X, new_centers.astype(np.intp, copy=False),
                        np.where(to_reassign)[0].astype(np.intp, copy=False),
                        centers)
            else:
                centers[to_reassign] = X[new_centers]
        # reset counts of reassigned centers, but don't reset them too small
        # to avoid instant reassignment. This is a pretty dirty hack as it
        # also modifies the learning rates.
        weight_sums[to_reassign] = np.min(weight_sums[~to_reassign])

    # implementation for the sparse CSR representation completely written in
    # cython
    if sp.issparse(X):
        return inertia, _k_means._mini_batch_update_csr(
            X, sample_weight, x_squared_norms, centers, weight_sums,
            nearest_center, old_center_buffer, compute_squared_diff)

    # dense variant in mostly numpy (not as memory efficient though)
    k = centers.shape[0]
    squared_diff = 0.0
    for center_idx in range(k):
        # find points from minibatch that are assigned to this center
        center_mask = nearest_center == center_idx
        wsum = sample_weight[center_mask].sum()

        if wsum > 0:
            if compute_squared_diff:
                old_center_buffer[:] = centers[center_idx]

            # inplace remove previous count scaling
            centers[center_idx] *= weight_sums[center_idx]

            # inplace sum with new points members of this cluster
            centers[center_idx] += \
                np.sum(X[center_mask] *
                       sample_weight[center_mask, np.newaxis], axis=0)

            # update the count statistics for this center
            weight_sums[center_idx] += wsum

            # inplace rescale to compute mean of all points (old and new)
            # Note: numpy >= 1.10 does not support '/=' for the following
            # expression for a mixture of int and float (see numpy issue #6464)
            centers[center_idx] = centers[center_idx] / weight_sums[center_idx]

            # update the squared diff if necessary
            if compute_squared_diff:
                diff = centers[center_idx].ravel() - old_center_buffer.ravel()
                squared_diff += np.dot(diff, diff)

    return inertia, squared_diff


def _mini_batch_convergence(model, iteration_idx, n_iter, tol,
                            n_samples, centers_squared_diff, batch_inertia,
                            context, verbose=0):
    """Helper function to encapsulate the early stopping logic"""
    # Normalize inertia to be able to compare values when
    # batch_size changes
    batch_inertia /= model.batch_size
    centers_squared_diff /= model.batch_size

    # Compute an Exponentially Weighted Average of the squared
    # diff to monitor the convergence while discarding
    # minibatch-local stochastic variability:
    # https://en.wikipedia.org/wiki/Moving_average
    ewa_diff = context.get('ewa_diff')
    ewa_inertia = context.get('ewa_inertia')
    if ewa_diff is None:
        ewa_diff = centers_squared_diff
        ewa_inertia = batch_inertia
    else:
        alpha = float(model.batch_size) * 2.0 / (n_samples + 1)
        alpha = 1.0 if alpha > 1.0 else alpha
        ewa_diff = ewa_diff * (1 - alpha) + centers_squared_diff * alpha
        ewa_inertia = ewa_inertia * (1 - alpha) + batch_inertia * alpha

    # Log progress to be able to monitor convergence
    if verbose:
        progress_msg = (
            'Minibatch iteration %d/%d:'
            ' mean batch inertia: %f, ewa inertia: %f ' % (
                iteration_idx + 1, n_iter, batch_inertia,
                ewa_inertia))
        print(progress_msg)

    # Early stopping based on absolute tolerance on squared change of
    # centers position (using EWA smoothing)
    if tol > 0.0 and ewa_diff <= tol:
        if verbose:
            print('Converged (small centers change) at iteration %d/%d'
                  % (iteration_idx + 1, n_iter))
        return True

    # Early stopping heuristic due to lack of improvement on smoothed inertia
    ewa_inertia_min = context.get('ewa_inertia_min')
    no_improvement = context.get('no_improvement', 0)
    if ewa_inertia_min is None or ewa_inertia < ewa_inertia_min:
        no_improvement = 0
        ewa_inertia_min = ewa_inertia
    else:
        no_improvement += 1

    if (model.max_no_improvement is not None
            and no_improvement >= model.max_no_improvement):
        if verbose:
            print('Converged (lack of improvement in inertia)'
                  ' at iteration %d/%d'
                  % (iteration_idx + 1, n_iter))
        return True

    # update the convergence context to maintain state across successive calls:
    context['ewa_diff'] = ewa_diff
    context['ewa_inertia'] = ewa_inertia
    context['ewa_inertia_min'] = ewa_inertia_min
    context['no_improvement'] = no_improvement
    return False


class MiniBatchKMeans(KMeans):
    """
    Mini-Batch K-Means clustering.

    Read more in the :ref:`User Guide <mini_batch_kmeans>`.

    Parameters
    ----------

    n_clusters : int, optional, default=8
        The number of clusters to form as well as the number of
        centroids to generate.

    init : {'k-means++', 'random' or an ndarray}, default='k-means++'
        Method for initialization

        'k-means++' : selects initial cluster centers for k-mean
        clustering in a smart way to speed up convergence. See section
        Notes in k_init for more details.

        'random': choose k observations (rows) at random from data for
        the initial centroids.

        If an ndarray is passed, it should be of shape (n_clusters, n_features)
        and gives the initial centers.

    max_iter : int, default=100
        Maximum number of iterations over the complete dataset before
        stopping independently of any early stopping criterion heuristics.

    batch_size : int, default=100
        Size of the mini batches.

    verbose : int, default=0
        Verbosity mode.

    compute_labels : bool, default=True
        Compute label assignment and inertia for the complete dataset
        once the minibatch optimization has converged in fit.

    random_state : int, RandomState instance or None, default=None
        Determines random number generation for centroid initialization and
        random reassignment. Use an int to make the randomness deterministic.
        See :term:`Glossary <random_state>`.

    tol : float, default=0.0
        Control early stopping based on the relative center changes as
        measured by a smoothed, variance-normalized of the mean center
        squared position changes. This early stopping heuristics is
        closer to the one used for the batch variant of the algorithms
        but induces a slight computational and memory overhead over the
        inertia heuristic.

        To disable convergence detection based on normalized center
        change, set tol to 0.0 (default).

    max_no_improvement : int, default=10
        Control early stopping based on the consecutive number of mini
        batches that does not yield an improvement on the smoothed inertia.

        To disable convergence detection based on inertia, set
        max_no_improvement to None.

    init_size : int, default=None
        Number of samples to randomly sample for speeding up the
        initialization (sometimes at the expense of accuracy): the
        only algorithm is initialized by running a batch KMeans on a
        random subset of the data. This needs to be larger than n_clusters.

        If None, init_size is 3 * batch_size

    n_init : int, default=3
        Number of random initializations that are tried.
        In contrast to KMeans, the algorithm is only run once, using the
        best of the ``n_init`` initializations as measured by inertia.

    reassignment_ratio : float, default=0.01
        Control the fraction of the maximum number of counts for a
        center to be reassigned. A higher value means that low count
        centers are more easily reassigned, which means that the
        model will take longer to converge, but should converge in a
        better clustering.

    Attributes
    ----------

    cluster_centers_ : array, [n_clusters, n_features]
        Coordinates of cluster centers

    labels_ :
        Labels of each point (if compute_labels is set to True).

    inertia_ : float
        The value of the inertia criterion associated with the chosen
        partition (if compute_labels is set to True). The inertia is
        defined as the sum of square distances of samples to their nearest
        neighbor.

    See Also
    --------
    KMeans
        The classic implementation of the clustering method based on the
        Lloyd's algorithm. It consumes the whole set of input data at each
        iteration.

    Notes
    -----
    See https://www.eecs.tufts.edu/~dsculley/papers/fastkmeans.pdf

    Examples
    --------
    >>> from sklearn.cluster import MiniBatchKMeans
    >>> import numpy as np
    >>> X = np.array([[1, 2], [1, 4], [1, 0],
    ...               [4, 2], [4, 0], [4, 4],
    ...               [4, 5], [0, 1], [2, 2],
    ...               [3, 2], [5, 5], [1, -1]])
    >>> # manually fit on batches
    >>> kmeans = MiniBatchKMeans(n_clusters=2,
    ...                          random_state=0,
    ...                          batch_size=6)
    >>> kmeans = kmeans.partial_fit(X[0:6,:])
    >>> kmeans = kmeans.partial_fit(X[6:12,:])
    >>> kmeans.cluster_centers_
    array([[2. , 1. ],
           [3.5, 4.5]])
    >>> kmeans.predict([[0, 0], [4, 4]])
    array([0, 1], dtype=int32)
    >>> # fit on the whole data
    >>> kmeans = MiniBatchKMeans(n_clusters=2,
    ...                          random_state=0,
    ...                          batch_size=6,
    ...                          max_iter=10).fit(X)
    >>> kmeans.cluster_centers_
    array([[3.95918367, 2.40816327],
           [1.12195122, 1.3902439 ]])
    >>> kmeans.predict([[0, 0], [4, 4]])
    array([1, 0], dtype=int32)
    """

    def __init__(self, n_clusters=8, init='k-means++', max_iter=100,
                 batch_size=100, verbose=0, compute_labels=True,
                 random_state=None, tol=0.0, max_no_improvement=10,
                 init_size=None, n_init=3, reassignment_ratio=0.01):

        super().__init__(
            n_clusters=n_clusters, init=init, max_iter=max_iter,
            verbose=verbose, random_state=random_state, tol=tol, n_init=n_init)

        self.max_no_improvement = max_no_improvement
        self.batch_size = batch_size
        self.compute_labels = compute_labels
        self.init_size = init_size
        self.reassignment_ratio = reassignment_ratio

    def fit(self, X, y=None, sample_weight=None):
        """Compute the centroids on X by chunking it into mini-batches.

        Parameters
        ----------
        X : array-like or sparse matrix, shape=(n_samples, n_features)
            Training instances to cluster. It must be noted that the data
            will be converted to C ordering, which will cause a memory copy
            if the given data is not C-contiguous.

        y : Ignored
            Not used, present here for API consistency by convention.

        sample_weight : array-like, shape (n_samples,), optional
            The weights for each observation in X. If None, all observations
            are assigned equal weight (default: None).

        Returns
        -------
        self
        """
        random_state = check_random_state(self.random_state)
        X = check_array(X, accept_sparse="csr", order='C',
                        dtype=[np.float64, np.float32])
        n_samples, n_features = X.shape
        if n_samples < self.n_clusters:
            raise ValueError("n_samples=%d should be >= n_clusters=%d"
                             % (n_samples, self.n_clusters))

        sample_weight = _check_normalize_sample_weight(sample_weight, X)

        n_init = self.n_init
        if hasattr(self.init, '__array__'):
            self.init = np.ascontiguousarray(self.init, dtype=X.dtype)
            if n_init != 1:
                warnings.warn(
                    'Explicit initial center position passed: '
                    'performing only one init in MiniBatchKMeans instead of '
                    'n_init=%d'
                    % self.n_init, RuntimeWarning, stacklevel=2)
                n_init = 1

        x_squared_norms = row_norms(X, squared=True)

        if self.tol > 0.0:
            tol = _tolerance(X, self.tol)

            # using tol-based early stopping needs the allocation of a
            # dedicated before which can be expensive for high dim data:
            # hence we allocate it outside of the main loop
            old_center_buffer = np.zeros(n_features, dtype=X.dtype)
        else:
            tol = 0.0
            # no need for the center buffer if tol-based early stopping is
            # disabled
            old_center_buffer = np.zeros(0, dtype=X.dtype)

        distances = np.zeros(self.batch_size, dtype=X.dtype)
        n_batches = int(np.ceil(float(n_samples) / self.batch_size))
        n_iter = int(self.max_iter * n_batches)

        init_size = self.init_size
        if init_size is None:
            init_size = 3 * self.batch_size
        if init_size > n_samples:
            init_size = n_samples
        self.init_size_ = init_size

        validation_indices = random_state.randint(0, n_samples, init_size)
        X_valid = X[validation_indices]
        sample_weight_valid = sample_weight[validation_indices]
        x_squared_norms_valid = x_squared_norms[validation_indices]

        # perform several inits with random sub-sets
        best_inertia = None
        for init_idx in range(n_init):
            if self.verbose:
                print("Init %d/%d with method: %s"
                      % (init_idx + 1, n_init, self.init))
            weight_sums = np.zeros(self.n_clusters, dtype=sample_weight.dtype)

            # TODO: once the `k_means` function works with sparse input we
            # should refactor the following init to use it instead.

            # Initialize the centers using only a fraction of the data as we
            # expect n_samples to be very large when using MiniBatchKMeans
            cluster_centers = _init_centroids(
                X, self.n_clusters, self.init,
                random_state=random_state,
                x_squared_norms=x_squared_norms,
                init_size=init_size)

            # Compute the label assignment on the init dataset
            _mini_batch_step(
                X_valid, sample_weight_valid,
                x_squared_norms[validation_indices], cluster_centers,
                weight_sums, old_center_buffer, False, distances=None,
                verbose=self.verbose)

            # Keep only the best cluster centers across independent inits on
            # the common validation set
            _, inertia = _labels_inertia(X_valid, sample_weight_valid,
                                         x_squared_norms_valid,
                                         cluster_centers)
            if self.verbose:
                print("Inertia for init %d/%d: %f"
                      % (init_idx + 1, n_init, inertia))
            if best_inertia is None or inertia < best_inertia:
                self.cluster_centers_ = cluster_centers
                self.counts_ = weight_sums
                best_inertia = inertia

        # Empty context to be used inplace by the convergence check routine
        convergence_context = {}

        # Perform the iterative optimization until the final convergence
        # criterion
        for iteration_idx in range(n_iter):
            # Sample a minibatch from the full dataset
            minibatch_indices = random_state.randint(
                0, n_samples, self.batch_size)

            # Perform the actual update step on the minibatch data
            batch_inertia, centers_squared_diff = _mini_batch_step(
                X[minibatch_indices], sample_weight[minibatch_indices],
                x_squared_norms[minibatch_indices],
                self.cluster_centers_, self.counts_,
                old_center_buffer, tol > 0.0, distances=distances,
                # Here we randomly choose whether to perform
                # random reassignment: the choice is done as a function
                # of the iteration index, and the minimum number of
                # counts, in order to force this reassignment to happen
                # every once in a while
                random_reassign=((iteration_idx + 1)
                                 % (10 + int(self.counts_.min())) == 0),
                random_state=random_state,
                reassignment_ratio=self.reassignment_ratio,
                verbose=self.verbose)

            # Monitor convergence and do early stopping if necessary
            if _mini_batch_convergence(
                    self, iteration_idx, n_iter, tol, n_samples,
                    centers_squared_diff, batch_inertia, convergence_context,
                    verbose=self.verbose):
                break

        self.n_iter_ = iteration_idx + 1

        if self.compute_labels:
            self.labels_, self.inertia_ = \
                    self._labels_inertia_minibatch(X, sample_weight)

        return self

    def _labels_inertia_minibatch(self, X, sample_weight):
        """Compute labels and inertia using mini batches.

        This is slightly slower than doing everything at once but preventes
        memory errors / segfaults.

        Parameters
        ----------
        X : array-like, shape (n_samples, n_features)
            Input data.

        sample_weight : array-like, shape (n_samples,)
            The weights for each observation in X.

        Returns
        -------
        labels : array, shape (n_samples,)
            Cluster labels for each point.

        inertia : float
            Sum of squared distances of points to nearest cluster.
        """
        if self.verbose:
            print('Computing label assignment and total inertia')
        sample_weight = _check_normalize_sample_weight(sample_weight, X)
        x_squared_norms = row_norms(X, squared=True)
        slices = gen_batches(X.shape[0], self.batch_size)
        results = [_labels_inertia(X[s], sample_weight[s], x_squared_norms[s],
                                   self.cluster_centers_) for s in slices]
        labels, inertia = zip(*results)
        return np.hstack(labels), np.sum(inertia)

    def partial_fit(self, X, y=None, sample_weight=None):
        """Update k means estimate on a single mini-batch X.

        Parameters
        ----------
        X : array-like of shape (n_samples, n_features)
            Coordinates of the data points to cluster. It must be noted that
            X will be copied if it is not C-contiguous.

        y : Ignored
            Not used, present here for API consistency by convention.

        sample_weight : array-like, shape (n_samples,), optional
            The weights for each observation in X. If None, all observations
            are assigned equal weight (default: None).

        Returns
        -------
        self
        """

        X = check_array(X, accept_sparse="csr", order="C",
                        dtype=[np.float64, np.float32])
        n_samples, n_features = X.shape
        if hasattr(self.init, '__array__'):
            self.init = np.ascontiguousarray(self.init, dtype=X.dtype)

        if n_samples == 0:
            return self

        sample_weight = _check_normalize_sample_weight(sample_weight, X)

        x_squared_norms = row_norms(X, squared=True)
        self.random_state_ = getattr(self, "random_state_",
                                     check_random_state(self.random_state))
        if (not hasattr(self, 'counts_')
                or not hasattr(self, 'cluster_centers_')):
            # this is the first call partial_fit on this object:
            # initialize the cluster centers
            self.cluster_centers_ = _init_centroids(
                X, self.n_clusters, self.init,
                random_state=self.random_state_,
                x_squared_norms=x_squared_norms, init_size=self.init_size)

            self.counts_ = np.zeros(self.n_clusters,
                                    dtype=sample_weight.dtype)
            random_reassign = False
            distances = None
        else:
            # The lower the minimum count is, the more we do random
            # reassignment, however, we don't want to do random
            # reassignment too often, to allow for building up counts
            random_reassign = self.random_state_.randint(
                10 * (1 + self.counts_.min())) == 0
            distances = np.zeros(X.shape[0], dtype=X.dtype)

        _mini_batch_step(X, sample_weight, x_squared_norms,
                         self.cluster_centers_, self.counts_,
                         np.zeros(0, dtype=X.dtype), 0,
                         random_reassign=random_reassign, distances=distances,
                         random_state=self.random_state_,
                         reassignment_ratio=self.reassignment_ratio,
                         verbose=self.verbose)

        if self.compute_labels:
            self.labels_, self.inertia_ = _labels_inertia(
                X, sample_weight, x_squared_norms, self.cluster_centers_)

        return self

    def predict(self, X, sample_weight=None):
        """Predict the closest cluster each sample in X belongs to.

        In the vector quantization literature, `cluster_centers_` is called
        the code book and each value returned by `predict` is the index of
        the closest code in the code book.

        Parameters
        ----------
        X : {array-like, sparse matrix} of shape (n_samples, n_features)
            New data to predict.

        sample_weight : array-like, shape (n_samples,), optional
            The weights for each observation in X. If None, all observations
            are assigned equal weight (default: None).

        Returns
        -------
        labels : array, shape [n_samples,]
            Index of the cluster each sample belongs to.
        """
        check_is_fitted(self)

        X = self._check_test_data(X)
        return self._labels_inertia_minibatch(X, sample_weight)[0]<|MERGE_RESOLUTION|>--- conflicted
+++ resolved
@@ -658,14 +658,9 @@
         The number of clusters to form as well as the number of
         centroids to generate.
 
-<<<<<<< HEAD
-    init : {'k-means++', 'random' or an ndarray}, default='k-means++'
-        Method for initialization
-=======
     init : {'k-means++', 'random'} or ndarray of shape \
             (n_clusters, n_features), default='k-means++'
         Method for initialization, defaults to 'k-means++':
->>>>>>> 64ac4637
 
         'k-means++' : selects initial cluster centers for k-mean
         clustering in a smart way to speed up convergence. See section
@@ -689,11 +684,7 @@
     tol : float, default=1e-4
         Relative tolerance with regards to inertia to declare convergence.
 
-<<<<<<< HEAD
-    precompute_distances : {'auto', True, False}, default='auto'
-=======
     precompute_distances : 'auto' or bool, default='auto'
->>>>>>> 64ac4637
         Precompute distances (faster but takes more memory).
 
         'auto' : do not precompute distances if n_samples * n_clusters > 12
@@ -707,11 +698,7 @@
     verbose : int, default=0
         Verbosity mode.
 
-<<<<<<< HEAD
-    random_state : int, RandomState instance or None, default=None
-=======
     random_state : int, RandomState instance, default=None
->>>>>>> 64ac4637
         Determines random number generation for centroid initialization. Use
         an int to make the randomness deterministic.
         See :term:`Glossary <random_state>`.
@@ -725,11 +712,7 @@
         the data mean, in this case it will also not ensure that data is
         C-contiguous which may cause a significant slowdown.
 
-<<<<<<< HEAD
-    n_jobs : int or None, default=None
-=======
     n_jobs : int, default=None
->>>>>>> 64ac4637
         The number of jobs to use for the computation. This works by computing
         each of the n_init runs in parallel.
 
@@ -737,19 +720,11 @@
         ``-1`` means using all processors. See :term:`Glossary <n_jobs>`
         for more details.
 
-<<<<<<< HEAD
-    algorithm : 'auto', 'full' or 'elkan', default='auto'
-        K-means algorithm to use. The classical EM-style algorithm is 'full'.
-        The 'elkan' variation is more efficient by using the triangle
-        inequality, but currently doesn't support sparse data. 'auto' chooses
-        'elkan' for dense data and 'full' for sparse data.
-=======
     algorithm : {"auto", "full", "elkan"}, default="auto"
         K-means algorithm to use. The classical EM-style algorithm is "full".
         The "elkan" variation is more efficient by using the triangle
         inequality, but currently doesn't support sparse data. "auto" chooses
         "elkan" for dense data and "full" for sparse data.
->>>>>>> 64ac4637
 
     Attributes
     ----------
@@ -1361,11 +1336,12 @@
     Parameters
     ----------
 
-    n_clusters : int, optional, default=8
+    n_clusters : int, default=8
         The number of clusters to form as well as the number of
         centroids to generate.
 
-    init : {'k-means++', 'random' or an ndarray}, default='k-means++'
+    init : {'k-means++', 'random'} or ndarray of shape \
+            (n_clusters, n_features), default='k-means++'
         Method for initialization
 
         'k-means++' : selects initial cluster centers for k-mean
@@ -1392,7 +1368,7 @@
         Compute label assignment and inertia for the complete dataset
         once the minibatch optimization has converged in fit.
 
-    random_state : int, RandomState instance or None, default=None
+    random_state : int, RandomState instance, default=None
         Determines random number generation for centroid initialization and
         random reassignment. Use an int to make the randomness deterministic.
         See :term:`Glossary <random_state>`.
@@ -1421,7 +1397,7 @@
         only algorithm is initialized by running a batch KMeans on a
         random subset of the data. This needs to be larger than n_clusters.
 
-        If None, init_size is 3 * batch_size
+        If `None`, `init_size= 3 * batch_size`.
 
     n_init : int, default=3
         Number of random initializations that are tried.
@@ -1438,10 +1414,10 @@
     Attributes
     ----------
 
-    cluster_centers_ : array, [n_clusters, n_features]
+    cluster_centers_ : ndarray of shape (n_clusters, n_features)
         Coordinates of cluster centers
 
-    labels_ :
+    labels_ : int
         Labels of each point (if compute_labels is set to True).
 
     inertia_ : float
