"""K-means clustering"""

# Authors: Gael Varoquaux <gael.varoquaux@normalesup.org>
#          Thomas Rueckstiess <ruecksti@in.tum.de>
#          James Bergstra <james.bergstra@umontreal.ca>
#          Jan Schlueter <scikit-learn@jan-schlueter.de>
#          Nelle Varoquaux
#          Peter Prettenhofer <peter.prettenhofer@gmail.com>
#          Olivier Grisel <olivier.grisel@ensta.org>
#          Mathieu Blondel <mathieu@mblondel.org>
#          Robert Layton <robertlayton@gmail.com>
# License: BSD 3 clause

import warnings

import numpy as np
import scipy.sparse as sp
from joblib import Parallel, delayed, effective_n_jobs

from ..base import BaseEstimator, ClusterMixin, TransformerMixin
from ..metrics.pairwise import euclidean_distances
from ..utils.extmath import row_norms, stable_cumsum
from ..utils.sparsefuncs_fast import assign_rows_csr
from ..utils.sparsefuncs import mean_variance_axis
from ..utils.validation import _num_samples
from ..utils import check_array
from ..utils import gen_batches
from ..utils import check_random_state
from ..utils.validation import check_is_fitted
from ..utils.validation import FLOAT_DTYPES
<<<<<<< HEAD
from ..utils._clibs import thread_limits_context
=======
>>>>>>> a717619b
from ..exceptions import ConvergenceWarning
from ._k_means import _inertia_dense
from ._k_means import _inertia_sparse
from ._k_means import _mini_batch_update_csr
from ._k_means_lloyd import _lloyd_iter_chunked_dense
from ._k_means_lloyd import _lloyd_iter_chunked_sparse
from ._k_means_elkan import _init_bounds_dense
from ._k_means_elkan import _init_bounds_sparse
from ._k_means_elkan import _elkan_iter_chunked_dense
from ._k_means_elkan import _elkan_iter_chunked_sparse


###############################################################################
# Initialization heuristic


def _k_init(X, n_clusters, x_squared_norms, random_state, n_local_trials=None):
    """Init n_clusters seeds according to k-means++

    Parameters
    ----------
    X : array or sparse matrix, shape (n_samples, n_features)
        The data to pick seeds for. To avoid memory copy, the input data
        should be double precision (dtype=np.float64).

    n_clusters : integer
        The number of seeds to choose

    x_squared_norms : array, shape (n_samples,)
        Squared Euclidean norm of each data point.

    random_state : int, RandomState instance
        The generator used to initialize the centers. Use an int to make the
        randomness deterministic.
        See :term:`Glossary <random_state>`.

    n_local_trials : integer or None (default=None)
        The number of seeding trials for each center (except the first),
        of which the one reducing inertia the most is greedily chosen.
        Set to None to make the number of trials depend logarithmically
        on the number of seeds (2+log(k)); this is the default.

    Notes
    -----
    Selects initial cluster centers for k-mean clustering in a smart way
    to speed up convergence. see: Arthur, D. and Vassilvitskii, S.
    "k-means++: the advantages of careful seeding". ACM-SIAM symposium
    on Discrete algorithms. 2007

    Version ported from http://www.stanford.edu/~darthur/kMeansppTest.zip,
    which is the implementation used in the aforementioned paper.
    """
    n_samples, n_features = X.shape

    centers = np.empty((n_clusters, n_features), dtype=X.dtype)

    assert x_squared_norms is not None, 'x_squared_norms None in _k_init'

    # Set the number of local seeding trials if none is given
    if n_local_trials is None:
        # This is what Arthur/Vassilvitskii tried, but did not report
        # specific results for other than mentioning in the conclusion
        # that it helped.
        n_local_trials = 2 + int(np.log(n_clusters))

    # Pick first center randomly
    center_id = random_state.randint(n_samples)
    if sp.issparse(X):
        centers[0] = X[center_id].toarray()
    else:
        centers[0] = X[center_id]

    # Initialize list of closest distances and calculate current potential
    closest_dist_sq = euclidean_distances(
        centers[0, np.newaxis], X, Y_norm_squared=x_squared_norms,
        squared=True)
    current_pot = closest_dist_sq.sum()

    # Pick the remaining n_clusters-1 points
    for c in range(1, n_clusters):
        # Choose center candidates by sampling with probability proportional
        # to the squared distance to the closest existing center
        rand_vals = random_state.random_sample(n_local_trials) * current_pot
        candidate_ids = np.searchsorted(stable_cumsum(closest_dist_sq),
                                        rand_vals)

        # Compute distances to center candidates
        distance_to_candidates = euclidean_distances(
            X[candidate_ids], X, Y_norm_squared=x_squared_norms, squared=True)

        # Decide which candidate is the best
        best_candidate = None
        best_pot = None
        best_dist_sq = None
        for trial in range(n_local_trials):
            # Compute potential when including center candidate
            new_dist_sq = np.minimum(closest_dist_sq,
                                     distance_to_candidates[trial])
            new_pot = new_dist_sq.sum()

            # Store result if it is the best local trial so far
            if (best_candidate is None) or (new_pot < best_pot):
                best_candidate = candidate_ids[trial]
                best_pot = new_pot
                best_dist_sq = new_dist_sq

        # Permanently add best center candidate found in local tries
        if sp.issparse(X):
            centers[c] = X[best_candidate].toarray()
        else:
            centers[c] = X[best_candidate]
        current_pot = best_pot
        closest_dist_sq = best_dist_sq

    return centers


###############################################################################
# K-means batch estimation by EM (expectation maximization)

def _validate_center_shape(X, n_centers, centers):
    """Check if centers is compatible with X and n_centers"""
    if len(centers) != n_centers:
        raise ValueError('The shape of the initial centers (%s) '
                         'does not match the number of clusters %i'
                         % (centers.shape, n_centers))
    if centers.shape[1] != X.shape[1]:
        raise ValueError(
            "The number of features of the initial centers %s "
            "does not match the number of features of the data %s."
            % (centers.shape[1], X.shape[1]))


def _tolerance(X, tol):
    """Return a tolerance which is independent of the dataset"""
    if sp.issparse(X):
        variances = mean_variance_axis(X, axis=0)[1]
    else:
        variances = np.var(X, axis=0)
    return np.mean(variances) * tol


def _check_sample_weight(X, sample_weight):
    """Set sample_weight if None, and check for correct dtype"""
    n_samples = X.shape[0]
    if sample_weight is None:
        return np.ones(n_samples, dtype=X.dtype)
    else:
        sample_weight = np.asarray(sample_weight)
        if n_samples != len(sample_weight):
            raise ValueError("n_samples=%d should be == len(sample_weight)=%d"
                             % (n_samples, len(sample_weight)))
        # normalize the weights to sum up to n_samples
        scale = n_samples / sample_weight.sum()
        return (sample_weight * scale).astype(X.dtype, copy=False)


def k_means(X, n_clusters, sample_weight=None, init='k-means++',
            precompute_distances='not-used', n_init=10, max_iter=300,
            verbose=False, tol=1e-4, random_state=None, copy_x=True,
            n_jobs=None, algorithm="auto", return_n_iter=False):
    """K-means clustering algorithm.

    Read more in the :ref:`User Guide <k_means>`.

    Parameters
    ----------
    X : array-like or sparse matrix, shape (n_samples, n_features)
        The observations to cluster. It must be noted that the data
        will be converted to C ordering, which will cause a memory copy
        if the given data is not C-contiguous.

    n_clusters : int
        The number of clusters to form as well as the number of
        centroids to generate.

    sample_weight : array-like, shape (n_samples,), optional (default=None)
        The weights for each observation in X. If None, all observations
        are assigned equal weight

    init : {'k-means++', 'random', ndarray, callable}, (default='k-means++')
        Method for initialization:

        'k-means++' : selects initial cluster centers for k-mean
        clustering in a smart way to speed up convergence. See section
        Notes in k_init for more details.

        'random': choose k observations (rows) at random from data for
        the initial centroids.

        If an ndarray is passed, it should be of shape (n_clusters, n_features)
        and gives the initial centers.

        If a callable is passed, it should take arguments X, k and
        and a random state and return an initialization.

    precompute_distances : {'auto', True, False}
        Precompute distances (faster but takes more memory).

        'auto' : do not precompute distances if n_samples * n_clusters > 12
        million. This corresponds to about 100MB overhead per job using
        double precision.

        True : always precompute distances

        False : never precompute distances
        .. deprecated:: 0.21
            'precompute_distances' was deprecated in version 0.21 and will be
            removed in 0.23.

    n_init : int, (default=10)
        Number of time the k-means algorithm will be run with different
        centroid seeds. The final results will be the best output of
        n_init consecutive runs in terms of inertia.

    max_iter : int, (default=300)
        Maximum number of iterations of the k-means algorithm to run.

    verbose : boolean, optional (default=False)
        Verbosity mode.

    tol : float (default=1e-4)
        The relative increment in the results before declaring convergence.

    random_state : int, RandomState instance or None (default=None)
        Determines random number generation for centroid initialization. Use
        an int to make the randomness deterministic.
        See :term:`Glossary <random_state>`.

    copy_x : boolean, optional (default=True)
        When pre-computing distances it is more numerically accurate to center
        the data first. If copy_x is True (default), then the original data is
        not modified. If False, the original data is modified, and put back
        before the function returns, but small numerical differences may be
        introduced by subtracting and then adding the data mean. Note that if
        the original data is not C-contiguous, a copy will be made even if
        copy_x is False. If the original data is sparse, but not in CSR format,
        a copy will be made even if copy_x is False.

    n_jobs : int or None, optional (default=None)
        The number of jobs to use for the computation.

        ``None`` or ``-1`` means using all processors. See
        :term:`Glossary <n_jobs>` for more details.

    algorithm : {"auto", "full", "elkan"} (default="auto")
        K-means algorithm to use. The classical EM-style algorithm is "full".
        The "elkan" variation is more efficient, on well structured data, by
        using the triangle inequality. "auto" chooses "elkan".

    return_n_iter : bool, optional
        Whether or not to return the number of iterations.

    Returns
    -------
    centroid : float ndarray with shape (k, n_features)
        Centroids found at the last iteration of k-means.

    label : integer ndarray with shape (n_samples,)
        label[i] is the code or index of the centroid the
        i'th observation is closest to.

    inertia : float
        The final value of the inertia criterion (sum of squared distances to
        the closest centroid for all observations in the training set).

    best_n_iter : int
        Number of iterations corresponding to the best results.
        Returned only if `return_n_iter` is set to True.

    """
    if precompute_distances != 'not-used':
        warnings.warn("'precompute_distances' was deprecated in version"
                      "0.21 and will be removed in 0.23.", DeprecationWarning)

    if n_init <= 0:
        raise ValueError("Invalid number of initializations."
                         " n_init=%d must be bigger than zero." % n_init)
    random_state = check_random_state(random_state)

    if max_iter <= 0:
        raise ValueError('Number of iterations should be a positive number,'
                         ' got %d instead' % max_iter)

    X = check_array(X, accept_sparse='csr', dtype=[np.float64, np.float32],
                    order='C', copy=copy_x)
    # verify that the number of samples given is larger than k
    if _num_samples(X) < n_clusters:
        raise ValueError("n_samples=%d should be >= n_clusters=%d" % (
            _num_samples(X), n_clusters))

    tol = _tolerance(X, tol)

    # Validate init array
    if hasattr(init, '__array__'):
        init = check_array(init, dtype=X.dtype.type, copy=True, order='C')
        _validate_center_shape(X, n_clusters, init)

        if n_init != 1:
            warnings.warn(
                'Explicit initial center position passed: '
                'performing only one init in k-means instead of n_init=%d'
                % n_init, RuntimeWarning, stacklevel=2)
            n_init = 1

    # subtract of mean of x for more accurate distance computations
    if not sp.issparse(X):
        X_mean = X.mean(axis=0)
        # The copy was already done above
        X -= X_mean

        if hasattr(init, '__array__'):
            init -= X_mean

    # precompute squared norms of data points
    x_squared_norms = row_norms(X, squared=True)

    best_labels, best_inertia, best_centers = None, None, None

    if algorithm == "elkan" and n_clusters == 1:
        warnings.warn("algorithm='elkan' doesn't make sense for a single "
                      "cluster. Using 'full' instead.", RuntimeWarning)
        algorithm = "full"

    if algorithm == "auto":
        algorithm = "full" if n_clusters == 1 else "elkan"

    if algorithm == "full":
        kmeans_single = _kmeans_single_lloyd
    elif algorithm == "elkan":
        kmeans_single = _kmeans_single_elkan
    else:
        raise ValueError("Algorithm must be 'auto', 'full' or 'elkan', got"
                         " %s" % str(algorithm))

    # seeds for the initializations of the kmeans runs.
    seeds = random_state.randint(np.iinfo(np.int32).max, size=n_init)

    # limit number of threads in second level of nested parallelism (i.e. BLAS)
    # to avoid oversubsciption
    if n_jobs is None:
        n_jobs = 1

    with thread_limits_context(limits=1, subset="blas"):
        for seed in seeds:
            # run a k-means once
            labels, inertia, centers, n_iter_ = kmeans_single(
                X, sample_weight, n_clusters, max_iter=max_iter, init=init,
                verbose=verbose, tol=tol, x_squared_norms=x_squared_norms,
                random_state=seed, n_jobs=n_jobs)
            # determine if these results are the best so far
            if best_inertia is None or inertia < best_inertia:
                best_labels = labels.copy()
                best_centers = centers.copy()
                best_inertia = inertia
                best_n_iter = n_iter_

    if not sp.issparse(X):
        if not copy_x:
            X += X_mean
        best_centers += X_mean

    distinct_clusters = len(set(best_labels))
    if distinct_clusters < n_clusters:
        warnings.warn("Number of distinct clusters ({}) found smaller than "
                      "n_clusters ({}). Possibly due to duplicate points "
                      "in X.".format(distinct_clusters, n_clusters),
                      ConvergenceWarning, stacklevel=2)

    if return_n_iter:
        return best_centers, best_labels, best_inertia, best_n_iter
    else:
        return best_centers, best_labels, best_inertia


def _kmeans_single_elkan(X, sample_weight, n_clusters, max_iter=300,
                         init='k-means++', verbose=False, x_squared_norms=None,
                         random_state=None, tol=1e-4, n_jobs=None):
    """A single run of k-means lloyd, assumes preparation completed prior.

    Parameters
    ----------
    X : array-like or CSR matrix, shape (n_samples, n_features)
        The observations to cluster.

    sample_weight : array-like, shape (n_samples,)
        The weights for each observation in X.

    n_clusters : int
        The number of clusters to form as well as the number of
        centroids to generate.

    max_iter : int (default=300)
        Maximum number of iterations of the k-means algorithm to run.

    init : {'k-means++', 'random', ndarray, callable} (default='k-means++')
        Method for initialization, default to 'k-means++':

        'k-means++' : selects initial cluster centers for k-mean
        clustering in a smart way to speed up convergence. See section
        Notes in k_init for more details.

        'random': choose k observations (rows) at random from data for
        the initial centroids.

        If an ndarray is passed, it should be of shape (k, p) and gives
        the initial centers.

        If a callable is passed, it should take arguments X, k and
        and a random state and return an initialization.

    verbose : boolean, optional (default=False)
        Verbosity mode

    x_squared_norms : array-like or None (default=None)
        Precomputed x_squared_norms.

    random_state : int, RandomState instance or None (default=None)
        Determines random number generation for centroid initialization. Use
        an int to make the randomness deterministic.
        See :term:`Glossary <random_state>`.

    tol : float (default=1e-4)
        The relative increment in the results before declaring convergence.

    n_jobs : int or None (default=None)
        The number of threads to be used. If -1 or None, will use as many as
        possible.

    Returns
    -------
    centroid : float ndarray, shape (n_clusters, n_features)
        Centroids found at the last iteration of k-means.

    label : integer ndarray, shape (n_samples,)
        label[i] is the code or index of the centroid the
        i'th observation is closest to.

    inertia : float
        The final value of the inertia criterion (sum of squared distances to
        the closest centroid for all observations in the training set).

    n_iter : int
        Number of iterations run.
    """
    random_state = check_random_state(random_state)
    sample_weight = _check_sample_weight(X, sample_weight)

    # init
    centers = _init_centroids(X, n_clusters, init, random_state=random_state,
                              x_squared_norms=x_squared_norms)

    if verbose:
        print('Initialization complete')

    n_samples = X.shape[0]

    centers_old = np.zeros_like(centers)
    weight_in_clusters = np.zeros(n_clusters, dtype=X.dtype)
    labels = np.full(n_samples, -1, dtype=np.int32)
    center_half_distances = euclidean_distances(centers) / 2
    distance_next_center = np.partition(np.asarray(center_half_distances),
                                        kth=1, axis=0)[1]
    upper_bounds = np.zeros(n_samples, dtype=X.dtype)
    lower_bounds = np.zeros((n_samples, n_clusters), dtype=X.dtype)
    center_shift = np.zeros(n_clusters, dtype=X.dtype)

    if sp.issparse(X):
        init_bounds = _init_bounds_sparse
        elkan_iter = _elkan_iter_chunked_sparse
        _inertia = _inertia_sparse
    else:
        init_bounds = _init_bounds_dense
        elkan_iter = _elkan_iter_chunked_dense
        _inertia = _inertia_dense

    init_bounds(X, centers, center_half_distances,
                labels, upper_bounds, lower_bounds)

    for i in range(max_iter):
        elkan_iter(X, sample_weight, centers_old, centers, weight_in_clusters,
                   center_half_distances, distance_next_center, upper_bounds,
                   lower_bounds, labels, center_shift, n_jobs)

        # compute new pairwise distances between centers and closest other
        # center of each center for next iterations
        center_half_distances = euclidean_distances(centers) / 2
        distance_next_center = np.partition(np.asarray(center_half_distances),
                                            kth=1, axis=0)[1]

        if verbose:
            inertia = _inertia(X, sample_weight, centers_old, labels)
            print("Iteration {0}, inertia {1}" .format(i, inertia))

        center_shift_tot = (center_shift**2).sum()
        if center_shift_tot <= tol:
            if verbose:
                print("Converged at iteration {0}: "
                      "center shift {1} within tolerance {2}"
                      .format(i, center_shift_tot, tol))
            break

    # rerun E-step so that predicted labels match cluster centers
    elkan_iter(X, sample_weight, centers, centers, weight_in_clusters,
               center_half_distances, distance_next_center, upper_bounds,
               lower_bounds, labels, center_shift, n_jobs,
               update_centers=False)

    inertia = _inertia(X, sample_weight, centers, labels)

    return labels, inertia, centers, i + 1


def _kmeans_single_lloyd(X, sample_weight, n_clusters, max_iter=300,
                         init='k-means++', verbose=False, x_squared_norms=None,
                         random_state=None, tol=1e-4, n_jobs=None):
    """A single run of k-means lloyd, assumes preparation completed prior.

    Parameters
    ----------
    X : array-like or CSR matrix, shape (n_samples, n_features)
        The observations to cluster.

    sample_weight : array-like, shape (n_samples,)
        The weights for each observation in X.

    n_clusters : int
        The number of clusters to form as well as the number of
        centroids to generate.

    max_iter : int (default=300)
        Maximum number of iterations of the k-means algorithm to run.

    init : {'k-means++', 'random', ndarray, callable} (default='k-means++')
        Method for initialization, default to 'k-means++':

        'k-means++' : selects initial cluster centers for k-mean
        clustering in a smart way to speed up convergence. See section
        Notes in k_init for more details.

        'random': choose k observations (rows) at random from data for
        the initial centroids.

        If an ndarray is passed, it should be of shape (k, p) and gives
        the initial centers.

        If a callable is passed, it should take arguments X, k and
        and a random state and return an initialization.

    verbose : boolean, optional (default=False)
        Verbosity mode

    x_squared_norms : array-like or None (default=None)
        Precomputed x_squared_norms.

    random_state : int, RandomState instance or None (default=None)
        Determines random number generation for centroid initialization. Use
        an int to make the randomness deterministic.
        See :term:`Glossary <random_state>`.

    tol : float (default=1e-4)
        The relative increment in the results before declaring convergence.

    n_jobs : int or None (default=None)
        The number of threads to be used. If -1 or None, will use as many as
        possible.

    Returns
    -------
    centroid : float ndarray, shape (n_clusters, n_features)
        Centroids found at the last iteration of k-means.

    label : integer ndarray, shape (n_samples,)
        label[i] is the code or index of the centroid the
        i'th observation is closest to.

    inertia : float
        The final value of the inertia criterion (sum of squared distances to
        the closest centroid for all observations in the training set).

    n_iter : int
        Number of iterations run.
    """
    random_state = check_random_state(random_state)
    sample_weight = _check_sample_weight(X, sample_weight)

    # init
    centers = _init_centroids(X, n_clusters, init, random_state=random_state,
                              x_squared_norms=x_squared_norms)

    if verbose:
        print("Initialization complete")

    centers_old = np.zeros_like(centers)
    labels = np.full(X.shape[0], -1, dtype=np.int32)
    weight_in_clusters = np.zeros(n_clusters, dtype=X.dtype)
    center_shift = np.zeros(n_clusters, dtype=X.dtype)

    if sp.issparse(X):
        lloyd_iter = _lloyd_iter_chunked_sparse
        _inertia = _inertia_sparse
    else:
        lloyd_iter = _lloyd_iter_chunked_dense
        _inertia = _inertia_dense

    for i in range(max_iter):
        lloyd_iter(X, sample_weight, x_squared_norms, centers_old, centers,
                   weight_in_clusters, labels, center_shift, n_jobs)

        if verbose:
            inertia = _inertia(X, sample_weight, centers_old, labels)
            print("Iteration {0}, inertia {1}" .format(i, inertia))

        center_shift_tot = (center_shift**2).sum()
        if center_shift_tot <= tol:
            if verbose:
                print("Converged at iteration {0}: "
                      "center shift {1} within tolerance {2}"
                      .format(i, center_shift_tot, tol))
            break

    # rerun E-step so that predicted labels match cluster centers
    lloyd_iter(X, sample_weight, x_squared_norms, centers, centers,
               weight_in_clusters, labels, center_shift, n_jobs,
               update_centers=False)

    inertia = _inertia(X, sample_weight, centers, labels)

    return labels, inertia, centers, i + 1


def _labels_inertia(X, sample_weight, x_squared_norms, centers, n_jobs=1):
    """E step of the K-means EM algorithm.

    Compute the labels and the inertia of the given samples and centers.

    Parameters
    ----------
    X : array-like or CSR sparse matrix, shape (n_samples, n_features)
        The input samples to assign to the labels.

    sample_weight : array-like, shape (n_samples,)
        The weights for each observation in X.

    x_squared_norms : array, shape (n_samples,)
        Precomputed squared euclidean norm of each data point, to speed up
        computations.

    centers : array, shape (n_clusters, n_features)
        The cluster centers.

    Returns
    -------
    labels : int array, shape (n_samples,)
        The resulting assignment

    inertia : float
        Sum of squared distances of samples to their closest cluster center.
    """
    if n_jobs is None:
        n_jobs = 1

    n_samples = X.shape[0]
    n_clusters = centers.shape[0]

    sample_weight = _check_sample_weight(X, sample_weight)
    labels = np.full(n_samples, -1, dtype=np.int32)
    weight_in_clusters = np.zeros(n_clusters, dtype=centers.dtype)
    center_shift = np.zeros_like(weight_in_clusters)

    if sp.issparse(X):
        _labels = _lloyd_iter_chunked_sparse
        _inertia = _inertia_sparse
    else:
        _labels = _lloyd_iter_chunked_dense
        _inertia = _inertia_dense

    _labels(X, sample_weight, x_squared_norms, centers, centers,
            weight_in_clusters, labels, center_shift, n_jobs,
            update_centers=False)

    inertia = _inertia(X, sample_weight, centers, labels)

    return labels, inertia


def _init_centroids(X, k, init, random_state=None, x_squared_norms=None,
                    init_size=None):
    """Compute the initial centroids

    Parameters
    ----------

    X : array, shape (n_samples, n_features)
        The input samples.

    k : int
        number of centroids.

    init : {'k-means++', 'random', ndarray, callable}
        Method for initialization.

    random_state : int, RandomState instance or None (default=None)
        Determines random number generation for centroid initialization. Use
        an int to make the randomness deterministic.
        See :term:`Glossary <random_state>`.

<<<<<<< HEAD
    x_squared_norms :  array, shape (n_samples,) (default=None)
=======
    x_squared_norms : array, shape (n_samples,), optional
>>>>>>> a717619b
        Squared euclidean norm of each data point. Pass it if you have it at
        hands already to avoid it being recomputed here. Default: None

    init_size : int (default=None)
        Number of samples to randomly sample for speeding up the
        initialization (sometimes at the expense of accuracy): the
        only algorithm is initialized by running a batch KMeans on a
        random subset of the data. This needs to be larger than k.

    Returns
    -------
    centers : array, shape(k, n_features)
    """
    random_state = check_random_state(random_state)
    n_samples = X.shape[0]

    if x_squared_norms is None:
        x_squared_norms = row_norms(X, squared=True)

    if init_size is not None and init_size < n_samples:
        if init_size < k:
            warnings.warn(
                "init_size=%d should be larger than k=%d. "
                "Setting it to 3*k" % (init_size, k),
                RuntimeWarning, stacklevel=2)
            init_size = 3 * k
        init_indices = random_state.randint(0, n_samples, init_size)
        X = X[init_indices]
        x_squared_norms = x_squared_norms[init_indices]
        n_samples = X.shape[0]
    elif n_samples < k:
        raise ValueError(
            "n_samples=%d should be larger than k=%d" % (n_samples, k))

    if isinstance(init, str) and init == 'k-means++':
        centers = _k_init(X, k, random_state=random_state,
                          x_squared_norms=x_squared_norms)
    elif isinstance(init, str) and init == 'random':
        seeds = random_state.permutation(n_samples)[:k]
        centers = X[seeds]
    elif hasattr(init, '__array__'):
        # ensure that the centers have the same dtype as X
        # this is a requirement of fused types of cython
        centers = np.array(init, dtype=X.dtype)
    elif callable(init):
        centers = init(X, k, random_state=random_state)
        centers = np.asarray(centers, dtype=X.dtype)
    else:
        raise ValueError("the init parameter for the k-means should "
                         "be 'k-means++' or 'random' or an ndarray, "
                         "'%s' (type '%s') was passed." % (init, type(init)))

    if sp.issparse(centers):
        centers = centers.toarray()

    _validate_center_shape(X, k, centers)
    return centers


class KMeans(BaseEstimator, ClusterMixin, TransformerMixin):
    """K-Means clustering

    Read more in the :ref:`User Guide <k_means>`.

    Parameters
    ----------

    n_clusters : int (default=8)
        The number of clusters to form as well as the number of
        centroids to generate.

    init : {'k-means++', 'random', ndarray, callable} (default='k-means++')
        Method for initialization:

        'k-means++' : selects initial cluster centers for k-mean
        clustering in a smart way to speed up convergence. See section
        Notes in k_init for more details.

        'random': choose k observations (rows) at random from data for
        the initial centroids.

        If an ndarray is passed, it should be of shape (n_clusters, n_features)
        and gives the initial centers.

        If a callable is passed, it should take arguments X, k and
        and a random state and return an initialization.

    n_init : int (default=10)
        Number of time the k-means algorithm will be run with different
        centroid seeds. The final results will be the best output of
        n_init consecutive runs in terms of inertia.

    max_iter : int (default=300)
        Maximum number of iterations of the k-means algorithm for a
        single run.

    tol : float (default=1e-4)
        Relative tolerance with regards to inertia to declare convergence

    precompute_distances : {'auto', True, False} (default='auto')
        Precompute distances (faster but takes more memory).

        'auto' : do not precompute distances if n_samples * n_clusters > 12
        million. This corresponds to about 100MB overhead per job using
        double precision.

        True : always precompute distances

        False : never precompute distances
        .. deprecated:: 0.21
            'precompute_distances' was deprecated in version 0.21 and will be
            removed in 0.23.

    verbose : int, optional (default=0)
        Verbosity mode.

    random_state : int, RandomState instance or None (default=None)
        Determines random number generation for centroid initialization. Use
        an int to make the randomness deterministic.
        See :term:`Glossary <random_state>`.

    copy_x : boolean, optional (default=True)
        When pre-computing distances it is more numerically accurate to center
        the data first. If copy_x is True (default), then the original data is
        not modified. If False, the original data is modified, and put back
        before the function returns, but small numerical differences may be
        introduced by subtracting and then adding the data mean. Note that if
        the original data is not C-contiguous, a copy will be made even if
        copy_x is False. If the original data is sparse, but not in CSR format,
        a copy will be made even if copy_x is False.

    n_jobs : int or None, optional (default=None)
        The number of jobs to use for the computation. This works by computing
        each of the n_init runs in parallel.

        ``None`` or ``-1`` means using all processors. See
        :term:`Glossary <n_jobs>` for more details.

    algorithm : {"auto", "full", "elkan"} (default="auto")
        K-means algorithm to use. The classical EM-style algorithm is "full".
        The "elkan" variation is more efficient, on well structured data, by
        using the triangle inequality. "auto" chooses "elkan".

    Attributes
    ----------
    cluster_centers_ : array, [n_clusters, n_features]
        Coordinates of cluster centers. If the algorithm stops before fully
        converging (see ``tol`` and ``max_iter``), these will not be
        consistent with ``labels_``.

    labels_ :
        Labels of each point

    inertia_ : float
        Sum of squared distances of samples to their closest cluster center.

    n_iter_ : int
        Number of iterations run.

    Examples
    --------

    >>> from sklearn.cluster import KMeans
    >>> import numpy as np
    >>> X = np.array([[1, 2], [1, 4], [1, 0],
    ...               [10, 2], [10, 4], [10, 0]])
    >>> kmeans = KMeans(n_clusters=2, random_state=1234).fit(X)
    >>> kmeans.labels_
    array([0, 0, 0, 1, 1, 1], dtype=int32)
    >>> kmeans.predict([[0, 0], [12, 3]])
    array([0, 1], dtype=int32)
    >>> kmeans.cluster_centers_
    array([[ 1.,  2.],
           [10.,  2.]])

    See also
    --------

    MiniBatchKMeans
        Alternative online implementation that does incremental updates
        of the centers positions using mini-batches.
        For large scale learning (say n_samples > 10k) MiniBatchKMeans is
        probably much faster than the default batch implementation.

    Notes
    -----
    The k-means problem is solved using either Lloyd's or Elkan's algorithm.

    The average complexity is given by O(k n T), were n is the number of
    samples and T is the number of iteration.

    The worst case complexity is given by O(n^(k+2/p)) with
    n = n_samples, p = n_features. (D. Arthur and S. Vassilvitskii,
    'How slow is the k-means method?' SoCG2006)

    In practice, the k-means algorithm is very fast (one of the fastest
    clustering algorithms available), but it falls in local minima. That's why
    it can be useful to restart it several times.

    If the algorithm stops before fully converging (because of ``tol`` or
    ``max_iter``), ``labels_`` and ``cluster_centers_`` will not be consistent,
    i.e. the ``cluster_centers_`` will not be the means of the points in each
    cluster. Also, the estimator will reassign ``labels_`` after the last
    iteration to make ``labels_`` consistent with ``predict`` on the training
    set.

    """

    def __init__(self, n_clusters=8, init='k-means++', n_init=10,
                 max_iter=300, tol=1e-4, precompute_distances='not-used',
                 verbose=0, random_state=None, copy_x=True,
                 n_jobs=None, algorithm='auto'):

        self.n_clusters = n_clusters
        self.init = init
        self.max_iter = max_iter
        self.tol = tol
        self.precompute_distances = precompute_distances
        self.n_init = n_init
        self.verbose = verbose
        self.random_state = random_state
        self.copy_x = copy_x
        self.n_jobs = n_jobs
        self.algorithm = algorithm

    def _check_test_data(self, X):
        X = check_array(X, accept_sparse='csr', dtype=FLOAT_DTYPES)
        n_samples, n_features = X.shape
        expected_n_features = self.cluster_centers_.shape[1]
        if not n_features == expected_n_features:
            raise ValueError("Incorrect number of features. "
                             "Got %d features, expected %d" % (
                                 n_features, expected_n_features))

        return X

    def fit(self, X, y=None, sample_weight=None):
        """Compute k-means clustering.

        Parameters
        ----------
        X : {array-like, sparse matrix}, shape=(n_samples, n_features)
            Training instances to cluster. It must be noted that the data
            will be converted to C ordering, which will cause a memory
            copy if the given data is not C-contiguous.

        y : Ignored
            not used, present here for API consistency by convention.

        sample_weight : array-like, shape (n_samples,), optional (default=None)
            The weights for each observation in X. If None, all observations
            are assigned equal weight.

        """
        self.cluster_centers_, self.labels_, self.inertia_, self.n_iter_ = \
            k_means(
                X, n_clusters=self.n_clusters, sample_weight=sample_weight,
                init=self.init, n_init=self.n_init,
                max_iter=self.max_iter, verbose=self.verbose,
                precompute_distances=self.precompute_distances,
                tol=self.tol, random_state=self.random_state,
                copy_x=self.copy_x, n_jobs=self.n_jobs,
                algorithm=self.algorithm, return_n_iter=True)
        return self

    def fit_predict(self, X, y=None, sample_weight=None):
        """Compute cluster centers and predict cluster index for each sample.

        Convenience method; equivalent to calling fit(X) followed by
        predict(X).

        Parameters
        ----------
        X : {array-like, sparse matrix}, shape = (n_samples, n_features)
            New data to transform.

        y : Ignored
            not used, present here for API consistency by convention.

        sample_weight : array-like, shape (n_samples,), optional (default=None)
            The weights for each observation in X. If None, all observations
            are assigned equal weight.

        Returns
        -------
        labels : array, shape (n_samples,)
            Index of the cluster each sample belongs to.
        """
        return self.fit(X, sample_weight=sample_weight).labels_

    def fit_transform(self, X, y=None, sample_weight=None):
        """Compute clustering and transform X to cluster-distance space.

        Equivalent to fit(X).transform(X), but more efficiently implemented.

        Parameters
        ----------
        X : {array-like, sparse matrix}, shape = (n_samples, n_features)
            New data to transform.

        y : Ignored
            not used, present here for API consistency by convention.

        sample_weight : array-like, shape (n_samples,), optional (default=None)
            The weights for each observation in X. If None, all observations
            are assigned equal weight.

        Returns
        -------
        X_new : array, shape (n_samples, n_clusters)
            X transformed in the new space.
        """
        # Currently, this just skips a copy of the data if it is not in
        # np.array or CSR format already.
        # XXX This skips _check_test_data, which may change the dtype;
        # we should refactor the input validation.
        return self.fit(X, sample_weight=sample_weight)._transform(X)

    def transform(self, X):
        """Transform X to a cluster-distance space.

        In the new space, each dimension is the distance to the cluster
        centers.  Note that even if X is sparse, the array returned by
        `transform` will typically be dense.

        Parameters
        ----------
        X : {array-like, sparse matrix}, shape = (n_samples, n_features)
            New data to transform.

        Returns
        -------
        X_new : array, shape (n_samples, n_clusters)
            X transformed in the new space.
        """
        check_is_fitted(self, 'cluster_centers_')

        X = self._check_test_data(X)
        return self._transform(X)

    def _transform(self, X):
        """guts of transform method; no input validation"""
        return euclidean_distances(X, self.cluster_centers_)

    def predict(self, X, sample_weight=None):
        """Predict the closest cluster each sample in X belongs to.

        In the vector quantization literature, `cluster_centers_` is called
        the code book and each value returned by `predict` is the index of
        the closest code in the code book.

        Parameters
        ----------
        X : {array-like, sparse matrix}, shape = (n_samples, n_features)
            New data to predict.

        sample_weight : array-like, shape (n_samples,), optional (default=None)
            The weights for each observation in X. If None, all observations
            are assigned equal weight.

        Returns
        -------
        labels : array, shape (n_samples,)
            Index of the cluster each sample belongs to.
        """
        check_is_fitted(self, 'cluster_centers_')

        X = self._check_test_data(X)
        x_squared_norms = row_norms(X, squared=True)

        return _labels_inertia(X, sample_weight, x_squared_norms,
                               self.cluster_centers_, self.n_jobs)[0]

    def score(self, X, y=None, sample_weight=None):
        """Opposite of the value of X on the K-means objective.

        Parameters
        ----------
        X : {array-like, sparse matrix}, shape = (n_samples, n_features)
            New data.

        y : Ignored
            not used, present here for API consistency by convention.

        sample_weight : array-like, shape (n_samples,), optional
            The weights for each observation in X. If None, all observations
            are assigned equal weight.

        Returns
        -------
        score : float
            Opposite of the value of X on the K-means objective.
        """
        check_is_fitted(self, 'cluster_centers_')

        X = self._check_test_data(X)
        x_squared_norms = row_norms(X, squared=True)

        return -_labels_inertia(X, sample_weight, x_squared_norms,
                                self.cluster_centers_)[1]


def _mini_batch_step(X, sample_weight, x_squared_norms, centers, weight_sums,
                     old_center_buffer, compute_squared_diff,
                     distances, random_reassign=False,
                     random_state=None, reassignment_ratio=.01,
                     verbose=False):
    """Incremental update of the centers for the Minibatch K-Means algorithm.

    Parameters
    ----------

    X : array, shape (n_samples, n_features)
        The original data array.

    sample_weight : array-like, shape (n_samples,)
        The weights for each observation in X.

    x_squared_norms : array, shape (n_samples,)
        Squared euclidean norm of each data point.

    centers : array, shape (k, n_features)
        The cluster centers. This array is MODIFIED IN PLACE

    counts : array, shape (k,)
         The vector in which we keep track of the numbers of elements in a
         cluster. This array is MODIFIED IN PLACE

    distances : array, dtype float, shape (n_samples), optional
        If not None, should be a pre-allocated array that will be used to store
        the distances of each sample to its closest center.
        May not be None when random_reassign is True.

    random_state : int, RandomState instance or None (default)
        Determines random number generation for centroid initialization and to
        pick new clusters amongst observations with uniform probability. Use
        an int to make the randomness deterministic.
        See :term:`Glossary <random_state>`.

    random_reassign : boolean, optional
        If True, centers with very low counts are randomly reassigned
        to observations.

    reassignment_ratio : float, optional
        Control the fraction of the maximum number of counts for a
        center to be reassigned. A higher value means that low count
        centers are more likely to be reassigned, which means that the
        model will take longer to converge, but should converge in a
        better clustering.

    verbose : bool, optional, default False
        Controls the verbosity.

    compute_squared_diff : bool
        If set to False, the squared diff computation is skipped.

    old_center_buffer : int
        Copy of old centers for monitoring convergence.

    Returns
    -------
    inertia : float
        Sum of squared distances of samples to their closest cluster center.

    squared_diff : numpy array, shape (n_clusters,)
        Squared distances between previous and updated cluster centers.

    """
    # Perform label assignment to nearest centers
    nearest_center, inertia = _labels_inertia(X, sample_weight,
                                              x_squared_norms, centers)

    if random_reassign and reassignment_ratio > 0:
        random_state = check_random_state(random_state)
        # Reassign clusters that have very low weight
        to_reassign = weight_sums < reassignment_ratio * weight_sums.max()
        # pick at most .5 * batch_size samples as new centers
        if to_reassign.sum() > .5 * X.shape[0]:
            indices_dont_reassign = \
                    np.argsort(weight_sums)[int(.5 * X.shape[0]):]
            to_reassign[indices_dont_reassign] = False
        n_reassigns = to_reassign.sum()
        if n_reassigns:
            # Pick new clusters amongst observations with uniform probability
            new_centers = random_state.choice(X.shape[0], replace=False,
                                              size=n_reassigns)
            if verbose:
                print("[MiniBatchKMeans] Reassigning %i cluster centers."
                      % n_reassigns)

            if sp.issparse(X) and not sp.issparse(centers):
                assign_rows_csr(
                        X, new_centers.astype(np.intp, copy=False),
                        np.where(to_reassign)[0].astype(np.intp, copy=False),
                        centers)
            else:
                centers[to_reassign] = X[new_centers]
        # reset counts of reassigned centers, but don't reset them too small
        # to avoid instant reassignment. This is a pretty dirty hack as it
        # also modifies the learning rates.
        weight_sums[to_reassign] = np.min(weight_sums[~to_reassign])

    # implementation for the sparse CSR representation completely written in
    # cython
    if sp.issparse(X):
        return inertia, _mini_batch_update_csr(
            X, sample_weight, x_squared_norms, centers, weight_sums,
            nearest_center, old_center_buffer, compute_squared_diff)

    # dense variant in mostly numpy (not as memory efficient though)
    k = centers.shape[0]
    squared_diff = 0.0
    for center_idx in range(k):
        # find points from minibatch that are assigned to this center
        center_mask = nearest_center == center_idx
        wsum = sample_weight[center_mask].sum()

        if wsum > 0:
            if compute_squared_diff:
                old_center_buffer[:] = centers[center_idx]

            # inplace remove previous count scaling
            centers[center_idx] *= weight_sums[center_idx]

            # inplace sum with new points members of this cluster
            centers[center_idx] += \
                np.sum(X[center_mask] *
                       sample_weight[center_mask, np.newaxis], axis=0)

            # update the count statistics for this center
            weight_sums[center_idx] += wsum

            # inplace rescale to compute mean of all points (old and new)
            # Note: numpy >= 1.10 does not support '/=' for the following
            # expression for a mixture of int and float (see numpy issue #6464)
            centers[center_idx] = centers[center_idx] / weight_sums[center_idx]

            # update the squared diff if necessary
            if compute_squared_diff:
                diff = centers[center_idx].ravel() - old_center_buffer.ravel()
                squared_diff += np.dot(diff, diff)

    return inertia, squared_diff


def _mini_batch_convergence(model, iteration_idx, n_iter, tol,
                            n_samples, centers_squared_diff, batch_inertia,
                            context, verbose=0):
    """Helper function to encapsulate the early stopping logic"""
    # Normalize inertia to be able to compare values when
    # batch_size changes
    batch_inertia /= model.batch_size
    centers_squared_diff /= model.batch_size

    # Compute an Exponentially Weighted Average of the squared
    # diff to monitor the convergence while discarding
    # minibatch-local stochastic variability:
    # https://en.wikipedia.org/wiki/Moving_average
    ewa_diff = context.get('ewa_diff')
    ewa_inertia = context.get('ewa_inertia')
    if ewa_diff is None:
        ewa_diff = centers_squared_diff
        ewa_inertia = batch_inertia
    else:
        alpha = float(model.batch_size) * 2.0 / (n_samples + 1)
        alpha = 1.0 if alpha > 1.0 else alpha
        ewa_diff = ewa_diff * (1 - alpha) + centers_squared_diff * alpha
        ewa_inertia = ewa_inertia * (1 - alpha) + batch_inertia * alpha

    # Log progress to be able to monitor convergence
    if verbose:
        progress_msg = (
            'Minibatch iteration %d/%d:'
            ' mean batch inertia: %f, ewa inertia: %f ' % (
                iteration_idx + 1, n_iter, batch_inertia,
                ewa_inertia))
        print(progress_msg)

    # Early stopping based on absolute tolerance on squared change of
    # centers position (using EWA smoothing)
    if tol > 0.0 and ewa_diff <= tol:
        if verbose:
            print('Converged (small centers change) at iteration %d/%d'
                  % (iteration_idx + 1, n_iter))
        return True

    # Early stopping heuristic due to lack of improvement on smoothed inertia
    ewa_inertia_min = context.get('ewa_inertia_min')
    no_improvement = context.get('no_improvement', 0)
    if ewa_inertia_min is None or ewa_inertia < ewa_inertia_min:
        no_improvement = 0
        ewa_inertia_min = ewa_inertia
    else:
        no_improvement += 1

    if (model.max_no_improvement is not None
            and no_improvement >= model.max_no_improvement):
        if verbose:
            print('Converged (lack of improvement in inertia)'
                  ' at iteration %d/%d'
                  % (iteration_idx + 1, n_iter))
        return True

    # update the convergence context to maintain state across successive calls:
    context['ewa_diff'] = ewa_diff
    context['ewa_inertia'] = ewa_inertia
    context['ewa_inertia_min'] = ewa_inertia_min
    context['no_improvement'] = no_improvement
    return False


class MiniBatchKMeans(KMeans):
    """Mini-Batch K-Means clustering

    Read more in the :ref:`User Guide <mini_batch_kmeans>`.

    Parameters
    ----------

    n_clusters : int, optional, default: 8
        The number of clusters to form as well as the number of
        centroids to generate.

    init : {'k-means++', 'random' or an ndarray}, default: 'k-means++'
        Method for initialization, defaults to 'k-means++':

        'k-means++' : selects initial cluster centers for k-mean
        clustering in a smart way to speed up convergence. See section
        Notes in k_init for more details.

        'random': choose k observations (rows) at random from data for
        the initial centroids.

        If an ndarray is passed, it should be of shape (n_clusters, n_features)
        and gives the initial centers.

    max_iter : int, optional
        Maximum number of iterations over the complete dataset before
        stopping independently of any early stopping criterion heuristics.

    batch_size : int, optional, default: 100
        Size of the mini batches.

    verbose : boolean, optional
        Verbosity mode.

    compute_labels : boolean, default=True
        Compute label assignment and inertia for the complete dataset
        once the minibatch optimization has converged in fit.

    random_state : int, RandomState instance or None (default)
        Determines random number generation for centroid initialization and
        random reassignment. Use an int to make the randomness deterministic.
        See :term:`Glossary <random_state>`.

    tol : float, default: 0.0
        Control early stopping based on the relative center changes as
        measured by a smoothed, variance-normalized of the mean center
        squared position changes. This early stopping heuristics is
        closer to the one used for the batch variant of the algorithms
        but induces a slight computational and memory overhead over the
        inertia heuristic.

        To disable convergence detection based on normalized center
        change, set tol to 0.0 (default).

    max_no_improvement : int, default: 10
        Control early stopping based on the consecutive number of mini
        batches that does not yield an improvement on the smoothed inertia.

        To disable convergence detection based on inertia, set
        max_no_improvement to None.

    init_size : int, optional, default: 3 * batch_size
        Number of samples to randomly sample for speeding up the
        initialization (sometimes at the expense of accuracy): the
        only algorithm is initialized by running a batch KMeans on a
        random subset of the data. This needs to be larger than n_clusters.

    n_init : int, default=3
        Number of random initializations that are tried.
        In contrast to KMeans, the algorithm is only run once, using the
        best of the ``n_init`` initializations as measured by inertia.

    reassignment_ratio : float, default: 0.01
        Control the fraction of the maximum number of counts for a
        center to be reassigned. A higher value means that low count
        centers are more easily reassigned, which means that the
        model will take longer to converge, but should converge in a
        better clustering.

    Attributes
    ----------

    cluster_centers_ : array, [n_clusters, n_features]
        Coordinates of cluster centers

    labels_ :
        Labels of each point (if compute_labels is set to True).

    inertia_ : float
        The value of the inertia criterion associated with the chosen
        partition (if compute_labels is set to True). The inertia is
        defined as the sum of square distances of samples to their nearest
        neighbor.

    Examples
    --------
    >>> from sklearn.cluster import MiniBatchKMeans
    >>> import numpy as np
    >>> X = np.array([[1, 2], [1, 4], [1, 0],
    ...               [4, 2], [4, 0], [4, 4],
    ...               [4, 5], [0, 1], [2, 2],
    ...               [3, 2], [5, 5], [1, -1]])
    >>> # manually fit on batches
    >>> kmeans = MiniBatchKMeans(n_clusters=2,
    ...                          random_state=0,
    ...                          batch_size=6)
    >>> kmeans = kmeans.partial_fit(X[0:6,:])
    >>> kmeans = kmeans.partial_fit(X[6:12,:])
    >>> kmeans.cluster_centers_
    array([[2. , 1. ],
           [3.5, 4.5]])
    >>> kmeans.predict([[0, 0], [4, 4]])
    array([0, 1], dtype=int32)
    >>> # fit on the whole data
    >>> kmeans = MiniBatchKMeans(n_clusters=2,
    ...                          random_state=0,
    ...                          batch_size=6,
    ...                          max_iter=10).fit(X)
    >>> kmeans.cluster_centers_
    array([[3.95918367, 2.40816327],
           [1.12195122, 1.3902439 ]])
    >>> kmeans.predict([[0, 0], [4, 4]])
    array([1, 0], dtype=int32)

    See also
    --------

    KMeans
        The classic implementation of the clustering method based on the
        Lloyd's algorithm. It consumes the whole set of input data at each
        iteration.

    Notes
    -----
    See https://www.eecs.tufts.edu/~dsculley/papers/fastkmeans.pdf

    """

    def __init__(self, n_clusters=8, init='k-means++', max_iter=100,
                 batch_size=100, verbose=0, compute_labels=True,
                 random_state=None, tol=0.0, max_no_improvement=10,
                 init_size=None, n_init=3, reassignment_ratio=0.01):

        super().__init__(
            n_clusters=n_clusters, init=init, max_iter=max_iter,
            verbose=verbose, random_state=random_state, tol=tol, n_init=n_init)

        self.max_no_improvement = max_no_improvement
        self.batch_size = batch_size
        self.compute_labels = compute_labels
        self.init_size = init_size
        self.reassignment_ratio = reassignment_ratio

    def fit(self, X, y=None, sample_weight=None):
        """Compute the centroids on X by chunking it into mini-batches.

        Parameters
        ----------
        X : array-like or sparse matrix, shape=(n_samples, n_features)
            Training instances to cluster. It must be noted that the data
            will be converted to C ordering, which will cause a memory copy
            if the given data is not C-contiguous.

        y : Ignored
            not used, present here for API consistency by convention.

        sample_weight : array-like, shape (n_samples,), optional
            The weights for each observation in X. If None, all observations
            are assigned equal weight (default: None)

        """
        random_state = check_random_state(self.random_state)
        X = check_array(X, accept_sparse="csr", order='C',
                        dtype=[np.float64, np.float32])
        n_samples, n_features = X.shape
        if n_samples < self.n_clusters:
            raise ValueError("n_samples=%d should be >= n_clusters=%d"
                             % (n_samples, self.n_clusters))

        sample_weight = _check_sample_weight(X, sample_weight)

        n_init = self.n_init
        if hasattr(self.init, '__array__'):
            self.init = np.ascontiguousarray(self.init, dtype=X.dtype)
            if n_init != 1:
                warnings.warn(
                    'Explicit initial center position passed: '
                    'performing only one init in MiniBatchKMeans instead of '
                    'n_init=%d'
                    % self.n_init, RuntimeWarning, stacklevel=2)
                n_init = 1

        x_squared_norms = row_norms(X, squared=True)

        if self.tol > 0.0:
            tol = _tolerance(X, self.tol)

            # using tol-based early stopping needs the allocation of a
            # dedicated before which can be expensive for high dim data:
            # hence we allocate it outside of the main loop
            old_center_buffer = np.zeros(n_features, dtype=X.dtype)
        else:
            tol = 0.0
            # no need for the center buffer if tol-based early stopping is
            # disabled
            old_center_buffer = np.zeros(0, dtype=X.dtype)

        distances = np.zeros(self.batch_size, dtype=X.dtype)
        n_batches = int(np.ceil(float(n_samples) / self.batch_size))
        n_iter = int(self.max_iter * n_batches)

        init_size = self.init_size
        if init_size is None:
            init_size = 3 * self.batch_size
        if init_size > n_samples:
            init_size = n_samples
        self.init_size_ = init_size

        validation_indices = random_state.randint(0, n_samples, init_size)
        X_valid = X[validation_indices]
        sample_weight_valid = sample_weight[validation_indices]
        x_squared_norms_valid = x_squared_norms[validation_indices]

        # perform several inits with random sub-sets
        best_inertia = None
        for init_idx in range(n_init):
            if self.verbose:
                print("Init %d/%d with method: %s"
                      % (init_idx + 1, n_init, self.init))
            weight_sums = np.zeros(self.n_clusters, dtype=sample_weight.dtype)

            # TODO: once the `k_means` function works with sparse input we
            # should refactor the following init to use it instead.

            # Initialize the centers using only a fraction of the data as we
            # expect n_samples to be very large when using MiniBatchKMeans
            cluster_centers = _init_centroids(
                X, self.n_clusters, self.init,
                random_state=random_state,
                x_squared_norms=x_squared_norms,
                init_size=init_size)

            # Compute the label assignment on the init dataset
            _mini_batch_step(
                X_valid, sample_weight_valid,
                x_squared_norms[validation_indices], cluster_centers,
                weight_sums, old_center_buffer, False, distances=None,
                verbose=self.verbose)

            # Keep only the best cluster centers across independent inits on
            # the common validation set
            _, inertia = _labels_inertia(X_valid, sample_weight_valid,
                                         x_squared_norms_valid,
                                         cluster_centers)
            if self.verbose:
                print("Inertia for init %d/%d: %f"
                      % (init_idx + 1, n_init, inertia))
            if best_inertia is None or inertia < best_inertia:
                self.cluster_centers_ = cluster_centers
                self.counts_ = weight_sums
                best_inertia = inertia

        # Empty context to be used inplace by the convergence check routine
        convergence_context = {}

        # Perform the iterative optimization until the final convergence
        # criterion
        for iteration_idx in range(n_iter):
            # Sample a minibatch from the full dataset
            minibatch_indices = random_state.randint(
                0, n_samples, self.batch_size)

            # Perform the actual update step on the minibatch data
            batch_inertia, centers_squared_diff = _mini_batch_step(
                X[minibatch_indices], sample_weight[minibatch_indices],
                x_squared_norms[minibatch_indices],
                self.cluster_centers_, self.counts_,
                old_center_buffer, tol > 0.0, distances=distances,
                # Here we randomly choose whether to perform
                # random reassignment: the choice is done as a function
                # of the iteration index, and the minimum number of
                # counts, in order to force this reassignment to happen
                # every once in a while
                random_reassign=((iteration_idx + 1)
                                 % (10 + int(self.counts_.min())) == 0),
                random_state=random_state,
                reassignment_ratio=self.reassignment_ratio,
                verbose=self.verbose)

            # Monitor convergence and do early stopping if necessary
            if _mini_batch_convergence(
                    self, iteration_idx, n_iter, tol, n_samples,
                    centers_squared_diff, batch_inertia, convergence_context,
                    verbose=self.verbose):
                break

        self.n_iter_ = iteration_idx + 1

        if self.compute_labels:
            self.labels_, self.inertia_ = \
                    self._labels_inertia_minibatch(X, sample_weight)

        return self

    def _labels_inertia_minibatch(self, X, sample_weight):
        """Compute labels and inertia using mini batches.

        This is slightly slower than doing everything at once but preventes
        memory errors / segfaults.

        Parameters
        ----------
        X : array-like, shape (n_samples, n_features)
            Input data.

        sample_weight : array-like, shape (n_samples,)
            The weights for each observation in X.

        Returns
        -------
        labels : array, shape (n_samples,)
            Cluster labels for each point.

        inertia : float
            Sum of squared distances of points to nearest cluster.
        """
        if self.verbose:
            print('Computing label assignment and total inertia')
        sample_weight = _check_sample_weight(X, sample_weight)
        x_squared_norms = row_norms(X, squared=True)
        slices = gen_batches(X.shape[0], self.batch_size)
        results = [_labels_inertia(X[s], sample_weight[s], x_squared_norms[s],
                                   self.cluster_centers_) for s in slices]
        labels, inertia = zip(*results)
        return np.hstack(labels), np.sum(inertia)

    def partial_fit(self, X, y=None, sample_weight=None):
        """Update k means estimate on a single mini-batch X.

        Parameters
        ----------
        X : array-like, shape = [n_samples, n_features]
            Coordinates of the data points to cluster. It must be noted that
            X will be copied if it is not C-contiguous.

        y : Ignored
            not used, present here for API consistency by convention.

        sample_weight : array-like, shape (n_samples,), optional
            The weights for each observation in X. If None, all observations
            are assigned equal weight (default: None)

        """

        X = check_array(X, accept_sparse="csr", order='C',
                        dtype=[np.float64, np.float32])
        n_samples, n_features = X.shape
        if hasattr(self.init, '__array__'):
            self.init = np.ascontiguousarray(self.init, dtype=X.dtype)

        if n_samples == 0:
            return self

        sample_weight = _check_sample_weight(X, sample_weight)

        x_squared_norms = row_norms(X, squared=True)
        self.random_state_ = getattr(self, "random_state_",
                                     check_random_state(self.random_state))
        if (not hasattr(self, 'counts_')
                or not hasattr(self, 'cluster_centers_')):
            # this is the first call partial_fit on this object:
            # initialize the cluster centers
            self.cluster_centers_ = _init_centroids(
                X, self.n_clusters, self.init,
                random_state=self.random_state_,
                x_squared_norms=x_squared_norms, init_size=self.init_size)

            self.counts_ = np.zeros(self.n_clusters,
                                    dtype=sample_weight.dtype)
            random_reassign = False
            distances = None
        else:
            # The lower the minimum count is, the more we do random
            # reassignment, however, we don't want to do random
            # reassignment too often, to allow for building up counts
            random_reassign = self.random_state_.randint(
                10 * (1 + self.counts_.min())) == 0
            distances = np.zeros(X.shape[0], dtype=X.dtype)

            # Raise error if partial_fit called on data with different number
            # of features.
            if X.shape[1] != self.cluster_centers_.shape[1]:
                raise ValueError(
                    "Number of features %d does not match previous "
                    "data %d." % (X.shape[1], self.cluster_centers_.shape[1]))

        _mini_batch_step(X, sample_weight, x_squared_norms,
                         self.cluster_centers_, self.counts_,
                         np.zeros(0, dtype=X.dtype), 0,
                         random_reassign=random_reassign, distances=distances,
                         random_state=self.random_state_,
                         reassignment_ratio=self.reassignment_ratio,
                         verbose=self.verbose)

        if self.compute_labels:
            self.labels_, self.inertia_ = _labels_inertia(
                X, sample_weight, x_squared_norms, self.cluster_centers_)

        return self

    def predict(self, X, sample_weight=None):
        """Predict the closest cluster each sample in X belongs to.

        In the vector quantization literature, `cluster_centers_` is called
        the code book and each value returned by `predict` is the index of
        the closest code in the code book.

        Parameters
        ----------
        X : {array-like, sparse matrix}, shape = [n_samples, n_features]
            New data to predict.

        sample_weight : array-like, shape (n_samples,), optional
            The weights for each observation in X. If None, all observations
            are assigned equal weight (default: None)

        Returns
        -------
        labels : array, shape [n_samples,]
            Index of the cluster each sample belongs to.
        """
        check_is_fitted(self, 'cluster_centers_')

        X = self._check_test_data(X)
        return self._labels_inertia_minibatch(X, sample_weight)[0]<|MERGE_RESOLUTION|>--- conflicted
+++ resolved
@@ -15,7 +15,6 @@
 
 import numpy as np
 import scipy.sparse as sp
-from joblib import Parallel, delayed, effective_n_jobs
 
 from ..base import BaseEstimator, ClusterMixin, TransformerMixin
 from ..metrics.pairwise import euclidean_distances
@@ -28,10 +27,7 @@
 from ..utils import check_random_state
 from ..utils.validation import check_is_fitted
 from ..utils.validation import FLOAT_DTYPES
-<<<<<<< HEAD
 from ..utils._clibs import thread_limits_context
-=======
->>>>>>> a717619b
 from ..exceptions import ConvergenceWarning
 from ._k_means import _inertia_dense
 from ._k_means import _inertia_sparse
@@ -739,11 +735,7 @@
         an int to make the randomness deterministic.
         See :term:`Glossary <random_state>`.
 
-<<<<<<< HEAD
     x_squared_norms :  array, shape (n_samples,) (default=None)
-=======
-    x_squared_norms : array, shape (n_samples,), optional
->>>>>>> a717619b
         Squared euclidean norm of each data point. Pass it if you have it at
         hands already to avoid it being recomputed here. Default: None
 
