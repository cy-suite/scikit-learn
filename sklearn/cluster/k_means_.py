"""K-means clustering"""

# Authors: Gael Varoquaux <gael.varoquaux@normalesup.org>
#          Thomas Rueckstiess <ruecksti@in.tum.de>
#          James Bergstra <james.bergstra@umontreal.ca>
#          Jan Schlueter <scikit-learn@jan-schlueter.de>
#          Nelle Varoquaux
#          Peter Prettenhofer <peter.prettenhofer@gmail.com>
#          Olivier Grisel <olivier.grisel@ensta.org>
#          Mathieu Blondel <mathieu@mblondel.org>
#          Robert Layton <robertlayton@gmail.com>
# License: BSD 3 clause

from __future__ import division
import warnings

import numpy as np
import scipy.sparse as sp

from ..base import BaseEstimator, ClusterMixin, TransformerMixin
from ..metrics.pairwise import euclidean_distances
from ..metrics.pairwise import pairwise_distances_argmin_min
from ..utils.extmath import row_norms, squared_norm, stable_cumsum
from ..utils.sparsefuncs_fast import assign_rows_csr
from ..utils.sparsefuncs import mean_variance_axis
from ..utils.validation import _num_samples
from ..utils import check_array
from ..utils import gen_batches
<<<<<<< HEAD
from ..utils import safe_repr
=======
from ..utils import check_random_state
>>>>>>> dd700f44
from ..utils.validation import check_is_fitted
from ..utils.validation import FLOAT_DTYPES
from ..utils import Parallel
from ..utils import delayed
from ..utils import effective_n_jobs
from ..externals.six import string_types
from ..exceptions import ConvergenceWarning
from . import _k_means
from ._k_means_elkan import k_means_elkan


###############################################################################
# Initialization heuristic


def _k_init(X, n_clusters, x_squared_norms, random_state, n_local_trials=None):
    """Init n_clusters seeds according to k-means++

    Parameters
    -----------
    X : array or sparse matrix, shape (n_samples, n_features)
        The data to pick seeds for. To avoid memory copy, the input data
        should be double precision (dtype=np.float64).

    n_clusters : integer
        The number of seeds to choose

    x_squared_norms : array, shape (n_samples,)
        Squared Euclidean norm of each data point.

    random_state : int, RandomState instance
        The generator used to initialize the centers. Use an int to make the
        randomness deterministic.
        See :term:`Glossary <random_state>`.

    n_local_trials : integer, optional
        The number of seeding trials for each center (except the first),
        of which the one reducing inertia the most is greedily chosen.
        Set to None to make the number of trials depend logarithmically
        on the number of seeds (2+log(k)); this is the default.

    Notes
    -----
    Selects initial cluster centers for k-mean clustering in a smart way
    to speed up convergence. see: Arthur, D. and Vassilvitskii, S.
    "k-means++: the advantages of careful seeding". ACM-SIAM symposium
    on Discrete algorithms. 2007

    Version ported from http://www.stanford.edu/~darthur/kMeansppTest.zip,
    which is the implementation used in the aforementioned paper.
    """
    n_samples, n_features = X.shape

    centers = np.empty((n_clusters, n_features), dtype=X.dtype)

    assert x_squared_norms is not None, 'x_squared_norms None in _k_init'

    # Set the number of local seeding trials if none is given
    if n_local_trials is None:
        # This is what Arthur/Vassilvitskii tried, but did not report
        # specific results for other than mentioning in the conclusion
        # that it helped.
        n_local_trials = 2 + int(np.log(n_clusters))

    # Pick first center randomly
    center_id = random_state.randint(n_samples)
    if sp.issparse(X):
        centers[0] = X[center_id].toarray()
    else:
        centers[0] = X[center_id]

    # Initialize list of closest distances and calculate current potential
    closest_dist_sq = euclidean_distances(
        centers[0, np.newaxis], X, Y_norm_squared=x_squared_norms,
        squared=True)
    current_pot = closest_dist_sq.sum()

    # Pick the remaining n_clusters-1 points
    for c in range(1, n_clusters):
        # Choose center candidates by sampling with probability proportional
        # to the squared distance to the closest existing center
        rand_vals = random_state.random_sample(n_local_trials) * current_pot
        candidate_ids = np.searchsorted(stable_cumsum(closest_dist_sq),
                                        rand_vals)

        # Compute distances to center candidates
        distance_to_candidates = euclidean_distances(
            X[candidate_ids], X, Y_norm_squared=x_squared_norms, squared=True)

        # Decide which candidate is the best
        best_candidate = None
        best_pot = None
        best_dist_sq = None
        for trial in range(n_local_trials):
            # Compute potential when including center candidate
            new_dist_sq = np.minimum(closest_dist_sq,
                                     distance_to_candidates[trial])
            new_pot = new_dist_sq.sum()

            # Store result if it is the best local trial so far
            if (best_candidate is None) or (new_pot < best_pot):
                best_candidate = candidate_ids[trial]
                best_pot = new_pot
                best_dist_sq = new_dist_sq

        # Permanently add best center candidate found in local tries
        if sp.issparse(X):
            centers[c] = X[best_candidate].toarray()
        else:
            centers[c] = X[best_candidate]
        current_pot = best_pot
        closest_dist_sq = best_dist_sq

    return centers


###############################################################################
# K-means batch estimation by EM (expectation maximization)

def _validate_center_shape(X, n_centers, centers):
    """Check if centers is compatible with X and n_centers"""
    if len(centers) != n_centers:
        raise ValueError('The shape of the initial centers (%s) '
                         'does not match the number of clusters %i'
                         % (centers.shape, n_centers))
    if centers.shape[1] != X.shape[1]:
        raise ValueError(
            "The number of features of the initial centers %s "
            "does not match the number of features of the data %s."
            % (centers.shape[1], X.shape[1]))


def _tolerance(X, tol):
    """Return a tolerance which is independent of the dataset"""
    if sp.issparse(X):
        variances = mean_variance_axis(X, axis=0)[1]
    else:
        variances = np.var(X, axis=0)
    return np.mean(variances) * tol


def _check_sample_weight(X, sample_weight):
    """Set sample_weight if None, and check for correct dtype"""
    n_samples = X.shape[0]
    if sample_weight is None:
        return np.ones(n_samples, dtype=X.dtype)
    else:
        sample_weight = np.asarray(sample_weight)
        if n_samples != len(sample_weight):
            raise ValueError("n_samples=%d should be == len(sample_weight)=%d"
                             % (n_samples, len(sample_weight)))
        # normalize the weights to sum up to n_samples
        scale = n_samples / sample_weight.sum()
        return (sample_weight * scale).astype(X.dtype)


def k_means(X, n_clusters, sample_weight=None, init='k-means++',
            precompute_distances='auto', n_init=10, max_iter=300,
            verbose=False, tol=1e-4, random_state=None, copy_x=True,
            n_jobs=None, algorithm="auto", return_n_iter=False):
    """K-means clustering algorithm.

    Read more in the :ref:`User Guide <k_means>`.

    Parameters
    ----------
    X : array-like or sparse matrix, shape (n_samples, n_features)
        The observations to cluster. It must be noted that the data
        will be converted to C ordering, which will cause a memory copy
        if the given data is not C-contiguous.

    n_clusters : int
        The number of clusters to form as well as the number of
        centroids to generate.

    sample_weight : array-like, shape (n_samples,), optional
        The weights for each observation in X. If None, all observations
        are assigned equal weight (default: None)

    init : {'k-means++', 'random', or ndarray, or a callable}, optional
        Method for initialization, default to 'k-means++':

        'k-means++' : selects initial cluster centers for k-mean
        clustering in a smart way to speed up convergence. See section
        Notes in k_init for more details.

        'random': choose k observations (rows) at random from data for
        the initial centroids.

        If an ndarray is passed, it should be of shape (n_clusters, n_features)
        and gives the initial centers.

        If a callable is passed, it should take arguments X, k and
        and a random state and return an initialization.

    precompute_distances : {'auto', True, False}
        Precompute distances (faster but takes more memory).

        'auto' : do not precompute distances if n_samples * n_clusters > 12
        million. This corresponds to about 100MB overhead per job using
        double precision.

        True : always precompute distances

        False : never precompute distances

    n_init : int, optional, default: 10
        Number of time the k-means algorithm will be run with different
        centroid seeds. The final results will be the best output of
        n_init consecutive runs in terms of inertia.

    max_iter : int, optional, default 300
        Maximum number of iterations of the k-means algorithm to run.

    verbose : boolean, optional
        Verbosity mode.

    tol : float, optional
        The relative increment in the results before declaring convergence.

    random_state : int, RandomState instance or None (default)
        Determines random number generation for centroid initialization. Use
        an int to make the randomness deterministic.
        See :term:`Glossary <random_state>`.

    copy_x : boolean, optional
        When pre-computing distances it is more numerically accurate to center
        the data first.  If copy_x is True (default), then the original data is
        not modified, ensuring X is C-contiguous.  If False, the original data
        is modified, and put back before the function returns, but small
        numerical differences may be introduced by subtracting and then adding
        the data mean, in this case it will also not ensure that data is
        C-contiguous which may cause a significant slowdown.

    n_jobs : int
        The number of jobs to use for the computation. This works by computing
        each of the n_init runs in parallel.

        If -1 all CPUs are used. If 1 is given, no parallel computing code is
        used at all, which is useful for debugging. For n_jobs below -1,
        (n_cpus + 1 + n_jobs) are used. Thus for n_jobs = -2, all CPUs but one
        are used.

    algorithm : "auto", "full" or "elkan", default="auto"
        K-means algorithm to use. The classical EM-style algorithm is "full".
        The "elkan" variation is more efficient by using the triangle
        inequality, but currently doesn't support sparse data. "auto" chooses
        "elkan" for dense data and "full" for sparse data.

    return_n_iter : bool, optional
        Whether or not to return the number of iterations.

    Returns
    -------
    centroid : float ndarray with shape (k, n_features)
        Centroids found at the last iteration of k-means.

    label : integer ndarray with shape (n_samples,)
        label[i] is the code or index of the centroid the
        i'th observation is closest to.

    inertia : float
        The final value of the inertia criterion (sum of squared distances to
        the closest centroid for all observations in the training set).

    best_n_iter : int
        Number of iterations corresponding to the best results.
        Returned only if `return_n_iter` is set to True.

    """
    if n_init <= 0:
        raise ValueError("Invalid number of initializations."
                         " n_init=%d must be bigger than zero." % n_init)
    random_state = check_random_state(random_state)

    if max_iter <= 0:
        raise ValueError('Number of iterations should be a positive number,'
                         ' got %d instead' % max_iter)

    # avoid forcing order when copy_x=False
    order = "C" if copy_x else None
    X = check_array(X, accept_sparse='csr', dtype=[np.float64, np.float32],
                    order=order, copy=copy_x)
    # verify that the number of samples given is larger than k
    if _num_samples(X) < n_clusters:
        raise ValueError("n_samples=%d should be >= n_clusters=%d" % (
            _num_samples(X), n_clusters))

    tol = _tolerance(X, tol)

    # If the distances are precomputed every job will create a matrix of shape
    # (n_clusters, n_samples). To stop KMeans from eating up memory we only
    # activate this if the created matrix is guaranteed to be under 100MB. 12
    # million entries consume a little under 100MB if they are of type double.
    if precompute_distances == 'auto':
        n_samples = X.shape[0]
        precompute_distances = (n_clusters * n_samples) < 12e6
    elif isinstance(precompute_distances, bool):
        pass
    else:
        raise ValueError("precompute_distances should be 'auto' or True/False"
                         ", but a value of %s was passed" %
                         safe_repr(precompute_distances))

    # Validate init array
    if hasattr(init, '__array__'):
        init = check_array(init, dtype=X.dtype.type, copy=True)
        _validate_center_shape(X, n_clusters, init)

        if n_init != 1:
            warnings.warn(
                'Explicit initial center position passed: '
                'performing only one init in k-means instead of n_init=%d'
                % n_init, RuntimeWarning, stacklevel=2)
            n_init = 1

    # subtract of mean of x for more accurate distance computations
    if not sp.issparse(X):
        X_mean = X.mean(axis=0)
        # The copy was already done above
        X -= X_mean

        if hasattr(init, '__array__'):
            init -= X_mean

    # precompute squared norms of data points
    x_squared_norms = row_norms(X, squared=True)

    best_labels, best_inertia, best_centers = None, None, None
    if n_clusters == 1:
        # elkan doesn't make sense for a single cluster, full will produce
        # the right result.
        algorithm = "full"
    if algorithm == "auto":
        algorithm = "full" if sp.issparse(X) else 'elkan'
    if algorithm == "full":
        kmeans_single = _kmeans_single_lloyd
    elif algorithm == "elkan":
        kmeans_single = _kmeans_single_elkan
    else:
        raise ValueError("Algorithm must be 'auto', 'full' or 'elkan', got"
                         " %s" % str(algorithm))
    if effective_n_jobs(n_jobs):
        # For a single thread, less memory is needed if we just store one set
        # of the best results (as opposed to one set per run per thread).
        for it in range(n_init):
            # run a k-means once
            labels, inertia, centers, n_iter_ = kmeans_single(
                X, sample_weight, n_clusters, max_iter=max_iter, init=init,
                verbose=verbose, precompute_distances=precompute_distances,
                tol=tol, x_squared_norms=x_squared_norms,
                random_state=random_state)
            # determine if these results are the best so far
            if best_inertia is None or inertia < best_inertia:
                best_labels = labels.copy()
                best_centers = centers.copy()
                best_inertia = inertia
                best_n_iter = n_iter_
    else:
        # parallelisation of k-means runs
        seeds = random_state.randint(np.iinfo(np.int32).max, size=n_init)
        results = Parallel(n_jobs=n_jobs, verbose=0)(
            delayed(kmeans_single)(X, sample_weight, n_clusters,
                                   max_iter=max_iter, init=init,
                                   verbose=verbose, tol=tol,
                                   precompute_distances=precompute_distances,
                                   x_squared_norms=x_squared_norms,
                                   # Change seed to ensure variety
                                   random_state=seed)
            for seed in seeds)
        # Get results with the lowest inertia
        labels, inertia, centers, n_iters = zip(*results)
        best = np.argmin(inertia)
        best_labels = labels[best]
        best_inertia = inertia[best]
        best_centers = centers[best]
        best_n_iter = n_iters[best]

    if not sp.issparse(X):
        if not copy_x:
            X += X_mean
        best_centers += X_mean

    distinct_clusters = len(set(best_labels))
    if distinct_clusters < n_clusters:
        warnings.warn("Number of distinct clusters ({}) found smaller than "
                      "n_clusters ({}). Possibly due to duplicate points "
                      "in X.".format(distinct_clusters, n_clusters),
                      ConvergenceWarning, stacklevel=2)

    if return_n_iter:
        return best_centers, best_labels, best_inertia, best_n_iter
    else:
        return best_centers, best_labels, best_inertia


def _kmeans_single_elkan(X, sample_weight, n_clusters, max_iter=300,
                         init='k-means++', verbose=False, x_squared_norms=None,
                         random_state=None, tol=1e-4,
                         precompute_distances=True):
    if sp.issparse(X):
        raise TypeError("algorithm='elkan' not supported for sparse input X")
    random_state = check_random_state(random_state)
    if x_squared_norms is None:
        x_squared_norms = row_norms(X, squared=True)
    # init
    centers = _init_centroids(X, n_clusters, init, random_state=random_state,
                              x_squared_norms=x_squared_norms)
    centers = np.ascontiguousarray(centers)
    if verbose:
        print('Initialization complete')

    checked_sample_weight = _check_sample_weight(X, sample_weight)
    centers, labels, n_iter = k_means_elkan(X, checked_sample_weight,
                                            n_clusters, centers, tol=tol,
                                            max_iter=max_iter, verbose=verbose)
    if sample_weight is None:
        inertia = np.sum((X - centers[labels]) ** 2, dtype=np.float64)
    else:
        sq_distances = np.sum((X - centers[labels]) ** 2, axis=1,
                              dtype=np.float64) * checked_sample_weight
        inertia = np.sum(sq_distances, dtype=np.float64)
    return labels, inertia, centers, n_iter


def _kmeans_single_lloyd(X, sample_weight, n_clusters, max_iter=300,
                         init='k-means++', verbose=False, x_squared_norms=None,
                         random_state=None, tol=1e-4,
                         precompute_distances=True):
    """A single run of k-means, assumes preparation completed prior.

    Parameters
    ----------
    X : array-like of floats, shape (n_samples, n_features)
        The observations to cluster.

    n_clusters : int
        The number of clusters to form as well as the number of
        centroids to generate.

    sample_weight : array-like, shape (n_samples,)
        The weights for each observation in X.

    max_iter : int, optional, default 300
        Maximum number of iterations of the k-means algorithm to run.

    init : {'k-means++', 'random', or ndarray, or a callable}, optional
        Method for initialization, default to 'k-means++':

        'k-means++' : selects initial cluster centers for k-mean
        clustering in a smart way to speed up convergence. See section
        Notes in k_init for more details.

        'random': choose k observations (rows) at random from data for
        the initial centroids.

        If an ndarray is passed, it should be of shape (k, p) and gives
        the initial centers.

        If a callable is passed, it should take arguments X, k and
        and a random state and return an initialization.

    tol : float, optional
        The relative increment in the results before declaring convergence.

    verbose : boolean, optional
        Verbosity mode

    x_squared_norms : array
        Precomputed x_squared_norms.

    precompute_distances : boolean, default: True
        Precompute distances (faster but takes more memory).

    random_state : int, RandomState instance or None (default)
        Determines random number generation for centroid initialization. Use
        an int to make the randomness deterministic.
        See :term:`Glossary <random_state>`.

    Returns
    -------
    centroid : float ndarray with shape (k, n_features)
        Centroids found at the last iteration of k-means.

    label : integer ndarray with shape (n_samples,)
        label[i] is the code or index of the centroid the
        i'th observation is closest to.

    inertia : float
        The final value of the inertia criterion (sum of squared distances to
        the closest centroid for all observations in the training set).

    n_iter : int
        Number of iterations run.
    """
    random_state = check_random_state(random_state)

    sample_weight = _check_sample_weight(X, sample_weight)

    best_labels, best_inertia, best_centers = None, None, None
    # init
    centers = _init_centroids(X, n_clusters, init, random_state=random_state,
                              x_squared_norms=x_squared_norms)
    if verbose:
        print("Initialization complete")

    # Allocate memory to store the distances for each sample to its
    # closer center for reallocation in case of ties
    distances = np.zeros(shape=(X.shape[0],), dtype=X.dtype)

    # iterations
    for i in range(max_iter):
        centers_old = centers.copy()
        # labels assignment is also called the E-step of EM
        labels, inertia = \
            _labels_inertia(X, sample_weight, x_squared_norms, centers,
                            precompute_distances=precompute_distances,
                            distances=distances)

        # computation of the means is also called the M-step of EM
        if sp.issparse(X):
            centers = _k_means._centers_sparse(X, sample_weight, labels,
                                               n_clusters, distances)
        else:
            centers = _k_means._centers_dense(X, sample_weight, labels,
                                              n_clusters, distances)

        if verbose:
            print("Iteration %2d, inertia %.3f" % (i, inertia))

        if best_inertia is None or inertia < best_inertia:
            best_labels = labels.copy()
            best_centers = centers.copy()
            best_inertia = inertia

        center_shift_total = squared_norm(centers_old - centers)
        if center_shift_total <= tol:
            if verbose:
                print("Converged at iteration %d: "
                      "center shift %e within tolerance %e"
                      % (i, center_shift_total, tol))
            break

    if center_shift_total > 0:
        # rerun E-step in case of non-convergence so that predicted labels
        # match cluster centers
        best_labels, best_inertia = \
            _labels_inertia(X, sample_weight, x_squared_norms, best_centers,
                            precompute_distances=precompute_distances,
                            distances=distances)

    return best_labels, best_inertia, best_centers, i + 1


def _labels_inertia_precompute_dense(X, sample_weight, x_squared_norms,
                                     centers, distances):
    """Compute labels and inertia using a full distance matrix.

    This will overwrite the 'distances' array in-place.

    Parameters
    ----------
    X : numpy array, shape (n_sample, n_features)
        Input data.

    sample_weight : array-like, shape (n_samples,)
        The weights for each observation in X.

    x_squared_norms : numpy array, shape (n_samples,)
        Precomputed squared norms of X.

    centers : numpy array, shape (n_clusters, n_features)
        Cluster centers which data is assigned to.

    distances : numpy array, shape (n_samples,)
        Pre-allocated array in which distances are stored.

    Returns
    -------
    labels : numpy array, dtype=np.int, shape (n_samples,)
        Indices of clusters that samples are assigned to.

    inertia : float
        Sum of squared distances of samples to their closest cluster center.

    """
    n_samples = X.shape[0]

    # Breakup nearest neighbor distance computation into batches to prevent
    # memory blowup in the case of a large number of samples and clusters.
    # TODO: Once PR #7383 is merged use check_inputs=False in metric_kwargs.
    labels, mindist = pairwise_distances_argmin_min(
        X=X, Y=centers, metric='euclidean', metric_kwargs={'squared': True})
    # cython k-means code assumes int32 inputs
    labels = labels.astype(np.int32)
    if n_samples == distances.shape[0]:
        # distances will be changed in-place
        distances[:] = mindist
    inertia = (mindist * sample_weight).sum()
    return labels, inertia


def _labels_inertia(X, sample_weight, x_squared_norms, centers,
                    precompute_distances=True, distances=None):
    """E step of the K-means EM algorithm.

    Compute the labels and the inertia of the given samples and centers.
    This will compute the distances in-place.

    Parameters
    ----------
    X : float64 array-like or CSR sparse matrix, shape (n_samples, n_features)
        The input samples to assign to the labels.

    sample_weight : array-like, shape (n_samples,)
        The weights for each observation in X.

    x_squared_norms : array, shape (n_samples,)
        Precomputed squared euclidean norm of each data point, to speed up
        computations.

    centers : float array, shape (k, n_features)
        The cluster centers.

    precompute_distances : boolean, default: True
        Precompute distances (faster but takes more memory).

    distances : float array, shape (n_samples,)
        Pre-allocated array to be filled in with each sample's distance
        to the closest center.

    Returns
    -------
    labels : int array of shape(n)
        The resulting assignment

    inertia : float
        Sum of squared distances of samples to their closest cluster center.
    """
    n_samples = X.shape[0]
    sample_weight = _check_sample_weight(X, sample_weight)
    # set the default value of centers to -1 to be able to detect any anomaly
    # easily
    labels = np.full(n_samples, -1, np.int32)
    if distances is None:
        distances = np.zeros(shape=(0,), dtype=X.dtype)
    # distances will be changed in-place
    if sp.issparse(X):
        inertia = _k_means._assign_labels_csr(
            X, sample_weight, x_squared_norms, centers, labels,
            distances=distances)
    else:
        if precompute_distances:
            return _labels_inertia_precompute_dense(X, sample_weight,
                                                    x_squared_norms, centers,
                                                    distances)
        inertia = _k_means._assign_labels_array(
            X, sample_weight, x_squared_norms, centers, labels,
            distances=distances)
    return labels, inertia


def _init_centroids(X, k, init, random_state=None, x_squared_norms=None,
                    init_size=None):
    """Compute the initial centroids

    Parameters
    ----------

    X : array, shape (n_samples, n_features)

    k : int
        number of centroids

    init : {'k-means++', 'random' or ndarray or callable} optional
        Method for initialization

    random_state : int, RandomState instance or None (default)
        Determines random number generation for centroid initialization. Use
        an int to make the randomness deterministic.
        See :term:`Glossary <random_state>`.

    x_squared_norms :  array, shape (n_samples,), optional
        Squared euclidean norm of each data point. Pass it if you have it at
        hands already to avoid it being recomputed here. Default: None

    init_size : int, optional
        Number of samples to randomly sample for speeding up the
        initialization (sometimes at the expense of accuracy): the
        only algorithm is initialized by running a batch KMeans on a
        random subset of the data. This needs to be larger than k.

    Returns
    -------
    centers : array, shape(k, n_features)
    """
    random_state = check_random_state(random_state)
    n_samples = X.shape[0]

    if x_squared_norms is None:
        x_squared_norms = row_norms(X, squared=True)

    if init_size is not None and init_size < n_samples:
        if init_size < k:
            warnings.warn(
                "init_size=%d should be larger than k=%d. "
                "Setting it to 3*k" % (init_size, k),
                RuntimeWarning, stacklevel=2)
            init_size = 3 * k
        init_indices = random_state.randint(0, n_samples, init_size)
        X = X[init_indices]
        x_squared_norms = x_squared_norms[init_indices]
        n_samples = X.shape[0]
    elif n_samples < k:
        raise ValueError(
            "n_samples=%d should be larger than k=%d" % (n_samples, k))

    if isinstance(init, string_types) and init == 'k-means++':
        centers = _k_init(X, k, random_state=random_state,
                          x_squared_norms=x_squared_norms)
    elif isinstance(init, string_types) and init == 'random':
        seeds = random_state.permutation(n_samples)[:k]
        centers = X[seeds]
    elif hasattr(init, '__array__'):
        # ensure that the centers have the same dtype as X
        # this is a requirement of fused types of cython
        centers = np.array(init, dtype=X.dtype)
    elif callable(init):
        centers = init(X, k, random_state=random_state)
        centers = np.asarray(centers, dtype=X.dtype)
    else:
        raise ValueError("the init parameter for the k-means should "
                         "be 'k-means++' or 'random' or an ndarray, "
                         "'%s' (type '%s') was passed." % (init, type(init)))

    if sp.issparse(centers):
        centers = centers.toarray()

    _validate_center_shape(X, k, centers)
    return centers


class KMeans(BaseEstimator, ClusterMixin, TransformerMixin):
    """K-Means clustering

    Read more in the :ref:`User Guide <k_means>`.

    Parameters
    ----------

    n_clusters : int, optional, default: 8
        The number of clusters to form as well as the number of
        centroids to generate.

    init : {'k-means++', 'random' or an ndarray}
        Method for initialization, defaults to 'k-means++':

        'k-means++' : selects initial cluster centers for k-mean
        clustering in a smart way to speed up convergence. See section
        Notes in k_init for more details.

        'random': choose k observations (rows) at random from data for
        the initial centroids.

        If an ndarray is passed, it should be of shape (n_clusters, n_features)
        and gives the initial centers.

    n_init : int, default: 10
        Number of time the k-means algorithm will be run with different
        centroid seeds. The final results will be the best output of
        n_init consecutive runs in terms of inertia.

    max_iter : int, default: 300
        Maximum number of iterations of the k-means algorithm for a
        single run.

    tol : float, default: 1e-4
        Relative tolerance with regards to inertia to declare convergence

    precompute_distances : {'auto', True, False}
        Precompute distances (faster but takes more memory).

        'auto' : do not precompute distances if n_samples * n_clusters > 12
        million. This corresponds to about 100MB overhead per job using
        double precision.

        True : always precompute distances

        False : never precompute distances

    verbose : int, default 0
        Verbosity mode.

    random_state : int, RandomState instance or None (default)
        Determines random number generation for centroid initialization. Use
        an int to make the randomness deterministic.
        See :term:`Glossary <random_state>`.

    copy_x : boolean, optional
        When pre-computing distances it is more numerically accurate to center
        the data first.  If copy_x is True (default), then the original data is
        not modified, ensuring X is C-contiguous.  If False, the original data
        is modified, and put back before the function returns, but small
        numerical differences may be introduced by subtracting and then adding
        the data mean, in this case it will also not ensure that data is
        C-contiguous which may cause a significant slowdown.

    n_jobs : int
        The number of jobs to use for the computation. This works by computing
        each of the n_init runs in parallel.

        If -1 all CPUs are used. If 1 is given, no parallel computing code is
        used at all, which is useful for debugging. For n_jobs below -1,
        (n_cpus + 1 + n_jobs) are used. Thus for n_jobs = -2, all CPUs but one
        are used.

    algorithm : "auto", "full" or "elkan", default="auto"
        K-means algorithm to use. The classical EM-style algorithm is "full".
        The "elkan" variation is more efficient by using the triangle
        inequality, but currently doesn't support sparse data. "auto" chooses
        "elkan" for dense data and "full" for sparse data.

    Attributes
    ----------
    cluster_centers_ : array, [n_clusters, n_features]
        Coordinates of cluster centers

    labels_ :
        Labels of each point

    inertia_ : float
        Sum of squared distances of samples to their closest cluster center.

    n_iter_ : int
        Number of iterations run.

    Examples
    --------

    >>> from sklearn.cluster import KMeans
    >>> import numpy as np
    >>> X = np.array([[1, 2], [1, 4], [1, 0],
    ...               [4, 2], [4, 4], [4, 0]])
    >>> kmeans = KMeans(n_clusters=2, random_state=0).fit(X)
    >>> kmeans.labels_
    array([0, 0, 0, 1, 1, 1], dtype=int32)
    >>> kmeans.predict([[0, 0], [4, 4]])
    array([0, 1], dtype=int32)
    >>> kmeans.cluster_centers_
    array([[1., 2.],
           [4., 2.]])

    See also
    --------

    MiniBatchKMeans
        Alternative online implementation that does incremental updates
        of the centers positions using mini-batches.
        For large scale learning (say n_samples > 10k) MiniBatchKMeans is
        probably much faster than the default batch implementation.

    Notes
    ------
    The k-means problem is solved using either Lloyd's or Elkan's algorithm.

    The average complexity is given by O(k n T), were n is the number of
    samples and T is the number of iteration.

    The worst case complexity is given by O(n^(k+2/p)) with
    n = n_samples, p = n_features. (D. Arthur and S. Vassilvitskii,
    'How slow is the k-means method?' SoCG2006)

    In practice, the k-means algorithm is very fast (one of the fastest
    clustering algorithms available), but it falls in local minima. That's why
    it can be useful to restart it several times.

    If the algorithm stops before fully converging (because of ``tol`` of
    ``max_iter``), ``labels_`` and ``means_`` will not be consistent, i.e. the
    ``means_`` will not be the means of the points in each cluster.
    Also, the estimator will reassign ``labels_`` after the last iteration to
    make ``labels_`` consistent with ``predict`` on the training set.

    """

    def __init__(self, n_clusters=8, init='k-means++', n_init=10,
                 max_iter=300, tol=1e-4, precompute_distances='auto',
                 verbose=0, random_state=None, copy_x=True,
                 n_jobs=None, algorithm='auto'):

        self.n_clusters = n_clusters
        self.init = init
        self.max_iter = max_iter
        self.tol = tol
        self.precompute_distances = precompute_distances
        self.n_init = n_init
        self.verbose = verbose
        self.random_state = random_state
        self.copy_x = copy_x
        self.n_jobs = n_jobs
        self.algorithm = algorithm

    def _check_test_data(self, X):
        X = check_array(X, accept_sparse='csr', dtype=FLOAT_DTYPES)
        n_samples, n_features = X.shape
        expected_n_features = self.cluster_centers_.shape[1]
        if not n_features == expected_n_features:
            raise ValueError("Incorrect number of features. "
                             "Got %d features, expected %d" % (
                                 n_features, expected_n_features))

        return X

    def fit(self, X, y=None, sample_weight=None):
        """Compute k-means clustering.

        Parameters
        ----------
        X : array-like or sparse matrix, shape=(n_samples, n_features)
            Training instances to cluster. It must be noted that the data
            will be converted to C ordering, which will cause a memory
            copy if the given data is not C-contiguous.

        y : Ignored

        sample_weight : array-like, shape (n_samples,), optional
            The weights for each observation in X. If None, all observations
            are assigned equal weight (default: None)

        """
        random_state = check_random_state(self.random_state)

        self.cluster_centers_, self.labels_, self.inertia_, self.n_iter_ = \
            k_means(
                X, n_clusters=self.n_clusters, sample_weight=sample_weight,
                init=self.init, n_init=self.n_init,
                max_iter=self.max_iter, verbose=self.verbose,
                precompute_distances=self.precompute_distances,
                tol=self.tol, random_state=random_state, copy_x=self.copy_x,
                n_jobs=self.n_jobs, algorithm=self.algorithm,
                return_n_iter=True)
        return self

    def fit_predict(self, X, y=None, sample_weight=None):
        """Compute cluster centers and predict cluster index for each sample.

        Convenience method; equivalent to calling fit(X) followed by
        predict(X).

        Parameters
        ----------
        X : {array-like, sparse matrix}, shape = [n_samples, n_features]
            New data to transform.

        y : Ignored

        sample_weight : array-like, shape (n_samples,), optional
            The weights for each observation in X. If None, all observations
            are assigned equal weight (default: None)

        Returns
        -------
        labels : array, shape [n_samples,]
            Index of the cluster each sample belongs to.
        """
        return self.fit(X, sample_weight=sample_weight).labels_

    def fit_transform(self, X, y=None, sample_weight=None):
        """Compute clustering and transform X to cluster-distance space.

        Equivalent to fit(X).transform(X), but more efficiently implemented.

        Parameters
        ----------
        X : {array-like, sparse matrix}, shape = [n_samples, n_features]
            New data to transform.

        y : Ignored

        sample_weight : array-like, shape (n_samples,), optional
            The weights for each observation in X. If None, all observations
            are assigned equal weight (default: None)

        Returns
        -------
        X_new : array, shape [n_samples, k]
            X transformed in the new space.
        """
        # Currently, this just skips a copy of the data if it is not in
        # np.array or CSR format already.
        # XXX This skips _check_test_data, which may change the dtype;
        # we should refactor the input validation.
        return self.fit(X, sample_weight=sample_weight)._transform(X)

    def transform(self, X):
        """Transform X to a cluster-distance space.

        In the new space, each dimension is the distance to the cluster
        centers.  Note that even if X is sparse, the array returned by
        `transform` will typically be dense.

        Parameters
        ----------
        X : {array-like, sparse matrix}, shape = [n_samples, n_features]
            New data to transform.

        Returns
        -------
        X_new : array, shape [n_samples, k]
            X transformed in the new space.
        """
        check_is_fitted(self, 'cluster_centers_')

        X = self._check_test_data(X)
        return self._transform(X)

    def _transform(self, X):
        """guts of transform method; no input validation"""
        return euclidean_distances(X, self.cluster_centers_)

    def predict(self, X, sample_weight=None):
        """Predict the closest cluster each sample in X belongs to.

        In the vector quantization literature, `cluster_centers_` is called
        the code book and each value returned by `predict` is the index of
        the closest code in the code book.

        Parameters
        ----------
        X : {array-like, sparse matrix}, shape = [n_samples, n_features]
            New data to predict.

        sample_weight : array-like, shape (n_samples,), optional
            The weights for each observation in X. If None, all observations
            are assigned equal weight (default: None)

        Returns
        -------
        labels : array, shape [n_samples,]
            Index of the cluster each sample belongs to.
        """
        check_is_fitted(self, 'cluster_centers_')

        X = self._check_test_data(X)
        x_squared_norms = row_norms(X, squared=True)
        return _labels_inertia(X, sample_weight, x_squared_norms,
                               self.cluster_centers_)[0]

    def score(self, X, y=None, sample_weight=None):
        """Opposite of the value of X on the K-means objective.

        Parameters
        ----------
        X : {array-like, sparse matrix}, shape = [n_samples, n_features]
            New data.

        y : Ignored

        sample_weight : array-like, shape (n_samples,), optional
            The weights for each observation in X. If None, all observations
            are assigned equal weight (default: None)

        Returns
        -------
        score : float
            Opposite of the value of X on the K-means objective.
        """
        check_is_fitted(self, 'cluster_centers_')

        X = self._check_test_data(X)
        x_squared_norms = row_norms(X, squared=True)
        return -_labels_inertia(X, sample_weight, x_squared_norms,
                                self.cluster_centers_)[1]


def _mini_batch_step(X, sample_weight, x_squared_norms, centers, weight_sums,
                     old_center_buffer, compute_squared_diff,
                     distances, random_reassign=False,
                     random_state=None, reassignment_ratio=.01,
                     verbose=False):
    """Incremental update of the centers for the Minibatch K-Means algorithm.

    Parameters
    ----------

    X : array, shape (n_samples, n_features)
        The original data array.

    sample_weight : array-like, shape (n_samples,)
        The weights for each observation in X.

    x_squared_norms : array, shape (n_samples,)
        Squared euclidean norm of each data point.

    centers : array, shape (k, n_features)
        The cluster centers. This array is MODIFIED IN PLACE

    counts : array, shape (k,)
         The vector in which we keep track of the numbers of elements in a
         cluster. This array is MODIFIED IN PLACE

    distances : array, dtype float, shape (n_samples), optional
        If not None, should be a pre-allocated array that will be used to store
        the distances of each sample to its closest center.
        May not be None when random_reassign is True.

    random_state : int, RandomState instance or None (default)
        Determines random number generation for centroid initialization and to
        pick new clusters amongst observations with uniform probability. Use
        an int to make the randomness deterministic.
        See :term:`Glossary <random_state>`.

    random_reassign : boolean, optional
        If True, centers with very low counts are randomly reassigned
        to observations.

    reassignment_ratio : float, optional
        Control the fraction of the maximum number of counts for a
        center to be reassigned. A higher value means that low count
        centers are more likely to be reassigned, which means that the
        model will take longer to converge, but should converge in a
        better clustering.

    verbose : bool, optional, default False
        Controls the verbosity.

    compute_squared_diff : bool
        If set to False, the squared diff computation is skipped.

    old_center_buffer : int
        Copy of old centers for monitoring convergence.

    Returns
    -------
    inertia : float
        Sum of squared distances of samples to their closest cluster center.

    squared_diff : numpy array, shape (n_clusters,)
        Squared distances between previous and updated cluster centers.

    """
    # Perform label assignment to nearest centers
    nearest_center, inertia = _labels_inertia(X, sample_weight,
                                              x_squared_norms, centers,
                                              distances=distances)

    if random_reassign and reassignment_ratio > 0:
        random_state = check_random_state(random_state)
        # Reassign clusters that have very low weight
        to_reassign = weight_sums < reassignment_ratio * weight_sums.max()
        # pick at most .5 * batch_size samples as new centers
        if to_reassign.sum() > .5 * X.shape[0]:
            indices_dont_reassign = \
                    np.argsort(weight_sums)[int(.5 * X.shape[0]):]
            to_reassign[indices_dont_reassign] = False
        n_reassigns = to_reassign.sum()
        if n_reassigns:
            # Pick new clusters amongst observations with uniform probability
            new_centers = random_state.choice(X.shape[0], replace=False,
                                              size=n_reassigns)
            if verbose:
                print("[MiniBatchKMeans] Reassigning %i cluster centers."
                      % n_reassigns)

            if sp.issparse(X) and not sp.issparse(centers):
                assign_rows_csr(X, new_centers.astype(np.intp),
                                np.where(to_reassign)[0].astype(np.intp),
                                centers)
            else:
                centers[to_reassign] = X[new_centers]
        # reset counts of reassigned centers, but don't reset them too small
        # to avoid instant reassignment. This is a pretty dirty hack as it
        # also modifies the learning rates.
        weight_sums[to_reassign] = np.min(weight_sums[~to_reassign])

    # implementation for the sparse CSR representation completely written in
    # cython
    if sp.issparse(X):
        return inertia, _k_means._mini_batch_update_csr(
            X, sample_weight, x_squared_norms, centers, weight_sums,
            nearest_center, old_center_buffer, compute_squared_diff)

    # dense variant in mostly numpy (not as memory efficient though)
    k = centers.shape[0]
    squared_diff = 0.0
    for center_idx in range(k):
        # find points from minibatch that are assigned to this center
        center_mask = nearest_center == center_idx
        wsum = sample_weight[center_mask].sum()

        if wsum > 0:
            if compute_squared_diff:
                old_center_buffer[:] = centers[center_idx]

            # inplace remove previous count scaling
            centers[center_idx] *= weight_sums[center_idx]

            # inplace sum with new points members of this cluster
            centers[center_idx] += \
                np.sum(X[center_mask] *
                       sample_weight[center_mask, np.newaxis], axis=0)

            # update the count statistics for this center
            weight_sums[center_idx] += wsum

            # inplace rescale to compute mean of all points (old and new)
            # Note: numpy >= 1.10 does not support '/=' for the following
            # expression for a mixture of int and float (see numpy issue #6464)
            centers[center_idx] = centers[center_idx] / weight_sums[center_idx]

            # update the squared diff if necessary
            if compute_squared_diff:
                diff = centers[center_idx].ravel() - old_center_buffer.ravel()
                squared_diff += np.dot(diff, diff)

    return inertia, squared_diff


def _mini_batch_convergence(model, iteration_idx, n_iter, tol,
                            n_samples, centers_squared_diff, batch_inertia,
                            context, verbose=0):
    """Helper function to encapsulate the early stopping logic"""
    # Normalize inertia to be able to compare values when
    # batch_size changes
    batch_inertia /= model.batch_size
    centers_squared_diff /= model.batch_size

    # Compute an Exponentially Weighted Average of the squared
    # diff to monitor the convergence while discarding
    # minibatch-local stochastic variability:
    # https://en.wikipedia.org/wiki/Moving_average
    ewa_diff = context.get('ewa_diff')
    ewa_inertia = context.get('ewa_inertia')
    if ewa_diff is None:
        ewa_diff = centers_squared_diff
        ewa_inertia = batch_inertia
    else:
        alpha = float(model.batch_size) * 2.0 / (n_samples + 1)
        alpha = 1.0 if alpha > 1.0 else alpha
        ewa_diff = ewa_diff * (1 - alpha) + centers_squared_diff * alpha
        ewa_inertia = ewa_inertia * (1 - alpha) + batch_inertia * alpha

    # Log progress to be able to monitor convergence
    if verbose:
        progress_msg = (
            'Minibatch iteration %d/%d:'
            ' mean batch inertia: %f, ewa inertia: %f ' % (
                iteration_idx + 1, n_iter, batch_inertia,
                ewa_inertia))
        print(progress_msg)

    # Early stopping based on absolute tolerance on squared change of
    # centers position (using EWA smoothing)
    if tol > 0.0 and ewa_diff <= tol:
        if verbose:
            print('Converged (small centers change) at iteration %d/%d'
                  % (iteration_idx + 1, n_iter))
        return True

    # Early stopping heuristic due to lack of improvement on smoothed inertia
    ewa_inertia_min = context.get('ewa_inertia_min')
    no_improvement = context.get('no_improvement', 0)
    if ewa_inertia_min is None or ewa_inertia < ewa_inertia_min:
        no_improvement = 0
        ewa_inertia_min = ewa_inertia
    else:
        no_improvement += 1

    if (model.max_no_improvement is not None
            and no_improvement >= model.max_no_improvement):
        if verbose:
            print('Converged (lack of improvement in inertia)'
                  ' at iteration %d/%d'
                  % (iteration_idx + 1, n_iter))
        return True

    # update the convergence context to maintain state across successive calls:
    context['ewa_diff'] = ewa_diff
    context['ewa_inertia'] = ewa_inertia
    context['ewa_inertia_min'] = ewa_inertia_min
    context['no_improvement'] = no_improvement
    return False


class MiniBatchKMeans(KMeans):
    """Mini-Batch K-Means clustering

    Read more in the :ref:`User Guide <mini_batch_kmeans>`.

    Parameters
    ----------

    n_clusters : int, optional, default: 8
        The number of clusters to form as well as the number of
        centroids to generate.

    init : {'k-means++', 'random' or an ndarray}, default: 'k-means++'
        Method for initialization, defaults to 'k-means++':

        'k-means++' : selects initial cluster centers for k-mean
        clustering in a smart way to speed up convergence. See section
        Notes in k_init for more details.

        'random': choose k observations (rows) at random from data for
        the initial centroids.

        If an ndarray is passed, it should be of shape (n_clusters, n_features)
        and gives the initial centers.

    max_iter : int, optional
        Maximum number of iterations over the complete dataset before
        stopping independently of any early stopping criterion heuristics.

    batch_size : int, optional, default: 100
        Size of the mini batches.

    verbose : boolean, optional
        Verbosity mode.

    compute_labels : boolean, default=True
        Compute label assignment and inertia for the complete dataset
        once the minibatch optimization has converged in fit.

    random_state : int, RandomState instance or None (default)
        Determines random number generation for centroid initialization and
        random reassignment. Use an int to make the randomness deterministic.
        See :term:`Glossary <random_state>`.

    tol : float, default: 0.0
        Control early stopping based on the relative center changes as
        measured by a smoothed, variance-normalized of the mean center
        squared position changes. This early stopping heuristics is
        closer to the one used for the batch variant of the algorithms
        but induces a slight computational and memory overhead over the
        inertia heuristic.

        To disable convergence detection based on normalized center
        change, set tol to 0.0 (default).

    max_no_improvement : int, default: 10
        Control early stopping based on the consecutive number of mini
        batches that does not yield an improvement on the smoothed inertia.

        To disable convergence detection based on inertia, set
        max_no_improvement to None.

    init_size : int, optional, default: 3 * batch_size
        Number of samples to randomly sample for speeding up the
        initialization (sometimes at the expense of accuracy): the
        only algorithm is initialized by running a batch KMeans on a
        random subset of the data. This needs to be larger than n_clusters.

    n_init : int, default=3
        Number of random initializations that are tried.
        In contrast to KMeans, the algorithm is only run once, using the
        best of the ``n_init`` initializations as measured by inertia.

    reassignment_ratio : float, default: 0.01
        Control the fraction of the maximum number of counts for a
        center to be reassigned. A higher value means that low count
        centers are more easily reassigned, which means that the
        model will take longer to converge, but should converge in a
        better clustering.

    Attributes
    ----------

    cluster_centers_ : array, [n_clusters, n_features]
        Coordinates of cluster centers

    labels_ :
        Labels of each point (if compute_labels is set to True).

    inertia_ : float
        The value of the inertia criterion associated with the chosen
        partition (if compute_labels is set to True). The inertia is
        defined as the sum of square distances of samples to their nearest
        neighbor.

    Examples
    --------
    >>> from sklearn.cluster import MiniBatchKMeans
    >>> import numpy as np
    >>> X = np.array([[1, 2], [1, 4], [1, 0],
    ...               [4, 2], [4, 0], [4, 4],
    ...               [4, 5], [0, 1], [2, 2],
    ...               [3, 2], [5, 5], [1, -1]])
    >>> # manually fit on batches
    >>> kmeans = MiniBatchKMeans(n_clusters=2,
    ...         random_state=0,
    ...         batch_size=6)
    >>> kmeans = kmeans.partial_fit(X[0:6,:])
    >>> kmeans = kmeans.partial_fit(X[6:12,:])
    >>> kmeans.cluster_centers_
    array([[1, 1],
           [3, 4]])
    >>> kmeans.predict([[0, 0], [4, 4]])
    array([0, 1], dtype=int32)
    >>> # fit on the whole data
    >>> kmeans = MiniBatchKMeans(n_clusters=2,
    ...         random_state=0,
    ...         batch_size=6,
    ...         max_iter=10).fit(X)
    >>> kmeans.cluster_centers_
    array([[3.95918367, 2.40816327],
           [1.12195122, 1.3902439 ]])
    >>> kmeans.predict([[0, 0], [4, 4]])
    array([1, 0], dtype=int32)

    See also
    --------

    KMeans
        The classic implementation of the clustering method based on the
        Lloyd's algorithm. It consumes the whole set of input data at each
        iteration.

    Notes
    -----
    See http://www.eecs.tufts.edu/~dsculley/papers/fastkmeans.pdf

    """

    def __init__(self, n_clusters=8, init='k-means++', max_iter=100,
                 batch_size=100, verbose=0, compute_labels=True,
                 random_state=None, tol=0.0, max_no_improvement=10,
                 init_size=None, n_init=3, reassignment_ratio=0.01):

        super(MiniBatchKMeans, self).__init__(
            n_clusters=n_clusters, init=init, max_iter=max_iter,
            verbose=verbose, random_state=random_state, tol=tol, n_init=n_init)

        self.max_no_improvement = max_no_improvement
        self.batch_size = batch_size
        self.compute_labels = compute_labels
        self.init_size = init_size
        self.reassignment_ratio = reassignment_ratio

    def fit(self, X, y=None, sample_weight=None):
        """Compute the centroids on X by chunking it into mini-batches.

        Parameters
        ----------
        X : array-like or sparse matrix, shape=(n_samples, n_features)
            Training instances to cluster. It must be noted that the data
            will be converted to C ordering, which will cause a memory copy
            if the given data is not C-contiguous.

        y : Ignored

        sample_weight : array-like, shape (n_samples,), optional
            The weights for each observation in X. If None, all observations
            are assigned equal weight (default: None)

        """
        random_state = check_random_state(self.random_state)
        X = check_array(X, accept_sparse="csr", order='C',
                        dtype=[np.float64, np.float32])
        n_samples, n_features = X.shape
        if n_samples < self.n_clusters:
            raise ValueError("n_samples=%d should be >= n_clusters=%d"
                             % (n_samples, self.n_clusters))

        sample_weight = _check_sample_weight(X, sample_weight)

        n_init = self.n_init
        if hasattr(self.init, '__array__'):
            self.init = np.ascontiguousarray(self.init, dtype=X.dtype)
            if n_init != 1:
                warnings.warn(
                    'Explicit initial center position passed: '
                    'performing only one init in MiniBatchKMeans instead of '
                    'n_init=%d'
                    % self.n_init, RuntimeWarning, stacklevel=2)
                n_init = 1

        x_squared_norms = row_norms(X, squared=True)

        if self.tol > 0.0:
            tol = _tolerance(X, self.tol)

            # using tol-based early stopping needs the allocation of a
            # dedicated before which can be expensive for high dim data:
            # hence we allocate it outside of the main loop
            old_center_buffer = np.zeros(n_features, dtype=X.dtype)
        else:
            tol = 0.0
            # no need for the center buffer if tol-based early stopping is
            # disabled
            old_center_buffer = np.zeros(0, dtype=X.dtype)

        distances = np.zeros(self.batch_size, dtype=X.dtype)
        n_batches = int(np.ceil(float(n_samples) / self.batch_size))
        n_iter = int(self.max_iter * n_batches)

        init_size = self.init_size
        if init_size is None:
            init_size = 3 * self.batch_size
        if init_size > n_samples:
            init_size = n_samples
        self.init_size_ = init_size

        validation_indices = random_state.randint(0, n_samples, init_size)
        X_valid = X[validation_indices]
        sample_weight_valid = sample_weight[validation_indices]
        x_squared_norms_valid = x_squared_norms[validation_indices]

        # perform several inits with random sub-sets
        best_inertia = None
        for init_idx in range(n_init):
            if self.verbose:
                print("Init %d/%d with method: %s"
                      % (init_idx + 1, n_init, self.init))
            weight_sums = np.zeros(self.n_clusters, dtype=sample_weight.dtype)

            # TODO: once the `k_means` function works with sparse input we
            # should refactor the following init to use it instead.

            # Initialize the centers using only a fraction of the data as we
            # expect n_samples to be very large when using MiniBatchKMeans
            cluster_centers = _init_centroids(
                X, self.n_clusters, self.init,
                random_state=random_state,
                x_squared_norms=x_squared_norms,
                init_size=init_size)

            # Compute the label assignment on the init dataset
            batch_inertia, centers_squared_diff = _mini_batch_step(
                X_valid, sample_weight_valid,
                x_squared_norms[validation_indices], cluster_centers,
                weight_sums, old_center_buffer, False, distances=None,
                verbose=self.verbose)

            # Keep only the best cluster centers across independent inits on
            # the common validation set
            _, inertia = _labels_inertia(X_valid, sample_weight_valid,
                                         x_squared_norms_valid,
                                         cluster_centers)
            if self.verbose:
                print("Inertia for init %d/%d: %f"
                      % (init_idx + 1, n_init, inertia))
            if best_inertia is None or inertia < best_inertia:
                self.cluster_centers_ = cluster_centers
                self.counts_ = weight_sums
                best_inertia = inertia

        # Empty context to be used inplace by the convergence check routine
        convergence_context = {}

        # Perform the iterative optimization until the final convergence
        # criterion
        for iteration_idx in range(n_iter):
            # Sample a minibatch from the full dataset
            minibatch_indices = random_state.randint(
                0, n_samples, self.batch_size)

            # Perform the actual update step on the minibatch data
            batch_inertia, centers_squared_diff = _mini_batch_step(
                X[minibatch_indices], sample_weight[minibatch_indices],
                x_squared_norms[minibatch_indices],
                self.cluster_centers_, self.counts_,
                old_center_buffer, tol > 0.0, distances=distances,
                # Here we randomly choose whether to perform
                # random reassignment: the choice is done as a function
                # of the iteration index, and the minimum number of
                # counts, in order to force this reassignment to happen
                # every once in a while
                random_reassign=((iteration_idx + 1)
                                 % (10 + int(self.counts_.min())) == 0),
                random_state=random_state,
                reassignment_ratio=self.reassignment_ratio,
                verbose=self.verbose)

            # Monitor convergence and do early stopping if necessary
            if _mini_batch_convergence(
                    self, iteration_idx, n_iter, tol, n_samples,
                    centers_squared_diff, batch_inertia, convergence_context,
                    verbose=self.verbose):
                break

        self.n_iter_ = iteration_idx + 1

        if self.compute_labels:
            self.labels_, self.inertia_ = \
                    self._labels_inertia_minibatch(X, sample_weight)

        return self

    def _labels_inertia_minibatch(self, X, sample_weight):
        """Compute labels and inertia using mini batches.

        This is slightly slower than doing everything at once but preventes
        memory errors / segfaults.

        Parameters
        ----------
        X : array-like, shape (n_samples, n_features)
            Input data.

        sample_weight : array-like, shape (n_samples,)
            The weights for each observation in X.

        Returns
        -------
        labels : array, shape (n_samples,)
            Cluster labels for each point.

        inertia : float
            Sum of squared distances of points to nearest cluster.
        """
        if self.verbose:
            print('Computing label assignment and total inertia')
        sample_weight = _check_sample_weight(X, sample_weight)
        x_squared_norms = row_norms(X, squared=True)
        slices = gen_batches(X.shape[0], self.batch_size)
        results = [_labels_inertia(X[s], sample_weight[s], x_squared_norms[s],
                                   self.cluster_centers_) for s in slices]
        labels, inertia = zip(*results)
        return np.hstack(labels), np.sum(inertia)

    def partial_fit(self, X, y=None, sample_weight=None):
        """Update k means estimate on a single mini-batch X.

        Parameters
        ----------
        X : array-like, shape = [n_samples, n_features]
            Coordinates of the data points to cluster. It must be noted that
            X will be copied if it is not C-contiguous.

        y : Ignored

        sample_weight : array-like, shape (n_samples,), optional
            The weights for each observation in X. If None, all observations
            are assigned equal weight (default: None)

        """

        X = check_array(X, accept_sparse="csr", order="C")
        n_samples, n_features = X.shape
        if hasattr(self.init, '__array__'):
            self.init = np.ascontiguousarray(self.init, dtype=X.dtype)

        if n_samples == 0:
            return self

        sample_weight = _check_sample_weight(X, sample_weight)

        x_squared_norms = row_norms(X, squared=True)
        self.random_state_ = getattr(self, "random_state_",
                                     check_random_state(self.random_state))
        if (not hasattr(self, 'counts_')
                or not hasattr(self, 'cluster_centers_')):
            # this is the first call partial_fit on this object:
            # initialize the cluster centers
            self.cluster_centers_ = _init_centroids(
                X, self.n_clusters, self.init,
                random_state=self.random_state_,
                x_squared_norms=x_squared_norms, init_size=self.init_size)

            self.counts_ = np.zeros(self.n_clusters,
                                    dtype=sample_weight.dtype)
            random_reassign = False
            distances = None
        else:
            # The lower the minimum count is, the more we do random
            # reassignment, however, we don't want to do random
            # reassignment too often, to allow for building up counts
            random_reassign = self.random_state_.randint(
                10 * (1 + self.counts_.min())) == 0
            distances = np.zeros(X.shape[0], dtype=X.dtype)

        _mini_batch_step(X, sample_weight, x_squared_norms,
                         self.cluster_centers_, self.counts_,
                         np.zeros(0, dtype=X.dtype), 0,
                         random_reassign=random_reassign, distances=distances,
                         random_state=self.random_state_,
                         reassignment_ratio=self.reassignment_ratio,
                         verbose=self.verbose)

        if self.compute_labels:
            self.labels_, self.inertia_ = _labels_inertia(
                X, sample_weight, x_squared_norms, self.cluster_centers_)

        return self

    def predict(self, X, sample_weight=None):
        """Predict the closest cluster each sample in X belongs to.

        In the vector quantization literature, `cluster_centers_` is called
        the code book and each value returned by `predict` is the index of
        the closest code in the code book.

        Parameters
        ----------
        X : {array-like, sparse matrix}, shape = [n_samples, n_features]
            New data to predict.

        sample_weight : array-like, shape (n_samples,), optional
            The weights for each observation in X. If None, all observations
            are assigned equal weight (default: None)

        Returns
        -------
        labels : array, shape [n_samples,]
            Index of the cluster each sample belongs to.
        """
        check_is_fitted(self, 'cluster_centers_')

        X = self._check_test_data(X)
        return self._labels_inertia_minibatch(X, sample_weight)[0]<|MERGE_RESOLUTION|>--- conflicted
+++ resolved
@@ -26,11 +26,8 @@
 from ..utils.validation import _num_samples
 from ..utils import check_array
 from ..utils import gen_batches
-<<<<<<< HEAD
 from ..utils import safe_repr
-=======
 from ..utils import check_random_state
->>>>>>> dd700f44
 from ..utils.validation import check_is_fitted
 from ..utils.validation import FLOAT_DTYPES
 from ..utils import Parallel
