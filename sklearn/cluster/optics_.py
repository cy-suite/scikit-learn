# -*- coding: utf-8 -*-
"""Ordering Points To Identify the Clustering Structure (OPTICS)

These routines execute the OPTICS algorithm, and implement various
cluster extraction methods of the ordered list.

Authors: Shane Grigsby <refuge@rocktalus.com>
         Amy X. Zhang <axz@mit.edu>
License: BSD 3 clause
"""

from __future__ import division
import warnings
import numpy as np

from ..utils import check_array
from ..utils.validation import check_is_fitted
from ..neighbors import NearestNeighbors
from ..base import BaseEstimator, ClusterMixin
from ..metrics import pairwise_distances
from ._optics_inner import quick_scan


def optics(X, min_samples=5, max_eps=np.inf, metric='euclidean',
           p=2, metric_params=None, maxima_ratio=.75,
           rejection_ratio=.7, similarity_threshold=0.4,
           significant_min=.003, min_cluster_size=.005,
           min_maxima_ratio=0.001, algorithm='ball_tree',
           leaf_size=30, n_jobs=None):
    """Perform OPTICS clustering from vector array

    OPTICS: Ordering Points To Identify the Clustering Structure
    Equivalent to DBSCAN, finds core sample of high density and expands
    clusters from them. Unlike DBSCAN, keeps cluster hierarchy for a variable
    neighborhood radius. Optimized for usage on large point datasets.

    Read more in the :ref:`User Guide <optics>`.

    Parameters
    ----------
    X : array, shape (n_samples, n_features)
        The data.

    min_samples : int (default=5)
        The number of samples in a neighborhood for a point to be considered
        as a core point.

    max_eps : float, optional (default=np.inf)
        The maximum distance between two samples for them to be considered
        as in the same neighborhood. Default value of "np.inf" will identify
        clusters across all scales; reducing `max_eps` will result in
        shorter run times.

    metric : string or callable, optional (default='euclidean')
        The distance metric to use for neighborhood lookups. Default is
        "euclidean". Other options include "minkowski", "manhattan",
        "chebyshev", "haversine", "seuclidean", "hamming", "canberra",
        and "braycurtis". The "wminkowski" and "mahalanobis" metrics are
        also valid with an additional argument.

    p : integer, optional (default=2)
        Parameter for the Minkowski metric from
        :class:`sklearn.metrics.pairwise_distances`. When p = 1, this is
        equivalent to using manhattan_distance (l1), and euclidean_distance
        (l2) for p = 2. For arbitrary p, minkowski_distance (l_p) is used.

    metric_params : dict, optional (default=None)
        Additional keyword arguments for the metric function.

    maxima_ratio : float, optional (default=.75)
        The maximum ratio we allow of average height of clusters on the
        right and left to the local maxima in question. The higher the
        ratio, the more generous the algorithm is to preserving local
        minima, and the more cuts the resulting tree will have.

    rejection_ratio : float, optional (default=.7)
        Adjusts the fitness of the clustering. When the maxima_ratio is
        exceeded, determine which of the clusters to the left and right to
        reject based on rejection_ratio. Higher values will result in points
        being more readily classified as noise; conversely, lower values will
        result in more points being clustered.

    similarity_threshold : float, optional (default=.4)
        Used to check if nodes can be moved up one level, that is, if the
        new cluster created is too "similar" to its parent, given the
        similarity threshold. Similarity can be determined by 1) the size
        of the new cluster relative to the size of the parent node or
        2) the average of the reachability values of the new cluster
        relative to the average of the reachability values of the parent
        node. A lower value for the similarity threshold means less levels
        in the tree.

    significant_min : float, optional (default=.003)
        Sets a lower threshold on how small a significant maxima can be.

<<<<<<< HEAD
    min_cluster_size : int > 1 or float between 0 and 1
        Minimum number of samples in an OPTICS cluster, expressed as an
        absolute number or a fraction of the number of samples (rounded
        to be at least 2).
=======
    min_cluster_size_ratio : float, optional (default=.005)
        Minimum percentage of dataset expected for cluster membership.
>>>>>>> d3d09c38

    min_maxima_ratio : float, optional (default=.001)
        Used to determine neighborhood size for minimum cluster membership.
        Each local maxima should be a largest value in a neighborhood
        of the `size min_maxima_ratio * len(X)` from left and right.

    algorithm : {'auto', 'ball_tree', 'kd_tree', 'brute'}, optional
        Algorithm used to compute the nearest neighbors:

        - 'ball_tree' will use :class:`BallTree` (default)
        - 'kd_tree' will use :class:`KDTree`
        - 'brute' will use a brute-force search.
        - 'auto' will attempt to decide the most appropriate algorithm
          based on the values passed to :meth:`fit` method.

        Note: fitting on sparse input will override the setting of
        this parameter, using brute force.

    leaf_size : int, optional (default=30)
        Leaf size passed to :class:`BallTree` or :class:`KDTree`. This can
        affect the speed of the construction and query, as well as the memory
        required to store the tree. The optimal value depends on the
        nature of the problem.

    n_jobs : int or None, optional (default=None)
        The number of parallel jobs to run for neighbors search.
        ``None`` means 1 unless in a :obj:`joblib.parallel_backend` context.
        ``-1`` means using all processors. See :term:`Glossary <n_jobs>`
        for more details.

    Returns
    -------
    core_sample_indices_ : array, shape (n_core_samples,)
        The indices of the core samples.

    labels_ : array, shape (n_samples,)
        The estimated labels.

    See also
    --------
    OPTICS
        An estimator interface for this clustering algorithm.
    dbscan
        A similar clustering for a specified neighborhood radius (eps).
        Our implementation is optimized for runtime.

    References
    ----------
    Ankerst, Mihael, Markus M. Breunig, Hans-Peter Kriegel, and Jörg Sander.
    "OPTICS: ordering points to identify the clustering structure." ACM SIGMOD
    Record 28, no. 2 (1999): 49-60.
    """

    clust = OPTICS(min_samples, max_eps, metric, p, metric_params,
                   maxima_ratio, rejection_ratio,
                   similarity_threshold, significant_min,
                   min_cluster_size, min_maxima_ratio,
                   algorithm, leaf_size, n_jobs)
    clust.fit(X)
    return clust.core_sample_indices_, clust.labels_


class OPTICS(BaseEstimator, ClusterMixin):
    """Estimate clustering structure from vector array

    OPTICS: Ordering Points To Identify the Clustering Structure
    Equivalent to DBSCAN, finds core sample of high density and expands
    clusters from them. Unlike DBSCAN, keeps cluster hierarchy for a variable
    neighborhood radius. Optimized for usage on large point datasets.

    Read more in the :ref:`User Guide <optics>`.

    Parameters
    ----------
    min_samples : int (default=5)
        The number of samples in a neighborhood for a point to be considered
        as a core point.

    max_eps : float, optional (default=np.inf)
        The maximum distance between two samples for them to be considered
        as in the same neighborhood. Default value of "np.inf" will identify
        clusters across all scales; reducing `max_eps` will result in
        shorter run times.

    metric : string or callable, optional (default='euclidean')
        The distance metric to use for neighborhood lookups. Default is
        "euclidean". Other options include "minkowski", "manhattan",
        "chebyshev", "haversine", "seuclidean", "hamming", "canberra",
        and "braycurtis". The "wminkowski" and "mahalanobis" metrics are
        also valid with an additional argument.

    p : integer, optional (default=2)
        Parameter for the Minkowski metric from
        :class:`sklearn.metrics.pairwise_distances`. When p = 1, this is
        equivalent to using manhattan_distance (l1), and euclidean_distance
        (l2) for p = 2. For arbitrary p, minkowski_distance (l_p) is used.

    metric_params : dict, optional (default=None)
        Additional keyword arguments for the metric function.

    maxima_ratio : float, optional (default=.75)
        The maximum ratio we allow of average height of clusters on the
        right and left to the local maxima in question. The higher the
        ratio, the more generous the algorithm is to preserving local
        minima, and the more cuts the resulting tree will have.

    rejection_ratio : float, optional (default=.7)
        Adjusts the fitness of the clustering. When the maxima_ratio is
        exceeded, determine which of the clusters to the left and right to
        reject based on rejection_ratio. Higher values will result in points
        being more readily classified as noise; conversely, lower values will
        result in more points being clustered.

    similarity_threshold : float, optional (default=.4)
        Used to check if nodes can be moved up one level, that is, if the
        new cluster created is too "similar" to its parent, given the
        similarity threshold. Similarity can be determined by 1) the size
        of the new cluster relative to the size of the parent node or
        2) the average of the reachability values of the new cluster
        relative to the average of the reachability values of the parent
        node. A lower value for the similarity threshold means less levels
        in the tree.

    significant_min : float, optional (default=.003)
        Sets a lower threshold on how small a significant maxima can be.

<<<<<<< HEAD
    min_cluster_size : int > 1 or float between 0 and 1
        Minimum number of samples in an OPTICS cluster, expressed as an
        absolute number or a fraction of the number of samples (rounded
        to be at least 2).
=======
    min_cluster_size_ratio : float, optional (default=.005)
        Minimum percentage of dataset expected for cluster membership.
>>>>>>> d3d09c38

    min_maxima_ratio : float, optional (default=.001)
        Used to determine neighborhood size for minimum cluster membership.
        Each local maxima should be a largest value in a neighborhood
        of the `size min_maxima_ratio * len(X)` from left and right.

    algorithm : {'auto', 'ball_tree', 'kd_tree', 'brute'}, optional
        Algorithm used to compute the nearest neighbors:

        - 'ball_tree' will use :class:`BallTree` (default)
        - 'kd_tree' will use :class:`KDTree`
        - 'brute' will use a brute-force search.
        - 'auto' will attempt to decide the most appropriate algorithm
          based on the values passed to :meth:`fit` method.

        Note: fitting on sparse input will override the setting of
        this parameter, using brute force.

    leaf_size : int, optional (default=30)
        Leaf size passed to :class:`BallTree` or :class:`KDTree`. This can
        affect the speed of the construction and query, as well as the memory
        required to store the tree. The optimal value depends on the
        nature of the problem.

    n_jobs : int or None, optional (default=None)
        The number of parallel jobs to run for neighbors search.
        ``None`` means 1 unless in a :obj:`joblib.parallel_backend` context.
        ``-1`` means using all processors. See :term:`Glossary <n_jobs>`
        for more details.

    Attributes
    ----------
    core_sample_indices_ : array, shape (n_core_samples,)
        Indices of core samples.

    labels_ : array, shape (n_samples,)
        Cluster labels for each point in the dataset given to fit().
        Noisy samples are given the label -1.

    reachability_ : array, shape (n_samples,)
        Reachability distances per sample.

    ordering_ : array, shape (n_samples,)
        The cluster ordered list of sample indices

    core_distances_ : array, shape (n_samples,)
        Distance at which each sample becomes a core point.
        Points which will never be core have a distance of inf.

    See also
    --------

    DBSCAN
        A similar clustering for a specified neighborhood radius (eps).
        Our implementation is optimized for runtime.

    References
    ----------
    Ankerst, Mihael, Markus M. Breunig, Hans-Peter Kriegel, and Jörg Sander.
    "OPTICS: ordering points to identify the clustering structure." ACM SIGMOD
    Record 28, no. 2 (1999): 49-60.
    """

    def __init__(self, min_samples=5, max_eps=np.inf, metric='euclidean',
                 p=2, metric_params=None, maxima_ratio=.75,
                 rejection_ratio=.7, similarity_threshold=0.4,
                 significant_min=.003, min_cluster_size=.005,
                 min_maxima_ratio=0.001, algorithm='ball_tree',
                 leaf_size=30, n_jobs=None):

        self.max_eps = max_eps
        self.min_samples = min_samples
        self.maxima_ratio = maxima_ratio
        self.rejection_ratio = rejection_ratio
        self.similarity_threshold = similarity_threshold
        self.significant_min = significant_min
        self.min_cluster_size = min_cluster_size
        self.min_maxima_ratio = min_maxima_ratio
        self.algorithm = algorithm
        self.metric = metric
        self.metric_params = metric_params
        self.p = p
        self.leaf_size = leaf_size
        self.n_jobs = n_jobs

    def fit(self, X, y=None):
        """Perform OPTICS clustering

        Extracts an ordered list of points and reachability distances, and
        performs initial clustering using `max_eps` distance specified at
        OPTICS object instantiation.

        Parameters
        ----------
        X : array, shape (n_samples, n_features)
            The data.

        y : ignored

        Returns
        -------
        self : instance of OPTICS
            The instance.
        """
        X = check_array(X, dtype=np.float)

        n_samples = len(X)

        if self.min_samples > n_samples:
            raise ValueError("Number of training samples (n_samples=%d) must "
                             "be greater than min_samples (min_samples=%d) "
                             "used for clustering." %
                             (n_samples, self.min_samples))

        if self.min_cluster_size <= 0 or (self.min_cluster_size !=
                                          int(self.min_cluster_size)
                                          and self.min_cluster_size > 1):
            raise ValueError('min_cluster_size must be a positive integer or '
                             'a float between 0 and 1. Got %r' %
                             self.min_cluster_size)
        elif self.min_cluster_size > n_samples:
            raise ValueError('min_cluster_size must be no greater than the '
                             'number of samples (%d). Got %d' %
                             (n_samples, self.min_cluster_size))

        # Start all points as 'unprocessed' ##
        self._processed = np.zeros((n_samples, 1), dtype=bool)
        self.reachability_ = np.empty(n_samples)
        self.reachability_.fill(np.inf)
        self.core_distances_ = np.empty(n_samples)
        self.core_distances_.fill(np.nan)
        # Start all points as noise ##
        self.labels_ = np.full(n_samples, -1, dtype=int)
        self.ordering_ = []

        nbrs = NearestNeighbors(n_neighbors=self.min_samples,
                                algorithm=self.algorithm,
                                leaf_size=self.leaf_size, metric=self.metric,
                                metric_params=self.metric_params, p=self.p,
                                n_jobs=self.n_jobs)

        nbrs.fit(X)
        self.core_distances_[:] = nbrs.kneighbors(X,
                                                  self.min_samples)[0][:, -1]

        # Main OPTICS loop. Not parallelizable. The order that entries are
        # written to the 'ordering_' list is important!
        for point in range(n_samples):
            if not self._processed[point]:
                self._expand_cluster_order(point, X, nbrs)

        indices_, self.labels_ = _extract_optics(self.ordering_,
                                                 self.reachability_,
                                                 self.maxima_ratio,
                                                 self.rejection_ratio,
                                                 self.similarity_threshold,
                                                 self.significant_min,
                                                 self.min_cluster_size,
                                                 self.min_maxima_ratio)
        self.core_sample_indices_ = indices_
        return self

    # OPTICS helper functions; these should not be public #

    def _expand_cluster_order(self, point, X, nbrs):
        # As above, not parallelizable. Parallelizing would allow items in
        # the 'unprocessed' list to switch to 'processed'
        if self.core_distances_[point] <= self.max_eps:
            while not self._processed[point]:
                self._processed[point] = True
                self.ordering_.append(point)
                point = self._set_reach_dist(point, X, nbrs)
        else:  # For very noisy points
            self.ordering_.append(point)
            self._processed[point] = True

    def _set_reach_dist(self, point_index, X, nbrs):
        P = np.array(X[point_index]).reshape(1, -1)
        indices = nbrs.radius_neighbors(P, radius=self.max_eps,
                                        return_distance=False)[0]

        # Getting indices of neighbors that have not been processed
        unproc = np.compress((~np.take(self._processed, indices)).ravel(),
                             indices, axis=0)
        # Keep n_jobs = 1 in the following lines...please
        if len(unproc) > 0:
            dists = pairwise_distances(P, np.take(X, unproc, axis=0),
                                       self.metric, n_jobs=None).ravel()

            rdists = np.maximum(dists, self.core_distances_[point_index])
            new_reach = np.minimum(np.take(self.reachability_, unproc), rdists)
            self.reachability_[unproc] = new_reach

        # Checks to see if everything is already processed;
        # if so, return control to main loop
        if unproc.size > 0:
            # Define return order based on reachability distance
            return(unproc[quick_scan(np.take(self.reachability_, unproc),
                                     dists)])
        else:
            return point_index

    def extract_dbscan(self, eps):
        """Performs DBSCAN extraction for an arbitrary epsilon.

        Extraction runs in linear time. Note that if the `max_eps` OPTICS
        parameter was set to < inf for extracting reachability and ordering
        arrays, DBSCAN extractions will be unstable for `eps` values close to
        `max_eps`. Setting `eps` < (`max_eps` / 5.0) will guarantee
        extraction parity with DBSCAN.

        Parameters
        ----------
        eps : float or int, required
            DBSCAN `eps` parameter. Must be set to < `max_eps`. Equivalence
            with DBSCAN algorithm is achieved if `eps` is < (`max_eps` / 5)

        Returns
        -------
        core_sample_indices_ : array, shape (n_core_samples,)
            The indices of the core samples.

        labels_ : array, shape (n_samples,)
            The estimated labels.
        """
        check_is_fitted(self, 'reachability_')

        if eps > self.max_eps:
            raise ValueError('Specify an epsilon smaller than %s. Got %s.'
                             % (self.max_eps, eps))

        if eps * 5.0 > (self.max_eps * 1.05):
            warnings.warn(
                "Warning, max_eps (%s) is close to eps (%s): "
                "Output may be unstable." % (self.max_eps, eps),
                RuntimeWarning, stacklevel=2)
        # Stability warning is documented in _extract_dbscan method...

        return _extract_dbscan(self.ordering_, self.core_distances_,
                               self.reachability_, eps)


def _extract_dbscan(ordering, core_distances, reachability, eps):
    """Performs DBSCAN extraction for an arbitrary epsilon (`eps`).

    Parameters
    ----------
    ordering : array, shape (n_samples,)
        OPTICS ordered point indices (`ordering_`)
    core_distances : array, shape (n_samples,)
        Distances at which points become core (`core_distances_`)
    reachability : array, shape (n_samples,)
        Reachability distances calculated by OPTICS (`reachability_`)
    eps : float or int
        DBSCAN `eps` parameter

    Returns
    -------
    core_sample_indices_ : array, shape (n_core_samples,)
        The indices of the core samples.

    labels_ : array, shape (n_samples,)
        The estimated labels.
    """

    n_samples = len(core_distances)
    is_core = np.zeros(n_samples, dtype=bool)
    labels = np.zeros(n_samples, dtype=int)

    far_reach = reachability > eps
    near_core = core_distances <= eps
    labels[ordering] = np.cumsum(far_reach[ordering] & near_core[ordering]) - 1
    labels[far_reach & ~near_core] = -1
    is_core[near_core] = True
    return np.arange(n_samples)[is_core], labels


def _extract_optics(ordering, reachability, maxima_ratio=.75,
                    rejection_ratio=.7, similarity_threshold=0.4,
                    significant_min=.003, min_cluster_size=.005,
                    min_maxima_ratio=0.001):
    """Performs automatic cluster extraction for variable density data.

    Parameters
    ----------
    ordering : array, shape (n_samples,)
        OPTICS ordered point indices (`ordering_`)

    reachability : array, shape (n_samples,)
        Reachability distances calculated by OPTICS (`reachability_`)

    maxima_ratio : float, optional
        The maximum ratio we allow of average height of clusters on the
        right and left to the local maxima in question. The higher the
        ratio, the more generous the algorithm is to preserving local
        minima, and the more cuts the resulting tree will have.

    rejection_ratio : float, optional
        Adjusts the fitness of the clustering. When the maxima_ratio is
        exceeded, determine which of the clusters to the left and right to
        reject based on rejection_ratio. Higher values will result in points
        being more readily classified as noise; conversely, lower values will
        result in more points being clustered.

    similarity_threshold : float, optional
        Used to check if nodes can be moved up one level, that is, if the
        new cluster created is too "similar" to its parent, given the
        similarity threshold. Similarity can be determined by 1) the size
        of the new cluster relative to the size of the parent node or
        2) the average of the reachability values of the new cluster
        relative to the average of the reachability values of the parent
        node. A lower value for the similarity threshold means less levels
        in the tree.

    significant_min : float, optional
        Sets a lower threshold on how small a significant maxima can be.

    min_cluster_size : int > 1 or float between 0 and 1
        Minimum number of samples in an OPTICS cluster, expressed as an
        absolute number or a fraction of the number of samples (rounded
        to be at least 2).

    min_maxima_ratio : float, optional
        Used to determine neighborhood size for minimum cluster membership.

    Returns
    -------
    core_sample_indices_ : array, shape (n_core_samples,)
        The indices of the core samples.

    labels_ : array, shape (n_samples,)
        The estimated labels.
    """

    # Extraction wrapper
    reachability = reachability / np.max(reachability[1:])
    reachability_plot = reachability[ordering].tolist()
    root_node = _automatic_cluster(reachability_plot, ordering,
                                   maxima_ratio, rejection_ratio,
                                   similarity_threshold, significant_min,
                                   min_cluster_size, min_maxima_ratio)
    leaves = _get_leaves(root_node, [])
    # Start cluster id's at 0
    clustid = 0
    n_samples = len(reachability)
    is_core = np.zeros(n_samples, dtype=bool)
    labels = np.full(n_samples, -1, dtype=int)
    # Start all points as non-core noise
    for leaf in leaves:
        index = ordering[leaf.start:leaf.end]
        labels[index] = clustid
        is_core[index] = 1
        clustid += 1
    return np.arange(n_samples)[is_core], labels


def _automatic_cluster(reachability_plot, ordering,
                       maxima_ratio, rejection_ratio,
                       similarity_threshold, significant_min,
                       min_cluster_size, min_maxima_ratio):
    """Converts reachability plot to cluster tree and returns root node.

    Parameters
    ----------

    reachability_plot : list, required
        Reachability distances ordered by OPTICS ordering index.

    """

    min_neighborhood_size = 2
    if min_cluster_size <= 1:
        min_cluster_size = max(2, min_cluster_size * len(ordering))
    neighborhood_size = int(min_maxima_ratio * len(ordering))

    # Again, should this check < min_samples, should the parameter be public?
    if neighborhood_size < min_neighborhood_size:
        neighborhood_size = min_neighborhood_size

    local_maxima_points = _find_local_maxima(reachability_plot,
                                             neighborhood_size)
    root_node = _TreeNode(ordering, 0, len(ordering), None)
    _cluster_tree(root_node, None, local_maxima_points,
                  reachability_plot, ordering, min_cluster_size,
                  maxima_ratio, rejection_ratio,
                  similarity_threshold, significant_min)

    return root_node


class _TreeNode(object):
    # automatic cluster helper classes and functions
    def __init__(self, points, start, end, parent_node):
        self.points = points
        self.start = start
        self.end = end
        self.parent_node = parent_node
        self.children = []
        self.split_point = -1


def _is_local_maxima(index, reachability_plot, neighborhood_size):
    right_idx = slice(index + 1, index + neighborhood_size + 1)
    left_idx = slice(max(1, index - neighborhood_size - 1), index)
    return (np.all(reachability_plot[index] >= reachability_plot[left_idx]) and
            np.all(reachability_plot[index] >= reachability_plot[right_idx]))


def _find_local_maxima(reachability_plot, neighborhood_size):
    local_maxima_points = {}
    # 1st and last points on Reachability Plot are not taken
    # as local maxima points
    for i in range(1, len(reachability_plot) - 1):
        # if the point is a local maxima on the reachability plot with
        # regard to neighborhood_size, insert it into priority queue and
        # maxima list
        if (reachability_plot[i] > reachability_plot[i - 1] and
            reachability_plot[i] >= reachability_plot[i + 1] and
            _is_local_maxima(i, np.array(reachability_plot),
                             neighborhood_size) == 1):
            local_maxima_points[i] = reachability_plot[i]

    return sorted(local_maxima_points,
                  key=local_maxima_points.__getitem__, reverse=True)


def _cluster_tree(node, parent_node, local_maxima_points,
                  reachability_plot, reachability_ordering,
                  min_cluster_size, maxima_ratio, rejection_ratio,
                  similarity_threshold, significant_min):
    """Recursively builds cluster tree to hold hierarchical cluster structure

    node is a node or the root of the tree in the first call
    parent_node is parent node of N or None if node is root of the tree
    local_maxima_points is list of local maxima points sorted in
    descending order of reachability
    """

    if len(local_maxima_points) == 0:
        return  # parent_node is a leaf

    # take largest local maximum as possible separation between clusters
    s = local_maxima_points[0]
    node.split_point = s
    local_maxima_points = local_maxima_points[1:]

    # create two new nodes and add to list of nodes
    node_1 = _TreeNode(reachability_ordering[node.start:s],
                       node.start, s, node)
    node_2 = _TreeNode(reachability_ordering[s + 1:node.end],
                       s + 1, node.end, node)
    local_max_1 = []
    local_max_2 = []

    for i in local_maxima_points:
        if i < s:
            local_max_1.append(i)
        if i > s:
            local_max_2.append(i)

    node_list = []
    node_list.append((node_1, local_max_1))
    node_list.append((node_2, local_max_2))

    if reachability_plot[s] < significant_min:
        node.split_point = -1
        # if split_point is not significant, ignore this split and continue
        _cluster_tree(node, parent_node, local_maxima_points,
                      reachability_plot, reachability_ordering,
                      min_cluster_size, maxima_ratio, rejection_ratio,
                      similarity_threshold, significant_min)
        return

    # only check a certain ratio of points in the child
    # nodes formed to the left and right of the maxima
    # ...should check_ratio be a user settable parameter?
    check_ratio = .8
    check_value_1 = int(np.round(check_ratio * len(node_1.points)))
    check_value_2 = int(np.round(check_ratio * len(node_2.points)))
    avg_reach1 = np.mean(reachability_plot[(node_1.end -
                                            check_value_1):node_1.end])
    avg_reach2 = np.mean(reachability_plot[node_2.start:(node_2.start
                                                         + check_value_2)])

    if ((avg_reach1 / reachability_plot[s]) > maxima_ratio or
            (avg_reach2 / reachability_plot[s]) > maxima_ratio):

        if (avg_reach1 / reachability_plot[s]) < rejection_ratio:
            # reject node 2
            node_list.remove((node_2, local_max_2))
        if (avg_reach2 / reachability_plot[s]) < rejection_ratio:
            # reject node 1
            node_list.remove((node_1, local_max_1))
        if ((avg_reach1 / reachability_plot[s]) >= rejection_ratio and
                (avg_reach2 / reachability_plot[s]) >= rejection_ratio):
            # since split_point is not significant,
            # ignore this split and continue (reject both child nodes)
            node.split_point = -1
            _cluster_tree(node, parent_node, local_maxima_points,
                          reachability_plot, reachability_ordering,
                          min_cluster_size, maxima_ratio, rejection_ratio,
                          similarity_threshold, significant_min)
            return

    # remove clusters that are too small
    if (len(node_1.points) < min_cluster_size and
            node_list.count((node_1, local_max_1)) > 0):
        # cluster 1 is too small
        node_list.remove((node_1, local_max_1))
    if (len(node_2.points) < min_cluster_size and
            node_list.count((node_2, local_max_2)) > 0):
        # cluster 2 is too small
        node_list.remove((node_2, local_max_2))
    if not node_list:
        # parent_node will be a leaf
        node.split_point = -1
        return

    # Check if nodes can be moved up one level - the new cluster created
    # is too "similar" to its parent, given the similarity threshold.
    bypass_node = 0
    if parent_node is not None:
        if ((node.end - node.start) / (parent_node.end - parent_node.start) >
                similarity_threshold):

            parent_node.children.remove(node)
            bypass_node = 1

    for nl in node_list:
        if bypass_node == 1:
            parent_node.children.append(nl[0])
            _cluster_tree(nl[0], parent_node, nl[1],
                          reachability_plot, reachability_ordering,
                          min_cluster_size, maxima_ratio, rejection_ratio,
                          similarity_threshold, significant_min)
        else:
            node.children.append(nl[0])
            _cluster_tree(nl[0], node, nl[1], reachability_plot,
                          reachability_ordering, min_cluster_size,
                          maxima_ratio, rejection_ratio,
                          similarity_threshold, significant_min)


def _get_leaves(node, arr):
    if node is not None:
        if node.split_point == -1:
            arr.append(node)
        for n in node.children:
            _get_leaves(n, arr)
    return arr<|MERGE_RESOLUTION|>--- conflicted
+++ resolved
@@ -92,16 +92,11 @@
 
     significant_min : float, optional (default=.003)
         Sets a lower threshold on how small a significant maxima can be.
-
-<<<<<<< HEAD
-    min_cluster_size : int > 1 or float between 0 and 1
+        
+    min_cluster_size : int > 1 or float between 0 and 1 (default=0.005)
         Minimum number of samples in an OPTICS cluster, expressed as an
         absolute number or a fraction of the number of samples (rounded
         to be at least 2).
-=======
-    min_cluster_size_ratio : float, optional (default=.005)
-        Minimum percentage of dataset expected for cluster membership.
->>>>>>> d3d09c38
 
     min_maxima_ratio : float, optional (default=.001)
         Used to determine neighborhood size for minimum cluster membership.
@@ -122,7 +117,7 @@
 
     leaf_size : int, optional (default=30)
         Leaf size passed to :class:`BallTree` or :class:`KDTree`. This can
-        affect the speed of the construction and query, as well as the memory
+        affect the speed of the construction anquery, as well as the memory
         required to store the tree. The optimal value depends on the
         nature of the problem.
 
@@ -228,15 +223,10 @@
     significant_min : float, optional (default=.003)
         Sets a lower threshold on how small a significant maxima can be.
 
-<<<<<<< HEAD
-    min_cluster_size : int > 1 or float between 0 and 1
+    min_cluster_size : int > 1 or float between 0 and 1 (default=0.005)
         Minimum number of samples in an OPTICS cluster, expressed as an
         absolute number or a fraction of the number of samples (rounded
         to be at least 2).
-=======
-    min_cluster_size_ratio : float, optional (default=.005)
-        Minimum percentage of dataset expected for cluster membership.
->>>>>>> d3d09c38
 
     min_maxima_ratio : float, optional (default=.001)
         Used to determine neighborhood size for minimum cluster membership.
