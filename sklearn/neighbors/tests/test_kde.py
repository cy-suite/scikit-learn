import numpy as np

import pytest

from sklearn.utils._testing import assert_allclose
from sklearn.neighbors import KernelDensity, KDTree, NearestNeighbors
from sklearn.neighbors._ball_tree import kernel_norm
from sklearn.pipeline import make_pipeline
from sklearn.datasets import make_blobs
from sklearn.model_selection import GridSearchCV
from sklearn.preprocessing import StandardScaler
from sklearn.exceptions import NotFittedError
import joblib


# XXX Duplicated in test_neighbors_tree, test_kde
def compute_kernel_slow(Y, X, kernel, h):
    if h == "scott":
        h = X.shape[0] ** (-1 / (X.shape[1] + 4))
    elif h == "silverman":
        h = (X.shape[0] * (X.shape[1] + 2) / 4) ** (-1 / (X.shape[1] + 4))

    d = np.sqrt(((Y[:, None, :] - X) ** 2).sum(-1))
    norm = kernel_norm(h, X.shape[1], kernel) / X.shape[0]

    if kernel == "gaussian":
        return norm * np.exp(-0.5 * (d * d) / (h * h)).sum(-1)
    elif kernel == "tophat":
        return norm * (d < h).sum(-1)
    elif kernel == "epanechnikov":
        return norm * ((1.0 - (d * d) / (h * h)) * (d < h)).sum(-1)
    elif kernel == "exponential":
        return norm * (np.exp(-d / h)).sum(-1)
    elif kernel == "linear":
        return norm * ((1 - d / h) * (d < h)).sum(-1)
    elif kernel == "cosine":
        return norm * (np.cos(0.5 * np.pi * d / h) * (d < h)).sum(-1)
    else:
        raise ValueError("kernel not recognized")


def check_results(kernel, bandwidth, atol, rtol, X, Y, dens_true):
    kde = KernelDensity(kernel=kernel, bandwidth=bandwidth, atol=atol, rtol=rtol)
    log_dens = kde.fit(X).score_samples(Y)
    assert_allclose(np.exp(log_dens), dens_true, atol=atol, rtol=max(1e-7, rtol))
    assert_allclose(
        np.exp(kde.score(Y)), np.prod(dens_true), atol=atol, rtol=max(1e-7, rtol)
    )


@pytest.mark.parametrize(
    "kernel", ["gaussian", "tophat", "epanechnikov", "exponential", "linear", "cosine"]
)
@pytest.mark.parametrize("bandwidth", [0.01, 0.1, 1, "scott", "silverman"])
def test_kernel_density(kernel, bandwidth):
    n_samples, n_features = (100, 3)

    rng = np.random.RandomState(0)
    X = rng.randn(n_samples, n_features)
    Y = rng.randn(n_samples, n_features)

    dens_true = compute_kernel_slow(Y, X, kernel, bandwidth)

    for rtol in [0, 1e-5]:
        for atol in [1e-6, 1e-2]:
            for breadth_first in (True, False):
                check_results(kernel, bandwidth, atol, rtol, X, Y, dens_true)


def test_kernel_density_sampling(n_samples=100, n_features=3):
    rng = np.random.RandomState(0)
    X = rng.randn(n_samples, n_features)

    bandwidth = 0.2

    for kernel in ["gaussian", "tophat"]:
        # draw a tophat sample
        kde = KernelDensity(bandwidth=bandwidth, kernel=kernel).fit(X)
        samp = kde.sample(100)
        assert X.shape == samp.shape

        # check that samples are in the right range
        nbrs = NearestNeighbors(n_neighbors=1).fit(X)
        dist, ind = nbrs.kneighbors(X, return_distance=True)

        if kernel == "tophat":
            assert np.all(dist < bandwidth)
        elif kernel == "gaussian":
            # 5 standard deviations is safe for 100 samples, but there's a
            # very small chance this test could fail.
            assert np.all(dist < 5 * bandwidth)

    # check unsupported kernels
    for kernel in ["epanechnikov", "exponential", "linear", "cosine"]:
        kde = KernelDensity(bandwidth=bandwidth, kernel=kernel).fit(X)
        with pytest.raises(NotImplementedError):
            kde.sample(100)

    # non-regression test: used to return a scalar
    X = rng.randn(4, 1)
    kde = KernelDensity(kernel="gaussian").fit(X)
    assert kde.sample().shape == (1, 1)


<<<<<<< HEAD
@pytest.mark.parametrize('algorithm', ['auto', 'ball_tree', 'kd_tree'])
@pytest.mark.parametrize('metric',
                         ['euclidean', 'minkowski', 'manhattan',
                          'chebyshev', 'haversine', 'arccos'])
=======
@pytest.mark.parametrize("algorithm", ["auto", "ball_tree", "kd_tree"])
@pytest.mark.parametrize(
    "metric", ["euclidean", "minkowski", "manhattan", "chebyshev", "haversine"]
)
>>>>>>> c03bc772
def test_kde_algorithm_metric_choice(algorithm, metric):
    # Smoke test for various metrics and algorithms
    rng = np.random.RandomState(0)
    X = rng.randn(10, 2)  # 2 features required for haversine dist.
    Y = rng.randn(10, 2)

    kde = KernelDensity(algorithm=algorithm, metric=metric)

    if algorithm == "kd_tree" and metric not in KDTree.valid_metrics:
        with pytest.raises(ValueError, match="invalid metric"):
            kde.fit(X)
    else:
        kde.fit(X)
        y_dens = kde.score_samples(Y)
        assert y_dens.shape == Y.shape[:1]


def test_kde_score(n_samples=100, n_features=3):
    pass
    # FIXME
    # rng = np.random.RandomState(0)
    # X = rng.random_sample((n_samples, n_features))
    # Y = rng.random_sample((n_samples, n_features))


def test_kde_sample_weights_error():
    kde = KernelDensity()
    with pytest.raises(ValueError):
        kde.fit(np.random.random((200, 10)), sample_weight=np.random.random((200, 10)))
    with pytest.raises(ValueError):
        kde.fit(np.random.random((200, 10)), sample_weight=-np.random.random(200))


def test_kde_pipeline_gridsearch():
    # test that kde plays nice in pipelines and grid-searches
    X, _ = make_blobs(cluster_std=0.1, random_state=1, centers=[[0, 1], [1, 0], [0, 0]])
    pipe1 = make_pipeline(
        StandardScaler(with_mean=False, with_std=False),
        KernelDensity(kernel="gaussian"),
    )
    params = dict(kerneldensity__bandwidth=[0.001, 0.01, 0.1, 1, 10])
    search = GridSearchCV(pipe1, param_grid=params)
    search.fit(X)
    assert search.best_params_["kerneldensity__bandwidth"] == 0.1


def test_kde_sample_weights():
    n_samples = 400
    size_test = 20
    weights_neutral = np.full(n_samples, 3.0)
    for d in [1, 2, 10]:
        rng = np.random.RandomState(0)
        X = rng.rand(n_samples, d)
        weights = 1 + (10 * X.sum(axis=1)).astype(np.int8)
        X_repetitions = np.repeat(X, weights, axis=0)
        n_samples_test = size_test // d
        test_points = rng.rand(n_samples_test, d)
<<<<<<< HEAD
        for algorithm in ['auto', 'ball_tree', 'kd_tree']:
            for metric in ['euclidean', 'minkowski', 'manhattan',
                           'chebyshev', 'arccos']:
                if ((metric != 'arccos' or d != 1) and
                    (algorithm != 'kd_tree' or metric in KDTree.valid_metrics)):
=======
        for algorithm in ["auto", "ball_tree", "kd_tree"]:
            for metric in ["euclidean", "minkowski", "manhattan", "chebyshev"]:
                if algorithm != "kd_tree" or metric in KDTree.valid_metrics:
>>>>>>> c03bc772
                    kde = KernelDensity(algorithm=algorithm, metric=metric)

                    # Test that adding a constant sample weight has no effect
                    kde.fit(X, sample_weight=weights_neutral)
                    scores_const_weight = kde.score_samples(test_points)
                    sample_const_weight = kde.sample(random_state=1234)
                    kde.fit(X)
                    scores_no_weight = kde.score_samples(test_points)
                    sample_no_weight = kde.sample(random_state=1234)
                    assert_allclose(scores_const_weight, scores_no_weight)
                    assert_allclose(sample_const_weight, sample_no_weight)

                    # Test equivalence between sampling and (integer) weights
                    kde.fit(X, sample_weight=weights)
                    scores_weight = kde.score_samples(test_points)
                    sample_weight = kde.sample(random_state=1234)
                    kde.fit(X_repetitions)
                    scores_ref_sampling = kde.score_samples(test_points)
                    sample_ref_sampling = kde.sample(random_state=1234)
                    assert_allclose(scores_weight, scores_ref_sampling)
                    assert_allclose(sample_weight, sample_ref_sampling)

                    # Test that sample weights has a non-trivial effect
                    diff = np.max(np.abs(scores_no_weight - scores_weight))
                    assert diff > 0.0005

                    # Test invariance with respect to arbitrary scaling
                    scale_factor = rng.rand()
                    kde.fit(X, sample_weight=(scale_factor * weights))
                    scores_scaled_weight = kde.score_samples(test_points)
                    assert_allclose(scores_scaled_weight, scores_weight)


@pytest.mark.parametrize("sample_weight", [None, [0.1, 0.2, 0.3]])
def test_pickling(tmpdir, sample_weight):
    # Make sure that predictions are the same before and after pickling. Used
    # to be a bug because sample_weights wasn't pickled and the resulting tree
    # would miss some info.

    kde = KernelDensity()
    data = np.reshape([1.0, 2.0, 3.0], (-1, 1))
    kde.fit(data, sample_weight=sample_weight)

    X = np.reshape([1.1, 2.1], (-1, 1))
    scores = kde.score_samples(X)

    file_path = str(tmpdir.join("dump.pkl"))
    joblib.dump(kde, file_path)
    kde = joblib.load(file_path)
    scores_pickled = kde.score_samples(X)

    assert_allclose(scores, scores_pickled)


@pytest.mark.parametrize("method", ["score_samples", "sample"])
def test_check_is_fitted(method):
    # Check that predict raises an exception in an unfitted estimator.
    # Unfitted estimators should raise a NotFittedError.
    rng = np.random.RandomState(0)
    X = rng.randn(10, 2)
    kde = KernelDensity()

    with pytest.raises(NotFittedError):
        getattr(kde, method)(X)


@pytest.mark.parametrize("bandwidth", ["scott", "silverman", 0.1])
def test_bandwidth(bandwidth):
    n_samples, n_features = (100, 3)
    rng = np.random.RandomState(0)
    X = rng.randn(n_samples, n_features)
    kde = KernelDensity(bandwidth=bandwidth).fit(X)
    samp = kde.sample(100)
    kde_sc = kde.score_samples(X)
    assert X.shape == samp.shape
    assert kde_sc.shape == (n_samples,)

    # Test that the attribute self.bandwidth_ has the expected value
    if bandwidth == "scott":
        h = X.shape[0] ** (-1 / (X.shape[1] + 4))
    elif bandwidth == "silverman":
        h = (X.shape[0] * (X.shape[1] + 2) / 4) ** (-1 / (X.shape[1] + 4))
    else:
        h = bandwidth
    assert kde.bandwidth_ == pytest.approx(h)<|MERGE_RESOLUTION|>--- conflicted
+++ resolved
@@ -102,17 +102,17 @@
     assert kde.sample().shape == (1, 1)
 
 
-<<<<<<< HEAD
-@pytest.mark.parametrize('algorithm', ['auto', 'ball_tree', 'kd_tree'])
-@pytest.mark.parametrize('metric',
-                         ['euclidean', 'minkowski', 'manhattan',
-                          'chebyshev', 'haversine', 'arccos'])
-=======
 @pytest.mark.parametrize("algorithm", ["auto", "ball_tree", "kd_tree"])
 @pytest.mark.parametrize(
-    "metric", ["euclidean", "minkowski", "manhattan", "chebyshev", "haversine"]
+    "metric", [
+        "euclidean",
+        "minkowski",
+        "manhattan",
+        "chebyshev",
+        "haversine",
+        "arccos"
+    ]
 )
->>>>>>> c03bc772
 def test_kde_algorithm_metric_choice(algorithm, metric):
     # Smoke test for various metrics and algorithms
     rng = np.random.RandomState(0)
@@ -170,17 +170,13 @@
         X_repetitions = np.repeat(X, weights, axis=0)
         n_samples_test = size_test // d
         test_points = rng.rand(n_samples_test, d)
-<<<<<<< HEAD
-        for algorithm in ['auto', 'ball_tree', 'kd_tree']:
-            for metric in ['euclidean', 'minkowski', 'manhattan',
-                           'chebyshev', 'arccos']:
-                if ((metric != 'arccos' or d != 1) and
-                    (algorithm != 'kd_tree' or metric in KDTree.valid_metrics)):
-=======
         for algorithm in ["auto", "ball_tree", "kd_tree"]:
-            for metric in ["euclidean", "minkowski", "manhattan", "chebyshev"]:
-                if algorithm != "kd_tree" or metric in KDTree.valid_metrics:
->>>>>>> c03bc772
+            for metric in [
+                "euclidean", "minkowski", "manhattan", "chebyshev", "arccos"
+            ]:
+                if ((metric != "arccos" or d != 1) and
+                    (algorithm != "kd_tree" or metric in KDTree.valid_metrics)
+                ):
                     kde = KernelDensity(algorithm=algorithm, metric=metric)
 
                     # Test that adding a constant sample weight has no effect
