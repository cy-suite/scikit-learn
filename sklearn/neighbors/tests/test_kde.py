import numpy as np
from sklearn.utils.testing import (assert_allclose, assert_raises,
                                   assert_equal)
from sklearn.neighbors import KernelDensity, KDTree, NearestNeighbors
from sklearn.neighbors.ball_tree import kernel_norm
from sklearn.pipeline import make_pipeline
from sklearn.datasets import make_blobs
from sklearn.model_selection import GridSearchCV
from sklearn.preprocessing import StandardScaler


def compute_kernel_slow(Y, X, kernel, h):
    d = np.sqrt(((Y[:, None, :] - X) ** 2).sum(-1))
    norm = kernel_norm(h, X.shape[1], kernel) / X.shape[0]

    if kernel == 'gaussian':
        return norm * np.exp(-0.5 * (d * d) / (h * h)).sum(-1)
    elif kernel == 'tophat':
        return norm * (d < h).sum(-1)
    elif kernel == 'epanechnikov':
        return norm * ((1.0 - (d * d) / (h * h)) * (d < h)).sum(-1)
    elif kernel == 'exponential':
        return norm * (np.exp(-d / h)).sum(-1)
    elif kernel == 'linear':
        return norm * ((1 - d / h) * (d < h)).sum(-1)
    elif kernel == 'cosine':
        return norm * (np.cos(0.5 * np.pi * d / h) * (d < h)).sum(-1)
    else:
        raise ValueError('kernel not recognized')


def check_results(kernel, bandwidth, atol, rtol, X, Y, dens_true):
    kde = KernelDensity(kernel=kernel, bandwidth=bandwidth,
                        atol=atol, rtol=rtol)
    log_dens = kde.fit(X).score_samples(Y)
    assert_allclose(np.exp(log_dens), dens_true,
                    atol=atol, rtol=max(1E-7, rtol))
    assert_allclose(np.exp(kde.score(Y)),
                    np.prod(dens_true),
                    atol=atol, rtol=max(1E-7, rtol))


def test_kernel_density(n_samples=100, n_features=3):
    rng = np.random.RandomState(0)
    X = rng.randn(n_samples, n_features)
    Y = rng.randn(n_samples, n_features)

    for kernel in ['gaussian', 'tophat', 'epanechnikov',
                   'exponential', 'linear', 'cosine']:
        for bandwidth in [0.01, 0.1, 1]:
            dens_true = compute_kernel_slow(Y, X, kernel, bandwidth)

            for rtol in [0, 1E-5]:
                for atol in [1E-6, 1E-2]:
                    for breadth_first in (True, False):
<<<<<<< HEAD
                        check_results(kernel, bandwidth, atol, rtol)
=======
                        yield (check_results, kernel, bandwidth, atol, rtol,
                               X, Y, dens_true)
>>>>>>> 593bf65b


def test_kernel_density_sampling(n_samples=100, n_features=3):
    rng = np.random.RandomState(0)
    X = rng.randn(n_samples, n_features)

    bandwidth = 0.2

    for kernel in ['gaussian', 'tophat']:
        # draw a tophat sample
        kde = KernelDensity(bandwidth, kernel=kernel).fit(X)
        samp = kde.sample(100)
        assert_equal(X.shape, samp.shape)

        # check that samples are in the right range
        nbrs = NearestNeighbors(n_neighbors=1).fit(X)
        dist, ind = nbrs.kneighbors(X, return_distance=True)

        if kernel == 'tophat':
            assert np.all(dist < bandwidth)
        elif kernel == 'gaussian':
            # 5 standard deviations is safe for 100 samples, but there's a
            # very small chance this test could fail.
            assert np.all(dist < 5 * bandwidth)

    # check unsupported kernels
    for kernel in ['epanechnikov', 'exponential', 'linear', 'cosine']:
        kde = KernelDensity(bandwidth, kernel=kernel).fit(X)
        assert_raises(NotImplementedError, kde.sample, 100)

    # non-regression test: used to return a scalar
    X = rng.randn(4, 1)
    kde = KernelDensity(kernel="gaussian").fit(X)
    assert_equal(kde.sample().shape, (1, 1))


def test_kde_algorithm_metric_choice():
    # Smoke test for various metrics and algorithms
    rng = np.random.RandomState(0)
    X = rng.randn(10, 2)    # 2 features required for haversine dist.
    Y = rng.randn(10, 2)

    for algorithm in ['auto', 'ball_tree', 'kd_tree']:
        for metric in ['euclidean', 'minkowski', 'manhattan',
                       'chebyshev', 'haversine']:
            if algorithm == 'kd_tree' and metric not in KDTree.valid_metrics:
                assert_raises(ValueError, KernelDensity,
                              algorithm=algorithm, metric=metric)
            else:
                kde = KernelDensity(algorithm=algorithm, metric=metric)
                kde.fit(X)
                y_dens = kde.score_samples(Y)
                assert_equal(y_dens.shape, Y.shape[:1])


def test_kde_score(n_samples=100, n_features=3):
    pass
    # FIXME
    # rng = np.random.RandomState(0)
    # X = rng.random_sample((n_samples, n_features))
    # Y = rng.random_sample((n_samples, n_features))


def test_kde_badargs():
    assert_raises(ValueError, KernelDensity,
                  algorithm='blah')
    assert_raises(ValueError, KernelDensity,
                  bandwidth=0)
    assert_raises(ValueError, KernelDensity,
                  kernel='blah')
    assert_raises(ValueError, KernelDensity,
                  metric='blah')
    assert_raises(ValueError, KernelDensity,
                  algorithm='kd_tree', metric='blah')


def test_kde_pipeline_gridsearch():
    # test that kde plays nice in pipelines and grid-searches
    X, _ = make_blobs(cluster_std=.1, random_state=1,
                      centers=[[0, 1], [1, 0], [0, 0]])
    pipe1 = make_pipeline(StandardScaler(with_mean=False, with_std=False),
                          KernelDensity(kernel="gaussian"))
    params = dict(kerneldensity__bandwidth=[0.001, 0.01, 0.1, 1, 10])
    search = GridSearchCV(pipe1, param_grid=params, cv=5)
    search.fit(X)
    assert_equal(search.best_params_['kerneldensity__bandwidth'], .1)<|MERGE_RESOLUTION|>--- conflicted
+++ resolved
@@ -53,12 +53,8 @@
             for rtol in [0, 1E-5]:
                 for atol in [1E-6, 1E-2]:
                     for breadth_first in (True, False):
-<<<<<<< HEAD
-                        check_results(kernel, bandwidth, atol, rtol)
-=======
                         yield (check_results, kernel, bandwidth, atol, rtol,
                                X, Y, dens_true)
->>>>>>> 593bf65b
 
 
 def test_kernel_density_sampling(n_samples=100, n_features=3):
