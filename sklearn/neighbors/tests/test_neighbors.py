from itertools import product
from contextlib import nullcontext
import warnings

import pytest
import re
import numpy as np
from scipy.sparse import (
    bsr_matrix,
    coo_matrix,
    csc_matrix,
    csr_matrix,
    dok_matrix,
    dia_matrix,
    lil_matrix,
    issparse,
)

from sklearn import (
    config_context,
    datasets,
    metrics,
    neighbors,
)
from sklearn.base import clone
from sklearn.exceptions import DataConversionWarning
from sklearn.exceptions import EfficiencyWarning
from sklearn.exceptions import NotFittedError
from sklearn.metrics.pairwise import pairwise_distances
from sklearn.metrics.tests.test_dist_metrics import BOOL_METRICS
from sklearn.metrics.tests.test_pairwise_distances_reduction import (
    assert_radius_neighborhood_results_equality,
)
from sklearn.model_selection import cross_val_score
from sklearn.model_selection import train_test_split
from sklearn.neighbors import (
    VALID_METRICS_SPARSE,
    KNeighborsRegressor,
)
from sklearn.neighbors._base import (
    _is_sorted_by_data,
    _check_precomputed,
    sort_graph_by_row_values,
    KNeighborsMixin,
)
from sklearn.pipeline import make_pipeline
from sklearn.utils._testing import (
    assert_allclose,
    assert_array_equal,
)
from sklearn.utils._testing import ignore_warnings
from sklearn.utils.validation import check_random_state
from sklearn.utils.fixes import sp_version, parse_version

import joblib

rng = np.random.RandomState(0)
# load and shuffle iris dataset
iris = datasets.load_iris()
perm = rng.permutation(iris.target.size)
iris.data = iris.data[perm]
iris.target = iris.target[perm]

# load and shuffle digits
digits = datasets.load_digits()
perm = rng.permutation(digits.target.size)
digits.data = digits.data[perm]
digits.target = digits.target[perm]

SPARSE_TYPES = (bsr_matrix, coo_matrix, csc_matrix, csr_matrix, dok_matrix, lil_matrix)
SPARSE_OR_DENSE = SPARSE_TYPES + (np.asarray,)

ALGORITHMS = ("ball_tree", "brute", "kd_tree", "auto")
COMMON_VALID_METRICS = sorted(
    set.intersection(*map(set, neighbors.VALID_METRICS.values()))
)  # type: ignore
P = (1, 2, 3, 4, np.inf)
JOBLIB_BACKENDS = list(joblib.parallel.BACKENDS.keys())

# Filter deprecation warnings.
neighbors.kneighbors_graph = ignore_warnings(neighbors.kneighbors_graph)
neighbors.radius_neighbors_graph = ignore_warnings(neighbors.radius_neighbors_graph)


def _generate_test_params_for(metric: str, n_features: int):
    """Return list of DistanceMetric kwargs for tests."""

    # Distinguishing on cases not to compute unneeded datastructures.
    rng = np.random.RandomState(1)
    weights = rng.random_sample(n_features)

    if metric == "minkowski":
        minkowski_kwargs = [dict(p=1.5), dict(p=2), dict(p=3), dict(p=np.inf)]
        if sp_version >= parse_version("1.8.0.dev0"):
            # TODO: remove the test once we no longer support scipy < 1.8.0.
            # Recent scipy versions accept weights in the Minkowski metric directly:
            # type: ignore
            minkowski_kwargs.append(dict(p=3, w=rng.rand(n_features)))
        return minkowski_kwargs

    # TODO: remove this case for "wminkowski" once we no longer support scipy < 1.8.0.
    if metric == "wminkowski":
        weights /= weights.sum()
        wminkowski_kwargs = [dict(p=1.5, w=weights)]
        if sp_version < parse_version("1.8.0.dev0"):
            # wminkowski was removed in scipy 1.8.0 but should work for previous
            # versions.
            wminkowski_kwargs.append(dict(p=3, w=rng.rand(n_features)))
        return wminkowski_kwargs

    if metric == "seuclidean":
        return [dict(V=rng.rand(n_features))]

    if metric == "mahalanobis":
        A = rng.rand(n_features, n_features)
        # Make the matrix symmetric positive definite
        VI = A + A.T + 3 * np.eye(n_features)
        return [dict(VI=VI)]

    # Case of: "euclidean", "manhattan", "chebyshev", "haversine" or any other metric.
    # In those cases, no kwargs are needed.
    return [{}]


def _weight_func(dist):
    """Weight function to replace lambda d: d ** -2.
    The lambda function is not valid because:
    if d==0 then 0^-2 is not valid."""

    # Dist could be multidimensional, flatten it so all values
    # can be looped
    with np.errstate(divide="ignore"):
        retval = 1.0 / dist
    return retval**2


WEIGHTS = ["uniform", "distance", _weight_func]


@pytest.mark.parametrize(
    "n_samples, n_features, n_query_pts, n_neighbors",
    [
        (100, 100, 10, 100),
        (1000, 5, 100, 1),
    ],
)
@pytest.mark.parametrize("query_is_train", [False, True])
@pytest.mark.parametrize("metric", COMMON_VALID_METRICS)
def test_unsupervised_kneighbors(
    global_dtype,
    n_samples,
    n_features,
    n_query_pts,
    n_neighbors,
    query_is_train,
    metric,
):
    # The different algorithms must return identical results
    # on their common metrics, with and without returning
    # distances

    # Redefining the rng locally to use the same generated X
    local_rng = np.random.RandomState(0)
    X = local_rng.rand(n_samples, n_features).astype(global_dtype, copy=False)

    query = (
        X
        if query_is_train
        else local_rng.rand(n_query_pts, n_features).astype(global_dtype, copy=False)
    )

    results_nodist = []
    results = []

    for algorithm in ALGORITHMS:
        neigh = neighbors.NearestNeighbors(
            n_neighbors=n_neighbors, algorithm=algorithm, metric=metric
        )
        neigh.fit(X)

        results_nodist.append(neigh.kneighbors(query, return_distance=False))
        results.append(neigh.kneighbors(query, return_distance=True))

    for i in range(len(results) - 1):
        algorithm = ALGORITHMS[i]
        next_algorithm = ALGORITHMS[i + 1]

        indices_no_dist = results_nodist[i]
        distances, next_distances = results[i][0], results[i + 1][0]
        indices, next_indices = results[i][1], results[i + 1][1]
        assert_array_equal(
            indices_no_dist,
            indices,
            err_msg=(
                f"The '{algorithm}' algorithm returns different"
                "indices depending on 'return_distances'."
            ),
        )
        assert_array_equal(
            indices,
            next_indices,
            err_msg=(
                f"The '{algorithm}' and '{next_algorithm}' "
                "algorithms return different indices."
            ),
        )
        assert_allclose(
            distances,
            next_distances,
            err_msg=(
                f"The '{algorithm}' and '{next_algorithm}' "
                "algorithms return different distances."
            ),
            atol=1e-6,
        )


@pytest.mark.parametrize(
    "n_samples, n_features, n_query_pts",
    [
        (100, 100, 10),
        (1000, 5, 100),
    ],
)
@pytest.mark.parametrize("metric", COMMON_VALID_METRICS)
@pytest.mark.parametrize("n_neighbors, radius", [(1, 100), (50, 500), (100, 1000)])
@pytest.mark.parametrize(
    "NeighborsMixinSubclass",
    [
        neighbors.KNeighborsClassifier,
        neighbors.KNeighborsRegressor,
        neighbors.RadiusNeighborsClassifier,
        neighbors.RadiusNeighborsRegressor,
    ],
)
def test_neigh_predictions_algorithm_agnosticity(
    global_dtype,
    n_samples,
    n_features,
    n_query_pts,
    metric,
    n_neighbors,
    radius,
    NeighborsMixinSubclass,
):
    # The different algorithms must return identical predictions results
    # on their common metrics.

    # Redefining the rng locally to use the same generated X
    local_rng = np.random.RandomState(0)
    X = local_rng.rand(n_samples, n_features).astype(global_dtype, copy=False)
    y = local_rng.randint(3, size=n_samples)

    query = local_rng.rand(n_query_pts, n_features).astype(global_dtype, copy=False)

    predict_results = []

    parameter = (
        n_neighbors if issubclass(NeighborsMixinSubclass, KNeighborsMixin) else radius
    )

    for algorithm in ALGORITHMS:
        neigh = NeighborsMixinSubclass(parameter, algorithm=algorithm, metric=metric)
        neigh.fit(X, y)

        predict_results.append(neigh.predict(query))

    for i in range(len(predict_results) - 1):
        algorithm = ALGORITHMS[i]
        next_algorithm = ALGORITHMS[i + 1]

        predictions, next_predictions = predict_results[i], predict_results[i + 1]

        assert_allclose(
            predictions,
            next_predictions,
            err_msg=(
                f"The '{algorithm}' and '{next_algorithm}' "
                "algorithms return different predictions."
            ),
        )


@pytest.mark.parametrize(
    "KNeighborsMixinSubclass",
    [
        neighbors.KNeighborsClassifier,
        neighbors.KNeighborsRegressor,
        neighbors.NearestNeighbors,
    ],
)
def test_unsupervised_inputs(global_dtype, KNeighborsMixinSubclass):
    # Test unsupervised inputs for neighbors estimators

    X = rng.random_sample((10, 3)).astype(global_dtype, copy=False)
    y = rng.randint(3, size=10)
    nbrs_fid = neighbors.NearestNeighbors(n_neighbors=1)
    nbrs_fid.fit(X)

    dist1, ind1 = nbrs_fid.kneighbors(X)

    nbrs = KNeighborsMixinSubclass(n_neighbors=1)

    for data in (nbrs_fid, neighbors.BallTree(X), neighbors.KDTree(X)):
        nbrs.fit(data, y)

        dist2, ind2 = nbrs.kneighbors(X)

        assert_allclose(dist1, dist2)
        assert_array_equal(ind1, ind2)


def test_not_fitted_error_gets_raised():
    X = [[1]]
    neighbors_ = neighbors.NearestNeighbors()
    with pytest.raises(NotFittedError):
        neighbors_.kneighbors_graph(X)
    with pytest.raises(NotFittedError):
        neighbors_.radius_neighbors_graph(X)


@pytest.mark.filterwarnings("ignore:EfficiencyWarning")
def check_precomputed(make_train_test, estimators):
    """Tests unsupervised NearestNeighbors with a distance matrix."""
    # Note: smaller samples may result in spurious test success
    rng = np.random.RandomState(42)
    X = rng.random_sample((10, 4))
    Y = rng.random_sample((3, 4))
    DXX, DYX = make_train_test(X, Y)
    for method in [
        "kneighbors",
    ]:
        # TODO: also test radius_neighbors, but requires different assertion

        # As a feature matrix (n_samples by n_features)
        nbrs_X = neighbors.NearestNeighbors(n_neighbors=3)
        nbrs_X.fit(X)
        dist_X, ind_X = getattr(nbrs_X, method)(Y)

        # As a dense distance matrix (n_samples by n_samples)
        nbrs_D = neighbors.NearestNeighbors(
            n_neighbors=3, algorithm="brute", metric="precomputed"
        )
        nbrs_D.fit(DXX)
        dist_D, ind_D = getattr(nbrs_D, method)(DYX)
        assert_allclose(dist_X, dist_D)
        assert_array_equal(ind_X, ind_D)

        # Check auto works too
        nbrs_D = neighbors.NearestNeighbors(
            n_neighbors=3, algorithm="auto", metric="precomputed"
        )
        nbrs_D.fit(DXX)
        dist_D, ind_D = getattr(nbrs_D, method)(DYX)
        assert_allclose(dist_X, dist_D)
        assert_array_equal(ind_X, ind_D)

        # Check X=None in prediction
        dist_X, ind_X = getattr(nbrs_X, method)(None)
        dist_D, ind_D = getattr(nbrs_D, method)(None)
        assert_allclose(dist_X, dist_D)
        assert_array_equal(ind_X, ind_D)

        # Must raise a ValueError if the matrix is not of correct shape
        with pytest.raises(ValueError):
            getattr(nbrs_D, method)(X)

    target = np.arange(X.shape[0])
    for Est in estimators:
        est = Est(metric="euclidean")
        est.radius = est.n_neighbors = 1
        pred_X = est.fit(X, target).predict(Y)
        est.metric = "precomputed"
        pred_D = est.fit(DXX, target).predict(DYX)
        assert_allclose(pred_X, pred_D)


def test_precomputed_dense():
    def make_train_test(X_train, X_test):
        return (
            metrics.pairwise_distances(X_train),
            metrics.pairwise_distances(X_test, X_train),
        )

    estimators = [
        neighbors.KNeighborsClassifier,
        neighbors.KNeighborsRegressor,
        neighbors.RadiusNeighborsClassifier,
        neighbors.RadiusNeighborsRegressor,
    ]
    check_precomputed(make_train_test, estimators)


@pytest.mark.parametrize("fmt", ["csr", "lil"])
def test_precomputed_sparse_knn(fmt):
    def make_train_test(X_train, X_test):
        nn = neighbors.NearestNeighbors(n_neighbors=3 + 1).fit(X_train)
        return (
            nn.kneighbors_graph(X_train, mode="distance").asformat(fmt),
            nn.kneighbors_graph(X_test, mode="distance").asformat(fmt),
        )

    # We do not test RadiusNeighborsClassifier and RadiusNeighborsRegressor
    # since the precomputed neighbors graph is built with k neighbors only.
    estimators = [
        neighbors.KNeighborsClassifier,
        neighbors.KNeighborsRegressor,
    ]
    check_precomputed(make_train_test, estimators)


@pytest.mark.parametrize("fmt", ["csr", "lil"])
def test_precomputed_sparse_radius(fmt):
    def make_train_test(X_train, X_test):
        nn = neighbors.NearestNeighbors(radius=1).fit(X_train)
        return (
            nn.radius_neighbors_graph(X_train, mode="distance").asformat(fmt),
            nn.radius_neighbors_graph(X_test, mode="distance").asformat(fmt),
        )

    # We do not test KNeighborsClassifier and KNeighborsRegressor
    # since the precomputed neighbors graph is built with a radius.
    estimators = [
        neighbors.RadiusNeighborsClassifier,
        neighbors.RadiusNeighborsRegressor,
    ]
    check_precomputed(make_train_test, estimators)


def test_is_sorted_by_data():
    # Test that _is_sorted_by_data works as expected. In CSR sparse matrix,
    # entries in each row can be sorted by indices, by data, or unsorted.
    # _is_sorted_by_data should return True when entries are sorted by data,
    # and False in all other cases.

    # Test with sorted 1D array
    X = csr_matrix(np.arange(10))
    assert _is_sorted_by_data(X)
    # Test with unsorted 1D array
    X[0, 2] = 5
    assert not _is_sorted_by_data(X)

    # Test when the data is sorted in each sample, but not necessarily
    # between samples
    X = csr_matrix([[0, 1, 2], [3, 0, 0], [3, 4, 0], [1, 0, 2]])
    assert _is_sorted_by_data(X)

    # Test with duplicates entries in X.indptr
    data, indices, indptr = [0, 4, 2, 2], [0, 1, 1, 1], [0, 2, 2, 4]
    X = csr_matrix((data, indices, indptr), shape=(3, 3))
    assert _is_sorted_by_data(X)


@pytest.mark.filterwarnings("ignore:EfficiencyWarning")
@pytest.mark.parametrize("function", [sort_graph_by_row_values, _check_precomputed])
def test_sort_graph_by_row_values(function):
    # Test that sort_graph_by_row_values returns a graph sorted by row values
    X = csr_matrix(np.abs(np.random.RandomState(42).randn(10, 10)))
    assert not _is_sorted_by_data(X)
    Xt = function(X)
    assert _is_sorted_by_data(Xt)

    # test with a different number of nonzero entries for each sample
    mask = np.random.RandomState(42).randint(2, size=(10, 10))
    X = X.toarray()
    X[mask == 1] = 0
    X = csr_matrix(X)
    assert not _is_sorted_by_data(X)
    Xt = function(X)
    assert _is_sorted_by_data(Xt)


@pytest.mark.filterwarnings("ignore:EfficiencyWarning")
def test_sort_graph_by_row_values_copy():
    # Test if the sorting is done inplace if X is CSR, so that Xt is X.
    X_ = csr_matrix(np.abs(np.random.RandomState(42).randn(10, 10)))
    assert not _is_sorted_by_data(X_)

    # sort_graph_by_row_values is done inplace if copy=False
    X = X_.copy()
    assert sort_graph_by_row_values(X).data is X.data

    X = X_.copy()
    assert sort_graph_by_row_values(X, copy=False).data is X.data

    X = X_.copy()
    assert sort_graph_by_row_values(X, copy=True).data is not X.data

    # _check_precomputed is never done inplace
    X = X_.copy()
    assert _check_precomputed(X).data is not X.data

    # do not raise if X is not CSR and copy=True
    sort_graph_by_row_values(X.tocsc(), copy=True)

    # raise if X is not CSR and copy=False
    with pytest.raises(ValueError, match="Use copy=True to allow the conversion"):
        sort_graph_by_row_values(X.tocsc(), copy=False)

    # raise if X is not even sparse
    with pytest.raises(TypeError, match="Input graph must be a sparse matrix"):
        sort_graph_by_row_values(X.toarray())


def test_sort_graph_by_row_values_warning():
    # Test that the parameter warn_when_not_sorted works as expected.
    X = csr_matrix(np.abs(np.random.RandomState(42).randn(10, 10)))
    assert not _is_sorted_by_data(X)

    # warning
    with pytest.warns(EfficiencyWarning, match="was not sorted by row values"):
        sort_graph_by_row_values(X, copy=True)
    with pytest.warns(EfficiencyWarning, match="was not sorted by row values"):
        sort_graph_by_row_values(X, copy=True, warn_when_not_sorted=True)
    with pytest.warns(EfficiencyWarning, match="was not sorted by row values"):
        _check_precomputed(X)

    # no warning
    with warnings.catch_warnings():
        warnings.simplefilter("error")
        sort_graph_by_row_values(X, copy=True, warn_when_not_sorted=False)


@pytest.mark.parametrize("format", [dok_matrix, bsr_matrix, dia_matrix])
def test_sort_graph_by_row_values_bad_sparse_format(format):
    # Test that sort_graph_by_row_values and _check_precomputed error on bad formats
    X = format(np.abs(np.random.RandomState(42).randn(10, 10)))
    with pytest.raises(TypeError, match="format is not supported"):
        sort_graph_by_row_values(X)
    with pytest.raises(TypeError, match="format is not supported"):
        _check_precomputed(X)


@pytest.mark.filterwarnings("ignore:EfficiencyWarning")
def test_precomputed_sparse_invalid():
    dist = np.array([[0.0, 2.0, 1.0], [2.0, 0.0, 3.0], [1.0, 3.0, 0.0]])
    dist_csr = csr_matrix(dist)
    neigh = neighbors.NearestNeighbors(n_neighbors=1, metric="precomputed")
    neigh.fit(dist_csr)
    neigh.kneighbors(None, n_neighbors=1)
    neigh.kneighbors(np.array([[0.0, 0.0, 0.0]]), n_neighbors=2)

    # Ensures enough number of nearest neighbors
    dist = np.array([[0.0, 2.0, 0.0], [2.0, 0.0, 3.0], [0.0, 3.0, 0.0]])
    dist_csr = csr_matrix(dist)
    neigh.fit(dist_csr)
    msg = "2 neighbors per samples are required, but some samples have only 1"
    with pytest.raises(ValueError, match=msg):
        neigh.kneighbors(None, n_neighbors=1)

    # Checks error with inconsistent distance matrix
    dist = np.array([[5.0, 2.0, 1.0], [-2.0, 0.0, 3.0], [1.0, 3.0, 0.0]])
    dist_csr = csr_matrix(dist)
    msg = "Negative values in data passed to precomputed distance matrix."
    with pytest.raises(ValueError, match=msg):
        neigh.kneighbors(dist_csr, n_neighbors=1)


def test_precomputed_cross_validation():
    # Ensure array is split correctly
    rng = np.random.RandomState(0)
    X = rng.rand(20, 2)
    D = pairwise_distances(X, metric="euclidean")
    y = rng.randint(3, size=20)
    for Est in (
        neighbors.KNeighborsClassifier,
        neighbors.RadiusNeighborsClassifier,
        neighbors.KNeighborsRegressor,
        neighbors.RadiusNeighborsRegressor,
    ):
        metric_score = cross_val_score(Est(), X, y)
        precomp_score = cross_val_score(Est(metric="precomputed"), D, y)
        assert_array_equal(metric_score, precomp_score)


def test_unsupervised_radius_neighbors(
    global_dtype, n_samples=20, n_features=5, n_query_pts=2, radius=0.5, random_state=0
):
    # Test unsupervised radius-based query
    rng = np.random.RandomState(random_state)

    X = rng.rand(n_samples, n_features).astype(global_dtype, copy=False)

    test = rng.rand(n_query_pts, n_features).astype(global_dtype, copy=False)

    for p in P:
        results = []

        for algorithm in ALGORITHMS:
            neigh = neighbors.NearestNeighbors(radius=radius, algorithm=algorithm, p=p)
            neigh.fit(X)

            ind1 = neigh.radius_neighbors(test, return_distance=False)

            # sort the results: this is not done automatically for
            # radius searches
            dist, ind = neigh.radius_neighbors(test, return_distance=True)
            for d, i, i1 in zip(dist, ind, ind1):
                j = d.argsort()
                d[:] = d[j]
                i[:] = i[j]
                i1[:] = i1[j]
            results.append((dist, ind))

            assert_allclose(np.concatenate(list(ind)), np.concatenate(list(ind1)))

        for i in range(len(results) - 1):
            assert_allclose(
                np.concatenate(list(results[i][0])),
                np.concatenate(list(results[i + 1][0])),
            ),
            assert_allclose(
                np.concatenate(list(results[i][1])),
                np.concatenate(list(results[i + 1][1])),
            )


@pytest.mark.parametrize("algorithm", ALGORITHMS)
@pytest.mark.parametrize("weights", WEIGHTS)
def test_kneighbors_classifier(
    global_dtype,
    algorithm,
    weights,
    n_samples=40,
    n_features=5,
    n_test_pts=10,
    n_neighbors=5,
    random_state=0,
):
    # Test k-neighbors classification
    rng = np.random.RandomState(random_state)
    X = 2 * rng.rand(n_samples, n_features).astype(global_dtype, copy=False) - 1
    y = ((X**2).sum(axis=1) < 0.5).astype(int)
    y_str = y.astype(str)

    knn = neighbors.KNeighborsClassifier(
        n_neighbors=n_neighbors, weights=weights, algorithm=algorithm
    )
    knn.fit(X, y)
    epsilon = 1e-5 * (2 * rng.rand(1, n_features) - 1)
    y_pred = knn.predict(X[:n_test_pts] + epsilon)
    assert_array_equal(y_pred, y[:n_test_pts])
    # Test prediction with y_str
    knn.fit(X, y_str)
    y_pred = knn.predict(X[:n_test_pts] + epsilon)
    assert_array_equal(y_pred, y_str[:n_test_pts])


def test_kneighbors_classifier_float_labels(
    global_dtype,
    n_samples=40,
    n_features=5,
    n_test_pts=10,
    n_neighbors=5,
    random_state=0,
):
    # Test k-neighbors classification
    rng = np.random.RandomState(random_state)
    X = 2 * rng.rand(n_samples, n_features).astype(global_dtype, copy=False) - 1
    y = ((X**2).sum(axis=1) < 0.5).astype(int)

    knn = neighbors.KNeighborsClassifier(n_neighbors=n_neighbors)
    knn.fit(X, y.astype(float))
    epsilon = 1e-5 * (2 * rng.rand(1, n_features) - 1)
    y_pred = knn.predict(X[:n_test_pts] + epsilon)
    assert_array_equal(y_pred, y[:n_test_pts])


def test_kneighbors_classifier_predict_proba(global_dtype):
    # Test KNeighborsClassifier.predict_proba() method
    X = np.array(
        [[0, 2, 0], [0, 2, 1], [2, 0, 0], [2, 2, 0], [0, 0, 2], [0, 0, 1]]
    ).astype(global_dtype, copy=False)
    y = np.array([4, 4, 5, 5, 1, 1])
    cls = neighbors.KNeighborsClassifier(n_neighbors=3, p=1)  # cityblock dist
    cls.fit(X, y)
    y_prob = cls.predict_proba(X)
    real_prob = np.array(
        [
            [0, 2.0 / 3, 1.0 / 3],
            [1.0 / 3, 2.0 / 3, 0],
            [1.0 / 3, 0, 2.0 / 3],
            [0, 1.0 / 3, 2.0 / 3],
            [2.0 / 3, 1.0 / 3, 0],
            [2.0 / 3, 1.0 / 3, 0],
        ]
    )
    assert_array_equal(real_prob, y_prob)
    # Check that it also works with non integer labels
    cls.fit(X, y.astype(str))
    y_prob = cls.predict_proba(X)
    assert_array_equal(real_prob, y_prob)
    # Check that it works with weights='distance'
    cls = neighbors.KNeighborsClassifier(n_neighbors=2, p=1, weights="distance")
    cls.fit(X, y)
    y_prob = cls.predict_proba(np.array([[0, 2, 0], [2, 2, 2]]))
    real_prob = np.array([[0, 1, 0], [0, 0.4, 0.6]])
    assert_allclose(real_prob, y_prob)


@pytest.mark.parametrize("algorithm", ALGORITHMS)
@pytest.mark.parametrize("weights", WEIGHTS)
def test_radius_neighbors_classifier(
    global_dtype,
    algorithm,
    weights,
    n_samples=40,
    n_features=5,
    n_test_pts=10,
    radius=0.5,
    random_state=0,
):
    # Test radius-based classification
    rng = np.random.RandomState(random_state)
    X = 2 * rng.rand(n_samples, n_features).astype(global_dtype, copy=False) - 1
    y = ((X**2).sum(axis=1) < radius).astype(int)
    y_str = y.astype(str)

    neigh = neighbors.RadiusNeighborsClassifier(
        radius=radius, weights=weights, algorithm=algorithm
    )
    neigh.fit(X, y)
    epsilon = 1e-5 * (2 * rng.rand(1, n_features) - 1)
    y_pred = neigh.predict(X[:n_test_pts] + epsilon)
    assert_array_equal(y_pred, y[:n_test_pts])
    neigh.fit(X, y_str)
    y_pred = neigh.predict(X[:n_test_pts] + epsilon)
    assert_array_equal(y_pred, y_str[:n_test_pts])


# TODO: Remove in v1.2
def test_radius_neighbors_classifier_kwargs_is_deprecated():
    extra_kwargs = {
        "unused_param": "",
        "extra_param": None,
    }
    msg = (
        "Passing additional keyword parameters has no effect and is deprecated "
        "in 1.0. An error will be raised from 1.2 and beyond. The ignored "
        f"keyword parameter(s) are: {extra_kwargs.keys()}."
    )
    with pytest.warns(FutureWarning, match=re.escape(msg)):
        neighbors.RadiusNeighborsClassifier(**extra_kwargs)


@pytest.mark.parametrize("algorithm", ALGORITHMS)
@pytest.mark.parametrize("weights", WEIGHTS)
@pytest.mark.parametrize("outlier_label", [0, -1, None])
def test_radius_neighbors_classifier_when_no_neighbors(
    global_dtype, algorithm, weights, outlier_label
):
    # Test radius-based classifier when no neighbors found.
    # In this case it should rise an informative exception

    X = np.array([[1.0, 1.0], [2.0, 2.0]], dtype=global_dtype)
    y = np.array([1, 2])
    radius = 0.1

    # no outliers
    z1 = np.array([[1.01, 1.01], [2.01, 2.01]], dtype=global_dtype)

    # one outlier
    z2 = np.array([[1.01, 1.01], [1.4, 1.4]], dtype=global_dtype)

    rnc = neighbors.RadiusNeighborsClassifier
    clf = rnc(
        radius=radius,
        weights=weights,
        algorithm=algorithm,
        outlier_label=outlier_label,
    )
    clf.fit(X, y)
    assert_array_equal(np.array([1, 2]), clf.predict(z1))
    if outlier_label is None:
        with pytest.raises(ValueError):
            clf.predict(z2)


@pytest.mark.parametrize("algorithm", ALGORITHMS)
@pytest.mark.parametrize("weights", WEIGHTS)
def test_radius_neighbors_classifier_outlier_labeling(global_dtype, algorithm, weights):
    # Test radius-based classifier when no neighbors found and outliers
    # are labeled.

    X = np.array(
        [[1.0, 1.0], [2.0, 2.0], [0.99, 0.99], [0.98, 0.98], [2.01, 2.01]],
        dtype=global_dtype,
    )
    y = np.array([1, 2, 1, 1, 2])
    radius = 0.1

    # no outliers
    z1 = np.array([[1.01, 1.01], [2.01, 2.01]], dtype=global_dtype)

    # one outlier
    z2 = np.array([[1.4, 1.4], [1.01, 1.01], [2.01, 2.01]], dtype=global_dtype)

    correct_labels1 = np.array([1, 2])
    correct_labels2 = np.array([-1, 1, 2])
    outlier_proba = np.array([0, 0])

    clf = neighbors.RadiusNeighborsClassifier(
        radius=radius, weights=weights, algorithm=algorithm, outlier_label=-1
    )
    clf.fit(X, y)
    assert_array_equal(correct_labels1, clf.predict(z1))
    with pytest.warns(UserWarning, match="Outlier label -1 is not in training classes"):
        assert_array_equal(correct_labels2, clf.predict(z2))
    with pytest.warns(UserWarning, match="Outlier label -1 is not in training classes"):
        assert_allclose(outlier_proba, clf.predict_proba(z2)[0])

    # test outlier_labeling of using predict_proba()
    RNC = neighbors.RadiusNeighborsClassifier
    X = np.array([[0], [1], [2], [3], [4], [5], [6], [7], [8], [9]], dtype=global_dtype)
    y = np.array([0, 2, 2, 1, 1, 1, 3, 3, 3, 3])

    # test outlier_label scalar verification
    def check_array_exception():
        clf = RNC(radius=1, outlier_label=[[5]])
        clf.fit(X, y)

    with pytest.raises(TypeError):
        check_array_exception()

    # test invalid outlier_label dtype
    def check_dtype_exception():
        clf = RNC(radius=1, outlier_label="a")
        clf.fit(X, y)

    with pytest.raises(TypeError):
        check_dtype_exception()

    # test most frequent
    clf = RNC(radius=1, outlier_label="most_frequent")
    clf.fit(X, y)
    proba = clf.predict_proba([[1], [15]])
    assert_array_equal(proba[1, :], [0, 0, 0, 1])

    # test manual label in y
    clf = RNC(radius=1, outlier_label=1)
    clf.fit(X, y)
    proba = clf.predict_proba([[1], [15]])
    assert_array_equal(proba[1, :], [0, 1, 0, 0])
    pred = clf.predict([[1], [15]])
    assert_array_equal(pred, [2, 1])

    # test manual label out of y warning
    def check_warning():
        clf = RNC(radius=1, outlier_label=4)
        clf.fit(X, y)
        clf.predict_proba([[1], [15]])

    with pytest.warns(UserWarning):
        check_warning()

    # test multi output same outlier label
    y_multi = [
        [0, 1],
        [2, 1],
        [2, 2],
        [1, 2],
        [1, 2],
        [1, 3],
        [3, 3],
        [3, 3],
        [3, 0],
        [3, 0],
    ]
    clf = RNC(radius=1, outlier_label=1)
    clf.fit(X, y_multi)
    proba = clf.predict_proba([[7], [15]])
    assert_array_equal(proba[1][1, :], [0, 1, 0, 0])
    pred = clf.predict([[7], [15]])
    assert_array_equal(pred[1, :], [1, 1])

    # test multi output different outlier label
    y_multi = [
        [0, 0],
        [2, 2],
        [2, 2],
        [1, 1],
        [1, 1],
        [1, 1],
        [3, 3],
        [3, 3],
        [3, 3],
        [3, 3],
    ]
    clf = RNC(radius=1, outlier_label=[0, 1])
    clf.fit(X, y_multi)
    proba = clf.predict_proba([[7], [15]])
    assert_array_equal(proba[0][1, :], [1, 0, 0, 0])
    assert_array_equal(proba[1][1, :], [0, 1, 0, 0])
    pred = clf.predict([[7], [15]])
    assert_array_equal(pred[1, :], [0, 1])

    # test inconsistent outlier label list length
    def check_exception():
        clf = RNC(radius=1, outlier_label=[0, 1, 2])
        clf.fit(X, y_multi)

    with pytest.raises(ValueError):
        check_exception()


def test_radius_neighbors_classifier_zero_distance():
    # Test radius-based classifier, when distance to a sample is zero.

    X = np.array([[1.0, 1.0], [2.0, 2.0]])
    y = np.array([1, 2])
    radius = 0.1

    z1 = np.array([[1.01, 1.01], [2.0, 2.0]])
    correct_labels1 = np.array([1, 2])

    weight_func = _weight_func

    for algorithm in ALGORITHMS:
        for weights in ["uniform", "distance", weight_func]:
            clf = neighbors.RadiusNeighborsClassifier(
                radius=radius, weights=weights, algorithm=algorithm
            )
            clf.fit(X, y)
            with np.errstate(invalid="ignore"):
                # Ignore the warning raised in _weight_func when making
                # predictions with null distances resulting in np.inf values.
                assert_array_equal(correct_labels1, clf.predict(z1))


def test_neighbors_regressors_zero_distance():
    # Test radius-based regressor, when distance to a sample is zero.

    X = np.array([[1.0, 1.0], [1.0, 1.0], [2.0, 2.0], [2.5, 2.5]])
    y = np.array([1.0, 1.5, 2.0, 0.0])
    radius = 0.2
    z = np.array([[1.1, 1.1], [2.0, 2.0]])

    rnn_correct_labels = np.array([1.25, 2.0])

    knn_correct_unif = np.array([1.25, 1.0])
    knn_correct_dist = np.array([1.25, 2.0])

    for algorithm in ALGORITHMS:
        # we don't test for weights=_weight_func since user will be expected
        # to handle zero distances themselves in the function.
        for weights in ["uniform", "distance"]:
            rnn = neighbors.RadiusNeighborsRegressor(
                radius=radius, weights=weights, algorithm=algorithm
            )
            rnn.fit(X, y)
            assert_allclose(rnn_correct_labels, rnn.predict(z))

        for weights, corr_labels in zip(
            ["uniform", "distance"], [knn_correct_unif, knn_correct_dist]
        ):
            knn = neighbors.KNeighborsRegressor(
                n_neighbors=2, weights=weights, algorithm=algorithm
            )
            knn.fit(X, y)
            assert_allclose(corr_labels, knn.predict(z))


def test_radius_neighbors_boundary_handling():
    """Test whether points lying on boundary are handled consistently

    Also ensures that even with only one query point, an object array
    is returned rather than a 2d array.
    """

    X = np.array([[1.5], [3.0], [3.01]])
    radius = 3.0

    for algorithm in ALGORITHMS:
        nbrs = neighbors.NearestNeighbors(radius=radius, algorithm=algorithm).fit(X)
        results = nbrs.radius_neighbors([[0.0]], return_distance=False)
        assert results.shape == (1,)
        assert results.dtype == object
        assert_array_equal(results[0], [0, 1])


def test_radius_neighbors_returns_array_of_objects():
    # check that we can pass precomputed distances to
    # NearestNeighbors.radius_neighbors()
    # non-regression test for
    # https://github.com/scikit-learn/scikit-learn/issues/16036
    X = csr_matrix(np.ones((4, 4)))
    X.setdiag([0, 0, 0, 0])

    nbrs = neighbors.NearestNeighbors(
        radius=0.5, algorithm="auto", leaf_size=30, metric="precomputed"
    ).fit(X)
    neigh_dist, neigh_ind = nbrs.radius_neighbors(X, return_distance=True)

    expected_dist = np.empty(X.shape[0], dtype=object)
    expected_dist[:] = [np.array([0]), np.array([0]), np.array([0]), np.array([0])]
    expected_ind = np.empty(X.shape[0], dtype=object)
    expected_ind[:] = [np.array([0]), np.array([1]), np.array([2]), np.array([3])]

    assert_array_equal(neigh_dist, expected_dist)
    assert_array_equal(neigh_ind, expected_ind)


@pytest.mark.parametrize("algorithm", ["ball_tree", "kd_tree", "brute"])
def test_query_equidistant_kth_nn(algorithm):
    # For several candidates for the k-th nearest neighbor position,
    # the first candidate should be chosen
    query_point = np.array([[0, 0]])
    equidistant_points = np.array([[1, 0], [0, 1], [-1, 0], [0, -1]])
    # The 3rd and 4th points should not replace the 2nd point
    # for the 2th nearest neighbor position
    k = 2
    knn_indices = np.array([[0, 1]])
    nn = neighbors.NearestNeighbors(algorithm=algorithm).fit(equidistant_points)
    indices = np.sort(nn.kneighbors(query_point, n_neighbors=k, return_distance=False))
    assert_array_equal(indices, knn_indices)


@pytest.mark.parametrize(
    ["algorithm", "metric"],
    [
        ("ball_tree", "euclidean"),
        ("kd_tree", "euclidean"),
        ("brute", "euclidean"),
        ("brute", "precomputed"),
    ],
)
def test_radius_neighbors_sort_results(algorithm, metric):
    # Test radius_neighbors[_graph] output when sort_result is True
    n_samples = 10
    rng = np.random.RandomState(42)
    X = rng.random_sample((n_samples, 4))

    if metric == "precomputed":
        X = neighbors.radius_neighbors_graph(X, radius=np.inf, mode="distance")
    model = neighbors.NearestNeighbors(algorithm=algorithm, metric=metric)
    model.fit(X)

    # self.radius_neighbors
    distances, indices = model.radius_neighbors(X=X, radius=np.inf, sort_results=True)
    for ii in range(n_samples):
        assert_array_equal(distances[ii], np.sort(distances[ii]))

    # sort_results=True and return_distance=False
    if metric != "precomputed":  # no need to raise with precomputed graph
        with pytest.raises(ValueError, match="return_distance must be True"):
            model.radius_neighbors(
                X=X, radius=np.inf, sort_results=True, return_distance=False
            )

    # self.radius_neighbors_graph
    graph = model.radius_neighbors_graph(
        X=X, radius=np.inf, mode="distance", sort_results=True
    )
    assert _is_sorted_by_data(graph)


def test_RadiusNeighborsClassifier_multioutput():
    # Test k-NN classifier on multioutput data
    rng = check_random_state(0)
    n_features = 2
    n_samples = 40
    n_output = 3

    X = rng.rand(n_samples, n_features)
    y = rng.randint(0, 3, (n_samples, n_output))

    X_train, X_test, y_train, y_test = train_test_split(X, y, random_state=0)

    weights = [None, "uniform", "distance", _weight_func]

    for algorithm, weights in product(ALGORITHMS, weights):
        # Stack single output prediction
        y_pred_so = []
        for o in range(n_output):
            rnn = neighbors.RadiusNeighborsClassifier(
                weights=weights, algorithm=algorithm
            )
            rnn.fit(X_train, y_train[:, o])
            y_pred_so.append(rnn.predict(X_test))

        y_pred_so = np.vstack(y_pred_so).T
        assert y_pred_so.shape == y_test.shape

        # Multioutput prediction
        rnn_mo = neighbors.RadiusNeighborsClassifier(
            weights=weights, algorithm=algorithm
        )
        rnn_mo.fit(X_train, y_train)
        y_pred_mo = rnn_mo.predict(X_test)

        assert y_pred_mo.shape == y_test.shape
        assert_array_equal(y_pred_mo, y_pred_so)


def test_kneighbors_classifier_sparse(
    n_samples=40, n_features=5, n_test_pts=10, n_neighbors=5, random_state=0
):
    # Test k-NN classifier on sparse matrices
    # Like the above, but with various types of sparse matrices
    rng = np.random.RandomState(random_state)
    X = 2 * rng.rand(n_samples, n_features) - 1
    X *= X > 0.2
    y = ((X**2).sum(axis=1) < 0.5).astype(int)

    for sparsemat in SPARSE_TYPES:
        knn = neighbors.KNeighborsClassifier(n_neighbors=n_neighbors, algorithm="auto")
        knn.fit(sparsemat(X), y)
        epsilon = 1e-5 * (2 * rng.rand(1, n_features) - 1)
        for sparsev in SPARSE_TYPES + (np.asarray,):
            X_eps = sparsev(X[:n_test_pts] + epsilon)
            y_pred = knn.predict(X_eps)
            assert_array_equal(y_pred, y[:n_test_pts])


def test_KNeighborsClassifier_multioutput():
    # Test k-NN classifier on multioutput data
    rng = check_random_state(0)
    n_features = 5
    n_samples = 50
    n_output = 3

    X = rng.rand(n_samples, n_features)
    y = rng.randint(0, 3, (n_samples, n_output))

    X_train, X_test, y_train, y_test = train_test_split(X, y, random_state=0)

    weights = [None, "uniform", "distance", _weight_func]

    for algorithm, weights in product(ALGORITHMS, weights):
        # Stack single output prediction
        y_pred_so = []
        y_pred_proba_so = []
        for o in range(n_output):
            knn = neighbors.KNeighborsClassifier(weights=weights, algorithm=algorithm)
            knn.fit(X_train, y_train[:, o])
            y_pred_so.append(knn.predict(X_test))
            y_pred_proba_so.append(knn.predict_proba(X_test))

        y_pred_so = np.vstack(y_pred_so).T
        assert y_pred_so.shape == y_test.shape
        assert len(y_pred_proba_so) == n_output

        # Multioutput prediction
        knn_mo = neighbors.KNeighborsClassifier(weights=weights, algorithm=algorithm)
        knn_mo.fit(X_train, y_train)
        y_pred_mo = knn_mo.predict(X_test)

        assert y_pred_mo.shape == y_test.shape
        assert_array_equal(y_pred_mo, y_pred_so)

        # Check proba
        y_pred_proba_mo = knn_mo.predict_proba(X_test)
        assert len(y_pred_proba_mo) == n_output

        for proba_mo, proba_so in zip(y_pred_proba_mo, y_pred_proba_so):
            assert_array_equal(proba_mo, proba_so)


def test_kneighbors_regressor(
    n_samples=40, n_features=5, n_test_pts=10, n_neighbors=3, random_state=0
):
    # Test k-neighbors regression
    rng = np.random.RandomState(random_state)
    X = 2 * rng.rand(n_samples, n_features) - 1
    y = np.sqrt((X**2).sum(1))
    y /= y.max()

    y_target = y[:n_test_pts]

    weight_func = _weight_func

    for algorithm in ALGORITHMS:
        for weights in ["uniform", "distance", weight_func]:
            knn = neighbors.KNeighborsRegressor(
                n_neighbors=n_neighbors, weights=weights, algorithm=algorithm
            )
            knn.fit(X, y)
            epsilon = 1e-5 * (2 * rng.rand(1, n_features) - 1)
            y_pred = knn.predict(X[:n_test_pts] + epsilon)
            assert np.all(abs(y_pred - y_target) < 0.3)


def test_KNeighborsRegressor_multioutput_uniform_weight():
    # Test k-neighbors in multi-output regression with uniform weight
    rng = check_random_state(0)
    n_features = 5
    n_samples = 40
    n_output = 4

    X = rng.rand(n_samples, n_features)
    y = rng.rand(n_samples, n_output)

    X_train, X_test, y_train, y_test = train_test_split(X, y, random_state=0)
    for algorithm, weights in product(ALGORITHMS, [None, "uniform"]):
        knn = neighbors.KNeighborsRegressor(weights=weights, algorithm=algorithm)
        knn.fit(X_train, y_train)

        neigh_idx = knn.kneighbors(X_test, return_distance=False)
        y_pred_idx = np.array([np.mean(y_train[idx], axis=0) for idx in neigh_idx])

        y_pred = knn.predict(X_test)

        assert y_pred.shape == y_test.shape
        assert y_pred_idx.shape == y_test.shape
        assert_allclose(y_pred, y_pred_idx)


def test_kneighbors_regressor_multioutput(
    n_samples=40, n_features=5, n_test_pts=10, n_neighbors=3, random_state=0
):
    # Test k-neighbors in multi-output regression
    rng = np.random.RandomState(random_state)
    X = 2 * rng.rand(n_samples, n_features) - 1
    y = np.sqrt((X**2).sum(1))
    y /= y.max()
    y = np.vstack([y, y]).T

    y_target = y[:n_test_pts]

    weights = ["uniform", "distance", _weight_func]
    for algorithm, weights in product(ALGORITHMS, weights):
        knn = neighbors.KNeighborsRegressor(
            n_neighbors=n_neighbors, weights=weights, algorithm=algorithm
        )
        knn.fit(X, y)
        epsilon = 1e-5 * (2 * rng.rand(1, n_features) - 1)
        y_pred = knn.predict(X[:n_test_pts] + epsilon)
        assert y_pred.shape == y_target.shape

        assert np.all(np.abs(y_pred - y_target) < 0.3)


def test_radius_neighbors_regressor(
    n_samples=40, n_features=3, n_test_pts=10, radius=0.5, random_state=0
):
    # Test radius-based neighbors regression
    rng = np.random.RandomState(random_state)
    X = 2 * rng.rand(n_samples, n_features) - 1
    y = np.sqrt((X**2).sum(1))
    y /= y.max()

    y_target = y[:n_test_pts]

    weight_func = _weight_func

    for algorithm in ALGORITHMS:
        for weights in ["uniform", "distance", weight_func]:
            neigh = neighbors.RadiusNeighborsRegressor(
                radius=radius, weights=weights, algorithm=algorithm
            )
            neigh.fit(X, y)
            epsilon = 1e-5 * (2 * rng.rand(1, n_features) - 1)
            y_pred = neigh.predict(X[:n_test_pts] + epsilon)
            assert np.all(abs(y_pred - y_target) < radius / 2)

    # test that nan is returned when no nearby observations
    for weights in ["uniform", "distance"]:
        neigh = neighbors.RadiusNeighborsRegressor(
            radius=radius, weights=weights, algorithm="auto"
        )
        neigh.fit(X, y)
        X_test_nan = np.full((1, n_features), -1.0)
        empty_warning_msg = (
            "One or more samples have no neighbors "
            "within specified radius; predicting NaN."
        )
        with pytest.warns(UserWarning, match=re.escape(empty_warning_msg)):
            pred = neigh.predict(X_test_nan)
        assert np.all(np.isnan(pred))


def test_RadiusNeighborsRegressor_multioutput_with_uniform_weight():
    # Test radius neighbors in multi-output regression (uniform weight)

    rng = check_random_state(0)
    n_features = 5
    n_samples = 40
    n_output = 4

    X = rng.rand(n_samples, n_features)
    y = rng.rand(n_samples, n_output)
    X_train, X_test, y_train, y_test = train_test_split(X, y, random_state=0)

    for algorithm, weights in product(ALGORITHMS, [None, "uniform"]):

        rnn = neighbors.RadiusNeighborsRegressor(weights=weights, algorithm=algorithm)
        rnn.fit(X_train, y_train)

        neigh_idx = rnn.radius_neighbors(X_test, return_distance=False)
        y_pred_idx = np.array([np.mean(y_train[idx], axis=0) for idx in neigh_idx])

        y_pred_idx = np.array(y_pred_idx)
        y_pred = rnn.predict(X_test)

        assert y_pred_idx.shape == y_test.shape
        assert y_pred.shape == y_test.shape
        assert_allclose(y_pred, y_pred_idx)


def test_RadiusNeighborsRegressor_multioutput(
    n_samples=40, n_features=5, n_test_pts=10, random_state=0
):
    # Test k-neighbors in multi-output regression with various weight
    rng = np.random.RandomState(random_state)
    X = 2 * rng.rand(n_samples, n_features) - 1
    y = np.sqrt((X**2).sum(1))
    y /= y.max()
    y = np.vstack([y, y]).T

    y_target = y[:n_test_pts]
    weights = ["uniform", "distance", _weight_func]

    for algorithm, weights in product(ALGORITHMS, weights):
        rnn = neighbors.RadiusNeighborsRegressor(weights=weights, algorithm=algorithm)
        rnn.fit(X, y)
        epsilon = 1e-5 * (2 * rng.rand(1, n_features) - 1)
        y_pred = rnn.predict(X[:n_test_pts] + epsilon)

        assert y_pred.shape == y_target.shape
        assert np.all(np.abs(y_pred - y_target) < 0.3)


@pytest.mark.filterwarnings("ignore:EfficiencyWarning")
def test_kneighbors_regressor_sparse(
    n_samples=40, n_features=5, n_test_pts=10, n_neighbors=5, random_state=0
):
    # Test radius-based regression on sparse matrices
    # Like the above, but with various types of sparse matrices
    rng = np.random.RandomState(random_state)
    X = 2 * rng.rand(n_samples, n_features) - 1
    y = ((X**2).sum(axis=1) < 0.25).astype(int)

    for sparsemat in SPARSE_TYPES:
        knn = neighbors.KNeighborsRegressor(n_neighbors=n_neighbors, algorithm="auto")
        knn.fit(sparsemat(X), y)

        knn_pre = neighbors.KNeighborsRegressor(
            n_neighbors=n_neighbors, metric="precomputed"
        )
        knn_pre.fit(pairwise_distances(X, metric="euclidean"), y)

        for sparsev in SPARSE_OR_DENSE:
            X2 = sparsev(X)
            assert np.mean(knn.predict(X2).round() == y) > 0.95

            X2_pre = sparsev(pairwise_distances(X, metric="euclidean"))
            if sparsev in {dok_matrix, bsr_matrix}:
                msg = "not supported due to its handling of explicit zeros"
                with pytest.raises(TypeError, match=msg):
                    knn_pre.predict(X2_pre)
            else:
                assert np.mean(knn_pre.predict(X2_pre).round() == y) > 0.95


def test_neighbors_iris():
    # Sanity checks on the iris dataset
    # Puts three points of each label in the plane and performs a
    # nearest neighbor query on points near the decision boundary.

    for algorithm in ALGORITHMS:
        clf = neighbors.KNeighborsClassifier(n_neighbors=1, algorithm=algorithm)
        clf.fit(iris.data, iris.target)
        assert_array_equal(clf.predict(iris.data), iris.target)

        clf.set_params(n_neighbors=9, algorithm=algorithm)
        clf.fit(iris.data, iris.target)
        assert np.mean(clf.predict(iris.data) == iris.target) > 0.95

        rgs = neighbors.KNeighborsRegressor(n_neighbors=5, algorithm=algorithm)
        rgs.fit(iris.data, iris.target)
        assert np.mean(rgs.predict(iris.data).round() == iris.target) > 0.95


def test_neighbors_digits():
    # Sanity check on the digits dataset
    # the 'brute' algorithm has been observed to fail if the input
    # dtype is uint8 due to overflow in distance calculations.

    X = digits.data.astype("uint8")
    Y = digits.target
    (n_samples, n_features) = X.shape
    train_test_boundary = int(n_samples * 0.8)
    train = np.arange(0, train_test_boundary)
    test = np.arange(train_test_boundary, n_samples)
    (X_train, Y_train, X_test, Y_test) = X[train], Y[train], X[test], Y[test]

    clf = neighbors.KNeighborsClassifier(n_neighbors=1, algorithm="brute")
    score_uint8 = clf.fit(X_train, Y_train).score(X_test, Y_test)
    score_float = clf.fit(X_train.astype(float, copy=False), Y_train).score(
        X_test.astype(float, copy=False), Y_test
    )
    assert score_uint8 == score_float


def test_kneighbors_graph():
    # Test kneighbors_graph to build the k-Nearest Neighbor graph.
    X = np.array([[0, 1], [1.01, 1.0], [2, 0]])

    # n_neighbors = 1
    A = neighbors.kneighbors_graph(X, 1, mode="connectivity", include_self=True)
    assert_array_equal(A.toarray(), np.eye(A.shape[0]))

    A = neighbors.kneighbors_graph(X, 1, mode="distance")
    assert_allclose(
        A.toarray(), [[0.00, 1.01, 0.0], [1.01, 0.0, 0.0], [0.00, 1.40716026, 0.0]]
    )

    # n_neighbors = 2
    A = neighbors.kneighbors_graph(X, 2, mode="connectivity", include_self=True)
    assert_array_equal(A.toarray(), [[1.0, 1.0, 0.0], [1.0, 1.0, 0.0], [0.0, 1.0, 1.0]])

    A = neighbors.kneighbors_graph(X, 2, mode="distance")
    assert_allclose(
        A.toarray(),
        [
            [0.0, 1.01, 2.23606798],
            [1.01, 0.0, 1.40716026],
            [2.23606798, 1.40716026, 0.0],
        ],
    )

    # n_neighbors = 3
    A = neighbors.kneighbors_graph(X, 3, mode="connectivity", include_self=True)
    assert_allclose(A.toarray(), [[1, 1, 1], [1, 1, 1], [1, 1, 1]])


@pytest.mark.parametrize("n_neighbors", [1, 2, 3])
@pytest.mark.parametrize("mode", ["connectivity", "distance"])
def test_kneighbors_graph_sparse(n_neighbors, mode, seed=36):
    # Test kneighbors_graph to build the k-Nearest Neighbor graph
    # for sparse input.
    rng = np.random.RandomState(seed)
    X = rng.randn(10, 10)
    Xcsr = csr_matrix(X)

    assert_allclose(
        neighbors.kneighbors_graph(X, n_neighbors, mode=mode).toarray(),
        neighbors.kneighbors_graph(Xcsr, n_neighbors, mode=mode).toarray(),
    )


def test_radius_neighbors_graph():
    # Test radius_neighbors_graph to build the Nearest Neighbor graph.
    X = np.array([[0, 1], [1.01, 1.0], [2, 0]])

    A = neighbors.radius_neighbors_graph(X, 1.5, mode="connectivity", include_self=True)
    assert_array_equal(A.toarray(), [[1.0, 1.0, 0.0], [1.0, 1.0, 1.0], [0.0, 1.0, 1.0]])

    A = neighbors.radius_neighbors_graph(X, 1.5, mode="distance")
    assert_allclose(
        A.toarray(), [[0.0, 1.01, 0.0], [1.01, 0.0, 1.40716026], [0.0, 1.40716026, 0.0]]
    )


@pytest.mark.parametrize("n_neighbors", [1, 2, 3])
@pytest.mark.parametrize("mode", ["connectivity", "distance"])
def test_radius_neighbors_graph_sparse(n_neighbors, mode, seed=36):
    # Test radius_neighbors_graph to build the Nearest Neighbor graph
    # for sparse input.
    rng = np.random.RandomState(seed)
    X = rng.randn(10, 10)
    Xcsr = csr_matrix(X)

    assert_allclose(
        neighbors.radius_neighbors_graph(X, n_neighbors, mode=mode).toarray(),
        neighbors.radius_neighbors_graph(Xcsr, n_neighbors, mode=mode).toarray(),
    )


# TODO: Remove when RaidusNeighbors* use the parameter validation mechanism
@pytest.mark.parametrize(
    "Estimator",
    [neighbors.RadiusNeighborsRegressor, neighbors.RadiusNeighborsClassifier],
)
@pytest.mark.parametrize(
    "params, err_type, err_msg",
    [
        ({"weights": "blah"}, ValueError, "weights not recognized: should be"),
        ({"algorithm": "blah"}, ValueError, "unrecognized algorithm"),
        ({"p": -1}, ValueError, "p must be greater or equal to one"),
    ],
)
def test_radius_neighbors_validate_params(Estimator, params, err_type, err_msg):
    """Parameter validation for RadiusNeighbors*."""
    X = rng.random_sample((10, 2))
    y = np.ones(10)
    with pytest.raises(err_type, match=err_msg):
        Estimator(**params).fit(X, y)

<<<<<<< HEAD
    for cls in (
=======

@pytest.mark.parametrize(
    "Estimator",
    [
        neighbors.KNeighborsClassifier,
>>>>>>> 8dc5b7f1
        neighbors.RadiusNeighborsClassifier,
        neighbors.KNeighborsRegressor,
        neighbors.RadiusNeighborsRegressor,
    ],
)
def test_neighbors_validate_parameters(Estimator):
    """Additional parameter validation for *Neighbors* estimators not covered by common
    validation."""
    X = rng.random_sample((10, 2))
    Xsparse = csr_matrix(X)
    X3 = rng.random_sample((10, 3))
    y = np.ones(10)

    nbrs = Estimator(algorithm="ball_tree", metric="haversine")
    msg = "instance is not fitted yet"
    with pytest.raises(ValueError, match=msg):
        nbrs.predict(X)
    msg = "Metric 'haversine' not valid for sparse input."
    with pytest.raises(ValueError, match=msg):
        ignore_warnings(nbrs.fit(Xsparse, y))

    nbrs = Estimator(metric="haversine", algorithm="brute")
    nbrs.fit(X3, y)
    msg = "Haversine distance only valid in 2 dimensions"
    with pytest.raises(ValueError, match=msg):
        nbrs.predict(X3)

    nbrs = Estimator()
    msg = re.escape("Found array with 0 sample(s)")
    with pytest.raises(ValueError, match=msg):
        nbrs.fit(np.ones((0, 2)), np.ones(0))

    msg = "Found array with dim 3"
    with pytest.raises(ValueError, match=msg):
        nbrs.fit(X[:, :, None], y)
    nbrs.fit(X, y)

    msg = re.escape("Found array with 0 feature(s)")
    with pytest.raises(ValueError, match=msg):
        nbrs.predict([[]])


# TODO: remove when NearestNeighbors (and its method) uses parameter validation
# mechanism
def test_nearest_neighbors_validate_params():
    """Validate parameter of NearestNeighbors."""
    X = rng.random_sample((10, 2))

    msg = "unrecognized algorithm: 'blah'"
    est = neighbors.NearestNeighbors(algorithm="blah")
    with pytest.raises(ValueError, match=msg):
        est.fit(X)

    nbrs = neighbors.NearestNeighbors().fit(X)
    msg = (
        'Unsupported mode, must be one of "connectivity", or "distance" but got "blah"'
        " instead"
    )
    with pytest.raises(ValueError, match=msg):
        nbrs.kneighbors_graph(X, mode="blah")
    with pytest.raises(ValueError, match=msg):
        nbrs.radius_neighbors_graph(X, mode="blah")


# TODO: Remove filterwarnings in 1.3 when wminkowski is removed
@pytest.mark.filterwarnings("ignore:WMinkowskiDistance:FutureWarning:sklearn")
@pytest.mark.parametrize(
    "metric",
    sorted(
        set(neighbors.VALID_METRICS["ball_tree"]).intersection(
            neighbors.VALID_METRICS["brute"]
        )
        - set(["pyfunc", *BOOL_METRICS])
    ),
)
def test_neighbors_metrics(
    global_dtype, metric, n_samples=20, n_features=3, n_query_pts=2, n_neighbors=5
):
    # Test computing the neighbors for various metrics
    algorithms = ["brute", "ball_tree", "kd_tree"]
    X_train = rng.rand(n_samples, n_features).astype(global_dtype, copy=False)
    X_test = rng.rand(n_query_pts, n_features).astype(global_dtype, copy=False)

    metric_params_list = _generate_test_params_for(metric, n_features)

    for metric_params in metric_params_list:
        # Some metric (e.g. Weighted minkowski) are not supported by KDTree
        exclude_kd_tree = metric not in neighbors.VALID_METRICS["kd_tree"] or (
            "minkowski" in metric and "w" in metric_params
        )
        results = {}
        p = metric_params.pop("p", 2)
        for algorithm in algorithms:
            neigh = neighbors.NearestNeighbors(
                n_neighbors=n_neighbors,
                algorithm=algorithm,
                metric=metric,
                p=p,
                metric_params=metric_params,
            )

            if exclude_kd_tree and algorithm == "kd_tree":
                with pytest.raises(ValueError):
                    neigh.fit(X_train)
                continue

            # Haversine distance only accepts 2D data
            if metric == "haversine":
                feature_sl = slice(None, 2)
                X_train = np.ascontiguousarray(X_train[:, feature_sl])
                X_test = np.ascontiguousarray(X_test[:, feature_sl])

            neigh.fit(X_train)

            # wminkoski is deprecated in SciPy 1.6.0 and removed in 1.8.0
            if (
                metric == "wminkowski"
                and algorithm == "brute"
                and sp_version >= parse_version("1.6.0")
            ):
                with pytest.warns((FutureWarning, DeprecationWarning)):
                    # For float64 WMinkowskiDistance raises a FutureWarning,
                    # for float32 scipy raises a DeprecationWarning
                    results[algorithm] = neigh.kneighbors(X_test, return_distance=True)
            else:
                results[algorithm] = neigh.kneighbors(X_test, return_distance=True)

        brute_dst, brute_idx = results["brute"]
        ball_tree_dst, ball_tree_idx = results["ball_tree"]

        assert_allclose(brute_dst, ball_tree_dst)
        assert_array_equal(brute_idx, ball_tree_idx)

        if not exclude_kd_tree:
            kd_tree_dst, kd_tree_idx = results["kd_tree"]
            assert_allclose(brute_dst, kd_tree_dst)
            assert_array_equal(brute_idx, kd_tree_idx)

            assert_allclose(ball_tree_dst, kd_tree_dst)
            assert_array_equal(ball_tree_idx, kd_tree_idx)


# TODO: Remove filterwarnings in 1.3 when wminkowski is removed
@pytest.mark.filterwarnings("ignore:WMinkowskiDistance:FutureWarning:sklearn")
@pytest.mark.parametrize(
    "metric", sorted(set(neighbors.VALID_METRICS["brute"]) - set(["precomputed"]))
)
def test_kneighbors_brute_backend(
    global_dtype, metric, n_samples=2000, n_features=30, n_query_pts=100, n_neighbors=5
):
    # Both backend for the 'brute' algorithm of kneighbors must give identical results.
    X_train = rng.rand(n_samples, n_features).astype(global_dtype, copy=False)
    X_test = rng.rand(n_query_pts, n_features).astype(global_dtype, copy=False)

    # Haversine distance only accepts 2D data
    if metric == "haversine":
        feature_sl = slice(None, 2)
        X_train = np.ascontiguousarray(X_train[:, feature_sl])
        X_test = np.ascontiguousarray(X_test[:, feature_sl])

    metric_params_list = _generate_test_params_for(metric, n_features)

    # wminkoski is deprecated in SciPy 1.6.0 and removed in 1.8.0
    warn_context_manager = nullcontext()
    if metric == "wminkowski" and sp_version >= parse_version("1.6.0"):
        # For float64 WMinkowskiDistance raises a FutureWarning,
        # for float32 scipy raises a DeprecationWarning
        warn_context_manager = pytest.warns((FutureWarning, DeprecationWarning))

    for metric_params in metric_params_list:
        p = metric_params.pop("p", 2)

        neigh = neighbors.NearestNeighbors(
            n_neighbors=n_neighbors,
            algorithm="brute",
            metric=metric,
            p=p,
            metric_params=metric_params,
        )

        neigh.fit(X_train)

        with warn_context_manager:
            with config_context(enable_cython_pairwise_dist=False):
                # Use the legacy backend for brute
                legacy_brute_dst, legacy_brute_idx = neigh.kneighbors(
                    X_test, return_distance=True
                )
            with config_context(enable_cython_pairwise_dist=True):
                # Use the PairwiseDistancesReduction as a backend for brute
                pdr_brute_dst, pdr_brute_idx = neigh.kneighbors(
                    X_test, return_distance=True
                )

        assert_allclose(legacy_brute_dst, pdr_brute_dst)
        assert_array_equal(legacy_brute_idx, pdr_brute_idx)


def test_callable_metric():
    def custom_metric(x1, x2):
        return np.sqrt(np.sum(x1**2 + x2**2))

    X = np.random.RandomState(42).rand(20, 2)
    nbrs1 = neighbors.NearestNeighbors(
        n_neighbors=3, algorithm="auto", metric=custom_metric
    )
    nbrs2 = neighbors.NearestNeighbors(
        n_neighbors=3, algorithm="brute", metric=custom_metric
    )

    nbrs1.fit(X)
    nbrs2.fit(X)

    dist1, ind1 = nbrs1.kneighbors(X)
    dist2, ind2 = nbrs2.kneighbors(X)

    assert_allclose(dist1, dist2)


# TODO: Remove filterwarnings in 1.3 when wminkowski is removed
@pytest.mark.filterwarnings("ignore:WMinkowskiDistance:FutureWarning:sklearn")
@pytest.mark.parametrize("metric", neighbors.VALID_METRICS["brute"])
def test_valid_brute_metric_for_auto_algorithm(
    global_dtype, metric, n_samples=20, n_features=12
):
    X = rng.rand(n_samples, n_features).astype(global_dtype, copy=False)
    Xcsr = csr_matrix(X)

    metric_params_list = _generate_test_params_for(metric, n_features)

    if metric == "precomputed":
        X_precomputed = rng.random_sample((10, 4))
        Y_precomputed = rng.random_sample((3, 4))
        DXX = metrics.pairwise_distances(X_precomputed, metric="euclidean")
        DYX = metrics.pairwise_distances(
            Y_precomputed, X_precomputed, metric="euclidean"
        )
        nb_p = neighbors.NearestNeighbors(n_neighbors=3, metric="precomputed")
        nb_p.fit(DXX)
        nb_p.kneighbors(DYX)

    else:
        for metric_params in metric_params_list:
            nn = neighbors.NearestNeighbors(
                n_neighbors=3,
                algorithm="auto",
                metric=metric,
                metric_params=metric_params,
            )
            # Haversine distance only accepts 2D data
            if metric == "haversine":
                feature_sl = slice(None, 2)
                X = np.ascontiguousarray(X[:, feature_sl])

            nn.fit(X)
            nn.kneighbors(X)

            if metric in VALID_METRICS_SPARSE["brute"]:
                nn = neighbors.NearestNeighbors(
                    n_neighbors=3, algorithm="auto", metric=metric
                ).fit(Xcsr)
                nn.kneighbors(Xcsr)


def test_metric_params_interface():
    X = rng.rand(5, 5)
    y = rng.randint(0, 2, 5)
    est = neighbors.KNeighborsClassifier(metric_params={"p": 3})
    with pytest.warns(SyntaxWarning):
        est.fit(X, y)


def test_predict_sparse_ball_kd_tree():
    rng = np.random.RandomState(0)
    X = rng.rand(5, 5)
    y = rng.randint(0, 2, 5)
    nbrs1 = neighbors.KNeighborsClassifier(1, algorithm="kd_tree")
    nbrs2 = neighbors.KNeighborsRegressor(1, algorithm="ball_tree")
    for model in [nbrs1, nbrs2]:
        model.fit(X, y)
        with pytest.raises(ValueError):
            model.predict(csr_matrix(X))


def test_non_euclidean_kneighbors():
    rng = np.random.RandomState(0)
    X = rng.rand(5, 5)

    # Find a reasonable radius.
    dist_array = pairwise_distances(X).flatten()
    np.sort(dist_array)
    radius = dist_array[15]

    # Test kneighbors_graph
    for metric in ["manhattan", "chebyshev"]:
        nbrs_graph = neighbors.kneighbors_graph(
            X, 3, metric=metric, mode="connectivity", include_self=True
        ).toarray()
        nbrs1 = neighbors.NearestNeighbors(n_neighbors=3, metric=metric).fit(X)
        assert_array_equal(nbrs_graph, nbrs1.kneighbors_graph(X).toarray())

    # Test radiusneighbors_graph
    for metric in ["manhattan", "chebyshev"]:
        nbrs_graph = neighbors.radius_neighbors_graph(
            X, radius, metric=metric, mode="connectivity", include_self=True
        ).toarray()
        nbrs1 = neighbors.NearestNeighbors(metric=metric, radius=radius).fit(X)
        assert_array_equal(nbrs_graph, nbrs1.radius_neighbors_graph(X).A)

    # Raise error when wrong parameters are supplied,
    X_nbrs = neighbors.NearestNeighbors(n_neighbors=3, metric="manhattan")
    X_nbrs.fit(X)
    with pytest.raises(ValueError):
        neighbors.kneighbors_graph(X_nbrs, 3, metric="euclidean")
    X_nbrs = neighbors.NearestNeighbors(radius=radius, metric="manhattan")
    X_nbrs.fit(X)
    with pytest.raises(ValueError):
        neighbors.radius_neighbors_graph(X_nbrs, radius, metric="euclidean")


def check_object_arrays(nparray, list_check):
    for ind, ele in enumerate(nparray):
        assert_array_equal(ele, list_check[ind])


def test_k_and_radius_neighbors_train_is_not_query():
    # Test kneighbors et.al when query is not training data

    for algorithm in ALGORITHMS:

        nn = neighbors.NearestNeighbors(n_neighbors=1, algorithm=algorithm)

        X = [[0], [1]]
        nn.fit(X)
        test_data = [[2], [1]]

        # Test neighbors.
        dist, ind = nn.kneighbors(test_data)
        assert_array_equal(dist, [[1], [0]])
        assert_array_equal(ind, [[1], [1]])
        dist, ind = nn.radius_neighbors([[2], [1]], radius=1.5)
        check_object_arrays(dist, [[1], [1, 0]])
        check_object_arrays(ind, [[1], [0, 1]])

        # Test the graph variants.
        assert_array_equal(nn.kneighbors_graph(test_data).A, [[0.0, 1.0], [0.0, 1.0]])
        assert_array_equal(
            nn.kneighbors_graph([[2], [1]], mode="distance").A,
            np.array([[0.0, 1.0], [0.0, 0.0]]),
        )
        rng = nn.radius_neighbors_graph([[2], [1]], radius=1.5)
        assert_array_equal(rng.A, [[0, 1], [1, 1]])


@pytest.mark.parametrize("algorithm", ALGORITHMS)
def test_k_and_radius_neighbors_X_None(algorithm):
    # Test kneighbors et.al when query is None
    nn = neighbors.NearestNeighbors(n_neighbors=1, algorithm=algorithm)

    X = [[0], [1]]
    nn.fit(X)

    dist, ind = nn.kneighbors()
    assert_array_equal(dist, [[1], [1]])
    assert_array_equal(ind, [[1], [0]])
    dist, ind = nn.radius_neighbors(None, radius=1.5)
    check_object_arrays(dist, [[1], [1]])
    check_object_arrays(ind, [[1], [0]])

    # Test the graph variants.
    rng = nn.radius_neighbors_graph(None, radius=1.5)
    kng = nn.kneighbors_graph(None)
    for graph in [rng, kng]:
        assert_array_equal(graph.A, [[0, 1], [1, 0]])
        assert_array_equal(graph.data, [1, 1])
        assert_array_equal(graph.indices, [1, 0])

    X = [[0, 1], [0, 1], [1, 1]]
    nn = neighbors.NearestNeighbors(n_neighbors=2, algorithm=algorithm)
    nn.fit(X)
    assert_array_equal(
        nn.kneighbors_graph().A,
        np.array([[0.0, 1.0, 1.0], [1.0, 0.0, 1.0], [1.0, 1.0, 0]]),
    )


@pytest.mark.parametrize("algorithm", ALGORITHMS)
def test_k_and_radius_neighbors_duplicates(algorithm):
    # Test behavior of kneighbors when duplicates are present in query
    nn = neighbors.NearestNeighbors(n_neighbors=1, algorithm=algorithm)
    duplicates = [[0], [1], [3]]

    nn.fit(duplicates)

    # Do not do anything special to duplicates.
    kng = nn.kneighbors_graph(duplicates, mode="distance")
    assert_allclose(
        kng.toarray(), np.array([[0.0, 0.0, 0.0], [0.0, 0.0, 0.0], [0.0, 0.0, 0.0]])
    )
    assert_allclose(kng.data, [0.0, 0.0, 0.0])
    assert_allclose(kng.indices, [0, 1, 2])

    dist, ind = nn.radius_neighbors([[0], [1]], radius=1.5)
    check_object_arrays(dist, [[0, 1], [1, 0]])
    check_object_arrays(ind, [[0, 1], [0, 1]])

    rng = nn.radius_neighbors_graph(duplicates, radius=1.5)
    assert_allclose(
        rng.toarray(), np.array([[1.0, 1.0, 0.0], [1.0, 1.0, 0.0], [0.0, 0.0, 1.0]])
    )

    rng = nn.radius_neighbors_graph([[0], [1]], radius=1.5, mode="distance")
    rng.sort_indices()
    assert_allclose(rng.toarray(), [[0, 1, 0], [1, 0, 0]])
    assert_allclose(rng.indices, [0, 1, 0, 1])
    assert_allclose(rng.data, [0, 1, 1, 0])

    # Mask the first duplicates when n_duplicates > n_neighbors.
    X = np.ones((3, 1))
    nn = neighbors.NearestNeighbors(n_neighbors=1, algorithm="brute")
    nn.fit(X)
    dist, ind = nn.kneighbors()
    assert_allclose(dist, np.zeros((3, 1)))
    assert_allclose(ind, [[1], [0], [1]])

    # Test that zeros are explicitly marked in kneighbors_graph.
    kng = nn.kneighbors_graph(mode="distance")
    assert_allclose(kng.toarray(), np.zeros((3, 3)))
    assert_allclose(kng.data, np.zeros(3))
    assert_allclose(kng.indices, [1, 0, 1])
    assert_allclose(
        nn.kneighbors_graph().toarray(),
        np.array([[0.0, 1.0, 0.0], [1.0, 0.0, 0.0], [0.0, 1.0, 0.0]]),
    )


def test_include_self_neighbors_graph():
    # Test include_self parameter in neighbors_graph
    X = [[2, 3], [4, 5]]
    kng = neighbors.kneighbors_graph(X, 1, include_self=True).A
    kng_not_self = neighbors.kneighbors_graph(X, 1, include_self=False).A
    assert_array_equal(kng, [[1.0, 0.0], [0.0, 1.0]])
    assert_array_equal(kng_not_self, [[0.0, 1.0], [1.0, 0.0]])

    rng = neighbors.radius_neighbors_graph(X, 5.0, include_self=True).A
    rng_not_self = neighbors.radius_neighbors_graph(X, 5.0, include_self=False).A
    assert_array_equal(rng, [[1.0, 1.0], [1.0, 1.0]])
    assert_array_equal(rng_not_self, [[0.0, 1.0], [1.0, 0.0]])


@pytest.mark.parametrize("algorithm", ALGORITHMS)
def test_same_knn_parallel(algorithm):
    X, y = datasets.make_classification(
        n_samples=30, n_features=5, n_redundant=0, random_state=0
    )
    X_train, X_test, y_train, y_test = train_test_split(X, y)

    clf = neighbors.KNeighborsClassifier(n_neighbors=3, algorithm=algorithm)
    clf.fit(X_train, y_train)
    y = clf.predict(X_test)
    dist, ind = clf.kneighbors(X_test)
    graph = clf.kneighbors_graph(X_test, mode="distance").toarray()

    clf.set_params(n_jobs=3)
    clf.fit(X_train, y_train)
    y_parallel = clf.predict(X_test)
    dist_parallel, ind_parallel = clf.kneighbors(X_test)
    graph_parallel = clf.kneighbors_graph(X_test, mode="distance").toarray()

    assert_array_equal(y, y_parallel)
    assert_allclose(dist, dist_parallel)
    assert_array_equal(ind, ind_parallel)
    assert_allclose(graph, graph_parallel)


@pytest.mark.parametrize("algorithm", ALGORITHMS)
def test_same_radius_neighbors_parallel(algorithm):
    X, y = datasets.make_classification(
        n_samples=30, n_features=5, n_redundant=0, random_state=0
    )
    X_train, X_test, y_train, y_test = train_test_split(X, y)

    clf = neighbors.RadiusNeighborsClassifier(radius=10, algorithm=algorithm)
    clf.fit(X_train, y_train)
    y = clf.predict(X_test)
    dist, ind = clf.radius_neighbors(X_test)
    graph = clf.radius_neighbors_graph(X_test, mode="distance").toarray()

    clf.set_params(n_jobs=3)
    clf.fit(X_train, y_train)
    y_parallel = clf.predict(X_test)
    dist_parallel, ind_parallel = clf.radius_neighbors(X_test)
    graph_parallel = clf.radius_neighbors_graph(X_test, mode="distance").toarray()

    assert_array_equal(y, y_parallel)
    for i in range(len(dist)):
        assert_allclose(dist[i], dist_parallel[i])
        assert_array_equal(ind[i], ind_parallel[i])
    assert_allclose(graph, graph_parallel)


@pytest.mark.parametrize("backend", JOBLIB_BACKENDS)
@pytest.mark.parametrize("algorithm", ALGORITHMS)
def test_knn_forcing_backend(backend, algorithm):
    # Non-regression test which ensure the knn methods are properly working
    # even when forcing the global joblib backend.
    with joblib.parallel_backend(backend):
        X, y = datasets.make_classification(
            n_samples=30, n_features=5, n_redundant=0, random_state=0
        )
        X_train, X_test, y_train, y_test = train_test_split(X, y)

        clf = neighbors.KNeighborsClassifier(
            n_neighbors=3, algorithm=algorithm, n_jobs=3
        )
        clf.fit(X_train, y_train)
        clf.predict(X_test)
        clf.kneighbors(X_test)
        clf.kneighbors_graph(X_test, mode="distance").toarray()


def test_dtype_convert():
    classifier = neighbors.KNeighborsClassifier(n_neighbors=1)
    CLASSES = 15
    X = np.eye(CLASSES)
    y = [ch for ch in "ABCDEFGHIJKLMNOPQRSTU"[:CLASSES]]

    result = classifier.fit(X, y).predict(X)
    assert_array_equal(result, y)


def test_sparse_metric_callable():
    def sparse_metric(x, y):  # Metric accepting sparse matrix input (only)
        assert issparse(x) and issparse(y)
        return x.dot(y.T).A.item()

    X = csr_matrix(
        [[1, 1, 1, 1, 1], [1, 0, 1, 0, 1], [0, 0, 1, 0, 0]]  # Population matrix
    )

    Y = csr_matrix([[1, 1, 0, 1, 1], [1, 0, 0, 0, 1]])  # Query matrix

    nn = neighbors.NearestNeighbors(
        algorithm="brute", n_neighbors=2, metric=sparse_metric
    ).fit(X)
    N = nn.kneighbors(Y, return_distance=False)

    # GS indices of nearest neighbours in `X` for `sparse_metric`
    gold_standard_nn = np.array([[2, 1], [2, 1]])

    assert_array_equal(N, gold_standard_nn)


# ignore conversion to boolean in pairwise_distances
@ignore_warnings(category=DataConversionWarning)
def test_pairwise_boolean_distance():
    # Non-regression test for #4523
    # 'brute': uses scipy.spatial.distance through pairwise_distances
    # 'ball_tree': uses sklearn.neighbors._dist_metrics
    rng = np.random.RandomState(0)
    X = rng.uniform(size=(6, 5))
    NN = neighbors.NearestNeighbors

    nn1 = NN(metric="jaccard", algorithm="brute").fit(X)
    nn2 = NN(metric="jaccard", algorithm="ball_tree").fit(X)
    assert_array_equal(nn1.kneighbors(X)[0], nn2.kneighbors(X)[0])


def test_radius_neighbors_predict_proba():
    for seed in range(5):
        X, y = datasets.make_classification(
            n_samples=50,
            n_features=5,
            n_informative=3,
            n_redundant=0,
            n_classes=3,
            random_state=seed,
        )
        X_tr, X_te, y_tr, y_te = train_test_split(X, y, random_state=0)
        outlier_label = int(2 - seed)
        clf = neighbors.RadiusNeighborsClassifier(radius=2, outlier_label=outlier_label)
        clf.fit(X_tr, y_tr)
        pred = clf.predict(X_te)
        proba = clf.predict_proba(X_te)
        proba_label = proba.argmax(axis=1)
        proba_label = np.where(proba.sum(axis=1) == 0, outlier_label, proba_label)
        assert_array_equal(pred, proba_label)


def test_pipeline_with_nearest_neighbors_transformer():
    # Test chaining KNeighborsTransformer and classifiers/regressors
    rng = np.random.RandomState(0)
    X = 2 * rng.rand(40, 5) - 1
    X2 = 2 * rng.rand(40, 5) - 1
    y = rng.rand(40, 1)

    n_neighbors = 12
    radius = 1.5
    # We precompute more neighbors than necessary, to have equivalence between
    # k-neighbors estimator after radius-neighbors transformer, and vice-versa.
    factor = 2

    k_trans = neighbors.KNeighborsTransformer(n_neighbors=n_neighbors, mode="distance")
    k_trans_factor = neighbors.KNeighborsTransformer(
        n_neighbors=int(n_neighbors * factor), mode="distance"
    )

    r_trans = neighbors.RadiusNeighborsTransformer(radius=radius, mode="distance")
    r_trans_factor = neighbors.RadiusNeighborsTransformer(
        radius=int(radius * factor), mode="distance"
    )

    k_reg = neighbors.KNeighborsRegressor(n_neighbors=n_neighbors)
    r_reg = neighbors.RadiusNeighborsRegressor(radius=radius)

    test_list = [
        (k_trans, k_reg),
        (k_trans_factor, r_reg),
        (r_trans, r_reg),
        (r_trans_factor, k_reg),
    ]

    for trans, reg in test_list:
        # compare the chained version and the compact version
        reg_compact = clone(reg)
        reg_precomp = clone(reg)
        reg_precomp.set_params(metric="precomputed")

        reg_chain = make_pipeline(clone(trans), reg_precomp)

        y_pred_chain = reg_chain.fit(X, y).predict(X2)
        y_pred_compact = reg_compact.fit(X, y).predict(X2)
        assert_allclose(y_pred_chain, y_pred_compact)


@pytest.mark.parametrize(
    "X, metric, metric_params, expected_algo",
    [
        (np.random.randint(10, size=(10, 10)), "precomputed", None, "brute"),
        (np.random.randn(10, 20), "euclidean", None, "brute"),
        (np.random.randn(8, 5), "euclidean", None, "brute"),
        (np.random.randn(10, 5), "euclidean", None, "kd_tree"),
        (np.random.randn(10, 5), "seuclidean", {"V": [2] * 5}, "ball_tree"),
        (np.random.randn(10, 5), "correlation", None, "brute"),
    ],
)
def test_auto_algorithm(X, metric, metric_params, expected_algo):
    model = neighbors.NearestNeighbors(
        n_neighbors=4, algorithm="auto", metric=metric, metric_params=metric_params
    )
    model.fit(X)
    assert model._fit_method == expected_algo


# TODO: Remove in 1.3
def test_neighbors_distance_metric_deprecation():
    from sklearn.neighbors import DistanceMetric
    from sklearn.metrics import DistanceMetric as ActualDistanceMetric

    msg = r"This import path will be removed in 1\.3"
    with pytest.warns(FutureWarning, match=msg):
        dist_metric = DistanceMetric.get_metric("euclidean")

    assert isinstance(dist_metric, ActualDistanceMetric)


# TODO: Remove filterwarnings in 1.3 when wminkowski is removed
@pytest.mark.filterwarnings("ignore:WMinkowskiDistance:FutureWarning:sklearn")
@pytest.mark.parametrize(
    "metric", sorted(set(neighbors.VALID_METRICS["brute"]) - set(["precomputed"]))
)
def test_radius_neighbors_brute_backend(
    metric,
    n_samples=2000,
    n_features=30,
    n_query_pts=100,
    n_neighbors=5,
    radius=1.0,
):
    # Both backends for the 'brute' algorithm of radius_neighbors
    # must give identical results.
    X_train = rng.rand(n_samples, n_features)
    X_test = rng.rand(n_query_pts, n_features)

    # Haversine distance only accepts 2D data
    if metric == "haversine":
        feature_sl = slice(None, 2)
        X_train = np.ascontiguousarray(X_train[:, feature_sl])
        X_test = np.ascontiguousarray(X_test[:, feature_sl])

    metric_params_list = _generate_test_params_for(metric, n_features)

    # wminkoski is deprecated in SciPy 1.6.0 and removed in 1.8.0
    warn_context_manager = nullcontext()
    if metric == "wminkowski" and sp_version >= parse_version("1.6.0"):
        # For float64 WMinkowskiDistance raises a FutureWarning,
        # for float32 scipy raises a DeprecationWarning
        warn_context_manager = pytest.warns((FutureWarning, DeprecationWarning))

    for metric_params in metric_params_list:
        p = metric_params.pop("p", 2)

        neigh = neighbors.NearestNeighbors(
            n_neighbors=n_neighbors,
            radius=radius,
            algorithm="brute",
            metric=metric,
            p=p,
            metric_params=metric_params,
        )

        neigh.fit(X_train)
        with warn_context_manager:
            with config_context(enable_cython_pairwise_dist=False):
                # Use the legacy backend for brute
                legacy_brute_dst, legacy_brute_idx = neigh.radius_neighbors(
                    X_test, return_distance=True
                )
            with config_context(enable_cython_pairwise_dist=True):
                # Use the PairwiseDistancesReduction as a backend for brute
                pdr_brute_dst, pdr_brute_idx = neigh.radius_neighbors(
                    X_test, return_distance=True
                )

        assert_radius_neighborhood_results_equality(
            legacy_brute_dst,
            pdr_brute_dst,
            legacy_brute_idx,
            pdr_brute_idx,
            radius=radius,
        )


def test_valid_metrics_has_no_duplicate():
    for val in neighbors.VALID_METRICS.values():
        assert len(val) == len(set(val))


def test_regressor_predict_on_arraylikes():
    """Ensures that `predict` works for array-likes when `weights` is a callable.

    Non-regression test for #22687.
    """
    X = [[5, 1], [3, 1], [4, 3], [0, 3]]
    y = [2, 3, 5, 6]

    def _weights(dist):
        return np.ones_like(dist)

    est = KNeighborsRegressor(n_neighbors=1, algorithm="brute", weights=_weights)
    est.fit(X, y)
    assert_allclose(est.predict([[0, 2.5]]), [6])<|MERGE_RESOLUTION|>--- conflicted
+++ resolved
@@ -1487,15 +1487,11 @@
     with pytest.raises(err_type, match=err_msg):
         Estimator(**params).fit(X, y)
 
-<<<<<<< HEAD
-    for cls in (
-=======
 
 @pytest.mark.parametrize(
     "Estimator",
     [
         neighbors.KNeighborsClassifier,
->>>>>>> 8dc5b7f1
         neighbors.RadiusNeighborsClassifier,
         neighbors.KNeighborsRegressor,
         neighbors.RadiusNeighborsRegressor,
@@ -1538,16 +1534,10 @@
         nbrs.predict([[]])
 
 
-# TODO: remove when NearestNeighbors (and its method) uses parameter validation
-# mechanism
+# TODO: remove when NearestNeighbors methods uses parameter validation mechanism
 def test_nearest_neighbors_validate_params():
     """Validate parameter of NearestNeighbors."""
     X = rng.random_sample((10, 2))
-
-    msg = "unrecognized algorithm: 'blah'"
-    est = neighbors.NearestNeighbors(algorithm="blah")
-    with pytest.raises(ValueError, match=msg):
-        est.fit(X)
 
     nbrs = neighbors.NearestNeighbors().fit(X)
     msg = (
