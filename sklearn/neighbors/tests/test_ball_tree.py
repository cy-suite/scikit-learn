--- conflicted
+++ resolved
@@ -88,15 +88,6 @@
 
 
 def test_bad_pyfunc_metric():
-<<<<<<< HEAD
-    def wrong_distance(x, y):
-        return "1"
-
-    X = np.ones((5, 2))
-    msg = "Custom distance function must accept two vectors"
-    with pytest.raises(TypeError, match=msg):
-        BallTree(X, metric=wrong_distance)
-=======
     def wrong_returned_value(x, y):
         return "1"
 
@@ -110,5 +101,4 @@
 
     msg = "takes 1 positional argument but 2 were given"
     with pytest.raises(TypeError, match=msg):
-        BallTree(X, metric=one_arg_func)
->>>>>>> 1a7cdbf0
+        BallTree(X, metric=one_arg_func)