--- conflicted
+++ resolved
@@ -14,7 +14,6 @@
 
 DIMENSION = 3
 
-<<<<<<< HEAD
 METRICS = {
     "euclidean": {},
     "manhattan": {},
@@ -28,8 +27,6 @@
     "mahalanobis": dict(V=V_mahalanobis),
 }
 
-=======
->>>>>>> 314f7bab
 DISCRETE_METRICS = ["hamming", "canberra", "braycurtis"]
 
 BOOLEAN_METRICS = [
