--- conflicted
+++ resolved
@@ -120,11 +120,6 @@
     assert 0 <= probabilities.all() <= 1
 
 
-<<<<<<< HEAD
-# TODO(1.5): Remove filterwarnings when support for some metrics is removed
-@pytest.mark.filterwarnings("ignore:Support for distance metrics:FutureWarning:sklearn")
-=======
->>>>>>> c167ab1a
 def test_iris():
     # Check consistency on dataset iris.
     for metric in ("euclidean", "manhattan"):
