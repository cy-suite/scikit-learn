--- conflicted
+++ resolved
@@ -13,6 +13,7 @@
 import warnings
 
 import numpy as np
+from scipy.sparse import issparse
 
 from .base import _get_weights, _check_weights, NeighborsBase, KNeighborsMixin
 from .base import RadiusNeighborsMixin, SupervisedFloatMixin
@@ -162,14 +163,6 @@
         y : array of int, shape = [n_queries] or [n_queries, n_outputs]
             Target values
         """
-<<<<<<< HEAD
-        if issparse(X) and self.metric == 'precomputed':
-            raise TypeError(
-                "Sparse matrices not supported for prediction with "
-                "precomputed kernels. Densify your matrix."
-            )
-=======
->>>>>>> 9d2595f2
         X = check_array(X, accept_sparse='csr')
 
         neigh_dist, neigh_ind = self.kneighbors(X)
