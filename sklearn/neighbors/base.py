"""Base and mixin classes for nearest neighbors"""
# Authors: Jake Vanderplas <vanderplas@astro.washington.edu>
#          Fabian Pedregosa <fabian.pedregosa@inria.fr>
#          Alexandre Gramfort <alexandre.gramfort@inria.fr>
#          Sparseness support by Lars Buitinck
#          Multi-output support by Arnaud Joly <a.joly@ulg.ac.be>
#
# License: BSD 3 clause (C) INRIA, University of Amsterdam
import warnings
from abc import ABCMeta, abstractmethod

import numpy as np
from scipy.sparse import csr_matrix, issparse

from .ball_tree import BallTree
from .kd_tree import KDTree
from ..base import BaseEstimator
from ..metrics import pairwise_distances
from ..metrics.pairwise import PAIRWISE_DISTANCE_FUNCTIONS
from ..metrics.pairwise import _MASKED_METRICS
from ..utils import check_X_y, check_array, _get_n_jobs, gen_even_slices
from ..utils.multiclass import check_classification_targets
from ..utils.validation import check_is_fitted
from ..externals import six
from ..externals.joblib import Parallel, delayed
from ..exceptions import NotFittedError
from ..exceptions import DataConversionWarning

VALID_METRICS = dict(ball_tree=BallTree.valid_metrics,
                     kd_tree=KDTree.valid_metrics,
                     # The following list comes from the
                     # sklearn.metrics.pairwise doc string
                     brute=(list(PAIRWISE_DISTANCE_FUNCTIONS.keys()) +
                            ['braycurtis', 'canberra', 'chebyshev',
                             'correlation', 'cosine', 'dice', 'hamming',
                             'jaccard', 'kulsinski', 'mahalanobis',
                             'matching', 'minkowski', 'rogerstanimoto',
                             'russellrao', 'seuclidean', 'sokalmichener',
                             'sokalsneath', 'sqeuclidean',
                             'yule', 'wminkowski']))


VALID_METRICS_SPARSE = dict(ball_tree=[],
                            kd_tree=[],
                            brute=PAIRWISE_DISTANCE_FUNCTIONS.keys())


def _check_weights(weights):
    """Check to make sure weights are valid"""
    if weights in (None, 'uniform', 'distance'):
        return weights
    elif callable(weights):
        return weights
    else:
        raise ValueError("weights not recognized: should be 'uniform', "
                         "'distance', or a callable function")


def _get_weights(dist, weights):
    """Get the weights from an array of distances and a parameter ``weights``

    Parameters
    ===========
    dist : ndarray
        The input distances
    weights : {'uniform', 'distance' or a callable}
        The kind of weighting used

    Returns
    ========
    weights_arr : array of the same shape as ``dist``
        if ``weights == 'uniform'``, then returns None
    """
    if weights in (None, 'uniform'):
        return None
    elif weights == 'distance':
        # if user attempts to classify a point that was zero distance from one
        # or more training points, those training points are weighted as 1.0
        # and the other points as 0.0
        if dist.dtype is np.dtype(object):
            for point_dist_i, point_dist in enumerate(dist):
                # check if point_dist is iterable
                # (ex: RadiusNeighborClassifier.predict may set an element of
                # dist to 1e-6 to represent an 'outlier')
                if hasattr(point_dist, '__contains__') and 0. in point_dist:
                    dist[point_dist_i] = point_dist == 0.
                else:
                    dist[point_dist_i] = 1. / point_dist
        else:
            with np.errstate(divide='ignore'):
                dist = 1. / dist
            inf_mask = np.isinf(dist)
            inf_row = np.any(inf_mask, axis=1)
            dist[inf_row] = inf_mask[inf_row]
        return dist
    elif callable(weights):
        return weights(dist)
    else:
        raise ValueError("weights not recognized: should be 'uniform', "
                         "'distance', or a callable function")


class NeighborsBase(six.with_metaclass(ABCMeta, BaseEstimator)):
    """Base class for nearest neighbors estimators."""

    @abstractmethod
    def __init__(self, n_neighbors=None, radius=None,
                 algorithm='auto', leaf_size=30, metric='minkowski',
                 p=2, metric_params=None, n_jobs=1):

        self.n_neighbors = n_neighbors
        self.radius = radius
        self.algorithm = algorithm
        self.leaf_size = leaf_size
        self.metric = metric
        self.metric_params = metric_params
        self.p = p
        self.n_jobs = n_jobs
        self._check_algorithm_metric()

    def _check_algorithm_metric(self):
        if self.algorithm not in ['auto', 'brute',
                                  'kd_tree', 'ball_tree']:
            raise ValueError("unrecognized algorithm: '%s'" % self.algorithm)

        if self.algorithm == 'auto':
            if self.metric == 'precomputed':
                alg_check = 'brute'
            elif (callable(self.metric) or
                  self.metric in VALID_METRICS['ball_tree']):
                alg_check = 'ball_tree'
            else:
                alg_check = 'brute'
        else:
            alg_check = self.algorithm

        if callable(self.metric):
            if self.algorithm == 'kd_tree':
                # callable metric is only valid for brute force and ball_tree
                raise ValueError(
                    "kd_tree algorithm does not support callable metric '%s'"
                    % self.metric)
        elif self.metric not in VALID_METRICS[alg_check]:
            raise ValueError("Metric '%s' not valid for algorithm '%s'"
                             % (self.metric, self.algorithm))

        if self.metric_params is not None and 'p' in self.metric_params:
            warnings.warn("Parameter p is found in metric_params. "
                          "The corresponding parameter from __init__ "
                          "is ignored.", SyntaxWarning, stacklevel=3)
            effective_p = self.metric_params['p']
        else:
            effective_p = self.p

        if self.metric in ['wminkowski', 'minkowski'] and effective_p < 1:
            raise ValueError("p must be greater than one for minkowski metric")

    def _fit(self, X):
<<<<<<< HEAD
        allow_nans = self.metric in _MASKED_METRICS or callable(self.metric)

=======
        self._check_algorithm_metric()
>>>>>>> 3929eeaa
        if self.metric_params is None:
            self.effective_metric_params_ = {}
        else:
            self.effective_metric_params_ = self.metric_params.copy()

        effective_p = self.effective_metric_params_.get('p', self.p)
        if self.metric in ['wminkowski', 'minkowski']:
            self.effective_metric_params_['p'] = effective_p

        self.effective_metric_ = self.metric
        # For minkowski distance, use more efficient methods where available
        if self.metric == 'minkowski':
            p = self.effective_metric_params_.pop('p', 2)
            if p < 1:
                raise ValueError("p must be greater than one "
                                 "for minkowski metric")
            elif p == 1:
                self.effective_metric_ = 'manhattan'
            elif p == 2:
                self.effective_metric_ = 'euclidean'
            elif p == np.inf:
                self.effective_metric_ = 'chebyshev'
            else:
                self.effective_metric_params_['p'] = p

        if isinstance(X, NeighborsBase):
            self._fit_X = X._fit_X
            self._tree = X._tree
            self._fit_method = X._fit_method
            return self

        elif isinstance(X, BallTree):
            self._fit_X = X.data
            self._tree = X
            self._fit_method = 'ball_tree'
            return self

        elif isinstance(X, KDTree):
            self._fit_X = X.data
            self._tree = X
            self._fit_method = 'kd_tree'
            return self

        X = check_array(X, accept_sparse='csr',
                        force_all_finite=not allow_nans)

        n_samples = X.shape[0]
        if n_samples == 0:
            raise ValueError("n_samples must be greater than 0")

        if issparse(X):
            if np.any(np.isnan(X.data)):
                raise ValueError(
                    "kNN does not support sparse matrix with missing data")
            if self.algorithm not in ('auto', 'brute'):
                warnings.warn("cannot use tree with sparse input: "
                              "using brute force")
            if self.effective_metric_ not in VALID_METRICS_SPARSE['brute'] \
                    and not callable(self.effective_metric_):

                raise ValueError("metric '%s' not valid for sparse input"
                                 % self.effective_metric_)
            self._fit_X = X.copy()
            self._tree = None
            self._fit_method = 'brute'
            return self

        self._fit_method = self.algorithm
        self._fit_X = X

        if self._fit_method == 'auto':
            # A tree approach is better for small number of neighbors,
            # and KDTree is generally faster when available
            if ((self.n_neighbors is None or
                 self.n_neighbors < self._fit_X.shape[0] // 2) and
                    self.metric != 'precomputed'):
                if self.effective_metric_ in VALID_METRICS['kd_tree']:
                    self._fit_method = 'kd_tree'
                elif (callable(self.effective_metric_) or
                        self.effective_metric_ in VALID_METRICS['ball_tree']):
                    self._fit_method = 'ball_tree'
                else:
                    self._fit_method = 'brute'
            else:
                self._fit_method = 'brute'

        if self._fit_method == 'ball_tree':
            self._tree = BallTree(X, self.leaf_size,
                                  metric=self.effective_metric_,
                                  **self.effective_metric_params_)
        elif self._fit_method == 'kd_tree':
            self._tree = KDTree(X, self.leaf_size,
                                metric=self.effective_metric_,
                                **self.effective_metric_params_)
        elif self._fit_method == 'brute':
            self._tree = None
        else:
            raise ValueError("algorithm = '%s' not recognized"
                             % self.algorithm)

        if self.n_neighbors is not None:
            if self.n_neighbors <= 0:
                raise ValueError(
                    "Expected n_neighbors > 0. Got %d" %
                    self.n_neighbors
                )

        return self

    @property
    def _pairwise(self):
        # For cross-validation routines to split data correctly
        return self.metric == 'precomputed'


class KNeighborsMixin(object):
    """Mixin for k-neighbors searches"""

    def kneighbors(self, X=None, n_neighbors=None, return_distance=True):
        """Finds the K-neighbors of a point.

        Returns indices of and distances to the neighbors of each point.

        Parameters
        ----------
        X : array-like, shape (n_query, n_features), \
                or (n_query, n_indexed) if metric == 'precomputed'
            The query point or points.
            If not provided, neighbors of each indexed point are returned.
            In this case, the query point is not considered its own neighbor.

        n_neighbors : int
            Number of neighbors to get (default is the value
            passed to the constructor).

        return_distance : boolean, optional. Defaults to True.
            If False, distances will not be returned

        Returns
        -------
        dist : array
            Array representing the lengths to points, only present if
            return_distance=True

        ind : array
            Indices of the nearest points in the population matrix.

        Examples
        --------
        In the following example, we construct a NeighborsClassifier
        class from an array representing our data set and ask who's
        the closest point to [1,1,1]

        >>> samples = [[0., 0., 0.], [0., .5, 0.], [1., 1., .5]]
        >>> from sklearn.neighbors import NearestNeighbors
        >>> neigh = NearestNeighbors(n_neighbors=1)
        >>> neigh.fit(samples) # doctest: +ELLIPSIS
        NearestNeighbors(algorithm='auto', leaf_size=30, ...)
        >>> print(neigh.kneighbors([[1., 1., 1.]])) # doctest: +ELLIPSIS
        (array([[ 0.5]]), array([[2]]...))

        As you can see, it returns [[0.5]], and [[2]], which means that the
        element is at distance 0.5 and is the third element of samples
        (indexes start at 0). You can also query for multiple points:

        >>> X = [[0., 1., 0.], [1., 0., 1.]]
        >>> neigh.kneighbors(X, return_distance=False) # doctest: +ELLIPSIS
        array([[1],
               [2]]...)

        """
        check_is_fitted(self, "_fit_method")

        if n_neighbors is None:
            n_neighbors = self.n_neighbors

        if X is not None:
            query_is_train = False
            if self.effective_metric_ in _MASKED_METRICS or callable(
                    self.effective_metric_):
                X = check_array(X, accept_sparse='csr',
                                force_all_finite=False)
            else:
                X = check_array(X, accept_sparse='csr')
        else:
            query_is_train = True
            X = self._fit_X
            # Include an extra neighbor to account for the sample itself being
            # returned, which is removed later
            n_neighbors += 1

        train_size = self._fit_X.shape[0]
        if n_neighbors > train_size:
            raise ValueError(
                "Expected n_neighbors <= n_samples, "
                " but n_samples = %d, n_neighbors = %d" %
                (train_size, n_neighbors)
            )
        n_samples, _ = X.shape
        sample_range = np.arange(n_samples)[:, None]

        n_jobs = _get_n_jobs(self.n_jobs)
        if self._fit_method == 'brute':
            # for efficiency, use squared euclidean distances
            if self.effective_metric_ in ['euclidean', 'masked_euclidean']:
                dist = pairwise_distances(X, self._fit_X,
                                          metric=self.effective_metric_,
                                          n_jobs=n_jobs, squared=True,
                                          **self.effective_metric_params_)
            else:
                dist = pairwise_distances(
                    X, self._fit_X, self.effective_metric_, n_jobs=n_jobs,
                    **self.effective_metric_params_)

            neigh_ind = np.argpartition(dist, n_neighbors - 1, axis=1)
            neigh_ind = neigh_ind[:, :n_neighbors]
            # argpartition doesn't guarantee sorted order, so we sort again
            neigh_ind = neigh_ind[
                sample_range, np.argsort(dist[sample_range, neigh_ind])]

            if return_distance:
                if self.effective_metric_ in ['euclidean', 'masked_euclidean']:
                    result = np.sqrt(dist[sample_range, neigh_ind]), neigh_ind
                else:
                    result = dist[sample_range, neigh_ind], neigh_ind
            else:
                result = neigh_ind

        elif self._fit_method in ['ball_tree', 'kd_tree']:
            if issparse(X):
                raise ValueError(
                    "%s does not work with sparse matrices. Densify the data, "
                    "or set algorithm='brute'" % self._fit_method)
            result = Parallel(n_jobs, backend='threading')(
                delayed(self._tree.query, check_pickle=False)(
                    X[s], n_neighbors, return_distance)
                for s in gen_even_slices(X.shape[0], n_jobs)
            )
            if return_distance:
                dist, neigh_ind = tuple(zip(*result))
                result = np.vstack(dist), np.vstack(neigh_ind)
            else:
                result = np.vstack(result)
        else:
            raise ValueError("internal: _fit_method not recognized")

        if not query_is_train:
            return result
        else:
            # If the query data is the same as the indexed data, we would like
            # to ignore the first nearest neighbor of every sample, i.e
            # the sample itself.
            if return_distance:
                dist, neigh_ind = result
            else:
                neigh_ind = result

            sample_mask = neigh_ind != sample_range

            # Corner case: When the number of duplicates are more
            # than the number of neighbors, the first NN will not
            # be the sample, but a duplicate.
            # In that case mask the first duplicate.
            dup_gr_nbrs = np.all(sample_mask, axis=1)
            sample_mask[:, 0][dup_gr_nbrs] = False

            neigh_ind = np.reshape(
                neigh_ind[sample_mask], (n_samples, n_neighbors - 1))

            if return_distance:
                dist = np.reshape(
                    dist[sample_mask], (n_samples, n_neighbors - 1))
                return dist, neigh_ind
            return neigh_ind

    def kneighbors_graph(self, X=None, n_neighbors=None,
                         mode='connectivity'):
        """Computes the (weighted) graph of k-Neighbors for points in X

        Parameters
        ----------
        X : array-like, shape (n_query, n_features), \
                or (n_query, n_indexed) if metric == 'precomputed'
            The query point or points.
            If not provided, neighbors of each indexed point are returned.
            In this case, the query point is not considered its own neighbor.

        n_neighbors : int
            Number of neighbors for each sample.
            (default is value passed to the constructor).

        mode : {'connectivity', 'distance'}, optional
            Type of returned matrix: 'connectivity' will return the
            connectivity matrix with ones and zeros, in 'distance' the
            edges are Euclidean distance between points.

        Returns
        -------
        A : sparse matrix in CSR format, shape = [n_samples, n_samples_fit]
            n_samples_fit is the number of samples in the fitted data
            A[i, j] is assigned the weight of edge that connects i to j.

        Examples
        --------
        >>> X = [[0], [3], [1]]
        >>> from sklearn.neighbors import NearestNeighbors
        >>> neigh = NearestNeighbors(n_neighbors=2)
        >>> neigh.fit(X) # doctest: +ELLIPSIS
        NearestNeighbors(algorithm='auto', leaf_size=30, ...)
        >>> A = neigh.kneighbors_graph(X)
        >>> A.toarray()
        array([[ 1.,  0.,  1.],
               [ 0.,  1.,  1.],
               [ 1.,  0.,  1.]])

        See also
        --------
        NearestNeighbors.radius_neighbors_graph
        """
        if n_neighbors is None:
            n_neighbors = self.n_neighbors

        # kneighbors does the None handling.
        if X is not None:
            X = check_array(X, accept_sparse='csr')
            n_samples1 = X.shape[0]
        else:
            n_samples1 = self._fit_X.shape[0]

        n_samples2 = self._fit_X.shape[0]
        n_nonzero = n_samples1 * n_neighbors
        A_indptr = np.arange(0, n_nonzero + 1, n_neighbors)

        # construct CSR matrix representation of the k-NN graph
        if mode == 'connectivity':
            A_data = np.ones(n_samples1 * n_neighbors)
            A_ind = self.kneighbors(X, n_neighbors, return_distance=False)

        elif mode == 'distance':
            A_data, A_ind = self.kneighbors(
                X, n_neighbors, return_distance=True)
            A_data = np.ravel(A_data)

        else:
            raise ValueError(
                'Unsupported mode, must be one of "connectivity" '
                'or "distance" but got "%s" instead' % mode)

        kneighbors_graph = csr_matrix((A_data, A_ind.ravel(), A_indptr),
                                      shape=(n_samples1, n_samples2))

        return kneighbors_graph


class RadiusNeighborsMixin(object):
    """Mixin for radius-based neighbors searches"""

    def radius_neighbors(self, X=None, radius=None, return_distance=True):
        """Finds the neighbors within a given radius of a point or points.

        Return the indices and distances of each point from the dataset
        lying in a ball with size ``radius`` around the points of the query
        array. Points lying on the boundary are included in the results.

        The result points are *not* necessarily sorted by distance to their
        query point.

        Parameters
        ----------
        X : array-like, (n_samples, n_features), optional
            The query point or points.
            If not provided, neighbors of each indexed point are returned.
            In this case, the query point is not considered its own neighbor.

        radius : float
            Limiting distance of neighbors to return.
            (default is the value passed to the constructor).

        return_distance : boolean, optional. Defaults to True.
            If False, distances will not be returned

        Returns
        -------
        dist : array, shape (n_samples,) of arrays
            Array representing the distances to each point, only present if
            return_distance=True. The distance values are computed according
            to the ``metric`` constructor parameter.

        ind : array, shape (n_samples,) of arrays
            An array of arrays of indices of the approximate nearest points
            from the population matrix that lie within a ball of size
            ``radius`` around the query points.

        Examples
        --------
        In the following example, we construct a NeighborsClassifier
        class from an array representing our data set and ask who's
        the closest point to [1, 1, 1]:

        >>> import numpy as np
        >>> samples = [[0., 0., 0.], [0., .5, 0.], [1., 1., .5]]
        >>> from sklearn.neighbors import NearestNeighbors
        >>> neigh = NearestNeighbors(radius=1.6)
        >>> neigh.fit(samples) # doctest: +ELLIPSIS
        NearestNeighbors(algorithm='auto', leaf_size=30, ...)
        >>> rng = neigh.radius_neighbors([[1., 1., 1.]])
        >>> print(np.asarray(rng[0][0])) # doctest: +ELLIPSIS
        [ 1.5  0.5]
        >>> print(np.asarray(rng[1][0])) # doctest: +ELLIPSIS
        [1 2]

        The first array returned contains the distances to all points which
        are closer than 1.6, while the second array returned contains their
        indices.  In general, multiple points can be queried at the same time.

        Notes
        -----
        Because the number of neighbors of each point is not necessarily
        equal, the results for multiple query points cannot be fit in a
        standard data array.
        For efficiency, `radius_neighbors` returns arrays of objects, where
        each object is a 1D array of indices or distances.
        """
        check_is_fitted(self, "_fit_method")

        if X is not None:
            query_is_train = False
            X = check_array(X, accept_sparse='csr')
        else:
            query_is_train = True
            X = self._fit_X

        if radius is None:
            radius = self.radius

        n_samples = X.shape[0]
        if self._fit_method == 'brute':
            # for efficiency, use squared euclidean distances
            if self.effective_metric_ == 'euclidean':
                dist = pairwise_distances(X, self._fit_X, 'euclidean',
                                          n_jobs=self.n_jobs, squared=True)
                radius *= radius
            else:
                dist = pairwise_distances(X, self._fit_X,
                                          self.effective_metric_,
                                          n_jobs=self.n_jobs,
                                          **self.effective_metric_params_)

            neigh_ind_list = [np.where(d <= radius)[0] for d in dist]

            # See https://github.com/numpy/numpy/issues/5456
            # if you want to understand why this is initialized this way.
            neigh_ind = np.empty(n_samples, dtype='object')
            neigh_ind[:] = neigh_ind_list

            if return_distance:
                dist_array = np.empty(n_samples, dtype='object')
                if self.effective_metric_ == 'euclidean':
                    dist_list = [np.sqrt(d[neigh_ind[i]])
                                 for i, d in enumerate(dist)]
                else:
                    dist_list = [d[neigh_ind[i]]
                                 for i, d in enumerate(dist)]
                dist_array[:] = dist_list

                results = dist_array, neigh_ind
            else:
                results = neigh_ind

        elif self._fit_method in ['ball_tree', 'kd_tree']:
            if issparse(X):
                raise ValueError(
                    "%s does not work with sparse matrices. Densify the data, "
                    "or set algorithm='brute'" % self._fit_method)
            results = self._tree.query_radius(X, radius,
                                              return_distance=return_distance)
            if return_distance:
                results = results[::-1]
        else:
            raise ValueError("internal: _fit_method not recognized")

        if not query_is_train:
            return results
        else:
            # If the query data is the same as the indexed data, we would like
            # to ignore the first nearest neighbor of every sample, i.e
            # the sample itself.
            if return_distance:
                dist, neigh_ind = results
            else:
                neigh_ind = results

            for ind, ind_neighbor in enumerate(neigh_ind):
                mask = ind_neighbor != ind

                neigh_ind[ind] = ind_neighbor[mask]
                if return_distance:
                    dist[ind] = dist[ind][mask]

            if return_distance:
                return dist, neigh_ind
            return neigh_ind

    def radius_neighbors_graph(self, X=None, radius=None, mode='connectivity'):
        """Computes the (weighted) graph of Neighbors for points in X

        Neighborhoods are restricted the points at a distance lower than
        radius.

        Parameters
        ----------
        X : array-like, shape = [n_samples, n_features], optional
            The query point or points.
            If not provided, neighbors of each indexed point are returned.
            In this case, the query point is not considered its own neighbor.

        radius : float
            Radius of neighborhoods.
            (default is the value passed to the constructor).

        mode : {'connectivity', 'distance'}, optional
            Type of returned matrix: 'connectivity' will return the
            connectivity matrix with ones and zeros, in 'distance' the
            edges are Euclidean distance between points.

        Returns
        -------
        A : sparse matrix in CSR format, shape = [n_samples, n_samples]
            A[i, j] is assigned the weight of edge that connects i to j.

        Examples
        --------
        >>> X = [[0], [3], [1]]
        >>> from sklearn.neighbors import NearestNeighbors
        >>> neigh = NearestNeighbors(radius=1.5)
        >>> neigh.fit(X) # doctest: +ELLIPSIS
        NearestNeighbors(algorithm='auto', leaf_size=30, ...)
        >>> A = neigh.radius_neighbors_graph(X)
        >>> A.toarray()
        array([[ 1.,  0.,  1.],
               [ 0.,  1.,  0.],
               [ 1.,  0.,  1.]])

        See also
        --------
        kneighbors_graph
        """
        if X is not None:
            X = check_array(X, accept_sparse=['csr', 'csc', 'coo'])

        n_samples2 = self._fit_X.shape[0]
        if radius is None:
            radius = self.radius

        # construct CSR matrix representation of the NN graph
        if mode == 'connectivity':
            A_ind = self.radius_neighbors(X, radius,
                                          return_distance=False)
            A_data = None
        elif mode == 'distance':
            dist, A_ind = self.radius_neighbors(X, radius,
                                                return_distance=True)
            A_data = np.concatenate(list(dist))
        else:
            raise ValueError(
                'Unsupported mode, must be one of "connectivity", '
                'or "distance" but got %s instead' % mode)

        n_samples1 = A_ind.shape[0]
        n_neighbors = np.array([len(a) for a in A_ind])
        A_ind = np.concatenate(list(A_ind))
        if A_data is None:
            A_data = np.ones(len(A_ind))
        A_indptr = np.concatenate((np.zeros(1, dtype=int),
                                   np.cumsum(n_neighbors)))

        return csr_matrix((A_data, A_ind, A_indptr),
                          shape=(n_samples1, n_samples2))


class SupervisedFloatMixin(object):
    def fit(self, X, y):
        """Fit the model using X as training data and y as target values

        Parameters
        ----------
        X : {array-like, sparse matrix, BallTree, KDTree}
            Training data. If array or matrix, shape [n_samples, n_features],
            or [n_samples, n_samples] if metric='precomputed'.

        y : {array-like, sparse matrix}
            Target values, array of float values, shape = [n_samples]
             or [n_samples, n_outputs]
        """
        if not isinstance(X, (KDTree, BallTree)):
            X, y = check_X_y(X, y, "csr", multi_output=True)
        self._y = y
        return self._fit(X)


class SupervisedIntegerMixin(object):
    def fit(self, X, y):
        """Fit the model using X as training data and y as target values

        Parameters
        ----------
        X : {array-like, sparse matrix, BallTree, KDTree}
            Training data. If array or matrix, shape [n_samples, n_features],
            or [n_samples, n_samples] if metric='precomputed'.

        y : {array-like, sparse matrix}
            Target values of shape = [n_samples] or [n_samples, n_outputs]

        """
        if not isinstance(X, (KDTree, BallTree)):
            X, y = check_X_y(X, y, "csr", multi_output=True)

        if y.ndim == 1 or y.ndim == 2 and y.shape[1] == 1:
            if y.ndim != 1:
                warnings.warn("A column-vector y was passed when a 1d array "
                              "was expected. Please change the shape of y to "
                              "(n_samples, ), for example using ravel().",
                              DataConversionWarning, stacklevel=2)

            self.outputs_2d_ = False
            y = y.reshape((-1, 1))
        else:
            self.outputs_2d_ = True

        check_classification_targets(y)
        self.classes_ = []
        self._y = np.empty(y.shape, dtype=np.int)
        for k in range(self._y.shape[1]):
            classes, self._y[:, k] = np.unique(y[:, k], return_inverse=True)
            self.classes_.append(classes)

        if not self.outputs_2d_:
            self.classes_ = self.classes_[0]
            self._y = self._y.ravel()

        return self._fit(X)


class UnsupervisedMixin(object):
    def fit(self, X, y=None):
        """Fit the model using X as training data

        Parameters
        ----------
        X : {array-like, sparse matrix, BallTree, KDTree}
            Training data. If array or matrix, shape [n_samples, n_features],
            or [n_samples, n_samples] if metric='precomputed'.
        """
        return self._fit(X)<|MERGE_RESOLUTION|>--- conflicted
+++ resolved
@@ -156,12 +156,9 @@
             raise ValueError("p must be greater than one for minkowski metric")
 
     def _fit(self, X):
-<<<<<<< HEAD
+        self._check_algorithm_metric()
+
         allow_nans = self.metric in _MASKED_METRICS or callable(self.metric)
-
-=======
-        self._check_algorithm_metric()
->>>>>>> 3929eeaa
         if self.metric_params is None:
             self.effective_metric_params_ = {}
         else:
