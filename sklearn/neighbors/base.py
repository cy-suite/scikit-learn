"""Base and mixin classes for nearest neighbors"""
# Authors: Jake Vanderplas <vanderplas@astro.washington.edu>
#          Fabian Pedregosa <fabian.pedregosa@inria.fr>
#          Alexandre Gramfort <alexandre.gramfort@inria.fr>
#          Sparseness support by Lars Buitinck
#          Multi-output support by Arnaud Joly <a.joly@ulg.ac.be>
#
# License: BSD 3 clause (C) INRIA, University of Amsterdam
from functools import partial
from distutils.version import LooseVersion

import warnings
from abc import ABCMeta, abstractmethod

import numpy as np
from scipy.sparse import csr_matrix, issparse

from .ball_tree import BallTree
from .kd_tree import KDTree
from ..base import BaseEstimator
from ..metrics import pairwise_distances_chunked
from ..metrics.pairwise import PAIRWISE_DISTANCE_FUNCTIONS
from ..utils import check_X_y, check_array, gen_even_slices
from ..utils.multiclass import check_classification_targets
from ..utils.validation import check_is_fitted
<<<<<<< HEAD
from ..utils.validation import check_non_negative
from ..externals import six
from ..utils import Parallel, delayed, effective_n_jobs
from ..utils._joblib import __version__ as joblib_version
from ..exceptions import DataConversionWarning, EfficiencyWarning
=======
from ..exceptions import DataConversionWarning
from ..utils._joblib import Parallel, delayed, effective_n_jobs
from ..utils._joblib import __version__ as joblib_version
>>>>>>> 6649059d

VALID_METRICS = dict(ball_tree=BallTree.valid_metrics,
                     kd_tree=KDTree.valid_metrics,
                     # The following list comes from the
                     # sklearn.metrics.pairwise doc string
                     brute=(list(PAIRWISE_DISTANCE_FUNCTIONS.keys()) +
                            ['braycurtis', 'canberra', 'chebyshev',
                             'correlation', 'cosine', 'dice', 'hamming',
                             'jaccard', 'kulsinski', 'mahalanobis',
                             'matching', 'minkowski', 'rogerstanimoto',
                             'russellrao', 'seuclidean', 'sokalmichener',
                             'sokalsneath', 'sqeuclidean',
                             'yule', 'wminkowski']))


VALID_METRICS_SPARSE = dict(ball_tree=[],
                            kd_tree=[],
                            brute=PAIRWISE_DISTANCE_FUNCTIONS.keys())


def _check_weights(weights):
    """Check to make sure weights are valid"""
    if weights in (None, 'uniform', 'distance'):
        return weights
    elif callable(weights):
        return weights
    else:
        raise ValueError("weights not recognized: should be 'uniform', "
                         "'distance', or a callable function")


def _get_weights(dist, weights):
    """Get the weights from an array of distances and a parameter ``weights``

    Parameters
    ===========
    dist : ndarray
        The input distances
    weights : {'uniform', 'distance' or a callable}
        The kind of weighting used

    Returns
    ========
    weights_arr : array of the same shape as ``dist``
        if ``weights == 'uniform'``, then returns None
    """
    if weights in (None, 'uniform'):
        return None
    elif weights == 'distance':
        # if user attempts to classify a point that was zero distance from one
        # or more training points, those training points are weighted as 1.0
        # and the other points as 0.0
        if dist.dtype is np.dtype(object):
            for point_dist_i, point_dist in enumerate(dist):
                # check if point_dist is iterable
                # (ex: RadiusNeighborClassifier.predict may set an element of
                # dist to 1e-6 to represent an 'outlier')
                if hasattr(point_dist, '__contains__') and 0. in point_dist:
                    dist[point_dist_i] = point_dist == 0.
                else:
                    dist[point_dist_i] = 1. / point_dist
        else:
            with np.errstate(divide='ignore'):
                dist = 1. / dist
            inf_mask = np.isinf(dist)
            inf_row = np.any(inf_mask, axis=1)
            dist[inf_row] = inf_mask[inf_row]
        return dist
    elif callable(weights):
        return weights(dist)
    else:
        raise ValueError("weights not recognized: should be 'uniform', "
                         "'distance', or a callable function")


<<<<<<< HEAD
def _is_sorted_by_data(graph):
    """Returns whether the graph's non-zero entries are sorted by data

    The non-zero entries are stored in graph.data and graph.indices.
    For each row (or sample), the non-zero entries can be either:
        - sorted by indices, as after graph.sort_indices()
        - sorted by data, as after _check_precomputed(graph)
        - not sorted.

    Parameters
    ----------
    graph : CSR sparse matrix, shape (n_samples, n_samples)
        Neighbors graph as given by kneighbors_graph or radius_neighbors_graph

    Returns
    -------
    res : boolean
        Whether input graph is sorted by data
    """
    assert graph.format == 'csr'
    out_of_order = graph.data[:-1] > graph.data[1:]
    line_change = np.unique(graph.indptr[1:-1] - 1)
    line_change = line_change[line_change < out_of_order.shape[0]]
    return (out_of_order.sum() == out_of_order[line_change].sum())


def _check_precomputed(X):
    """Check precomputed distance matrix

    If the precomputed distance matrix is sparse, it checks that the non-zero
    entries are sorted by distances. If not, the matrix is copied and sorted.

    Parameters
    ----------
    X : {sparse matrix, array-like}, (n_samples, n_samples)
        Distance matrix to other samples. X may be a sparse matrix, in which
        case only non-zero elements may be considered neighbors.

    Returns
    -------
    X : {sparse matrix, array-like}, (n_samples, n_samples)
        Distance matrix to other samples. X may be a sparse matrix, in which
        case only non-zero elements may be considered neighbors.
    """
    if not issparse(X):
        X = check_array(X)
        check_non_negative(X, whom="precomputed distance matrix.")
        return X
    else:
        graph = X

    if graph.format not in ('csr', 'csc', 'coo', 'lil'):
        raise TypeError('Sparse matrix in {!r} format is not supported due to '
                        'its handling of explicit zeros'.format(graph.format))
    copied = graph.format != 'csr'
    graph = check_array(graph, accept_sparse='csr')
    check_non_negative(graph, whom="precomputed distance matrix.")

    if not _is_sorted_by_data(graph):
        warnings.warn('Precomputed sparse input was not sorted by data.',
                      EfficiencyWarning)
        if not copied:
            graph = graph.copy()

        # if each sample has the same number of provided neighbors
        row_nnz = np.diff(graph.indptr)
        if row_nnz.max() == row_nnz.min():
            n_samples = graph.shape[0]
            distances = graph.data.reshape(n_samples, -1)

            order = np.argsort(distances, kind='mergesort')
            order += np.arange(n_samples)[:, None] * row_nnz[0]
            order = order.ravel()
            graph.data = graph.data[order]
            graph.indices = graph.indices[order]

        else:
            for start, stop in zip(graph.indptr, graph.indptr[1:]):
                order = np.argsort(graph.data[start:stop], kind='mergesort')
                graph.data[start:stop] = graph.data[start:stop][order]
                graph.indices[start:stop] = graph.indices[start:stop][order]
    return graph


def _kneighbors_from_graph(graph, n_neighbors, return_distance):
    """Decompose a nearest neighbors sparse graph into distances and indices

    Parameters
    ----------
    graph : CSR sparse matrix, shape (n_samples, n_samples)
        Neighbors graph as given by kneighbors_graph or radius_neighbors_graph

    n_neighbors : int
        Number of neighbors required for each sample.

    return_distance : boolean
        If False, distances will not be returned

    Returns
    -------
    neigh_dist : array, shape (n_samples, n_neighbors)
        Distances to nearest neighbors. Only present if return_distance=True.

    neigh_ind : array, shape (n_samples, n_neighbors)
        Indices of nearest neighbors.
    """
    n_samples = graph.shape[0]
    assert graph.format == 'csr'

    # number of neighbors by samples
    row_nnz = np.diff(graph.indptr)
    row_nnz_min = row_nnz.min()
    if n_neighbors is not None and row_nnz_min < n_neighbors:
        raise ValueError(
            '%d neighbors per samples are required, but some samples have only'
            ' %d neighbors in precomputed graph matrix. Decrease number of '
            'neighbors used or recompute the graph with more neighbors.'
            % (n_neighbors, row_nnz_min))

    # if each sample has the same number of provided neighbors
    if row_nnz.max() == row_nnz_min:

        def extract(a):
            return a.reshape(n_samples, -1)[:, :n_neighbors]

    else:
        idx = np.tile(np.arange(n_neighbors), n_samples)
        idx = idx.reshape(n_samples, n_neighbors)
        idx += graph.indptr[:-1, np.newaxis]

        def extract(a):
            return a.take(idx, mode='clip').reshape(n_samples, n_neighbors)

    if return_distance:
        return extract(graph.data), extract(graph.indices)
    else:
        return extract(graph.indices)


def _radius_neighbors_from_graph(graph, radius, return_distance):
    """Decompose a nearest neighbors sparse graph into distances and indices

    Parameters
    ----------
    graph : CSR sparse matrix, shape (n_samples, n_samples)
        Neighbors graph as given by kneighbors_graph or radius_neighbors_graph

    radius : float > 0
        Radius of neighborhoods.

    return_distance : boolean
        If False, distances will not be returned

    Returns
    -------
    neigh_dist : array, shape (n_samples,) of arrays
        Distances to nearest neighbors. Only present if return_distance=True.

    neigh_ind :array, shape (n_samples,) of arrays
        Indices of nearest neighbors.
    """
    assert graph.format == 'csr'

    if graph.data.max() <= radius:
        data, indices, indptr = graph.data, graph.indices, graph.indptr
    else:
        mask = graph.data <= radius
        if return_distance:
            data = np.compress(mask, graph.data)
        indices = np.compress(mask, graph.indices)
        indptr = np.concatenate(([0], np.cumsum(mask)))[graph.indptr]

    if return_distance:
        neigh_dist = np.array(np.split(data, indptr[1:-1]))
    neigh_ind = np.array(np.split(indices, indptr[1:-1]))

    if return_distance:
        return neigh_dist, neigh_ind
    else:
        return neigh_ind


class NeighborsBase(six.with_metaclass(ABCMeta, BaseEstimator)):
=======
class NeighborsBase(BaseEstimator, metaclass=ABCMeta):
>>>>>>> 6649059d
    """Base class for nearest neighbors estimators."""

    @abstractmethod
    def __init__(self, n_neighbors=None, radius=None,
                 algorithm='auto', leaf_size=30, metric='minkowski',
                 p=2, metric_params=None, n_jobs=None):

        self.n_neighbors = n_neighbors
        self.radius = radius
        self.algorithm = algorithm
        self.leaf_size = leaf_size
        self.metric = metric
        self.metric_params = metric_params
        self.p = p
        self.n_jobs = n_jobs
        self._check_algorithm_metric()

    def _check_algorithm_metric(self):
        if self.algorithm not in ['auto', 'brute',
                                  'kd_tree', 'ball_tree']:
            raise ValueError("unrecognized algorithm: '%s'" % self.algorithm)

        if self.algorithm == 'auto':
            if self.metric == 'precomputed':
                alg_check = 'brute'
            elif (callable(self.metric) or
                  self.metric in VALID_METRICS['ball_tree']):
                alg_check = 'ball_tree'
            else:
                alg_check = 'brute'
        else:
            alg_check = self.algorithm

        if callable(self.metric):
            if self.algorithm == 'kd_tree':
                # callable metric is only valid for brute force and ball_tree
                raise ValueError(
                    "kd_tree algorithm does not support callable metric '%s'"
                    % self.metric)
        elif self.metric not in VALID_METRICS[alg_check]:
            raise ValueError("Metric '%s' not valid. Use "
                             "sorted(sklearn.neighbors.VALID_METRICS['%s']) "
                             "to get valid options. "
                             "Metric can also be a callable function."
                             % (self.metric, alg_check))

        if self.metric_params is not None and 'p' in self.metric_params:
            warnings.warn("Parameter p is found in metric_params. "
                          "The corresponding parameter from __init__ "
                          "is ignored.", SyntaxWarning, stacklevel=3)
            effective_p = self.metric_params['p']
        else:
            effective_p = self.p

        if self.metric in ['wminkowski', 'minkowski'] and effective_p < 1:
            raise ValueError("p must be greater than one for minkowski metric")

    def _fit(self, X):
        self._check_algorithm_metric()
        if self.metric_params is None:
            self.effective_metric_params_ = {}
        else:
            self.effective_metric_params_ = self.metric_params.copy()

        effective_p = self.effective_metric_params_.get('p', self.p)
        if self.metric in ['wminkowski', 'minkowski']:
            self.effective_metric_params_['p'] = effective_p

        self.effective_metric_ = self.metric
        # For minkowski distance, use more efficient methods where available
        if self.metric == 'minkowski':
            p = self.effective_metric_params_.pop('p', 2)
            if p < 1:
                raise ValueError("p must be greater than one "
                                 "for minkowski metric")
            elif p == 1:
                self.effective_metric_ = 'manhattan'
            elif p == 2:
                self.effective_metric_ = 'euclidean'
            elif p == np.inf:
                self.effective_metric_ = 'chebyshev'
            else:
                self.effective_metric_params_['p'] = p

        if isinstance(X, NeighborsBase):
            self._fit_X = X._fit_X
            self._tree = X._tree
            self._fit_method = X._fit_method
            self.n_samples_fit_ = X.n_samples_fit_
            return self

        elif isinstance(X, BallTree):
            self._fit_X = X.data
            self._tree = X
            self._fit_method = 'ball_tree'
            self.n_samples_fit_ = X.data.shape[0]
            return self

        elif isinstance(X, KDTree):
            self._fit_X = X.data
            self._tree = X
            self._fit_method = 'kd_tree'
            self.n_samples_fit_ = X.data.shape[0]
            return self

        if self.effective_metric_ == 'precomputed':
            X = _check_precomputed(X)
        else:
            X = check_array(X, accept_sparse='csr')

        n_samples = X.shape[0]
        if n_samples == 0:
            raise ValueError("n_samples must be greater than 0")

        if issparse(X):
            if self.algorithm not in ('auto', 'brute'):
                warnings.warn("cannot use tree with sparse input: "
                              "using brute force")
            if self.effective_metric_ not in VALID_METRICS_SPARSE['brute'] \
                    and not callable(self.effective_metric_):
                raise ValueError("Metric '%s' not valid for sparse input. "
                                 "Use sorted(sklearn.neighbors."
                                 "VALID_METRICS_SPARSE['brute']) "
                                 "to get valid options. "
                                 "Metric can also be a callable function."
                                 % (self.effective_metric_))
            self._fit_X = X.copy()
            self._tree = None
            self._fit_method = 'brute'
            self.n_samples_fit_ = X.shape[0]
            return self

        self._fit_method = self.algorithm
        self._fit_X = X
        self.n_samples_fit_ = X.shape[0]

        if self._fit_method == 'auto':
            # A tree approach is better for small number of neighbors,
            # and KDTree is generally faster when available
            if ((self.n_neighbors is None or
                 self.n_neighbors < self._fit_X.shape[0] // 2) and
                    self.metric != 'precomputed'):
                if self.effective_metric_ in VALID_METRICS['kd_tree']:
                    self._fit_method = 'kd_tree'
                elif (callable(self.effective_metric_) or
                        self.effective_metric_ in VALID_METRICS['ball_tree']):
                    self._fit_method = 'ball_tree'
                else:
                    self._fit_method = 'brute'
            else:
                self._fit_method = 'brute'

        if self._fit_method == 'ball_tree':
            self._tree = BallTree(X, self.leaf_size,
                                  metric=self.effective_metric_,
                                  **self.effective_metric_params_)
        elif self._fit_method == 'kd_tree':
            self._tree = KDTree(X, self.leaf_size,
                                metric=self.effective_metric_,
                                **self.effective_metric_params_)
        elif self._fit_method == 'brute':
            self._tree = None
        else:
            raise ValueError("algorithm = '%s' not recognized"
                             % self.algorithm)

        if self.n_neighbors is not None:
            if self.n_neighbors <= 0:
                raise ValueError(
                    "Expected n_neighbors > 0. Got %d" %
                    self.n_neighbors
                )
            else:
                if not np.issubdtype(type(self.n_neighbors), np.integer):
                    raise TypeError(
                        "n_neighbors does not take %s value, "
                        "enter integer value" %
                        type(self.n_neighbors))

        return self

    @property
    def _pairwise(self):
        # For cross-validation routines to split data correctly
        return self.metric == 'precomputed'


def _tree_query_parallel_helper(tree, *args, **kwargs):
    """Helper for the Parallel calls in KNeighborsMixin.kneighbors

    The Cython method tree.query is not directly picklable by cloudpickle
    under PyPy.
    """
    return tree.query(*args, **kwargs)


class KNeighborsMixin:
    """Mixin for k-neighbors searches"""

    def _kneighbors_reduce_func(self, dist, start,
                                n_neighbors, return_distance):
        """Reduce a chunk of distances to the nearest neighbors

        Callback to :func:`sklearn.metrics.pairwise.pairwise_distances_chunked`

        Parameters
        ----------
        dist : array of shape (n_samples_chunk, n_samples)
        start : int
            The index in X which the first row of dist corresponds to.
        n_neighbors : int
        return_distance : bool

        Returns
        -------
        dist : array of shape (n_samples_chunk, n_neighbors), optional
            Returned only if return_distance
        neigh : array of shape (n_samples_chunk, n_neighbors)
        """
        sample_range = np.arange(dist.shape[0])[:, None]
        neigh_ind = np.argpartition(dist, n_neighbors - 1, axis=1)
        neigh_ind = neigh_ind[:, :n_neighbors]
        # argpartition doesn't guarantee sorted order, so we sort again
        neigh_ind = neigh_ind[
            sample_range, np.argsort(dist[sample_range, neigh_ind])]
        if return_distance:
            if self.effective_metric_ == 'euclidean':
                result = np.sqrt(dist[sample_range, neigh_ind]), neigh_ind
            else:
                result = dist[sample_range, neigh_ind], neigh_ind
        else:
            result = neigh_ind
        return result

    def kneighbors(self, X=None, n_neighbors=None, return_distance=True):
        """Finds the K-neighbors of a point.
        Returns indices of and distances to the neighbors of each point.

        Parameters
        ----------
        X : array-like, shape (n_queries, n_features), \
                or (n_queries, n_indexed) if metric == 'precomputed'
            The query point or points.
            If not provided, neighbors of each indexed point are returned.
            In this case, the query point is not considered its own neighbor.

        n_neighbors : int
            Number of neighbors to get (default is the value
            passed to the constructor).

        return_distance : boolean, optional. Defaults to True.
            If False, distances will not be returned

        Returns
        -------
        neigh_dist : array, shape (n_queries, n_neighbors)
            Array representing the lengths to points, only present if
            return_distance=True

        neigh_ind : array, shape (n_queries, n_neighbors)
            Indices of the nearest points in the population matrix.

        Examples
        --------
        In the following example, we construct a NeighborsClassifier
        class from an array representing our data set and ask who's
        the closest point to [1,1,1]

        >>> samples = [[0., 0., 0.], [0., .5, 0.], [1., 1., .5]]
        >>> from sklearn.neighbors import NearestNeighbors
        >>> neigh = NearestNeighbors(n_neighbors=1)
        >>> neigh.fit(samples) # doctest: +ELLIPSIS
        NearestNeighbors(algorithm='auto', leaf_size=30, ...)
        >>> print(neigh.kneighbors([[1., 1., 1.]])) # doctest: +ELLIPSIS
        (array([[0.5]]), array([[2]]))

        As you can see, it returns [[0.5]], and [[2]], which means that the
        element is at distance 0.5 and is the third element of samples
        (indexes start at 0). You can also query for multiple points:

        >>> X = [[0., 1., 0.], [1., 0., 1.]]
        >>> neigh.kneighbors(X, return_distance=False) # doctest: +ELLIPSIS
        array([[1],
               [2]]...)

        """
        check_is_fitted(self, ["_fit_method", "_fit_X"], all_or_any=any)

        if n_neighbors is None:
            n_neighbors = self.n_neighbors
        elif n_neighbors <= 0:
            raise ValueError(
                "Expected n_neighbors > 0. Got %d" %
                n_neighbors
            )
        else:
            if not np.issubdtype(type(n_neighbors), np.integer):
                raise TypeError(
                    "n_neighbors does not take %s value, "
                    "enter integer value" %
                    type(n_neighbors))

        if X is not None:
            query_is_train = False
            if self.effective_metric_ == 'precomputed':
                X = _check_precomputed(X)
            else:
                X = check_array(X, accept_sparse='csr')
        else:
            query_is_train = True
            X = self._fit_X
            # Include an extra neighbor to account for the sample itself being
            # returned, which is removed later
            n_neighbors += 1

        n_samples_fit = self.n_samples_fit_
        if n_neighbors > n_samples_fit:
            raise ValueError(
                "Expected n_neighbors <= n_samples, "
                " but n_samples = %d, n_neighbors = %d" %
                (n_samples_fit, n_neighbors)
            )

        n_jobs = effective_n_jobs(self.n_jobs)
        chunked_results = None
        if (self._fit_method == 'brute' and
                self.effective_metric_ == 'precomputed' and issparse(X)):
            results = _kneighbors_from_graph(
                X, n_neighbors=n_neighbors,
                return_distance=return_distance)

        elif self._fit_method == 'brute':
            reduce_func = partial(self._kneighbors_reduce_func,
                                  n_neighbors=n_neighbors,
                                  return_distance=return_distance)

            # for efficiency, use squared euclidean distances
            if self.effective_metric_ == 'euclidean':
                kwds = {'squared': True}
            else:
                kwds = self.effective_metric_params_

            chunked_results = list(pairwise_distances_chunked(
                X, self._fit_X, reduce_func=reduce_func,
                metric=self.effective_metric_, n_jobs=n_jobs,
                **kwds))

        elif self._fit_method in ['ball_tree', 'kd_tree']:
            if issparse(X):
                raise ValueError(
                    "%s does not work with sparse matrices. Densify the data, "
                    "or set algorithm='brute'" % self._fit_method)
            old_joblib = LooseVersion(joblib_version) < LooseVersion('0.12')
            if old_joblib:
                # Deal with change of API in joblib
                check_pickle = False if old_joblib else None
                delayed_query = delayed(_tree_query_parallel_helper,
                                        check_pickle=check_pickle)
                parallel_kwargs = {"backend": "threading"}
            else:
                delayed_query = delayed(_tree_query_parallel_helper)
                parallel_kwargs = {"prefer": "threads"}
            chunked_results = Parallel(n_jobs, **parallel_kwargs)(
                delayed_query(
                    self._tree, X[s], n_neighbors, return_distance)
                for s in gen_even_slices(X.shape[0], n_jobs)
            )
        else:
            raise ValueError("internal: _fit_method not recognized")

        if chunked_results is not None:
            if return_distance:
                neigh_dist, neigh_ind = zip(*chunked_results)
                results = np.vstack(neigh_dist), np.vstack(neigh_ind)
            else:
                results = np.vstack(chunked_results)

        if not query_is_train:
            return results
        else:
            # If the query data is the same as the indexed data, we would like
            # to ignore the first nearest neighbor of every sample, i.e
            # the sample itself.
            if return_distance:
                neigh_dist, neigh_ind = results
            else:
                neigh_ind = results

            n_queries, _ = X.shape
            sample_range = np.arange(n_queries)[:, None]
            sample_mask = neigh_ind != sample_range

            # Corner case: When the number of duplicates are more
            # than the number of neighbors, the first NN will not
            # be the sample, but a duplicate.
            # In that case mask the first duplicate.
            dup_gr_nbrs = np.all(sample_mask, axis=1)
            sample_mask[:, 0][dup_gr_nbrs] = False
            neigh_ind = np.reshape(
                neigh_ind[sample_mask], (n_queries, n_neighbors - 1))

            if return_distance:
                neigh_dist = np.reshape(
                    neigh_dist[sample_mask], (n_queries, n_neighbors - 1))
                return neigh_dist, neigh_ind
            return neigh_ind

    def kneighbors_graph(self, X=None, n_neighbors=None,
                         mode='connectivity'):
        """Computes the (weighted) graph of k-Neighbors for points in X

        Parameters
        ----------
        X : array-like, shape (n_queries, n_features), \
                or (n_queries, n_indexed) if metric == 'precomputed'
            The query point or points.
            If not provided, neighbors of each indexed point are returned.
            In this case, the query point is not considered its own neighbor.

        n_neighbors : int
            Number of neighbors for each sample.
            (default is value passed to the constructor).

        mode : {'connectivity', 'distance'}, optional
            Type of returned matrix: 'connectivity' will return the
            connectivity matrix with ones and zeros, in 'distance' the
            edges are Euclidean distance between points.

        Returns
        -------
        A : sparse graph in CSR format, shape = [n_queries, n_samples_fit]
            n_samples_fit is the number of samples in the fitted data
            A[i, j] is assigned the weight of edge that connects i to j.

        Examples
        --------
        >>> X = [[0], [3], [1]]
        >>> from sklearn.neighbors import NearestNeighbors
        >>> neigh = NearestNeighbors(n_neighbors=2)
        >>> neigh.fit(X) # doctest: +ELLIPSIS
        NearestNeighbors(algorithm='auto', leaf_size=30, ...)
        >>> A = neigh.kneighbors_graph(X)
        >>> A.toarray()
        array([[1., 0., 1.],
               [0., 1., 1.],
               [1., 0., 1.]])

        See also
        --------
        NearestNeighbors.radius_neighbors_graph
        """
        check_is_fitted(self, ["_fit_method", "_fit_X"], all_or_any=any)
        if n_neighbors is None:
            n_neighbors = self.n_neighbors

        # check the input only in self.kneighbors

        # construct CSR matrix representation of the k-NN graph
        if mode == 'connectivity':
            A_ind = self.kneighbors(X, n_neighbors, return_distance=False)
            n_queries = A_ind.shape[0]
            A_data = np.ones(n_queries * n_neighbors)

        elif mode == 'distance':
            A_data, A_ind = self.kneighbors(
                X, n_neighbors, return_distance=True)
            A_data = np.ravel(A_data)

        else:
            raise ValueError(
                'Unsupported mode, must be one of "connectivity" '
                'or "distance" but got "%s" instead' % mode)

        n_queries = A_ind.shape[0]
        n_samples_fit = self.n_samples_fit_
        n_nonzero = n_queries * n_neighbors
        A_indptr = np.arange(0, n_nonzero + 1, n_neighbors)

        kneighbors_graph = csr_matrix((A_data, A_ind.ravel(), A_indptr),
                                      shape=(n_queries, n_samples_fit))

        return kneighbors_graph


def _tree_query_radius_parallel_helper(tree, *args, **kwargs):
    """Helper for the Parallel calls in RadiusNeighborsMixin.radius_neighbors

    The Cython method tree.query_radius is not directly picklable by
    cloudpickle under PyPy.
    """
    return tree.query_radius(*args, **kwargs)


class RadiusNeighborsMixin:
    """Mixin for radius-based neighbors searches"""

    def _radius_neighbors_reduce_func(self, dist, start,
                                      radius, return_distance):
        """Reduce a chunk of distances to the nearest neighbors

        Callback to :func:`sklearn.metrics.pairwise.pairwise_distances_chunked`

        Parameters
        ----------
        dist : array of shape (n_samples_chunk, n_samples)
        start : int
            The index in X which the first row of dist corresponds to.
        radius : float
        return_distance : bool

        Returns
        -------
        dist : list of n_samples_chunk 1d arrays, optional
            Returned only if return_distance
        neigh : list of n_samples_chunk 1d arrays
        """
        neigh_ind = [np.where(d <= radius)[0] for d in dist]

        if return_distance:
            if self.effective_metric_ == 'euclidean':
                dist = [np.sqrt(d[neigh_ind[i]])
                        for i, d in enumerate(dist)]
            else:
                dist = [d[neigh_ind[i]]
                        for i, d in enumerate(dist)]
            results = dist, neigh_ind
        else:
            results = neigh_ind
        return results

    def radius_neighbors(self, X=None, radius=None, return_distance=True,
                         sort_results=False):
        """Finds the neighbors within a given radius of a point or points.

        Return the indices and distances of each point from the dataset
        lying in a ball with size ``radius`` around the points of the query
        array. Points lying on the boundary are included in the results.

        The result points are *not* necessarily sorted by distance to their
        query point.

        Parameters
        ----------
        X : array-like, (n_samples, n_features), optional
            The query point or points.
            If not provided, neighbors of each indexed point are returned.
            In this case, the query point is not considered its own neighbor.

        radius : float
            Limiting distance of neighbors to return.
            (default is the value passed to the constructor).

        return_distance : boolean, optional. Defaults to True.
            If False, distances will not be returned.

        sort_results : boolean, optional. Defaults to False.
            If True, the distances and indices will be sorted before being
            returned. If False, the results will not be sorted. If
            return_distance == False, setting sort_results = True will
            result in an error.

        Returns
        -------
        neigh_dist : array, shape (n_samples,) of arrays
            Array representing the distances to each point, only present if
            return_distance=True. The distance values are computed according
            to the ``metric`` constructor parameter.

        neigh_ind : array, shape (n_samples,) of arrays
            An array of arrays of indices of the approximate nearest points
            from the population matrix that lie within a ball of size
            ``radius`` around the query points.

        Examples
        --------
        In the following example, we construct a NeighborsClassifier
        class from an array representing our data set and ask who's
        the closest point to [1, 1, 1]:

        >>> import numpy as np
        >>> samples = [[0., 0., 0.], [0., .5, 0.], [1., 1., .5]]
        >>> from sklearn.neighbors import NearestNeighbors
        >>> neigh = NearestNeighbors(radius=1.6)
        >>> neigh.fit(samples) # doctest: +ELLIPSIS
        NearestNeighbors(algorithm='auto', leaf_size=30, ...)
        >>> rng = neigh.radius_neighbors([[1., 1., 1.]])
        >>> print(np.asarray(rng[0][0])) # doctest: +ELLIPSIS
        [1.5 0.5]
        >>> print(np.asarray(rng[1][0])) # doctest: +ELLIPSIS
        [1 2]

        The first array returned contains the distances to all points which
        are closer than 1.6, while the second array returned contains their
        indices.  In general, multiple points can be queried at the same time.

        Notes
        -----
        Because the number of neighbors of each point is not necessarily
        equal, the results for multiple query points cannot be fit in a
        standard data array.
        For efficiency, `radius_neighbors` returns arrays of objects, where
        each object is a 1D array of indices or distances.
        """
        check_is_fitted(self, ["_fit_method", "_fit_X"], all_or_any=any)

        if X is not None:
            query_is_train = False
            if self.effective_metric_ == 'precomputed':
                X = _check_precomputed(X)
            else:
                X = check_array(X, accept_sparse='csr')
        else:
            query_is_train = True
            X = self._fit_X

        if radius is None:
            radius = self.radius

        if (self._fit_method == 'brute' and
                self.effective_metric_ == 'precomputed' and issparse(X)):
            results = _radius_neighbors_from_graph(
                X, radius=radius, return_distance=return_distance)

        elif self._fit_method == 'brute':
            # for efficiency, use squared euclidean distances
            if self.effective_metric_ == 'euclidean':
                radius *= radius
                kwds = {'squared': True}
            else:
                kwds = self.effective_metric_params_

            reduce_func = partial(self._radius_neighbors_reduce_func,
                                  radius=radius,
                                  return_distance=return_distance)

            chunked_results = pairwise_distances_chunked(
                X, self._fit_X, reduce_func=reduce_func,
                metric=self.effective_metric_, n_jobs=self.n_jobs,
                **kwds)
            if return_distance:
                neigh_dist_chunks, neigh_ind_chunks = zip(*chunked_results)
                neigh_dist_list = sum(neigh_dist_chunks, [])
                neigh_ind_list = sum(neigh_ind_chunks, [])
                # See https://github.com/numpy/numpy/issues/5456
                # to understand why this is initialized this way.
                neigh_dist = np.empty(len(neigh_dist_list), dtype='object')
                neigh_dist[:] = neigh_dist_list
                neigh_ind = np.empty(len(neigh_ind_list), dtype='object')
                neigh_ind[:] = neigh_ind_list
                results = neigh_dist, neigh_ind
            else:
                neigh_ind_list = sum(chunked_results, [])
                results = np.empty(len(neigh_ind_list), dtype='object')
                results[:] = neigh_ind_list

        elif self._fit_method in ['ball_tree', 'kd_tree']:
            if issparse(X):
                raise ValueError(
                    "%s does not work with sparse matrices. Densify the data, "
                    "or set algorithm='brute'" % self._fit_method)

            n_jobs = effective_n_jobs(self.n_jobs)
            if LooseVersion(joblib_version) < LooseVersion('0.12'):
                # Deal with change of API in joblib
                delayed_query = delayed(_tree_query_radius_parallel_helper,
                                        check_pickle=False)
                parallel_kwargs = {"backend": "threading"}
            else:
                delayed_query = delayed(_tree_query_radius_parallel_helper)
                parallel_kwargs = {"prefer": "threads"}

            chunked_results = Parallel(n_jobs, **parallel_kwargs)(
                delayed_query(self._tree, X[s], radius, return_distance,
                              sort_results=sort_results)

                for s in gen_even_slices(X.shape[0], n_jobs)
            )
            if return_distance:
                neigh_ind, neigh_dist = tuple(zip(*chunked_results))
                results = np.hstack(neigh_dist), np.hstack(neigh_ind)
            else:
                results = np.hstack(chunked_results)
        else:
            raise ValueError("internal: _fit_method not recognized")

        if not query_is_train:
            return results
        else:
            # If the query data is the same as the indexed data, we would like
            # to ignore the first nearest neighbor of every sample, i.e
            # the sample itself.
            if return_distance:
                neigh_dist, neigh_ind = results
            else:
                neigh_ind = results

            for ind, ind_neighbor in enumerate(neigh_ind):
                mask = ind_neighbor != ind

                neigh_ind[ind] = ind_neighbor[mask]
                if return_distance:
                    neigh_dist[ind] = neigh_dist[ind][mask]

            if return_distance:
                return neigh_dist, neigh_ind
            return neigh_ind

    def radius_neighbors_graph(self, X=None, radius=None, mode='connectivity',
                               sort_results=False):
        """Computes the (weighted) graph of Neighbors for points in X

        Neighborhoods are restricted the points at a distance lower than
        radius.

        Parameters
        ----------
        X : array-like, shape = [n_queries, n_features], optional
            The query point or points.
            If not provided, neighbors of each indexed point are returned.
            In this case, the query point is not considered its own neighbor.

        radius : float
            Radius of neighborhoods.
            (default is the value passed to the constructor).

        mode : {'connectivity', 'distance'}, optional
            Type of returned matrix: 'connectivity' will return the
            connectivity matrix with ones and zeros, in 'distance' the
            edges are Euclidean distance between points.

        sort_results : boolean, optional. Defaults to False.
            If True, the distances and indices will be sorted before being
            returned. If False, the results will not be sorted.
            Only used with mode='distance'.

        Returns
        -------
        A : sparse graph in CSR format, shape = [n_queries, n_samples_fit]
            n_samples_fit is the number of samples in the fitted data
            A[i, j] is assigned the weight of edge that connects i to j.

        Examples
        --------
        >>> X = [[0], [3], [1]]
        >>> from sklearn.neighbors import NearestNeighbors
        >>> neigh = NearestNeighbors(radius=1.5)
        >>> neigh.fit(X) # doctest: +ELLIPSIS
        NearestNeighbors(algorithm='auto', leaf_size=30, ...)
        >>> A = neigh.radius_neighbors_graph(X)
        >>> A.toarray()
        array([[1., 0., 1.],
               [0., 1., 0.],
               [1., 0., 1.]])

        See also
        --------
        kneighbors_graph
        """
        check_is_fitted(self, ["_fit_method", "_fit_X"], all_or_any=any)

        # check the input only in self.radius_neighbors

        if radius is None:
            radius = self.radius

        # construct CSR matrix representation of the NN graph
        if mode == 'connectivity':
            A_ind = self.radius_neighbors(X, radius,
                                          return_distance=False)
            A_data = None
        elif mode == 'distance':
            dist, A_ind = self.radius_neighbors(X, radius,
                                                return_distance=True,
                                                sort_results=sort_results)
            A_data = np.concatenate(list(dist))
        else:
            raise ValueError(
                'Unsupported mode, must be one of "connectivity", '
                'or "distance" but got %s instead' % mode)

        n_queries = A_ind.shape[0]
        n_samples_fit = self.n_samples_fit_
        n_neighbors = np.array([len(a) for a in A_ind])
        A_ind = np.concatenate(list(A_ind))
        if A_data is None:
            A_data = np.ones(len(A_ind))
        A_indptr = np.concatenate((np.zeros(1, dtype=int),
                                   np.cumsum(n_neighbors)))

        return csr_matrix((A_data, A_ind, A_indptr),
                          shape=(n_queries, n_samples_fit))


class SupervisedFloatMixin:
    def fit(self, X, y):
        """Fit the model using X as training data and y as target values

        Parameters
        ----------
        X : {array-like, sparse matrix, BallTree, KDTree}
            Training data. If array or matrix, shape [n_samples, n_features],
            or [n_samples, n_samples] if metric='precomputed'.

        y : {array-like, sparse matrix}
            Target values, array of float values, shape = [n_samples]
             or [n_samples, n_outputs]
        """
        if not isinstance(X, (KDTree, BallTree)):
            X, y = check_X_y(X, y, "csr", multi_output=True)
        self._y = y
        return self._fit(X)


class SupervisedIntegerMixin:
    def fit(self, X, y):
        """Fit the model using X as training data and y as target values

        Parameters
        ----------
        X : {array-like, sparse matrix, BallTree, KDTree}
            Training data. If array or matrix, shape [n_samples, n_features],
            or [n_samples, n_samples] if metric='precomputed'.

        y : {array-like, sparse matrix}
            Target values of shape = [n_samples] or [n_samples, n_outputs]

        """
        if not isinstance(X, (KDTree, BallTree)):
            X, y = check_X_y(X, y, "csr", multi_output=True)

        if y.ndim == 1 or y.ndim == 2 and y.shape[1] == 1:
            if y.ndim != 1:
                warnings.warn("A column-vector y was passed when a 1d array "
                              "was expected. Please change the shape of y to "
                              "(n_samples, ), for example using ravel().",
                              DataConversionWarning, stacklevel=2)

            self.outputs_2d_ = False
            y = y.reshape((-1, 1))
        else:
            self.outputs_2d_ = True

        check_classification_targets(y)
        self.classes_ = []
        self._y = np.empty(y.shape, dtype=np.int)
        for k in range(self._y.shape[1]):
            classes, self._y[:, k] = np.unique(y[:, k], return_inverse=True)
            self.classes_.append(classes)

        if not self.outputs_2d_:
            self.classes_ = self.classes_[0]
            self._y = self._y.ravel()

        return self._fit(X)


class UnsupervisedMixin:
    def fit(self, X, y=None):
        """Fit the model using X as training data

        Parameters
        ----------
        X : {array-like, sparse matrix, BallTree, KDTree}
            Training data. If array or matrix, shape [n_samples, n_features],
            or [n_samples, n_samples] if metric='precomputed'.
        """
        return self._fit(X)<|MERGE_RESOLUTION|>--- conflicted
+++ resolved
@@ -23,17 +23,10 @@
 from ..utils import check_X_y, check_array, gen_even_slices
 from ..utils.multiclass import check_classification_targets
 from ..utils.validation import check_is_fitted
-<<<<<<< HEAD
 from ..utils.validation import check_non_negative
-from ..externals import six
-from ..utils import Parallel, delayed, effective_n_jobs
-from ..utils._joblib import __version__ as joblib_version
 from ..exceptions import DataConversionWarning, EfficiencyWarning
-=======
-from ..exceptions import DataConversionWarning
 from ..utils._joblib import Parallel, delayed, effective_n_jobs
 from ..utils._joblib import __version__ as joblib_version
->>>>>>> 6649059d
 
 VALID_METRICS = dict(ball_tree=BallTree.valid_metrics,
                      kd_tree=KDTree.valid_metrics,
@@ -109,7 +102,6 @@
                          "'distance', or a callable function")
 
 
-<<<<<<< HEAD
 def _is_sorted_by_data(graph):
     """Returns whether the graph's non-zero entries are sorted by data
 
@@ -292,10 +284,7 @@
         return neigh_ind
 
 
-class NeighborsBase(six.with_metaclass(ABCMeta, BaseEstimator)):
-=======
 class NeighborsBase(BaseEstimator, metaclass=ABCMeta):
->>>>>>> 6649059d
     """Base class for nearest neighbors estimators."""
 
     @abstractmethod
