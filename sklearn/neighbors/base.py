"""Base and mixin classes for nearest neighbors"""
# Authors: Jake Vanderplas <vanderplas@astro.washington.edu>
#          Fabian Pedregosa <fabian.pedregosa@inria.fr>
#          Alexandre Gramfort <alexandre.gramfort@inria.fr>
#          Sparseness support by Lars Buitinck
#          Multi-output support by Arnaud Joly <a.joly@ulg.ac.be>
#
# License: BSD 3 clause (C) INRIA, University of Amsterdam
from functools import partial

import warnings
from abc import ABCMeta, abstractmethod

import numpy as np
from scipy.sparse import csr_matrix, issparse

from .ball_tree import BallTree
from .kd_tree import KDTree
from ..base import BaseEstimator
from ..metrics import pairwise_distances_chunked
from ..metrics.pairwise import PAIRWISE_DISTANCE_FUNCTIONS
from ..utils import check_X_y, check_array, _get_n_jobs, gen_even_slices
from ..utils.multiclass import check_classification_targets
from ..utils.validation import check_is_fitted
from ..externals import six
from ..externals.joblib import Parallel, delayed
from ..exceptions import DataConversionWarning, EfficiencyWarning

VALID_METRICS = dict(ball_tree=BallTree.valid_metrics,
                     kd_tree=KDTree.valid_metrics,
                     # The following list comes from the
                     # sklearn.metrics.pairwise doc string
                     brute=(list(PAIRWISE_DISTANCE_FUNCTIONS.keys()) +
                            ['braycurtis', 'canberra', 'chebyshev',
                             'correlation', 'cosine', 'dice', 'hamming',
                             'jaccard', 'kulsinski', 'mahalanobis',
                             'matching', 'minkowski', 'rogerstanimoto',
                             'russellrao', 'seuclidean', 'sokalmichener',
                             'sokalsneath', 'sqeuclidean',
                             'yule', 'wminkowski']))


VALID_METRICS_SPARSE = dict(ball_tree=[],
                            kd_tree=[],
                            brute=PAIRWISE_DISTANCE_FUNCTIONS.keys())


def _check_weights(weights):
    """Check to make sure weights are valid"""
    if weights in (None, 'uniform', 'distance'):
        return weights
    elif callable(weights):
        return weights
    else:
        raise ValueError("weights not recognized: should be 'uniform', "
                         "'distance', or a callable function")


def _get_weights(dist, weights):
    """Get the weights from an array of distances and a parameter ``weights``

    Parameters
    ===========
    dist : ndarray
        The input distances
    weights : {'uniform', 'distance' or a callable}
        The kind of weighting used

    Returns
    ========
    weights_arr : array of the same shape as ``dist``
        if ``weights == 'uniform'``, then returns None
    """
    if weights in (None, 'uniform'):
        return None
    elif weights == 'distance':
        # if user attempts to classify a point that was zero distance from one
        # or more training points, those training points are weighted as 1.0
        # and the other points as 0.0
        if dist.dtype is np.dtype(object):
            for point_dist_i, point_dist in enumerate(dist):
                # check if point_dist is iterable
                # (ex: RadiusNeighborClassifier.predict may set an element of
                # dist to 1e-6 to represent an 'outlier')
                if hasattr(point_dist, '__contains__') and 0. in point_dist:
                    dist[point_dist_i] = point_dist == 0.
                else:
                    dist[point_dist_i] = 1. / point_dist
        else:
            with np.errstate(divide='ignore'):
                dist = 1. / dist
            inf_mask = np.isinf(dist)
            inf_row = np.any(inf_mask, axis=1)
            dist[inf_row] = inf_mask[inf_row]
        return dist
    elif callable(weights):
        return weights(dist)
    else:
        raise ValueError("weights not recognized: should be 'uniform', "
                         "'distance', or a callable function")


def _is_sorted_by_data(graph):
    """Returns whether the graph's non-zero entries are sorted by data

    The non-zero entries are stored in graph.data and graph.indices.
    For each row (or sample), the non-zero entries can be either:
        - sorted by indices, as after graph.sort_indices()
        - sorted by data, as after _check_precomputed(graph)
        - not sorted.

    Parameters
    ----------
    graph : CSR sparse matrix, shape (n_samples, n_samples)
        Neighbors graph as given by kneighbors_graph or radius_neighbors_graph

    Returns
    -------
    res : boolean
        Whether input graph is sorted by data
    """
    assert graph.format == 'csr'
    out_of_order = graph.data[:-1] > graph.data[1:]
    line_change = np.unique(graph.indptr[1:-1] - 1)
    line_change = line_change[line_change < out_of_order.shape[0]]
    return (out_of_order.sum() == out_of_order.take(line_change).sum())


def _check_precomputed(X):
    """Check precomputed precomputed distance matrix

    If the precomputed distance matrix is sparse, it checks that the non-zero
    entries are sorted by distances. If not, the matrix is copied and sorted.

    Parameters
    ----------
    X : {sparse matrix, array-like}, (n_samples, n_samples)
        Distance matrix to other samples. X may be a sparse matrix, in which
        case only non-zero elements may be considered neighbors.

    Returns
    -------
    X : {sparse matrix, array-like}, (n_samples, n_samples)
        Distance matrix to other samples. X may be a sparse matrix, in which
        case only non-zero elements may be considered neighbors.
    """
    if not issparse(X):
        return check_array(X)
    else:
        graph = X

    if graph.format not in ('csr', 'csc', 'coo', 'lil'):
        raise TypeError('Sparse matrix in {!r} format is not supported due to '
                        'its handling of explicit zeros'.format(graph.format))
    copied = graph.format != 'csr'
    graph = graph.tocsr()

    if not _is_sorted_by_data(graph):
        warnings.warn('Precomputed sparse input was not sorted by data.',
                      EfficiencyWarning)
        if not copied:
            graph = graph.copy()

        # if each sample has the same number of provided neighbors
        row_nnz = np.diff(graph.indptr)
        if row_nnz.max() == row_nnz.min():
            n_samples = graph.shape[0]
            distances = graph.data.reshape(n_samples, -1)

            order = np.argsort(distances, kind='mergesort')
            order += np.arange(n_samples)[:, None] * row_nnz[0]
            order = order.ravel()
            graph.data = graph.data[order]
            graph.indices = graph.indices[order]

        else:
            for start, stop in zip(graph.indptr, graph.indptr[1:]):
                order = np.argsort(graph.data[start:stop], kind='mergesort')
                graph.data[start:stop] = graph.data[start:stop][order]
                graph.indices[start:stop] = graph.indices[start:stop][order]
    return graph


def _kneighbors_from_graph(graph, n_neighbors):
    """Decompose a nearest neighbors sparse graph into distances and indices

    Parameters
    ----------
    graph : CSR sparse matrix, shape (n_samples, n_samples)
        Neighbors graph as given by kneighbors_graph or radius_neighbors_graph

    n_neighbors : int
        Number of neighbors required for each sample.

    Returns
    -------
    neigh_dist : array, shape (n_samples, n_neighbors)
        Distances to nearest neighbors.

    neigh_ind : array, shape (n_samples, n_neighbors)
        Indices of nearest neighbors.
    """
    n_samples = graph.shape[0]
    assert graph.format == 'csr'

    # number of neighbors by samples
    row_nnz = np.diff(graph.indptr)
    row_nnz_min = row_nnz.min()
    if n_neighbors is not None and row_nnz_min < n_neighbors:
        raise ValueError(
            '%d neighbors per samples are required, but some samples have only'
            ' %d neighbors in precomputed graph matrix. Decrease number of '
            'neighbors used or recompute the graph with more neighbors.'
            % (n_neighbors, row_nnz_min))

    # if each sample has the same number of provided neighbors
    if row_nnz.max() == row_nnz_min:

        def extract(a):
            return a.reshape(n_samples, -1)[:, :n_neighbors]

    else:
        idx = np.tile(np.arange(n_neighbors), n_samples)
        idx = idx.reshape(n_samples, n_neighbors)
        idx += graph.indptr[:-1, np.newaxis]

        def extract(a):
            return a.take(idx, mode='clip').reshape(n_samples, n_neighbors)

    return extract(graph.data), extract(graph.indices)


def _radius_neighbors_from_graph(graph, radius):
    """Decompose a nearest neighbors sparse graph into distances and indices

    Parameters
    ----------
    graph : CSR sparse matrix, shape (n_samples, n_samples)
        Neighbors graph as given by kneighbors_graph or radius_neighbors_graph

    radius : float > 0
        Radius of neighborhoods.

    Returns
    -------
    neigh_dist : array, shape (n_samples,) of arrays
        Distances to nearest neighbors.

    neigh_ind :array, shape (n_samples,) of arrays
        Indices of nearest neighbors.
    """
    assert graph.format == 'csr'

    if graph.data.max() <= radius:
        data, indices, indptr = graph.data, graph.indices, graph.indptr
    else:
        mask = graph.data <= radius
        data = np.compress(mask, graph.data)
        indices = np.compress(mask, graph.indices)
        indptr = np.concatenate(([0], np.cumsum(mask)))[graph.indptr]

    neigh_dist = np.array(np.split(data, indptr[1:-1]))
    neigh_ind = np.array(np.split(indices, indptr[1:-1]))

    return neigh_dist, neigh_ind


class NeighborsBase(six.with_metaclass(ABCMeta, BaseEstimator)):
    """Base class for nearest neighbors estimators."""

    @abstractmethod
    def __init__(self, n_neighbors=None, radius=None,
                 algorithm='auto', leaf_size=30, metric='minkowski',
                 p=2, metric_params=None, n_jobs=1):

        self.n_neighbors = n_neighbors
        self.radius = radius
        self.algorithm = algorithm
        self.leaf_size = leaf_size
        self.metric = metric
        self.metric_params = metric_params
        self.p = p
        self.n_jobs = n_jobs
        self._check_algorithm_metric()

    def _check_algorithm_metric(self):
        if self.algorithm not in ['auto', 'brute',
                                  'kd_tree', 'ball_tree']:
            raise ValueError("unrecognized algorithm: '%s'" % self.algorithm)

        if self.algorithm == 'auto':
            if self.metric == 'precomputed':
                alg_check = 'brute'
            elif (callable(self.metric) or
                  self.metric in VALID_METRICS['ball_tree']):
                alg_check = 'ball_tree'
            else:
                alg_check = 'brute'
        else:
            alg_check = self.algorithm

        if callable(self.metric):
            if self.algorithm == 'kd_tree':
                # callable metric is only valid for brute force and ball_tree
                raise ValueError(
                    "kd_tree algorithm does not support callable metric '%s'"
                    % self.metric)
        elif self.metric not in VALID_METRICS[alg_check]:
            raise ValueError("Metric '%s' not valid for algorithm '%s'"
                             % (self.metric, self.algorithm))

        if self.metric_params is not None and 'p' in self.metric_params:
            warnings.warn("Parameter p is found in metric_params. "
                          "The corresponding parameter from __init__ "
                          "is ignored.", SyntaxWarning, stacklevel=3)
            effective_p = self.metric_params['p']
        else:
            effective_p = self.p

        if self.metric in ['wminkowski', 'minkowski'] and effective_p < 1:
            raise ValueError("p must be greater than one for minkowski metric")

    def _fit(self, X):
        self._check_algorithm_metric()
        if self.metric_params is None:
            self.effective_metric_params_ = {}
        else:
            self.effective_metric_params_ = self.metric_params.copy()

        effective_p = self.effective_metric_params_.get('p', self.p)
        if self.metric in ['wminkowski', 'minkowski']:
            self.effective_metric_params_['p'] = effective_p

        self.effective_metric_ = self.metric
        # For minkowski distance, use more efficient methods where available
        if self.metric == 'minkowski':
            p = self.effective_metric_params_.pop('p', 2)
            if p < 1:
                raise ValueError("p must be greater than one "
                                 "for minkowski metric")
            elif p == 1:
                self.effective_metric_ = 'manhattan'
            elif p == 2:
                self.effective_metric_ = 'euclidean'
            elif p == np.inf:
                self.effective_metric_ = 'chebyshev'
            else:
                self.effective_metric_params_['p'] = p

        if isinstance(X, NeighborsBase):
            self._fit_X = X._fit_X
            self._tree = X._tree
            self._fit_method = X._fit_method
            return self

        elif isinstance(X, BallTree):
            self._fit_X = X.data
            self._tree = X
            self._fit_method = 'ball_tree'
            return self

        elif isinstance(X, KDTree):
            self._fit_X = X.data
            self._tree = X
            self._fit_method = 'kd_tree'
            return self

        if self.effective_metric_ == 'precomputed':
            X = _check_precomputed(X)
        else:
            X = check_array(X, accept_sparse='csr')

        n_samples = X.shape[0]
        if n_samples == 0:
            raise ValueError("n_samples must be greater than 0")

        if issparse(X):
            if self.algorithm not in ('auto', 'brute'):
                warnings.warn("cannot use tree with sparse input: "
                              "using brute force")
            if self.effective_metric_ not in VALID_METRICS_SPARSE['brute'] \
                    and not callable(self.effective_metric_):

                raise ValueError("metric '%s' not valid for sparse input"
                                 % self.effective_metric_)
            self._fit_X = X.copy()
            self._tree = None
            self._fit_method = 'brute'
            return self

        self._fit_method = self.algorithm
        self._fit_X = X

        if self._fit_method == 'auto':
            # A tree approach is better for small number of neighbors,
            # and KDTree is generally faster when available
            if ((self.n_neighbors is None or
                 self.n_neighbors < self._fit_X.shape[0] // 2) and
                    self.metric != 'precomputed'):
                if self.effective_metric_ in VALID_METRICS['kd_tree']:
                    self._fit_method = 'kd_tree'
                elif (callable(self.effective_metric_) or
                        self.effective_metric_ in VALID_METRICS['ball_tree']):
                    self._fit_method = 'ball_tree'
                else:
                    self._fit_method = 'brute'
            else:
                self._fit_method = 'brute'

        if self._fit_method == 'ball_tree':
            self._tree = BallTree(X, self.leaf_size,
                                  metric=self.effective_metric_,
                                  **self.effective_metric_params_)
        elif self._fit_method == 'kd_tree':
            self._tree = KDTree(X, self.leaf_size,
                                metric=self.effective_metric_,
                                **self.effective_metric_params_)
        elif self._fit_method == 'brute':
            self._tree = None
        else:
            raise ValueError("algorithm = '%s' not recognized"
                             % self.algorithm)

        if self.n_neighbors is not None:
            if self.n_neighbors <= 0:
                raise ValueError(
                    "Expected n_neighbors > 0. Got %d" %
                    self.n_neighbors
                )
            else:
                if not np.issubdtype(type(self.n_neighbors), np.integer):
                    raise TypeError(
                        "n_neighbors does not take %s value, "
                        "enter integer value" %
                        type(self.n_neighbors))

        return self

    @property
    def _pairwise(self):
        # For cross-validation routines to split data correctly
        return self.metric == 'precomputed'


class KNeighborsMixin(object):
    """Mixin for k-neighbors searches"""

    def _kneighbors_reduce_func(self, dist, start,
                                n_neighbors, return_distance):
        """Reduce a chunk of distances to the nearest neighbors

        Callback to :func:`sklearn.metrics.pairwise.pairwise_distances_chunked`

        Parameters
        ----------
        dist : array of shape (n_samples_chunk, n_samples)
        start : int
            The index in X which the first row of dist corresponds to.
        n_neighbors : int
        return_distance : bool

        Returns
        -------
        dist : array of shape (n_samples_chunk, n_neighbors), optional
            Returned only if return_distance
        neigh : array of shape (n_samples_chunk, n_neighbors)
        """
        sample_range = np.arange(dist.shape[0])[:, None]
        neigh_ind = np.argpartition(dist, n_neighbors - 1, axis=1)
        neigh_ind = neigh_ind[:, :n_neighbors]
        # argpartition doesn't guarantee sorted order, so we sort again
        neigh_ind = neigh_ind[
            sample_range, np.argsort(dist[sample_range, neigh_ind])]
        if return_distance:
            if self.effective_metric_ == 'euclidean':
                result = np.sqrt(dist[sample_range, neigh_ind]), neigh_ind
            else:
                result = dist[sample_range, neigh_ind], neigh_ind
        else:
            result = neigh_ind
        return result

    def kneighbors(self, X=None, n_neighbors=None, return_distance=True):
        """Finds the K-neighbors of a point.
        Returns indices of and distances to the neighbors of each point.

        Parameters
        ----------
        X : array-like, shape (n_query, n_features), \
                or (n_query, n_indexed) if metric == 'precomputed'
            The query point or points.
            If not provided, neighbors of each indexed point are returned.
            In this case, the query point is not considered its own neighbor.

        n_neighbors : int
            Number of neighbors to get (default is the value
            passed to the constructor).

        return_distance : boolean, optional. Defaults to True.
            If False, distances will not be returned

        Returns
        -------
        neigh_dist : array, shape (n_samples, n_neighbors)
            Array representing the lengths to points, only present if
            return_distance=True

        neigh_ind : array, shape (n_samples, n_neighbors)
            Indices of the nearest points in the population matrix.

        Examples
        --------
        In the following example, we construct a NeighborsClassifier
        class from an array representing our data set and ask who's
        the closest point to [1,1,1]

        >>> samples = [[0., 0., 0.], [0., .5, 0.], [1., 1., .5]]
        >>> from sklearn.neighbors import NearestNeighbors
        >>> neigh = NearestNeighbors(n_neighbors=1)
        >>> neigh.fit(samples) # doctest: +ELLIPSIS
        NearestNeighbors(algorithm='auto', leaf_size=30, ...)
        >>> print(neigh.kneighbors([[1., 1., 1.]])) # doctest: +ELLIPSIS
        (array([[0.5]]), array([[2]]))

        As you can see, it returns [[0.5]], and [[2]], which means that the
        element is at distance 0.5 and is the third element of samples
        (indexes start at 0). You can also query for multiple points:

        >>> X = [[0., 1., 0.], [1., 0., 1.]]
        >>> neigh.kneighbors(X, return_distance=False) # doctest: +ELLIPSIS
        array([[1],
               [2]]...)

        """
        check_is_fitted(self, "_fit_method")

        if n_neighbors is None:
            n_neighbors = self.n_neighbors
        elif n_neighbors <= 0:
            raise ValueError(
                "Expected n_neighbors > 0. Got %d" %
                n_neighbors
            )
        else:
            if not np.issubdtype(type(n_neighbors), np.integer):
                raise TypeError(
                    "n_neighbors does not take %s value, "
                    "enter integer value" %
                    type(n_neighbors))

        if X is not None:
            query_is_train = False
            if self.effective_metric_ == 'precomputed':
                X = _check_precomputed(X)
            else:
                X = check_array(X, accept_sparse='csr')
        else:
            query_is_train = True
            X = self._fit_X
            # Include an extra neighbor to account for the sample itself being
            # returned, which is removed later
            n_neighbors += 1

        train_size = self._fit_X.shape[0]
        if n_neighbors > train_size:
            raise ValueError(
                "Expected n_neighbors <= n_samples, "
                " but n_samples = %d, n_neighbors = %d" %
                (train_size, n_neighbors)
            )
        n_samples, _ = X.shape
        sample_range = np.arange(n_samples)[:, None]

        n_jobs = _get_n_jobs(self.n_jobs)
        if self._fit_method == 'brute':

<<<<<<< HEAD
            if issparse(dist):
                neigh_dist, neigh_ind = _kneighbors_from_graph(
                    dist, n_neighbors=n_neighbors - query_is_train)

            else:
                neigh_ind = np.argpartition(dist, n_neighbors - 1, axis=1)
                neigh_ind = neigh_ind[:, :n_neighbors]
                # argpartition doesn't guarantee sorted order, so we sort again
                neigh_ind = neigh_ind[
                    sample_range, np.argsort(dist[sample_range, neigh_ind])]

                if return_distance:
                    neigh_dist = dist[sample_range, neigh_ind]
                    if self.effective_metric_ == 'euclidean':
                        neigh_dist = np.sqrt(neigh_dist)

            if return_distance:
                result = neigh_dist, neigh_ind
            else:
                result = neigh_ind
=======
            reduce_func = partial(self._kneighbors_reduce_func,
                                  n_neighbors=n_neighbors,
                                  return_distance=return_distance)

            # for efficiency, use squared euclidean distances
            kwds = ({'squared': True} if self.effective_metric_ == 'euclidean'
                    else self.effective_metric_params_)

            result = pairwise_distances_chunked(
                X, self._fit_X, reduce_func=reduce_func,
                metric=self.effective_metric_, n_jobs=n_jobs,
                **kwds)
>>>>>>> 1c61b8ac

        elif self._fit_method in ['ball_tree', 'kd_tree']:
            dist = None
            if issparse(X):
                raise ValueError(
                    "%s does not work with sparse matrices. Densify the data, "
                    "or set algorithm='brute'" % self._fit_method)
            result = Parallel(n_jobs, backend='threading')(
                delayed(self._tree.query, check_pickle=False)(
                    X[s], n_neighbors, return_distance)
                for s in gen_even_slices(X.shape[0], n_jobs)
            )
<<<<<<< HEAD
            if return_distance:
                neigh_dist, neigh_ind = tuple(zip(*result))
                result = np.vstack(neigh_dist), np.vstack(neigh_ind)
            else:
                result = np.vstack(result)
        else:
            raise ValueError("internal: _fit_method not recognized")

        if not query_is_train or issparse(dist):
=======
        else:
            raise ValueError("internal: _fit_method not recognized")

        if return_distance:
            dist, neigh_ind = zip(*result)
            result = np.vstack(dist), np.vstack(neigh_ind)
        else:
            result = np.vstack(result)

        if not query_is_train:
>>>>>>> 1c61b8ac
            return result
        else:
            # If the query data is the same as the indexed data, we would like
            # to ignore the first nearest neighbor of every sample, i.e
            # the sample itself.
            if return_distance:
                neigh_dist, neigh_ind = result
            else:
                neigh_ind = result

            sample_mask = neigh_ind != sample_range

            # Corner case: When the number of duplicates are more
            # than the number of neighbors, the first NN will not
            # be the sample, but a duplicate.
            # In that case mask the first duplicate.
            dup_gr_nbrs = np.all(sample_mask, axis=1)
            sample_mask[:, 0][dup_gr_nbrs] = False
            neigh_ind = np.reshape(
                neigh_ind[sample_mask], (n_samples, n_neighbors - 1))

            if return_distance:
                neigh_dist = np.reshape(
                    neigh_dist[sample_mask], (n_samples, n_neighbors - 1))
                return neigh_dist, neigh_ind
            return neigh_ind

    def kneighbors_graph(self, X=None, n_neighbors=None,
                         mode='connectivity'):
        """Computes the (weighted) graph of k-Neighbors for points in X

        Parameters
        ----------
        X : array-like, shape (n_query, n_features), \
                or (n_query, n_indexed) if metric == 'precomputed'
            The query point or points.
            If not provided, neighbors of each indexed point are returned.
            In this case, the query point is not considered its own neighbor.

        n_neighbors : int
            Number of neighbors for each sample.
            (default is value passed to the constructor).

        mode : {'connectivity', 'distance'}, optional
            Type of returned matrix: 'connectivity' will return the
            connectivity matrix with ones and zeros, in 'distance' the
            edges are Euclidean distance between points.

        Returns
        -------
        A : sparse matrix in CSR format, shape = [n_samples, n_samples_fit]
            n_samples_fit is the number of samples in the fitted data
            A[i, j] is assigned the weight of edge that connects i to j.

        Examples
        --------
        >>> X = [[0], [3], [1]]
        >>> from sklearn.neighbors import NearestNeighbors
        >>> neigh = NearestNeighbors(n_neighbors=2)
        >>> neigh.fit(X) # doctest: +ELLIPSIS
        NearestNeighbors(algorithm='auto', leaf_size=30, ...)
        >>> A = neigh.kneighbors_graph(X)
        >>> A.toarray()
        array([[1., 0., 1.],
               [0., 1., 1.],
               [1., 0., 1.]])

        See also
        --------
        NearestNeighbors.radius_neighbors_graph
        """
        if n_neighbors is None:
            n_neighbors = self.n_neighbors

        # kneighbors does the None handling.
        if X is not None:
            if getattr(self, 'effective_metric_', '') == 'precomputed':
                X = _check_precomputed(X)
            else:
                X = check_array(X, accept_sparse='csr')
            n_samples1 = X.shape[0]
        else:
            n_samples1 = self._fit_X.shape[0]

        n_samples2 = self._fit_X.shape[0]
        n_nonzero = n_samples1 * n_neighbors
        A_indptr = np.arange(0, n_nonzero + 1, n_neighbors)

        # construct CSR matrix representation of the k-NN graph
        if mode == 'connectivity':
            A_data = np.ones(n_samples1 * n_neighbors)
            A_ind = self.kneighbors(X, n_neighbors, return_distance=False)

        elif mode == 'distance':
            A_data, A_ind = self.kneighbors(
                X, n_neighbors, return_distance=True)
            A_data = np.ravel(A_data)

        else:
            raise ValueError(
                'Unsupported mode, must be one of "connectivity" '
                'or "distance" but got "%s" instead' % mode)

        kneighbors_graph = csr_matrix((A_data, A_ind.ravel(), A_indptr),
                                      shape=(n_samples1, n_samples2))

        return kneighbors_graph


class RadiusNeighborsMixin(object):
    """Mixin for radius-based neighbors searches"""

<<<<<<< HEAD
    def radius_neighbors(self, X=None, radius=None, return_distance=True,
                         sort_results=False):
=======
    def _radius_neighbors_reduce_func(self, dist, start,
                                      radius, return_distance):
        """Reduce a chunk of distances to the nearest neighbors

        Callback to :func:`sklearn.metrics.pairwise.pairwise_distances_chunked`

        Parameters
        ----------
        dist : array of shape (n_samples_chunk, n_samples)
        start : int
            The index in X which the first row of dist corresponds to.
        radius : float
        return_distance : bool

        Returns
        -------
        dist : list of n_samples_chunk 1d arrays, optional
            Returned only if return_distance
        neigh : list of n_samples_chunk 1d arrays
        """
        neigh_ind = [np.where(d <= radius)[0] for d in dist]

        if return_distance:
            if self.effective_metric_ == 'euclidean':
                dist = [np.sqrt(d[neigh_ind[i]])
                        for i, d in enumerate(dist)]
            else:
                dist = [d[neigh_ind[i]]
                        for i, d in enumerate(dist)]
            results = dist, neigh_ind
        else:
            results = neigh_ind
        return results

    def radius_neighbors(self, X=None, radius=None, return_distance=True):
>>>>>>> 1c61b8ac
        """Finds the neighbors within a given radius of a point or points.

        Return the indices and distances of each point from the dataset
        lying in a ball with size ``radius`` around the points of the query
        array. Points lying on the boundary are included in the results.

        The result points are *not* necessarily sorted by distance to their
        query point.

        Parameters
        ----------
        X : array-like, (n_samples, n_features), optional
            The query point or points.
            If not provided, neighbors of each indexed point are returned.
            In this case, the query point is not considered its own neighbor.

        radius : float
            Limiting distance of neighbors to return.
            (default is the value passed to the constructor).

        return_distance : boolean, optional. Defaults to True.
            If False, distances will not be returned.

        sort_results : boolean, optional. Defaults to False.
            If True, the distances and indices will be sorted before being
            returned. If False, the results will not be sorted. If
            return_distance == False, setting sort_results = True will
            result in an error.

        Returns
        -------
        neigh_dist : array, shape (n_samples,) of arrays
            Array representing the distances to each point, only present if
            return_distance=True. The distance values are computed according
            to the ``metric`` constructor parameter.

        neigh_ind : array, shape (n_samples,) of arrays
            An array of arrays of indices of the approximate nearest points
            from the population matrix that lie within a ball of size
            ``radius`` around the query points.

        Examples
        --------
        In the following example, we construct a NeighborsClassifier
        class from an array representing our data set and ask who's
        the closest point to [1, 1, 1]:

        >>> import numpy as np
        >>> samples = [[0., 0., 0.], [0., .5, 0.], [1., 1., .5]]
        >>> from sklearn.neighbors import NearestNeighbors
        >>> neigh = NearestNeighbors(radius=1.6)
        >>> neigh.fit(samples) # doctest: +ELLIPSIS
        NearestNeighbors(algorithm='auto', leaf_size=30, ...)
        >>> rng = neigh.radius_neighbors([[1., 1., 1.]])
        >>> print(np.asarray(rng[0][0])) # doctest: +ELLIPSIS
        [1.5 0.5]
        >>> print(np.asarray(rng[1][0])) # doctest: +ELLIPSIS
        [1 2]

        The first array returned contains the distances to all points which
        are closer than 1.6, while the second array returned contains their
        indices.  In general, multiple points can be queried at the same time.

        Notes
        -----
        Because the number of neighbors of each point is not necessarily
        equal, the results for multiple query points cannot be fit in a
        standard data array.
        For efficiency, `radius_neighbors` returns arrays of objects, where
        each object is a 1D array of indices or distances.
        """
        check_is_fitted(self, "_fit_method")

        if X is not None:
            query_is_train = False
            if self.effective_metric_ == 'precomputed':
                X = _check_precomputed(X)
            else:
                X = check_array(X, accept_sparse='csr')
        else:
            query_is_train = True
            X = self._fit_X

        if radius is None:
            radius = self.radius

        if self._fit_method == 'brute':
            # for efficiency, use squared euclidean distances
            if self.effective_metric_ == 'euclidean':
                radius *= radius
                kwds = {'squared': True}
            else:
<<<<<<< HEAD
                dist = pairwise_distances(X, self._fit_X,
                                          self.effective_metric_,
                                          n_jobs=self.n_jobs,
                                          **self.effective_metric_params_)

            if issparse(dist):
                neigh_dist, neigh_ind = _radius_neighbors_from_graph(
                    dist, radius=radius)
            else:
                neigh_ind_list = [np.where(d <= radius)[0] for d in dist]

                # See https://github.com/numpy/numpy/issues/5456
                # if you want to understand why this is initialized this way.
                neigh_ind = np.empty(n_samples, dtype='object')
                neigh_ind[:] = neigh_ind_list

                if return_distance:
                    neigh_dist = np.empty(n_samples, dtype='object')
                    if self.effective_metric_ == 'euclidean':
                        dist_list = [np.sqrt(d[neigh_ind[i]])
                                     for i, d in enumerate(dist)]
                    else:
                        dist_list = [d[neigh_ind[i]]
                                     for i, d in enumerate(dist)]
                    neigh_dist[:] = dist_list

            if return_distance:
                results = neigh_dist, neigh_ind
=======
                kwds = self.effective_metric_params_

            reduce_func = partial(self._radius_neighbors_reduce_func,
                                  radius=radius,
                                  return_distance=return_distance)

            results = pairwise_distances_chunked(
                X, self._fit_X, reduce_func=reduce_func,
                metric=self.effective_metric_, n_jobs=self.n_jobs,
                **kwds)
            if return_distance:
                dist_chunks, neigh_ind_chunks = zip(*results)
                dist_list = sum(dist_chunks, [])
                neigh_ind_list = sum(neigh_ind_chunks, [])
                # See https://github.com/numpy/numpy/issues/5456
                # if you want to understand why this is initialized this way.
                dist = np.empty(len(dist_list), dtype='object')
                dist[:] = dist_list
                neigh_ind = np.empty(len(neigh_ind_list), dtype='object')
                neigh_ind[:] = neigh_ind_list
                results = dist, neigh_ind
>>>>>>> 1c61b8ac
            else:
                neigh_ind_list = sum(results, [])
                results = np.empty(len(neigh_ind_list), dtype='object')
                results[:] = neigh_ind_list

        elif self._fit_method in ['ball_tree', 'kd_tree']:
            if issparse(X):
                raise ValueError(
                    "%s does not work with sparse matrices. Densify the data, "
                    "or set algorithm='brute'" % self._fit_method)
<<<<<<< HEAD
            results = self._tree.query_radius(X, radius,
                                              return_distance=return_distance,
                                              sort_results=sort_results)
=======

            n_jobs = _get_n_jobs(self.n_jobs)
            results = Parallel(n_jobs, backend='threading')(
                delayed(self._tree.query_radius, check_pickle=False)(
                    X[s], radius, return_distance)
                for s in gen_even_slices(X.shape[0], n_jobs)
            )
>>>>>>> 1c61b8ac
            if return_distance:
                neigh_ind, dist = tuple(zip(*results))
                results = np.hstack(dist), np.hstack(neigh_ind)
            else:
                results = np.hstack(results)
        else:
            raise ValueError("internal: _fit_method not recognized")

        if not query_is_train:
            return results
        else:
            # If the query data is the same as the indexed data, we would like
            # to ignore the first nearest neighbor of every sample, i.e
            # the sample itself.
            if return_distance:
                neigh_dist, neigh_ind = results
            else:
                neigh_ind = results

            for ind, ind_neighbor in enumerate(neigh_ind):
                mask = ind_neighbor != ind

                neigh_ind[ind] = ind_neighbor[mask]
                if return_distance:
                    neigh_dist[ind] = neigh_dist[ind][mask]

            if return_distance:
                return neigh_dist, neigh_ind
            return neigh_ind

    def radius_neighbors_graph(self, X=None, radius=None, mode='connectivity'):
        """Computes the (weighted) graph of Neighbors for points in X

        Neighborhoods are restricted the points at a distance lower than
        radius.

        Parameters
        ----------
        X : array-like, shape = [n_samples, n_features], optional
            The query point or points.
            If not provided, neighbors of each indexed point are returned.
            In this case, the query point is not considered its own neighbor.

        radius : float
            Radius of neighborhoods.
            (default is the value passed to the constructor).

        mode : {'connectivity', 'distance'}, optional
            Type of returned matrix: 'connectivity' will return the
            connectivity matrix with ones and zeros, in 'distance' the
            edges are Euclidean distance between points.

        Returns
        -------
        A : sparse matrix in CSR format, shape = [n_samples, n_samples]
            A[i, j] is assigned the weight of edge that connects i to j.

        Examples
        --------
        >>> X = [[0], [3], [1]]
        >>> from sklearn.neighbors import NearestNeighbors
        >>> neigh = NearestNeighbors(radius=1.5)
        >>> neigh.fit(X) # doctest: +ELLIPSIS
        NearestNeighbors(algorithm='auto', leaf_size=30, ...)
        >>> A = neigh.radius_neighbors_graph(X)
        >>> A.toarray()
        array([[1., 0., 1.],
               [0., 1., 0.],
               [1., 0., 1.]])

        See also
        --------
        kneighbors_graph
        """
        if X is not None:
            if getattr(self, 'effective_metric_', '') == 'precomputed':
                X = _check_precomputed(X)
            else:
                X = check_array(X, accept_sparse=['csr', 'csc', 'coo'])

        n_samples2 = self._fit_X.shape[0]
        if radius is None:
            radius = self.radius

        # construct CSR matrix representation of the NN graph
        if mode == 'connectivity':
            A_ind = self.radius_neighbors(X, radius,
                                          return_distance=False)
            A_data = None
        elif mode == 'distance':
            dist, A_ind = self.radius_neighbors(X, radius,
                                                return_distance=True,
                                                sort_results=True)
            A_data = np.concatenate(list(dist))
        else:
            raise ValueError(
                'Unsupported mode, must be one of "connectivity", '
                'or "distance" but got %s instead' % mode)

        n_samples1 = A_ind.shape[0]
        n_neighbors = np.array([len(a) for a in A_ind])
        A_ind = np.concatenate(list(A_ind))
        if A_data is None:
            A_data = np.ones(len(A_ind))
        A_indptr = np.concatenate((np.zeros(1, dtype=int),
                                   np.cumsum(n_neighbors)))

        return csr_matrix((A_data, A_ind, A_indptr),
                          shape=(n_samples1, n_samples2))


class SupervisedFloatMixin(object):
    def fit(self, X, y):
        """Fit the model using X as training data and y as target values

        Parameters
        ----------
        X : {array-like, sparse matrix, BallTree, KDTree}
            Training data. If array or matrix, shape [n_samples, n_features],
            or [n_samples, n_samples] if metric='precomputed'.

        y : {array-like, sparse matrix}
            Target values, array of float values, shape = [n_samples]
             or [n_samples, n_outputs]
        """
        if not isinstance(X, (KDTree, BallTree)):
            X, y = check_X_y(X, y, "csr", multi_output=True)
        self._y = y
        return self._fit(X)


class SupervisedIntegerMixin(object):
    def fit(self, X, y):
        """Fit the model using X as training data and y as target values

        Parameters
        ----------
        X : {array-like, sparse matrix, BallTree, KDTree}
            Training data. If array or matrix, shape [n_samples, n_features],
            or [n_samples, n_samples] if metric='precomputed'.

        y : {array-like, sparse matrix}
            Target values of shape = [n_samples] or [n_samples, n_outputs]

        """
        if not isinstance(X, (KDTree, BallTree)):
            X, y = check_X_y(X, y, "csr", multi_output=True)

        if y.ndim == 1 or y.ndim == 2 and y.shape[1] == 1:
            if y.ndim != 1:
                warnings.warn("A column-vector y was passed when a 1d array "
                              "was expected. Please change the shape of y to "
                              "(n_samples, ), for example using ravel().",
                              DataConversionWarning, stacklevel=2)

            self.outputs_2d_ = False
            y = y.reshape((-1, 1))
        else:
            self.outputs_2d_ = True

        check_classification_targets(y)
        self.classes_ = []
        self._y = np.empty(y.shape, dtype=np.int)
        for k in range(self._y.shape[1]):
            classes, self._y[:, k] = np.unique(y[:, k], return_inverse=True)
            self.classes_.append(classes)

        if not self.outputs_2d_:
            self.classes_ = self.classes_[0]
            self._y = self._y.ravel()

        return self._fit(X)


class UnsupervisedMixin(object):
    def fit(self, X, y=None):
        """Fit the model using X as training data

        Parameters
        ----------
        X : {array-like, sparse matrix, BallTree, KDTree}
            Training data. If array or matrix, shape [n_samples, n_features],
            or [n_samples, n_samples] if metric='precomputed'.
        """
        return self._fit(X)<|MERGE_RESOLUTION|>--- conflicted
+++ resolved
@@ -574,41 +574,35 @@
         n_jobs = _get_n_jobs(self.n_jobs)
         if self._fit_method == 'brute':
 
-<<<<<<< HEAD
             if issparse(dist):
                 neigh_dist, neigh_ind = _kneighbors_from_graph(
                     dist, n_neighbors=n_neighbors - query_is_train)
 
-            else:
-                neigh_ind = np.argpartition(dist, n_neighbors - 1, axis=1)
-                neigh_ind = neigh_ind[:, :n_neighbors]
-                # argpartition doesn't guarantee sorted order, so we sort again
-                neigh_ind = neigh_ind[
-                    sample_range, np.argsort(dist[sample_range, neigh_ind])]
-
                 if return_distance:
-                    neigh_dist = dist[sample_range, neigh_ind]
-                    if self.effective_metric_ == 'euclidean':
-                        neigh_dist = np.sqrt(neigh_dist)
-
-            if return_distance:
-                result = neigh_dist, neigh_ind
-            else:
-                result = neigh_ind
-=======
-            reduce_func = partial(self._kneighbors_reduce_func,
-                                  n_neighbors=n_neighbors,
-                                  return_distance=return_distance)
-
-            # for efficiency, use squared euclidean distances
-            kwds = ({'squared': True} if self.effective_metric_ == 'euclidean'
-                    else self.effective_metric_params_)
-
-            result = pairwise_distances_chunked(
-                X, self._fit_X, reduce_func=reduce_func,
-                metric=self.effective_metric_, n_jobs=n_jobs,
-                **kwds)
->>>>>>> 1c61b8ac
+                    result = neigh_dist, neigh_ind
+                else:
+                    result = neigh_ind
+            else:
+                reduce_func = partial(self._kneighbors_reduce_func,
+                                      n_neighbors=n_neighbors,
+                                      return_distance=return_distance)
+
+                # for efficiency, use squared euclidean distances
+                if self.effective_metric_ == 'euclidean':
+                    kwds = {'squared': True}
+                else:
+                    kwds = self.effective_metric_params_
+
+                result = pairwise_distances_chunked(
+                    X, self._fit_X, reduce_func=reduce_func,
+                    metric=self.effective_metric_, n_jobs=n_jobs,
+                    **kwds)
+
+                if return_distance:
+                    dist, neigh_ind = zip(*result)
+                    result = np.vstack(dist), np.vstack(neigh_ind)
+                else:
+                    result = np.vstack(result)
 
         elif self._fit_method in ['ball_tree', 'kd_tree']:
             dist = None
@@ -621,7 +615,6 @@
                     X[s], n_neighbors, return_distance)
                 for s in gen_even_slices(X.shape[0], n_jobs)
             )
-<<<<<<< HEAD
             if return_distance:
                 neigh_dist, neigh_ind = tuple(zip(*result))
                 result = np.vstack(neigh_dist), np.vstack(neigh_ind)
@@ -631,18 +624,6 @@
             raise ValueError("internal: _fit_method not recognized")
 
         if not query_is_train or issparse(dist):
-=======
-        else:
-            raise ValueError("internal: _fit_method not recognized")
-
-        if return_distance:
-            dist, neigh_ind = zip(*result)
-            result = np.vstack(dist), np.vstack(neigh_ind)
-        else:
-            result = np.vstack(result)
-
-        if not query_is_train:
->>>>>>> 1c61b8ac
             return result
         else:
             # If the query data is the same as the indexed data, we would like
@@ -755,10 +736,6 @@
 class RadiusNeighborsMixin(object):
     """Mixin for radius-based neighbors searches"""
 
-<<<<<<< HEAD
-    def radius_neighbors(self, X=None, radius=None, return_distance=True,
-                         sort_results=False):
-=======
     def _radius_neighbors_reduce_func(self, dist, start,
                                       radius, return_distance):
         """Reduce a chunk of distances to the nearest neighbors
@@ -793,8 +770,8 @@
             results = neigh_ind
         return results
 
-    def radius_neighbors(self, X=None, radius=None, return_distance=True):
->>>>>>> 1c61b8ac
+    def radius_neighbors(self, X=None, radius=None, return_distance=True,
+                         sort_results=False):
         """Finds the neighbors within a given radius of a point or points.
 
         Return the indices and distances of each point from the dataset
@@ -882,86 +859,66 @@
             radius = self.radius
 
         if self._fit_method == 'brute':
-            # for efficiency, use squared euclidean distances
-            if self.effective_metric_ == 'euclidean':
-                radius *= radius
-                kwds = {'squared': True}
-            else:
-<<<<<<< HEAD
-                dist = pairwise_distances(X, self._fit_X,
-                                          self.effective_metric_,
-                                          n_jobs=self.n_jobs,
-                                          **self.effective_metric_params_)
-
-            if issparse(dist):
+
+            if self.effective_metric_ == 'precomputed':
+                # TODO: improve quick refactor after merge
+                dist = 'TODO'
+                # dist = pairwise_distances(X, self._fit_X,
+                #                           self.effective_metric_,
+                #                           n_jobs=self.n_jobs,
+                #                           **self.effective_metric_params_)
                 neigh_dist, neigh_ind = _radius_neighbors_from_graph(
                     dist, radius=radius)
-            else:
-                neigh_ind_list = [np.where(d <= radius)[0] for d in dist]
-
-                # See https://github.com/numpy/numpy/issues/5456
-                # if you want to understand why this is initialized this way.
-                neigh_ind = np.empty(n_samples, dtype='object')
-                neigh_ind[:] = neigh_ind_list
-
                 if return_distance:
-                    neigh_dist = np.empty(n_samples, dtype='object')
-                    if self.effective_metric_ == 'euclidean':
-                        dist_list = [np.sqrt(d[neigh_ind[i]])
-                                     for i, d in enumerate(dist)]
-                    else:
-                        dist_list = [d[neigh_ind[i]]
-                                     for i, d in enumerate(dist)]
-                    neigh_dist[:] = dist_list
-
-            if return_distance:
-                results = neigh_dist, neigh_ind
-=======
-                kwds = self.effective_metric_params_
-
-            reduce_func = partial(self._radius_neighbors_reduce_func,
-                                  radius=radius,
-                                  return_distance=return_distance)
-
-            results = pairwise_distances_chunked(
-                X, self._fit_X, reduce_func=reduce_func,
-                metric=self.effective_metric_, n_jobs=self.n_jobs,
-                **kwds)
-            if return_distance:
-                dist_chunks, neigh_ind_chunks = zip(*results)
-                dist_list = sum(dist_chunks, [])
-                neigh_ind_list = sum(neigh_ind_chunks, [])
-                # See https://github.com/numpy/numpy/issues/5456
-                # if you want to understand why this is initialized this way.
-                dist = np.empty(len(dist_list), dtype='object')
-                dist[:] = dist_list
-                neigh_ind = np.empty(len(neigh_ind_list), dtype='object')
-                neigh_ind[:] = neigh_ind_list
-                results = dist, neigh_ind
->>>>>>> 1c61b8ac
-            else:
-                neigh_ind_list = sum(results, [])
-                results = np.empty(len(neigh_ind_list), dtype='object')
-                results[:] = neigh_ind_list
+                    results = neigh_dist, neigh_ind
+                else:
+                    results = neigh_ind
+
+            else:
+                # for efficiency, use squared euclidean distances
+                if self.effective_metric_ == 'euclidean':
+                    radius *= radius
+                    kwds = {'squared': True}
+                else:
+                    kwds = self.effective_metric_params_
+
+                reduce_func = partial(self._radius_neighbors_reduce_func,
+                                      radius=radius,
+                                      return_distance=return_distance)
+
+                results = pairwise_distances_chunked(
+                    X, self._fit_X, reduce_func=reduce_func,
+                    metric=self.effective_metric_, n_jobs=self.n_jobs,
+                    **kwds)
+                if return_distance:
+                    dist_chunks, neigh_ind_chunks = zip(*results)
+                    dist_list = sum(dist_chunks, [])
+                    neigh_ind_list = sum(neigh_ind_chunks, [])
+                    # See https://github.com/numpy/numpy/issues/5456
+                    # if you want to understand why this is initialized this way.
+                    dist = np.empty(len(dist_list), dtype='object')
+                    dist[:] = dist_list
+                    neigh_ind = np.empty(len(neigh_ind_list), dtype='object')
+                    neigh_ind[:] = neigh_ind_list
+                    results = dist, neigh_ind
+                else:
+                    neigh_ind_list = sum(results, [])
+                    results = np.empty(len(neigh_ind_list), dtype='object')
+                    results[:] = neigh_ind_list
 
         elif self._fit_method in ['ball_tree', 'kd_tree']:
             if issparse(X):
                 raise ValueError(
                     "%s does not work with sparse matrices. Densify the data, "
                     "or set algorithm='brute'" % self._fit_method)
-<<<<<<< HEAD
-            results = self._tree.query_radius(X, radius,
-                                              return_distance=return_distance,
-                                              sort_results=sort_results)
-=======
-
+
+            # TODO: check sorting after quick merge
             n_jobs = _get_n_jobs(self.n_jobs)
             results = Parallel(n_jobs, backend='threading')(
                 delayed(self._tree.query_radius, check_pickle=False)(
-                    X[s], radius, return_distance)
+                    X[s], radius, return_distance, sort_results=sort_results)
                 for s in gen_even_slices(X.shape[0], n_jobs)
             )
->>>>>>> 1c61b8ac
             if return_distance:
                 neigh_ind, dist = tuple(zip(*results))
                 results = np.hstack(dist), np.hstack(neigh_ind)
