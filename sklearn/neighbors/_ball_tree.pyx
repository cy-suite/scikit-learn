# Author: Jake Vanderplas <vanderplas@astro.washington.edu>
# License: BSD 3 clause

__all__ = ['BallTree']

DOC_DICT = {'BinaryTree': 'BallTree', 'binary_tree': 'ball_tree'}

<<<<<<< HEAD
VALID_METRICS = ['EuclideanDistance', 'SEuclideanDistance',
                 'ManhattanDistance', 'ChebyshevDistance',
                 'MinkowskiDistance', 'WMinkowskiDistance',
                 'MahalanobisDistance', 'HammingDistance',
                 'CanberraDistance', 'BrayCurtisDistance',
                 'JaccardDistance', 'MatchingDistance',
                 'DiceDistance',
                 'RogersTanimotoDistance', 'RussellRaoDistance',
                 'SokalMichenerDistance', 'SokalSneathDistance',
                 'PyFuncDistance', 'HaversineDistance']

=======
VALID_METRICS = [
    'BrayCurtisDistance64',
    'CanberraDistance64',
    'ChebyshevDistance64',
    'DiceDistance64',
    'EuclideanDistance64',
    'HammingDistance64',
    'HaversineDistance64',
    'JaccardDistance64',
    'MahalanobisDistance64',
    'ManhattanDistance64',
    'MinkowskiDistance64',
    'PyFuncDistance64',
    'RogersTanimotoDistance64',
    'RussellRaoDistance64',
    'SEuclideanDistance64',
    'SokalMichenerDistance64',
    'SokalSneathDistance64',
    'WMinkowskiDistance64',
]
>>>>>>> 2ab1d81e

include "_binary_tree.pxi"

# Inherit BallTree from BinaryTree
cdef class BallTree(BinaryTree):
    __doc__ = CLASS_DOC.format(**DOC_DICT)
    pass


# ----------------------------------------------------------------------
# The functions below specialized the Binary Tree as a Ball Tree
#
#   Note that these functions use the concept of "reduced distance".
#   The reduced distance, defined for some metrics, is a quantity which
#   is more efficient to compute than the distance, but preserves the
#   relative rankings of the true distance.  For example, the reduced
#   distance for the Euclidean metric is the squared-euclidean distance.
#   For some metrics, the reduced distance is simply the distance.

cdef int allocate_data(BinaryTree tree, intp_t n_nodes,
                       intp_t n_features) except -1:
    """Allocate arrays needed for the KD Tree"""
    tree.node_bounds = np.zeros((1, n_nodes, n_features), dtype=np.float64)
    return 0


cdef int init_node(BinaryTree tree, NodeData_t[::1] node_data, intp_t i_node,
                   intp_t idx_start, intp_t idx_end) except -1:
    """Initialize the node for the dataset stored in tree.data"""
    cdef intp_t n_features = tree.data.shape[1]
    cdef intp_t n_points = idx_end - idx_start

    cdef intp_t i, j
    cdef float64_t radius
    cdef float64_t *this_pt

    cdef intp_t* idx_array = &tree.idx_array[0]
    cdef float64_t* data = &tree.data[0, 0]
    cdef float64_t* centroid = &tree.node_bounds[0, i_node, 0]

    cdef bint with_sample_weight = tree.sample_weight is not None
    cdef float64_t* sample_weight
    cdef float64_t sum_weight_node
    if with_sample_weight:
        sample_weight = &tree.sample_weight[0]

    # determine Node centroid
    for j in range(n_features):
        centroid[j] = 0

    if with_sample_weight:
        sum_weight_node = 0
        for i in range(idx_start, idx_end):
            sum_weight_node += sample_weight[idx_array[i]]
            this_pt = data + n_features * idx_array[i]
            for j from 0 <= j < n_features:
                centroid[j] += this_pt[j] * sample_weight[idx_array[i]]

        for j in range(n_features):
            centroid[j] /= sum_weight_node
    else:
        for i in range(idx_start, idx_end):
            this_pt = data + n_features * idx_array[i]
            for j from 0 <= j < n_features:
                centroid[j] += this_pt[j]

        for j in range(n_features):
            centroid[j] /= n_points

    # determine Node radius
    radius = 0
    for i in range(idx_start, idx_end):
        radius = fmax(radius,
                      tree.rdist(centroid,
                                 data + n_features * idx_array[i],
                                 n_features))

    node_data[i_node].radius = tree.dist_metric._rdist_to_dist(radius)
    node_data[i_node].idx_start = idx_start
    node_data[i_node].idx_end = idx_end
    return 0


cdef inline float64_t min_dist(BinaryTree tree, intp_t i_node,
                               float64_t* pt) except -1 nogil:
    """Compute the minimum distance between a point and a node"""
    cdef float64_t dist_pt = tree.dist(pt, &tree.node_bounds[0, i_node, 0],
                                       tree.data.shape[1])
    return fmax(0, dist_pt - tree.node_data[i_node].radius)


cdef inline float64_t max_dist(BinaryTree tree, intp_t i_node,
                               float64_t* pt) except -1:
    """Compute the maximum distance between a point and a node"""
    cdef float64_t dist_pt = tree.dist(pt, &tree.node_bounds[0, i_node, 0],
                                       tree.data.shape[1])
    return dist_pt + tree.node_data[i_node].radius


cdef inline int min_max_dist(BinaryTree tree, intp_t i_node, float64_t* pt,
                             float64_t* min_dist, float64_t* max_dist) except -1 nogil:
    """Compute the minimum and maximum distance between a point and a node"""
    cdef float64_t dist_pt = tree.dist(pt, &tree.node_bounds[0, i_node, 0],
                                       tree.data.shape[1])
    cdef float64_t rad = tree.node_data[i_node].radius
    min_dist[0] = fmax(0, dist_pt - rad)
    max_dist[0] = dist_pt + rad
    return 0


cdef inline float64_t min_rdist(BinaryTree tree, intp_t i_node,
                                float64_t* pt) except -1 nogil:
    """Compute the minimum reduced-distance between a point and a node"""
    if tree.euclidean:
        return euclidean_dist_to_rdist64(min_dist(tree, i_node, pt))
    else:
        return tree.dist_metric._dist_to_rdist(min_dist(tree, i_node, pt))


cdef inline float64_t max_rdist(BinaryTree tree, intp_t i_node,
                                float64_t* pt) except -1:
    """Compute the maximum reduced-distance between a point and a node"""
    if tree.euclidean:
        return euclidean_dist_to_rdist64(max_dist(tree, i_node, pt))
    else:
        return tree.dist_metric._dist_to_rdist(max_dist(tree, i_node, pt))


cdef inline float64_t min_dist_dual(BinaryTree tree1, intp_t i_node1,
                                    BinaryTree tree2, intp_t i_node2) except -1:
    """compute the minimum distance between two nodes"""
    cdef float64_t dist_pt = tree1.dist(&tree2.node_bounds[0, i_node2, 0],
                                        &tree1.node_bounds[0, i_node1, 0],
                                        tree1.data.shape[1])
    return fmax(0, (dist_pt - tree1.node_data[i_node1].radius
                    - tree2.node_data[i_node2].radius))


cdef inline float64_t max_dist_dual(BinaryTree tree1, intp_t i_node1,
                                    BinaryTree tree2, intp_t i_node2) except -1:
    """compute the maximum distance between two nodes"""
    cdef float64_t dist_pt = tree1.dist(&tree2.node_bounds[0, i_node2, 0],
                                        &tree1.node_bounds[0, i_node1, 0],
                                        tree1.data.shape[1])
    return (dist_pt + tree1.node_data[i_node1].radius
            + tree2.node_data[i_node2].radius)


cdef inline float64_t min_rdist_dual(BinaryTree tree1, intp_t i_node1,
                                     BinaryTree tree2, intp_t i_node2) except -1:
    """compute the minimum reduced distance between two nodes"""
    if tree1.euclidean:
        return euclidean_dist_to_rdist64(min_dist_dual(tree1, i_node1,
                                                       tree2, i_node2))
    else:
        return tree1.dist_metric._dist_to_rdist(min_dist_dual(tree1, i_node1,
                                                              tree2, i_node2))


cdef inline float64_t max_rdist_dual(BinaryTree tree1, intp_t i_node1,
                                     BinaryTree tree2, intp_t i_node2) except -1:
    """compute the maximum reduced distance between two nodes"""
    if tree1.euclidean:
        return euclidean_dist_to_rdist64(max_dist_dual(tree1, i_node1,
                                                       tree2, i_node2))
    else:
        return tree1.dist_metric._dist_to_rdist(max_dist_dual(tree1, i_node1,
                                                              tree2, i_node2))<|MERGE_RESOLUTION|>--- conflicted
+++ resolved
@@ -5,19 +5,6 @@
 
 DOC_DICT = {'BinaryTree': 'BallTree', 'binary_tree': 'ball_tree'}
 
-<<<<<<< HEAD
-VALID_METRICS = ['EuclideanDistance', 'SEuclideanDistance',
-                 'ManhattanDistance', 'ChebyshevDistance',
-                 'MinkowskiDistance', 'WMinkowskiDistance',
-                 'MahalanobisDistance', 'HammingDistance',
-                 'CanberraDistance', 'BrayCurtisDistance',
-                 'JaccardDistance', 'MatchingDistance',
-                 'DiceDistance',
-                 'RogersTanimotoDistance', 'RussellRaoDistance',
-                 'SokalMichenerDistance', 'SokalSneathDistance',
-                 'PyFuncDistance', 'HaversineDistance']
-
-=======
 VALID_METRICS = [
     'BrayCurtisDistance64',
     'CanberraDistance64',
@@ -38,7 +25,6 @@
     'SokalSneathDistance64',
     'WMinkowskiDistance64',
 ]
->>>>>>> 2ab1d81e
 
 include "_binary_tree.pxi"
 
