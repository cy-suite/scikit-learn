--- conflicted
+++ resolved
@@ -229,26 +229,19 @@
         else:
             N = self.tree_.sum_weight
         atol_N = self.atol * N
-<<<<<<< HEAD
         with config_context(assume_finite=True):
             # We remove the validation of X done at the beginning of
             # BinaryTree.kernel_density as X already got validated at the
             # beginning of this method, KernelDensity.score_samples.
             log_density = self.tree_.kernel_density(
-                X, h=self.bandwidth, kernel=self.kernel, atol=atol_N,
-                rtol=self.rtol, breadth_first=self.breadth_first,
-                return_log=True)
-=======
-        log_density = self.tree_.kernel_density(
-            X,
-            h=self.bandwidth,
-            kernel=self.kernel,
-            atol=atol_N,
-            rtol=self.rtol,
-            breadth_first=self.breadth_first,
-            return_log=True,
-        )
->>>>>>> efede4b1
+                X,
+                h=self.bandwidth,
+                kernel=self.kernel,
+                atol=atol_N,
+                rtol=self.rtol,
+                breadth_first=self.breadth_first,
+                return_log=True,
+            )
         log_density -= np.log(N)
         return log_density
 
