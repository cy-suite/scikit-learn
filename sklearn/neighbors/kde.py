--- conflicted
+++ resolved
@@ -156,11 +156,7 @@
         log_density -= np.log(N)
         return log_density
 
-<<<<<<< HEAD
-    def score(self, X):
-=======
     def score(self, X, y=None):
->>>>>>> acc1ac27
         """Compute the total log probability under the model.
 
         Parameters
