"""Nearest Neighbors graph functions"""

# Author: Jake Vanderplas <vanderplas@astro.washington.edu>
#         Tom Dupre la Tour
#
# License: BSD 3 clause (C) INRIA, University of Amsterdam
from .base import KNeighborsMixin, RadiusNeighborsMixin
from .base import NeighborsBase
from .base import UnsupervisedMixin
from .unsupervised import NearestNeighbors
from ..base import TransformerMixin
from ..utils.validation import check_is_fitted


def _check_params(X, metric, p, metric_params):
    """Check the validity of the input parameters"""
    params = zip(['metric', 'p', 'metric_params'],
                 [metric, p, metric_params])
    est_params = X.get_params()
    for param_name, func_param in params:
        if func_param != est_params[param_name]:
            raise ValueError(
                "Got %s for %s, while the estimator has %s for "
                "the same parameter." % (
                    func_param, param_name, est_params[param_name]))


def _query_include_self(X, include_self, mode):
    """Return the query based on include_self param"""
    if include_self == 'auto':
        include_self = (mode == 'connectivity')

    # it does not include each sample as its own neighbors
    if not include_self:
        X = None

    return X


def kneighbors_graph(X, n_neighbors, mode='connectivity', metric='minkowski',
                     p=2, metric_params=None, include_self=False, n_jobs=1):
    """Computes the (weighted) graph of k-Neighbors for points in X

    Read more in the :ref:`User Guide <unsupervised_neighbors>`.

    Parameters
    ----------
    X : array-like or BallTree, shape = [n_samples, n_features]
        Sample data, in the form of a numpy array or a precomputed
        :class:`BallTree`.

    n_neighbors : int
        Number of neighbors for each sample.

    mode : {'connectivity', 'distance'}, optional
        Type of returned matrix: 'connectivity' will return the connectivity
        matrix with ones and zeros, and 'distance' will return the distances
        between neighbors according to the given metric.

    metric : string, default 'minkowski'
        The distance metric used to calculate the k-Neighbors for each sample
        point. The DistanceMetric class gives a list of available metrics.
        The default distance is 'euclidean' ('minkowski' metric with the p
        param equal to 2.)

    p : int, default 2
        Power parameter for the Minkowski metric. When p = 1, this is
        equivalent to using manhattan_distance (l1), and euclidean_distance
        (l2) for p = 2. For arbitrary p, minkowski_distance (l_p) is used.

    metric_params : dict, optional
        additional keyword arguments for the metric function.

    include_self : bool or 'auto', default=False
        Whether or not to mark each sample as the first nearest neighbor to
<<<<<<< HEAD
        itself. If 'auto', then True is used for mode='connectivity' and False
        for mode='distance'.
=======
        itself. If `None`, then True is used for mode='connectivity' and False
        for mode='distance' as this will preserve backwards compatibility.
>>>>>>> 1c61b8ac

    n_jobs : int, optional (default = 1)
        The number of parallel jobs to run for neighbors search.
        If ``-1``, then the number of jobs is set to the number of CPU cores.

    Returns
    -------
    A : sparse matrix in CSR format, shape = [n_samples, n_samples]
        A[i, j] is assigned the weight of edge that connects i to j.

    Examples
    --------
    >>> X = [[0], [3], [1]]
    >>> from sklearn.neighbors import kneighbors_graph
    >>> A = kneighbors_graph(X, 2, mode='connectivity', include_self=True)
    >>> A.toarray()
    array([[1., 0., 1.],
           [0., 1., 1.],
           [1., 0., 1.]])

    See also
    --------
    radius_neighbors_graph
    """
    if not isinstance(X, KNeighborsMixin):
        X = NearestNeighbors(n_neighbors, metric=metric, p=p,
                             metric_params=metric_params, n_jobs=n_jobs).fit(X)
    else:
        _check_params(X, metric, p, metric_params)

    query = _query_include_self(X._fit_X, include_self, mode)
    return X.kneighbors_graph(X=query, n_neighbors=n_neighbors, mode=mode)


def radius_neighbors_graph(X, radius, mode='connectivity', metric='minkowski',
                           p=2, metric_params=None, include_self=False,
                           n_jobs=1):
    """Computes the (weighted) graph of Neighbors for points in X

    Neighborhoods are restricted the points at a distance lower than
    radius.

    Read more in the :ref:`User Guide <unsupervised_neighbors>`.

    Parameters
    ----------
    X : array-like or BallTree, shape = [n_samples, n_features]
        Sample data, in the form of a numpy array or a precomputed
        :class:`BallTree`.

    radius : float
        Radius of neighborhoods.

    mode : {'connectivity', 'distance'}, optional
        Type of returned matrix: 'connectivity' will return the connectivity
        matrix with ones and zeros, and 'distance' will return the distances
        between neighbors according to the given metric.

    metric : string, default 'minkowski'
        The distance metric used to calculate the neighbors within a
        given radius for each sample point. The DistanceMetric class
        gives a list of available metrics. The default distance is
        'euclidean' ('minkowski' metric with the param equal to 2.)

    p : int, default 2
        Power parameter for the Minkowski metric. When p = 1, this is
        equivalent to using manhattan_distance (l1), and euclidean_distance
        (l2) for p = 2. For arbitrary p, minkowski_distance (l_p) is used.

    metric_params : dict, optional
        additional keyword arguments for the metric function.

    include_self : bool or 'auto', default=False
        Whether or not to mark each sample as the first nearest neighbor to
<<<<<<< HEAD
        itself. If 'auto', then True is used for mode='connectivity' and False
        for mode='distance'.
=======
        itself. If `None`, then True is used for mode='connectivity' and False
        for mode='distance' as this will preserve backwards compatibility.
>>>>>>> 1c61b8ac

    n_jobs : int, optional (default = 1)
        The number of parallel jobs to run for neighbors search.
        If ``-1``, then the number of jobs is set to the number of CPU cores.

    Returns
    -------
    A : sparse matrix in CSR format, shape = [n_samples, n_samples]
        A[i, j] is assigned the weight of edge that connects i to j.

    Examples
    --------
    >>> X = [[0], [3], [1]]
    >>> from sklearn.neighbors import radius_neighbors_graph
    >>> mode = 'connectivity'
    >>> A = radius_neighbors_graph(X, 1.5, mode=mode, include_self=True)
    >>> A.toarray()
    array([[1., 0., 1.],
           [0., 1., 0.],
           [1., 0., 1.]])

    See also
    --------
    kneighbors_graph
    """
    if not isinstance(X, RadiusNeighborsMixin):
        X = NearestNeighbors(radius=radius, metric=metric, p=p,
                             metric_params=metric_params, n_jobs=n_jobs).fit(X)
    else:
        _check_params(X, metric, p, metric_params)

    query = _query_include_self(X._fit_X, include_self, mode)
    return X.radius_neighbors_graph(query, radius, mode)


class KNeighborsTransformer(NeighborsBase, KNeighborsMixin,
                            UnsupervisedMixin, TransformerMixin):
    """Transform X into a (weighted) graph of k nearest neighbors

    The transformed data is a sparse graph as returned by kneighbors_graph.

    .. versionadded:: 0.20

    Parameters
    ----------
    mode : {'distance', 'connectivity'}, optional (default = 'distance')
        Type of returned matrix: 'connectivity' will return the connectivity
        matrix with ones and zeros, and 'distance' will return the distances
        between neighbors according to the given metric.

    include_self : bool or 'auto', default='auto'
        Whether or not to mark each sample as the first nearest neighbor to
        itself, in fit_transform (but not in transform). If 'auto', then True
        is used for mode='connectivity' and False for mode='distance'.

    n_neighbors : int, optional (default = 5)
        Number of neighbors to use for :meth:`kneighbors` queries.

    algorithm : {'auto', 'ball_tree', 'kd_tree', 'brute'}, optional
        Algorithm used to compute the nearest neighbors:

        - 'ball_tree' will use :class:`BallTree`
        - 'kd_tree' will use :class:`KDTree`
        - 'brute' will use a brute-force search.
        - 'auto' will attempt to decide the most appropriate algorithm
          based on the values passed to :meth:`fit` method.

        Note: fitting on sparse input will override the setting of
        this parameter, using brute force.

    leaf_size : int, optional (default = 30)
        Leaf size passed to BallTree or KDTree.  This can affect the
        speed of the construction and query, as well as the memory
        required to store the tree.  The optimal value depends on the
        nature of the problem.

    metric : string or callable, default 'minkowski'
        metric to use for distance computation. Any metric from scikit-learn
        or scipy.spatial.distance can be used.

        If metric is a callable function, it is called on each
        pair of instances (rows) and the resulting value recorded. The callable
        should take two arrays as input and return one value indicating the
        distance between them. This works for Scipy's metrics, but is less
        efficient than passing the metric name as a string.

        Distance matrices are not supported.

        Valid values for metric are:

        - from scikit-learn: ['cityblock', 'cosine', 'euclidean', 'l1', 'l2',
          'manhattan']

        - from scipy.spatial.distance: ['braycurtis', 'canberra', 'chebyshev',
          'correlation', 'dice', 'hamming', 'jaccard', 'kulsinski',
          'mahalanobis', 'minkowski', 'rogerstanimoto', 'russellrao',
          'seuclidean', 'sokalmichener', 'sokalsneath', 'sqeuclidean',
          'yule']

        See the documentation for scipy.spatial.distance for details on these
        metrics.

    p : integer, optional (default = 2)
        Parameter for the Minkowski metric from
        sklearn.metrics.pairwise.pairwise_distances. When p = 1, this is
        equivalent to using manhattan_distance (l1), and euclidean_distance
        (l2) for p = 2. For arbitrary p, minkowski_distance (l_p) is used.

    metric_params : dict, optional (default = None)
        Additional keyword arguments for the metric function.

    n_jobs : int, optional (default = 1)
        The number of parallel jobs to run for neighbors search.
        If ``-1``, then the number of jobs is set to the number of CPU cores.

    Examples
    --------
    >>> from sklearn.manifold import Isomap
    >>> from sklearn.neighbors import KNeighborsTransformer
    >>> from sklearn.pipeline import make_pipeline
    >>> estimator = make_pipeline(
    ...     KNeighborsTransformer(n_neighbors=5, mode='distance'),
    ...     Isomap(neighbors_algorithm='precomputed'))
    """
    def __init__(self, mode='distance', include_self='auto',
                 n_neighbors=5, algorithm='auto', leaf_size=30,
                 metric='minkowski', p=2, metric_params=None, n_jobs=1):
        super(KNeighborsTransformer, self).__init__(
            n_neighbors=n_neighbors, radius=None, algorithm=algorithm,
            leaf_size=leaf_size, metric=metric, p=p,
            metric_params=metric_params, n_jobs=n_jobs)
        self.mode = mode
        self.include_self = include_self

    def transform(self, X):
        """Computes the (weighted) graph of Neighbors for points in X

        Parameters
        ----------
        X : array-like, shape (n_samples_transform, n_features)
            Sample data

        Returns
        -------
        Xt : CSR sparse matrix, shape (n_samples_fit, n_samples_transform)
            Xt[i, j] is assigned the weight of edge that connects i to j.
            Only the neighbors have an explicit value.
        """
        check_is_fitted(self, '_fit_X')
        return self.kneighbors_graph(X, mode=self.mode)

    def fit_transform(self, X, y=None):
        """Fit to data, then transform it.

        Fits transformer to X and y with optional parameters fit_params
        and returns a transformed version of X.

        Parameters
        ----------
        X : numpy array of shape (n_samples, n_features)
            Training set.

        y : ignored

        Returns
        -------
        Xt : CSR sparse matrix, shape (n_samples, n_samples)
            Xt[i, j] is assigned the weight of edge that connects i to j.
            Only the neighbors have an explicit value.
            The diagonal is explicit if include_self.
        """
        self.fit(X)

        X = _query_include_self(X, self.include_self, self.mode)
        return self.transform(X)


class RadiusNeighborsTransformer(NeighborsBase, RadiusNeighborsMixin,
                                 UnsupervisedMixin, TransformerMixin):
    """Transform X into a (weighted) graph of neighbors nearer than a radius

    The transformed data is a sparse graph as returned by
    radius_neighbors_graph.

    .. versionadded:: 0.20

    Parameters
    ----------
    mode : {'distance', 'connectivity'}, optional (default = 'distance')
        Type of returned matrix: 'connectivity' will return the connectivity
        matrix with ones and zeros, and 'distance' will return the distances
        between neighbors according to the given metric.

    include_self : bool or 'auto', default='auto'
        Whether or not to mark each sample as the first nearest neighbor to
        itself, in fit_transform (but not in transform). If 'auto', then True
        is used for mode='connectivity' and False for mode='distance'.

    radius : float, optional (default = 1.)
        Range of parameter space to use for :meth:`radius_neighbors`

    algorithm : {'auto', 'ball_tree', 'kd_tree', 'brute'}, optional
        Algorithm used to compute the nearest neighbors:

        - 'ball_tree' will use :class:`BallTree`
        - 'kd_tree' will use :class:`KDTree`
        - 'brute' will use a brute-force search.
        - 'auto' will attempt to decide the most appropriate algorithm
          based on the values passed to :meth:`fit` method.

        Note: fitting on sparse input will override the setting of
        this parameter, using brute force.

    leaf_size : int, optional (default = 30)
        Leaf size passed to BallTree or KDTree.  This can affect the
        speed of the construction and query, as well as the memory
        required to store the tree.  The optimal value depends on the
        nature of the problem.

    metric : string or callable, default 'minkowski'
        metric to use for distance computation. Any metric from scikit-learn
        or scipy.spatial.distance can be used.

        If metric is a callable function, it is called on each
        pair of instances (rows) and the resulting value recorded. The callable
        should take two arrays as input and return one value indicating the
        distance between them. This works for Scipy's metrics, but is less
        efficient than passing the metric name as a string.

        Distance matrices are not supported.

        Valid values for metric are:

        - from scikit-learn: ['cityblock', 'cosine', 'euclidean', 'l1', 'l2',
          'manhattan']

        - from scipy.spatial.distance: ['braycurtis', 'canberra', 'chebyshev',
          'correlation', 'dice', 'hamming', 'jaccard', 'kulsinski',
          'mahalanobis', 'minkowski', 'rogerstanimoto', 'russellrao',
          'seuclidean', 'sokalmichener', 'sokalsneath', 'sqeuclidean',
          'yule']

        See the documentation for scipy.spatial.distance for details on these
        metrics.

    p : integer, optional (default = 2)
        Parameter for the Minkowski metric from
        sklearn.metrics.pairwise.pairwise_distances. When p = 1, this is
        equivalent to using manhattan_distance (l1), and euclidean_distance
        (l2) for p = 2. For arbitrary p, minkowski_distance (l_p) is used.

    metric_params : dict, optional (default = None)
        Additional keyword arguments for the metric function.

    n_jobs : int, optional (default = 1)
        The number of parallel jobs to run for neighbors search.
        If ``-1``, then the number of jobs is set to the number of CPU cores.

    Examples
    --------
    >>> from sklearn.cluster import DBSCAN
    >>> from sklearn.neighbors import RadiusNeighborsTransformer
    >>> from sklearn.pipeline import make_pipeline
    >>> estimator = make_pipeline(
    ...     RadiusNeighborsTransformer(radius=42.0, mode='distance'),
    ...     DBSCAN(min_samples=30, metric='precomputed'))
    """
    def __init__(self, mode='distance', include_self='auto',
                 radius=1., algorithm='auto', leaf_size=30,
                 metric='minkowski', p=2, metric_params=None, n_jobs=1):
        super(RadiusNeighborsTransformer, self).__init__(
            n_neighbors=None, radius=radius, algorithm=algorithm,
            leaf_size=leaf_size, metric=metric, p=p,
            metric_params=metric_params, n_jobs=n_jobs)
        self.mode = mode
        self.include_self = include_self

    def transform(self, X):
        """Computes the (weighted) graph of Neighbors for points in X

        Parameters
        ----------
        X : array-like, shape (n_samples_transform, n_features)
            Sample data

        Returns
        -------
        Xt : CSR sparse matrix, shape (n_samples_fit, n_samples_transform)
            Xt[i, j] is assigned the weight of edge that connects i to j.
            Only the neighbors have an explicit value.
        """
        check_is_fitted(self, '_fit_X')
        return self.radius_neighbors_graph(X, mode=self.mode)

    def fit_transform(self, X, y=None):
        """Fit to data, then transform it.

        Fits transformer to X and y with optional parameters fit_params
        and returns a transformed version of X.

        Parameters
        ----------
        X : numpy array of shape (n_samples, n_features)
            Training set.

        y : ignored

        Returns
        -------
        Xt : CSR sparse matrix, shape (n_samples, n_samples)
            Xt[i, j] is assigned the weight of edge that connects i to j.
            Only the neighbors have an explicit value.
            The diagonal is explicit if include_self.
        """
        self.fit(X)

        X = _query_include_self(X, self.include_self, self.mode)
        return self.transform(X)<|MERGE_RESOLUTION|>--- conflicted
+++ resolved
@@ -73,13 +73,8 @@
 
     include_self : bool or 'auto', default=False
         Whether or not to mark each sample as the first nearest neighbor to
-<<<<<<< HEAD
         itself. If 'auto', then True is used for mode='connectivity' and False
         for mode='distance'.
-=======
-        itself. If `None`, then True is used for mode='connectivity' and False
-        for mode='distance' as this will preserve backwards compatibility.
->>>>>>> 1c61b8ac
 
     n_jobs : int, optional (default = 1)
         The number of parallel jobs to run for neighbors search.
@@ -154,13 +149,8 @@
 
     include_self : bool or 'auto', default=False
         Whether or not to mark each sample as the first nearest neighbor to
-<<<<<<< HEAD
-        itself. If 'auto', then True is used for mode='connectivity' and False
-        for mode='distance'.
-=======
         itself. If `None`, then True is used for mode='connectivity' and False
         for mode='distance' as this will preserve backwards compatibility.
->>>>>>> 1c61b8ac
 
     n_jobs : int, optional (default = 1)
         The number of parallel jobs to run for neighbors search.
