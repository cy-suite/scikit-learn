--- conflicted
+++ resolved
@@ -16,12 +16,8 @@
 from ..externals.six.moves import xrange
 from ..metrics.pairwise import pairwise_distances
 from ..preprocessing import LabelEncoder
-<<<<<<< HEAD
-from ..utils.validation import check_array, check_X_y
-=======
 from ..utils.validation import check_array, check_X_y, check_is_fitted
 from ..utils.sparsefuncs import csc_median_axis_0
->>>>>>> acc1ac27
 
 
 class NearestCentroid(BaseEstimator, ClassifierMixin):
@@ -122,14 +118,6 @@
         # Number of clusters in each class.
         nk = np.zeros(n_classes)
 
-<<<<<<< HEAD
-        for cur_class in y_ind:
-            center_mask = y_ind == cur_class
-            nk[cur_class] = np.sum(center_mask)
-            if sp.issparse(X):
-                center_mask = np.where(center_mask)[0]
-            self.centroids_[cur_class] = X[center_mask].mean(axis=0)
-=======
         for cur_class in range(n_classes):
             center_mask = y_ind == cur_class
             nk[cur_class] = np.sum(center_mask)
@@ -150,7 +138,6 @@
                                   "The average is set to be the mean."
                                   )
                 self.centroids_[cur_class] = X[center_mask].mean(axis=0)
->>>>>>> acc1ac27
 
         if self.shrink_threshold:
             dataset_centroid_ = np.mean(X, axis=0)
