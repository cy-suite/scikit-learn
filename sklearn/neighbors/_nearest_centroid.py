--- conflicted
+++ resolved
@@ -354,9 +354,6 @@
 
     def __sklearn_tags__(self):
         tags = super().__sklearn_tags__()
-<<<<<<< HEAD
+        tags.input_tags.allow_nan = self.metric == "nan_euclidean"
         tags.input_tags.sparse = True
-=======
-        tags.input_tags.allow_nan = self.metric == "nan_euclidean"
->>>>>>> eaf9529b
         return tags