"""Base and mixin classes for nearest neighbors."""
# Authors: Jake Vanderplas <vanderplas@astro.washington.edu>
#          Fabian Pedregosa <fabian.pedregosa@inria.fr>
#          Alexandre Gramfort <alexandre.gramfort@inria.fr>
#          Sparseness support by Lars Buitinck
#          Multi-output support by Arnaud Joly <a.joly@ulg.ac.be>
#
# License: BSD 3 clause (C) INRIA, University of Amsterdam
import itertools
import numbers
import warnings
from abc import ABCMeta, abstractmethod
from functools import partial
from numbers import Integral, Real

import numpy as np
from joblib import effective_n_jobs
from scipy.sparse import csr_matrix, issparse
<<<<<<< HEAD
from joblib import effective_n_jobs
=======
>>>>>>> 2ab1d81e

from ..base import BaseEstimator, MultiOutputMixin, is_classifier
from ..exceptions import DataConversionWarning, EfficiencyWarning
from ..metrics import pairwise_distances_chunked
from ..metrics._pairwise_distances_reduction import (
    ArgKmin,
    RadiusNeighbors,
)
from ..metrics.pairwise import PAIRWISE_DISTANCE_FUNCTIONS
from ..utils import (
    _to_object_array,
    check_array,
    gen_even_slices,
)
from ..utils._param_validation import Interval, StrOptions, validate_params
from ..utils.fixes import parse_version, sp_base_version
from ..utils.multiclass import check_classification_targets
<<<<<<< HEAD
from ..utils.validation import check_is_fitted
from ..utils.validation import check_non_negative
from ..utils._param_validation import Interval, StrOptions, validate_params
from ..utils.parallel import delayed, Parallel
from ..utils.fixes import parse_version, sp_base_version, sp_version
from ..exceptions import DataConversionWarning, EfficiencyWarning
=======
from ..utils.parallel import Parallel, delayed
from ..utils.validation import check_is_fitted, check_non_negative
from ._ball_tree import BallTree
from ._kd_tree import KDTree

SCIPY_METRICS = [
    "braycurtis",
    "canberra",
    "chebyshev",
    "correlation",
    "cosine",
    "dice",
    "hamming",
    "jaccard",
    "mahalanobis",
    "minkowski",
    "rogerstanimoto",
    "russellrao",
    "seuclidean",
    "sokalmichener",
    "sokalsneath",
    "sqeuclidean",
    "yule",
]
if sp_base_version < parse_version("1.11"):
    # Deprecated in SciPy 1.9 and removed in SciPy 1.11
    SCIPY_METRICS += ["kulsinski"]
if sp_base_version < parse_version("1.9"):
    # Deprecated in SciPy 1.0 and removed in SciPy 1.9
    SCIPY_METRICS += ["matching"]
>>>>>>> 2ab1d81e

SCIPY_METRICS = [
    "braycurtis",
    "canberra",
    "chebyshev",
    "correlation",
    "cosine",
    "dice",
    "hamming",
    "jaccard",
    "mahalanobis",
    "matching",
    "minkowski",
    "rogerstanimoto",
    "russellrao",
    "seuclidean",
    "sokalmichener",
    "sokalsneath",
    "sqeuclidean",
    "yule",
]
if sp_base_version < parse_version("1.11"):
    # Deprecated in SciPy 1.9 and removed in SciPy 1.11
    SCIPY_METRICS += ["kulsinski"]

VALID_METRICS = dict(
    ball_tree=BallTree._valid_metrics,
    kd_tree=KDTree._valid_metrics,
    # The following list comes from the
    # sklearn.metrics.pairwise doc string
    brute=sorted(set(PAIRWISE_DISTANCE_FUNCTIONS).union(SCIPY_METRICS)),
)

VALID_METRICS_SPARSE = dict(
    ball_tree=[],
    kd_tree=[],
    brute=(PAIRWISE_DISTANCE_FUNCTIONS.keys() - {"haversine", "nan_euclidean"}),
)


def _get_weights(dist, weights):
    """Get the weights from an array of distances and a parameter ``weights``.

    Assume weights have already been validated.

    Parameters
    ----------
    dist : ndarray
        The input distances.

    weights : {'uniform', 'distance'}, callable or None
        The kind of weighting used.

    Returns
    -------
    weights_arr : array of the same shape as ``dist``
        If ``weights == 'uniform'``, then returns None.
    """
    if weights in (None, "uniform"):
        return None

    if weights == "distance":
        # if user attempts to classify a point that was zero distance from one
        # or more training points, those training points are weighted as 1.0
        # and the other points as 0.0
        if dist.dtype is np.dtype(object):
            for point_dist_i, point_dist in enumerate(dist):
                # check if point_dist is iterable
                # (ex: RadiusNeighborClassifier.predict may set an element of
                # dist to 1e-6 to represent an 'outlier')
                if hasattr(point_dist, "__contains__") and 0.0 in point_dist:
                    dist[point_dist_i] = point_dist == 0.0
                else:
                    dist[point_dist_i] = 1.0 / point_dist
        else:
            with np.errstate(divide="ignore"):
                dist = 1.0 / dist
            inf_mask = np.isinf(dist)
            inf_row = np.any(inf_mask, axis=1)
            dist[inf_row] = inf_mask[inf_row]
        return dist

    if callable(weights):
        return weights(dist)


def _is_sorted_by_data(graph):
    """Return whether the graph's non-zero entries are sorted by data.

    The non-zero entries are stored in graph.data and graph.indices.
    For each row (or sample), the non-zero entries can be either:
        - sorted by indices, as after graph.sort_indices();
        - sorted by data, as after _check_precomputed(graph);
        - not sorted.

    Parameters
    ----------
    graph : sparse matrix of shape (n_samples, n_samples)
        Neighbors graph as given by `kneighbors_graph` or
        `radius_neighbors_graph`. Matrix should be of format CSR format.

    Returns
    -------
    res : bool
        Whether input graph is sorted by data.
    """
    assert graph.format == "csr"
    out_of_order = graph.data[:-1] > graph.data[1:]
    line_change = np.unique(graph.indptr[1:-1] - 1)
    line_change = line_change[line_change < out_of_order.shape[0]]
    return out_of_order.sum() == out_of_order[line_change].sum()


def _check_precomputed(X):
    """Check precomputed distance matrix.

    If the precomputed distance matrix is sparse, it checks that the non-zero
    entries are sorted by distances. If not, the matrix is copied and sorted.

    Parameters
    ----------
    X : {sparse matrix, array-like}, (n_samples, n_samples)
        Distance matrix to other samples. X may be a sparse matrix, in which
        case only non-zero elements may be considered neighbors.

    Returns
    -------
    X : {sparse matrix, array-like}, (n_samples, n_samples)
        Distance matrix to other samples. X may be a sparse matrix, in which
        case only non-zero elements may be considered neighbors.
    """
    if not issparse(X):
        X = check_array(X)
        check_non_negative(X, whom="precomputed distance matrix.")
        return X
    else:
        graph = X

    if graph.format not in ("csr", "csc", "coo", "lil"):
        raise TypeError(
            "Sparse matrix in {!r} format is not supported due to "
            "its handling of explicit zeros".format(graph.format)
        )
    copied = graph.format != "csr"
    graph = check_array(graph, accept_sparse="csr")
    check_non_negative(graph, whom="precomputed distance matrix.")
    graph = sort_graph_by_row_values(graph, copy=not copied, warn_when_not_sorted=True)

    return graph


@validate_params(
    {
        "graph": ["sparse matrix"],
        "copy": ["boolean"],
        "warn_when_not_sorted": ["boolean"],
<<<<<<< HEAD
    }
=======
    },
    prefer_skip_nested_validation=True,
>>>>>>> 2ab1d81e
)
def sort_graph_by_row_values(graph, copy=False, warn_when_not_sorted=True):
    """Sort a sparse graph such that each row is stored with increasing values.

    .. versionadded:: 1.2

    Parameters
    ----------
    graph : sparse matrix of shape (n_samples, n_samples)
        Distance matrix to other samples, where only non-zero elements are
        considered neighbors. Matrix is converted to CSR format if not already.

    copy : bool, default=False
        If True, the graph is copied before sorting. If False, the sorting is
        performed inplace. If the graph is not of CSR format, `copy` must be
        True to allow the conversion to CSR format, otherwise an error is
        raised.

    warn_when_not_sorted : bool, default=True
        If True, a :class:`~sklearn.exceptions.EfficiencyWarning` is raised
        when the input graph is not sorted by row values.

    Returns
    -------
    graph : sparse matrix of shape (n_samples, n_samples)
        Distance matrix to other samples, where only non-zero elements are
        considered neighbors. Matrix is in CSR format.
    """
    if graph.format == "csr" and _is_sorted_by_data(graph):
        return graph

    if warn_when_not_sorted:
        warnings.warn(
            (
                "Precomputed sparse input was not sorted by row values. Use the"
                " function sklearn.neighbors.sort_graph_by_row_values to sort the input"
                " by row values, with warn_when_not_sorted=False to remove this"
                " warning."
            ),
            EfficiencyWarning,
        )

    if graph.format not in ("csr", "csc", "coo", "lil"):
        raise TypeError(
            f"Sparse matrix in {graph.format!r} format is not supported due to "
            "its handling of explicit zeros"
        )
    elif graph.format != "csr":
        if not copy:
            raise ValueError(
                "The input graph is not in CSR format. Use copy=True to allow "
                "the conversion to CSR format."
            )
        graph = graph.asformat("csr")
    elif copy:  # csr format with copy=True
        graph = graph.copy()

    row_nnz = np.diff(graph.indptr)
    if row_nnz.max() == row_nnz.min():
        # if each sample has the same number of provided neighbors
        n_samples = graph.shape[0]
        distances = graph.data.reshape(n_samples, -1)

        order = np.argsort(distances, kind="mergesort")
        order += np.arange(n_samples)[:, None] * row_nnz[0]
        order = order.ravel()
        graph.data = graph.data[order]
        graph.indices = graph.indices[order]

    else:
        for start, stop in zip(graph.indptr, graph.indptr[1:]):
            order = np.argsort(graph.data[start:stop], kind="mergesort")
            graph.data[start:stop] = graph.data[start:stop][order]
            graph.indices[start:stop] = graph.indices[start:stop][order]

    return graph


def _kneighbors_from_graph(graph, n_neighbors, return_distance):
    """Decompose a nearest neighbors sparse graph into distances and indices.

    Parameters
    ----------
    graph : sparse matrix of shape (n_samples, n_samples)
        Neighbors graph as given by `kneighbors_graph` or
        `radius_neighbors_graph`. Matrix should be of format CSR format.

    n_neighbors : int
        Number of neighbors required for each sample.

    return_distance : bool
        Whether or not to return the distances.

    Returns
    -------
    neigh_dist : ndarray of shape (n_samples, n_neighbors)
        Distances to nearest neighbors. Only present if `return_distance=True`.

    neigh_ind : ndarray of shape (n_samples, n_neighbors)
        Indices of nearest neighbors.
    """
    n_samples = graph.shape[0]
    assert graph.format == "csr"

    # number of neighbors by samples
    row_nnz = np.diff(graph.indptr)
    row_nnz_min = row_nnz.min()
    if n_neighbors is not None and row_nnz_min < n_neighbors:
        raise ValueError(
            "%d neighbors per samples are required, but some samples have only"
            " %d neighbors in precomputed graph matrix. Decrease number of "
            "neighbors used or recompute the graph with more neighbors."
            % (n_neighbors, row_nnz_min)
        )

    def extract(a):
        # if each sample has the same number of provided neighbors
        if row_nnz.max() == row_nnz_min:
            return a.reshape(n_samples, -1)[:, :n_neighbors]
        else:
            idx = np.tile(np.arange(n_neighbors), (n_samples, 1))
            idx += graph.indptr[:-1, None]
            return a.take(idx, mode="clip").reshape(n_samples, n_neighbors)

    if return_distance:
        return extract(graph.data), extract(graph.indices)
    else:
        return extract(graph.indices)


def _radius_neighbors_from_graph(graph, radius, return_distance):
    """Decompose a nearest neighbors sparse graph into distances and indices.

    Parameters
    ----------
    graph : sparse matrix of shape (n_samples, n_samples)
        Neighbors graph as given by `kneighbors_graph` or
        `radius_neighbors_graph`. Matrix should be of format CSR format.

    radius : float
        Radius of neighborhoods which should be strictly positive.

    return_distance : bool
        Whether or not to return the distances.

    Returns
    -------
    neigh_dist : ndarray of shape (n_samples,) of arrays
        Distances to nearest neighbors. Only present if `return_distance=True`.

    neigh_ind : ndarray of shape (n_samples,) of arrays
        Indices of nearest neighbors.
    """
    assert graph.format == "csr"

    no_filter_needed = bool(graph.data.max() <= radius)

    if no_filter_needed:
        data, indices, indptr = graph.data, graph.indices, graph.indptr
    else:
        mask = graph.data <= radius
        if return_distance:
            data = np.compress(mask, graph.data)
        indices = np.compress(mask, graph.indices)
        indptr = np.concatenate(([0], np.cumsum(mask)))[graph.indptr]

    indices = indices.astype(np.intp, copy=no_filter_needed)

    if return_distance:
        neigh_dist = _to_object_array(np.split(data, indptr[1:-1]))
    neigh_ind = _to_object_array(np.split(indices, indptr[1:-1]))

    if return_distance:
        return neigh_dist, neigh_ind
    else:
        return neigh_ind


class NeighborsBase(MultiOutputMixin, BaseEstimator, metaclass=ABCMeta):
    """Base class for nearest neighbors estimators."""

    _parameter_constraints: dict = {
        "n_neighbors": [Interval(Integral, 1, None, closed="left"), None],
        "radius": [Interval(Real, 0, None, closed="both"), None],
        "algorithm": [StrOptions({"auto", "ball_tree", "kd_tree", "brute"})],
        "leaf_size": [Interval(Integral, 1, None, closed="left")],
        "p": [Interval(Real, 0, None, closed="right"), None],
        "metric": [StrOptions(set(itertools.chain(*VALID_METRICS.values()))), callable],
        "metric_params": [dict, None],
        "n_jobs": [Integral, None],
    }

    @abstractmethod
    def __init__(
        self,
        n_neighbors=None,
        radius=None,
        algorithm="auto",
        leaf_size=30,
        metric="minkowski",
        p=2,
        metric_params=None,
        n_jobs=None,
    ):
        self.n_neighbors = n_neighbors
        self.radius = radius
        self.algorithm = algorithm
        self.leaf_size = leaf_size
        self.metric = metric
        self.metric_params = metric_params
        self.p = p
        self.n_jobs = n_jobs

    def _check_algorithm_metric(self):
        if self.algorithm == "auto":
            if self.metric == "precomputed":
                alg_check = "brute"
            elif callable(self.metric) or self.metric in VALID_METRICS["ball_tree"]:
                alg_check = "ball_tree"
            else:
                alg_check = "brute"
        else:
            alg_check = self.algorithm

        if callable(self.metric):
            if self.algorithm == "kd_tree":
                # callable metric is only valid for brute force and ball_tree
                raise ValueError(
                    "kd_tree does not support callable metric '%s'"
                    "Function call overhead will result"
                    "in very poor performance."
                    % self.metric
                )
        elif self.metric not in VALID_METRICS[alg_check]:
            raise ValueError(
                "Metric '%s' not valid. Use "
                "sorted(sklearn.neighbors.VALID_METRICS['%s']) "
                "to get valid options. "
                "Metric can also be a callable function." % (self.metric, alg_check)
            )

        if self.metric_params is not None and "p" in self.metric_params:
            if self.p is not None:
                warnings.warn(
                    (
                        "Parameter p is found in metric_params. "
                        "The corresponding parameter from __init__ "
                        "is ignored."
                    ),
                    SyntaxWarning,
                    stacklevel=3,
                )

    def _fit(self, X, y=None):
        if self._get_tags()["requires_y"]:
            if not isinstance(X, (KDTree, BallTree, NeighborsBase)):
                X, y = self._validate_data(
                    X, y, accept_sparse="csr", multi_output=True, order="C"
                )

            if is_classifier(self):
                # Classification targets require a specific format
                if y.ndim == 1 or y.ndim == 2 and y.shape[1] == 1:
                    if y.ndim != 1:
                        warnings.warn(
                            (
                                "A column-vector y was passed when a "
                                "1d array was expected. Please change "
                                "the shape of y to (n_samples,), for "
                                "example using ravel()."
                            ),
                            DataConversionWarning,
                            stacklevel=2,
                        )

                    self.outputs_2d_ = False
                    y = y.reshape((-1, 1))
                else:
                    self.outputs_2d_ = True

                check_classification_targets(y)
                self.classes_ = []
                # Using `dtype=np.intp` is necessary since `np.bincount`
                # (called in _classification.py) fails when dealing
                # with a float64 array on 32bit systems.
                self._y = np.empty(y.shape, dtype=np.intp)
                for k in range(self._y.shape[1]):
                    classes, self._y[:, k] = np.unique(y[:, k], return_inverse=True)
                    self.classes_.append(classes)

                if not self.outputs_2d_:
                    self.classes_ = self.classes_[0]
                    self._y = self._y.ravel()
            else:
                self._y = y

        else:
            if not isinstance(X, (KDTree, BallTree, NeighborsBase)):
                X = self._validate_data(X, accept_sparse="csr", order="C")

        self._check_algorithm_metric()
        if self.metric_params is None:
            self.effective_metric_params_ = {}
        else:
            self.effective_metric_params_ = self.metric_params.copy()

        effective_p = self.effective_metric_params_.get("p", self.p)
        if self.metric == "minkowski":
            self.effective_metric_params_["p"] = effective_p

        self.effective_metric_ = self.metric
        # For minkowski distance, use more efficient methods where available
        if self.metric == "minkowski":
            p = self.effective_metric_params_.pop("p", 2)
            w = self.effective_metric_params_.pop("w", None)

            if p == 1 and w is None:
                self.effective_metric_ = "manhattan"
            elif p == 2 and w is None:
                self.effective_metric_ = "euclidean"
            elif p == np.inf and w is None:
                self.effective_metric_ = "chebyshev"
            else:
                # Use the generic minkowski metric, possibly weighted.
                self.effective_metric_params_["p"] = p
                self.effective_metric_params_["w"] = w

        if isinstance(X, NeighborsBase):
            self._fit_X = X._fit_X
            self._tree = X._tree
            self._fit_method = X._fit_method
            self.n_samples_fit_ = X.n_samples_fit_
            return self

        elif isinstance(X, BallTree):
            self._fit_X = X.data
            self._tree = X
            self._fit_method = "ball_tree"
            self.n_samples_fit_ = X.data.shape[0]
            return self

        elif isinstance(X, KDTree):
            self._fit_X = X.data
            self._tree = X
            self._fit_method = "kd_tree"
            self.n_samples_fit_ = X.data.shape[0]
            return self

        if self.metric == "precomputed":
            X = _check_precomputed(X)
            # Precomputed matrix X must be squared
            if X.shape[0] != X.shape[1]:
                raise ValueError(
                    "Precomputed matrix must be square."
                    " Input is a {}x{} matrix.".format(X.shape[0], X.shape[1])
                )
            self.n_features_in_ = X.shape[1]

        n_samples = X.shape[0]
        if n_samples == 0:
            raise ValueError("n_samples must be greater than 0")

        if issparse(X):
            if self.algorithm not in ("auto", "brute"):
                warnings.warn("cannot use tree with sparse input: using brute force")

            if self.effective_metric_ not in VALID_METRICS_SPARSE[
                "brute"
            ] and not callable(self.effective_metric_):
                raise ValueError(
                    "Metric '%s' not valid for sparse input. "
                    "Use sorted(sklearn.neighbors."
                    "VALID_METRICS_SPARSE['brute']) "
                    "to get valid options. "
                    "Metric can also be a callable function." % (self.effective_metric_)
                )
            self._fit_X = X.copy()
            self._tree = None
            self._fit_method = "brute"
            self.n_samples_fit_ = X.shape[0]
            return self

        self._fit_method = self.algorithm
        self._fit_X = X
        self.n_samples_fit_ = X.shape[0]

        if self._fit_method == "auto":
            # A tree approach is better for small number of neighbors or small
            # number of features, with KDTree generally faster when available
            if (
                self.metric == "precomputed"
                or self._fit_X.shape[1] > 15
                or (
                    self.n_neighbors is not None
                    and self.n_neighbors >= self._fit_X.shape[0] // 2
                )
            ):
                self._fit_method = "brute"
            else:
                if (
                    self.effective_metric_ == "minkowski"
                    and self.effective_metric_params_["p"] < 1
                ):
                    self._fit_method = "brute"
                elif (
                    self.effective_metric_ == "minkowski"
                    and self.effective_metric_params_.get("w") is not None
                ):
                    # 'minkowski' with weights is not supported by KDTree but is
                    # supported byBallTree.
                    self._fit_method = "ball_tree"
                elif self.effective_metric_ in VALID_METRICS["kd_tree"]:
                    self._fit_method = "kd_tree"
                elif (
                    callable(self.effective_metric_)
                    or self.effective_metric_ in VALID_METRICS["ball_tree"]
                ):
                    self._fit_method = "ball_tree"
                else:
                    self._fit_method = "brute"

        if (
            self.effective_metric_ == "minkowski"
            and self.effective_metric_params_["p"] < 1
        ):
            # For 0 < p < 1 Minkowski distances aren't valid distance
            # metric as they do not satisfy triangular inequality:
            # they are semi-metrics.
            # algorithm="kd_tree" and algorithm="ball_tree" can't be used because
            # KDTree and BallTree require a proper distance metric to work properly.
            # However, the brute-force algorithm supports semi-metrics.
            if self._fit_method == "brute":
                warnings.warn(
                    "Mind that for 0 < p < 1, Minkowski metrics are not distance"
                    " metrics. Continuing the execution with `algorithm='brute'`."
                )
            else:  # self._fit_method in ("kd_tree", "ball_tree")
                raise ValueError(
                    f'algorithm="{self._fit_method}" does not support 0 < p < 1 for '
                    "the Minkowski metric. To resolve this problem either "
                    'set p >= 1 or algorithm="brute".'
                )

        if self._fit_method == "ball_tree":
            self._tree = BallTree(
                X,
                self.leaf_size,
                metric=self.effective_metric_,
                **self.effective_metric_params_,
            )
        elif self._fit_method == "kd_tree":
            if (
                self.effective_metric_ == "minkowski"
                and self.effective_metric_params_.get("w") is not None
            ):
                raise ValueError(
                    "algorithm='kd_tree' is not valid for "
                    "metric='minkowski' with a weight parameter 'w': "
                    "try algorithm='ball_tree' "
                    "or algorithm='brute' instead."
                )
            self._tree = KDTree(
                X,
                self.leaf_size,
                metric=self.effective_metric_,
                **self.effective_metric_params_,
            )
        elif self._fit_method == "brute":
            self._tree = None

        return self

    def _more_tags(self):
        # For cross-validation routines to split data correctly
        return {"pairwise": self.metric == "precomputed"}


def _tree_query_parallel_helper(tree, *args, **kwargs):
    """Helper for the Parallel calls in KNeighborsMixin.kneighbors.

    The Cython method tree.query is not directly picklable by cloudpickle
    under PyPy.
    """
    return tree.query(*args, **kwargs)


class KNeighborsMixin:
    """Mixin for k-neighbors searches."""

    def _kneighbors_reduce_func(self, dist, start, n_neighbors, return_distance):
        """Reduce a chunk of distances to the nearest neighbors.

        Callback to :func:`sklearn.metrics.pairwise.pairwise_distances_chunked`

        Parameters
        ----------
        dist : ndarray of shape (n_samples_chunk, n_samples)
            The distance matrix.

        start : int
            The index in X which the first row of dist corresponds to.

        n_neighbors : int
            Number of neighbors required for each sample.

        return_distance : bool
            Whether or not to return the distances.

        Returns
        -------
        dist : array of shape (n_samples_chunk, n_neighbors)
            Returned only if `return_distance=True`.

        neigh : array of shape (n_samples_chunk, n_neighbors)
            The neighbors indices.
        """
        sample_range = np.arange(dist.shape[0])[:, None]
        neigh_ind = np.argpartition(dist, n_neighbors - 1, axis=1)
        neigh_ind = neigh_ind[:, :n_neighbors]
        # argpartition doesn't guarantee sorted order, so we sort again
        neigh_ind = neigh_ind[sample_range, np.argsort(dist[sample_range, neigh_ind])]
        if return_distance:
            if self.effective_metric_ == "euclidean":
                result = np.sqrt(dist[sample_range, neigh_ind]), neigh_ind
            else:
                result = dist[sample_range, neigh_ind], neigh_ind
        else:
            result = neigh_ind
        return result

    def kneighbors(self, X=None, n_neighbors=None, return_distance=True):
        """Find the K-neighbors of a point.

        Returns indices of and distances to the neighbors of each point.

        Parameters
        ----------
        X : {array-like, sparse matrix}, shape (n_queries, n_features), \
            or (n_queries, n_indexed) if metric == 'precomputed', default=None
            The query point or points.
            If not provided, neighbors of each indexed point are returned.
            In this case, the query point is not considered its own neighbor.

        n_neighbors : int, default=None
            Number of neighbors required for each sample. The default is the
            value passed to the constructor.

        return_distance : bool, default=True
            Whether or not to return the distances.

        Returns
        -------
        neigh_dist : ndarray of shape (n_queries, n_neighbors)
            Array representing the lengths to points, only present if
            return_distance=True.

        neigh_ind : ndarray of shape (n_queries, n_neighbors)
            Indices of the nearest points in the population matrix.

        Examples
        --------
        In the following example, we construct a NearestNeighbors
        class from an array representing our data set and ask who's
        the closest point to [1,1,1]

        >>> samples = [[0., 0., 0.], [0., .5, 0.], [1., 1., .5]]
        >>> from sklearn.neighbors import NearestNeighbors
        >>> neigh = NearestNeighbors(n_neighbors=1)
        >>> neigh.fit(samples)
        NearestNeighbors(n_neighbors=1)
        >>> print(neigh.kneighbors([[1., 1., 1.]]))
        (array([[0.5]]), array([[2]]))

        As you can see, it returns [[0.5]], and [[2]], which means that the
        element is at distance 0.5 and is the third element of samples
        (indexes start at 0). You can also query for multiple points:

        >>> X = [[0., 1., 0.], [1., 0., 1.]]
        >>> neigh.kneighbors(X, return_distance=False)
        array([[1],
               [2]]...)
        """
        check_is_fitted(self)

        if n_neighbors is None:
            n_neighbors = self.n_neighbors
        elif n_neighbors <= 0:
            raise ValueError("Expected n_neighbors > 0. Got %d" % n_neighbors)
        elif not isinstance(n_neighbors, numbers.Integral):
            raise TypeError(
                "n_neighbors does not take %s value, enter integer value"
                % type(n_neighbors)
            )

        query_is_train = X is None
        if query_is_train:
            X = self._fit_X
            # Include an extra neighbor to account for the sample itself being
            # returned, which is removed later
            n_neighbors += 1
        else:
            if self.metric == "precomputed":
                X = _check_precomputed(X)
            else:
                X = self._validate_data(X, accept_sparse="csr", reset=False, order="C")

        n_samples_fit = self.n_samples_fit_
        if n_neighbors > n_samples_fit:
            raise ValueError(
                "Expected n_neighbors <= n_samples, "
                " but n_samples = %d, n_neighbors = %d" % (n_samples_fit, n_neighbors)
            )

        n_jobs = effective_n_jobs(self.n_jobs)
        chunked_results = None
        use_pairwise_distances_reductions = (
            self._fit_method == "brute"
            and ArgKmin.is_usable_for(
                X if X is not None else self._fit_X, self._fit_X, self.effective_metric_
            )
        )
        if use_pairwise_distances_reductions:
            results = ArgKmin.compute(
                X=X,
                Y=self._fit_X,
                k=n_neighbors,
                metric=self.effective_metric_,
                metric_kwargs=self.effective_metric_params_,
                strategy="auto",
                return_distance=return_distance,
            )

        elif (
            self._fit_method == "brute" and self.metric == "precomputed" and issparse(X)
        ):
            results = _kneighbors_from_graph(
                X, n_neighbors=n_neighbors, return_distance=return_distance
            )

        elif self._fit_method == "brute":
            # Joblib-based backend, which is used when user-defined callable
            # are passed for metric.

            # This won't be used in the future once PairwiseDistancesReductions
            # support:
            #   - DistanceMetrics which work on supposedly binary data
            #   - CSR-dense and dense-CSR case if 'euclidean' in metric.
            reduce_func = partial(
                self._kneighbors_reduce_func,
                n_neighbors=n_neighbors,
                return_distance=return_distance,
            )

            # for efficiency, use squared euclidean distances
            if self.effective_metric_ == "euclidean":
                kwds = {"squared": True}
            else:
                kwds = self.effective_metric_params_

            chunked_results = list(
                pairwise_distances_chunked(
                    X,
                    self._fit_X,
                    reduce_func=reduce_func,
                    metric=self.effective_metric_,
                    n_jobs=n_jobs,
                    **kwds,
                )
            )

        elif self._fit_method in ["ball_tree", "kd_tree"]:
            if issparse(X):
                raise ValueError(
                    "%s does not work with sparse matrices. Densify the data, "
                    "or set algorithm='brute'"
                    % self._fit_method
                )
            chunked_results = Parallel(n_jobs, prefer="threads")(
                delayed(_tree_query_parallel_helper)(
                    self._tree, X[s], n_neighbors, return_distance
                )
                for s in gen_even_slices(X.shape[0], n_jobs)
            )
        else:
            raise ValueError("internal: _fit_method not recognized")

        if chunked_results is not None:
            if return_distance:
                neigh_dist, neigh_ind = zip(*chunked_results)
                results = np.vstack(neigh_dist), np.vstack(neigh_ind)
            else:
                results = np.vstack(chunked_results)

        if not query_is_train:
            return results
        else:
            # If the query data is the same as the indexed data, we would like
            # to ignore the first nearest neighbor of every sample, i.e
            # the sample itself.
            if return_distance:
                neigh_dist, neigh_ind = results
            else:
                neigh_ind = results

            n_queries, _ = X.shape
            sample_range = np.arange(n_queries)[:, None]
            sample_mask = neigh_ind != sample_range

            # Corner case: When the number of duplicates are more
            # than the number of neighbors, the first NN will not
            # be the sample, but a duplicate.
            # In that case mask the first duplicate.
            dup_gr_nbrs = np.all(sample_mask, axis=1)
            sample_mask[:, 0][dup_gr_nbrs] = False
            neigh_ind = np.reshape(neigh_ind[sample_mask], (n_queries, n_neighbors - 1))

            if return_distance:
                neigh_dist = np.reshape(
                    neigh_dist[sample_mask], (n_queries, n_neighbors - 1)
                )
                return neigh_dist, neigh_ind
            return neigh_ind

    def kneighbors_graph(self, X=None, n_neighbors=None, mode="connectivity"):
        """Compute the (weighted) graph of k-Neighbors for points in X.

        Parameters
        ----------
        X : {array-like, sparse matrix} of shape (n_queries, n_features), \
            or (n_queries, n_indexed) if metric == 'precomputed', default=None
            The query point or points.
            If not provided, neighbors of each indexed point are returned.
            In this case, the query point is not considered its own neighbor.
            For ``metric='precomputed'`` the shape should be
            (n_queries, n_indexed). Otherwise the shape should be
            (n_queries, n_features).

        n_neighbors : int, default=None
            Number of neighbors for each sample. The default is the value
            passed to the constructor.

        mode : {'connectivity', 'distance'}, default='connectivity'
            Type of returned matrix: 'connectivity' will return the
            connectivity matrix with ones and zeros, in 'distance' the
            edges are distances between points, type of distance
            depends on the selected metric parameter in
            NearestNeighbors class.

        Returns
        -------
        A : sparse-matrix of shape (n_queries, n_samples_fit)
            `n_samples_fit` is the number of samples in the fitted data.
            `A[i, j]` gives the weight of the edge connecting `i` to `j`.
            The matrix is of CSR format.

        See Also
        --------
        NearestNeighbors.radius_neighbors_graph : Compute the (weighted) graph
            of Neighbors for points in X.

        Examples
        --------
        >>> X = [[0], [3], [1]]
        >>> from sklearn.neighbors import NearestNeighbors
        >>> neigh = NearestNeighbors(n_neighbors=2)
        >>> neigh.fit(X)
        NearestNeighbors(n_neighbors=2)
        >>> A = neigh.kneighbors_graph(X)
        >>> A.toarray()
        array([[1., 0., 1.],
               [0., 1., 1.],
               [1., 0., 1.]])
        """
        check_is_fitted(self)
        if n_neighbors is None:
            n_neighbors = self.n_neighbors

        # check the input only in self.kneighbors

        # construct CSR matrix representation of the k-NN graph
        if mode == "connectivity":
            A_ind = self.kneighbors(X, n_neighbors, return_distance=False)
            n_queries = A_ind.shape[0]
            A_data = np.ones(n_queries * n_neighbors)

        elif mode == "distance":
            A_data, A_ind = self.kneighbors(X, n_neighbors, return_distance=True)
            A_data = np.ravel(A_data)

        else:
            raise ValueError(
                'Unsupported mode, must be one of "connectivity", '
                f'or "distance" but got "{mode}" instead'
            )

        n_queries = A_ind.shape[0]
        n_samples_fit = self.n_samples_fit_
        n_nonzero = n_queries * n_neighbors
        A_indptr = np.arange(0, n_nonzero + 1, n_neighbors)

        kneighbors_graph = csr_matrix(
            (A_data, A_ind.ravel(), A_indptr), shape=(n_queries, n_samples_fit)
        )

        return kneighbors_graph


def _tree_query_radius_parallel_helper(tree, *args, **kwargs):
    """Helper for the Parallel calls in RadiusNeighborsMixin.radius_neighbors.

    The Cython method tree.query_radius is not directly picklable by
    cloudpickle under PyPy.
    """
    return tree.query_radius(*args, **kwargs)


class RadiusNeighborsMixin:
    """Mixin for radius-based neighbors searches."""

    def _radius_neighbors_reduce_func(self, dist, start, radius, return_distance):
        """Reduce a chunk of distances to the nearest neighbors.

        Callback to :func:`sklearn.metrics.pairwise.pairwise_distances_chunked`

        Parameters
        ----------
        dist : ndarray of shape (n_samples_chunk, n_samples)
            The distance matrix.

        start : int
            The index in X which the first row of dist corresponds to.

        radius : float
            The radius considered when making the nearest neighbors search.

        return_distance : bool
            Whether or not to return the distances.

        Returns
        -------
        dist : list of ndarray of shape (n_samples_chunk,)
            Returned only if `return_distance=True`.

        neigh : list of ndarray of shape (n_samples_chunk,)
            The neighbors indices.
        """
        neigh_ind = [np.where(d <= radius)[0] for d in dist]

        if return_distance:
            if self.effective_metric_ == "euclidean":
                dist = [np.sqrt(d[neigh_ind[i]]) for i, d in enumerate(dist)]
            else:
                dist = [d[neigh_ind[i]] for i, d in enumerate(dist)]
            results = dist, neigh_ind
        else:
            results = neigh_ind
        return results

    def radius_neighbors(
        self, X=None, radius=None, return_distance=True, sort_results=False
    ):
        """Find the neighbors within a given radius of a point or points.

        Return the indices and distances of each point from the dataset
        lying in a ball with size ``radius`` around the points of the query
        array. Points lying on the boundary are included in the results.

        The result points are *not* necessarily sorted by distance to their
        query point.

        Parameters
        ----------
        X : {array-like, sparse matrix} of (n_samples, n_features), default=None
            The query point or points.
            If not provided, neighbors of each indexed point are returned.
            In this case, the query point is not considered its own neighbor.

        radius : float, default=None
            Limiting distance of neighbors to return. The default is the value
            passed to the constructor.

        return_distance : bool, default=True
            Whether or not to return the distances.

        sort_results : bool, default=False
            If True, the distances and indices will be sorted by increasing
            distances before being returned. If False, the results may not
            be sorted. If `return_distance=False`, setting `sort_results=True`
            will result in an error.

            .. versionadded:: 0.22

        Returns
        -------
        neigh_dist : ndarray of shape (n_samples,) of arrays
            Array representing the distances to each point, only present if
            `return_distance=True`. The distance values are computed according
            to the ``metric`` constructor parameter.

        neigh_ind : ndarray of shape (n_samples,) of arrays
            An array of arrays of indices of the approximate nearest points
            from the population matrix that lie within a ball of size
            ``radius`` around the query points.

        Notes
        -----
        Because the number of neighbors of each point is not necessarily
        equal, the results for multiple query points cannot be fit in a
        standard data array.
        For efficiency, `radius_neighbors` returns arrays of objects, where
        each object is a 1D array of indices or distances.

        Examples
        --------
        In the following example, we construct a NeighborsClassifier
        class from an array representing our data set and ask who's
        the closest point to [1, 1, 1]:

        >>> import numpy as np
        >>> samples = [[0., 0., 0.], [0., .5, 0.], [1., 1., .5]]
        >>> from sklearn.neighbors import NearestNeighbors
        >>> neigh = NearestNeighbors(radius=1.6)
        >>> neigh.fit(samples)
        NearestNeighbors(radius=1.6)
        >>> rng = neigh.radius_neighbors([[1., 1., 1.]])
        >>> print(np.asarray(rng[0][0]))
        [1.5 0.5]
        >>> print(np.asarray(rng[1][0]))
        [1 2]

        The first array returned contains the distances to all points which
        are closer than 1.6, while the second array returned contains their
        indices.  In general, multiple points can be queried at the same time.
        """
        check_is_fitted(self)

        if sort_results and not return_distance:
            raise ValueError("return_distance must be True if sort_results is True.")

        query_is_train = X is None
        if query_is_train:
            X = self._fit_X
        else:
            if self.metric == "precomputed":
                X = _check_precomputed(X)
            else:
                X = self._validate_data(X, accept_sparse="csr", reset=False, order="C")

        if radius is None:
            radius = self.radius

        use_pairwise_distances_reductions = (
            self._fit_method == "brute"
            and RadiusNeighbors.is_usable_for(
                X if X is not None else self._fit_X, self._fit_X, self.effective_metric_
            )
        )

        if use_pairwise_distances_reductions:
            results = RadiusNeighbors.compute(
                X=X,
                Y=self._fit_X,
                radius=radius,
                metric=self.effective_metric_,
                metric_kwargs=self.effective_metric_params_,
                strategy="auto",
                return_distance=return_distance,
                sort_results=sort_results,
            )

        elif (
            self._fit_method == "brute" and self.metric == "precomputed" and issparse(X)
        ):
            results = _radius_neighbors_from_graph(
                X, radius=radius, return_distance=return_distance
            )

        elif self._fit_method == "brute":
            # Joblib-based backend, which is used when user-defined callable
            # are passed for metric.

            # This won't be used in the future once PairwiseDistancesReductions
            # support:
            #   - DistanceMetrics which work on supposedly binary data
            #   - CSR-dense and dense-CSR case if 'euclidean' in metric.

            # for efficiency, use squared euclidean distances
            if self.effective_metric_ == "euclidean":
                radius *= radius
                kwds = {"squared": True}
            else:
                kwds = self.effective_metric_params_

            reduce_func = partial(
                self._radius_neighbors_reduce_func,
                radius=radius,
                return_distance=return_distance,
            )

            chunked_results = pairwise_distances_chunked(
                X,
                self._fit_X,
                reduce_func=reduce_func,
                metric=self.effective_metric_,
                n_jobs=self.n_jobs,
                **kwds,
            )
            if return_distance:
                neigh_dist_chunks, neigh_ind_chunks = zip(*chunked_results)
                neigh_dist_list = sum(neigh_dist_chunks, [])
                neigh_ind_list = sum(neigh_ind_chunks, [])
                neigh_dist = _to_object_array(neigh_dist_list)
                neigh_ind = _to_object_array(neigh_ind_list)
                results = neigh_dist, neigh_ind
            else:
                neigh_ind_list = sum(chunked_results, [])
                results = _to_object_array(neigh_ind_list)

            if sort_results:
                for ii in range(len(neigh_dist)):
                    order = np.argsort(neigh_dist[ii], kind="mergesort")
                    neigh_ind[ii] = neigh_ind[ii][order]
                    neigh_dist[ii] = neigh_dist[ii][order]
                results = neigh_dist, neigh_ind

        elif self._fit_method in ["ball_tree", "kd_tree"]:
            if issparse(X):
                raise ValueError(
                    "%s does not work with sparse matrices. Densify the data, "
                    "or set algorithm='brute'"
                    % self._fit_method
                )

            n_jobs = effective_n_jobs(self.n_jobs)
            delayed_query = delayed(_tree_query_radius_parallel_helper)
            chunked_results = Parallel(n_jobs, prefer="threads")(
                delayed_query(
                    self._tree, X[s], radius, return_distance, sort_results=sort_results
                )
                for s in gen_even_slices(X.shape[0], n_jobs)
            )
            if return_distance:
                neigh_ind, neigh_dist = tuple(zip(*chunked_results))
                results = np.hstack(neigh_dist), np.hstack(neigh_ind)
            else:
                results = np.hstack(chunked_results)
        else:
            raise ValueError("internal: _fit_method not recognized")

        if not query_is_train:
            return results
        else:
            # If the query data is the same as the indexed data, we would like
            # to ignore the first nearest neighbor of every sample, i.e
            # the sample itself.
            if return_distance:
                neigh_dist, neigh_ind = results
            else:
                neigh_ind = results

            for ind, ind_neighbor in enumerate(neigh_ind):
                mask = ind_neighbor != ind

                neigh_ind[ind] = ind_neighbor[mask]
                if return_distance:
                    neigh_dist[ind] = neigh_dist[ind][mask]

            if return_distance:
                return neigh_dist, neigh_ind
            return neigh_ind

    def radius_neighbors_graph(
        self, X=None, radius=None, mode="connectivity", sort_results=False
    ):
        """Compute the (weighted) graph of Neighbors for points in X.

        Neighborhoods are restricted the points at a distance lower than
        radius.

        Parameters
        ----------
        X : {array-like, sparse matrix} of shape (n_samples, n_features), default=None
            The query point or points.
            If not provided, neighbors of each indexed point are returned.
            In this case, the query point is not considered its own neighbor.

        radius : float, default=None
            Radius of neighborhoods. The default is the value passed to the
            constructor.

        mode : {'connectivity', 'distance'}, default='connectivity'
            Type of returned matrix: 'connectivity' will return the
            connectivity matrix with ones and zeros, in 'distance' the
            edges are distances between points, type of distance
            depends on the selected metric parameter in
            NearestNeighbors class.

        sort_results : bool, default=False
            If True, in each row of the result, the non-zero entries will be
            sorted by increasing distances. If False, the non-zero entries may
            not be sorted. Only used with mode='distance'.

            .. versionadded:: 0.22

        Returns
        -------
        A : sparse-matrix of shape (n_queries, n_samples_fit)
            `n_samples_fit` is the number of samples in the fitted data.
            `A[i, j]` gives the weight of the edge connecting `i` to `j`.
            The matrix is of CSR format.

        See Also
        --------
        kneighbors_graph : Compute the (weighted) graph of k-Neighbors for
            points in X.

        Examples
        --------
        >>> X = [[0], [3], [1]]
        >>> from sklearn.neighbors import NearestNeighbors
        >>> neigh = NearestNeighbors(radius=1.5)
        >>> neigh.fit(X)
        NearestNeighbors(radius=1.5)
        >>> A = neigh.radius_neighbors_graph(X)
        >>> A.toarray()
        array([[1., 0., 1.],
               [0., 1., 0.],
               [1., 0., 1.]])
        """
        check_is_fitted(self)

        # check the input only in self.radius_neighbors

        if radius is None:
            radius = self.radius

        # construct CSR matrix representation of the NN graph
        if mode == "connectivity":
            A_ind = self.radius_neighbors(X, radius, return_distance=False)
            A_data = None
        elif mode == "distance":
            dist, A_ind = self.radius_neighbors(
                X, radius, return_distance=True, sort_results=sort_results
            )
            A_data = np.concatenate(list(dist))
        else:
            raise ValueError(
                'Unsupported mode, must be one of "connectivity", '
                f'or "distance" but got "{mode}" instead'
            )

        n_queries = A_ind.shape[0]
        n_samples_fit = self.n_samples_fit_
        n_neighbors = np.array([len(a) for a in A_ind])
        A_ind = np.concatenate(list(A_ind))
        if A_data is None:
            A_data = np.ones(len(A_ind))
        A_indptr = np.concatenate((np.zeros(1, dtype=int), np.cumsum(n_neighbors)))

        return csr_matrix((A_data, A_ind, A_indptr), shape=(n_queries, n_samples_fit))<|MERGE_RESOLUTION|>--- conflicted
+++ resolved
@@ -16,10 +16,6 @@
 import numpy as np
 from joblib import effective_n_jobs
 from scipy.sparse import csr_matrix, issparse
-<<<<<<< HEAD
-from joblib import effective_n_jobs
-=======
->>>>>>> 2ab1d81e
 
 from ..base import BaseEstimator, MultiOutputMixin, is_classifier
 from ..exceptions import DataConversionWarning, EfficiencyWarning
@@ -37,14 +33,6 @@
 from ..utils._param_validation import Interval, StrOptions, validate_params
 from ..utils.fixes import parse_version, sp_base_version
 from ..utils.multiclass import check_classification_targets
-<<<<<<< HEAD
-from ..utils.validation import check_is_fitted
-from ..utils.validation import check_non_negative
-from ..utils._param_validation import Interval, StrOptions, validate_params
-from ..utils.parallel import delayed, Parallel
-from ..utils.fixes import parse_version, sp_base_version, sp_version
-from ..exceptions import DataConversionWarning, EfficiencyWarning
-=======
 from ..utils.parallel import Parallel, delayed
 from ..utils.validation import check_is_fitted, check_non_negative
 from ._ball_tree import BallTree
@@ -75,7 +63,6 @@
 if sp_base_version < parse_version("1.9"):
     # Deprecated in SciPy 1.0 and removed in SciPy 1.9
     SCIPY_METRICS += ["matching"]
->>>>>>> 2ab1d81e
 
 SCIPY_METRICS = [
     "braycurtis",
@@ -232,12 +219,8 @@
         "graph": ["sparse matrix"],
         "copy": ["boolean"],
         "warn_when_not_sorted": ["boolean"],
-<<<<<<< HEAD
-    }
-=======
     },
     prefer_skip_nested_validation=True,
->>>>>>> 2ab1d81e
 )
 def sort_graph_by_row_values(graph, copy=False, warn_when_not_sorted=True):
     """Sort a sparse graph such that each row is stored with increasing values.
