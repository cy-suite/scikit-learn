--- conflicted
+++ resolved
@@ -82,23 +82,6 @@
         for more details.
         Doesn't affect :meth:`fit` method.
 
-<<<<<<< HEAD
-
-    Attributes
-    ----------
-
-    classes_ : array, shape (n_classes,)
-        The unique classes labels.
-
-    effective_metric_ : string
-        Metric used to compute distances to neighbors.
-    
-    effective_metric_params_ : dict
-        Parameters for the metric used to compute distances to neighbors.
-    
-    outputs_2d_ : boolean
-        True when fitted on a multiclass target.
-=======
     Attributes
     ----------
     classes_ : array of shape = (n_classes,)
@@ -118,7 +101,6 @@
     outputs_2d_ : bool
         False when `y`'s shape is (n_samples, ) or (n_samples, 1) during fit
         otherwise True.
->>>>>>> 243d0526
 
     Examples
     --------
@@ -333,7 +315,7 @@
         ``None`` means 1 unless in a :obj:`joblib.parallel_backend` context.
         ``-1`` means using all processors. See :term:`Glossary <n_jobs>`
         for more details.
-    
+
     Attributes
     ----------
     classes_ : array, shape (n_classes,)
@@ -341,10 +323,10 @@
 
     effective_metric_ : string
         Metric used to compute distances to neighbors.
-    
+
     effective_metric_params_ : dict
         Parameters for the metric used to compute distances to neighbors.
-    
+
     outputs_2d_ : boolean
         True when fitted on a multiclass target.
 
