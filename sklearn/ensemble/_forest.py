"""
Forest of trees-based ensemble methods.

Those methods include random forests and extremely randomized trees.

The module structure is the following:

- The ``BaseForest`` base class implements a common ``fit`` method for all
  the estimators in the module. The ``fit`` method of the base ``Forest``
  class calls the ``fit`` method of each sub-estimator on random samples
  (with replacement, a.k.a. bootstrap) of the training set.

  The init of the sub-estimator is further delegated to the
  ``BaseEnsemble`` constructor.

- The ``ForestClassifier`` and ``ForestRegressor`` base classes further
  implement the prediction logic by computing an average of the predicted
  outcomes of the sub-estimators.

- The ``RandomForestClassifier`` and ``RandomForestRegressor`` derived
  classes provide the user with concrete implementations of
  the forest ensemble method using classical, deterministic
  ``DecisionTreeClassifier`` and ``DecisionTreeRegressor`` as
  sub-estimator implementations.

- The ``ExtraTreesClassifier`` and ``ExtraTreesRegressor`` derived
  classes provide the user with concrete implementations of the
  forest ensemble method using the extremely randomized trees
  ``ExtraTreeClassifier`` and ``ExtraTreeRegressor`` as
  sub-estimator implementations.

Single and multi-output problems are both handled.
"""

# Authors: Gilles Louppe <g.louppe@gmail.com>
#          Brian Holt <bdholt1@gmail.com>
#          Joly Arnaud <arnaud.v.joly@gmail.com>
#          Fares Hedayati <fares.hedayati@gmail.com>
#
# License: BSD 3 clause


import numbers
from warnings import catch_warnings, simplefilter, warn
import threading

from abc import ABCMeta, abstractmethod
import numpy as np
from scipy.sparse import issparse
from scipy.sparse import hstack as sparse_hstack
from joblib import Parallel

from ..base import is_classifier
from ..base import ClassifierMixin, RegressorMixin, MultiOutputMixin
from ..metrics import accuracy_score, r2_score
from ..preprocessing import OneHotEncoder
from ..tree import (
    DecisionTreeClassifier,
    DecisionTreeRegressor,
    ExtraTreeClassifier,
    ExtraTreeRegressor,
)
from ..tree._tree import DTYPE, DOUBLE
from ..utils import check_random_state, compute_sample_weight, deprecated
from ..exceptions import DataConversionWarning
from ._base import BaseEnsemble, _partition_estimators
from ..utils.fixes import delayed
from ..utils.fixes import _joblib_parallel_args
from ..utils.multiclass import check_classification_targets, type_of_target
from ..utils.validation import check_is_fitted, _check_sample_weight


__all__ = [
    "RandomForestClassifier",
    "RandomForestRegressor",
    "ExtraTreesClassifier",
    "ExtraTreesRegressor",
    "RandomTreesEmbedding",
]

MAX_INT = np.iinfo(np.int32).max


def _get_n_samples_bootstrap(n_samples, max_samples):
    """
    Get the number of samples in a bootstrap sample.

    Parameters
    ----------
    n_samples : int
        Number of samples in the dataset.
    max_samples : int or float
        The maximum number of samples to draw from the total available:
            - if float, this indicates a fraction of the total and should be
              the interval `(0.0, 1.0]`;
            - if int, this indicates the exact number of samples;
            - if None, this indicates the total number of samples.

    Returns
    -------
    n_samples_bootstrap : int
        The total number of samples to draw for the bootstrap sample.
    """
    if max_samples is None:
        return n_samples

    if isinstance(max_samples, numbers.Integral):
        if not (1 <= max_samples <= n_samples):
            msg = "`max_samples` must be in range 1 to {} but got value {}"
            raise ValueError(msg.format(n_samples, max_samples))
        return max_samples

    if isinstance(max_samples, numbers.Real):
        if not (0 < max_samples <= 1):
            msg = "`max_samples` must be in range (0.0, 1.0] but got value {}"
            raise ValueError(msg.format(max_samples))
        return round(n_samples * max_samples)

    msg = "`max_samples` should be int or float, but got type '{}'"
    raise TypeError(msg.format(type(max_samples)))


def _generate_sample_indices(random_state, n_samples, n_samples_bootstrap):
    """
    Private function used to _parallel_build_trees function."""

    random_instance = check_random_state(random_state)
    sample_indices = random_instance.randint(0, n_samples, n_samples_bootstrap)

    return sample_indices


def _generate_unsampled_indices(random_state, n_samples, n_samples_bootstrap):
    """
    Private function used to forest._set_oob_score function."""
    sample_indices = _generate_sample_indices(
        random_state, n_samples, n_samples_bootstrap
    )
    sample_counts = np.bincount(sample_indices, minlength=n_samples)
    unsampled_mask = sample_counts == 0
    indices_range = np.arange(n_samples)
    unsampled_indices = indices_range[unsampled_mask]

    return unsampled_indices


def _parallel_build_trees(
    tree,
    forest,
    X,
    y,
    sample_weight,
    tree_idx,
    n_trees,
    verbose=0,
    class_weight=None,
    n_samples_bootstrap=None,
):
    """
    Private function used to fit a single tree in parallel."""
    if verbose > 1:
        print("building tree %d of %d" % (tree_idx + 1, n_trees))

    if forest.bootstrap:
        n_samples = X.shape[0]
        if sample_weight is None:
            curr_sample_weight = np.ones((n_samples,), dtype=np.float64)
        else:
            curr_sample_weight = sample_weight.copy()

        indices = _generate_sample_indices(
            tree.random_state, n_samples, n_samples_bootstrap
        )
        sample_counts = np.bincount(indices, minlength=n_samples)
        curr_sample_weight *= sample_counts

        if class_weight == "subsample":
            with catch_warnings():
                simplefilter("ignore", DeprecationWarning)
                curr_sample_weight *= compute_sample_weight("auto", y, indices=indices)
        elif class_weight == "balanced_subsample":
            curr_sample_weight *= compute_sample_weight("balanced", y, indices=indices)

        tree.fit(X, y, sample_weight=curr_sample_weight, check_input=False)
    else:
        tree.fit(X, y, sample_weight=sample_weight, check_input=False)

    return tree


class BaseForest(MultiOutputMixin, BaseEnsemble, metaclass=ABCMeta):
    """
    Base class for forests of trees.

    Warning: This class should not be used directly. Use derived classes
    instead.
    """

    @abstractmethod
    def __init__(
        self,
        base_estimator,
        n_estimators=100,
        *,
        estimator_params=tuple(),
        bootstrap=False,
        oob_score=False,
        n_jobs=None,
        random_state=None,
        verbose=0,
        warm_start=False,
        class_weight=None,
        max_samples=None,
    ):
        super().__init__(
            base_estimator=base_estimator,
            n_estimators=n_estimators,
            estimator_params=estimator_params,
        )

        self.bootstrap = bootstrap
        self.oob_score = oob_score
        self.n_jobs = n_jobs
        self.random_state = random_state
        self.verbose = verbose
        self.warm_start = warm_start
        self.class_weight = class_weight
        self.max_samples = max_samples

    def apply(self, X):
        """
        Apply trees in the forest to X, return leaf indices.

        Parameters
        ----------
        X : {array-like, sparse matrix} of shape (n_samples, n_features)
            The input samples. Internally, its dtype will be converted to
            ``dtype=np.float32``. If a sparse matrix is provided, it will be
            converted into a sparse ``csr_matrix``.

        Returns
        -------
        X_leaves : ndarray of shape (n_samples, n_estimators)
            For each datapoint x in X and for each tree in the forest,
            return the index of the leaf x ends up in.
        """
        X = self._validate_X_predict(X)
        results = Parallel(
            n_jobs=self.n_jobs,
            verbose=self.verbose,
            **_joblib_parallel_args(prefer="threads"),
        )(delayed(tree.apply)(X, check_input=False) for tree in self.estimators_)

        return np.array(results).T

    def decision_path(self, X):
        """
        Return the decision path in the forest.

        .. versionadded:: 0.18

        Parameters
        ----------
        X : {array-like, sparse matrix} of shape (n_samples, n_features)
            The input samples. Internally, its dtype will be converted to
            ``dtype=np.float32``. If a sparse matrix is provided, it will be
            converted into a sparse ``csr_matrix``.

        Returns
        -------
        indicator : sparse matrix of shape (n_samples, n_nodes)
            Return a node indicator matrix where non zero elements indicates
            that the samples goes through the nodes. The matrix is of CSR
            format.

        n_nodes_ptr : ndarray of shape (n_estimators + 1,)
            The columns from indicator[n_nodes_ptr[i]:n_nodes_ptr[i+1]]
            gives the indicator value for the i-th estimator.
        """
        X = self._validate_X_predict(X)
        indicators = Parallel(
            n_jobs=self.n_jobs,
            verbose=self.verbose,
            **_joblib_parallel_args(prefer="threads"),
        )(
            delayed(tree.decision_path)(X, check_input=False)
            for tree in self.estimators_
        )

        n_nodes = [0]
        n_nodes.extend([i.shape[1] for i in indicators])
        n_nodes_ptr = np.array(n_nodes).cumsum()

        return sparse_hstack(indicators).tocsr(), n_nodes_ptr

    def fit(self, X, y, sample_weight=None):
        """
        Build a forest of trees from the training set (X, y).

        Parameters
        ----------
        X : {array-like, sparse matrix} of shape (n_samples, n_features)
            The training input samples. Internally, its dtype will be converted
            to ``dtype=np.float32``. If a sparse matrix is provided, it will be
            converted into a sparse ``csc_matrix``.

        y : array-like of shape (n_samples,) or (n_samples, n_outputs)
            The target values (class labels in classification, real numbers in
            regression).

        sample_weight : array-like of shape (n_samples,), default=None
            Sample weights. If None, then samples are equally weighted. Splits
            that would create child nodes with net zero or negative weight are
            ignored while searching for a split in each node. In the case of
            classification, splits are also ignored if they would result in any
            single class carrying a negative weight in either child node.

        Returns
        -------
        self : object
            Fitted estimator.
        """
        # Validate or convert input data
        if issparse(y):
            raise ValueError("sparse multilabel-indicator for y is not supported.")
        X, y = self._validate_data(
            X, y, multi_output=True, accept_sparse="csc", dtype=DTYPE
        )
        if sample_weight is not None:
            sample_weight = _check_sample_weight(sample_weight, X)

        if issparse(X):
            # Pre-sort indices to avoid that each individual tree of the
            # ensemble sorts the indices.
            X.sort_indices()

        y = np.atleast_1d(y)
        if y.ndim == 2 and y.shape[1] == 1:
            warn(
                "A column-vector y was passed when a 1d array was"
                " expected. Please change the shape of y to "
                "(n_samples,), for example using ravel().",
                DataConversionWarning,
                stacklevel=2,
            )

        if y.ndim == 1:
            # reshape is necessary to preserve the data contiguity against vs
            # [:, np.newaxis] that does not.
            y = np.reshape(y, (-1, 1))

        if self.criterion == "poisson":
            if np.any(y < 0):
                raise ValueError(
                    "Some value(s) of y are negative which is "
                    "not allowed for Poisson regression."
                )
            if np.sum(y) <= 0:
                raise ValueError(
                    "Sum of y is not strictly positive which "
                    "is necessary for Poisson regression."
                )

        self.n_outputs_ = y.shape[1]

        y, expanded_class_weight = self._validate_y_class_weight(y)

        if getattr(y, "dtype", None) != DOUBLE or not y.flags.contiguous:
            y = np.ascontiguousarray(y, dtype=DOUBLE)

        if expanded_class_weight is not None:
            if sample_weight is not None:
                sample_weight = sample_weight * expanded_class_weight
            else:
                sample_weight = expanded_class_weight

        # Get bootstrap sample size
        n_samples_bootstrap = _get_n_samples_bootstrap(
            n_samples=X.shape[0], max_samples=self.max_samples
        )

        # Check parameters
        self._validate_estimator()
        # TODO: Remove in v1.2
        if isinstance(self, (RandomForestRegressor, ExtraTreesRegressor)):
            if self.criterion == "mse":
                warn(
                    "Criterion 'mse' was deprecated in v1.0 and will be "
                    "removed in version 1.2. Use `criterion='squared_error'` "
                    "which is equivalent.",
                    FutureWarning,
                )
            elif self.criterion == "mae":
                warn(
                    "Criterion 'mae' was deprecated in v1.0 and will be "
                    "removed in version 1.2. Use `criterion='absolute_error'` "
                    "which is equivalent.",
                    FutureWarning,
                )

        if not self.bootstrap and self.oob_score:
            raise ValueError("Out of bag estimation only available if bootstrap=True")

        random_state = check_random_state(self.random_state)

        if not self.warm_start or not hasattr(self, "estimators_"):
            # Free allocated memory, if any
            self.estimators_ = []

        n_more_estimators = self.n_estimators - len(self.estimators_)

        if n_more_estimators < 0:
            raise ValueError(
                "n_estimators=%d must be larger or equal to "
                "len(estimators_)=%d when warm_start==True"
                % (self.n_estimators, len(self.estimators_))
            )

        elif n_more_estimators == 0:
            warn(
                "Warm-start fitting without increasing n_estimators does not "
                "fit new trees."
            )
        else:
            if self.warm_start and len(self.estimators_) > 0:
                # We draw from the random state to get the random state we
                # would have got if we hadn't used a warm_start.
                random_state.randint(MAX_INT, size=len(self.estimators_))

            trees = [
                self._make_estimator(append=False, random_state=random_state)
                for i in range(n_more_estimators)
            ]

            # Parallel loop: we prefer the threading backend as the Cython code
            # for fitting the trees is internally releasing the Python GIL
            # making threading more efficient than multiprocessing in
            # that case. However, for joblib 0.12+ we respect any
            # parallel_backend contexts set at a higher level,
            # since correctness does not rely on using threads.
            trees = Parallel(
                n_jobs=self.n_jobs,
                verbose=self.verbose,
                **_joblib_parallel_args(prefer="threads"),
            )(
                delayed(_parallel_build_trees)(
                    t,
                    self,
                    X,
                    y,
                    sample_weight,
                    i,
                    len(trees),
                    verbose=self.verbose,
                    class_weight=self.class_weight,
                    n_samples_bootstrap=n_samples_bootstrap,
                )
                for i, t in enumerate(trees)
            )

            # Collect newly grown trees
            self.estimators_.extend(trees)

        if self.oob_score:
            y_type = type_of_target(y)
            if y_type in ("multiclass-multioutput", "unknown"):
                # FIXME: we could consider to support multiclass-multioutput if
                # we introduce or reuse a constructor parameter (e.g.
                # oob_score) allowing our user to pass a callable defining the
                # scoring strategy on OOB sample.
                raise ValueError(
                    "The type of target cannot be used to compute OOB "
                    f"estimates. Got {y_type} while only the following are "
                    "supported: continuous, continuous-multioutput, binary, "
                    "multiclass, multilabel-indicator."
                )
            self._set_oob_score_and_attributes(X, y)

        # Decapsulate classes_ attributes
        if hasattr(self, "classes_") and self.n_outputs_ == 1:
            self.n_classes_ = self.n_classes_[0]
            self.classes_ = self.classes_[0]

        return self

    @abstractmethod
    def _set_oob_score_and_attributes(self, X, y):
        """Compute and set the OOB score and attributes.

        Parameters
        ----------
        X : array-like of shape (n_samples, n_features)
            The data matrix.
        y : ndarray of shape (n_samples, n_outputs)
            The target matrix.
        """

    def _compute_oob_predictions(self, X, y):
        """Compute and set the OOB score.

        Parameters
        ----------
        X : array-like of shape (n_samples, n_features)
            The data matrix.
        y : ndarray of shape (n_samples, n_outputs)
            The target matrix.

        Returns
        -------
        oob_pred : ndarray of shape (n_samples, n_classes, n_outputs) or \
                (n_samples, 1, n_outputs)
            The OOB predictions.
      """
        X = self._validate_data(X, dtype=DTYPE, accept_sparse="csr", reset=False)

        n_samples = y.shape[0]
        n_outputs = self.n_outputs_
        if is_classifier(self) and hasattr(self, "n_classes_"):
            # n_classes_ is a ndarray at this stage
            # all the supported type of target will have the same number of
            # classes in all outputs
            oob_pred_shape = (n_samples, self.n_classes_[0], n_outputs)
        else:
            # for regression, n_classes_ does not exist and we create an empty
            # axis to be consistent with the classification case and make
            # the array operations compatible with the 2 settings
            oob_pred_shape = (n_samples, 1, n_outputs)

        oob_pred = np.zeros(shape=oob_pred_shape, dtype=np.float64)
        n_oob_pred = np.zeros((n_samples, n_outputs), dtype=np.int64)

        n_samples_bootstrap = _get_n_samples_bootstrap(
            n_samples,
            self.max_samples,
        )
        for estimator in self.estimators_:
            unsampled_indices = _generate_unsampled_indices(
                estimator.random_state,
                n_samples,
                n_samples_bootstrap,
            )

            y_pred = self._get_oob_predictions(estimator, X[unsampled_indices, :])
            oob_pred[unsampled_indices, ...] += y_pred
            n_oob_pred[unsampled_indices, :] += 1

        for k in range(n_outputs):
            if (n_oob_pred == 0).any():
                warn(
                    "Some inputs do not have OOB scores. This probably means "
                    "too few trees were used to compute any reliable OOB "
                    "estimates.",
                    UserWarning,
                )
                n_oob_pred[n_oob_pred == 0] = 1
            oob_pred[..., k] /= n_oob_pred[..., [k]]

        return oob_pred

    def _validate_y_class_weight(self, y):
        # Default implementation
        return y, None

    def _validate_X_predict(self, X):
        """
        Validate X whenever one tries to predict, apply, predict_proba."""
        check_is_fitted(self)

        return self.estimators_[0]._validate_X_predict(X, check_input=True)

    @property
    def feature_importances_(self):
        """
        The impurity-based feature importances.

        The higher, the more important the feature.
        The importance of a feature is computed as the (normalized)
        total reduction of the criterion brought by that feature.  It is also
        known as the Gini importance.

        Warning: impurity-based feature importances can be misleading for
        high cardinality features (many unique values). See
        :func:`sklearn.inspection.permutation_importance` as an alternative.

        Returns
        -------
        feature_importances_ : ndarray of shape (n_features,)
            The values of this array sum to 1, unless all trees are single node
            trees consisting of only the root node, in which case it will be an
            array of zeros.
        """
        check_is_fitted(self)

        all_importances = Parallel(
            n_jobs=self.n_jobs, **_joblib_parallel_args(prefer="threads")
        )(
            delayed(getattr)(tree, "feature_importances_")
            for tree in self.estimators_
            if tree.tree_.node_count > 1
        )

        if not all_importances:
            return np.zeros(self.n_features_in_, dtype=np.float64)

        all_importances = np.mean(all_importances, axis=0, dtype=np.float64)
        return all_importances / np.sum(all_importances)

    # TODO: Remove in 1.2
    # mypy error: Decorated property not supported
    @deprecated(  # type: ignore
        "Attribute `n_features_` was deprecated in version 1.0 and will be "
        "removed in 1.2. Use `n_features_in_` instead."
    )
    @property
    def n_features_(self):
        """Number of features when fitting the estimator."""
        return self.n_features_in_


def _accumulate_prediction(predict, X, out, lock):
    """
    This is a utility function for joblib's Parallel.

    It can't go locally in ForestClassifier or ForestRegressor, because joblib
    complains that it cannot pickle it when placed there.
    """
    prediction = predict(X, check_input=False)
    with lock:
        if len(out) == 1:
            out[0] += prediction
        else:
            for i in range(len(out)):
                out[i] += prediction[i]


class ForestClassifier(ClassifierMixin, BaseForest, metaclass=ABCMeta):
    """
    Base class for forest of trees-based classifiers.

    Warning: This class should not be used directly. Use derived classes
    instead.
    """

    @abstractmethod
    def __init__(
        self,
        base_estimator,
        n_estimators=100,
        *,
        estimator_params=tuple(),
        bootstrap=False,
        oob_score=False,
        n_jobs=None,
        random_state=None,
        verbose=0,
        warm_start=False,
        class_weight=None,
        max_samples=None,
    ):
        super().__init__(
            base_estimator,
            n_estimators=n_estimators,
            estimator_params=estimator_params,
            bootstrap=bootstrap,
            oob_score=oob_score,
            n_jobs=n_jobs,
            random_state=random_state,
            verbose=verbose,
            warm_start=warm_start,
            class_weight=class_weight,
            max_samples=max_samples,
        )

    @staticmethod
    def _get_oob_predictions(tree, X):
        """Compute the OOB predictions for an individual tree.

        Parameters
        ----------
        tree : DecisionTreeClassifier object
            A single decision tree classifier.
        X : ndarray of shape (n_samples, n_features)
            The OOB samples.

        Returns
        -------
        y_pred : ndarray of shape (n_samples, n_classes, n_outputs)
            The OOB associated predictions.
        """
        y_pred = tree.predict_proba(X, check_input=False)
        y_pred = np.array(y_pred, copy=False)
        if y_pred.ndim == 2:
            # binary and multiclass
            y_pred = y_pred[..., np.newaxis]
        else:
            # Roll the first `n_outputs` axis to the last axis. We will reshape
            # from a shape of (n_outputs, n_samples, n_classes) to a shape of
            # (n_samples, n_classes, n_outputs).
            y_pred = np.rollaxis(y_pred, axis=0, start=3)
        return y_pred

    def _set_oob_score_and_attributes(self, X, y):
        """Compute and set the OOB score and attributes.

        Parameters
        ----------
        X : array-like of shape (n_samples, n_features)
            The data matrix.
        y : ndarray of shape (n_samples, n_outputs)
            The target matrix.
        """
        self.oob_decision_function_ = super()._compute_oob_predictions(X, y)
        if self.oob_decision_function_.shape[-1] == 1:
            # drop the n_outputs axis if there is a single output
            self.oob_decision_function_ = self.oob_decision_function_.squeeze(axis=-1)
        self.oob_score_ = accuracy_score(
            y, np.argmax(self.oob_decision_function_, axis=1)
        )

    def _validate_y_class_weight(self, y):
        check_classification_targets(y)

        y = np.copy(y)
        expanded_class_weight = None

        if self.class_weight is not None:
            y_original = np.copy(y)

        self.classes_ = []
        self.n_classes_ = []

        y_store_unique_indices = np.zeros(y.shape, dtype=int)
        for k in range(self.n_outputs_):
            classes_k, y_store_unique_indices[:, k] = np.unique(
                y[:, k], return_inverse=True
            )
            self.classes_.append(classes_k)
            self.n_classes_.append(classes_k.shape[0])
        y = y_store_unique_indices

        if self.class_weight is not None:
            valid_presets = ("balanced", "balanced_subsample")
            if isinstance(self.class_weight, str):
                if self.class_weight not in valid_presets:
                    raise ValueError(
                        "Valid presets for class_weight include "
                        '"balanced" and "balanced_subsample".'
                        'Given "%s".'
                        % self.class_weight
                    )
                if self.warm_start:
                    warn(
                        'class_weight presets "balanced" or '
                        '"balanced_subsample" are '
                        "not recommended for warm_start if the fitted data "
                        "differs from the full dataset. In order to use "
                        '"balanced" weights, use compute_class_weight '
                        '("balanced", classes, y). In place of y you can use '
                        "a large enough sample of the full training set "
                        "target to properly estimate the class frequency "
                        "distributions. Pass the resulting weights as the "
                        "class_weight parameter."
                    )

            if self.class_weight != "balanced_subsample" or not self.bootstrap:
                if self.class_weight == "balanced_subsample":
                    class_weight = "balanced"
                else:
                    class_weight = self.class_weight
                expanded_class_weight = compute_sample_weight(class_weight, y_original)

        return y, expanded_class_weight

    def predict(self, X):
        """
        Predict class for X.

        The predicted class of an input sample is a vote by the trees in
        the forest, weighted by their probability estimates. That is,
        the predicted class is the one with highest mean probability
        estimate across the trees.

        Parameters
        ----------
        X : {array-like, sparse matrix} of shape (n_samples, n_features)
            The input samples. Internally, its dtype will be converted to
            ``dtype=np.float32``. If a sparse matrix is provided, it will be
            converted into a sparse ``csr_matrix``.

        Returns
        -------
        y : ndarray of shape (n_samples,) or (n_samples, n_outputs)
            The predicted classes.
        """
        proba = self.predict_proba(X)

        if self.n_outputs_ == 1:
            return self.classes_.take(np.argmax(proba, axis=1), axis=0)

        else:
            n_samples = proba[0].shape[0]
            # all dtypes should be the same, so just take the first
            class_type = self.classes_[0].dtype
            predictions = np.empty((n_samples, self.n_outputs_), dtype=class_type)

            for k in range(self.n_outputs_):
                predictions[:, k] = self.classes_[k].take(
                    np.argmax(proba[k], axis=1), axis=0
                )

            return predictions

    def predict_proba(self, X):
        """
        Predict class probabilities for X.

        The predicted class probabilities of an input sample are computed as
        the mean predicted class probabilities of the trees in the forest.
        The class probability of a single tree is the fraction of samples of
        the same class in a leaf.

        Parameters
        ----------
        X : {array-like, sparse matrix} of shape (n_samples, n_features)
            The input samples. Internally, its dtype will be converted to
            ``dtype=np.float32``. If a sparse matrix is provided, it will be
            converted into a sparse ``csr_matrix``.

        Returns
        -------
        p : ndarray of shape (n_samples, n_classes), or a list of such arrays
            The class probabilities of the input samples. The order of the
            classes corresponds to that in the attribute :term:`classes_`.
        """
        check_is_fitted(self)
        # Check data
        X = self._validate_X_predict(X)

        # Assign chunk of trees to jobs
        n_jobs, _, _ = _partition_estimators(self.n_estimators, self.n_jobs)

        # avoid storing the output of every estimator by summing them here
        all_proba = [
            np.zeros((X.shape[0], j), dtype=np.float64)
            for j in np.atleast_1d(self.n_classes_)
        ]
        lock = threading.Lock()
        Parallel(
            n_jobs=n_jobs,
            verbose=self.verbose,
            **_joblib_parallel_args(require="sharedmem"),
        )(
            delayed(_accumulate_prediction)(e.predict_proba, X, all_proba, lock)
            for e in self.estimators_
        )

        for proba in all_proba:
            proba /= len(self.estimators_)

        if len(all_proba) == 1:
            return all_proba[0]
        else:
            return all_proba

    def predict_log_proba(self, X):
        """
        Predict class log-probabilities for X.

        The predicted class log-probabilities of an input sample is computed as
        the log of the mean predicted class probabilities of the trees in the
        forest.

        Parameters
        ----------
        X : {array-like, sparse matrix} of shape (n_samples, n_features)
            The input samples. Internally, its dtype will be converted to
            ``dtype=np.float32``. If a sparse matrix is provided, it will be
            converted into a sparse ``csr_matrix``.

        Returns
        -------
        p : ndarray of shape (n_samples, n_classes), or a list of such arrays
            The class probabilities of the input samples. The order of the
            classes corresponds to that in the attribute :term:`classes_`.
        """
        proba = self.predict_proba(X)

        if self.n_outputs_ == 1:
            return np.log(proba)

        else:
            for k in range(self.n_outputs_):
                proba[k] = np.log(proba[k])

            return proba


class ForestRegressor(RegressorMixin, BaseForest, metaclass=ABCMeta):
    """
    Base class for forest of trees-based regressors.

    Warning: This class should not be used directly. Use derived classes
    instead.
    """

    @abstractmethod
    def __init__(
        self,
        base_estimator,
        n_estimators=100,
        *,
        estimator_params=tuple(),
        bootstrap=False,
        oob_score=False,
        n_jobs=None,
        random_state=None,
        verbose=0,
        warm_start=False,
        max_samples=None,
    ):
        super().__init__(
            base_estimator,
            n_estimators=n_estimators,
            estimator_params=estimator_params,
            bootstrap=bootstrap,
            oob_score=oob_score,
            n_jobs=n_jobs,
            random_state=random_state,
            verbose=verbose,
            warm_start=warm_start,
            max_samples=max_samples,
        )

    def predict(self, X):
        """
        Predict regression target for X.

        The predicted regression target of an input sample is computed as the
        mean predicted regression targets of the trees in the forest.

        Parameters
        ----------
        X : {array-like, sparse matrix} of shape (n_samples, n_features)
            The input samples. Internally, its dtype will be converted to
            ``dtype=np.float32``. If a sparse matrix is provided, it will be
            converted into a sparse ``csr_matrix``.

        Returns
        -------
        y : ndarray of shape (n_samples,) or (n_samples, n_outputs)
            The predicted values.
        """
        check_is_fitted(self)
        # Check data
        X = self._validate_X_predict(X)

        # Assign chunk of trees to jobs
        n_jobs, _, _ = _partition_estimators(self.n_estimators, self.n_jobs)

        # avoid storing the output of every estimator by summing them here
        if self.n_outputs_ > 1:
            y_hat = np.zeros((X.shape[0], self.n_outputs_), dtype=np.float64)
        else:
            y_hat = np.zeros((X.shape[0]), dtype=np.float64)

        # Parallel loop
        lock = threading.Lock()
        Parallel(
            n_jobs=n_jobs,
            verbose=self.verbose,
            **_joblib_parallel_args(require="sharedmem"),
        )(
            delayed(_accumulate_prediction)(e.predict, X, [y_hat], lock)
            for e in self.estimators_
        )

        y_hat /= len(self.estimators_)

        return y_hat

    @staticmethod
    def _get_oob_predictions(tree, X):
        """Compute the OOB predictions for an individual tree.

        Parameters
        ----------
        tree : DecisionTreeRegressor object
            A single decision tree regressor.
        X : ndarray of shape (n_samples, n_features)
            The OOB samples.

        Returns
        -------
        y_pred : ndarray of shape (n_samples, 1, n_outputs)
            The OOB associated predictions.
        """
        y_pred = tree.predict(X, check_input=False)
        if y_pred.ndim == 1:
            # single output regression
            y_pred = y_pred[:, np.newaxis, np.newaxis]
        else:
            # multioutput regression
            y_pred = y_pred[:, np.newaxis, :]
        return y_pred

    def _set_oob_score_and_attributes(self, X, y):
        """Compute and set the OOB score and attributes.

        Parameters
        ----------
        X : array-like of shape (n_samples, n_features)
            The data matrix.
        y : ndarray of shape (n_samples, n_outputs)
            The target matrix.
        """
        self.oob_prediction_ = super()._compute_oob_predictions(X, y).squeeze(axis=1)
        if self.oob_prediction_.shape[-1] == 1:
            # drop the n_outputs axis if there is a single output
            self.oob_prediction_ = self.oob_prediction_.squeeze(axis=-1)
        self.oob_score_ = r2_score(y, self.oob_prediction_)

    def _compute_partial_dependence_recursion(self, grid, target_features):
        """Fast partial dependence computation.

        Parameters
        ----------
        grid : ndarray of shape (n_samples, n_target_features)
            The grid points on which the partial dependence should be
            evaluated.
        target_features : ndarray of shape (n_target_features)
            The set of target features for which the partial dependence
            should be evaluated.

        Returns
        -------
        averaged_predictions : ndarray of shape (n_samples,)
            The value of the partial dependence function on each grid point.
        """
        grid = np.asarray(grid, dtype=DTYPE, order="C")
        averaged_predictions = np.zeros(
            shape=grid.shape[0], dtype=np.float64, order="C"
        )

        for tree in self.estimators_:
            # Note: we don't sum in parallel because the GIL isn't released in
            # the fast method.
            tree.tree_.compute_partial_dependence(
                grid, target_features, averaged_predictions
            )
        # Average over the forest
        averaged_predictions /= len(self.estimators_)

        return averaged_predictions


class RandomForestClassifier(ForestClassifier):
    """
    A random forest classifier.

    A random forest is a meta estimator that fits a number of decision tree
    classifiers on various sub-samples of the dataset and uses averaging to
    improve the predictive accuracy and control over-fitting.
    The sub-sample size is controlled with the `max_samples` parameter if
    `bootstrap=True` (default), otherwise the whole dataset is used to build
    each tree.

    Read more in the :ref:`User Guide <forest>`.

    Parameters
    ----------
    n_estimators : int, default=100
        The number of trees in the forest.

        .. versionchanged:: 0.22
           The default value of ``n_estimators`` changed from 10 to 100
           in 0.22.

    criterion : {"gini", "entropy"}, default="gini"
        The function to measure the quality of a split. Supported criteria are
        "gini" for the Gini impurity and "entropy" for the information gain.
        Note: this parameter is tree-specific.

    max_depth : int, default=None
        The maximum depth of the tree. If None, then nodes are expanded until
        all leaves are pure or until all leaves contain less than
        min_samples_split samples.

    min_samples_split : int or float, default=2
        The minimum number of samples required to split an internal node:

        - If int, then consider `min_samples_split` as the minimum number.
        - If float, then `min_samples_split` is a fraction and
          `ceil(min_samples_split * n_samples)` are the minimum
          number of samples for each split.

        .. versionchanged:: 0.18
           Added float values for fractions.

    min_samples_leaf : int or float, default=1
        The minimum number of samples required to be at a leaf node.
        A split point at any depth will only be considered if it leaves at
        least ``min_samples_leaf`` training samples in each of the left and
        right branches.  This may have the effect of smoothing the model,
        especially in regression.

        - If int, then consider `min_samples_leaf` as the minimum number.
        - If float, then `min_samples_leaf` is a fraction and
          `ceil(min_samples_leaf * n_samples)` are the minimum
          number of samples for each node.

        .. versionchanged:: 0.18
           Added float values for fractions.

    min_weight_fraction_leaf : float, default=0.0
        The minimum weighted fraction of the sum total of weights (of all
        the input samples) required to be at a leaf node. Samples have
        equal weight when sample_weight is not provided.

    max_features : {"auto", "sqrt", "log2"}, int or float, default="auto"
        The number of features to consider when looking for the best split:

        - If int, then consider `max_features` features at each split.
        - If float, then `max_features` is a fraction and
          `round(max_features * n_features)` features are considered at each
          split.
        - If "auto", then `max_features=sqrt(n_features)`.
        - If "sqrt", then `max_features=sqrt(n_features)` (same as "auto").
        - If "log2", then `max_features=log2(n_features)`.
        - If None, then `max_features=n_features`.

        Note: the search for a split does not stop until at least one
        valid partition of the node samples is found, even if it requires to
        effectively inspect more than ``max_features`` features.

    max_leaf_nodes : int, default=None
        Grow trees with ``max_leaf_nodes`` in best-first fashion.
        Best nodes are defined as relative reduction in impurity.
        If None then unlimited number of leaf nodes.

    min_impurity_decrease : float, default=0.0
        A node will be split if this split induces a decrease of the impurity
        greater than or equal to this value.

        The weighted impurity decrease equation is the following::

            N_t / N * (impurity - N_t_R / N_t * right_impurity
                                - N_t_L / N_t * left_impurity)

        where ``N`` is the total number of samples, ``N_t`` is the number of
        samples at the current node, ``N_t_L`` is the number of samples in the
        left child, and ``N_t_R`` is the number of samples in the right child.

        ``N``, ``N_t``, ``N_t_R`` and ``N_t_L`` all refer to the weighted sum,
        if ``sample_weight`` is passed.

        .. versionadded:: 0.19

    bootstrap : bool, default=True
        Whether bootstrap samples are used when building trees. If False, the
        whole dataset is used to build each tree.

    oob_score : bool, default=False
        Whether to use out-of-bag samples to estimate the generalization score.
        Only available if bootstrap=True.

    n_jobs : int, default=None
        The number of jobs to run in parallel. :meth:`fit`, :meth:`predict`,
        :meth:`decision_path` and :meth:`apply` are all parallelized over the
        trees. ``None`` means 1 unless in a :obj:`joblib.parallel_backend`
        context. ``-1`` means using all processors. See :term:`Glossary
        <n_jobs>` for more details.

    random_state : int, RandomState instance or None, default=None
        Controls both the randomness of the bootstrapping of the samples used
        when building trees (if ``bootstrap=True``) and the sampling of the
        features to consider when looking for the best split at each node
        (if ``max_features < n_features``).
        See :term:`Glossary <random_state>` for details.

    verbose : int, default=0
        Controls the verbosity when fitting and predicting.

    warm_start : bool, default=False
        When set to ``True``, reuse the solution of the previous call to fit
        and add more estimators to the ensemble, otherwise, just fit a whole
        new forest. See :term:`the Glossary <warm_start>`.

    class_weight : {"balanced", "balanced_subsample"}, dict or list of dicts, \
            default=None
        Weights associated with classes in the form ``{class_label: weight}``.
        If not given, all classes are supposed to have weight one. For
        multi-output problems, a list of dicts can be provided in the same
        order as the columns of y.

        Note that for multioutput (including multilabel) weights should be
        defined for each class of every column in its own dict. For example,
        for four-class multilabel classification weights should be
        [{0: 1, 1: 1}, {0: 1, 1: 5}, {0: 1, 1: 1}, {0: 1, 1: 1}] instead of
        [{1:1}, {2:5}, {3:1}, {4:1}].

        The "balanced" mode uses the values of y to automatically adjust
        weights inversely proportional to class frequencies in the input data
        as ``n_samples / (n_classes * np.bincount(y))``

        The "balanced_subsample" mode is the same as "balanced" except that
        weights are computed based on the bootstrap sample for every tree
        grown.

        For multi-output, the weights of each column of y will be multiplied.

        Note that these weights will be multiplied with sample_weight (passed
        through the fit method) if sample_weight is specified.

    ccp_alpha : non-negative float, default=0.0
        Complexity parameter used for Minimal Cost-Complexity Pruning. The
        subtree with the largest cost complexity that is smaller than
        ``ccp_alpha`` will be chosen. By default, no pruning is performed. See
        :ref:`minimal_cost_complexity_pruning` for details.

        .. versionadded:: 0.22

    max_samples : int or float, default=None
        If bootstrap is True, the number of samples to draw from X
        to train each base estimator.

        - If None (default), then draw `X.shape[0]` samples.
        - If int, then draw `max_samples` samples.
        - If float, then draw `max_samples * X.shape[0]` samples. Thus,
          `max_samples` should be in the interval `(0.0, 1.0]`.

        .. versionadded:: 0.22

    Attributes
    ----------
    base_estimator_ : DecisionTreeClassifier
        The child estimator template used to create the collection of fitted
        sub-estimators.

    estimators_ : list of DecisionTreeClassifier
        The collection of fitted sub-estimators.

    classes_ : ndarray of shape (n_classes,) or a list of such arrays
        The classes labels (single output problem), or a list of arrays of
        class labels (multi-output problem).

    n_classes_ : int or list
        The number of classes (single output problem), or a list containing the
        number of classes for each output (multi-output problem).

    n_features_ : int
        The number of features when ``fit`` is performed.

        .. deprecated:: 1.0
            Attribute `n_features_` was deprecated in version 1.0 and will be
            removed in 1.2. Use `n_features_in_` instead.

    n_features_in_ : int
        Number of features seen during :term:`fit`.

        .. versionadded:: 0.24

    n_outputs_ : int
        The number of outputs when ``fit`` is performed.

    feature_importances_ : ndarray of shape (n_features,)
        The impurity-based feature importances.
        The higher, the more important the feature.
        The importance of a feature is computed as the (normalized)
        total reduction of the criterion brought by that feature.  It is also
        known as the Gini importance.

        Warning: impurity-based feature importances can be misleading for
        high cardinality features (many unique values). See
        :func:`sklearn.inspection.permutation_importance` as an alternative.

    oob_score_ : float
        Score of the training dataset obtained using an out-of-bag estimate.
        This attribute exists only when ``oob_score`` is True.

    oob_decision_function_ : ndarray of shape (n_samples, n_classes) or \
            (n_samples, n_classes, n_outputs)
        Decision function computed with out-of-bag estimate on the training
        set. If n_estimators is small it might be possible that a data point
        was never left out during the bootstrap. In this case,
        `oob_decision_function_` might contain NaN. This attribute exists
        only when ``oob_score`` is True.

    See Also
    --------
    sklearn.tree.DecisionTreeClassifier : A decision tree classifier.
    sklearn.ensemble.ExtraTreesClassifier : Ensemble of extremely randomized
        tree classifiers.

    Notes
    -----
    The default values for the parameters controlling the size of the trees
    (e.g. ``max_depth``, ``min_samples_leaf``, etc.) lead to fully grown and
    unpruned trees which can potentially be very large on some data sets. To
    reduce memory consumption, the complexity and size of the trees should be
    controlled by setting those parameter values.

    The features are always randomly permuted at each split. Therefore,
    the best found split may vary, even with the same training data,
    ``max_features=n_features`` and ``bootstrap=False``, if the improvement
    of the criterion is identical for several splits enumerated during the
    search of the best split. To obtain a deterministic behaviour during
    fitting, ``random_state`` has to be fixed.

    References
    ----------
    .. [1] L. Breiman, "Random Forests", Machine Learning, 45(1), 5-32, 2001.

    Examples
    --------
    >>> from sklearn.ensemble import RandomForestClassifier
    >>> from sklearn.datasets import make_classification
    >>> X, y = make_classification(n_samples=1000, n_features=4,
    ...                            n_informative=2, n_redundant=0,
    ...                            random_state=0, shuffle=False)
    >>> clf = RandomForestClassifier(max_depth=2, random_state=0)
    >>> clf.fit(X, y)
    RandomForestClassifier(...)
    >>> print(clf.predict([[0, 0, 0, 0]]))
    [1]
    """

    def __init__(
        self,
        n_estimators=100,
        *,
        criterion="gini",
        max_depth=None,
        min_samples_split=2,
        min_samples_leaf=1,
        min_weight_fraction_leaf=0.0,
        max_features="auto",
        max_leaf_nodes=None,
        min_impurity_decrease=0.0,
        bootstrap=True,
        oob_score=False,
        n_jobs=None,
        random_state=None,
        verbose=0,
        warm_start=False,
        class_weight=None,
        ccp_alpha=0.0,
        max_samples=None,
    ):
        super().__init__(
            base_estimator=DecisionTreeClassifier(),
            n_estimators=n_estimators,
            estimator_params=(
                "criterion",
                "max_depth",
                "min_samples_split",
                "min_samples_leaf",
                "min_weight_fraction_leaf",
                "max_features",
                "max_leaf_nodes",
                "min_impurity_decrease",
                "random_state",
                "ccp_alpha",
            ),
            bootstrap=bootstrap,
            oob_score=oob_score,
            n_jobs=n_jobs,
            random_state=random_state,
            verbose=verbose,
            warm_start=warm_start,
            class_weight=class_weight,
            max_samples=max_samples,
        )

        self.criterion = criterion
        self.max_depth = max_depth
        self.min_samples_split = min_samples_split
        self.min_samples_leaf = min_samples_leaf
        self.min_weight_fraction_leaf = min_weight_fraction_leaf
        self.max_features = max_features
        self.max_leaf_nodes = max_leaf_nodes
        self.min_impurity_decrease = min_impurity_decrease
        self.ccp_alpha = ccp_alpha


class RandomForestRegressor(ForestRegressor):
    """
    A random forest regressor.

    A random forest is a meta estimator that fits a number of classifying
    decision trees on various sub-samples of the dataset and uses averaging
    to improve the predictive accuracy and control over-fitting.
    The sub-sample size is controlled with the `max_samples` parameter if
    `bootstrap=True` (default), otherwise the whole dataset is used to build
    each tree.

    Read more in the :ref:`User Guide <forest>`.

    Parameters
    ----------
    n_estimators : int, default=100
        The number of trees in the forest.

        .. versionchanged:: 0.22
           The default value of ``n_estimators`` changed from 10 to 100
           in 0.22.

    criterion : {"squared_error", "mse", "absolute_error", "poisson"}, \
            default="squared_error"
        The function to measure the quality of a split. Supported criteria
        are "squared_error" for the mean squared error, which is equal to
        variance reduction as feature selection criterion, "absolute_error"
        for the mean absolute error, and "poisson" which uses reduction in
        Poisson deviance to find splits.
        Training using "absolute_error" is significantly slower
        than when using "squared_error".

        .. versionadded:: 0.18
           Mean Absolute Error (MAE) criterion.

        .. versionadded:: 1.0
           Poisson criterion.

        .. deprecated:: 1.0
            Criterion "mse" was deprecated in v1.0 and will be removed in
            version 1.2. Use `criterion="squared_error"` which is equivalent.

        .. deprecated:: 1.0
            Criterion "mae" was deprecated in v1.0 and will be removed in
            version 1.2. Use `criterion="absolute_error"` which is equivalent.

    max_depth : int, default=None
        The maximum depth of the tree. If None, then nodes are expanded until
        all leaves are pure or until all leaves contain less than
        min_samples_split samples.

    min_samples_split : int or float, default=2
        The minimum number of samples required to split an internal node:

        - If int, then consider `min_samples_split` as the minimum number.
        - If float, then `min_samples_split` is a fraction and
          `ceil(min_samples_split * n_samples)` are the minimum
          number of samples for each split.

        .. versionchanged:: 0.18
           Added float values for fractions.

    min_samples_leaf : int or float, default=1
        The minimum number of samples required to be at a leaf node.
        A split point at any depth will only be considered if it leaves at
        least ``min_samples_leaf`` training samples in each of the left and
        right branches.  This may have the effect of smoothing the model,
        especially in regression.

        - If int, then consider `min_samples_leaf` as the minimum number.
        - If float, then `min_samples_leaf` is a fraction and
          `ceil(min_samples_leaf * n_samples)` are the minimum
          number of samples for each node.

        .. versionchanged:: 0.18
           Added float values for fractions.

    min_weight_fraction_leaf : float, default=0.0
        The minimum weighted fraction of the sum total of weights (of all
        the input samples) required to be at a leaf node. Samples have
        equal weight when sample_weight is not provided.

    max_features : {"auto", "sqrt", "log2"}, int or float, default="auto"
        The number of features to consider when looking for the best split:

        - If int, then consider `max_features` features at each split.
        - If float, then `max_features` is a fraction and
          `round(max_features * n_features)` features are considered at each
          split.
        - If "auto", then `max_features=n_features`.
        - If "sqrt", then `max_features=sqrt(n_features)`.
        - If "log2", then `max_features=log2(n_features)`.
        - If None, then `max_features=n_features`.

        Note: the search for a split does not stop until at least one
        valid partition of the node samples is found, even if it requires to
        effectively inspect more than ``max_features`` features.

    max_leaf_nodes : int, default=None
        Grow trees with ``max_leaf_nodes`` in best-first fashion.
        Best nodes are defined as relative reduction in impurity.
        If None then unlimited number of leaf nodes.

    min_impurity_decrease : float, default=0.0
        A node will be split if this split induces a decrease of the impurity
        greater than or equal to this value.

        The weighted impurity decrease equation is the following::

            N_t / N * (impurity - N_t_R / N_t * right_impurity
                                - N_t_L / N_t * left_impurity)

        where ``N`` is the total number of samples, ``N_t`` is the number of
        samples at the current node, ``N_t_L`` is the number of samples in the
        left child, and ``N_t_R`` is the number of samples in the right child.

        ``N``, ``N_t``, ``N_t_R`` and ``N_t_L`` all refer to the weighted sum,
        if ``sample_weight`` is passed.

        .. versionadded:: 0.19

    bootstrap : bool, default=True
        Whether bootstrap samples are used when building trees. If False, the
        whole dataset is used to build each tree.

    oob_score : bool, default=False
        Whether to use out-of-bag samples to estimate the generalization score.
        Only available if bootstrap=True.

    n_jobs : int, default=None
        The number of jobs to run in parallel. :meth:`fit`, :meth:`predict`,
        :meth:`decision_path` and :meth:`apply` are all parallelized over the
        trees. ``None`` means 1 unless in a :obj:`joblib.parallel_backend`
        context. ``-1`` means using all processors. See :term:`Glossary
        <n_jobs>` for more details.

    random_state : int, RandomState instance or None, default=None
        Controls both the randomness of the bootstrapping of the samples used
        when building trees (if ``bootstrap=True``) and the sampling of the
        features to consider when looking for the best split at each node
        (if ``max_features < n_features``).
        See :term:`Glossary <random_state>` for details.

    verbose : int, default=0
        Controls the verbosity when fitting and predicting.

    warm_start : bool, default=False
        When set to ``True``, reuse the solution of the previous call to fit
        and add more estimators to the ensemble, otherwise, just fit a whole
        new forest. See :term:`the Glossary <warm_start>`.

    ccp_alpha : non-negative float, default=0.0
        Complexity parameter used for Minimal Cost-Complexity Pruning. The
        subtree with the largest cost complexity that is smaller than
        ``ccp_alpha`` will be chosen. By default, no pruning is performed. See
        :ref:`minimal_cost_complexity_pruning` for details.

        .. versionadded:: 0.22

    max_samples : int or float, default=None
        If bootstrap is True, the number of samples to draw from X
        to train each base estimator.

        - If None (default), then draw `X.shape[0]` samples.
        - If int, then draw `max_samples` samples.
        - If float, then draw `max_samples * X.shape[0]` samples. Thus,
          `max_samples` should be in the interval `(0.0, 1.0]`.

        .. versionadded:: 0.22

    Attributes
    ----------
    base_estimator_ : DecisionTreeRegressor
        The child estimator template used to create the collection of fitted
        sub-estimators.

    estimators_ : list of DecisionTreeRegressor
        The collection of fitted sub-estimators.

    feature_importances_ : ndarray of shape (n_features,)
        The impurity-based feature importances.
        The higher, the more important the feature.
        The importance of a feature is computed as the (normalized)
        total reduction of the criterion brought by that feature.  It is also
        known as the Gini importance.

        Warning: impurity-based feature importances can be misleading for
        high cardinality features (many unique values). See
        :func:`sklearn.inspection.permutation_importance` as an alternative.

    n_features_ : int
        The number of features when ``fit`` is performed.

        .. deprecated:: 1.0
            Attribute `n_features_` was deprecated in version 1.0 and will be
            removed in 1.2. Use `n_features_in_` instead.

    n_features_in_ : int
        Number of features seen during :term:`fit`.

        .. versionadded:: 0.24

    n_outputs_ : int
        The number of outputs when ``fit`` is performed.

    oob_score_ : float
        Score of the training dataset obtained using an out-of-bag estimate.
        This attribute exists only when ``oob_score`` is True.

    oob_prediction_ : ndarray of shape (n_samples,) or (n_samples, n_outputs)
        Prediction computed with out-of-bag estimate on the training set.
        This attribute exists only when ``oob_score`` is True.

    See Also
    --------
    sklearn.tree.DecisionTreeRegressor : A decision tree regressor.
    sklearn.ensemble.ExtraTreesRegressor : Ensemble of extremely randomized
        tree regressors.

    Notes
    -----
    The default values for the parameters controlling the size of the trees
    (e.g. ``max_depth``, ``min_samples_leaf``, etc.) lead to fully grown and
    unpruned trees which can potentially be very large on some data sets. To
    reduce memory consumption, the complexity and size of the trees should be
    controlled by setting those parameter values.

    The features are always randomly permuted at each split. Therefore,
    the best found split may vary, even with the same training data,
    ``max_features=n_features`` and ``bootstrap=False``, if the improvement
    of the criterion is identical for several splits enumerated during the
    search of the best split. To obtain a deterministic behaviour during
    fitting, ``random_state`` has to be fixed.

    The default value ``max_features="auto"`` uses ``n_features``
    rather than ``n_features / 3``. The latter was originally suggested in
    [1], whereas the former was more recently justified empirically in [2].

    References
    ----------
    .. [1] L. Breiman, "Random Forests", Machine Learning, 45(1), 5-32, 2001.

    .. [2] P. Geurts, D. Ernst., and L. Wehenkel, "Extremely randomized
           trees", Machine Learning, 63(1), 3-42, 2006.

    Examples
    --------
    >>> from sklearn.ensemble import RandomForestRegressor
    >>> from sklearn.datasets import make_regression
    >>> X, y = make_regression(n_features=4, n_informative=2,
    ...                        random_state=0, shuffle=False)
    >>> regr = RandomForestRegressor(max_depth=2, random_state=0)
    >>> regr.fit(X, y)
    RandomForestRegressor(...)
    >>> print(regr.predict([[0, 0, 0, 0]]))
    [-8.32987858]
    """

    def __init__(
        self,
        n_estimators=100,
        *,
        criterion="squared_error",
        max_depth=None,
        min_samples_split=2,
        min_samples_leaf=1,
        min_weight_fraction_leaf=0.0,
        max_features="auto",
        max_leaf_nodes=None,
        min_impurity_decrease=0.0,
        bootstrap=True,
        oob_score=False,
        n_jobs=None,
        random_state=None,
        verbose=0,
        warm_start=False,
        ccp_alpha=0.0,
        max_samples=None,
    ):
        super().__init__(
            base_estimator=DecisionTreeRegressor(),
            n_estimators=n_estimators,
            estimator_params=(
                "criterion",
                "max_depth",
                "min_samples_split",
                "min_samples_leaf",
                "min_weight_fraction_leaf",
                "max_features",
                "max_leaf_nodes",
                "min_impurity_decrease",
                "random_state",
                "ccp_alpha",
            ),
            bootstrap=bootstrap,
            oob_score=oob_score,
            n_jobs=n_jobs,
            random_state=random_state,
            verbose=verbose,
            warm_start=warm_start,
            max_samples=max_samples,
        )

        self.criterion = criterion
        self.max_depth = max_depth
        self.min_samples_split = min_samples_split
        self.min_samples_leaf = min_samples_leaf
        self.min_weight_fraction_leaf = min_weight_fraction_leaf
        self.max_features = max_features
        self.max_leaf_nodes = max_leaf_nodes
        self.min_impurity_decrease = min_impurity_decrease
        self.ccp_alpha = ccp_alpha


class ExtraTreesClassifier(ForestClassifier):
    """
    An extra-trees classifier.

    This class implements a meta estimator that fits a number of
    randomized decision trees (a.k.a. extra-trees) on various sub-samples
    of the dataset and uses averaging to improve the predictive accuracy
    and control over-fitting.

    Read more in the :ref:`User Guide <forest>`.

    Parameters
    ----------
    n_estimators : int, default=100
        The number of trees in the forest.

        .. versionchanged:: 0.22
           The default value of ``n_estimators`` changed from 10 to 100
           in 0.22.

    criterion : {"gini", "entropy"}, default="gini"
        The function to measure the quality of a split. Supported criteria are
        "gini" for the Gini impurity and "entropy" for the information gain.

    max_depth : int, default=None
        The maximum depth of the tree. If None, then nodes are expanded until
        all leaves are pure or until all leaves contain less than
        min_samples_split samples.

    min_samples_split : int or float, default=2
        The minimum number of samples required to split an internal node:

        - If int, then consider `min_samples_split` as the minimum number.
        - If float, then `min_samples_split` is a fraction and
          `ceil(min_samples_split * n_samples)` are the minimum
          number of samples for each split.

        .. versionchanged:: 0.18
           Added float values for fractions.

    min_samples_leaf : int or float, default=1
        The minimum number of samples required to be at a leaf node.
        A split point at any depth will only be considered if it leaves at
        least ``min_samples_leaf`` training samples in each of the left and
        right branches.  This may have the effect of smoothing the model,
        especially in regression.

        - If int, then consider `min_samples_leaf` as the minimum number.
        - If float, then `min_samples_leaf` is a fraction and
          `ceil(min_samples_leaf * n_samples)` are the minimum
          number of samples for each node.

        .. versionchanged:: 0.18
           Added float values for fractions.

    min_weight_fraction_leaf : float, default=0.0
        The minimum weighted fraction of the sum total of weights (of all
        the input samples) required to be at a leaf node. Samples have
        equal weight when sample_weight is not provided.

    max_features : {"auto", "sqrt", "log2"}, int or float, default="auto"
        The number of features to consider when looking for the best split:

        - If int, then consider `max_features` features at each split.
        - If float, then `max_features` is a fraction and
          `round(max_features * n_features)` features are considered at each
          split.
        - If "auto", then `max_features=sqrt(n_features)`.
        - If "sqrt", then `max_features=sqrt(n_features)`.
        - If "log2", then `max_features=log2(n_features)`.
        - If None, then `max_features=n_features`.

        Note: the search for a split does not stop until at least one
        valid partition of the node samples is found, even if it requires to
        effectively inspect more than ``max_features`` features.

    max_leaf_nodes : int, default=None
        Grow trees with ``max_leaf_nodes`` in best-first fashion.
        Best nodes are defined as relative reduction in impurity.
        If None then unlimited number of leaf nodes.

    min_impurity_decrease : float, default=0.0
        A node will be split if this split induces a decrease of the impurity
        greater than or equal to this value.

        The weighted impurity decrease equation is the following::

            N_t / N * (impurity - N_t_R / N_t * right_impurity
                                - N_t_L / N_t * left_impurity)

        where ``N`` is the total number of samples, ``N_t`` is the number of
        samples at the current node, ``N_t_L`` is the number of samples in the
        left child, and ``N_t_R`` is the number of samples in the right child.

        ``N``, ``N_t``, ``N_t_R`` and ``N_t_L`` all refer to the weighted sum,
        if ``sample_weight`` is passed.

        .. versionadded:: 0.19

    bootstrap : bool, default=False
        Whether bootstrap samples are used when building trees. If False, the
        whole dataset is used to build each tree.

    oob_score : bool, default=False
        Whether to use out-of-bag samples to estimate the generalization score.
        Only available if bootstrap=True.

    n_jobs : int, default=None
        The number of jobs to run in parallel. :meth:`fit`, :meth:`predict`,
        :meth:`decision_path` and :meth:`apply` are all parallelized over the
        trees. ``None`` means 1 unless in a :obj:`joblib.parallel_backend`
        context. ``-1`` means using all processors. See :term:`Glossary
        <n_jobs>` for more details.

    random_state : int, RandomState instance or None, default=None
        Controls 3 sources of randomness:

        - the bootstrapping of the samples used when building trees
          (if ``bootstrap=True``)
        - the sampling of the features to consider when looking for the best
          split at each node (if ``max_features < n_features``)
        - the draw of the splits for each of the `max_features`

        See :term:`Glossary <random_state>` for details.

    verbose : int, default=0
        Controls the verbosity when fitting and predicting.

    warm_start : bool, default=False
        When set to ``True``, reuse the solution of the previous call to fit
        and add more estimators to the ensemble, otherwise, just fit a whole
        new forest. See :term:`the Glossary <warm_start>`.

    class_weight : {"balanced", "balanced_subsample"}, dict or list of dicts, \
            default=None
        Weights associated with classes in the form ``{class_label: weight}``.
        If not given, all classes are supposed to have weight one. For
        multi-output problems, a list of dicts can be provided in the same
        order as the columns of y.

        Note that for multioutput (including multilabel) weights should be
        defined for each class of every column in its own dict. For example,
        for four-class multilabel classification weights should be
        [{0: 1, 1: 1}, {0: 1, 1: 5}, {0: 1, 1: 1}, {0: 1, 1: 1}] instead of
        [{1:1}, {2:5}, {3:1}, {4:1}].

        The "balanced" mode uses the values of y to automatically adjust
        weights inversely proportional to class frequencies in the input data
        as ``n_samples / (n_classes * np.bincount(y))``

        The "balanced_subsample" mode is the same as "balanced" except that
        weights are computed based on the bootstrap sample for every tree
        grown.

        For multi-output, the weights of each column of y will be multiplied.

        Note that these weights will be multiplied with sample_weight (passed
        through the fit method) if sample_weight is specified.

    ccp_alpha : non-negative float, default=0.0
        Complexity parameter used for Minimal Cost-Complexity Pruning. The
        subtree with the largest cost complexity that is smaller than
        ``ccp_alpha`` will be chosen. By default, no pruning is performed. See
        :ref:`minimal_cost_complexity_pruning` for details.

        .. versionadded:: 0.22

    max_samples : int or float, default=None
        If bootstrap is True, the number of samples to draw from X
        to train each base estimator.

        - If None (default), then draw `X.shape[0]` samples.
        - If int, then draw `max_samples` samples.
        - If float, then draw `max_samples * X.shape[0]` samples. Thus,
          `max_samples` should be in the interval `(0.0, 1.0]`.

        .. versionadded:: 0.22

    Attributes
    ----------
    base_estimator_ : ExtraTreesClassifier
        The child estimator template used to create the collection of fitted
        sub-estimators.

    estimators_ : list of DecisionTreeClassifier
        The collection of fitted sub-estimators.

    classes_ : ndarray of shape (n_classes,) or a list of such arrays
        The classes labels (single output problem), or a list of arrays of
        class labels (multi-output problem).

    n_classes_ : int or list
        The number of classes (single output problem), or a list containing the
        number of classes for each output (multi-output problem).

    feature_importances_ : ndarray of shape (n_features,)
        The impurity-based feature importances.
        The higher, the more important the feature.
        The importance of a feature is computed as the (normalized)
        total reduction of the criterion brought by that feature.  It is also
        known as the Gini importance.

        Warning: impurity-based feature importances can be misleading for
        high cardinality features (many unique values). See
        :func:`sklearn.inspection.permutation_importance` as an alternative.

    n_features_ : int
        The number of features when ``fit`` is performed.

        .. deprecated:: 1.0
            Attribute `n_features_` was deprecated in version 1.0 and will be
            removed in 1.2. Use `n_features_in_` instead.

    n_features_in_ : int
        Number of features seen during :term:`fit`.

        .. versionadded:: 0.24

    n_outputs_ : int
        The number of outputs when ``fit`` is performed.

    oob_score_ : float
        Score of the training dataset obtained using an out-of-bag estimate.
        This attribute exists only when ``oob_score`` is True.

    oob_decision_function_ : ndarray of shape (n_samples, n_classes) or \
            (n_samples, n_classes, n_outputs)
        Decision function computed with out-of-bag estimate on the training
        set. If n_estimators is small it might be possible that a data point
        was never left out during the bootstrap. In this case,
        `oob_decision_function_` might contain NaN. This attribute exists
        only when ``oob_score`` is True.

    See Also
    --------
    sklearn.tree.ExtraTreeClassifier : Base classifier for this ensemble.
    RandomForestClassifier : Ensemble Classifier based on trees with optimal
        splits.

    Notes
    -----
    The default values for the parameters controlling the size of the trees
    (e.g. ``max_depth``, ``min_samples_leaf``, etc.) lead to fully grown and
    unpruned trees which can potentially be very large on some data sets. To
    reduce memory consumption, the complexity and size of the trees should be
    controlled by setting those parameter values.

    References
    ----------
    .. [1] P. Geurts, D. Ernst., and L. Wehenkel, "Extremely randomized
           trees", Machine Learning, 63(1), 3-42, 2006.

    Examples
    --------
    >>> from sklearn.ensemble import ExtraTreesClassifier
    >>> from sklearn.datasets import make_classification
    >>> X, y = make_classification(n_features=4, random_state=0)
    >>> clf = ExtraTreesClassifier(n_estimators=100, random_state=0)
    >>> clf.fit(X, y)
    ExtraTreesClassifier(random_state=0)
    >>> clf.predict([[0, 0, 0, 0]])
    array([1])
    """

    def __init__(
        self,
        n_estimators=100,
        *,
        criterion="gini",
        max_depth=None,
        min_samples_split=2,
        min_samples_leaf=1,
        min_weight_fraction_leaf=0.0,
        max_features="auto",
        max_leaf_nodes=None,
        min_impurity_decrease=0.0,
        bootstrap=False,
        oob_score=False,
        n_jobs=None,
        random_state=None,
        verbose=0,
        warm_start=False,
        class_weight=None,
        ccp_alpha=0.0,
        max_samples=None,
    ):
        super().__init__(
            base_estimator=ExtraTreeClassifier(),
            n_estimators=n_estimators,
            estimator_params=(
                "criterion",
                "max_depth",
                "min_samples_split",
                "min_samples_leaf",
                "min_weight_fraction_leaf",
                "max_features",
                "max_leaf_nodes",
                "min_impurity_decrease",
                "random_state",
                "ccp_alpha",
            ),
            bootstrap=bootstrap,
            oob_score=oob_score,
            n_jobs=n_jobs,
            random_state=random_state,
            verbose=verbose,
            warm_start=warm_start,
            class_weight=class_weight,
            max_samples=max_samples,
        )

        self.criterion = criterion
        self.max_depth = max_depth
        self.min_samples_split = min_samples_split
        self.min_samples_leaf = min_samples_leaf
        self.min_weight_fraction_leaf = min_weight_fraction_leaf
        self.max_features = max_features
        self.max_leaf_nodes = max_leaf_nodes
        self.min_impurity_decrease = min_impurity_decrease
        self.ccp_alpha = ccp_alpha


class ExtraTreesRegressor(ForestRegressor):
    """
    An extra-trees regressor.

    This class implements a meta estimator that fits a number of
    randomized decision trees (a.k.a. extra-trees) on various sub-samples
    of the dataset and uses averaging to improve the predictive accuracy
    and control over-fitting.

    Read more in the :ref:`User Guide <forest>`.

    Parameters
    ----------
    n_estimators : int, default=100
        The number of trees in the forest.

        .. versionchanged:: 0.22
           The default value of ``n_estimators`` changed from 10 to 100
           in 0.22.

    criterion : {"squared_error", "mse", "absolute_error", "mae"}, \
            default="squared_error"
        The function to measure the quality of a split. Supported criteria
        are "squared_error" for the mean squared error, which is equal to
        variance reduction as feature selection criterion, and "absolute_error"
        for the mean absolute error.

        .. versionadded:: 0.18
           Mean Absolute Error (MAE) criterion.

        .. deprecated:: 1.0
            Criterion "mse" was deprecated in v1.0 and will be removed in
            version 1.2. Use `criterion="squared_error"` which is equivalent.

        .. deprecated:: 1.0
            Criterion "mae" was deprecated in v1.0 and will be removed in
            version 1.2. Use `criterion="absolute_error"` which is equivalent.

    max_depth : int, default=None
        The maximum depth of the tree. If None, then nodes are expanded until
        all leaves are pure or until all leaves contain less than
        min_samples_split samples.

    min_samples_split : int or float, default=2
        The minimum number of samples required to split an internal node:

        - If int, then consider `min_samples_split` as the minimum number.
        - If float, then `min_samples_split` is a fraction and
          `ceil(min_samples_split * n_samples)` are the minimum
          number of samples for each split.

        .. versionchanged:: 0.18
           Added float values for fractions.

    min_samples_leaf : int or float, default=1
        The minimum number of samples required to be at a leaf node.
        A split point at any depth will only be considered if it leaves at
        least ``min_samples_leaf`` training samples in each of the left and
        right branches.  This may have the effect of smoothing the model,
        especially in regression.

        - If int, then consider `min_samples_leaf` as the minimum number.
        - If float, then `min_samples_leaf` is a fraction and
          `ceil(min_samples_leaf * n_samples)` are the minimum
          number of samples for each node.

        .. versionchanged:: 0.18
           Added float values for fractions.

    min_weight_fraction_leaf : float, default=0.0
        The minimum weighted fraction of the sum total of weights (of all
        the input samples) required to be at a leaf node. Samples have
        equal weight when sample_weight is not provided.

    max_features : {"auto", "sqrt", "log2"}, int or float, default="auto"
        The number of features to consider when looking for the best split:

        - If int, then consider `max_features` features at each split.
        - If float, then `max_features` is a fraction and
          `round(max_features * n_features)` features are considered at each
          split.
        - If "auto", then `max_features=n_features`.
        - If "sqrt", then `max_features=sqrt(n_features)`.
        - If "log2", then `max_features=log2(n_features)`.
        - If None, then `max_features=n_features`.

        Note: the search for a split does not stop until at least one
        valid partition of the node samples is found, even if it requires to
        effectively inspect more than ``max_features`` features.

    max_leaf_nodes : int, default=None
        Grow trees with ``max_leaf_nodes`` in best-first fashion.
        Best nodes are defined as relative reduction in impurity.
        If None then unlimited number of leaf nodes.

    min_impurity_decrease : float, default=0.0
        A node will be split if this split induces a decrease of the impurity
        greater than or equal to this value.

        The weighted impurity decrease equation is the following::

            N_t / N * (impurity - N_t_R / N_t * right_impurity
                                - N_t_L / N_t * left_impurity)

        where ``N`` is the total number of samples, ``N_t`` is the number of
        samples at the current node, ``N_t_L`` is the number of samples in the
        left child, and ``N_t_R`` is the number of samples in the right child.

        ``N``, ``N_t``, ``N_t_R`` and ``N_t_L`` all refer to the weighted sum,
        if ``sample_weight`` is passed.

        .. versionadded:: 0.19

    bootstrap : bool, default=False
        Whether bootstrap samples are used when building trees. If False, the
        whole dataset is used to build each tree.

    oob_score : bool, default=False
        Whether to use out-of-bag samples to estimate the generalization score.
        Only available if bootstrap=True.

    n_jobs : int, default=None
        The number of jobs to run in parallel. :meth:`fit`, :meth:`predict`,
        :meth:`decision_path` and :meth:`apply` are all parallelized over the
        trees. ``None`` means 1 unless in a :obj:`joblib.parallel_backend`
        context. ``-1`` means using all processors. See :term:`Glossary
        <n_jobs>` for more details.

    random_state : int, RandomState instance or None, default=None
        Controls 3 sources of randomness:

        - the bootstrapping of the samples used when building trees
          (if ``bootstrap=True``)
        - the sampling of the features to consider when looking for the best
          split at each node (if ``max_features < n_features``)
        - the draw of the splits for each of the `max_features`

        See :term:`Glossary <random_state>` for details.

    verbose : int, default=0
        Controls the verbosity when fitting and predicting.

    warm_start : bool, default=False
        When set to ``True``, reuse the solution of the previous call to fit
        and add more estimators to the ensemble, otherwise, just fit a whole
        new forest. See :term:`the Glossary <warm_start>`.

    ccp_alpha : non-negative float, default=0.0
        Complexity parameter used for Minimal Cost-Complexity Pruning. The
        subtree with the largest cost complexity that is smaller than
        ``ccp_alpha`` will be chosen. By default, no pruning is performed. See
        :ref:`minimal_cost_complexity_pruning` for details.

        .. versionadded:: 0.22

    max_samples : int or float, default=None
        If bootstrap is True, the number of samples to draw from X
        to train each base estimator.

        - If None (default), then draw `X.shape[0]` samples.
        - If int, then draw `max_samples` samples.
        - If float, then draw `max_samples * X.shape[0]` samples. Thus,
          `max_samples` should be in the interval `(0.0, 1.0]`.

        .. versionadded:: 0.22

    Attributes
    ----------
    base_estimator_ : ExtraTreeRegressor
        The child estimator template used to create the collection of fitted
        sub-estimators.

    estimators_ : list of DecisionTreeRegressor
        The collection of fitted sub-estimators.

    feature_importances_ : ndarray of shape (n_features,)
        The impurity-based feature importances.
        The higher, the more important the feature.
        The importance of a feature is computed as the (normalized)
        total reduction of the criterion brought by that feature.  It is also
        known as the Gini importance.

        Warning: impurity-based feature importances can be misleading for
        high cardinality features (many unique values). See
        :func:`sklearn.inspection.permutation_importance` as an alternative.

    n_features_ : int
        The number of features.

        .. deprecated:: 1.0
            Attribute `n_features_` was deprecated in version 1.0 and will be
            removed in 1.2. Use `n_features_in_` instead.

    n_features_in_ : int
        Number of features seen during :term:`fit`.

        .. versionadded:: 0.24

    n_outputs_ : int
        The number of outputs.

    oob_score_ : float
        Score of the training dataset obtained using an out-of-bag estimate.
        This attribute exists only when ``oob_score`` is True.

    oob_prediction_ : ndarray of shape (n_samples,) or (n_samples, n_outputs)
        Prediction computed with out-of-bag estimate on the training set.
        This attribute exists only when ``oob_score`` is True.

    See Also
    --------
<<<<<<< HEAD
    sklearn.tree.ExtraTreeRegressor : Base estimator for this ensemble.
    ExtraTreesClassifier : An extra-trees classifier.
    ExtraTreesRegressor : An extra-trees regressor.
    RandomForestClassifier : A random forest classifier.
    RandomForestRegressor : Ensemble regressor using trees
        with optimal splits.
=======
    ExtraTreesClassifier : An extra-trees classifier.
    ExtraTreesRegressor : An extra-trees regressor.
    RandomForestClassifier : A random forest classifier.
    RandomForestRegressor : Ensemble regressor using trees with optimal splits.
>>>>>>> c17e7f0f

    Notes
    -----
    The default values for the parameters controlling the size of the trees
    (e.g. ``max_depth``, ``min_samples_leaf``, etc.) lead to fully grown and
    unpruned trees which can potentially be very large on some data sets. To
    reduce memory consumption, the complexity and size of the trees should be
    controlled by setting those parameter values.

    References
    ----------
    .. [1] P. Geurts, D. Ernst., and L. Wehenkel, "Extremely randomized trees",
           Machine Learning, 63(1), 3-42, 2006.

    Examples
    --------
    >>> from sklearn.datasets import load_diabetes
    >>> from sklearn.model_selection import train_test_split
    >>> from sklearn.ensemble import ExtraTreesRegressor
    >>> X, y = load_diabetes(return_X_y=True)
    >>> X_train, X_test, y_train, y_test = train_test_split(
    ...     X, y, random_state=0)
    >>> reg = ExtraTreesRegressor(n_estimators=100, random_state=0).fit(
    ...    X_train, y_train)
    >>> reg.score(X_test, y_test)
    0.2708...
    """

    def __init__(
        self,
        n_estimators=100,
        *,
        criterion="squared_error",
        max_depth=None,
        min_samples_split=2,
        min_samples_leaf=1,
        min_weight_fraction_leaf=0.0,
        max_features="auto",
        max_leaf_nodes=None,
        min_impurity_decrease=0.0,
        bootstrap=False,
        oob_score=False,
        n_jobs=None,
        random_state=None,
        verbose=0,
        warm_start=False,
        ccp_alpha=0.0,
        max_samples=None,
    ):
        super().__init__(
            base_estimator=ExtraTreeRegressor(),
            n_estimators=n_estimators,
            estimator_params=(
                "criterion",
                "max_depth",
                "min_samples_split",
                "min_samples_leaf",
                "min_weight_fraction_leaf",
                "max_features",
                "max_leaf_nodes",
                "min_impurity_decrease",
                "random_state",
                "ccp_alpha",
            ),
            bootstrap=bootstrap,
            oob_score=oob_score,
            n_jobs=n_jobs,
            random_state=random_state,
            verbose=verbose,
            warm_start=warm_start,
            max_samples=max_samples,
        )

        self.criterion = criterion
        self.max_depth = max_depth
        self.min_samples_split = min_samples_split
        self.min_samples_leaf = min_samples_leaf
        self.min_weight_fraction_leaf = min_weight_fraction_leaf
        self.max_features = max_features
        self.max_leaf_nodes = max_leaf_nodes
        self.min_impurity_decrease = min_impurity_decrease
        self.ccp_alpha = ccp_alpha


class RandomTreesEmbedding(BaseForest):
    """
    An ensemble of totally random trees.

    An unsupervised transformation of a dataset to a high-dimensional
    sparse representation. A datapoint is coded according to which leaf of
    each tree it is sorted into. Using a one-hot encoding of the leaves,
    this leads to a binary coding with as many ones as there are trees in
    the forest.

    The dimensionality of the resulting representation is
    ``n_out <= n_estimators * max_leaf_nodes``. If ``max_leaf_nodes == None``,
    the number of leaf nodes is at most ``n_estimators * 2 ** max_depth``.

    Read more in the :ref:`User Guide <random_trees_embedding>`.

    Parameters
    ----------
    n_estimators : int, default=100
        Number of trees in the forest.

        .. versionchanged:: 0.22
           The default value of ``n_estimators`` changed from 10 to 100
           in 0.22.

    max_depth : int, default=5
        The maximum depth of each tree. If None, then nodes are expanded until
        all leaves are pure or until all leaves contain less than
        min_samples_split samples.

    min_samples_split : int or float, default=2
        The minimum number of samples required to split an internal node:

        - If int, then consider `min_samples_split` as the minimum number.
        - If float, then `min_samples_split` is a fraction and
          `ceil(min_samples_split * n_samples)` is the minimum
          number of samples for each split.

        .. versionchanged:: 0.18
           Added float values for fractions.

    min_samples_leaf : int or float, default=1
        The minimum number of samples required to be at a leaf node.
        A split point at any depth will only be considered if it leaves at
        least ``min_samples_leaf`` training samples in each of the left and
        right branches.  This may have the effect of smoothing the model,
        especially in regression.

        - If int, then consider `min_samples_leaf` as the minimum number.
        - If float, then `min_samples_leaf` is a fraction and
          `ceil(min_samples_leaf * n_samples)` is the minimum
          number of samples for each node.

        .. versionchanged:: 0.18
           Added float values for fractions.

    min_weight_fraction_leaf : float, default=0.0
        The minimum weighted fraction of the sum total of weights (of all
        the input samples) required to be at a leaf node. Samples have
        equal weight when sample_weight is not provided.

    max_leaf_nodes : int, default=None
        Grow trees with ``max_leaf_nodes`` in best-first fashion.
        Best nodes are defined as relative reduction in impurity.
        If None then unlimited number of leaf nodes.

    min_impurity_decrease : float, default=0.0
        A node will be split if this split induces a decrease of the impurity
        greater than or equal to this value.

        The weighted impurity decrease equation is the following::

            N_t / N * (impurity - N_t_R / N_t * right_impurity
                                - N_t_L / N_t * left_impurity)

        where ``N`` is the total number of samples, ``N_t`` is the number of
        samples at the current node, ``N_t_L`` is the number of samples in the
        left child, and ``N_t_R`` is the number of samples in the right child.

        ``N``, ``N_t``, ``N_t_R`` and ``N_t_L`` all refer to the weighted sum,
        if ``sample_weight`` is passed.

        .. versionadded:: 0.19

    sparse_output : bool, default=True
        Whether or not to return a sparse CSR matrix, as default behavior,
        or to return a dense array compatible with dense pipeline operators.

    n_jobs : int, default=None
        The number of jobs to run in parallel. :meth:`fit`, :meth:`transform`,
        :meth:`decision_path` and :meth:`apply` are all parallelized over the
        trees. ``None`` means 1 unless in a :obj:`joblib.parallel_backend`
        context. ``-1`` means using all processors. See :term:`Glossary
        <n_jobs>` for more details.

    random_state : int, RandomState instance or None, default=None
        Controls the generation of the random `y` used to fit the trees
        and the draw of the splits for each feature at the trees' nodes.
        See :term:`Glossary <random_state>` for details.

    verbose : int, default=0
        Controls the verbosity when fitting and predicting.

    warm_start : bool, default=False
        When set to ``True``, reuse the solution of the previous call to fit
        and add more estimators to the ensemble, otherwise, just fit a whole
        new forest. See :term:`the Glossary <warm_start>`.

    Attributes
    ----------
    base_estimator_ : DecisionTreeClassifier instance
        The child estimator template used to create the collection of fitted
        sub-estimators.

    estimators_ : list of DecisionTreeClassifier instances
        The collection of fitted sub-estimators.

    feature_importances_ : ndarray of shape (n_features,)
        The feature importances (the higher, the more important the feature).

    n_features_ : int
        The number of features when ``fit`` is performed.

        .. deprecated:: 1.0
            Attribute `n_features_` was deprecated in version 1.0 and will be
            removed in 1.2. Use `n_features_in_` instead.

    n_features_in_ : int
        Number of features seen during :term:`fit`.

        .. versionadded:: 0.24

    n_outputs_ : int
        The number of outputs when ``fit`` is performed.

    one_hot_encoder_ : OneHotEncoder instance
        One-hot encoder used to create the sparse embedding.

    See Also
    --------
    ExtraTreesClassifier : An extra-trees classifier.
    ExtraTreesRegressor : An extra-trees regressor.
    RandomForestClassifier : A random forest classifier.
    RandomForestRegressor : A random forest regressor.
    sklearn.tree.ExtraTreeClassifier: An extremely randomized
        tree classifier.
    sklearn.tree.ExtraTreeRegressor : An extremely randomized
        tree regressor.

    References
    ----------
    .. [1] P. Geurts, D. Ernst., and L. Wehenkel, "Extremely randomized trees",
           Machine Learning, 63(1), 3-42, 2006.
    .. [2] Moosmann, F. and Triggs, B. and Jurie, F.  "Fast discriminative
           visual codebooks using randomized clustering forests"
           NIPS 2007

    Examples
    --------
    >>> from sklearn.ensemble import RandomTreesEmbedding
    >>> X = [[0,0], [1,0], [0,1], [-1,0], [0,-1]]
    >>> random_trees = RandomTreesEmbedding(
    ...    n_estimators=5, random_state=0, max_depth=1).fit(X)
    >>> X_sparse_embedding = random_trees.transform(X)
    >>> X_sparse_embedding.toarray()
    array([[0., 1., 1., 0., 1., 0., 0., 1., 1., 0.],
           [0., 1., 1., 0., 1., 0., 0., 1., 1., 0.],
           [0., 1., 0., 1., 0., 1., 0., 1., 0., 1.],
           [1., 0., 1., 0., 1., 0., 1., 0., 1., 0.],
           [0., 1., 1., 0., 1., 0., 0., 1., 1., 0.]])
    """

    criterion = "squared_error"
    max_features = 1

    def __init__(
        self,
        n_estimators=100,
        *,
        max_depth=5,
        min_samples_split=2,
        min_samples_leaf=1,
        min_weight_fraction_leaf=0.0,
        max_leaf_nodes=None,
        min_impurity_decrease=0.0,
        sparse_output=True,
        n_jobs=None,
        random_state=None,
        verbose=0,
        warm_start=False,
    ):
        super().__init__(
            base_estimator=ExtraTreeRegressor(),
            n_estimators=n_estimators,
            estimator_params=(
                "criterion",
                "max_depth",
                "min_samples_split",
                "min_samples_leaf",
                "min_weight_fraction_leaf",
                "max_features",
                "max_leaf_nodes",
                "min_impurity_decrease",
                "random_state",
            ),
            bootstrap=False,
            oob_score=False,
            n_jobs=n_jobs,
            random_state=random_state,
            verbose=verbose,
            warm_start=warm_start,
            max_samples=None,
        )

        self.max_depth = max_depth
        self.min_samples_split = min_samples_split
        self.min_samples_leaf = min_samples_leaf
        self.min_weight_fraction_leaf = min_weight_fraction_leaf
        self.max_leaf_nodes = max_leaf_nodes
        self.min_impurity_decrease = min_impurity_decrease
        self.sparse_output = sparse_output

    def _set_oob_score_and_attributes(self, X, y):
        raise NotImplementedError("OOB score not supported by tree embedding")

    def fit(self, X, y=None, sample_weight=None):
        """
        Fit estimator.

        Parameters
        ----------
        X : {array-like, sparse matrix} of shape (n_samples, n_features)
            The input samples. Use ``dtype=np.float32`` for maximum
            efficiency. Sparse matrices are also supported, use sparse
            ``csc_matrix`` for maximum efficiency.

        y : Ignored
            Not used, present for API consistency by convention.

        sample_weight : array-like of shape (n_samples,), default=None
            Sample weights. If None, then samples are equally weighted. Splits
            that would create child nodes with net zero or negative weight are
            ignored while searching for a split in each node. In the case of
            classification, splits are also ignored if they would result in any
            single class carrying a negative weight in either child node.

        Returns
        -------
        self : object
            Returns the instance itself.
        """
        self.fit_transform(X, y, sample_weight=sample_weight)
        return self

    def fit_transform(self, X, y=None, sample_weight=None):
        """
        Fit estimator and transform dataset.

        Parameters
        ----------
        X : {array-like, sparse matrix} of shape (n_samples, n_features)
            Input data used to build forests. Use ``dtype=np.float32`` for
            maximum efficiency.

        y : Ignored
            Not used, present for API consistency by convention.

        sample_weight : array-like of shape (n_samples,), default=None
            Sample weights. If None, then samples are equally weighted. Splits
            that would create child nodes with net zero or negative weight are
            ignored while searching for a split in each node. In the case of
            classification, splits are also ignored if they would result in any
            single class carrying a negative weight in either child node.

        Returns
        -------
        X_transformed : sparse matrix of shape (n_samples, n_out)
            Transformed dataset.
        """
        X = self._validate_data(X, accept_sparse=["csc"])
        if issparse(X):
            # Pre-sort indices to avoid that each individual tree of the
            # ensemble sorts the indices.
            X.sort_indices()

        rnd = check_random_state(self.random_state)
        y = rnd.uniform(size=X.shape[0])
        super().fit(X, y, sample_weight=sample_weight)

        self.one_hot_encoder_ = OneHotEncoder(sparse=self.sparse_output)
        return self.one_hot_encoder_.fit_transform(self.apply(X))

    def transform(self, X):
        """
        Transform dataset.

        Parameters
        ----------
        X : {array-like, sparse matrix} of shape (n_samples, n_features)
            Input data to be transformed. Use ``dtype=np.float32`` for maximum
            efficiency. Sparse matrices are also supported, use sparse
            ``csr_matrix`` for maximum efficiency.

        Returns
        -------
        X_transformed : sparse matrix of shape (n_samples, n_out)
            Transformed dataset.
        """
        check_is_fitted(self)
        return self.one_hot_encoder_.transform(self.apply(X))<|MERGE_RESOLUTION|>--- conflicted
+++ resolved
@@ -2229,19 +2229,10 @@
 
     See Also
     --------
-<<<<<<< HEAD
-    sklearn.tree.ExtraTreeRegressor : Base estimator for this ensemble.
-    ExtraTreesClassifier : An extra-trees classifier.
-    ExtraTreesRegressor : An extra-trees regressor.
-    RandomForestClassifier : A random forest classifier.
-    RandomForestRegressor : Ensemble regressor using trees
-        with optimal splits.
-=======
     ExtraTreesClassifier : An extra-trees classifier.
     ExtraTreesRegressor : An extra-trees regressor.
     RandomForestClassifier : A random forest classifier.
     RandomForestRegressor : Ensemble regressor using trees with optimal splits.
->>>>>>> c17e7f0f
 
     Notes
     -----
