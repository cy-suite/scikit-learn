--- conflicted
+++ resolved
@@ -292,19 +292,13 @@
         -------
         self : object
         """
-<<<<<<< HEAD
         # Validate or convert input data
-        X, y = self._validate_data(X, y, multi_output=True,
-                                   accept_sparse="csc", dtype=DTYPE)
-=======
-        # Validate and convert input data
         if issparse(y):
             raise ValueError(
                 "sparse multilabel-indicator for y is not supported."
-                )
-        X = check_array(X, accept_sparse="csc", dtype=DTYPE)
-        y = check_array(y, ensure_2d=False, dtype=None)
->>>>>>> 14e597c7
+            )
+        X, y = self._validate_data(X, y, multi_output=True,
+                                   accept_sparse="csc", dtype=DTYPE)
         if sample_weight is not None:
             sample_weight = _check_sample_weight(sample_weight, X)
 
