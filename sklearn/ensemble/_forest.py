"""
Forest of trees-based ensemble methods.

Those methods include random forests and extremely randomized trees.

The module structure is the following:

- The ``BaseForest`` base class implements a common ``fit`` method for all
  the estimators in the module. The ``fit`` method of the base ``Forest``
  class calls the ``fit`` method of each sub-estimator on random samples
  (with replacement, a.k.a. bootstrap) of the training set.

  The init of the sub-estimator is further delegated to the
  ``BaseEnsemble`` constructor.

- The ``ForestClassifier`` and ``ForestRegressor`` base classes further
  implement the prediction logic by computing an average of the predicted
  outcomes of the sub-estimators.

- The ``RandomForestClassifier`` and ``RandomForestRegressor`` derived
  classes provide the user with concrete implementations of
  the forest ensemble method using classical, deterministic
  ``DecisionTreeClassifier`` and ``DecisionTreeRegressor`` as
  sub-estimator implementations.

- The ``ExtraTreesClassifier`` and ``ExtraTreesRegressor`` derived
  classes provide the user with concrete implementations of the
  forest ensemble method using the extremely randomized trees
  ``ExtraTreeClassifier`` and ``ExtraTreeRegressor`` as
  sub-estimator implementations.

Single and multi-output problems are both handled.
"""

# Authors: Gilles Louppe <g.louppe@gmail.com>
#          Brian Holt <bdholt1@gmail.com>
#          Joly Arnaud <arnaud.v.joly@gmail.com>
#          Fares Hedayati <fares.hedayati@gmail.com>
#
# License: BSD 3 clause


import numbers
from warnings import catch_warnings, simplefilter, warn
import threading

from abc import ABCMeta, abstractmethod
import numpy as np
from scipy.sparse import issparse
from scipy.sparse import hstack as sparse_hstack
from joblib import Parallel

from ..base import is_classifier
from ..base import ClassifierMixin, RegressorMixin, MultiOutputMixin
from ..metrics import accuracy_score, r2_score
from ..preprocessing import OneHotEncoder
from ..tree import (DecisionTreeClassifier, DecisionTreeRegressor,
                    ExtraTreeClassifier, ExtraTreeRegressor)
from ..tree._tree import DTYPE, DOUBLE
from ..utils import check_random_state, compute_sample_weight, deprecated
from ..exceptions import DataConversionWarning
from ._base import BaseEnsemble, _partition_estimators
from ..utils.fixes import delayed
from ..utils.fixes import _joblib_parallel_args
from ..utils.multiclass import check_classification_targets, type_of_target
from ..utils.validation import check_is_fitted, _check_sample_weight


__all__ = ["RandomForestClassifier",
           "RandomForestRegressor",
           "ExtraTreesClassifier",
           "ExtraTreesRegressor",
           "RandomTreesEmbedding"]

MAX_INT = np.iinfo(np.int32).max


def _get_n_samples_bootstrap(n_samples, max_samples):
    """
    Get the number of samples in a bootstrap sample.

    Parameters
    ----------
    n_samples : int
        Number of samples in the dataset.
    max_samples : int or float
        The maximum number of samples to draw from the total available:
            - if float, this indicates a fraction of the total and should be
              the interval `(0.0, 1.0]`;
            - if int, this indicates the exact number of samples;
            - if None, this indicates the total number of samples.

    Returns
    -------
    n_samples_bootstrap : int
        The total number of samples to draw for the bootstrap sample.
    """
    if max_samples is None:
        return n_samples

    if isinstance(max_samples, numbers.Integral):
        if not (1 <= max_samples <= n_samples):
            msg = "`max_samples` must be in range 1 to {} but got value {}"
            raise ValueError(msg.format(n_samples, max_samples))
        return max_samples

    if isinstance(max_samples, numbers.Real):
        if not (0 < max_samples <= 1):
            msg = "`max_samples` must be in range (0.0, 1.0] but got value {}"
            raise ValueError(msg.format(max_samples))
        return round(n_samples * max_samples)

    msg = "`max_samples` should be int or float, but got type '{}'"
    raise TypeError(msg.format(type(max_samples)))


def _generate_sample_indices(random_state, n_samples, n_samples_bootstrap):
    """
    Private function used to _parallel_build_trees function."""

    random_instance = check_random_state(random_state)
    sample_indices = random_instance.randint(0, n_samples, n_samples_bootstrap)

    return sample_indices


def _generate_unsampled_indices(random_state, n_samples, n_samples_bootstrap):
    """
    Private function used to forest._set_oob_score function."""
    sample_indices = _generate_sample_indices(random_state, n_samples,
                                              n_samples_bootstrap)
    sample_counts = np.bincount(sample_indices, minlength=n_samples)
    unsampled_mask = sample_counts == 0
    indices_range = np.arange(n_samples)
    unsampled_indices = indices_range[unsampled_mask]

    return unsampled_indices


def _parallel_build_trees(tree, forest, X, y, sample_weight, tree_idx, n_trees,
                          verbose=0, class_weight=None,
                          n_samples_bootstrap=None):
    """
    Private function used to fit a single tree in parallel."""
    if verbose > 1:
        print("building tree %d of %d" % (tree_idx + 1, n_trees))

    if forest.bootstrap:
        n_samples = X.shape[0]
        if sample_weight is None:
            curr_sample_weight = np.ones((n_samples,), dtype=np.float64)
        else:
            curr_sample_weight = sample_weight.copy()

        indices = _generate_sample_indices(tree.random_state, n_samples,
                                           n_samples_bootstrap)
        sample_counts = np.bincount(indices, minlength=n_samples)
        curr_sample_weight *= sample_counts

        if class_weight == 'subsample':
            with catch_warnings():
                simplefilter('ignore', DeprecationWarning)
                curr_sample_weight *= compute_sample_weight('auto', y,
                                                            indices=indices)
        elif class_weight == 'balanced_subsample':
            curr_sample_weight *= compute_sample_weight('balanced', y,
                                                        indices=indices)

        tree.fit(X, y, sample_weight=curr_sample_weight, check_input=False)
    else:
        tree.fit(X, y, sample_weight=sample_weight, check_input=False)

    return tree


class BaseForest(MultiOutputMixin, BaseEnsemble, metaclass=ABCMeta):
    """
    Base class for forests of trees.

    Warning: This class should not be used directly. Use derived classes
    instead.
    """

    @abstractmethod
    def __init__(self,
                 base_estimator,
                 n_estimators=100, *,
                 estimator_params=tuple(),
                 bootstrap=False,
                 oob_score=False,
                 n_jobs=None,
                 random_state=None,
                 verbose=0,
                 warm_start=False,
                 class_weight=None,
                 max_samples=None):
        super().__init__(
            base_estimator=base_estimator,
            n_estimators=n_estimators,
            estimator_params=estimator_params)

        self.bootstrap = bootstrap
        self.oob_score = oob_score
        self.n_jobs = n_jobs
        self.random_state = random_state
        self.verbose = verbose
        self.warm_start = warm_start
        self.class_weight = class_weight
        self.max_samples = max_samples

    def apply(self, X):
        """
        Apply trees in the forest to X, return leaf indices.

        Parameters
        ----------
        X : {array-like, sparse matrix} of shape (n_samples, n_features)
            The input samples. Internally, its dtype will be converted to
            ``dtype=np.float32``. If a sparse matrix is provided, it will be
            converted into a sparse ``csr_matrix``.

        Returns
        -------
        X_leaves : ndarray of shape (n_samples, n_estimators)
            For each datapoint x in X and for each tree in the forest,
            return the index of the leaf x ends up in.
        """
        X = self._validate_X_predict(X)
        results = Parallel(n_jobs=self.n_jobs, verbose=self.verbose,
                           **_joblib_parallel_args(prefer="threads"))(
            delayed(tree.apply)(X, check_input=False)
            for tree in self.estimators_)

        return np.array(results).T

    def decision_path(self, X):
        """
        Return the decision path in the forest.

        .. versionadded:: 0.18

        Parameters
        ----------
        X : {array-like, sparse matrix} of shape (n_samples, n_features)
            The input samples. Internally, its dtype will be converted to
            ``dtype=np.float32``. If a sparse matrix is provided, it will be
            converted into a sparse ``csr_matrix``.

        Returns
        -------
        indicator : sparse matrix of shape (n_samples, n_nodes)
            Return a node indicator matrix where non zero elements indicates
            that the samples goes through the nodes. The matrix is of CSR
            format.

        n_nodes_ptr : ndarray of shape (n_estimators + 1,)
            The columns from indicator[n_nodes_ptr[i]:n_nodes_ptr[i+1]]
            gives the indicator value for the i-th estimator.

        """
        X = self._validate_X_predict(X)
        indicators = Parallel(n_jobs=self.n_jobs, verbose=self.verbose,
                              **_joblib_parallel_args(prefer='threads'))(
            delayed(tree.decision_path)(X, check_input=False)
            for tree in self.estimators_)

        n_nodes = [0]
        n_nodes.extend([i.shape[1] for i in indicators])
        n_nodes_ptr = np.array(n_nodes).cumsum()

        return sparse_hstack(indicators).tocsr(), n_nodes_ptr

    def fit(self, X, y, sample_weight=None):
        """
        Build a forest of trees from the training set (X, y).

        Parameters
        ----------
        X : {array-like, sparse matrix} of shape (n_samples, n_features)
            The training input samples. Internally, its dtype will be converted
            to ``dtype=np.float32``. If a sparse matrix is provided, it will be
            converted into a sparse ``csc_matrix``.

        y : array-like of shape (n_samples,) or (n_samples, n_outputs)
            The target values (class labels in classification, real numbers in
            regression).

        sample_weight : array-like of shape (n_samples,), default=None
            Sample weights. If None, then samples are equally weighted. Splits
            that would create child nodes with net zero or negative weight are
            ignored while searching for a split in each node. In the case of
            classification, splits are also ignored if they would result in any
            single class carrying a negative weight in either child node.

        Returns
        -------
        self : object
        """
        # Validate or convert input data
        if issparse(y):
            raise ValueError(
                "sparse multilabel-indicator for y is not supported."
            )
        X, y = self._validate_data(X, y, multi_output=True,
                                   accept_sparse="csc", dtype=DTYPE)
        if sample_weight is not None:
            sample_weight = _check_sample_weight(sample_weight, X)

        if issparse(X):
            # Pre-sort indices to avoid that each individual tree of the
            # ensemble sorts the indices.
            X.sort_indices()

        y = np.atleast_1d(y)
        if y.ndim == 2 and y.shape[1] == 1:
            warn("A column-vector y was passed when a 1d array was"
                 " expected. Please change the shape of y to "
                 "(n_samples,), for example using ravel().",
                 DataConversionWarning, stacklevel=2)

        if y.ndim == 1:
            # reshape is necessary to preserve the data contiguity against vs
            # [:, np.newaxis] that does not.
            y = np.reshape(y, (-1, 1))

        if self.criterion == "poisson":
            if np.any(y < 0):
                raise ValueError("Some value(s) of y are negative which is "
                                 "not allowed for Poisson regression.")
            if np.sum(y) <= 0:
                raise ValueError("Sum of y is not strictly positive which "
                                 "is necessary for Poisson regression.")

        self.n_outputs_ = y.shape[1]

        y, expanded_class_weight = self._validate_y_class_weight(y)

        if getattr(y, "dtype", None) != DOUBLE or not y.flags.contiguous:
            y = np.ascontiguousarray(y, dtype=DOUBLE)

        if expanded_class_weight is not None:
            if sample_weight is not None:
                sample_weight = sample_weight * expanded_class_weight
            else:
                sample_weight = expanded_class_weight

        # Get bootstrap sample size
        n_samples_bootstrap = _get_n_samples_bootstrap(
            n_samples=X.shape[0],
            max_samples=self.max_samples
        )

        # Check parameters
        self._validate_estimator()
        # TODO: Remove in v1.2
        if isinstance(self, (RandomForestRegressor, ExtraTreesRegressor)):
            if self.criterion == "mse":
                warn(
                    "Criterion 'mse' was deprecated in v1.0 and will be "
                    "removed in version 1.2. Use `criterion='squared_error'` "
                    "which is equivalent.",
                    FutureWarning
                )
            elif self.criterion == "mae":
                warn(
                    "Criterion 'mae' was deprecated in v1.0 and will be "
                    "removed in version 1.2. Use `criterion='absolute_error'` "
                    "which is equivalent.",
                    FutureWarning
                )

        if not self.bootstrap and self.oob_score:
            raise ValueError("Out of bag estimation only available"
                             " if bootstrap=True")

        random_state = check_random_state(self.random_state)

        if not self.warm_start or not hasattr(self, "estimators_"):
            # Free allocated memory, if any
            self.estimators_ = []

        n_more_estimators = self.n_estimators - len(self.estimators_)

        if n_more_estimators < 0:
            raise ValueError('n_estimators=%d must be larger or equal to '
                             'len(estimators_)=%d when warm_start==True'
                             % (self.n_estimators, len(self.estimators_)))

        elif n_more_estimators == 0:
            warn("Warm-start fitting without increasing n_estimators does not "
                 "fit new trees.")
        else:
            if self.warm_start and len(self.estimators_) > 0:
                # We draw from the random state to get the random state we
                # would have got if we hadn't used a warm_start.
                random_state.randint(MAX_INT, size=len(self.estimators_))

            trees = [self._make_estimator(append=False,
                                          random_state=random_state)
                     for i in range(n_more_estimators)]

            # Parallel loop: we prefer the threading backend as the Cython code
            # for fitting the trees is internally releasing the Python GIL
            # making threading more efficient than multiprocessing in
            # that case. However, for joblib 0.12+ we respect any
            # parallel_backend contexts set at a higher level,
            # since correctness does not rely on using threads.
            trees = Parallel(n_jobs=self.n_jobs, verbose=self.verbose,
                             **_joblib_parallel_args(prefer='threads'))(
                delayed(_parallel_build_trees)(
                    t, self, X, y, sample_weight, i, len(trees),
                    verbose=self.verbose, class_weight=self.class_weight,
                    n_samples_bootstrap=n_samples_bootstrap)
                for i, t in enumerate(trees))

            # Collect newly grown trees
            self.estimators_.extend(trees)

        if self.oob_score:
            y_type = type_of_target(y)
            if y_type in ("multiclass-multioutput", "unknown"):
                # FIXME: we could consider to support multiclass-multioutput if
                # we introduce or reuse a constructor parameter (e.g.
                # oob_score) allowing our user to pass a callable defining the
                # scoring strategy on OOB sample.
                raise ValueError(
                    f"The type of target cannot be used to compute OOB "
                    f"estimates. Got {y_type} while only the following are "
                    f"supported: continuous, continuous-multioutput, binary, "
                    f"multiclass, multilabel-indicator."
                )
            self._set_oob_score_and_attributes(X, y)

        # Decapsulate classes_ attributes
        if hasattr(self, "classes_") and self.n_outputs_ == 1:
            self.n_classes_ = self.n_classes_[0]
            self.classes_ = self.classes_[0]

        return self

    @abstractmethod
    def _set_oob_score_and_attributes(self, X, y):
        """Compute and set the OOB score and attributes.

        Parameters
        ----------
        X : array-like of shape (n_samples, n_features)
            The data matrix.
        y : ndarray of shape (n_samples, n_outputs)
            The target matrix.
        """

    def _compute_oob_predictions(self, X, y):
        """Compute and set the OOB score.

        Parameters
        ----------
        X : array-like of shape (n_samples, n_features)
            The data matrix.
        y : ndarray of shape (n_samples, n_outputs)
            The target matrix.

        Returns
        -------
        oob_pred : ndarray of shape (n_samples, n_classes, n_outputs) or \
                (n_samples, 1, n_outputs)
            The OOB predictions.
      """
        X = self._validate_data(X, dtype=DTYPE, accept_sparse='csr',
                                reset=False)

        n_samples = y.shape[0]
        n_outputs = self.n_outputs_
        if is_classifier(self) and hasattr(self, "n_classes_"):
            # n_classes_ is a ndarray at this stage
            # all the supported type of target will have the same number of
            # classes in all outputs
            oob_pred_shape = (n_samples, self.n_classes_[0], n_outputs)
        else:
            # for regression, n_classes_ does not exist and we create an empty
            # axis to be consistent with the classification case and make
            # the array operations compatible with the 2 settings
            oob_pred_shape = (n_samples, 1, n_outputs)

        oob_pred = np.zeros(shape=oob_pred_shape, dtype=np.float64)
        n_oob_pred = np.zeros((n_samples, n_outputs), dtype=np.int64)

        n_samples_bootstrap = _get_n_samples_bootstrap(
            n_samples, self.max_samples,
        )
        for estimator in self.estimators_:
            unsampled_indices = _generate_unsampled_indices(
                estimator.random_state, n_samples, n_samples_bootstrap,
            )

            y_pred = self._get_oob_predictions(
                estimator, X[unsampled_indices, :]
            )
            oob_pred[unsampled_indices, ...] += y_pred
            n_oob_pred[unsampled_indices, :] += 1

        for k in range(n_outputs):
            if (n_oob_pred == 0).any():
                warn(
                    "Some inputs do not have OOB scores. This probably means "
                    "too few trees were used to compute any reliable OOB "
                    "estimates.", UserWarning
                )
                n_oob_pred[n_oob_pred == 0] = 1
            oob_pred[..., k] /= n_oob_pred[..., [k]]

        return oob_pred

    def _validate_y_class_weight(self, y):
        # Default implementation
        return y, None

    def _validate_X_predict(self, X):
        """
        Validate X whenever one tries to predict, apply, predict_proba."""
        check_is_fitted(self)

        return self.estimators_[0]._validate_X_predict(X, check_input=True)

    @property
    def feature_importances_(self):
        """
        The impurity-based feature importances.

        The higher, the more important the feature.
        The importance of a feature is computed as the (normalized)
        total reduction of the criterion brought by that feature.  It is also
        known as the Gini importance.

        Warning: impurity-based feature importances can be misleading for
        high cardinality features (many unique values). See
        :func:`sklearn.inspection.permutation_importance` as an alternative.

        Returns
        -------
        feature_importances_ : ndarray of shape (n_features,)
            The values of this array sum to 1, unless all trees are single node
            trees consisting of only the root node, in which case it will be an
            array of zeros.
        """
        check_is_fitted(self)

        all_importances = Parallel(n_jobs=self.n_jobs,
                                   **_joblib_parallel_args(prefer='threads'))(
            delayed(getattr)(tree, 'feature_importances_')
            for tree in self.estimators_ if tree.tree_.node_count > 1)

        if not all_importances:
            return np.zeros(self.n_features_in_, dtype=np.float64)

        all_importances = np.mean(all_importances,
                                  axis=0, dtype=np.float64)
        return all_importances / np.sum(all_importances)

    # TODO: Remove in 1.2
    # mypy error: Decorated property not supported
    @deprecated(  # type: ignore
        "Attribute n_features_ was deprecated in version 1.0 and will be "
        "removed in 1.2. Use 'n_features_in_' instead."
    )
    @property
    def n_features_(self):
        return self.n_features_in_


def _accumulate_prediction(predict, X, out, lock):
    """
    This is a utility function for joblib's Parallel.

    It can't go locally in ForestClassifier or ForestRegressor, because joblib
    complains that it cannot pickle it when placed there.
    """
    prediction = predict(X, check_input=False)
    with lock:
        if len(out) == 1:
            out[0] += prediction
        else:
            for i in range(len(out)):
                out[i] += prediction[i]


class ForestClassifier(ClassifierMixin, BaseForest, metaclass=ABCMeta):
    """
    Base class for forest of trees-based classifiers.

    Warning: This class should not be used directly. Use derived classes
    instead.
    """

    @abstractmethod
    def __init__(self,
                 base_estimator,
                 n_estimators=100, *,
                 estimator_params=tuple(),
                 bootstrap=False,
                 oob_score=False,
                 n_jobs=None,
                 random_state=None,
                 verbose=0,
                 warm_start=False,
                 class_weight=None,
                 max_samples=None):
        super().__init__(
            base_estimator,
            n_estimators=n_estimators,
            estimator_params=estimator_params,
            bootstrap=bootstrap,
            oob_score=oob_score,
            n_jobs=n_jobs,
            random_state=random_state,
            verbose=verbose,
            warm_start=warm_start,
            class_weight=class_weight,
            max_samples=max_samples)

    @staticmethod
    def _get_oob_predictions(tree, X):
        """Compute the OOB predictions for an individual tree.

        Parameters
        ----------
        tree : DecisionTreeClassifier object
            A single decision tree classifier.
        X : ndarray of shape (n_samples, n_features)
            The OOB samples.

        Returns
        -------
        y_pred : ndarray of shape (n_samples, n_classes, n_outputs)
            The OOB associated predictions.
        """
        y_pred = tree.predict_proba(X, check_input=False)
        y_pred = np.array(y_pred, copy=False)
        if y_pred.ndim == 2:
            # binary and multiclass
            y_pred = y_pred[..., np.newaxis]
        else:
            # Roll the first `n_outputs` axis to the last axis. We will reshape
            # from a shape of (n_outputs, n_samples, n_classes) to a shape of
            # (n_samples, n_classes, n_outputs).
            y_pred = np.rollaxis(y_pred, axis=0, start=3)
        return y_pred

    def _set_oob_score_and_attributes(self, X, y):
        """Compute and set the OOB score and attributes.

        Parameters
        ----------
        X : array-like of shape (n_samples, n_features)
            The data matrix.
        y : ndarray of shape (n_samples, n_outputs)
            The target matrix.
        """
        self.oob_decision_function_ = super()._compute_oob_predictions(X, y)
        if self.oob_decision_function_.shape[-1] == 1:
            # drop the n_outputs axis if there is a single output
            self.oob_decision_function_ = self.oob_decision_function_.squeeze(
                axis=-1
            )
        self.oob_score_ = accuracy_score(
            y, np.argmax(self.oob_decision_function_, axis=1)
        )

    def _validate_y_class_weight(self, y):
        check_classification_targets(y)

        y = np.copy(y)
        expanded_class_weight = None

        if self.class_weight is not None:
            y_original = np.copy(y)

        self.classes_ = []
        self.n_classes_ = []

        y_store_unique_indices = np.zeros(y.shape, dtype=int)
        for k in range(self.n_outputs_):
            classes_k, y_store_unique_indices[:, k] = \
                np.unique(y[:, k], return_inverse=True)
            self.classes_.append(classes_k)
            self.n_classes_.append(classes_k.shape[0])
        y = y_store_unique_indices

        if self.class_weight is not None:
            valid_presets = ('balanced', 'balanced_subsample')
            if isinstance(self.class_weight, str):
                if self.class_weight not in valid_presets:
                    raise ValueError('Valid presets for class_weight include '
                                     '"balanced" and "balanced_subsample".'
                                     'Given "%s".'
                                     % self.class_weight)
                if self.warm_start:
                    warn('class_weight presets "balanced" or '
                         '"balanced_subsample" are '
                         'not recommended for warm_start if the fitted data '
                         'differs from the full dataset. In order to use '
                         '"balanced" weights, use compute_class_weight '
                         '("balanced", classes, y). In place of y you can use '
                         'a large enough sample of the full training set '
                         'target to properly estimate the class frequency '
                         'distributions. Pass the resulting weights as the '
                         'class_weight parameter.')

            if (self.class_weight != 'balanced_subsample' or
                    not self.bootstrap):
                if self.class_weight == "balanced_subsample":
                    class_weight = "balanced"
                else:
                    class_weight = self.class_weight
                expanded_class_weight = compute_sample_weight(class_weight,
                                                              y_original)

        return y, expanded_class_weight

    def predict(self, X):
        """
        Predict class for X.

        The predicted class of an input sample is a vote by the trees in
        the forest, weighted by their probability estimates. That is,
        the predicted class is the one with highest mean probability
        estimate across the trees.

        Parameters
        ----------
        X : {array-like, sparse matrix} of shape (n_samples, n_features)
            The input samples. Internally, its dtype will be converted to
            ``dtype=np.float32``. If a sparse matrix is provided, it will be
            converted into a sparse ``csr_matrix``.

        Returns
        -------
        y : ndarray of shape (n_samples,) or (n_samples, n_outputs)
            The predicted classes.
        """
        proba = self.predict_proba(X)

        if self.n_outputs_ == 1:
            return self.classes_.take(np.argmax(proba, axis=1), axis=0)

        else:
            n_samples = proba[0].shape[0]
            # all dtypes should be the same, so just take the first
            class_type = self.classes_[0].dtype
            predictions = np.empty((n_samples, self.n_outputs_),
                                   dtype=class_type)

            for k in range(self.n_outputs_):
                predictions[:, k] = self.classes_[k].take(np.argmax(proba[k],
                                                                    axis=1),
                                                          axis=0)

            return predictions

    def predict_proba(self, X):
        """
        Predict class probabilities for X.

        The predicted class probabilities of an input sample are computed as
        the mean predicted class probabilities of the trees in the forest.
        The class probability of a single tree is the fraction of samples of
        the same class in a leaf.

        Parameters
        ----------
        X : {array-like, sparse matrix} of shape (n_samples, n_features)
            The input samples. Internally, its dtype will be converted to
            ``dtype=np.float32``. If a sparse matrix is provided, it will be
            converted into a sparse ``csr_matrix``.

        Returns
        -------
        p : ndarray of shape (n_samples, n_classes), or a list of such arrays
            The class probabilities of the input samples. The order of the
            classes corresponds to that in the attribute :term:`classes_`.
        """
        check_is_fitted(self)
        # Check data
        X = self._validate_X_predict(X)

        # Assign chunk of trees to jobs
        n_jobs, _, _ = _partition_estimators(self.n_estimators, self.n_jobs)

        # avoid storing the output of every estimator by summing them here
        all_proba = [np.zeros((X.shape[0], j), dtype=np.float64)
                     for j in np.atleast_1d(self.n_classes_)]
        lock = threading.Lock()
        Parallel(n_jobs=n_jobs, verbose=self.verbose,
                 **_joblib_parallel_args(require="sharedmem"))(
            delayed(_accumulate_prediction)(e.predict_proba, X, all_proba,
                                            lock)
            for e in self.estimators_)

        for proba in all_proba:
            proba /= len(self.estimators_)

        if len(all_proba) == 1:
            return all_proba[0]
        else:
            return all_proba

    def predict_log_proba(self, X):
        """
        Predict class log-probabilities for X.

        The predicted class log-probabilities of an input sample is computed as
        the log of the mean predicted class probabilities of the trees in the
        forest.

        Parameters
        ----------
        X : {array-like, sparse matrix} of shape (n_samples, n_features)
            The input samples. Internally, its dtype will be converted to
            ``dtype=np.float32``. If a sparse matrix is provided, it will be
            converted into a sparse ``csr_matrix``.

        Returns
        -------
        p : ndarray of shape (n_samples, n_classes), or a list of such arrays
            The class probabilities of the input samples. The order of the
            classes corresponds to that in the attribute :term:`classes_`.
        """
        proba = self.predict_proba(X)

        if self.n_outputs_ == 1:
            return np.log(proba)

        else:
            for k in range(self.n_outputs_):
                proba[k] = np.log(proba[k])

            return proba


class ForestRegressor(RegressorMixin, BaseForest, metaclass=ABCMeta):
    """
    Base class for forest of trees-based regressors.

    Warning: This class should not be used directly. Use derived classes
    instead.
    """

    @abstractmethod
    def __init__(self,
                 base_estimator,
                 n_estimators=100, *,
                 estimator_params=tuple(),
                 bootstrap=False,
                 oob_score=False,
                 n_jobs=None,
                 random_state=None,
                 verbose=0,
                 warm_start=False,
                 max_samples=None):
        super().__init__(
            base_estimator,
            n_estimators=n_estimators,
            estimator_params=estimator_params,
            bootstrap=bootstrap,
            oob_score=oob_score,
            n_jobs=n_jobs,
            random_state=random_state,
            verbose=verbose,
            warm_start=warm_start,
            max_samples=max_samples)

    def predict(self, X):
        """
        Predict regression target for X.

        The predicted regression target of an input sample is computed as the
        mean predicted regression targets of the trees in the forest.

        Parameters
        ----------
        X : {array-like, sparse matrix} of shape (n_samples, n_features)
            The input samples. Internally, its dtype will be converted to
            ``dtype=np.float32``. If a sparse matrix is provided, it will be
            converted into a sparse ``csr_matrix``.

        Returns
        -------
        y : ndarray of shape (n_samples,) or (n_samples, n_outputs)
            The predicted values.
        """
        check_is_fitted(self)
        # Check data
        X = self._validate_X_predict(X)

        # Assign chunk of trees to jobs
        n_jobs, _, _ = _partition_estimators(self.n_estimators, self.n_jobs)

        # avoid storing the output of every estimator by summing them here
        if self.n_outputs_ > 1:
            y_hat = np.zeros((X.shape[0], self.n_outputs_), dtype=np.float64)
        else:
            y_hat = np.zeros((X.shape[0]), dtype=np.float64)

        # Parallel loop
        lock = threading.Lock()
        Parallel(n_jobs=n_jobs, verbose=self.verbose,
                 **_joblib_parallel_args(require="sharedmem"))(
            delayed(_accumulate_prediction)(e.predict, X, [y_hat], lock)
            for e in self.estimators_)

        y_hat /= len(self.estimators_)

        return y_hat

    @staticmethod
    def _get_oob_predictions(tree, X):
        """Compute the OOB predictions for an individual tree.

        Parameters
        ----------
        tree : DecisionTreeRegressor object
            A single decision tree regressor.
        X : ndarray of shape (n_samples, n_features)
            The OOB samples.

        Returns
        -------
        y_pred : ndarray of shape (n_samples, 1, n_outputs)
            The OOB associated predictions.
        """
        y_pred = tree.predict(X, check_input=False)
        if y_pred.ndim == 1:
            # single output regression
            y_pred = y_pred[:, np.newaxis, np.newaxis]
        else:
            # multioutput regression
            y_pred = y_pred[:, np.newaxis, :]
        return y_pred

    def _set_oob_score_and_attributes(self, X, y):
        """Compute and set the OOB score and attributes.

        Parameters
        ----------
        X : array-like of shape (n_samples, n_features)
            The data matrix.
        y : ndarray of shape (n_samples, n_outputs)
            The target matrix.
        """
        self.oob_prediction_ = super()._compute_oob_predictions(X, y).squeeze(
            axis=1
        )
        if self.oob_prediction_.shape[-1] == 1:
            # drop the n_outputs axis if there is a single output
            self.oob_prediction_ = self.oob_prediction_.squeeze(axis=-1)
        self.oob_score_ = r2_score(y, self.oob_prediction_)

    def _compute_partial_dependence_recursion(self, grid, target_features):
        """Fast partial dependence computation.

        Parameters
        ----------
        grid : ndarray of shape (n_samples, n_target_features)
            The grid points on which the partial dependence should be
            evaluated.
        target_features : ndarray of shape (n_target_features)
            The set of target features for which the partial dependence
            should be evaluated.

        Returns
        -------
        averaged_predictions : ndarray of shape (n_samples,)
            The value of the partial dependence function on each grid point.
        """
        grid = np.asarray(grid, dtype=DTYPE, order='C')
        averaged_predictions = np.zeros(shape=grid.shape[0],
                                        dtype=np.float64, order='C')

        for tree in self.estimators_:
            # Note: we don't sum in parallel because the GIL isn't released in
            # the fast method.
            tree.tree_.compute_partial_dependence(
                grid, target_features, averaged_predictions)
        # Average over the forest
        averaged_predictions /= len(self.estimators_)

        return averaged_predictions


class RandomForestClassifier(ForestClassifier):
    """
    A random forest classifier.

    A random forest is a meta estimator that fits a number of decision tree
    classifiers on various sub-samples of the dataset and uses averaging to
    improve the predictive accuracy and control over-fitting.
    The sub-sample size is controlled with the `max_samples` parameter if
    `bootstrap=True` (default), otherwise the whole dataset is used to build
    each tree.

    Read more in the :ref:`User Guide <forest>`.

    Parameters
    ----------
    n_estimators : int, default=100
        The number of trees in the forest.

        .. versionchanged:: 0.22
           The default value of ``n_estimators`` changed from 10 to 100
           in 0.22.

    criterion : {"gini", "entropy"}, default="gini"
        The function to measure the quality of a split. Supported criteria are
        "gini" for the Gini impurity and "entropy" for the information gain.
        Note: this parameter is tree-specific.

    max_depth : int, default=None
        The maximum depth of the tree. If None, then nodes are expanded until
        all leaves are pure or until all leaves contain less than
        min_samples_split samples.

    min_samples_split : int or float, default=2
        The minimum number of samples required to split an internal node:

        - If int, then consider `min_samples_split` as the minimum number.
        - If float, then `min_samples_split` is a fraction and
          `ceil(min_samples_split * n_samples)` are the minimum
          number of samples for each split.

        .. versionchanged:: 0.18
           Added float values for fractions.

    min_samples_leaf : int or float, default=1
        The minimum number of samples required to be at a leaf node.
        A split point at any depth will only be considered if it leaves at
        least ``min_samples_leaf`` training samples in each of the left and
        right branches.  This may have the effect of smoothing the model,
        especially in regression.

        - If int, then consider `min_samples_leaf` as the minimum number.
        - If float, then `min_samples_leaf` is a fraction and
          `ceil(min_samples_leaf * n_samples)` are the minimum
          number of samples for each node.

        .. versionchanged:: 0.18
           Added float values for fractions.

    min_weight_fraction_leaf : float, default=0.0
        The minimum weighted fraction of the sum total of weights (of all
        the input samples) required to be at a leaf node. Samples have
        equal weight when sample_weight is not provided.

    max_features : {"auto", "sqrt", "log2"}, int or float, default="auto"
        The number of features to consider when looking for the best split:

        - If int, then consider `max_features` features at each split.
        - If float, then `max_features` is a fraction and
          `round(max_features * n_features)` features are considered at each
          split.
        - If "auto", then `max_features=sqrt(n_features)`.
        - If "sqrt", then `max_features=sqrt(n_features)` (same as "auto").
        - If "log2", then `max_features=log2(n_features)`.
        - If None, then `max_features=n_features`.

        Note: the search for a split does not stop until at least one
        valid partition of the node samples is found, even if it requires to
        effectively inspect more than ``max_features`` features.

    max_leaf_nodes : int, default=None
        Grow trees with ``max_leaf_nodes`` in best-first fashion.
        Best nodes are defined as relative reduction in impurity.
        If None then unlimited number of leaf nodes.

    min_impurity_decrease : float, default=0.0
        A node will be split if this split induces a decrease of the impurity
        greater than or equal to this value.

        The weighted impurity decrease equation is the following::

            N_t / N * (impurity - N_t_R / N_t * right_impurity
                                - N_t_L / N_t * left_impurity)

        where ``N`` is the total number of samples, ``N_t`` is the number of
        samples at the current node, ``N_t_L`` is the number of samples in the
        left child, and ``N_t_R`` is the number of samples in the right child.

        ``N``, ``N_t``, ``N_t_R`` and ``N_t_L`` all refer to the weighted sum,
        if ``sample_weight`` is passed.

        .. versionadded:: 0.19

    bootstrap : bool, default=True
        Whether bootstrap samples are used when building trees. If False, the
        whole dataset is used to build each tree.

    oob_score : bool, default=False
        Whether to use out-of-bag samples to estimate the generalization score.
        Only available if bootstrap=True.

    n_jobs : int, default=None
        The number of jobs to run in parallel. :meth:`fit`, :meth:`predict`,
        :meth:`decision_path` and :meth:`apply` are all parallelized over the
        trees. ``None`` means 1 unless in a :obj:`joblib.parallel_backend`
        context. ``-1`` means using all processors. See :term:`Glossary
        <n_jobs>` for more details.

    random_state : int, RandomState instance or None, default=None
        Controls both the randomness of the bootstrapping of the samples used
        when building trees (if ``bootstrap=True``) and the sampling of the
        features to consider when looking for the best split at each node
        (if ``max_features < n_features``).
        See :term:`Glossary <random_state>` for details.

    verbose : int, default=0
        Controls the verbosity when fitting and predicting.

    warm_start : bool, default=False
        When set to ``True``, reuse the solution of the previous call to fit
        and add more estimators to the ensemble, otherwise, just fit a whole
        new forest. See :term:`the Glossary <warm_start>`.

    class_weight : {"balanced", "balanced_subsample"}, dict or list of dicts, \
            default=None
        Weights associated with classes in the form ``{class_label: weight}``.
        If not given, all classes are supposed to have weight one. For
        multi-output problems, a list of dicts can be provided in the same
        order as the columns of y.

        Note that for multioutput (including multilabel) weights should be
        defined for each class of every column in its own dict. For example,
        for four-class multilabel classification weights should be
        [{0: 1, 1: 1}, {0: 1, 1: 5}, {0: 1, 1: 1}, {0: 1, 1: 1}] instead of
        [{1:1}, {2:5}, {3:1}, {4:1}].

        The "balanced" mode uses the values of y to automatically adjust
        weights inversely proportional to class frequencies in the input data
        as ``n_samples / (n_classes * np.bincount(y))``

        The "balanced_subsample" mode is the same as "balanced" except that
        weights are computed based on the bootstrap sample for every tree
        grown.

        For multi-output, the weights of each column of y will be multiplied.

        Note that these weights will be multiplied with sample_weight (passed
        through the fit method) if sample_weight is specified.

    ccp_alpha : non-negative float, default=0.0
        Complexity parameter used for Minimal Cost-Complexity Pruning. The
        subtree with the largest cost complexity that is smaller than
        ``ccp_alpha`` will be chosen. By default, no pruning is performed. See
        :ref:`minimal_cost_complexity_pruning` for details.

        .. versionadded:: 0.22

    max_samples : int or float, default=None
        If bootstrap is True, the number of samples to draw from X
        to train each base estimator.

        - If None (default), then draw `X.shape[0]` samples.
        - If int, then draw `max_samples` samples.
        - If float, then draw `max_samples * X.shape[0]` samples. Thus,
          `max_samples` should be in the interval `(0.0, 1.0]`.

        .. versionadded:: 0.22

    monotonic_cst : array-like of int of shape (n_features), default=None
        Indicates the monotonic constraint to enforce on each feature. -1, 1
        and 0 respectively correspond to a positive constraint, negative
        constraint and no constraint.

    Attributes
    ----------
    base_estimator_ : DecisionTreeClassifier
        The child estimator template used to create the collection of fitted
        sub-estimators.

    estimators_ : list of DecisionTreeClassifier
        The collection of fitted sub-estimators.

    classes_ : ndarray of shape (n_classes,) or a list of such arrays
        The classes labels (single output problem), or a list of arrays of
        class labels (multi-output problem).

    n_classes_ : int or list
        The number of classes (single output problem), or a list containing the
        number of classes for each output (multi-output problem).

    n_features_ : int
        The number of features when ``fit`` is performed.

        .. deprecated:: 1.0
            Attribute `n_features_` was deprecated in version 1.0 and will be
            removed in 1.2. Use `n_features_in_` instead.

    n_features_in_ : int
        Number of features seen during :term:`fit`.

        .. versionadded:: 0.24

    n_outputs_ : int
        The number of outputs when ``fit`` is performed.

    feature_importances_ : ndarray of shape (n_features,)
        The impurity-based feature importances.
        The higher, the more important the feature.
        The importance of a feature is computed as the (normalized)
        total reduction of the criterion brought by that feature.  It is also
        known as the Gini importance.

        Warning: impurity-based feature importances can be misleading for
        high cardinality features (many unique values). See
        :func:`sklearn.inspection.permutation_importance` as an alternative.

    oob_score_ : float
        Score of the training dataset obtained using an out-of-bag estimate.
        This attribute exists only when ``oob_score`` is True.

    oob_decision_function_ : ndarray of shape (n_samples, n_classes) or \
            (n_samples, n_classes, n_outputs)
        Decision function computed with out-of-bag estimate on the training
        set. If n_estimators is small it might be possible that a data point
        was never left out during the bootstrap. In this case,
        `oob_decision_function_` might contain NaN. This attribute exists
        only when ``oob_score`` is True.

    See Also
    --------
    DecisionTreeClassifier, ExtraTreesClassifier

    Notes
    -----
    The default values for the parameters controlling the size of the trees
    (e.g. ``max_depth``, ``min_samples_leaf``, etc.) lead to fully grown and
    unpruned trees which can potentially be very large on some data sets. To
    reduce memory consumption, the complexity and size of the trees should be
    controlled by setting those parameter values.

    The features are always randomly permuted at each split. Therefore,
    the best found split may vary, even with the same training data,
    ``max_features=n_features`` and ``bootstrap=False``, if the improvement
    of the criterion is identical for several splits enumerated during the
    search of the best split. To obtain a deterministic behaviour during
    fitting, ``random_state`` has to be fixed.

    References
    ----------
    .. [1] L. Breiman, "Random Forests", Machine Learning, 45(1), 5-32, 2001.

    Examples
    --------
    >>> from sklearn.ensemble import RandomForestClassifier
    >>> from sklearn.datasets import make_classification
    >>> X, y = make_classification(n_samples=1000, n_features=4,
    ...                            n_informative=2, n_redundant=0,
    ...                            random_state=0, shuffle=False)
    >>> clf = RandomForestClassifier(max_depth=2, random_state=0)
    >>> clf.fit(X, y)
    RandomForestClassifier(...)
    >>> print(clf.predict([[0, 0, 0, 0]]))
    [1]
    """
    def __init__(self,
                 n_estimators=100, *,
                 criterion="gini",
                 max_depth=None,
                 min_samples_split=2,
                 min_samples_leaf=1,
                 min_weight_fraction_leaf=0.,
                 max_features="auto",
                 max_leaf_nodes=None,
                 min_impurity_decrease=0.,
                 bootstrap=True,
                 oob_score=False,
                 n_jobs=None,
                 random_state=None,
                 verbose=0,
                 warm_start=False,
                 class_weight=None,
                 ccp_alpha=0.0,
                 max_samples=None,
                 monotonic_cst=None):

        super().__init__(
            base_estimator=DecisionTreeClassifier(),
            n_estimators=n_estimators,
            estimator_params=("criterion", "max_depth", "min_samples_split",
                              "min_samples_leaf", "min_weight_fraction_leaf",
                              "max_features", "max_leaf_nodes",
<<<<<<< HEAD
                              "min_impurity_decrease", "min_impurity_split",
                              "random_state", "ccp_alpha", "monotonic_cst"),
=======
                              "min_impurity_decrease", "random_state",
                              "ccp_alpha"),
>>>>>>> 0e7761cd
            bootstrap=bootstrap,
            oob_score=oob_score,
            n_jobs=n_jobs,
            random_state=random_state,
            verbose=verbose,
            warm_start=warm_start,
            class_weight=class_weight,
            max_samples=max_samples)

        self.criterion = criterion
        self.max_depth = max_depth
        self.min_samples_split = min_samples_split
        self.min_samples_leaf = min_samples_leaf
        self.min_weight_fraction_leaf = min_weight_fraction_leaf
        self.max_features = max_features
        self.max_leaf_nodes = max_leaf_nodes
        self.min_impurity_decrease = min_impurity_decrease
<<<<<<< HEAD
        self.min_impurity_split = min_impurity_split
        self.monotonic_cst = monotonic_cst
=======
>>>>>>> 0e7761cd
        self.ccp_alpha = ccp_alpha


class RandomForestRegressor(ForestRegressor):
    """
    A random forest regressor.

    A random forest is a meta estimator that fits a number of classifying
    decision trees on various sub-samples of the dataset and uses averaging
    to improve the predictive accuracy and control over-fitting.
    The sub-sample size is controlled with the `max_samples` parameter if
    `bootstrap=True` (default), otherwise the whole dataset is used to build
    each tree.

    Read more in the :ref:`User Guide <forest>`.

    Parameters
    ----------
    n_estimators : int, default=100
        The number of trees in the forest.

        .. versionchanged:: 0.22
           The default value of ``n_estimators`` changed from 10 to 100
           in 0.22.

    criterion : {"squared_error", "mse", "absolute_error", "poisson"}, \
            default="squared_error"
        The function to measure the quality of a split. Supported criteria
        are "squared_error" for the mean squared error, which is equal to
        variance reduction as feature selection criterion, "absolute_error"
        for the mean absolute error, and "poisson" which uses reduction in
        Poisson deviance to find splits.
        Training using "absolute_error" is significantly slower
        than when using "squared_error".

        .. versionadded:: 0.18
           Mean Absolute Error (MAE) criterion.

        .. versionadded:: 1.0
           Poisson criterion.

        .. deprecated:: 1.0
            Criterion "mse" was deprecated in v1.0 and will be removed in
            version 1.2. Use `criterion="squared_error"` which is equivalent.

        .. deprecated:: 1.0
            Criterion "mae" was deprecated in v1.0 and will be removed in
            version 1.2. Use `criterion="absolute_error"` which is equivalent.

    max_depth : int, default=None
        The maximum depth of the tree. If None, then nodes are expanded until
        all leaves are pure or until all leaves contain less than
        min_samples_split samples.

    min_samples_split : int or float, default=2
        The minimum number of samples required to split an internal node:

        - If int, then consider `min_samples_split` as the minimum number.
        - If float, then `min_samples_split` is a fraction and
          `ceil(min_samples_split * n_samples)` are the minimum
          number of samples for each split.

        .. versionchanged:: 0.18
           Added float values for fractions.

    min_samples_leaf : int or float, default=1
        The minimum number of samples required to be at a leaf node.
        A split point at any depth will only be considered if it leaves at
        least ``min_samples_leaf`` training samples in each of the left and
        right branches.  This may have the effect of smoothing the model,
        especially in regression.

        - If int, then consider `min_samples_leaf` as the minimum number.
        - If float, then `min_samples_leaf` is a fraction and
          `ceil(min_samples_leaf * n_samples)` are the minimum
          number of samples for each node.

        .. versionchanged:: 0.18
           Added float values for fractions.

    min_weight_fraction_leaf : float, default=0.0
        The minimum weighted fraction of the sum total of weights (of all
        the input samples) required to be at a leaf node. Samples have
        equal weight when sample_weight is not provided.

    max_features : {"auto", "sqrt", "log2"}, int or float, default="auto"
        The number of features to consider when looking for the best split:

        - If int, then consider `max_features` features at each split.
        - If float, then `max_features` is a fraction and
          `round(max_features * n_features)` features are considered at each
          split.
        - If "auto", then `max_features=n_features`.
        - If "sqrt", then `max_features=sqrt(n_features)`.
        - If "log2", then `max_features=log2(n_features)`.
        - If None, then `max_features=n_features`.

        Note: the search for a split does not stop until at least one
        valid partition of the node samples is found, even if it requires to
        effectively inspect more than ``max_features`` features.

    max_leaf_nodes : int, default=None
        Grow trees with ``max_leaf_nodes`` in best-first fashion.
        Best nodes are defined as relative reduction in impurity.
        If None then unlimited number of leaf nodes.

    min_impurity_decrease : float, default=0.0
        A node will be split if this split induces a decrease of the impurity
        greater than or equal to this value.

        The weighted impurity decrease equation is the following::

            N_t / N * (impurity - N_t_R / N_t * right_impurity
                                - N_t_L / N_t * left_impurity)

        where ``N`` is the total number of samples, ``N_t`` is the number of
        samples at the current node, ``N_t_L`` is the number of samples in the
        left child, and ``N_t_R`` is the number of samples in the right child.

        ``N``, ``N_t``, ``N_t_R`` and ``N_t_L`` all refer to the weighted sum,
        if ``sample_weight`` is passed.

        .. versionadded:: 0.19

    bootstrap : bool, default=True
        Whether bootstrap samples are used when building trees. If False, the
        whole dataset is used to build each tree.

    oob_score : bool, default=False
        Whether to use out-of-bag samples to estimate the generalization score.
        Only available if bootstrap=True.

    n_jobs : int, default=None
        The number of jobs to run in parallel. :meth:`fit`, :meth:`predict`,
        :meth:`decision_path` and :meth:`apply` are all parallelized over the
        trees. ``None`` means 1 unless in a :obj:`joblib.parallel_backend`
        context. ``-1`` means using all processors. See :term:`Glossary
        <n_jobs>` for more details.

    random_state : int, RandomState instance or None, default=None
        Controls both the randomness of the bootstrapping of the samples used
        when building trees (if ``bootstrap=True``) and the sampling of the
        features to consider when looking for the best split at each node
        (if ``max_features < n_features``).
        See :term:`Glossary <random_state>` for details.

    verbose : int, default=0
        Controls the verbosity when fitting and predicting.

    warm_start : bool, default=False
        When set to ``True``, reuse the solution of the previous call to fit
        and add more estimators to the ensemble, otherwise, just fit a whole
        new forest. See :term:`the Glossary <warm_start>`.

    ccp_alpha : non-negative float, default=0.0
        Complexity parameter used for Minimal Cost-Complexity Pruning. The
        subtree with the largest cost complexity that is smaller than
        ``ccp_alpha`` will be chosen. By default, no pruning is performed. See
        :ref:`minimal_cost_complexity_pruning` for details.

        .. versionadded:: 0.22

    max_samples : int or float, default=None
        If bootstrap is True, the number of samples to draw from X
        to train each base estimator.

        - If None (default), then draw `X.shape[0]` samples.
        - If int, then draw `max_samples` samples.
        - If float, then draw `max_samples * X.shape[0]` samples. Thus,
          `max_samples` should be in the interval `(0.0, 1.0]`.

        .. versionadded:: 0.22

    monotonic_cst : array-like of int of shape (n_features), default=None
        Indicates the monotonic constraint to enforce on each feature. -1, 1
        and 0 respectively correspond to a positive constraint, negative
        constraint and no constraint.

    Attributes
    ----------
    base_estimator_ : DecisionTreeRegressor
        The child estimator template used to create the collection of fitted
        sub-estimators.

    estimators_ : list of DecisionTreeRegressor
        The collection of fitted sub-estimators.

    feature_importances_ : ndarray of shape (n_features,)
        The impurity-based feature importances.
        The higher, the more important the feature.
        The importance of a feature is computed as the (normalized)
        total reduction of the criterion brought by that feature.  It is also
        known as the Gini importance.

        Warning: impurity-based feature importances can be misleading for
        high cardinality features (many unique values). See
        :func:`sklearn.inspection.permutation_importance` as an alternative.

    n_features_ : int
        The number of features when ``fit`` is performed.

        .. deprecated:: 1.0
            Attribute `n_features_` was deprecated in version 1.0 and will be
            removed in 1.2. Use `n_features_in_` instead.

    n_features_in_ : int
        Number of features seen during :term:`fit`.

        .. versionadded:: 0.24

    n_outputs_ : int
        The number of outputs when ``fit`` is performed.

    oob_score_ : float
        Score of the training dataset obtained using an out-of-bag estimate.
        This attribute exists only when ``oob_score`` is True.

    oob_prediction_ : ndarray of shape (n_samples,) or (n_samples, n_outputs)
        Prediction computed with out-of-bag estimate on the training set.
        This attribute exists only when ``oob_score`` is True.

    See Also
    --------
    DecisionTreeRegressor, ExtraTreesRegressor

    Notes
    -----
    The default values for the parameters controlling the size of the trees
    (e.g. ``max_depth``, ``min_samples_leaf``, etc.) lead to fully grown and
    unpruned trees which can potentially be very large on some data sets. To
    reduce memory consumption, the complexity and size of the trees should be
    controlled by setting those parameter values.

    The features are always randomly permuted at each split. Therefore,
    the best found split may vary, even with the same training data,
    ``max_features=n_features`` and ``bootstrap=False``, if the improvement
    of the criterion is identical for several splits enumerated during the
    search of the best split. To obtain a deterministic behaviour during
    fitting, ``random_state`` has to be fixed.

    The default value ``max_features="auto"`` uses ``n_features``
    rather than ``n_features / 3``. The latter was originally suggested in
    [1], whereas the former was more recently justified empirically in [2].

    References
    ----------
    .. [1] L. Breiman, "Random Forests", Machine Learning, 45(1), 5-32, 2001.

    .. [2] P. Geurts, D. Ernst., and L. Wehenkel, "Extremely randomized
           trees", Machine Learning, 63(1), 3-42, 2006.

    Examples
    --------
    >>> from sklearn.ensemble import RandomForestRegressor
    >>> from sklearn.datasets import make_regression
    >>> X, y = make_regression(n_features=4, n_informative=2,
    ...                        random_state=0, shuffle=False)
    >>> regr = RandomForestRegressor(max_depth=2, random_state=0)
    >>> regr.fit(X, y)
    RandomForestRegressor(...)
    >>> print(regr.predict([[0, 0, 0, 0]]))
    [-8.32987858]
    """

    def __init__(self,
                 n_estimators=100, *,
                 criterion="squared_error",
                 max_depth=None,
                 min_samples_split=2,
                 min_samples_leaf=1,
                 min_weight_fraction_leaf=0.,
                 max_features="auto",
                 max_leaf_nodes=None,
                 min_impurity_decrease=0.,
                 bootstrap=True,
                 oob_score=False,
                 n_jobs=None,
                 random_state=None,
                 verbose=0,
                 warm_start=False,
                 ccp_alpha=0.0,
                 max_samples=None,
                 monotonic_cst=None):
        super().__init__(
            base_estimator=DecisionTreeRegressor(),
            n_estimators=n_estimators,
            estimator_params=("criterion", "max_depth", "min_samples_split",
                              "min_samples_leaf", "min_weight_fraction_leaf",
                              "max_features", "max_leaf_nodes",
<<<<<<< HEAD
                              "min_impurity_decrease", "min_impurity_split",
                              "random_state",  "ccp_alpha", "monotonic_cst"),
=======
                              "min_impurity_decrease", "random_state",
                              "ccp_alpha"),
>>>>>>> 0e7761cd
            bootstrap=bootstrap,
            oob_score=oob_score,
            n_jobs=n_jobs,
            random_state=random_state,
            verbose=verbose,
            warm_start=warm_start,
            max_samples=max_samples)

        self.criterion = criterion
        self.max_depth = max_depth
        self.min_samples_split = min_samples_split
        self.min_samples_leaf = min_samples_leaf
        self.min_weight_fraction_leaf = min_weight_fraction_leaf
        self.max_features = max_features
        self.max_leaf_nodes = max_leaf_nodes
        self.min_impurity_decrease = min_impurity_decrease
        self.ccp_alpha = ccp_alpha
        self.monotonic_cst = monotonic_cst


class ExtraTreesClassifier(ForestClassifier):
    """
    An extra-trees classifier.

    This class implements a meta estimator that fits a number of
    randomized decision trees (a.k.a. extra-trees) on various sub-samples
    of the dataset and uses averaging to improve the predictive accuracy
    and control over-fitting.

    Read more in the :ref:`User Guide <forest>`.

    Parameters
    ----------
    n_estimators : int, default=100
        The number of trees in the forest.

        .. versionchanged:: 0.22
           The default value of ``n_estimators`` changed from 10 to 100
           in 0.22.

    criterion : {"gini", "entropy"}, default="gini"
        The function to measure the quality of a split. Supported criteria are
        "gini" for the Gini impurity and "entropy" for the information gain.

    max_depth : int, default=None
        The maximum depth of the tree. If None, then nodes are expanded until
        all leaves are pure or until all leaves contain less than
        min_samples_split samples.

    min_samples_split : int or float, default=2
        The minimum number of samples required to split an internal node:

        - If int, then consider `min_samples_split` as the minimum number.
        - If float, then `min_samples_split` is a fraction and
          `ceil(min_samples_split * n_samples)` are the minimum
          number of samples for each split.

        .. versionchanged:: 0.18
           Added float values for fractions.

    min_samples_leaf : int or float, default=1
        The minimum number of samples required to be at a leaf node.
        A split point at any depth will only be considered if it leaves at
        least ``min_samples_leaf`` training samples in each of the left and
        right branches.  This may have the effect of smoothing the model,
        especially in regression.

        - If int, then consider `min_samples_leaf` as the minimum number.
        - If float, then `min_samples_leaf` is a fraction and
          `ceil(min_samples_leaf * n_samples)` are the minimum
          number of samples for each node.

        .. versionchanged:: 0.18
           Added float values for fractions.

    min_weight_fraction_leaf : float, default=0.0
        The minimum weighted fraction of the sum total of weights (of all
        the input samples) required to be at a leaf node. Samples have
        equal weight when sample_weight is not provided.

    max_features : {"auto", "sqrt", "log2"}, int or float, default="auto"
        The number of features to consider when looking for the best split:

        - If int, then consider `max_features` features at each split.
        - If float, then `max_features` is a fraction and
          `round(max_features * n_features)` features are considered at each
          split.
        - If "auto", then `max_features=sqrt(n_features)`.
        - If "sqrt", then `max_features=sqrt(n_features)`.
        - If "log2", then `max_features=log2(n_features)`.
        - If None, then `max_features=n_features`.

        Note: the search for a split does not stop until at least one
        valid partition of the node samples is found, even if it requires to
        effectively inspect more than ``max_features`` features.

    max_leaf_nodes : int, default=None
        Grow trees with ``max_leaf_nodes`` in best-first fashion.
        Best nodes are defined as relative reduction in impurity.
        If None then unlimited number of leaf nodes.

    min_impurity_decrease : float, default=0.0
        A node will be split if this split induces a decrease of the impurity
        greater than or equal to this value.

        The weighted impurity decrease equation is the following::

            N_t / N * (impurity - N_t_R / N_t * right_impurity
                                - N_t_L / N_t * left_impurity)

        where ``N`` is the total number of samples, ``N_t`` is the number of
        samples at the current node, ``N_t_L`` is the number of samples in the
        left child, and ``N_t_R`` is the number of samples in the right child.

        ``N``, ``N_t``, ``N_t_R`` and ``N_t_L`` all refer to the weighted sum,
        if ``sample_weight`` is passed.

        .. versionadded:: 0.19

    bootstrap : bool, default=False
        Whether bootstrap samples are used when building trees. If False, the
        whole dataset is used to build each tree.

    oob_score : bool, default=False
        Whether to use out-of-bag samples to estimate the generalization score.
        Only available if bootstrap=True.

    n_jobs : int, default=None
        The number of jobs to run in parallel. :meth:`fit`, :meth:`predict`,
        :meth:`decision_path` and :meth:`apply` are all parallelized over the
        trees. ``None`` means 1 unless in a :obj:`joblib.parallel_backend`
        context. ``-1`` means using all processors. See :term:`Glossary
        <n_jobs>` for more details.

    random_state : int, RandomState instance or None, default=None
        Controls 3 sources of randomness:

        - the bootstrapping of the samples used when building trees
          (if ``bootstrap=True``)
        - the sampling of the features to consider when looking for the best
          split at each node (if ``max_features < n_features``)
        - the draw of the splits for each of the `max_features`

        See :term:`Glossary <random_state>` for details.

    verbose : int, default=0
        Controls the verbosity when fitting and predicting.

    warm_start : bool, default=False
        When set to ``True``, reuse the solution of the previous call to fit
        and add more estimators to the ensemble, otherwise, just fit a whole
        new forest. See :term:`the Glossary <warm_start>`.

    class_weight : {"balanced", "balanced_subsample"}, dict or list of dicts, \
            default=None
        Weights associated with classes in the form ``{class_label: weight}``.
        If not given, all classes are supposed to have weight one. For
        multi-output problems, a list of dicts can be provided in the same
        order as the columns of y.

        Note that for multioutput (including multilabel) weights should be
        defined for each class of every column in its own dict. For example,
        for four-class multilabel classification weights should be
        [{0: 1, 1: 1}, {0: 1, 1: 5}, {0: 1, 1: 1}, {0: 1, 1: 1}] instead of
        [{1:1}, {2:5}, {3:1}, {4:1}].

        The "balanced" mode uses the values of y to automatically adjust
        weights inversely proportional to class frequencies in the input data
        as ``n_samples / (n_classes * np.bincount(y))``

        The "balanced_subsample" mode is the same as "balanced" except that
        weights are computed based on the bootstrap sample for every tree
        grown.

        For multi-output, the weights of each column of y will be multiplied.

        Note that these weights will be multiplied with sample_weight (passed
        through the fit method) if sample_weight is specified.

    ccp_alpha : non-negative float, default=0.0
        Complexity parameter used for Minimal Cost-Complexity Pruning. The
        subtree with the largest cost complexity that is smaller than
        ``ccp_alpha`` will be chosen. By default, no pruning is performed. See
        :ref:`minimal_cost_complexity_pruning` for details.

        .. versionadded:: 0.22

    max_samples : int or float, default=None
        If bootstrap is True, the number of samples to draw from X
        to train each base estimator.

        - If None (default), then draw `X.shape[0]` samples.
        - If int, then draw `max_samples` samples.
        - If float, then draw `max_samples * X.shape[0]` samples. Thus,
          `max_samples` should be in the interval `(0.0, 1.0]`.

        .. versionadded:: 0.22

    monotonic_cst : array-like of int of shape (n_features), default=None
        Indicates the monotonic constraint to enforce on each feature. -1, 1
        and 0 respectively correspond to a positive constraint, negative
        constraint and no constraint.

    Attributes
    ----------
    base_estimator_ : ExtraTreesClassifier
        The child estimator template used to create the collection of fitted
        sub-estimators.

    estimators_ : list of DecisionTreeClassifier
        The collection of fitted sub-estimators.

    classes_ : ndarray of shape (n_classes,) or a list of such arrays
        The classes labels (single output problem), or a list of arrays of
        class labels (multi-output problem).

    n_classes_ : int or list
        The number of classes (single output problem), or a list containing the
        number of classes for each output (multi-output problem).

    feature_importances_ : ndarray of shape (n_features,)
        The impurity-based feature importances.
        The higher, the more important the feature.
        The importance of a feature is computed as the (normalized)
        total reduction of the criterion brought by that feature.  It is also
        known as the Gini importance.

        Warning: impurity-based feature importances can be misleading for
        high cardinality features (many unique values). See
        :func:`sklearn.inspection.permutation_importance` as an alternative.

    n_features_ : int
        The number of features when ``fit`` is performed.

        .. deprecated:: 1.0
            Attribute `n_features_` was deprecated in version 1.0 and will be
            removed in 1.2. Use `n_features_in_` instead.

    n_features_in_ : int
        Number of features seen during :term:`fit`.

        .. versionadded:: 0.24

    n_outputs_ : int
        The number of outputs when ``fit`` is performed.

    oob_score_ : float
        Score of the training dataset obtained using an out-of-bag estimate.
        This attribute exists only when ``oob_score`` is True.

    oob_decision_function_ : ndarray of shape (n_samples, n_classes) or \
            (n_samples, n_classes, n_outputs)
        Decision function computed with out-of-bag estimate on the training
        set. If n_estimators is small it might be possible that a data point
        was never left out during the bootstrap. In this case,
        `oob_decision_function_` might contain NaN. This attribute exists
        only when ``oob_score`` is True.

    See Also
    --------
    sklearn.tree.ExtraTreeClassifier : Base classifier for this ensemble.
    RandomForestClassifier : Ensemble Classifier based on trees with optimal
        splits.

    Notes
    -----
    The default values for the parameters controlling the size of the trees
    (e.g. ``max_depth``, ``min_samples_leaf``, etc.) lead to fully grown and
    unpruned trees which can potentially be very large on some data sets. To
    reduce memory consumption, the complexity and size of the trees should be
    controlled by setting those parameter values.

    References
    ----------
    .. [1] P. Geurts, D. Ernst., and L. Wehenkel, "Extremely randomized
           trees", Machine Learning, 63(1), 3-42, 2006.

    Examples
    --------
    >>> from sklearn.ensemble import ExtraTreesClassifier
    >>> from sklearn.datasets import make_classification
    >>> X, y = make_classification(n_features=4, random_state=0)
    >>> clf = ExtraTreesClassifier(n_estimators=100, random_state=0)
    >>> clf.fit(X, y)
    ExtraTreesClassifier(random_state=0)
    >>> clf.predict([[0, 0, 0, 0]])
    array([1])
    """

    def __init__(self,
                 n_estimators=100, *,
                 criterion="gini",
                 max_depth=None,
                 min_samples_split=2,
                 min_samples_leaf=1,
                 min_weight_fraction_leaf=0.,
                 max_features="auto",
                 max_leaf_nodes=None,
                 min_impurity_decrease=0.,
                 bootstrap=False,
                 oob_score=False,
                 n_jobs=None,
                 random_state=None,
                 verbose=0,
                 warm_start=False,
                 class_weight=None,
                 ccp_alpha=0.0,
                 max_samples=None,
                 monotonic_cst=None):
        super().__init__(
            base_estimator=ExtraTreeClassifier(),
            n_estimators=n_estimators,
            estimator_params=("criterion", "max_depth", "min_samples_split",
                              "min_samples_leaf", "min_weight_fraction_leaf",
                              "max_features", "max_leaf_nodes",
<<<<<<< HEAD
                              "min_impurity_decrease", "min_impurity_split",
                              "random_state", "ccp_alpha", "monotonic_cst"),
=======
                              "min_impurity_decrease", "random_state",
                              "ccp_alpha"),
>>>>>>> 0e7761cd
            bootstrap=bootstrap,
            oob_score=oob_score,
            n_jobs=n_jobs,
            random_state=random_state,
            verbose=verbose,
            warm_start=warm_start,
            class_weight=class_weight,
            max_samples=max_samples)

        self.criterion = criterion
        self.max_depth = max_depth
        self.min_samples_split = min_samples_split
        self.min_samples_leaf = min_samples_leaf
        self.min_weight_fraction_leaf = min_weight_fraction_leaf
        self.max_features = max_features
        self.max_leaf_nodes = max_leaf_nodes
        self.min_impurity_decrease = min_impurity_decrease
        self.ccp_alpha = ccp_alpha
        self.monotonic_cst = monotonic_cst


class ExtraTreesRegressor(ForestRegressor):
    """
    An extra-trees regressor.

    This class implements a meta estimator that fits a number of
    randomized decision trees (a.k.a. extra-trees) on various sub-samples
    of the dataset and uses averaging to improve the predictive accuracy
    and control over-fitting.

    Read more in the :ref:`User Guide <forest>`.

    Parameters
    ----------
    n_estimators : int, default=100
        The number of trees in the forest.

        .. versionchanged:: 0.22
           The default value of ``n_estimators`` changed from 10 to 100
           in 0.22.

    criterion : {"squared_error", "mse", "absolute_error", "mae"}, \
            default="squared_error"
        The function to measure the quality of a split. Supported criteria
        are "squared_error" for the mean squared error, which is equal to
        variance reduction as feature selection criterion, and "absolute_error"
        for the mean absolute error.

        .. versionadded:: 0.18
           Mean Absolute Error (MAE) criterion.

        .. deprecated:: 1.0
            Criterion "mse" was deprecated in v1.0 and will be removed in
            version 1.2. Use `criterion="squared_error"` which is equivalent.

        .. deprecated:: 1.0
            Criterion "mae" was deprecated in v1.0 and will be removed in
            version 1.2. Use `criterion="absolute_error"` which is equivalent.

    max_depth : int, default=None
        The maximum depth of the tree. If None, then nodes are expanded until
        all leaves are pure or until all leaves contain less than
        min_samples_split samples.

    min_samples_split : int or float, default=2
        The minimum number of samples required to split an internal node:

        - If int, then consider `min_samples_split` as the minimum number.
        - If float, then `min_samples_split` is a fraction and
          `ceil(min_samples_split * n_samples)` are the minimum
          number of samples for each split.

        .. versionchanged:: 0.18
           Added float values for fractions.

    min_samples_leaf : int or float, default=1
        The minimum number of samples required to be at a leaf node.
        A split point at any depth will only be considered if it leaves at
        least ``min_samples_leaf`` training samples in each of the left and
        right branches.  This may have the effect of smoothing the model,
        especially in regression.

        - If int, then consider `min_samples_leaf` as the minimum number.
        - If float, then `min_samples_leaf` is a fraction and
          `ceil(min_samples_leaf * n_samples)` are the minimum
          number of samples for each node.

        .. versionchanged:: 0.18
           Added float values for fractions.

    min_weight_fraction_leaf : float, default=0.0
        The minimum weighted fraction of the sum total of weights (of all
        the input samples) required to be at a leaf node. Samples have
        equal weight when sample_weight is not provided.

    max_features : {"auto", "sqrt", "log2"}, int or float, default="auto"
        The number of features to consider when looking for the best split:

        - If int, then consider `max_features` features at each split.
        - If float, then `max_features` is a fraction and
          `round(max_features * n_features)` features are considered at each
          split.
        - If "auto", then `max_features=n_features`.
        - If "sqrt", then `max_features=sqrt(n_features)`.
        - If "log2", then `max_features=log2(n_features)`.
        - If None, then `max_features=n_features`.

        Note: the search for a split does not stop until at least one
        valid partition of the node samples is found, even if it requires to
        effectively inspect more than ``max_features`` features.

    max_leaf_nodes : int, default=None
        Grow trees with ``max_leaf_nodes`` in best-first fashion.
        Best nodes are defined as relative reduction in impurity.
        If None then unlimited number of leaf nodes.

    min_impurity_decrease : float, default=0.0
        A node will be split if this split induces a decrease of the impurity
        greater than or equal to this value.

        The weighted impurity decrease equation is the following::

            N_t / N * (impurity - N_t_R / N_t * right_impurity
                                - N_t_L / N_t * left_impurity)

        where ``N`` is the total number of samples, ``N_t`` is the number of
        samples at the current node, ``N_t_L`` is the number of samples in the
        left child, and ``N_t_R`` is the number of samples in the right child.

        ``N``, ``N_t``, ``N_t_R`` and ``N_t_L`` all refer to the weighted sum,
        if ``sample_weight`` is passed.

        .. versionadded:: 0.19

    bootstrap : bool, default=False
        Whether bootstrap samples are used when building trees. If False, the
        whole dataset is used to build each tree.

    oob_score : bool, default=False
        Whether to use out-of-bag samples to estimate the generalization score.
        Only available if bootstrap=True.

    n_jobs : int, default=None
        The number of jobs to run in parallel. :meth:`fit`, :meth:`predict`,
        :meth:`decision_path` and :meth:`apply` are all parallelized over the
        trees. ``None`` means 1 unless in a :obj:`joblib.parallel_backend`
        context. ``-1`` means using all processors. See :term:`Glossary
        <n_jobs>` for more details.

    random_state : int, RandomState instance or None, default=None
        Controls 3 sources of randomness:

        - the bootstrapping of the samples used when building trees
          (if ``bootstrap=True``)
        - the sampling of the features to consider when looking for the best
          split at each node (if ``max_features < n_features``)
        - the draw of the splits for each of the `max_features`

        See :term:`Glossary <random_state>` for details.

    verbose : int, default=0
        Controls the verbosity when fitting and predicting.

    warm_start : bool, default=False
        When set to ``True``, reuse the solution of the previous call to fit
        and add more estimators to the ensemble, otherwise, just fit a whole
        new forest. See :term:`the Glossary <warm_start>`.

    ccp_alpha : non-negative float, default=0.0
        Complexity parameter used for Minimal Cost-Complexity Pruning. The
        subtree with the largest cost complexity that is smaller than
        ``ccp_alpha`` will be chosen. By default, no pruning is performed. See
        :ref:`minimal_cost_complexity_pruning` for details.

        .. versionadded:: 0.22

    max_samples : int or float, default=None
        If bootstrap is True, the number of samples to draw from X
        to train each base estimator.

        - If None (default), then draw `X.shape[0]` samples.
        - If int, then draw `max_samples` samples.
        - If float, then draw `max_samples * X.shape[0]` samples. Thus,
          `max_samples` should be in the interval `(0.0, 1.0]`.

        .. versionadded:: 0.22

    monotonic_cst : array-like of int of shape (n_features), default=None
        Indicates the monotonic constraint to enforce on each feature. -1, 1
        and 0 respectively correspond to a positive constraint, negative
        constraint and no constraint.

    Attributes
    ----------
    base_estimator_ : ExtraTreeRegressor
        The child estimator template used to create the collection of fitted
        sub-estimators.

    estimators_ : list of DecisionTreeRegressor
        The collection of fitted sub-estimators.

    feature_importances_ : ndarray of shape (n_features,)
        The impurity-based feature importances.
        The higher, the more important the feature.
        The importance of a feature is computed as the (normalized)
        total reduction of the criterion brought by that feature.  It is also
        known as the Gini importance.

        Warning: impurity-based feature importances can be misleading for
        high cardinality features (many unique values). See
        :func:`sklearn.inspection.permutation_importance` as an alternative.

    n_features_ : int
        The number of features.

        .. deprecated:: 1.0
            Attribute `n_features_` was deprecated in version 1.0 and will be
            removed in 1.2. Use `n_features_in_` instead.

    n_features_in_ : int
        Number of features seen during :term:`fit`.

        .. versionadded:: 0.24

    n_outputs_ : int
        The number of outputs.

    oob_score_ : float
        Score of the training dataset obtained using an out-of-bag estimate.
        This attribute exists only when ``oob_score`` is True.

    oob_prediction_ : ndarray of shape (n_samples,) or (n_samples, n_outputs)
        Prediction computed with out-of-bag estimate on the training set.
        This attribute exists only when ``oob_score`` is True.

    See Also
    --------
    sklearn.tree.ExtraTreeRegressor : Base estimator for this ensemble.
    RandomForestRegressor : Ensemble regressor using trees with optimal splits.

    Notes
    -----
    The default values for the parameters controlling the size of the trees
    (e.g. ``max_depth``, ``min_samples_leaf``, etc.) lead to fully grown and
    unpruned trees which can potentially be very large on some data sets. To
    reduce memory consumption, the complexity and size of the trees should be
    controlled by setting those parameter values.

    References
    ----------
    .. [1] P. Geurts, D. Ernst., and L. Wehenkel, "Extremely randomized trees",
           Machine Learning, 63(1), 3-42, 2006.

    Examples
    --------
    >>> from sklearn.datasets import load_diabetes
    >>> from sklearn.model_selection import train_test_split
    >>> from sklearn.ensemble import ExtraTreesRegressor
    >>> X, y = load_diabetes(return_X_y=True)
    >>> X_train, X_test, y_train, y_test = train_test_split(
    ...     X, y, random_state=0)
    >>> reg = ExtraTreesRegressor(n_estimators=100, random_state=0).fit(
    ...    X_train, y_train)
    >>> reg.score(X_test, y_test)
    0.2708...
    """

    def __init__(self,
                 n_estimators=100, *,
                 criterion="squared_error",
                 max_depth=None,
                 min_samples_split=2,
                 min_samples_leaf=1,
                 min_weight_fraction_leaf=0.,
                 max_features="auto",
                 max_leaf_nodes=None,
                 min_impurity_decrease=0.,
                 bootstrap=False,
                 oob_score=False,
                 n_jobs=None,
                 random_state=None,
                 verbose=0,
                 warm_start=False,
                 ccp_alpha=0.0,
                 max_samples=None,
                 monotonic_cst=None):
        super().__init__(
            base_estimator=ExtraTreeRegressor(),
            n_estimators=n_estimators,
            estimator_params=("criterion", "max_depth", "min_samples_split",
                              "min_samples_leaf", "min_weight_fraction_leaf",
                              "max_features", "max_leaf_nodes",
<<<<<<< HEAD
                              "min_impurity_decrease", "min_impurity_split",
                              "random_state", "ccp_alpha", "monotonic_cst"),
=======
                              "min_impurity_decrease", "random_state",
                              "ccp_alpha"),
>>>>>>> 0e7761cd
            bootstrap=bootstrap,
            oob_score=oob_score,
            n_jobs=n_jobs,
            random_state=random_state,
            verbose=verbose,
            warm_start=warm_start,
            max_samples=max_samples)

        self.criterion = criterion
        self.max_depth = max_depth
        self.min_samples_split = min_samples_split
        self.min_samples_leaf = min_samples_leaf
        self.min_weight_fraction_leaf = min_weight_fraction_leaf
        self.max_features = max_features
        self.max_leaf_nodes = max_leaf_nodes
        self.min_impurity_decrease = min_impurity_decrease
        self.ccp_alpha = ccp_alpha
        self.monotonic_cst = monotonic_cst


class RandomTreesEmbedding(BaseForest):
    """
    An ensemble of totally random trees.

    An unsupervised transformation of a dataset to a high-dimensional
    sparse representation. A datapoint is coded according to which leaf of
    each tree it is sorted into. Using a one-hot encoding of the leaves,
    this leads to a binary coding with as many ones as there are trees in
    the forest.

    The dimensionality of the resulting representation is
    ``n_out <= n_estimators * max_leaf_nodes``. If ``max_leaf_nodes == None``,
    the number of leaf nodes is at most ``n_estimators * 2 ** max_depth``.

    Read more in the :ref:`User Guide <random_trees_embedding>`.

    Parameters
    ----------
    n_estimators : int, default=100
        Number of trees in the forest.

        .. versionchanged:: 0.22
           The default value of ``n_estimators`` changed from 10 to 100
           in 0.22.

    max_depth : int, default=5
        The maximum depth of each tree. If None, then nodes are expanded until
        all leaves are pure or until all leaves contain less than
        min_samples_split samples.

    min_samples_split : int or float, default=2
        The minimum number of samples required to split an internal node:

        - If int, then consider `min_samples_split` as the minimum number.
        - If float, then `min_samples_split` is a fraction and
          `ceil(min_samples_split * n_samples)` is the minimum
          number of samples for each split.

        .. versionchanged:: 0.18
           Added float values for fractions.

    min_samples_leaf : int or float, default=1
        The minimum number of samples required to be at a leaf node.
        A split point at any depth will only be considered if it leaves at
        least ``min_samples_leaf`` training samples in each of the left and
        right branches.  This may have the effect of smoothing the model,
        especially in regression.

        - If int, then consider `min_samples_leaf` as the minimum number.
        - If float, then `min_samples_leaf` is a fraction and
          `ceil(min_samples_leaf * n_samples)` is the minimum
          number of samples for each node.

        .. versionchanged:: 0.18
           Added float values for fractions.

    min_weight_fraction_leaf : float, default=0.0
        The minimum weighted fraction of the sum total of weights (of all
        the input samples) required to be at a leaf node. Samples have
        equal weight when sample_weight is not provided.

    max_leaf_nodes : int, default=None
        Grow trees with ``max_leaf_nodes`` in best-first fashion.
        Best nodes are defined as relative reduction in impurity.
        If None then unlimited number of leaf nodes.

    min_impurity_decrease : float, default=0.0
        A node will be split if this split induces a decrease of the impurity
        greater than or equal to this value.

        The weighted impurity decrease equation is the following::

            N_t / N * (impurity - N_t_R / N_t * right_impurity
                                - N_t_L / N_t * left_impurity)

        where ``N`` is the total number of samples, ``N_t`` is the number of
        samples at the current node, ``N_t_L`` is the number of samples in the
        left child, and ``N_t_R`` is the number of samples in the right child.

        ``N``, ``N_t``, ``N_t_R`` and ``N_t_L`` all refer to the weighted sum,
        if ``sample_weight`` is passed.

        .. versionadded:: 0.19

    sparse_output : bool, default=True
        Whether or not to return a sparse CSR matrix, as default behavior,
        or to return a dense array compatible with dense pipeline operators.

    n_jobs : int, default=None
        The number of jobs to run in parallel. :meth:`fit`, :meth:`transform`,
        :meth:`decision_path` and :meth:`apply` are all parallelized over the
        trees. ``None`` means 1 unless in a :obj:`joblib.parallel_backend`
        context. ``-1`` means using all processors. See :term:`Glossary
        <n_jobs>` for more details.

    random_state : int, RandomState instance or None, default=None
        Controls the generation of the random `y` used to fit the trees
        and the draw of the splits for each feature at the trees' nodes.
        See :term:`Glossary <random_state>` for details.

    verbose : int, default=0
        Controls the verbosity when fitting and predicting.

    warm_start : bool, default=False
        When set to ``True``, reuse the solution of the previous call to fit
        and add more estimators to the ensemble, otherwise, just fit a whole
        new forest. See :term:`the Glossary <warm_start>`.

    monotonic_cst : array-like of int of shape (n_features), default=None
        Indicates the monotonic constraint to enforce on each feature. -1, 1
        and 0 respectively correspond to a positive constraint, negative
        constraint and no constraint.

    Attributes
    ----------
    base_estimator_ : DecisionTreeClassifier instance
        The child estimator template used to create the collection of fitted
        sub-estimators.

    estimators_ : list of DecisionTreeClassifier instances
        The collection of fitted sub-estimators.

    feature_importances_ : ndarray of shape (n_features,)
        The feature importances (the higher, the more important the feature).

    n_features_ : int
        The number of features when ``fit`` is performed.

        .. deprecated:: 1.0
            Attribute `n_features_` was deprecated in version 1.0 and will be
            removed in 1.2. Use `n_features_in_` instead.

    n_features_in_ : int
        Number of features seen during :term:`fit`.

        .. versionadded:: 0.24

    n_outputs_ : int
        The number of outputs when ``fit`` is performed.

    one_hot_encoder_ : OneHotEncoder instance
        One-hot encoder used to create the sparse embedding.

    References
    ----------
    .. [1] P. Geurts, D. Ernst., and L. Wehenkel, "Extremely randomized trees",
           Machine Learning, 63(1), 3-42, 2006.
    .. [2] Moosmann, F. and Triggs, B. and Jurie, F.  "Fast discriminative
           visual codebooks using randomized clustering forests"
           NIPS 2007

    Examples
    --------
    >>> from sklearn.ensemble import RandomTreesEmbedding
    >>> X = [[0,0], [1,0], [0,1], [-1,0], [0,-1]]
    >>> random_trees = RandomTreesEmbedding(
    ...    n_estimators=5, random_state=0, max_depth=1).fit(X)
    >>> X_sparse_embedding = random_trees.transform(X)
    >>> X_sparse_embedding.toarray()
    array([[0., 1., 1., 0., 1., 0., 0., 1., 1., 0.],
           [0., 1., 1., 0., 1., 0., 0., 1., 1., 0.],
           [0., 1., 0., 1., 0., 1., 0., 1., 0., 1.],
           [1., 0., 1., 0., 1., 0., 1., 0., 1., 0.],
           [0., 1., 1., 0., 1., 0., 0., 1., 1., 0.]])
    """

    criterion = "squared_error"
    max_features = 1

    def __init__(self,
                 n_estimators=100, *,
                 max_depth=5,
                 min_samples_split=2,
                 min_samples_leaf=1,
                 min_weight_fraction_leaf=0.,
                 max_leaf_nodes=None,
                 min_impurity_decrease=0.,
                 sparse_output=True,
                 n_jobs=None,
                 random_state=None,
                 verbose=0,
                 warm_start=False,
                 monotonic_cst=None):
        super().__init__(
            base_estimator=ExtraTreeRegressor(),
            n_estimators=n_estimators,
            estimator_params=("criterion", "max_depth", "min_samples_split",
                              "min_samples_leaf", "min_weight_fraction_leaf",
                              "max_features", "max_leaf_nodes",
<<<<<<< HEAD
                              "min_impurity_decrease", "min_impurity_split",
                              "random_state", "monotonic_cst"),
=======
                              "min_impurity_decrease", "random_state"),
>>>>>>> 0e7761cd
            bootstrap=False,
            oob_score=False,
            n_jobs=n_jobs,
            random_state=random_state,
            verbose=verbose,
            warm_start=warm_start,
            max_samples=None)

        self.max_depth = max_depth
        self.min_samples_split = min_samples_split
        self.min_samples_leaf = min_samples_leaf
        self.min_weight_fraction_leaf = min_weight_fraction_leaf
        self.max_leaf_nodes = max_leaf_nodes
        self.min_impurity_decrease = min_impurity_decrease
        self.sparse_output = sparse_output
        self.monotonic_cst = monotonic_cst

    def _set_oob_score_and_attributes(self, X, y):
        raise NotImplementedError("OOB score not supported by tree embedding")

    def fit(self, X, y=None, sample_weight=None):
        """
        Fit estimator.

        Parameters
        ----------
        X : {array-like, sparse matrix} of shape (n_samples, n_features)
            The input samples. Use ``dtype=np.float32`` for maximum
            efficiency. Sparse matrices are also supported, use sparse
            ``csc_matrix`` for maximum efficiency.

        y : Ignored
            Not used, present for API consistency by convention.

        sample_weight : array-like of shape (n_samples,), default=None
            Sample weights. If None, then samples are equally weighted. Splits
            that would create child nodes with net zero or negative weight are
            ignored while searching for a split in each node. In the case of
            classification, splits are also ignored if they would result in any
            single class carrying a negative weight in either child node.

        Returns
        -------
        self : object

        """
        self.fit_transform(X, y, sample_weight=sample_weight)
        return self

    def fit_transform(self, X, y=None, sample_weight=None):
        """
        Fit estimator and transform dataset.

        Parameters
        ----------
        X : {array-like, sparse matrix} of shape (n_samples, n_features)
            Input data used to build forests. Use ``dtype=np.float32`` for
            maximum efficiency.

        y : Ignored
            Not used, present for API consistency by convention.

        sample_weight : array-like of shape (n_samples,), default=None
            Sample weights. If None, then samples are equally weighted. Splits
            that would create child nodes with net zero or negative weight are
            ignored while searching for a split in each node. In the case of
            classification, splits are also ignored if they would result in any
            single class carrying a negative weight in either child node.

        Returns
        -------
        X_transformed : sparse matrix of shape (n_samples, n_out)
            Transformed dataset.
        """
        X = self._validate_data(X, accept_sparse=['csc'])
        if issparse(X):
            # Pre-sort indices to avoid that each individual tree of the
            # ensemble sorts the indices.
            X.sort_indices()

        rnd = check_random_state(self.random_state)
        y = rnd.uniform(size=X.shape[0])
        super().fit(X, y, sample_weight=sample_weight)

        self.one_hot_encoder_ = OneHotEncoder(sparse=self.sparse_output)
        return self.one_hot_encoder_.fit_transform(self.apply(X))

    def transform(self, X):
        """
        Transform dataset.

        Parameters
        ----------
        X : {array-like, sparse matrix} of shape (n_samples, n_features)
            Input data to be transformed. Use ``dtype=np.float32`` for maximum
            efficiency. Sparse matrices are also supported, use sparse
            ``csr_matrix`` for maximum efficiency.

        Returns
        -------
        X_transformed : sparse matrix of shape (n_samples, n_out)
            Transformed dataset.
        """
        check_is_fitted(self)
        return self.one_hot_encoder_.transform(self.apply(X))<|MERGE_RESOLUTION|>--- conflicted
+++ resolved
@@ -1287,13 +1287,8 @@
             estimator_params=("criterion", "max_depth", "min_samples_split",
                               "min_samples_leaf", "min_weight_fraction_leaf",
                               "max_features", "max_leaf_nodes",
-<<<<<<< HEAD
-                              "min_impurity_decrease", "min_impurity_split",
-                              "random_state", "ccp_alpha", "monotonic_cst"),
-=======
                               "min_impurity_decrease", "random_state",
-                              "ccp_alpha"),
->>>>>>> 0e7761cd
+                              "ccp_alpha", "monotonic_cst"),
             bootstrap=bootstrap,
             oob_score=oob_score,
             n_jobs=n_jobs,
@@ -1311,11 +1306,7 @@
         self.max_features = max_features
         self.max_leaf_nodes = max_leaf_nodes
         self.min_impurity_decrease = min_impurity_decrease
-<<<<<<< HEAD
-        self.min_impurity_split = min_impurity_split
         self.monotonic_cst = monotonic_cst
-=======
->>>>>>> 0e7761cd
         self.ccp_alpha = ccp_alpha
 
 
@@ -1605,13 +1596,8 @@
             estimator_params=("criterion", "max_depth", "min_samples_split",
                               "min_samples_leaf", "min_weight_fraction_leaf",
                               "max_features", "max_leaf_nodes",
-<<<<<<< HEAD
-                              "min_impurity_decrease", "min_impurity_split",
-                              "random_state",  "ccp_alpha", "monotonic_cst"),
-=======
                               "min_impurity_decrease", "random_state",
-                              "ccp_alpha"),
->>>>>>> 0e7761cd
+                              "ccp_alpha", "monotonic_cst"),
             bootstrap=bootstrap,
             oob_score=oob_score,
             n_jobs=n_jobs,
@@ -1927,13 +1913,8 @@
             estimator_params=("criterion", "max_depth", "min_samples_split",
                               "min_samples_leaf", "min_weight_fraction_leaf",
                               "max_features", "max_leaf_nodes",
-<<<<<<< HEAD
-                              "min_impurity_decrease", "min_impurity_split",
-                              "random_state", "ccp_alpha", "monotonic_cst"),
-=======
                               "min_impurity_decrease", "random_state",
-                              "ccp_alpha"),
->>>>>>> 0e7761cd
+                              "ccp_alpha", "monotonic_cst"),
             bootstrap=bootstrap,
             oob_score=oob_score,
             n_jobs=n_jobs,
@@ -2226,13 +2207,8 @@
             estimator_params=("criterion", "max_depth", "min_samples_split",
                               "min_samples_leaf", "min_weight_fraction_leaf",
                               "max_features", "max_leaf_nodes",
-<<<<<<< HEAD
-                              "min_impurity_decrease", "min_impurity_split",
-                              "random_state", "ccp_alpha", "monotonic_cst"),
-=======
                               "min_impurity_decrease", "random_state",
-                              "ccp_alpha"),
->>>>>>> 0e7761cd
+                              "ccp_alpha", "monotonic_cst"),
             bootstrap=bootstrap,
             oob_score=oob_score,
             n_jobs=n_jobs,
@@ -2442,12 +2418,8 @@
             estimator_params=("criterion", "max_depth", "min_samples_split",
                               "min_samples_leaf", "min_weight_fraction_leaf",
                               "max_features", "max_leaf_nodes",
-<<<<<<< HEAD
-                              "min_impurity_decrease", "min_impurity_split",
-                              "random_state", "monotonic_cst"),
-=======
-                              "min_impurity_decrease", "random_state"),
->>>>>>> 0e7761cd
+                              "min_impurity_decrease", "random_state",
+                              "monotonic_cst"),
             bootstrap=False,
             oob_score=False,
             n_jobs=n_jobs,
