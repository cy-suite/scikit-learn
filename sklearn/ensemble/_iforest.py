--- conflicted
+++ resolved
@@ -145,12 +145,10 @@
         is defined in such a way we obtain the expected number of outliers
         (samples with decision function < 0) in training.
 
-<<<<<<< HEAD
         .. versionadded:: 0.20
-=======
+
     estimators_features_ : list of arrays
         The subset of drawn features for each base estimator.
->>>>>>> 1cdf6089
 
     Notes
     -----
