--- conflicted
+++ resolved
@@ -53,18 +53,6 @@
 from ._gradient_boosting import _random_sample_mask
 
 
-def _weighted_percentile(array, sample_weight, percentile=50):
-    """Compute the weighted ``percentile`` of ``array`` with ``sample_weight``. """
-    sorted_idx = np.argsort(array)
-
-    # Find index of median prediction for each sample
-    weight_cdf = sample_weight[sorted_idx].cumsum()
-    percentile_or_above = weight_cdf >= (percentile / 100.0) * weight_cdf[-1]
-    percentile_idx = percentile_or_above.argmax()
-
-    return array[sorted_idx[percentile_idx]]
-
-
 class QuantileEstimator(BaseEstimator):
     """An estimator predicting the alpha-quantile of the training targets."""
     def __init__(self, alpha=0.9):
@@ -138,13 +126,8 @@
     """
     def fit(self, X, y, sample_weight=None):
         if sample_weight is None:
-<<<<<<< HEAD
-            sample_weight = np.ones_like(y, dtype=np.float)
-        class_counts = np.bincount(y, weights=sample_weight)
-=======
             sample_weight = np.ones_like(y, dtype=np.float64)
         class_counts = bincount(y, weights=sample_weight)
->>>>>>> acc1ac27
         self.priors = class_counts / class_counts.sum()
 
     def predict(self, X):
@@ -231,10 +214,6 @@
             The residuals (usually the negative gradient).
         y_pred : ndarray, shape=(n,)
             The predictions.
-<<<<<<< HEAD
-        sample_weight np.ndarray, shape=(n,):
-            The weight of each sample.
-=======
         sample_weight : ndarray, shape=(n,)
             The weight of each sample.
         sample_mask : ndarray, shape=(n,)
@@ -245,7 +224,6 @@
         k : int, default 0
             The index of the estimator being updated.
 
->>>>>>> acc1ac27
         """
         # compute leaf for each sample in ``X``.
         terminal_regions = tree.apply(X)
@@ -290,13 +268,8 @@
         if sample_weight is None:
             return np.mean((y - pred.ravel()) ** 2.0)
         else:
-<<<<<<< HEAD
-            return (1.0 / sample_weight.sum()) * \
-              np.sum(sample_weight * ((y - pred.ravel()) ** 2.0))
-=======
             return (1.0 / sample_weight.sum() *
                     np.sum(sample_weight * ((y - pred.ravel()) ** 2.0)))
->>>>>>> acc1ac27
 
     def negative_gradient(self, y, pred, **kargs):
         return y - pred.ravel()
@@ -325,13 +298,8 @@
         if sample_weight is None:
             return np.abs(y - pred.ravel()).mean()
         else:
-<<<<<<< HEAD
-            return (1.0 / sample_weight.sum()) * \
-              np.sum(sample_weight * np.abs(y - pred.ravel()))
-=======
             return (1.0 / sample_weight.sum() *
                     np.sum(sample_weight * np.abs(y - pred.ravel())))
->>>>>>> acc1ac27
 
     def negative_gradient(self, y, pred, **kargs):
         """1.0 if y - pred > 0.0 else -1.0"""
@@ -352,13 +320,8 @@
 
     M-Regression proposed in Friedman 2001.
 
-<<<<<<< HEAD
-    See
-    ---
-=======
     References
     ----------
->>>>>>> acc1ac27
     J. Friedman, Greedy Function Approximation: A Gradient Boosting
     Machine, The Annals of Statistics, Vol. 29, No. 5, 2001.
     """
@@ -475,11 +438,7 @@
     def _score_to_proba(self, score):
         """Template method to convert scores to probabilities.
 
-<<<<<<< HEAD
-        If the loss does not support probabilites raises AttributeError.
-=======
          the does not support probabilites raises AttributeError.
->>>>>>> acc1ac27
         """
         raise TypeError('%s does not support predict_proba' % type(self).__name__)
 
@@ -553,13 +512,8 @@
     def _score_to_decision(self, score):
         proba = self._score_to_proba(score)
         return np.argmax(proba, axis=1)
-<<<<<<< HEAD
-
-
-=======
-
-
->>>>>>> acc1ac27
+
+
 class MultinomialDeviance(ClassificationLossFunction):
     """Multinomial deviance loss function for multi-class classification.
 
@@ -629,13 +583,8 @@
 
     Same loss as AdaBoost.
 
-<<<<<<< HEAD
-    See
-    ---
-=======
     References
     ----------
->>>>>>> acc1ac27
     Greg Ridgeway, Generalized Boosted Models: A guide to the gbm package, 2007
     """
     def __init__(self, n_classes):
@@ -653,13 +602,8 @@
         if sample_weight is None:
             return np.mean(np.exp(-(2. * y - 1.) * pred))
         else:
-<<<<<<< HEAD
-            return (1.0 / sample_weight.sum()) * \
-              np.sum(sample_weight * np.exp(-(2 * y - 1) * pred))
-=======
             return (1.0 / sample_weight.sum() *
                     np.sum(sample_weight * np.exp(-(2 * y - 1) * pred)))
->>>>>>> acc1ac27
 
     def negative_gradient(self, y, pred, **kargs):
         y_ = -(2. * y - 1.)
@@ -696,11 +640,6 @@
                   'lad': LeastAbsoluteError,
                   'huber': HuberLossFunction,
                   'quantile': QuantileLossFunction,
-<<<<<<< HEAD
-                  'bdeviance': BinomialDeviance,
-                  'mdeviance': MultinomialDeviance,
-=======
->>>>>>> acc1ac27
                   'deviance': None,    # for both, multinomial and binomial
                   'exponential': ExponentialLoss,
                   }
@@ -980,13 +919,6 @@
             classification, splits are also ignored if they would result in any
             single class carrying a negative weight in either child node.
 
-        sample_weight : array-like, shape = [n_samples] or None
-            Sample weights. If None, then samples are equally weighted. Splits
-            that would create child nodes with net zero or negative weight are
-            ignored while searching for a split in each node. In the case of
-            classification, splits are also ignored if they would result in any
-            single class carrying a negative weight in either child node.
-
         monitor : callable, optional
             The monitor is called after each iteration with the current
             iteration, a reference to the estimator and the local variables of
@@ -1007,31 +939,16 @@
 
         # Check input
         X, y = check_X_y(X, y, dtype=DTYPE)
-<<<<<<< HEAD
-        n_samples, n_features = X.shape
-=======
         n_samples, self.n_features = X.shape
->>>>>>> acc1ac27
         if sample_weight is None:
             sample_weight = np.ones(n_samples, dtype=np.float32)
         else:
             sample_weight = column_or_1d(sample_weight, warn=True)
 
-<<<<<<< HEAD
-        if y.shape[0] != n_samples:
-            raise ValueError('Shape mismatch of X and y: %d != %d' %
-                             (n_samples, y.shape[0]))
-        if n_samples != sample_weight.shape[0]:
-            raise ValueError('Shape mismatch of sample_weight: %d != %d' %
-                             (sample_weight.shape[0], n_samples))
-
-        self.n_features = n_features
-=======
         check_consistent_length(X, y, sample_weight)
 
         y = self._validate_y(y)
 
->>>>>>> acc1ac27
         random_state = check_random_state(self.random_state)
         self._check_params()
 
@@ -1127,17 +1044,10 @@
                 self.train_score_[i] = loss_(y[sample_mask],
                                              y_pred[sample_mask],
                                              sample_weight[sample_mask])
-<<<<<<< HEAD
-                self._oob_score_[i] = loss_(y[~sample_mask],
-                                            y_pred[~sample_mask],
-                                            sample_weight[~sample_mask])
-                self.oob_improvement_[i] = old_oob_score - self._oob_score_[i]
-=======
                 self.oob_improvement_[i] = (
                     old_oob_score - loss_(y[~sample_mask],
                                           y_pred[~sample_mask],
                                           sample_weight[~sample_mask]))
->>>>>>> acc1ac27
             else:
                 # no need to fancy index w/ no subsampling
                 self.train_score_[i] = loss_(y, y_pred, sample_weight)
@@ -1291,11 +1201,7 @@
         loss function to be optimized. 'deviance' refers to
         deviance (= logistic regression) for classification
         with probabilistic outputs. For loss 'exponential' gradient
-<<<<<<< HEAD
-        boosting recoveres the AdaBoost algorithm.
-=======
         boosting recovers the AdaBoost algorithm.
->>>>>>> acc1ac27
 
     learning_rate : float, optional (default=0.1)
         learning rate shrinks the contribution of each tree by `learning_rate`.
@@ -1413,11 +1319,7 @@
     Elements of Statistical Learning Ed. 2, Springer, 2009.
     """
 
-<<<<<<< HEAD
-    _SUPPORTED_LOSS = ('deviance', 'mdeviance', 'bdeviance', 'exponential')
-=======
     _SUPPORTED_LOSS = ('deviance', 'exponential')
->>>>>>> acc1ac27
 
     def __init__(self, loss='deviance', learning_rate=0.1, n_estimators=100,
                  subsample=1.0, min_samples_split=2,
@@ -1441,38 +1343,6 @@
         self.n_classes_ = len(self.classes_)
         return y
 
-<<<<<<< HEAD
-    def fit(self, X, y, sample_weight=None, monitor=None):
-        """Fit the gradient boosting model.
-
-        Parameters
-        ----------
-        X : array-like, shape = [n_samples, n_features]
-            Training vectors, where n_samples is the number of samples
-            and n_features is the number of features.
-
-        y : array-like, shape = [n_samples]
-            Target values (integers in classification, real numbers in
-            regression)
-            For classification, labels must correspond to classes
-            ``0, 1, ..., n_classes_-1``.
-
-        sample_weight : array-like, shape = [n_samples] or None
-            Sample weights. If None, then samples are equally weighted. Splits
-            that would create child nodes with net zero or negative weight are
-            ignored while searching for a split in each node. In the case of
-            classification, splits are also ignored if they would result in any
-            single class carrying a negative weight in either child node.
-
-        monitor : callable, optional
-            The monitor is called after each iteration with the current
-            iteration, a reference to the estimator and the local variables of
-            ``_fit_stages`` as keyword arguments ``callable(i, self,
-            locals())``. If the callable returns ``True`` the fitting procedure
-            is stopped. The monitor can be used for various things such as
-            computing held-out estimates, early stopping, model introspect, and
-            snapshoting.
-=======
     def decision_function(self, X):
         """Compute the decision function of ``X``.
 
@@ -1480,7 +1350,6 @@
         ----------
         X : array-like of shape = [n_samples, n_features]
             The input samples.
->>>>>>> acc1ac27
 
         Returns
         -------
@@ -1490,13 +1359,6 @@
             Regression and binary classification produce an array of shape
             [n_samples].
         """
-<<<<<<< HEAD
-        y = column_or_1d(y, warn=True)
-        self.classes_, y = np.unique(y, return_inverse=True)
-        self.n_classes_ = len(self.classes_)
-        return super(GradientBoostingClassifier, self).fit(X, y, sample_weight,
-                                                           monitor)
-=======
         X = check_array(X, dtype=DTYPE, order="C")
         score = self._decision_function(X)
         if score.shape[1] == 1:
@@ -1505,7 +1367,6 @@
 
     def staged_decision_function(self, X):
         """Compute decision function of ``X`` for each iteration.
->>>>>>> acc1ac27
 
         This method allows monitoring (i.e. determine error on testing set)
         after each stage.
@@ -1514,11 +1375,6 @@
         ----------
         X : array-like of shape = [n_samples, n_features]
             The input samples.
-
-        Raises
-        ------
-        AttributeError
-            If the ``loss`` does not support probabilities.
 
         Returns
         -------
@@ -1546,16 +1402,8 @@
             The predicted values.
         """
         score = self.decision_function(X)
-<<<<<<< HEAD
-        try:
-            return self.loss_._score_to_proba(score)
-        except AttributeError:
-            raise AttributeError('loss=%r does not support predict_proba' %
-                                 self.loss)
-=======
         decisions = self.loss_._score_to_decision(score)
         return self.classes_.take(decisions, axis=0)
->>>>>>> acc1ac27
 
     def staged_predict(self, X):
         """Predict class at each stage for X.
@@ -1573,18 +1421,9 @@
         y : generator of array of shape = [n_samples]
             The predicted value of the input samples.
         """
-<<<<<<< HEAD
-        try:
-            for score in self.staged_decision_function(X):
-                yield self.loss_._score_to_proba(score)
-        except AttributeError:
-            raise AttributeError('loss=%r does not support predict_proba' %
-                                 self.loss)
-=======
         for score in self._staged_decision_function(X):
             decisions = self.loss_._score_to_decision(score)
             yield self.classes_.take(decisions, axis=0)
->>>>>>> acc1ac27
 
     def predict_proba(self, X):
         """Predict class probabilities for X.
@@ -1633,14 +1472,8 @@
             The class log-probabilities of the input samples. The order of the
             classes corresponds to that in the attribute `classes_`.
         """
-<<<<<<< HEAD
-        score = self.decision_function(X)
-        decisions = self.loss_._score_to_decision(score)
-        return self.classes_.take(decisions, axis=0)
-=======
         proba = self.predict_proba(X)
         return np.log(proba)
->>>>>>> acc1ac27
 
     def staged_predict_proba(self, X):
         """Predict class probabilities at each stage for X.
@@ -1658,11 +1491,6 @@
         y : generator of array of shape = [n_samples]
             The predicted value of the input samples.
         """
-<<<<<<< HEAD
-        for score in self.staged_decision_function(X):
-            decisions = self.loss_._score_to_decision(score)
-            yield self.classes_.take(decisions, axis=0)
-=======
         try:
             for score in self._staged_decision_function(X):
                 yield self.loss_._score_to_proba(score)
@@ -1671,7 +1499,6 @@
         except AttributeError:
             raise AttributeError('loss=%r does not support predict_proba' %
                                  self.loss)
->>>>>>> acc1ac27
 
 
 class GradientBoostingRegressor(BaseGradientBoosting, RegressorMixin):
@@ -1818,53 +1645,6 @@
                  warm_start=False):
 
         super(GradientBoostingRegressor, self).__init__(
-<<<<<<< HEAD
-            loss, learning_rate, n_estimators, min_samples_split,
-            min_samples_leaf, min_weight_fraction_leaf,
-            max_depth, init, subsample, max_features,
-            random_state, alpha, verbose, max_leaf_nodes=max_leaf_nodes,
-            warm_start=warm_start)
-
-    def fit(self, X, y, sample_weight=None, monitor=None):
-        """Fit the gradient boosting model.
-
-        Parameters
-        ----------
-        X : array-like, shape = [n_samples, n_features]
-            Training vectors, where n_samples is the number of samples
-            and n_features is the number of features.
-
-        y : array-like, shape = [n_samples]
-            Target values (integers in classification, real numbers in
-            regression)
-            For classification, labels must correspond to classes
-            ``0, 1, ..., n_classes_-1``.
-
-        sample_weight : array-like, shape = [n_samples] or None
-            Sample weights. If None, then samples are equally weighted. Splits
-            that would create child nodes with net zero or negative weight are
-            ignored while searching for a split in each node. In the case of
-            classification, splits are also ignored if they would result in any
-            single class carrying a negative weight in either child node.
-
-        monitor : callable, optional
-            The monitor is called after each iteration with the current
-            iteration, a reference to the estimator and the local variables of
-            ``_fit_stages`` as keyword arguments ``callable(i, self,
-            locals())``. If the callable returns ``True`` the fitting procedure
-            is stopped. The monitor can be used for various things such as
-            computing held-out estimates, early stopping, model introspect, and
-            snapshoting.
-
-        Returns
-        -------
-        self : object
-            Returns self.
-        """
-        self.n_classes_ = 1
-        return super(GradientBoostingRegressor, self).fit(X, y, sample_weight,
-                                                          monitor)
-=======
             loss=loss, learning_rate=learning_rate, n_estimators=n_estimators,
             min_samples_split=min_samples_split,
             min_samples_leaf=min_samples_leaf,
@@ -1873,7 +1653,6 @@
             max_features=max_features,
             random_state=random_state, alpha=alpha, verbose=verbose,
             max_leaf_nodes=max_leaf_nodes, warm_start=warm_start)
->>>>>>> acc1ac27
 
     def predict(self, X):
         """Predict regression target for X.
