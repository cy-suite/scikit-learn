--- conflicted
+++ resolved
@@ -152,7 +152,6 @@
 
         stack_method = [self.stack_method] * len(all_estimators)
 
-<<<<<<< HEAD
         if self.cv == "prefit":
             self.estimators_ = []
             for estimator in all_estimators:
@@ -164,18 +163,9 @@
             # predict_proba. They are exposed publicly.
             self.estimators_ = Parallel(n_jobs=self.n_jobs)(
                 delayed(_fit_single_estimator)(clone(est), X, y, sample_weight)
-                for est in all_estimators if est != 'drop'
+                for est in all_estimators
+                if est != "drop"
             )
-=======
-        # Fit the base estimators on the whole training data. Those
-        # base estimators will be used in transform, predict, and
-        # predict_proba. They are exposed publicly.
-        self.estimators_ = Parallel(n_jobs=self.n_jobs)(
-            delayed(_fit_single_estimator)(clone(est), X, y, sample_weight)
-            for est in all_estimators
-            if est != "drop"
-        )
->>>>>>> fdf5533c
 
         self.named_estimators_ = Bunch()
         est_fitted_idx = 0
@@ -189,24 +179,10 @@
             else:
                 self.named_estimators_[name_est] = "drop"
 
-<<<<<<< HEAD
-=======
-        # To train the meta-classifier using the most data as possible, we use
-        # a cross-validation to obtain the output of the stacked estimators.
-
-        # To ensure that the data provided to each estimator are the same, we
-        # need to set the random state of the cv if there is one and we need to
-        # take a copy.
-        cv = check_cv(self.cv, y=y, classifier=is_classifier(self))
-        if hasattr(cv, "random_state") and cv.random_state is None:
-            cv.random_state = np.random.RandomState()
-
->>>>>>> fdf5533c
         self.stack_method_ = [
             self._method_name(name, est, meth)
             for name, est, meth in zip(names, all_estimators, stack_method)
         ]
-<<<<<<< HEAD
 
         # To train the meta-classifier using the most data as possible, we use
         # a cross-validation to obtain the output of the stacked estimators.
@@ -220,46 +196,33 @@
             predictions = [
                 _predict_single_estimator(est, X, method=meth)
                 for est, meth in zip(all_estimators, self.stack_method_)
-                if est != 'drop'
+                if est != "drop"
             ]
         else:
             # To ensure that the data provided to each estimator are the same,
             # we need to set the random state of the cv if there is one and we
             # need to take a copy.
             cv = check_cv(self.cv, y=y, classifier=is_classifier(self))
-            if hasattr(cv, 'random_state') and cv.random_state is None:
+            if hasattr(cv, "random_state") and cv.random_state is None:
                 cv.random_state = np.random.RandomState()
 
-            fit_params = ({"sample_weight": sample_weight}
-                          if sample_weight is not None
-                          else None)
+            fit_params = (
+                {"sample_weight": sample_weight} if sample_weight is not None else None
+            )
             predictions = Parallel(n_jobs=self.n_jobs)(
-                delayed(cross_val_predict)(clone(est), X, y, cv=deepcopy(cv),
-                                           method=meth, n_jobs=self.n_jobs,
-                                           fit_params=fit_params,
-                                           verbose=self.verbose)
+                delayed(cross_val_predict)(
+                    clone(est),
+                    X,
+                    y,
+                    cv=deepcopy(cv),
+                    method=meth,
+                    n_jobs=self.n_jobs,
+                    fit_params=fit_params,
+                    verbose=self.verbose,
+                )
                 for est, meth in zip(all_estimators, self.stack_method_)
-                if est != 'drop'
+                if est != "drop"
             )
-=======
-        fit_params = (
-            {"sample_weight": sample_weight} if sample_weight is not None else None
-        )
-        predictions = Parallel(n_jobs=self.n_jobs)(
-            delayed(cross_val_predict)(
-                clone(est),
-                X,
-                y,
-                cv=deepcopy(cv),
-                method=meth,
-                n_jobs=self.n_jobs,
-                fit_params=fit_params,
-                verbose=self.verbose,
-            )
-            for est, meth in zip(all_estimators, self.stack_method_)
-            if est != "drop"
-        )
->>>>>>> fdf5533c
 
         # Only not None or not 'drop' estimators will be used in transform.
         # Remove the None from the method as well.
