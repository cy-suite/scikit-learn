"""Stacking classifier and regressor."""

# Authors: Guillaume Lemaitre <g.lemaitre58@gmail.com>
# License: BSD 3 clause

from abc import ABCMeta, abstractmethod
from copy import deepcopy
from numbers import Integral

import numpy as np
import scipy.sparse as sparse

from ..base import (
    ClassifierMixin,
    RegressorMixin,
    TransformerMixin,
    _fit_context,
    clone,
    is_classifier,
    is_regressor,
)
from ..exceptions import NotFittedError
from ..linear_model import LogisticRegression, RidgeCV
from ..model_selection import check_cv, cross_val_predict
from ..preprocessing import LabelEncoder
from ..utils import Bunch
<<<<<<< HEAD
from ..utils.multiclass import check_classification_targets, type_of_target
from ..utils.metaestimators import available_if
from ..utils.parallel import delayed, Parallel
from ..utils._param_validation import HasMethods, StrOptions
=======
from ..utils._estimator_html_repr import _VisualBlock
from ..utils._param_validation import HasMethods, StrOptions
from ..utils.metaestimators import available_if
from ..utils.multiclass import check_classification_targets, type_of_target
from ..utils.parallel import Parallel, delayed
>>>>>>> 2ab1d81e
from ..utils.validation import (
    _check_feature_names_in,
    _check_response_method,
    check_is_fitted,
    column_or_1d,
)
<<<<<<< HEAD
=======
from ._base import _BaseHeterogeneousEnsemble, _fit_single_estimator
>>>>>>> 2ab1d81e


def _estimator_has(attr):
    """Check if we can delegate a method to the underlying estimator.

    First, we check the first fitted final estimator if available, otherwise we
    check the unfitted final estimator.
    """
    return lambda self: (
        hasattr(self.final_estimator_, attr)
        if hasattr(self, "final_estimator_")
        else hasattr(self.final_estimator, attr)
    )


class _BaseStacking(TransformerMixin, _BaseHeterogeneousEnsemble, metaclass=ABCMeta):
    """Base class for stacking method."""

    _parameter_constraints: dict = {
        "estimators": [list],
        "final_estimator": [None, HasMethods("fit")],
        "cv": ["cv_object", StrOptions({"prefit"})],
        "n_jobs": [None, Integral],
        "passthrough": ["boolean"],
        "verbose": ["verbose"],
    }

    @abstractmethod
    def __init__(
        self,
        estimators,
        final_estimator=None,
        *,
        cv=None,
        stack_method="auto",
        n_jobs=None,
        verbose=0,
        passthrough=False,
    ):
        super().__init__(estimators=estimators)
        self.final_estimator = final_estimator
        self.cv = cv
        self.stack_method = stack_method
        self.n_jobs = n_jobs
        self.verbose = verbose
        self.passthrough = passthrough

    def _clone_final_estimator(self, default):
        if self.final_estimator is not None:
            self.final_estimator_ = clone(self.final_estimator)
        else:
            self.final_estimator_ = clone(default)

    def _concatenate_predictions(self, X, predictions):
        """Concatenate the predictions of each first layer learner and
        possibly the input dataset `X`.

        If `X` is sparse and `self.passthrough` is False, the output of
        `transform` will be dense (the predictions). If `X` is sparse
        and `self.passthrough` is True, the output of `transform` will
        be sparse.

        This helper is in charge of ensuring the predictions are 2D arrays and
        it will drop one of the probability column when using probabilities
        in the binary case. Indeed, the p(y|c=0) = 1 - p(y|c=1)

        When `y` type is `"multilabel-indicator"`` and the method used is
        `predict_proba`, `preds` can be either a `ndarray` of shape
        `(n_samples, n_class)` or for some estimators a list of `ndarray`.
        This function will drop one of the probability column in this situation as well.
        """
        X_meta = []
        for est_idx, preds in enumerate(predictions):
            if isinstance(preds, list):
                # `preds` is here a list of `n_targets` 2D ndarrays of
                # `n_classes` columns. The k-th column contains the
                # probabilities of the samples belonging the k-th class.
                #
                # Since those probabilities must sum to one for each sample,
                # we can work with probabilities of `n_classes - 1` classes.
                # Hence we drop the first column.
                for pred in preds:
                    X_meta.append(pred[:, 1:])
            elif preds.ndim == 1:
                # Some estimator return a 1D array for predictions
                # which must be 2-dimensional arrays.
                X_meta.append(preds.reshape(-1, 1))
            elif (
                self.stack_method_[est_idx] == "predict_proba"
                and len(self.classes_) == 2
            ):
                # Remove the first column when using probabilities in
                # binary classification because both features `preds` are perfectly
                # collinear.
                X_meta.append(preds[:, 1:])
            else:
                X_meta.append(preds)

        self._n_feature_outs = [pred.shape[1] for pred in X_meta]
        if self.passthrough:
            X_meta.append(X)
            if sparse.issparse(X):
                return sparse.hstack(X_meta, format=X.format)

        return np.hstack(X_meta)

    @staticmethod
    def _method_name(name, estimator, method):
        if estimator == "drop":
            return None
        if method == "auto":
            method = ["predict_proba", "decision_function", "predict"]
        try:
            method_name = _check_response_method(estimator, method).__name__
        except AttributeError as e:
            raise ValueError(
                f"Underlying estimator {name} does not implement the method {method}."
            ) from e

        return method_name

    @_fit_context(
        # estimators in Stacking*.estimators are not validated yet
        prefer_skip_nested_validation=False
    )
    def fit(self, X, y, sample_weight=None):
        """Fit the estimators.

        Parameters
        ----------
        X : {array-like, sparse matrix} of shape (n_samples, n_features)
            Training vectors, where `n_samples` is the number of samples and
            `n_features` is the number of features.

        y : array-like of shape (n_samples,)
            Target values.

        sample_weight : array-like of shape (n_samples,) or default=None
            Sample weights. If None, then samples are equally weighted.
            Note that this is supported only if all underlying estimators
            support sample weights.

            .. versionchanged:: 0.23
               when not None, `sample_weight` is passed to all underlying
               estimators

        Returns
        -------
        self : object
        """
        # all_estimators contains all estimators, the one to be fitted and the
        # 'drop' string.
        names, all_estimators = self._validate_estimators()
        self._validate_final_estimator()

        stack_method = [self.stack_method] * len(all_estimators)

        if self.cv == "prefit":
            self.estimators_ = []
            for estimator in all_estimators:
                if estimator != "drop":
                    check_is_fitted(estimator)
                    self.estimators_.append(estimator)
        else:
            # Fit the base estimators on the whole training data. Those
            # base estimators will be used in transform, predict, and
            # predict_proba. They are exposed publicly.
            self.estimators_ = Parallel(n_jobs=self.n_jobs)(
                delayed(_fit_single_estimator)(clone(est), X, y, sample_weight)
                for est in all_estimators
                if est != "drop"
            )

        self.named_estimators_ = Bunch()
        est_fitted_idx = 0
        for name_est, org_est in zip(names, all_estimators):
            if org_est != "drop":
                current_estimator = self.estimators_[est_fitted_idx]
                self.named_estimators_[name_est] = current_estimator
                est_fitted_idx += 1
                if hasattr(current_estimator, "feature_names_in_"):
                    self.feature_names_in_ = current_estimator.feature_names_in_
            else:
                self.named_estimators_[name_est] = "drop"

        self.stack_method_ = [
            self._method_name(name, est, meth)
            for name, est, meth in zip(names, all_estimators, stack_method)
        ]

        if self.cv == "prefit":
            # Generate predictions from prefit models
            predictions = [
                getattr(estimator, predict_method)(X)
                for estimator, predict_method in zip(all_estimators, self.stack_method_)
                if estimator != "drop"
            ]
        else:
            # To train the meta-classifier using the most data as possible, we use
            # a cross-validation to obtain the output of the stacked estimators.
            # To ensure that the data provided to each estimator are the same,
            # we need to set the random state of the cv if there is one and we
            # need to take a copy.
            cv = check_cv(self.cv, y=y, classifier=is_classifier(self))
            if hasattr(cv, "random_state") and cv.random_state is None:
                cv.random_state = np.random.RandomState()

            fit_params = (
                {"sample_weight": sample_weight} if sample_weight is not None else None
            )
            predictions = Parallel(n_jobs=self.n_jobs)(
                delayed(cross_val_predict)(
                    clone(est),
                    X,
                    y,
                    cv=deepcopy(cv),
                    method=meth,
                    n_jobs=self.n_jobs,
                    fit_params=fit_params,
                    verbose=self.verbose,
                )
                for est, meth in zip(all_estimators, self.stack_method_)
                if est != "drop"
            )

        # Only not None or not 'drop' estimators will be used in transform.
        # Remove the None from the method as well.
        self.stack_method_ = [
            meth
            for (meth, est) in zip(self.stack_method_, all_estimators)
            if est != "drop"
        ]

        X_meta = self._concatenate_predictions(X, predictions)
        _fit_single_estimator(
            self.final_estimator_, X_meta, y, sample_weight=sample_weight
        )

        return self

    @property
    def n_features_in_(self):
        """Number of features seen during :term:`fit`."""
        try:
            check_is_fitted(self)
        except NotFittedError as nfe:
            raise AttributeError(
                f"{self.__class__.__name__} object has no attribute n_features_in_"
            ) from nfe
        return self.estimators_[0].n_features_in_

    def _transform(self, X):
        """Concatenate and return the predictions of the estimators."""
        check_is_fitted(self)
        predictions = [
            getattr(est, meth)(X)
            for est, meth in zip(self.estimators_, self.stack_method_)
            if est != "drop"
        ]
        return self._concatenate_predictions(X, predictions)

    def get_feature_names_out(self, input_features=None):
        """Get output feature names for transformation.

        Parameters
        ----------
        input_features : array-like of str or None, default=None
            Input features. The input feature names are only used when `passthrough` is
            `True`.

            - If `input_features` is `None`, then `feature_names_in_` is
              used as feature names in. If `feature_names_in_` is not defined,
              then names are generated: `[x0, x1, ..., x(n_features_in_ - 1)]`.
            - If `input_features` is an array-like, then `input_features` must
              match `feature_names_in_` if `feature_names_in_` is defined.

            If `passthrough` is `False`, then only the names of `estimators` are used
            to generate the output feature names.

        Returns
        -------
        feature_names_out : ndarray of str objects
            Transformed feature names.
        """
        check_is_fitted(self, "n_features_in_")
        input_features = _check_feature_names_in(
            self, input_features, generate_names=self.passthrough
        )

        class_name = self.__class__.__name__.lower()
        non_dropped_estimators = (
            name for name, est in self.estimators if est != "drop"
        )
        meta_names = []
        for est, n_features_out in zip(non_dropped_estimators, self._n_feature_outs):
            if n_features_out == 1:
                meta_names.append(f"{class_name}_{est}")
            else:
                meta_names.extend(
                    f"{class_name}_{est}{i}" for i in range(n_features_out)
                )

        if self.passthrough:
            return np.concatenate((meta_names, input_features))

        return np.asarray(meta_names, dtype=object)

    @available_if(_estimator_has("predict"))
    def predict(self, X, **predict_params):
        """Predict target for X.

        Parameters
        ----------
        X : {array-like, sparse matrix} of shape (n_samples, n_features)
            Training vectors, where `n_samples` is the number of samples and
            `n_features` is the number of features.

        **predict_params : dict of str -> obj
            Parameters to the `predict` called by the `final_estimator`. Note
            that this may be used to return uncertainties from some estimators
            with `return_std` or `return_cov`. Be aware that it will only
            accounts for uncertainty in the final estimator.

        Returns
        -------
        y_pred : ndarray of shape (n_samples,) or (n_samples, n_output)
            Predicted targets.
        """

        check_is_fitted(self)
        return self.final_estimator_.predict(self.transform(X), **predict_params)

    def _sk_visual_block_with_final_estimator(self, final_estimator):
        names, estimators = zip(*self.estimators)
        parallel = _VisualBlock("parallel", estimators, names=names, dash_wrapped=False)

        # final estimator is wrapped in a parallel block to show the label:
        # 'final_estimator' in the html repr
        final_block = _VisualBlock(
            "parallel", [final_estimator], names=["final_estimator"], dash_wrapped=False
        )
        return _VisualBlock("serial", (parallel, final_block), dash_wrapped=False)


class StackingClassifier(ClassifierMixin, _BaseStacking):
    """Stack of estimators with a final classifier.

    Stacked generalization consists in stacking the output of individual
    estimator and use a classifier to compute the final prediction. Stacking
    allows to use the strength of each individual estimator by using their
    output as input of a final estimator.

    Note that `estimators_` are fitted on the full `X` while `final_estimator_`
    is trained using cross-validated predictions of the base estimators using
    `cross_val_predict`.

    Read more in the :ref:`User Guide <stacking>`.

    .. versionadded:: 0.22

    Parameters
    ----------
    estimators : list of (str, estimator)
        Base estimators which will be stacked together. Each element of the
        list is defined as a tuple of string (i.e. name) and an estimator
        instance. An estimator can be set to 'drop' using `set_params`.

        The type of estimator is generally expected to be a classifier.
        However, one can pass a regressor for some use case (e.g. ordinal
        regression).

    final_estimator : estimator, default=None
        A classifier which will be used to combine the base estimators.
        The default classifier is a
        :class:`~sklearn.linear_model.LogisticRegression`.

    cv : int, cross-validation generator, iterable, or "prefit", default=None
        Determines the cross-validation splitting strategy used in
        `cross_val_predict` to train `final_estimator`. Possible inputs for
        cv are:

        * None, to use the default 5-fold cross validation,
        * integer, to specify the number of folds in a (Stratified) KFold,
        * An object to be used as a cross-validation generator,
        * An iterable yielding train, test splits,
        * `"prefit"` to assume the `estimators` are prefit. In this case, the
          estimators will not be refitted.

        For integer/None inputs, if the estimator is a classifier and y is
        either binary or multiclass,
        :class:`~sklearn.model_selection.StratifiedKFold` is used.
        In all other cases, :class:`~sklearn.model_selection.KFold` is used.
        These splitters are instantiated with `shuffle=False` so the splits
        will be the same across calls.

        Refer :ref:`User Guide <cross_validation>` for the various
        cross-validation strategies that can be used here.

        If "prefit" is passed, it is assumed that all `estimators` have
        been fitted already. The `final_estimator_` is trained on the `estimators`
        predictions on the full training set and are **not** cross validated
        predictions. Please note that if the models have been trained on the same
        data to train the stacking model, there is a very high risk of overfitting.

        .. versionadded:: 1.1
            The 'prefit' option was added in 1.1

        .. note::
           A larger number of split will provide no benefits if the number
           of training samples is large enough. Indeed, the training time
           will increase. ``cv`` is not used for model evaluation but for
           prediction.

    stack_method : {'auto', 'predict_proba', 'decision_function', 'predict'}, \
            default='auto'
        Methods called for each base estimator. It can be:

        * if 'auto', it will try to invoke, for each estimator,
          `'predict_proba'`, `'decision_function'` or `'predict'` in that
          order.
        * otherwise, one of `'predict_proba'`, `'decision_function'` or
          `'predict'`. If the method is not implemented by the estimator, it
          will raise an error.

    n_jobs : int, default=None
        The number of jobs to run in parallel all `estimators` `fit`.
        `None` means 1 unless in a `joblib.parallel_backend` context. -1 means
        using all processors. See Glossary for more details.

    passthrough : bool, default=False
        When False, only the predictions of estimators will be used as
        training data for `final_estimator`. When True, the
        `final_estimator` is trained on the predictions as well as the
        original training data.

    verbose : int, default=0
        Verbosity level.

    Attributes
    ----------
    classes_ : ndarray of shape (n_classes,) or list of ndarray if `y` \
        is of type `"multilabel-indicator"`.
        Class labels.

    estimators_ : list of estimators
        The elements of the `estimators` parameter, having been fitted on the
        training data. If an estimator has been set to `'drop'`, it
        will not appear in `estimators_`. When `cv="prefit"`, `estimators_`
        is set to `estimators` and is not fitted again.

    named_estimators_ : :class:`~sklearn.utils.Bunch`
        Attribute to access any fitted sub-estimators by name.

    n_features_in_ : int
        Number of features seen during :term:`fit`. Only defined if the
        underlying classifier exposes such an attribute when fit.

        .. versionadded:: 0.24

    feature_names_in_ : ndarray of shape (`n_features_in_`,)
        Names of features seen during :term:`fit`. Only defined if the
        underlying estimators expose such an attribute when fit.

        .. versionadded:: 1.0

    final_estimator_ : estimator
        The classifier which predicts given the output of `estimators_`.

    stack_method_ : list of str
        The method used by each base estimator.

    See Also
    --------
    StackingRegressor : Stack of estimators with a final regressor.

    Notes
    -----
    When `predict_proba` is used by each estimator (i.e. most of the time for
    `stack_method='auto'` or specifically for `stack_method='predict_proba'`),
    The first column predicted by each estimator will be dropped in the case
    of a binary classification problem. Indeed, both feature will be perfectly
    collinear.

    In some cases (e.g. ordinal regression), one can pass regressors as the
    first layer of the :class:`StackingClassifier`. However, note that `y` will
    be internally encoded in a numerically increasing order or lexicographic
    order. If this ordering is not adequate, one should manually numerically
    encode the classes in the desired order.

    References
    ----------
    .. [1] Wolpert, David H. "Stacked generalization." Neural networks 5.2
       (1992): 241-259.

    Examples
    --------
    >>> from sklearn.datasets import load_iris
    >>> from sklearn.ensemble import RandomForestClassifier
    >>> from sklearn.svm import LinearSVC
    >>> from sklearn.linear_model import LogisticRegression
    >>> from sklearn.preprocessing import StandardScaler
    >>> from sklearn.pipeline import make_pipeline
    >>> from sklearn.ensemble import StackingClassifier
    >>> X, y = load_iris(return_X_y=True)
    >>> estimators = [
    ...     ('rf', RandomForestClassifier(n_estimators=10, random_state=42)),
    ...     ('svr', make_pipeline(StandardScaler(),
    ...                           LinearSVC(dual="auto", random_state=42)))
    ... ]
    >>> clf = StackingClassifier(
    ...     estimators=estimators, final_estimator=LogisticRegression()
    ... )
    >>> from sklearn.model_selection import train_test_split
    >>> X_train, X_test, y_train, y_test = train_test_split(
    ...     X, y, stratify=y, random_state=42
    ... )
    >>> clf.fit(X_train, y_train).score(X_test, y_test)
    0.9...
    """

    _parameter_constraints: dict = {
        **_BaseStacking._parameter_constraints,
        "stack_method": [
            StrOptions({"auto", "predict_proba", "decision_function", "predict"})
        ],
    }

    def __init__(
        self,
        estimators,
        final_estimator=None,
        *,
        cv=None,
        stack_method="auto",
        n_jobs=None,
        passthrough=False,
        verbose=0,
    ):
        super().__init__(
            estimators=estimators,
            final_estimator=final_estimator,
            cv=cv,
            stack_method=stack_method,
            n_jobs=n_jobs,
            passthrough=passthrough,
            verbose=verbose,
        )

    def _validate_final_estimator(self):
        self._clone_final_estimator(default=LogisticRegression())
        if not is_classifier(self.final_estimator_):
            raise ValueError(
                "'final_estimator' parameter should be a classifier. Got {}".format(
                    self.final_estimator_
                )
            )

    def _validate_estimators(self):
        """Overload the method of `_BaseHeterogeneousEnsemble` to be more
        lenient towards the type of `estimators`.

        Regressors can be accepted for some cases such as ordinal regression.
        """
        if len(self.estimators) == 0:
            raise ValueError(
                "Invalid 'estimators' attribute, 'estimators' should be a "
                "non-empty list of (string, estimator) tuples."
            )
        names, estimators = zip(*self.estimators)
        self._validate_names(names)

        has_estimator = any(est != "drop" for est in estimators)
        if not has_estimator:
            raise ValueError(
                "All estimators are dropped. At least one is required "
                "to be an estimator."
            )

        return names, estimators

    def fit(self, X, y, sample_weight=None):
        """Fit the estimators.

        Parameters
        ----------
        X : {array-like, sparse matrix} of shape (n_samples, n_features)
            Training vectors, where `n_samples` is the number of samples and
            `n_features` is the number of features.

        y : array-like of shape (n_samples,)
            Target values. Note that `y` will be internally encoded in
            numerically increasing order or lexicographic order. If the order
            matter (e.g. for ordinal regression), one should numerically encode
            the target `y` before calling :term:`fit`.

        sample_weight : array-like of shape (n_samples,), default=None
            Sample weights. If None, then samples are equally weighted.
            Note that this is supported only if all underlying estimators
            support sample weights.

        Returns
        -------
        self : object
            Returns a fitted instance of estimator.
        """
        check_classification_targets(y)
        if type_of_target(y) == "multilabel-indicator":
            self._label_encoder = [LabelEncoder().fit(yk) for yk in y.T]
            self.classes_ = [le.classes_ for le in self._label_encoder]
            y_encoded = np.array(
                [
                    self._label_encoder[target_idx].transform(target)
                    for target_idx, target in enumerate(y.T)
                ]
            ).T
        else:
            self._label_encoder = LabelEncoder().fit(y)
            self.classes_ = self._label_encoder.classes_
            y_encoded = self._label_encoder.transform(y)
        return super().fit(X, y_encoded, sample_weight)

    @available_if(_estimator_has("predict"))
    def predict(self, X, **predict_params):
        """Predict target for X.

        Parameters
        ----------
        X : {array-like, sparse matrix} of shape (n_samples, n_features)
            Training vectors, where `n_samples` is the number of samples and
            `n_features` is the number of features.

        **predict_params : dict of str -> obj
            Parameters to the `predict` called by the `final_estimator`. Note
            that this may be used to return uncertainties from some estimators
            with `return_std` or `return_cov`. Be aware that it will only
            accounts for uncertainty in the final estimator.

        Returns
        -------
        y_pred : ndarray of shape (n_samples,) or (n_samples, n_output)
            Predicted targets.
        """
        y_pred = super().predict(X, **predict_params)
        if isinstance(self._label_encoder, list):
            # Handle the multilabel-indicator case
            y_pred = np.array(
                [
                    self._label_encoder[target_idx].inverse_transform(target)
                    for target_idx, target in enumerate(y_pred.T)
                ]
            ).T
        else:
            y_pred = self._label_encoder.inverse_transform(y_pred)
        return y_pred

    @available_if(_estimator_has("predict_proba"))
    def predict_proba(self, X):
        """Predict class probabilities for `X` using the final estimator.

        Parameters
        ----------
        X : {array-like, sparse matrix} of shape (n_samples, n_features)
            Training vectors, where `n_samples` is the number of samples and
            `n_features` is the number of features.

        Returns
        -------
        probabilities : ndarray of shape (n_samples, n_classes) or \
            list of ndarray of shape (n_output,)
            The class probabilities of the input samples.
        """
        check_is_fitted(self)
        y_pred = self.final_estimator_.predict_proba(self.transform(X))

        if isinstance(self._label_encoder, list):
            # Handle the multilabel-indicator cases
            y_pred = np.array([preds[:, 0] for preds in y_pred]).T
        return y_pred

    @available_if(_estimator_has("decision_function"))
    def decision_function(self, X):
        """Decision function for samples in `X` using the final estimator.

        Parameters
        ----------
        X : {array-like, sparse matrix} of shape (n_samples, n_features)
            Training vectors, where `n_samples` is the number of samples and
            `n_features` is the number of features.

        Returns
        -------
        decisions : ndarray of shape (n_samples,), (n_samples, n_classes), \
            or (n_samples, n_classes * (n_classes-1) / 2)
            The decision function computed the final estimator.
        """
        check_is_fitted(self)
        return self.final_estimator_.decision_function(self.transform(X))

    def transform(self, X):
        """Return class labels or probabilities for X for each estimator.

        Parameters
        ----------
        X : {array-like, sparse matrix} of shape (n_samples, n_features)
            Training vectors, where `n_samples` is the number of samples and
            `n_features` is the number of features.

        Returns
        -------
        y_preds : ndarray of shape (n_samples, n_estimators) or \
                (n_samples, n_classes * n_estimators)
            Prediction outputs for each estimator.
        """
        return self._transform(X)

    def _sk_visual_block_(self):
        # If final_estimator's default changes then this should be
        # updated.
        if self.final_estimator is None:
            final_estimator = LogisticRegression()
        else:
            final_estimator = self.final_estimator
        return super()._sk_visual_block_with_final_estimator(final_estimator)


class StackingRegressor(RegressorMixin, _BaseStacking):
    """Stack of estimators with a final regressor.

    Stacked generalization consists in stacking the output of individual
    estimator and use a regressor to compute the final prediction. Stacking
    allows to use the strength of each individual estimator by using their
    output as input of a final estimator.

    Note that `estimators_` are fitted on the full `X` while `final_estimator_`
    is trained using cross-validated predictions of the base estimators using
    `cross_val_predict`.

    Read more in the :ref:`User Guide <stacking>`.

    .. versionadded:: 0.22

    Parameters
    ----------
    estimators : list of (str, estimator)
        Base estimators which will be stacked together. Each element of the
        list is defined as a tuple of string (i.e. name) and an estimator
        instance. An estimator can be set to 'drop' using `set_params`.

    final_estimator : estimator, default=None
        A regressor which will be used to combine the base estimators.
        The default regressor is a :class:`~sklearn.linear_model.RidgeCV`.

    cv : int, cross-validation generator, iterable, or "prefit", default=None
        Determines the cross-validation splitting strategy used in
        `cross_val_predict` to train `final_estimator`. Possible inputs for
        cv are:

        * None, to use the default 5-fold cross validation,
        * integer, to specify the number of folds in a (Stratified) KFold,
        * An object to be used as a cross-validation generator,
        * An iterable yielding train, test splits.
        * "prefit" to assume the `estimators` are prefit, and skip cross validation

        For integer/None inputs, if the estimator is a classifier and y is
        either binary or multiclass,
        :class:`~sklearn.model_selection.StratifiedKFold` is used.
        In all other cases, :class:`~sklearn.model_selection.KFold` is used.
        These splitters are instantiated with `shuffle=False` so the splits
        will be the same across calls.

        Refer :ref:`User Guide <cross_validation>` for the various
        cross-validation strategies that can be used here.

        If "prefit" is passed, it is assumed that all `estimators` have
        been fitted already. The `final_estimator_` is trained on the `estimators`
        predictions on the full training set and are **not** cross validated
        predictions. Please note that if the models have been trained on the same
        data to train the stacking model, there is a very high risk of overfitting.

        .. versionadded:: 1.1
            The 'prefit' option was added in 1.1

        .. note::
           A larger number of split will provide no benefits if the number
           of training samples is large enough. Indeed, the training time
           will increase. ``cv`` is not used for model evaluation but for
           prediction.

    n_jobs : int, default=None
        The number of jobs to run in parallel for `fit` of all `estimators`.
        `None` means 1 unless in a `joblib.parallel_backend` context. -1 means
        using all processors. See Glossary for more details.

    passthrough : bool, default=False
        When False, only the predictions of estimators will be used as
        training data for `final_estimator`. When True, the
        `final_estimator` is trained on the predictions as well as the
        original training data.

    verbose : int, default=0
        Verbosity level.

    Attributes
    ----------
    estimators_ : list of estimator
        The elements of the `estimators` parameter, having been fitted on the
        training data. If an estimator has been set to `'drop'`, it
        will not appear in `estimators_`. When `cv="prefit"`, `estimators_`
        is set to `estimators` and is not fitted again.

    named_estimators_ : :class:`~sklearn.utils.Bunch`
        Attribute to access any fitted sub-estimators by name.

    n_features_in_ : int
        Number of features seen during :term:`fit`. Only defined if the
        underlying regressor exposes such an attribute when fit.

        .. versionadded:: 0.24

    feature_names_in_ : ndarray of shape (`n_features_in_`,)
        Names of features seen during :term:`fit`. Only defined if the
        underlying estimators expose such an attribute when fit.

        .. versionadded:: 1.0

    final_estimator_ : estimator
        The regressor to stacked the base estimators fitted.

    stack_method_ : list of str
        The method used by each base estimator.

    See Also
    --------
    StackingClassifier : Stack of estimators with a final classifier.

    References
    ----------
    .. [1] Wolpert, David H. "Stacked generalization." Neural networks 5.2
       (1992): 241-259.

    Examples
    --------
    >>> from sklearn.datasets import load_diabetes
    >>> from sklearn.linear_model import RidgeCV
    >>> from sklearn.svm import LinearSVR
    >>> from sklearn.ensemble import RandomForestRegressor
    >>> from sklearn.ensemble import StackingRegressor
    >>> X, y = load_diabetes(return_X_y=True)
    >>> estimators = [
    ...     ('lr', RidgeCV()),
    ...     ('svr', LinearSVR(dual="auto", random_state=42))
    ... ]
    >>> reg = StackingRegressor(
    ...     estimators=estimators,
    ...     final_estimator=RandomForestRegressor(n_estimators=10,
    ...                                           random_state=42)
    ... )
    >>> from sklearn.model_selection import train_test_split
    >>> X_train, X_test, y_train, y_test = train_test_split(
    ...     X, y, random_state=42
    ... )
    >>> reg.fit(X_train, y_train).score(X_test, y_test)
    0.3...
    """

    def __init__(
        self,
        estimators,
        final_estimator=None,
        *,
        cv=None,
        n_jobs=None,
        passthrough=False,
        verbose=0,
    ):
        super().__init__(
            estimators=estimators,
            final_estimator=final_estimator,
            cv=cv,
            stack_method="predict",
            n_jobs=n_jobs,
            passthrough=passthrough,
            verbose=verbose,
        )

    def _validate_final_estimator(self):
        self._clone_final_estimator(default=RidgeCV())
        if not is_regressor(self.final_estimator_):
            raise ValueError(
                "'final_estimator' parameter should be a regressor. Got {}".format(
                    self.final_estimator_
                )
            )

    def fit(self, X, y, sample_weight=None):
        """Fit the estimators.

        Parameters
        ----------
        X : {array-like, sparse matrix} of shape (n_samples, n_features)
            Training vectors, where `n_samples` is the number of samples and
            `n_features` is the number of features.

        y : array-like of shape (n_samples,)
            Target values.

        sample_weight : array-like of shape (n_samples,), default=None
            Sample weights. If None, then samples are equally weighted.
            Note that this is supported only if all underlying estimators
            support sample weights.

        Returns
        -------
        self : object
            Returns a fitted instance.
        """
        y = column_or_1d(y, warn=True)
        return super().fit(X, y, sample_weight)

    def transform(self, X):
        """Return the predictions for X for each estimator.

        Parameters
        ----------
        X : {array-like, sparse matrix} of shape (n_samples, n_features)
            Training vectors, where `n_samples` is the number of samples and
            `n_features` is the number of features.

        Returns
        -------
        y_preds : ndarray of shape (n_samples, n_estimators)
            Prediction outputs for each estimator.
        """
        return self._transform(X)

    def fit_transform(self, X, y, sample_weight=None):
        """Fit the estimators and return the predictions for X for each estimator.

        Parameters
        ----------
        X : {array-like, sparse matrix} of shape (n_samples, n_features)
            Training vectors, where `n_samples` is the number of samples and
            `n_features` is the number of features.

        y : array-like of shape (n_samples,)
            Target values.

        sample_weight : array-like of shape (n_samples,), default=None
            Sample weights. If None, then samples are equally weighted.
            Note that this is supported only if all underlying estimators
            support sample weights.

        Returns
        -------
        y_preds : ndarray of shape (n_samples, n_estimators)
            Prediction outputs for each estimator.
        """
        return super().fit_transform(X, y, sample_weight=sample_weight)

    def _sk_visual_block_(self):
        # If final_estimator's default changes then this should be
        # updated.
        if self.final_estimator is None:
            final_estimator = RidgeCV()
        else:
            final_estimator = self.final_estimator
        return super()._sk_visual_block_with_final_estimator(final_estimator)<|MERGE_RESOLUTION|>--- conflicted
+++ resolved
@@ -24,28 +24,18 @@
 from ..model_selection import check_cv, cross_val_predict
 from ..preprocessing import LabelEncoder
 from ..utils import Bunch
-<<<<<<< HEAD
-from ..utils.multiclass import check_classification_targets, type_of_target
-from ..utils.metaestimators import available_if
-from ..utils.parallel import delayed, Parallel
-from ..utils._param_validation import HasMethods, StrOptions
-=======
 from ..utils._estimator_html_repr import _VisualBlock
 from ..utils._param_validation import HasMethods, StrOptions
 from ..utils.metaestimators import available_if
 from ..utils.multiclass import check_classification_targets, type_of_target
 from ..utils.parallel import Parallel, delayed
->>>>>>> 2ab1d81e
 from ..utils.validation import (
     _check_feature_names_in,
     _check_response_method,
     check_is_fitted,
     column_or_1d,
 )
-<<<<<<< HEAD
-=======
 from ._base import _BaseHeterogeneousEnsemble, _fit_single_estimator
->>>>>>> 2ab1d81e
 
 
 def _estimator_has(attr):
