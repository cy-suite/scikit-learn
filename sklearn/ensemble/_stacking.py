"""Stacking classifier and regressor."""

# Authors: Guillaume Lemaitre <g.lemaitre58@gmail.com>
# License: BSD 3 clause

from abc import ABCMeta, abstractmethod
from copy import deepcopy

import numpy as np
from joblib import Parallel, delayed

from ..base import clone
from ..base import ClassifierMixin, RegressorMixin, TransformerMixin
from ..base import is_classifier, is_regressor
from ..base import MetaEstimatorMixin

from .base import _parallel_fit_estimator
from .base import _BaseHeterogeneousEnsemble

from ..linear_model import LogisticRegression
from ..linear_model import RidgeCV

from ..model_selection import cross_val_predict
from ..model_selection import check_cv

from ..preprocessing import LabelEncoder

from ..utils import Bunch
from ..utils.metaestimators import _BaseComposition
from ..utils.metaestimators import if_delegate_has_method
from ..utils.multiclass import check_classification_targets
from ..utils.validation import check_is_fitted
from ..utils.validation import column_or_1d


class _BaseStacking(TransformerMixin, _BaseHeterogeneousEnsemble,
                    metaclass=ABCMeta):
    """Base class for stacking method."""

    @abstractmethod
    def __init__(self, estimators, final_estimator=None, cv=None,
<<<<<<< HEAD
                 stack_method='auto', n_jobs=None, verbose=0,
                 pass_through=False):
        self.estimators = estimators
=======
                 stack_method='auto', n_jobs=None, verbose=0):
        super().__init__(estimators=estimators)
>>>>>>> 24a50e59
        self.final_estimator = final_estimator
        self.cv = cv
        self.stack_method = stack_method
        self.n_jobs = n_jobs
        self.verbose = verbose
        self.pass_through = pass_through

    def _clone_final_estimator(self, default):
        if self.final_estimator is not None:
            self.final_estimator_ = clone(self.final_estimator)
        else:
            self.final_estimator_ = clone(default)

<<<<<<< HEAD
    def set_params(self, **params):
        """Set the parameters for the stacking estimator.

        Valid parameter keys can be listed with `get_params()`.

        Parameters
        ----------
        params : keyword arguments
            Specific parameters using e.g.
            `set_params(parameter_name=new_value)`. In addition, to setting the
            parameters of the stacking estimator, the individual estimator of
            the stacking estimators can also be set, or can be removed by
            setting them to 'drop'.

        Examples
        --------
        In this example, the RandomForestClassifier is removed.

        >>> from sklearn.linear_model import LogisticRegression
        >>> from sklearn.ensemble import RandomForestClassifier
        >>> from sklearn.ensemble import VotingClassifier
        >>> clf1 = LogisticRegression()
        >>> clf2 = RandomForestClassifier()
        >>> eclf = StackingClassifier(estimators=[('lr', clf1), ('rf', clf2)])
        >>> eclf.set_params(rf='drop')
        StackingClassifier(estimators=[('lr', LogisticRegression()),
                                        ('rf', 'drop')])
        """
        super()._set_params('estimators', **params)
        return self

    def get_params(self, deep=True):
        """Get the parameters of the stacking estimator.

        Parameters
        ----------
        deep : bool
            Setting it to True gets the various classifiers and the parameters
            of the classifiers as well.
        """
        return super()._get_params('estimators', deep=deep)

    def _concatenate_predictions(self, X, predictions):
        """Concatenate the predictions of each first layer learner and
        possibly the input dataset `X`.
=======
    def _concatenate_predictions(self, predictions):
        """Concatenate the predictions of each first layer learner.
>>>>>>> 24a50e59

        This helper is in charge of ensuring the preditions are 2D arrays and
        it will drop one of the probability column when using probabilities
        in the binary case. Indeed, the p(y|c=0) = 1 - p(y|c=1)
        """
        X_meta = []
        for est_idx, preds in enumerate(predictions):
            # case where the the estimator returned a 1D array
            if preds.ndim == 1:
                X_meta.append(preds.reshape(-1, 1))
            else:
                if (self.stack_method_[est_idx] == 'predict_proba' and
                        len(self.classes_) == 2):
                    # Remove the first column when using probabilities in
                    # binary classification because both features are perfectly
                    # collinear.
                    X_meta.append(preds[:, 1:])
                else:
                    X_meta.append(preds)
        if self.pass_through:
            return np.concatenate([X] + X_meta, axis=1)
        else:
            return np.concatenate(X_meta, axis=1)

    @staticmethod
    def _method_name(name, estimator, method):
        if estimator == 'drop':
            return None
        if method == 'auto':
            if getattr(estimator, 'predict_proba', None):
                return 'predict_proba'
            elif getattr(estimator, 'decision_function', None):
                return 'decision_function'
            else:
                return 'predict'
        else:
            if not hasattr(estimator, method):
                raise ValueError('Underlying estimator {} does not implement '
                                 'the method {}.'.format(name, method))
            return method

    def fit(self, X, y, sample_weight=None):
        """Fit the estimators.

        Parameters
        ----------
        X : {array-like, sparse matrix} of shape (n_samples, n_features)
            Training vectors, where `n_samples` is the number of samples and
            `n_features` is the number of features.

        y : array-like of shape (n_samples,)
            Target values.

        sample_weight : array-like of shape (n_samples,) or None
            Sample weights. If None, then samples are equally weighted.
            Note that this is supported only if all underlying estimators
            support sample weights.

        Returns
        -------
        self : object
        """
        # all_estimators contains all estimators, the one to be fitted and the
        # 'drop' string.
        names, all_estimators = self._validate_estimators()
        self._validate_final_estimator()

        stack_method = [self.stack_method] * len(all_estimators)

        # Fit the base estimators on the whole training data. Those
        # base estimators will be used in transform, predict, and
        # predict_proba. They are exposed publicly.
        self.estimators_ = Parallel(n_jobs=self.n_jobs)(
            delayed(_parallel_fit_estimator)(clone(est), X, y, sample_weight)
            for est in all_estimators if est != 'drop'
        )

        self.named_estimators_ = Bunch()
        est_fitted_idx = 0
        for name_est, org_est in zip(names, all_estimators):
            if org_est != 'drop':
                self.named_estimators_[name_est] = self.estimators_[
                    est_fitted_idx]
                est_fitted_idx += 1

        # To train the meta-classifier using the most data as possible, we use
        # a cross-validation to obtain the output of the stacked estimators.

        # To ensure that the data provided to each estimator are the same, we
        # need to set the random state of the cv if there is one and we need to
        # take a copy.
        cv = check_cv(self.cv, y=y, classifier=is_classifier(self))
        if hasattr(cv, 'random_state') and cv.random_state is None:
            cv.random_state = np.random.RandomState()

        self.stack_method_ = [
            self._method_name(name, est, meth)
            for name, est, meth in zip(names, all_estimators, stack_method)
        ]

        predictions = Parallel(n_jobs=self.n_jobs)(
            delayed(cross_val_predict)(clone(est), X, y, cv=deepcopy(cv),
                                       method=meth, n_jobs=self.n_jobs,
                                       verbose=self.verbose)
            for est, meth in zip(all_estimators, self.stack_method_)
            if est != 'drop'
        )

        # Only not None or not 'drop' estimators will be used in transform.
        # Remove the None from the method as well.
        self.stack_method_ = [
            meth for (meth, est) in zip(self.stack_method_, all_estimators)
            if est != 'drop'
        ]

        X_meta = self._concatenate_predictions(X, predictions)
        if sample_weight is not None:
            try:
                self.final_estimator_.fit(
                    X_meta, y, sample_weight=sample_weight
                )
            except TypeError as exc:
                if "unexpected keyword argument 'sample_weight'" in str(exc):
                    raise TypeError(
                        "Underlying estimator {} does not support sample "
                        "weights."
                        .format(self.final_estimator_.__class__.__name__)
                    ) from exc
                raise
        else:
            self.final_estimator_.fit(X_meta, y)

        return self

    def _transform(self, X):
        """Concatenate and return the predictions of the estimators."""
        check_is_fitted(self)
        predictions = [
            getattr(est, meth)(X)
            for est, meth in zip(self.estimators_, self.stack_method_)
            if est != 'drop'
        ]
        return self._concatenate_predictions(X, predictions)

    @if_delegate_has_method(delegate='final_estimator_')
    def predict(self, X, **predict_params):
        """Predict target for X.

        Parameters
        ----------
        X : {array-like, sparse matrix} of shape (n_samples, n_features)
            Training vectors, where n_samples is the number of samples and
            n_features is the number of features.

        **predict_params : dict of str -> obj
            Parameters to the `predict` called by the `final_estimator`. Note
            that this may be used to return uncertainties from some estimators
            with `return_std` or `return_cov`. Be aware that it will only
            accounts for uncertainty in the final estimator.

        Returns
        -------
        y_pred : ndarray of shape (n_samples,) or (n_samples, n_output)
            Predicted targets.
        """

        check_is_fitted(self)
        return self.final_estimator_.predict(
            self.transform(X), **predict_params
        )


class StackingClassifier(ClassifierMixin, _BaseStacking):
    """Stack of estimators with a final classifier.

    Stacked generalization consists in stacking the output of individual
    estimator and use a classifier to compute the final prediction. Stacking
    allows to use the strength of each individual estimator by using their
    output as input of a final estimator.

    Note that `estimators_` are fitted on the full `X` while `final_estimator_`
    is trained using cross-validated predictions of the base estimators using
    `cross_val_predict`.

    .. versionadded:: 0.22

    Read more in the :ref:`User Guide <stacking>`.

    Parameters
    ----------
    estimators : list of (str, estimator)
        Base estimators which will be stacked together. Each element of the
        list is defined as a tuple of string (i.e. name) and an estimator
        instance. An estimator can be set to 'drop' using `set_params`.

    final_estimator : estimator, default=None
        A classifier which will be used to combine the base estimators.
        The default classifier is a `LogisticRegression`.

    cv : int, cross-validation generator or an iterable, default=None
        Determines the cross-validation splitting strategy used in
        `cross_val_predict` to train `final_estimator`. Possible inputs for
        cv are:

        * None, to use the default 5-fold cross validation,
        * integer, to specify the number of folds in a (Stratified) KFold,
        * An object to be used as a cross-validation generator,
        * An iterable yielding train, test splits.

        For integer/None inputs, if the estimator is a classifier and y is
        either binary or multiclass, `StratifiedKFold` is used. In all other
        cases, `KFold` is used.

        Refer :ref:`User Guide <cross_validation>` for the various
        cross-validation strategies that can be used here.

        .. note::
           A larger number of split will provide no benefits if the number
           of training samples is large enough. Indeed, the training time
           will increase. ``cv`` is not used for model evaluation but for
           prediction.

    stack_method : {'auto', 'predict_proba', 'decision_function', 'predict'}, \
            default='auto'
        Methods called for each base estimator. It can be:

        * if 'auto', it will try to invoke, for each estimator,
          `'predict_proba'`, `'decision_function'` or `'predict'` in that
          order.
        * otherwise, one of `'predict_proba'`, `'decision_function'` or
          `'predict'`. If the method is not implemented by the estimator, it
          will raise an error.

    n_jobs : int, default=None
        The number of jobs to run in parallel all `estimators` `fit`.
        `None` means 1 unless in a `joblib.parallel_backend` context. -1 means
        using all processors. See Glossary for more details.

    pass_through : bool, default=False
        Whether or not to concatenate the original data ``X`` with the output
        of ``estimators`` to feed the ``final_estimator``.

    Attributes
    ----------
    estimators_ : list of estimators
        The elements of the estimators parameter, having been fitted on the
        training data. If an estimator has been set to `'drop'`, it
        will not appear in `estimators_`.

    named_estimators_ : Bunch
        Attribute to access any fitted sub-estimators by name.

    final_estimator_ : estimator
        The classifier which predicts given the output of `estimators_`.

    stack_method_ : list of str
        The method used by each base estimator.

    Notes
    -----
    When `predict_proba` is used by each estimator (i.e. most of the time for
    `stack_method='auto'` or specifically for `stack_method='predict_proba'`),
    The first column predicted by each estimator will be dropped in the case
    of a binary classification problem. Indeed, both feature will be perfectly
    collinear.

    References
    ----------
    .. [1] Wolpert, David H. "Stacked generalization." Neural networks 5.2
       (1992): 241-259.

    Examples
    --------
    >>> from sklearn.datasets import load_iris
    >>> from sklearn.ensemble import RandomForestClassifier
    >>> from sklearn.svm import LinearSVC
    >>> from sklearn.linear_model import LogisticRegression
    >>> from sklearn.preprocessing import StandardScaler
    >>> from sklearn.pipeline import make_pipeline
    >>> from sklearn.ensemble import StackingClassifier
    >>> X, y = load_iris(return_X_y=True)
    >>> estimators = [
    ...     ('rf', RandomForestClassifier(n_estimators=10, random_state=42)),
    ...     ('svr', make_pipeline(StandardScaler(),
    ...                           LinearSVC(random_state=42)))
    ... ]
    >>> clf = StackingClassifier(
    ...     estimators=estimators, final_estimator=LogisticRegression()
    ... )
    >>> from sklearn.model_selection import train_test_split
    >>> X_train, X_test, y_train, y_test = train_test_split(
    ...     X, y, stratify=y, random_state=42
    ... )
    >>> clf.fit(X_train, y_train).score(X_test, y_test)
    0.9...

    """
    def __init__(self, estimators, final_estimator=None, cv=None,
                 stack_method='auto', n_jobs=None, pass_through=False,
                 verbose=0):
        super().__init__(
            estimators=estimators,
            final_estimator=final_estimator,
            cv=cv,
            stack_method=stack_method,
            n_jobs=n_jobs,
            pass_through=pass_through,
            verbose=verbose
        )

    def _validate_final_estimator(self):
        self._clone_final_estimator(default=LogisticRegression())
        if not is_classifier(self.final_estimator_):
            raise ValueError(
                "'final_estimator' parameter should be a classifier. Got {}"
                .format(self.final_estimator_)
            )

    def fit(self, X, y, sample_weight=None):
        """Fit the estimators.

        Parameters
        ----------
        X : {array-like, sparse matrix} of shape (n_samples, n_features)
            Training vectors, where `n_samples` is the number of samples and
            `n_features` is the number of features.

        y : array-like of shape (n_samples,)
            Target values.

        sample_weight : array-like of shape (n_samples,) or None
            Sample weights. If None, then samples are equally weighted.
            Note that this is supported only if all underlying estimators
            support sample weights.

        Returns
        -------
        self : object
        """
        check_classification_targets(y)
        self._le = LabelEncoder().fit(y)
        self.classes_ = self._le.classes_
        return super().fit(X, self._le.transform(y), sample_weight)

    @if_delegate_has_method(delegate='final_estimator_')
    def predict(self, X, **predict_params):
        """Predict target for X.

        Parameters
        ----------
        X : {array-like, sparse matrix} of shape (n_samples, n_features)
            Training vectors, where n_samples is the number of samples and
            n_features is the number of features.

        **predict_params : dict of str -> obj
            Parameters to the `predict` called by the `final_estimator`. Note
            that this may be used to return uncertainties from some estimators
            with `return_std` or `return_cov`. Be aware that it will only
            accounts for uncertainty in the final estimator.

        Returns
        -------
        y_pred : ndarray of shape (n_samples,) or (n_samples, n_output)
            Predicted targets.
        """
        y_pred = super().predict(X, **predict_params)
        return self._le.inverse_transform(y_pred)

    @if_delegate_has_method(delegate='final_estimator_')
    def predict_proba(self, X):
        """Predict class probabilities for X using
        `final_estimator_.predict_proba`.

        Parameters
        ----------
        X : {array-like, sparse matrix} of shape (n_samples, n_features)
            Training vectors, where n_samples is the number of samples and
            n_features is the number of features.

        Returns
        -------
        probabilities : ndarray of shape (n_samples, n_classes) or \
            list of ndarray of shape (n_output,)
            The class probabilities of the input samples.
        """
        check_is_fitted(self)
        return self.final_estimator_.predict_proba(self.transform(X))

    @if_delegate_has_method(delegate='final_estimator_')
    def decision_function(self, X):
        """Predict decision function for samples in X using
        `final_estimator_.decision_function`.

        Parameters
        ----------
        X : {array-like, sparse matrix} of shape (n_samples, n_features)
            Training vectors, where n_samples is the number of samples and
            n_features is the number of features.

        Returns
        -------
        decisions : ndarray of shape (n_samples,), (n_samples, n_classes), \
            or (n_samples, n_classes * (n_classes-1) / 2)
            The decision function computed the final estimator.
        """
        check_is_fitted(self)
        return self.final_estimator_.decision_function(self.transform(X))

    def transform(self, X):
        """Return class labels or probabilities for X for each estimator.

        Parameters
        ----------
        X : {array-like, sparse matrix} of shape (n_samples, n_features)
            Training vectors, where `n_samples` is the number of samples and
            `n_features` is the number of features.

        Returns
        -------
        y_preds : ndarray of shape (n_samples, n_estimators) or \
                (n_samples, n_classes * n_estimators)
            Prediction outputs for each estimator.
        """
        return self._transform(X)


class StackingRegressor(RegressorMixin, _BaseStacking):
    """Stack of estimators with a final regressor.

    Stacked generalization consists in stacking the output of individual
    estimator and use a regressor to compute the final prediction. Stacking
    allows to use the strength of each individual estimator by using their
    output as input of a final estimator.

    Note that `estimators_` are fitted on the full `X` while `final_estimator_`
    is trained using cross-validated predictions of the base estimators using
    `cross_val_predict`.

    .. versionadded:: 0.22

    Read more in the :ref:`User Guide <stacking>`.

    Parameters
    ----------
    estimators : list of (str, estimator)
        Base estimators which will be stacked together. Each element of the
        list is defined as a tuple of string (i.e. name) and an estimator
        instance. An estimator can be set to 'drop' using `set_params`.

    final_estimator : estimator, default=None
        A regressor which will be used to combine the base estimators.
        The default regressor is a `RidgeCV`.

    cv : int, cross-validation generator or an iterable, default=None
        Determines the cross-validation splitting strategy used in
        `cross_val_predict` to train `final_estimator`. Possible inputs for
        cv are:

        * None, to use the default 5-fold cross validation,
        * integer, to specify the number of folds in a (Stratified) KFold,
        * An object to be used as a cross-validation generator,
        * An iterable yielding train, test splits.

        For integer/None inputs, if the estimator is a classifier and y is
        either binary or multiclass, `StratifiedKFold` is used. In all other
        cases, `KFold` is used.

        Refer :ref:`User Guide <cross_validation>` for the various
        cross-validation strategies that can be used here.

        .. note::
           A larger number of split will provide no benefits if the number
           of training samples is large enough. Indeed, the training time
           will increase. ``cv`` is not used for model evaluation but for
           prediction.

    n_jobs : int, default=None
        The number of jobs to run in parallel for `fit` of all `estimators`.
        `None` means 1 unless in a `joblib.parallel_backend` context. -1 means
        using all processors. See Glossary for more details.

    pass_through : bool, default=False
        Whether or not to concatenate the original data ``X`` with the output
        of ``estimators`` to feed the ``final_estimator``.

    Attributes
    ----------
    estimators_ : list of estimator
        The elements of the estimators parameter, having been fitted on the
        training data. If an estimator has been set to `'drop'`, it
        will not appear in `estimators_`.

    named_estimators_ : Bunch
        Attribute to access any fitted sub-estimators by name.

    final_estimator_ : estimator
        The regressor to stacked the base estimators fitted.

    References
    ----------
    .. [1] Wolpert, David H. "Stacked generalization." Neural networks 5.2
       (1992): 241-259.

    Examples
    --------
    >>> from sklearn.datasets import load_diabetes
    >>> from sklearn.linear_model import RidgeCV
    >>> from sklearn.svm import LinearSVR
    >>> from sklearn.ensemble import RandomForestRegressor
    >>> from sklearn.ensemble import StackingRegressor
    >>> X, y = load_diabetes(return_X_y=True)
    >>> estimators = [
    ...     ('lr', RidgeCV()),
    ...     ('svr', LinearSVR(random_state=42))
    ... ]
    >>> reg = StackingRegressor(
    ...     estimators=estimators,
    ...     final_estimator=RandomForestRegressor(n_estimators=10,
    ...                                           random_state=42)
    ... )
    >>> from sklearn.model_selection import train_test_split
    >>> X_train, X_test, y_train, y_test = train_test_split(
    ...     X, y, random_state=42
    ... )
    >>> reg.fit(X_train, y_train).score(X_test, y_test)
    0.3...

    """
    def __init__(self, estimators, final_estimator=None, cv=None, n_jobs=None,
                 pass_through=False, verbose=0):
        super().__init__(
            estimators=estimators,
            final_estimator=final_estimator,
            cv=cv,
            stack_method="predict",
            n_jobs=n_jobs,
            pass_through=pass_through,
            verbose=verbose
        )

    def _validate_final_estimator(self):
        self._clone_final_estimator(default=RidgeCV())
        if not is_regressor(self.final_estimator_):
            raise ValueError(
                "'final_estimator' parameter should be a regressor. Got {}"
                .format(self.final_estimator_)
            )

    def fit(self, X, y, sample_weight=None):
        """Fit the estimators.

        Parameters
        ----------
        X : {array-like, sparse matrix} of shape (n_samples, n_features)
            Training vectors, where n_samples is the number of samples and
            n_features is the number of features.

        y : array-like of shape (n_samples,)
            Target values.

        sample_weight : array-like of shape (n_samples,) or None
            Sample weights. If None, then samples are equally weighted.
            Note that this is supported only if all underlying estimators
            support sample weights.

        Returns
        -------
        self : object
        """
        y = column_or_1d(y, warn=True)
        return super().fit(X, y, sample_weight)

    def transform(self, X):
        """Return the predictions for X for each estimator.

        Parameters
        ----------
        X : {array-like, sparse matrix} of shape (n_samples, n_features)
            Training vectors, where `n_samples` is the number of samples and
            `n_features` is the number of features.

        Returns
        -------
        y_preds : ndarray of shape (n_samples, n_estimators)
            Prediction outputs for each estimator.
        """
        return self._transform(X)<|MERGE_RESOLUTION|>--- conflicted
+++ resolved
@@ -39,14 +39,9 @@
 
     @abstractmethod
     def __init__(self, estimators, final_estimator=None, cv=None,
-<<<<<<< HEAD
                  stack_method='auto', n_jobs=None, verbose=0,
                  pass_through=False):
-        self.estimators = estimators
-=======
-                 stack_method='auto', n_jobs=None, verbose=0):
         super().__init__(estimators=estimators)
->>>>>>> 24a50e59
         self.final_estimator = final_estimator
         self.cv = cv
         self.stack_method = stack_method
@@ -60,7 +55,6 @@
         else:
             self.final_estimator_ = clone(default)
 
-<<<<<<< HEAD
     def set_params(self, **params):
         """Set the parameters for the stacking estimator.
 
@@ -106,10 +100,6 @@
     def _concatenate_predictions(self, X, predictions):
         """Concatenate the predictions of each first layer learner and
         possibly the input dataset `X`.
-=======
-    def _concatenate_predictions(self, predictions):
-        """Concatenate the predictions of each first layer learner.
->>>>>>> 24a50e59
 
         This helper is in charge of ensuring the preditions are 2D arrays and
         it will drop one of the probability column when using probabilities
