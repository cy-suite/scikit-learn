--- conflicted
+++ resolved
@@ -993,16 +993,6 @@
             `base_estimator` is deprecated and will be removed in 1.4.
             Use `estimator` instead.
 
-<<<<<<< HEAD
-    no_improvement : {'reset_weights', 'stop', 'warn', 'continue'}, default='warn'
-        Determines a strategy when an error rate is increasing during training.
-        - `reset_weights` resets sample weights and continues training.
-        - `stop` finish training like as early stopping.
-        - `warn` shows warning messages and continues training.
-        - `continue` (or any other argument) ignores an error rate's increasing.
-
-=======
->>>>>>> 189d2f30
     Attributes
     ----------
     estimator_ : estimator
@@ -1088,10 +1078,6 @@
         loss="linear",
         random_state=None,
         base_estimator="deprecated",
-<<<<<<< HEAD
-        no_improvement="warn",
-=======
->>>>>>> 189d2f30
     ):
 
         super().__init__(
@@ -1104,10 +1090,6 @@
 
         self.loss = loss
         self.random_state = random_state
-<<<<<<< HEAD
-        self.no_improvement = no_improvement
-=======
->>>>>>> 189d2f30
 
     def _validate_estimator(self):
         """Check the estimator and set the estimator_ attribute."""
