--- conflicted
+++ resolved
@@ -23,13 +23,6 @@
     if sample_weight is not None:
         try:
             estimator.fit(X, y, sample_weight=sample_weight)
-<<<<<<< HEAD
-        except TypeError:
-            raise ValueError(
-                "Underlying estimator {} does not support sample weights."
-                .format(estimator.__class__.__name__)
-            )
-=======
         except TypeError as exc:
             if "unexpected keyword argument 'sample_weight'" in str(exc):
                 raise ValueError(
@@ -37,7 +30,6 @@
                     .format(estimator.__class__.__name__)
                 ) from exc
             raise
->>>>>>> c6622a61
     else:
         estimator.fit(X, y)
     return estimator
