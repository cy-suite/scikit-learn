"""Forest of trees-based ensemble methods

Those methods include random forests and extremely randomized trees.

The module structure is the following:

- The ``BaseForest`` base class implements a common ``fit`` method for all
  the estimators in the module. The ``fit`` method of the base ``Forest``
  class calls the ``fit`` method of each sub-estimator on random samples
  (with replacement, a.k.a. bootstrap) of the training set.

  The init of the sub-estimator is further delegated to the
  ``BaseEnsemble`` constructor.

- The ``ForestClassifier`` and ``ForestRegressor`` base classes further
  implement the prediction logic by computing an average of the predicted
  outcomes of the sub-estimators.

- The ``RandomForestClassifier`` and ``RandomForestRegressor`` derived
  classes provide the user with concrete implementations of
  the forest ensemble method using classical, deterministic
  ``DecisionTreeClassifier`` and ``DecisionTreeRegressor`` as
  sub-estimator implementations.

- The ``ExtraTreesClassifier`` and ``ExtraTreesRegressor`` derived
  classes provide the user with concrete implementations of the
  forest ensemble method using the extremely randomized trees
  ``ExtraTreeClassifier`` and ``ExtraTreeRegressor`` as
  sub-estimator implementations.

Single and multi-output problems are both handled.

"""

# Authors: Gilles Louppe <g.louppe@gmail.com>
#          Brian Holt <bdholt1@gmail.com>
#          Joly Arnaud <arnaud.v.joly@gmail.com>
#          Fares Hedayati <fares.hedayati@gmail.com>
#
# License: BSD 3 clause

from __future__ import division

from warnings import catch_warnings, simplefilter, warn
import threading

from abc import ABCMeta, abstractmethod
import numpy as np
from scipy.sparse import issparse
from scipy.sparse import hstack as sparse_hstack

<<<<<<< HEAD

from ..base import ClassifierMixin, RegressorMixin, MultiOutputMixin
from ..utils import Parallel, delayed
=======
from ..base import ClassifierMixin, RegressorMixin
from ..utils._joblib import Parallel, delayed
>>>>>>> d6095eb0
from ..externals import six
from ..metrics import r2_score
from ..preprocessing import OneHotEncoder
from ..tree import (DecisionTreeClassifier, DecisionTreeRegressor,
                    ExtraTreeClassifier, ExtraTreeRegressor)
from ..tree._tree import DTYPE, DOUBLE
from ..utils import check_random_state, check_array, compute_sample_weight
from ..exceptions import DataConversionWarning, NotFittedError
from .base import BaseEnsemble, _partition_estimators
from ..utils.fixes import parallel_helper, _joblib_parallel_args
from ..utils.multiclass import check_classification_targets
from ..utils.validation import check_is_fitted


__all__ = ["RandomForestClassifier",
           "RandomForestRegressor",
           "ExtraTreesClassifier",
           "ExtraTreesRegressor",
           "RandomTreesEmbedding"]

MAX_INT = np.iinfo(np.int32).max


def _generate_sample_indices(random_state, n_samples):
    """Private function used to _parallel_build_trees function."""
    random_instance = check_random_state(random_state)
    sample_indices = random_instance.randint(0, n_samples, n_samples)

    return sample_indices


def _generate_unsampled_indices(random_state, n_samples):
    """Private function used to forest._set_oob_score function."""
    sample_indices = _generate_sample_indices(random_state, n_samples)
    sample_counts = np.bincount(sample_indices, minlength=n_samples)
    unsampled_mask = sample_counts == 0
    indices_range = np.arange(n_samples)
    unsampled_indices = indices_range[unsampled_mask]

    return unsampled_indices


def _parallel_build_trees(tree, forest, X, y, sample_weight, tree_idx, n_trees,
                          verbose=0, class_weight=None):
    """Private function used to fit a single tree in parallel."""
    if verbose > 1:
        print("building tree %d of %d" % (tree_idx + 1, n_trees))

    if forest.bootstrap:
        n_samples = X.shape[0]
        if sample_weight is None:
            curr_sample_weight = np.ones((n_samples,), dtype=np.float64)
        else:
            curr_sample_weight = sample_weight.copy()

        indices = _generate_sample_indices(tree.random_state, n_samples)
        sample_counts = np.bincount(indices, minlength=n_samples)
        curr_sample_weight *= sample_counts

        if class_weight == 'subsample':
            with catch_warnings():
                simplefilter('ignore', DeprecationWarning)
                curr_sample_weight *= compute_sample_weight('auto', y, indices)
        elif class_weight == 'balanced_subsample':
            curr_sample_weight *= compute_sample_weight('balanced', y, indices)

        tree.fit(X, y, sample_weight=curr_sample_weight, check_input=False)
    else:
        tree.fit(X, y, sample_weight=sample_weight, check_input=False)

    return tree


class BaseForest(six.with_metaclass(ABCMeta, BaseEnsemble, MultiOutputMixin)):
    """Base class for forests of trees.

    Warning: This class should not be used directly. Use derived classes
    instead.
    """

    @abstractmethod
    def __init__(self,
                 base_estimator,
                 n_estimators=100,
                 estimator_params=tuple(),
                 bootstrap=False,
                 oob_score=False,
                 n_jobs=None,
                 random_state=None,
                 verbose=0,
                 warm_start=False,
                 class_weight=None):
        super(BaseForest, self).__init__(
            base_estimator=base_estimator,
            n_estimators=n_estimators,
            estimator_params=estimator_params)

        self.bootstrap = bootstrap
        self.oob_score = oob_score
        self.n_jobs = n_jobs
        self.random_state = random_state
        self.verbose = verbose
        self.warm_start = warm_start
        self.class_weight = class_weight

    def apply(self, X):
        """Apply trees in the forest to X, return leaf indices.

        Parameters
        ----------
        X : array-like or sparse matrix, shape = [n_samples, n_features]
            The input samples. Internally, its dtype will be converted to
            ``dtype=np.float32``. If a sparse matrix is provided, it will be
            converted into a sparse ``csr_matrix``.

        Returns
        -------
        X_leaves : array_like, shape = [n_samples, n_estimators]
            For each datapoint x in X and for each tree in the forest,
            return the index of the leaf x ends up in.
        """
        X = self._validate_X_predict(X)
        results = Parallel(n_jobs=self.n_jobs, verbose=self.verbose,
                           **_joblib_parallel_args(prefer="threads"))(
            delayed(parallel_helper)(tree, 'apply', X, check_input=False)
            for tree in self.estimators_)

        return np.array(results).T

    def decision_path(self, X):
        """Return the decision path in the forest

        .. versionadded:: 0.18

        Parameters
        ----------
        X : array-like or sparse matrix, shape = [n_samples, n_features]
            The input samples. Internally, its dtype will be converted to
            ``dtype=np.float32``. If a sparse matrix is provided, it will be
            converted into a sparse ``csr_matrix``.

        Returns
        -------
        indicator : sparse csr array, shape = [n_samples, n_nodes]
            Return a node indicator matrix where non zero elements
            indicates that the samples goes through the nodes.

        n_nodes_ptr : array of size (n_estimators + 1, )
            The columns from indicator[n_nodes_ptr[i]:n_nodes_ptr[i+1]]
            gives the indicator value for the i-th estimator.

        """
        X = self._validate_X_predict(X)
        indicators = Parallel(n_jobs=self.n_jobs, verbose=self.verbose,
                              **_joblib_parallel_args(prefer='threads'))(
            delayed(parallel_helper)(tree, 'decision_path', X,
                                     check_input=False)
            for tree in self.estimators_)

        n_nodes = [0]
        n_nodes.extend([i.shape[1] for i in indicators])
        n_nodes_ptr = np.array(n_nodes).cumsum()

        return sparse_hstack(indicators).tocsr(), n_nodes_ptr

    def fit(self, X, y, sample_weight=None):
        """Build a forest of trees from the training set (X, y).

        Parameters
        ----------
        X : array-like or sparse matrix of shape = [n_samples, n_features]
            The training input samples. Internally, its dtype will be converted
            to ``dtype=np.float32``. If a sparse matrix is provided, it will be
            converted into a sparse ``csc_matrix``.

        y : array-like, shape = [n_samples] or [n_samples, n_outputs]
            The target values (class labels in classification, real numbers in
            regression).

        sample_weight : array-like, shape = [n_samples] or None
            Sample weights. If None, then samples are equally weighted. Splits
            that would create child nodes with net zero or negative weight are
            ignored while searching for a split in each node. In the case of
            classification, splits are also ignored if they would result in any
            single class carrying a negative weight in either child node.

        Returns
        -------
        self : object
        """

        if self.n_estimators == 'warn':
            warn("The default value of n_estimators will change from "
                 "10 in version 0.20 to 100 in 0.22.", FutureWarning)
            self.n_estimators = 10

        # Validate or convert input data
        X = check_array(X, accept_sparse="csc", dtype=DTYPE)
        y = check_array(y, accept_sparse='csc', ensure_2d=False, dtype=None)
        if sample_weight is not None:
            sample_weight = check_array(sample_weight, ensure_2d=False)
        if issparse(X):
            # Pre-sort indices to avoid that each individual tree of the
            # ensemble sorts the indices.
            X.sort_indices()

        # Remap output
        self.n_features_ = X.shape[1]

        y = np.atleast_1d(y)
        if y.ndim == 2 and y.shape[1] == 1:
            warn("A column-vector y was passed when a 1d array was"
                 " expected. Please change the shape of y to "
                 "(n_samples,), for example using ravel().",
                 DataConversionWarning, stacklevel=2)

        if y.ndim == 1:
            # reshape is necessary to preserve the data contiguity against vs
            # [:, np.newaxis] that does not.
            y = np.reshape(y, (-1, 1))

        self.n_outputs_ = y.shape[1]

        y, expanded_class_weight = self._validate_y_class_weight(y)

        if getattr(y, "dtype", None) != DOUBLE or not y.flags.contiguous:
            y = np.ascontiguousarray(y, dtype=DOUBLE)

        if expanded_class_weight is not None:
            if sample_weight is not None:
                sample_weight = sample_weight * expanded_class_weight
            else:
                sample_weight = expanded_class_weight

        # Check parameters
        self._validate_estimator()

        if not self.bootstrap and self.oob_score:
            raise ValueError("Out of bag estimation only available"
                             " if bootstrap=True")

        random_state = check_random_state(self.random_state)

        if not self.warm_start or not hasattr(self, "estimators_"):
            # Free allocated memory, if any
            self.estimators_ = []

        n_more_estimators = self.n_estimators - len(self.estimators_)

        if n_more_estimators < 0:
            raise ValueError('n_estimators=%d must be larger or equal to '
                             'len(estimators_)=%d when warm_start==True'
                             % (self.n_estimators, len(self.estimators_)))

        elif n_more_estimators == 0:
            warn("Warm-start fitting without increasing n_estimators does not "
                 "fit new trees.")
        else:
            if self.warm_start and len(self.estimators_) > 0:
                # We draw from the random state to get the random state we
                # would have got if we hadn't used a warm_start.
                random_state.randint(MAX_INT, size=len(self.estimators_))

            trees = []
            for i in range(n_more_estimators):
                tree = self._make_estimator(append=False,
                                            random_state=random_state)
                trees.append(tree)

            # Parallel loop: we prefer the threading backend as the Cython code
            # for fitting the trees is internally releasing the Python GIL
            # making threading more efficient than multiprocessing in
            # that case. However, for joblib 0.12+ we respect any
            # parallel_backend contexts set at a higher level,
            # since correctness does not rely on using threads.
            trees = Parallel(n_jobs=self.n_jobs, verbose=self.verbose,
                             **_joblib_parallel_args(prefer='threads'))(
                delayed(_parallel_build_trees)(
                    t, self, X, y, sample_weight, i, len(trees),
                    verbose=self.verbose, class_weight=self.class_weight)
                for i, t in enumerate(trees))

            # Collect newly grown trees
            self.estimators_.extend(trees)

        if self.oob_score:
            self._set_oob_score(X, y)

        # Decapsulate classes_ attributes
        if hasattr(self, "classes_") and self.n_outputs_ == 1:
            self.n_classes_ = self.n_classes_[0]
            self.classes_ = self.classes_[0]

        return self

    @abstractmethod
    def _set_oob_score(self, X, y):
        """Calculate out of bag predictions and score."""

    def _validate_y_class_weight(self, y):
        # Default implementation
        return y, None

    def _validate_X_predict(self, X):
        """Validate X whenever one tries to predict, apply, predict_proba"""
        if self.estimators_ is None or len(self.estimators_) == 0:
            raise NotFittedError("Estimator not fitted, "
                                 "call `fit` before exploiting the model.")

        return self.estimators_[0]._validate_X_predict(X, check_input=True)

    @property
    def feature_importances_(self):
        """Return the feature importances (the higher, the more important the
           feature).

        Returns
        -------
        feature_importances_ : array, shape = [n_features]
        """
        check_is_fitted(self, 'estimators_')

        all_importances = Parallel(n_jobs=self.n_jobs,
                                   **_joblib_parallel_args(prefer='threads'))(
            delayed(getattr)(tree, 'feature_importances_')
            for tree in self.estimators_)

        return sum(all_importances) / len(self.estimators_)


def _accumulate_prediction(predict, X, out, lock):
    """This is a utility function for joblib's Parallel.

    It can't go locally in ForestClassifier or ForestRegressor, because joblib
    complains that it cannot pickle it when placed there.
    """
    prediction = predict(X, check_input=False)
    with lock:
        if len(out) == 1:
            out[0] += prediction
        else:
            for i in range(len(out)):
                out[i] += prediction[i]


class ForestClassifier(six.with_metaclass(ABCMeta, BaseForest,
                                          ClassifierMixin)):
    """Base class for forest of trees-based classifiers.

    Warning: This class should not be used directly. Use derived classes
    instead.
    """

    @abstractmethod
    def __init__(self,
                 base_estimator,
                 n_estimators=100,
                 estimator_params=tuple(),
                 bootstrap=False,
                 oob_score=False,
                 n_jobs=None,
                 random_state=None,
                 verbose=0,
                 warm_start=False,
                 class_weight=None):
        super(ForestClassifier, self).__init__(
            base_estimator,
            n_estimators=n_estimators,
            estimator_params=estimator_params,
            bootstrap=bootstrap,
            oob_score=oob_score,
            n_jobs=n_jobs,
            random_state=random_state,
            verbose=verbose,
            warm_start=warm_start,
            class_weight=class_weight)

    def _set_oob_score(self, X, y):
        """Compute out-of-bag score"""
        X = check_array(X, dtype=DTYPE, accept_sparse='csr')

        n_classes_ = self.n_classes_
        n_samples = y.shape[0]

        oob_decision_function = []
        oob_score = 0.0
        predictions = []

        for k in range(self.n_outputs_):
            predictions.append(np.zeros((n_samples, n_classes_[k])))

        for estimator in self.estimators_:
            unsampled_indices = _generate_unsampled_indices(
                estimator.random_state, n_samples)
            p_estimator = estimator.predict_proba(X[unsampled_indices, :],
                                                  check_input=False)

            if self.n_outputs_ == 1:
                p_estimator = [p_estimator]

            for k in range(self.n_outputs_):
                predictions[k][unsampled_indices, :] += p_estimator[k]

        for k in range(self.n_outputs_):
            if (predictions[k].sum(axis=1) == 0).any():
                warn("Some inputs do not have OOB scores. "
                     "This probably means too few trees were used "
                     "to compute any reliable oob estimates.")

            decision = (predictions[k] /
                        predictions[k].sum(axis=1)[:, np.newaxis])
            oob_decision_function.append(decision)
            oob_score += np.mean(y[:, k] ==
                                 np.argmax(predictions[k], axis=1), axis=0)

        if self.n_outputs_ == 1:
            self.oob_decision_function_ = oob_decision_function[0]
        else:
            self.oob_decision_function_ = oob_decision_function

        self.oob_score_ = oob_score / self.n_outputs_

    def _validate_y_class_weight(self, y):
        check_classification_targets(y)

        y = np.copy(y)
        expanded_class_weight = None

        if self.class_weight is not None:
            y_original = np.copy(y)

        self.classes_ = []
        self.n_classes_ = []

        y_store_unique_indices = np.zeros(y.shape, dtype=np.int)
        for k in range(self.n_outputs_):
            classes_k, y_store_unique_indices[:, k] = np.unique(y[:, k], return_inverse=True)
            self.classes_.append(classes_k)
            self.n_classes_.append(classes_k.shape[0])
        y = y_store_unique_indices

        if self.class_weight is not None:
            valid_presets = ('balanced', 'balanced_subsample')
            if isinstance(self.class_weight, six.string_types):
                if self.class_weight not in valid_presets:
                    raise ValueError('Valid presets for class_weight include '
                                     '"balanced" and "balanced_subsample". Given "%s".'
                                     % self.class_weight)
                if self.warm_start:
                    warn('class_weight presets "balanced" or "balanced_subsample" are '
                         'not recommended for warm_start if the fitted data '
                         'differs from the full dataset. In order to use '
                         '"balanced" weights, use compute_class_weight("balanced", '
                         'classes, y). In place of y you can use a large '
                         'enough sample of the full training set target to '
                         'properly estimate the class frequency '
                         'distributions. Pass the resulting weights as the '
                         'class_weight parameter.')

            if (self.class_weight != 'balanced_subsample' or
                    not self.bootstrap):
                if self.class_weight == "balanced_subsample":
                    class_weight = "balanced"
                else:
                    class_weight = self.class_weight
                expanded_class_weight = compute_sample_weight(class_weight,
                                                              y_original)

        return y, expanded_class_weight

    def predict(self, X):
        """Predict class for X.

        The predicted class of an input sample is a vote by the trees in
        the forest, weighted by their probability estimates. That is,
        the predicted class is the one with highest mean probability
        estimate across the trees.

        Parameters
        ----------
        X : array-like or sparse matrix of shape = [n_samples, n_features]
            The input samples. Internally, its dtype will be converted to
            ``dtype=np.float32``. If a sparse matrix is provided, it will be
            converted into a sparse ``csr_matrix``.

        Returns
        -------
        y : array of shape = [n_samples] or [n_samples, n_outputs]
            The predicted classes.
        """
        proba = self.predict_proba(X)

        if self.n_outputs_ == 1:
            return self.classes_.take(np.argmax(proba, axis=1), axis=0)

        else:
            n_samples = proba[0].shape[0]
            predictions = np.zeros((n_samples, self.n_outputs_))

            for k in range(self.n_outputs_):
                predictions[:, k] = self.classes_[k].take(np.argmax(proba[k],
                                                                    axis=1),
                                                          axis=0)

            return predictions

    def predict_proba(self, X):
        """Predict class probabilities for X.

        The predicted class probabilities of an input sample are computed as
        the mean predicted class probabilities of the trees in the forest. The
        class probability of a single tree is the fraction of samples of the same
        class in a leaf.

        Parameters
        ----------
        X : array-like or sparse matrix of shape = [n_samples, n_features]
            The input samples. Internally, its dtype will be converted to
            ``dtype=np.float32``. If a sparse matrix is provided, it will be
            converted into a sparse ``csr_matrix``.

        Returns
        -------
        p : array of shape = [n_samples, n_classes], or a list of n_outputs
            such arrays if n_outputs > 1.
            The class probabilities of the input samples. The order of the
            classes corresponds to that in the attribute `classes_`.
        """
        check_is_fitted(self, 'estimators_')
        # Check data
        X = self._validate_X_predict(X)

        # Assign chunk of trees to jobs
        n_jobs, _, _ = _partition_estimators(self.n_estimators, self.n_jobs)

        # avoid storing the output of every estimator by summing them here
        all_proba = [np.zeros((X.shape[0], j), dtype=np.float64)
                     for j in np.atleast_1d(self.n_classes_)]
        lock = threading.Lock()
        Parallel(n_jobs=n_jobs, verbose=self.verbose,
                 **_joblib_parallel_args(require="sharedmem"))(
            delayed(_accumulate_prediction)(e.predict_proba, X, all_proba,
                                            lock)
            for e in self.estimators_)

        for proba in all_proba:
            proba /= len(self.estimators_)

        if len(all_proba) == 1:
            return all_proba[0]
        else:
            return all_proba

    def predict_log_proba(self, X):
        """Predict class log-probabilities for X.

        The predicted class log-probabilities of an input sample is computed as
        the log of the mean predicted class probabilities of the trees in the
        forest.

        Parameters
        ----------
        X : array-like or sparse matrix of shape = [n_samples, n_features]
            The input samples. Internally, its dtype will be converted to
            ``dtype=np.float32``. If a sparse matrix is provided, it will be
            converted into a sparse ``csr_matrix``.

        Returns
        -------
        p : array of shape = [n_samples, n_classes], or a list of n_outputs
            such arrays if n_outputs > 1.
            The class probabilities of the input samples. The order of the
            classes corresponds to that in the attribute `classes_`.
        """
        proba = self.predict_proba(X)

        if self.n_outputs_ == 1:
            return np.log(proba)

        else:
            for k in range(self.n_outputs_):
                proba[k] = np.log(proba[k])

            return proba


class ForestRegressor(six.with_metaclass(ABCMeta, BaseForest, RegressorMixin)):
    """Base class for forest of trees-based regressors.

    Warning: This class should not be used directly. Use derived classes
    instead.
    """

    @abstractmethod
    def __init__(self,
                 base_estimator,
                 n_estimators=100,
                 estimator_params=tuple(),
                 bootstrap=False,
                 oob_score=False,
                 n_jobs=None,
                 random_state=None,
                 verbose=0,
                 warm_start=False):
        super(ForestRegressor, self).__init__(
            base_estimator,
            n_estimators=n_estimators,
            estimator_params=estimator_params,
            bootstrap=bootstrap,
            oob_score=oob_score,
            n_jobs=n_jobs,
            random_state=random_state,
            verbose=verbose,
            warm_start=warm_start)

    def predict(self, X):
        """Predict regression target for X.

        The predicted regression target of an input sample is computed as the
        mean predicted regression targets of the trees in the forest.

        Parameters
        ----------
        X : array-like or sparse matrix of shape = [n_samples, n_features]
            The input samples. Internally, its dtype will be converted to
            ``dtype=np.float32``. If a sparse matrix is provided, it will be
            converted into a sparse ``csr_matrix``.

        Returns
        -------
        y : array of shape = [n_samples] or [n_samples, n_outputs]
            The predicted values.
        """
        check_is_fitted(self, 'estimators_')
        # Check data
        X = self._validate_X_predict(X)

        # Assign chunk of trees to jobs
        n_jobs, _, _ = _partition_estimators(self.n_estimators, self.n_jobs)

        # avoid storing the output of every estimator by summing them here
        if self.n_outputs_ > 1:
            y_hat = np.zeros((X.shape[0], self.n_outputs_), dtype=np.float64)
        else:
            y_hat = np.zeros((X.shape[0]), dtype=np.float64)

        # Parallel loop
        lock = threading.Lock()
        Parallel(n_jobs=n_jobs, verbose=self.verbose,
                 **_joblib_parallel_args(require="sharedmem"))(
            delayed(_accumulate_prediction)(e.predict, X, [y_hat], lock)
            for e in self.estimators_)

        y_hat /= len(self.estimators_)

        return y_hat

    def _set_oob_score(self, X, y):
        """Compute out-of-bag scores"""
        X = check_array(X, dtype=DTYPE, accept_sparse='csr')

        n_samples = y.shape[0]

        predictions = np.zeros((n_samples, self.n_outputs_))
        n_predictions = np.zeros((n_samples, self.n_outputs_))

        for estimator in self.estimators_:
            unsampled_indices = _generate_unsampled_indices(
                estimator.random_state, n_samples)
            p_estimator = estimator.predict(
                X[unsampled_indices, :], check_input=False)

            if self.n_outputs_ == 1:
                p_estimator = p_estimator[:, np.newaxis]

            predictions[unsampled_indices, :] += p_estimator
            n_predictions[unsampled_indices, :] += 1

        if (n_predictions == 0).any():
            warn("Some inputs do not have OOB scores. "
                 "This probably means too few trees were used "
                 "to compute any reliable oob estimates.")
            n_predictions[n_predictions == 0] = 1

        predictions /= n_predictions
        self.oob_prediction_ = predictions

        if self.n_outputs_ == 1:
            self.oob_prediction_ = \
                self.oob_prediction_.reshape((n_samples, ))

        self.oob_score_ = 0.0

        for k in range(self.n_outputs_):
            self.oob_score_ += r2_score(y[:, k],
                                        predictions[:, k])

        self.oob_score_ /= self.n_outputs_


class RandomForestClassifier(ForestClassifier):
    """A random forest classifier.

    A random forest is a meta estimator that fits a number of decision tree
    classifiers on various sub-samples of the dataset and uses averaging to
    improve the predictive accuracy and control over-fitting.
    The sub-sample size is always the same as the original
    input sample size but the samples are drawn with replacement if
    `bootstrap=True` (default).

    Read more in the :ref:`User Guide <forest>`.

    Parameters
    ----------
    n_estimators : integer, optional (default=10)
        The number of trees in the forest.

        .. versionchanged:: 0.20
           The default value of ``n_estimators`` will change from 10 in
           version 0.20 to 100 in version 0.22.

    criterion : string, optional (default="gini")
        The function to measure the quality of a split. Supported criteria are
        "gini" for the Gini impurity and "entropy" for the information gain.
        Note: this parameter is tree-specific.

    max_depth : integer or None, optional (default=None)
        The maximum depth of the tree. If None, then nodes are expanded until
        all leaves are pure or until all leaves contain less than
        min_samples_split samples.

    min_samples_split : int, float, optional (default=2)
        The minimum number of samples required to split an internal node:

        - If int, then consider `min_samples_split` as the minimum number.
        - If float, then `min_samples_split` is a fraction and
          `ceil(min_samples_split * n_samples)` are the minimum
          number of samples for each split.

        .. versionchanged:: 0.18
           Added float values for fractions.

    min_samples_leaf : int, float, optional (default=1)
        The minimum number of samples required to be at a leaf node.
        A split point at any depth will only be considered if it leaves at
        least ``min_samples_leaf`` training samples in each of the left and
        right branches.  This may have the effect of smoothing the model,
        especially in regression.

        - If int, then consider `min_samples_leaf` as the minimum number.
        - If float, then `min_samples_leaf` is a fraction and
          `ceil(min_samples_leaf * n_samples)` are the minimum
          number of samples for each node.

        .. versionchanged:: 0.18
           Added float values for fractions.

    min_weight_fraction_leaf : float, optional (default=0.)
        The minimum weighted fraction of the sum total of weights (of all
        the input samples) required to be at a leaf node. Samples have
        equal weight when sample_weight is not provided.

    max_features : int, float, string or None, optional (default="auto")
        The number of features to consider when looking for the best split:

        - If int, then consider `max_features` features at each split.
        - If float, then `max_features` is a fraction and
          `int(max_features * n_features)` features are considered at each
          split.
        - If "auto", then `max_features=sqrt(n_features)`.
        - If "sqrt", then `max_features=sqrt(n_features)` (same as "auto").
        - If "log2", then `max_features=log2(n_features)`.
        - If None, then `max_features=n_features`.

        Note: the search for a split does not stop until at least one
        valid partition of the node samples is found, even if it requires to
        effectively inspect more than ``max_features`` features.

    max_leaf_nodes : int or None, optional (default=None)
        Grow trees with ``max_leaf_nodes`` in best-first fashion.
        Best nodes are defined as relative reduction in impurity.
        If None then unlimited number of leaf nodes.

    min_impurity_decrease : float, optional (default=0.)
        A node will be split if this split induces a decrease of the impurity
        greater than or equal to this value.

        The weighted impurity decrease equation is the following::

            N_t / N * (impurity - N_t_R / N_t * right_impurity
                                - N_t_L / N_t * left_impurity)

        where ``N`` is the total number of samples, ``N_t`` is the number of
        samples at the current node, ``N_t_L`` is the number of samples in the
        left child, and ``N_t_R`` is the number of samples in the right child.

        ``N``, ``N_t``, ``N_t_R`` and ``N_t_L`` all refer to the weighted sum,
        if ``sample_weight`` is passed.

        .. versionadded:: 0.19

    min_impurity_split : float, (default=1e-7)
        Threshold for early stopping in tree growth. A node will split
        if its impurity is above the threshold, otherwise it is a leaf.

        .. deprecated:: 0.19
           ``min_impurity_split`` has been deprecated in favor of
           ``min_impurity_decrease`` in 0.19. The default value of
           ``min_impurity_split`` will change from 1e-7 to 0 in 0.23 and it
           will be removed in 0.25. Use ``min_impurity_decrease`` instead.


    bootstrap : boolean, optional (default=True)
        Whether bootstrap samples are used when building trees. If False, the
        whole datset is used to build each tree.

    oob_score : bool (default=False)
        Whether to use out-of-bag samples to estimate
        the generalization accuracy.

    n_jobs : int or None, optional (default=None)
        The number of jobs to run in parallel for both `fit` and `predict`.
        ``None`` means 1 unless in a :obj:`joblib.parallel_backend` context.
        ``-1`` means using all processors. See :term:`Glossary <n_jobs>`
        for more details.

    random_state : int, RandomState instance or None, optional (default=None)
        If int, random_state is the seed used by the random number generator;
        If RandomState instance, random_state is the random number generator;
        If None, the random number generator is the RandomState instance used
        by `np.random`.

    verbose : int, optional (default=0)
        Controls the verbosity when fitting and predicting.

    warm_start : bool, optional (default=False)
        When set to ``True``, reuse the solution of the previous call to fit
        and add more estimators to the ensemble, otherwise, just fit a whole
        new forest. See :term:`the Glossary <warm_start>`.

    class_weight : dict, list of dicts, "balanced", "balanced_subsample" or \
    None, optional (default=None)
        Weights associated with classes in the form ``{class_label: weight}``.
        If not given, all classes are supposed to have weight one. For
        multi-output problems, a list of dicts can be provided in the same
        order as the columns of y.

        Note that for multioutput (including multilabel) weights should be
        defined for each class of every column in its own dict. For example,
        for four-class multilabel classification weights should be
        [{0: 1, 1: 1}, {0: 1, 1: 5}, {0: 1, 1: 1}, {0: 1, 1: 1}] instead of
        [{1:1}, {2:5}, {3:1}, {4:1}].

        The "balanced" mode uses the values of y to automatically adjust
        weights inversely proportional to class frequencies in the input data
        as ``n_samples / (n_classes * np.bincount(y))``

        The "balanced_subsample" mode is the same as "balanced" except that
        weights are computed based on the bootstrap sample for every tree
        grown.

        For multi-output, the weights of each column of y will be multiplied.

        Note that these weights will be multiplied with sample_weight (passed
        through the fit method) if sample_weight is specified.

    Attributes
    ----------
    estimators_ : list of DecisionTreeClassifier
        The collection of fitted sub-estimators.

    classes_ : array of shape = [n_classes] or a list of such arrays
        The classes labels (single output problem), or a list of arrays of
        class labels (multi-output problem).

    n_classes_ : int or list
        The number of classes (single output problem), or a list containing the
        number of classes for each output (multi-output problem).

    n_features_ : int
        The number of features when ``fit`` is performed.

    n_outputs_ : int
        The number of outputs when ``fit`` is performed.

    feature_importances_ : array of shape = [n_features]
        The feature importances (the higher, the more important the feature).

    oob_score_ : float
        Score of the training dataset obtained using an out-of-bag estimate.

    oob_decision_function_ : array of shape = [n_samples, n_classes]
        Decision function computed with out-of-bag estimate on the training
        set. If n_estimators is small it might be possible that a data point
        was never left out during the bootstrap. In this case,
        `oob_decision_function_` might contain NaN.

    Examples
    --------
    >>> from sklearn.ensemble import RandomForestClassifier
    >>> from sklearn.datasets import make_classification

    >>> X, y = make_classification(n_samples=1000, n_features=4,
    ...                            n_informative=2, n_redundant=0,
    ...                            random_state=0, shuffle=False)
    >>> clf = RandomForestClassifier(n_estimators=100, max_depth=2,
    ...                              random_state=0)
    >>> clf.fit(X, y)  # doctest: +NORMALIZE_WHITESPACE
    RandomForestClassifier(bootstrap=True, class_weight=None, criterion='gini',
                max_depth=2, max_features='auto', max_leaf_nodes=None,
                min_impurity_decrease=0.0, min_impurity_split=None,
                min_samples_leaf=1, min_samples_split=2,
                min_weight_fraction_leaf=0.0, n_estimators=100, n_jobs=None,
                oob_score=False, random_state=0, verbose=0, warm_start=False)
    >>> print(clf.feature_importances_)
    [0.14205973 0.76664038 0.0282433  0.06305659]
    >>> print(clf.predict([[0, 0, 0, 0]]))
    [1]

    Notes
    -----
    The default values for the parameters controlling the size of the trees
    (e.g. ``max_depth``, ``min_samples_leaf``, etc.) lead to fully grown and
    unpruned trees which can potentially be very large on some data sets. To
    reduce memory consumption, the complexity and size of the trees should be
    controlled by setting those parameter values.

    The features are always randomly permuted at each split. Therefore,
    the best found split may vary, even with the same training data,
    ``max_features=n_features`` and ``bootstrap=False``, if the improvement
    of the criterion is identical for several splits enumerated during the
    search of the best split. To obtain a deterministic behaviour during
    fitting, ``random_state`` has to be fixed.

    References
    ----------

    .. [1] L. Breiman, "Random Forests", Machine Learning, 45(1), 5-32, 2001.

    See also
    --------
    DecisionTreeClassifier, ExtraTreesClassifier
    """
    def __init__(self,
                 n_estimators='warn',
                 criterion="gini",
                 max_depth=None,
                 min_samples_split=2,
                 min_samples_leaf=1,
                 min_weight_fraction_leaf=0.,
                 max_features="auto",
                 max_leaf_nodes=None,
                 min_impurity_decrease=0.,
                 min_impurity_split=None,
                 bootstrap=True,
                 oob_score=False,
                 n_jobs=None,
                 random_state=None,
                 verbose=0,
                 warm_start=False,
                 class_weight=None):
        super(RandomForestClassifier, self).__init__(
            base_estimator=DecisionTreeClassifier(),
            n_estimators=n_estimators,
            estimator_params=("criterion", "max_depth", "min_samples_split",
                              "min_samples_leaf", "min_weight_fraction_leaf",
                              "max_features", "max_leaf_nodes",
                              "min_impurity_decrease", "min_impurity_split",
                              "random_state"),
            bootstrap=bootstrap,
            oob_score=oob_score,
            n_jobs=n_jobs,
            random_state=random_state,
            verbose=verbose,
            warm_start=warm_start,
            class_weight=class_weight)

        self.criterion = criterion
        self.max_depth = max_depth
        self.min_samples_split = min_samples_split
        self.min_samples_leaf = min_samples_leaf
        self.min_weight_fraction_leaf = min_weight_fraction_leaf
        self.max_features = max_features
        self.max_leaf_nodes = max_leaf_nodes
        self.min_impurity_decrease = min_impurity_decrease
        self.min_impurity_split = min_impurity_split


class RandomForestRegressor(ForestRegressor):
    """A random forest regressor.

    A random forest is a meta estimator that fits a number of classifying
    decision trees on various sub-samples of the dataset and uses averaging
    to improve the predictive accuracy and control over-fitting.
    The sub-sample size is always the same as the original
    input sample size but the samples are drawn with replacement if
    `bootstrap=True` (default).

    Read more in the :ref:`User Guide <forest>`.

    Parameters
    ----------
    n_estimators : integer, optional (default=10)
        The number of trees in the forest.

        .. versionchanged:: 0.20
           The default value of ``n_estimators`` will change from 10 in
           version 0.20 to 100 in version 0.22.

    criterion : string, optional (default="mse")
        The function to measure the quality of a split. Supported criteria
        are "mse" for the mean squared error, which is equal to variance
        reduction as feature selection criterion, and "mae" for the mean
        absolute error.

        .. versionadded:: 0.18
           Mean Absolute Error (MAE) criterion.

    max_depth : integer or None, optional (default=None)
        The maximum depth of the tree. If None, then nodes are expanded until
        all leaves are pure or until all leaves contain less than
        min_samples_split samples.

    min_samples_split : int, float, optional (default=2)
        The minimum number of samples required to split an internal node:

        - If int, then consider `min_samples_split` as the minimum number.
        - If float, then `min_samples_split` is a fraction and
          `ceil(min_samples_split * n_samples)` are the minimum
          number of samples for each split.

        .. versionchanged:: 0.18
           Added float values for fractions.

    min_samples_leaf : int, float, optional (default=1)
        The minimum number of samples required to be at a leaf node.
        A split point at any depth will only be considered if it leaves at
        least ``min_samples_leaf`` training samples in each of the left and
        right branches.  This may have the effect of smoothing the model,
        especially in regression.

        - If int, then consider `min_samples_leaf` as the minimum number.
        - If float, then `min_samples_leaf` is a fraction and
          `ceil(min_samples_leaf * n_samples)` are the minimum
          number of samples for each node.

        .. versionchanged:: 0.18
           Added float values for fractions.

    min_weight_fraction_leaf : float, optional (default=0.)
        The minimum weighted fraction of the sum total of weights (of all
        the input samples) required to be at a leaf node. Samples have
        equal weight when sample_weight is not provided.

    max_features : int, float, string or None, optional (default="auto")
        The number of features to consider when looking for the best split:

        - If int, then consider `max_features` features at each split.
        - If float, then `max_features` is a fraction and
          `int(max_features * n_features)` features are considered at each
          split.
        - If "auto", then `max_features=n_features`.
        - If "sqrt", then `max_features=sqrt(n_features)`.
        - If "log2", then `max_features=log2(n_features)`.
        - If None, then `max_features=n_features`.

        Note: the search for a split does not stop until at least one
        valid partition of the node samples is found, even if it requires to
        effectively inspect more than ``max_features`` features.

    max_leaf_nodes : int or None, optional (default=None)
        Grow trees with ``max_leaf_nodes`` in best-first fashion.
        Best nodes are defined as relative reduction in impurity.
        If None then unlimited number of leaf nodes.

    min_impurity_decrease : float, optional (default=0.)
        A node will be split if this split induces a decrease of the impurity
        greater than or equal to this value.

        The weighted impurity decrease equation is the following::

            N_t / N * (impurity - N_t_R / N_t * right_impurity
                                - N_t_L / N_t * left_impurity)

        where ``N`` is the total number of samples, ``N_t`` is the number of
        samples at the current node, ``N_t_L`` is the number of samples in the
        left child, and ``N_t_R`` is the number of samples in the right child.

        ``N``, ``N_t``, ``N_t_R`` and ``N_t_L`` all refer to the weighted sum,
        if ``sample_weight`` is passed.

        .. versionadded:: 0.19

    min_impurity_split : float, (default=1e-7)
        Threshold for early stopping in tree growth. A node will split
        if its impurity is above the threshold, otherwise it is a leaf.

        .. deprecated:: 0.19
           ``min_impurity_split`` has been deprecated in favor of
           ``min_impurity_decrease`` in 0.19. The default value of
           ``min_impurity_split`` will change from 1e-7 to 0 in 0.23 and it
           will be removed in 0.25. Use ``min_impurity_decrease`` instead.

    bootstrap : boolean, optional (default=True)
        Whether bootstrap samples are used when building trees. If False, the
        whole datset is used to build each tree.

    oob_score : bool, optional (default=False)
        whether to use out-of-bag samples to estimate
        the R^2 on unseen data.

    n_jobs : int or None, optional (default=None)
        The number of jobs to run in parallel for both `fit` and `predict`.
        `None`` means 1 unless in a :obj:`joblib.parallel_backend` context.
        ``-1`` means using all processors. See :term:`Glossary <n_jobs>`
        for more details.

    random_state : int, RandomState instance or None, optional (default=None)
        If int, random_state is the seed used by the random number generator;
        If RandomState instance, random_state is the random number generator;
        If None, the random number generator is the RandomState instance used
        by `np.random`.

    verbose : int, optional (default=0)
        Controls the verbosity when fitting and predicting.

    warm_start : bool, optional (default=False)
        When set to ``True``, reuse the solution of the previous call to fit
        and add more estimators to the ensemble, otherwise, just fit a whole
        new forest. See :term:`the Glossary <warm_start>`.

    Attributes
    ----------
    estimators_ : list of DecisionTreeRegressor
        The collection of fitted sub-estimators.

    feature_importances_ : array of shape = [n_features]
        The feature importances (the higher, the more important the feature).

    n_features_ : int
        The number of features when ``fit`` is performed.

    n_outputs_ : int
        The number of outputs when ``fit`` is performed.

    oob_score_ : float
        Score of the training dataset obtained using an out-of-bag estimate.

    oob_prediction_ : array of shape = [n_samples]
        Prediction computed with out-of-bag estimate on the training set.

    Examples
    --------
    >>> from sklearn.ensemble import RandomForestRegressor
    >>> from sklearn.datasets import make_regression

    >>> X, y = make_regression(n_features=4, n_informative=2,
    ...                        random_state=0, shuffle=False)
    >>> regr = RandomForestRegressor(max_depth=2, random_state=0,
    ...                              n_estimators=100)
    >>> regr.fit(X, y)  # doctest: +NORMALIZE_WHITESPACE
    RandomForestRegressor(bootstrap=True, criterion='mse', max_depth=2,
               max_features='auto', max_leaf_nodes=None,
               min_impurity_decrease=0.0, min_impurity_split=None,
               min_samples_leaf=1, min_samples_split=2,
               min_weight_fraction_leaf=0.0, n_estimators=100, n_jobs=None,
               oob_score=False, random_state=0, verbose=0, warm_start=False)
    >>> print(regr.feature_importances_)
    [0.18146984 0.81473937 0.00145312 0.00233767]
    >>> print(regr.predict([[0, 0, 0, 0]]))
    [-8.32987858]

    Notes
    -----
    The default values for the parameters controlling the size of the trees
    (e.g. ``max_depth``, ``min_samples_leaf``, etc.) lead to fully grown and
    unpruned trees which can potentially be very large on some data sets. To
    reduce memory consumption, the complexity and size of the trees should be
    controlled by setting those parameter values.

    The features are always randomly permuted at each split. Therefore,
    the best found split may vary, even with the same training data,
    ``max_features=n_features`` and ``bootstrap=False``, if the improvement
    of the criterion is identical for several splits enumerated during the
    search of the best split. To obtain a deterministic behaviour during
    fitting, ``random_state`` has to be fixed.

    The default value ``max_features="auto"`` uses ``n_features``
    rather than ``n_features / 3``. The latter was originally suggested in
    [1], whereas the former was more recently justified empirically in [2].

    References
    ----------

    .. [1] L. Breiman, "Random Forests", Machine Learning, 45(1), 5-32, 2001.

    .. [2] P. Geurts, D. Ernst., and L. Wehenkel, "Extremely randomized
           trees", Machine Learning, 63(1), 3-42, 2006.

    See also
    --------
    DecisionTreeRegressor, ExtraTreesRegressor
    """
    def __init__(self,
                 n_estimators='warn',
                 criterion="mse",
                 max_depth=None,
                 min_samples_split=2,
                 min_samples_leaf=1,
                 min_weight_fraction_leaf=0.,
                 max_features="auto",
                 max_leaf_nodes=None,
                 min_impurity_decrease=0.,
                 min_impurity_split=None,
                 bootstrap=True,
                 oob_score=False,
                 n_jobs=None,
                 random_state=None,
                 verbose=0,
                 warm_start=False):
        super(RandomForestRegressor, self).__init__(
            base_estimator=DecisionTreeRegressor(),
            n_estimators=n_estimators,
            estimator_params=("criterion", "max_depth", "min_samples_split",
                              "min_samples_leaf", "min_weight_fraction_leaf",
                              "max_features", "max_leaf_nodes",
                              "min_impurity_decrease", "min_impurity_split",
                              "random_state"),
            bootstrap=bootstrap,
            oob_score=oob_score,
            n_jobs=n_jobs,
            random_state=random_state,
            verbose=verbose,
            warm_start=warm_start)

        self.criterion = criterion
        self.max_depth = max_depth
        self.min_samples_split = min_samples_split
        self.min_samples_leaf = min_samples_leaf
        self.min_weight_fraction_leaf = min_weight_fraction_leaf
        self.max_features = max_features
        self.max_leaf_nodes = max_leaf_nodes
        self.min_impurity_decrease = min_impurity_decrease
        self.min_impurity_split = min_impurity_split


class ExtraTreesClassifier(ForestClassifier):
    """An extra-trees classifier.

    This class implements a meta estimator that fits a number of
    randomized decision trees (a.k.a. extra-trees) on various sub-samples
    of the dataset and uses averaging to improve the predictive accuracy
    and control over-fitting.

    Read more in the :ref:`User Guide <forest>`.

    Parameters
    ----------
    n_estimators : integer, optional (default=10)
        The number of trees in the forest.

        .. versionchanged:: 0.20
           The default value of ``n_estimators`` will change from 10 in
           version 0.20 to 100 in version 0.22.

    criterion : string, optional (default="gini")
        The function to measure the quality of a split. Supported criteria are
        "gini" for the Gini impurity and "entropy" for the information gain.

    max_depth : integer or None, optional (default=None)
        The maximum depth of the tree. If None, then nodes are expanded until
        all leaves are pure or until all leaves contain less than
        min_samples_split samples.

    min_samples_split : int, float, optional (default=2)
        The minimum number of samples required to split an internal node:

        - If int, then consider `min_samples_split` as the minimum number.
        - If float, then `min_samples_split` is a fraction and
          `ceil(min_samples_split * n_samples)` are the minimum
          number of samples for each split.

        .. versionchanged:: 0.18
           Added float values for fractions.

    min_samples_leaf : int, float, optional (default=1)
        The minimum number of samples required to be at a leaf node.
        A split point at any depth will only be considered if it leaves at
        least ``min_samples_leaf`` training samples in each of the left and
        right branches.  This may have the effect of smoothing the model,
        especially in regression.

        - If int, then consider `min_samples_leaf` as the minimum number.
        - If float, then `min_samples_leaf` is a fraction and
          `ceil(min_samples_leaf * n_samples)` are the minimum
          number of samples for each node.

        .. versionchanged:: 0.18
           Added float values for fractions.

    min_weight_fraction_leaf : float, optional (default=0.)
        The minimum weighted fraction of the sum total of weights (of all
        the input samples) required to be at a leaf node. Samples have
        equal weight when sample_weight is not provided.

    max_features : int, float, string or None, optional (default="auto")
        The number of features to consider when looking for the best split:

        - If int, then consider `max_features` features at each split.
        - If float, then `max_features` is a fraction and
          `int(max_features * n_features)` features are considered at each
          split.
        - If "auto", then `max_features=sqrt(n_features)`.
        - If "sqrt", then `max_features=sqrt(n_features)`.
        - If "log2", then `max_features=log2(n_features)`.
        - If None, then `max_features=n_features`.

        Note: the search for a split does not stop until at least one
        valid partition of the node samples is found, even if it requires to
        effectively inspect more than ``max_features`` features.

    max_leaf_nodes : int or None, optional (default=None)
        Grow trees with ``max_leaf_nodes`` in best-first fashion.
        Best nodes are defined as relative reduction in impurity.
        If None then unlimited number of leaf nodes.

    min_impurity_decrease : float, optional (default=0.)
        A node will be split if this split induces a decrease of the impurity
        greater than or equal to this value.

        The weighted impurity decrease equation is the following::

            N_t / N * (impurity - N_t_R / N_t * right_impurity
                                - N_t_L / N_t * left_impurity)

        where ``N`` is the total number of samples, ``N_t`` is the number of
        samples at the current node, ``N_t_L`` is the number of samples in the
        left child, and ``N_t_R`` is the number of samples in the right child.

        ``N``, ``N_t``, ``N_t_R`` and ``N_t_L`` all refer to the weighted sum,
        if ``sample_weight`` is passed.

        .. versionadded:: 0.19

    min_impurity_split : float, (default=1e-7)
        Threshold for early stopping in tree growth. A node will split
        if its impurity is above the threshold, otherwise it is a leaf.

        .. deprecated:: 0.19
           ``min_impurity_split`` has been deprecated in favor of
           ``min_impurity_decrease`` in 0.19. The default value of
           ``min_impurity_split`` will change from 1e-7 to 0 in 0.23 and it
           will be removed in 0.25. Use ``min_impurity_decrease`` instead.

    bootstrap : boolean, optional (default=False)
        Whether bootstrap samples are used when building trees. If False, the
        whole datset is used to build each tree.

    oob_score : bool, optional (default=False)
        Whether to use out-of-bag samples to estimate
        the generalization accuracy.

    n_jobs : int or None, optional (default=None)
        The number of jobs to run in parallel for both `fit` and `predict`.
        ``None`` means 1 unless in a :obj:`joblib.parallel_backend` context.
        ``-1`` means using all processors. See :term:`Glossary <n_jobs>`
        for more details.

    random_state : int, RandomState instance or None, optional (default=None)
        If int, random_state is the seed used by the random number generator;
        If RandomState instance, random_state is the random number generator;
        If None, the random number generator is the RandomState instance used
        by `np.random`.

    verbose : int, optional (default=0)
        Controls the verbosity when fitting and predicting.

    warm_start : bool, optional (default=False)
        When set to ``True``, reuse the solution of the previous call to fit
        and add more estimators to the ensemble, otherwise, just fit a whole
        new forest. See :term:`the Glossary <warm_start>`.

    class_weight : dict, list of dicts, "balanced", "balanced_subsample" or \
    None, optional (default=None)
        Weights associated with classes in the form ``{class_label: weight}``.
        If not given, all classes are supposed to have weight one. For
        multi-output problems, a list of dicts can be provided in the same
        order as the columns of y.

        Note that for multioutput (including multilabel) weights should be
        defined for each class of every column in its own dict. For example,
        for four-class multilabel classification weights should be
        [{0: 1, 1: 1}, {0: 1, 1: 5}, {0: 1, 1: 1}, {0: 1, 1: 1}] instead of
        [{1:1}, {2:5}, {3:1}, {4:1}].

        The "balanced" mode uses the values of y to automatically adjust
        weights inversely proportional to class frequencies in the input data
        as ``n_samples / (n_classes * np.bincount(y))``

        The "balanced_subsample" mode is the same as "balanced" except that weights are
        computed based on the bootstrap sample for every tree grown.

        For multi-output, the weights of each column of y will be multiplied.

        Note that these weights will be multiplied with sample_weight (passed
        through the fit method) if sample_weight is specified.

    Attributes
    ----------
    estimators_ : list of DecisionTreeClassifier
        The collection of fitted sub-estimators.

    classes_ : array of shape = [n_classes] or a list of such arrays
        The classes labels (single output problem), or a list of arrays of
        class labels (multi-output problem).

    n_classes_ : int or list
        The number of classes (single output problem), or a list containing the
        number of classes for each output (multi-output problem).

    feature_importances_ : array of shape = [n_features]
        The feature importances (the higher, the more important the feature).

    n_features_ : int
        The number of features when ``fit`` is performed.

    n_outputs_ : int
        The number of outputs when ``fit`` is performed.

    oob_score_ : float
        Score of the training dataset obtained using an out-of-bag estimate.

    oob_decision_function_ : array of shape = [n_samples, n_classes]
        Decision function computed with out-of-bag estimate on the training
        set. If n_estimators is small it might be possible that a data point
        was never left out during the bootstrap. In this case,
        `oob_decision_function_` might contain NaN.

    Notes
    -----
    The default values for the parameters controlling the size of the trees
    (e.g. ``max_depth``, ``min_samples_leaf``, etc.) lead to fully grown and
    unpruned trees which can potentially be very large on some data sets. To
    reduce memory consumption, the complexity and size of the trees should be
    controlled by setting those parameter values.

    References
    ----------

    .. [1] P. Geurts, D. Ernst., and L. Wehenkel, "Extremely randomized
           trees", Machine Learning, 63(1), 3-42, 2006.

    See also
    --------
    sklearn.tree.ExtraTreeClassifier : Base classifier for this ensemble.
    RandomForestClassifier : Ensemble Classifier based on trees with optimal
        splits.
    """
    def __init__(self,
                 n_estimators='warn',
                 criterion="gini",
                 max_depth=None,
                 min_samples_split=2,
                 min_samples_leaf=1,
                 min_weight_fraction_leaf=0.,
                 max_features="auto",
                 max_leaf_nodes=None,
                 min_impurity_decrease=0.,
                 min_impurity_split=None,
                 bootstrap=False,
                 oob_score=False,
                 n_jobs=None,
                 random_state=None,
                 verbose=0,
                 warm_start=False,
                 class_weight=None):
        super(ExtraTreesClassifier, self).__init__(
            base_estimator=ExtraTreeClassifier(),
            n_estimators=n_estimators,
            estimator_params=("criterion", "max_depth", "min_samples_split",
                              "min_samples_leaf", "min_weight_fraction_leaf",
                              "max_features", "max_leaf_nodes",
                              "min_impurity_decrease", "min_impurity_split",
                              "random_state"),
            bootstrap=bootstrap,
            oob_score=oob_score,
            n_jobs=n_jobs,
            random_state=random_state,
            verbose=verbose,
            warm_start=warm_start,
            class_weight=class_weight)

        self.criterion = criterion
        self.max_depth = max_depth
        self.min_samples_split = min_samples_split
        self.min_samples_leaf = min_samples_leaf
        self.min_weight_fraction_leaf = min_weight_fraction_leaf
        self.max_features = max_features
        self.max_leaf_nodes = max_leaf_nodes
        self.min_impurity_decrease = min_impurity_decrease
        self.min_impurity_split = min_impurity_split


class ExtraTreesRegressor(ForestRegressor):
    """An extra-trees regressor.

    This class implements a meta estimator that fits a number of
    randomized decision trees (a.k.a. extra-trees) on various sub-samples
    of the dataset and uses averaging to improve the predictive accuracy
    and control over-fitting.

    Read more in the :ref:`User Guide <forest>`.

    Parameters
    ----------
    n_estimators : integer, optional (default=10)
        The number of trees in the forest.

        .. versionchanged:: 0.20
           The default value of ``n_estimators`` will change from 10 in
           version 0.20 to 100 in version 0.22.

    criterion : string, optional (default="mse")
        The function to measure the quality of a split. Supported criteria
        are "mse" for the mean squared error, which is equal to variance
        reduction as feature selection criterion, and "mae" for the mean
        absolute error.

        .. versionadded:: 0.18
           Mean Absolute Error (MAE) criterion.

    max_depth : integer or None, optional (default=None)
        The maximum depth of the tree. If None, then nodes are expanded until
        all leaves are pure or until all leaves contain less than
        min_samples_split samples.

    min_samples_split : int, float, optional (default=2)
        The minimum number of samples required to split an internal node:

        - If int, then consider `min_samples_split` as the minimum number.
        - If float, then `min_samples_split` is a fraction and
          `ceil(min_samples_split * n_samples)` are the minimum
          number of samples for each split.

        .. versionchanged:: 0.18
           Added float values for fractions.

    min_samples_leaf : int, float, optional (default=1)
        The minimum number of samples required to be at a leaf node.
        A split point at any depth will only be considered if it leaves at
        least ``min_samples_leaf`` training samples in each of the left and
        right branches.  This may have the effect of smoothing the model,
        especially in regression.

        - If int, then consider `min_samples_leaf` as the minimum number.
        - If float, then `min_samples_leaf` is a fraction and
          `ceil(min_samples_leaf * n_samples)` are the minimum
          number of samples for each node.

        .. versionchanged:: 0.18
           Added float values for fractions.

    min_weight_fraction_leaf : float, optional (default=0.)
        The minimum weighted fraction of the sum total of weights (of all
        the input samples) required to be at a leaf node. Samples have
        equal weight when sample_weight is not provided.

    max_features : int, float, string or None, optional (default="auto")
        The number of features to consider when looking for the best split:

        - If int, then consider `max_features` features at each split.
        - If float, then `max_features` is a fraction and
          `int(max_features * n_features)` features are considered at each
          split.
        - If "auto", then `max_features=n_features`.
        - If "sqrt", then `max_features=sqrt(n_features)`.
        - If "log2", then `max_features=log2(n_features)`.
        - If None, then `max_features=n_features`.

        Note: the search for a split does not stop until at least one
        valid partition of the node samples is found, even if it requires to
        effectively inspect more than ``max_features`` features.

    max_leaf_nodes : int or None, optional (default=None)
        Grow trees with ``max_leaf_nodes`` in best-first fashion.
        Best nodes are defined as relative reduction in impurity.
        If None then unlimited number of leaf nodes.

    min_impurity_decrease : float, optional (default=0.)
        A node will be split if this split induces a decrease of the impurity
        greater than or equal to this value.

        The weighted impurity decrease equation is the following::

            N_t / N * (impurity - N_t_R / N_t * right_impurity
                                - N_t_L / N_t * left_impurity)

        where ``N`` is the total number of samples, ``N_t`` is the number of
        samples at the current node, ``N_t_L`` is the number of samples in the
        left child, and ``N_t_R`` is the number of samples in the right child.

        ``N``, ``N_t``, ``N_t_R`` and ``N_t_L`` all refer to the weighted sum,
        if ``sample_weight`` is passed.

        .. versionadded:: 0.19

    min_impurity_split : float, (default=1e-7)
        Threshold for early stopping in tree growth. A node will split
        if its impurity is above the threshold, otherwise it is a leaf.

        .. deprecated:: 0.19
           ``min_impurity_split`` has been deprecated in favor of
           ``min_impurity_decrease`` in 0.19. The default value of
           ``min_impurity_split`` will change from 1e-7 to 0 in 0.23 and it
           will be removed in 0.25. Use ``min_impurity_decrease`` instead.

    bootstrap : boolean, optional (default=False)
        Whether bootstrap samples are used when building trees. If False, the
        whole datset is used to build each tree.

    oob_score : bool, optional (default=False)
        Whether to use out-of-bag samples to estimate the R^2 on unseen data.

    n_jobs : int or None, optional (default=None)
        The number of jobs to run in parallel for both `fit` and `predict`.
        ``None`` means 1 unless in a :obj:`joblib.parallel_backend` context.
        ``-1`` means using all processors. See :term:`Glossary <n_jobs>`
        for more details.

    random_state : int, RandomState instance or None, optional (default=None)
        If int, random_state is the seed used by the random number generator;
        If RandomState instance, random_state is the random number generator;
        If None, the random number generator is the RandomState instance used
        by `np.random`.

    verbose : int, optional (default=0)
        Controls the verbosity when fitting and predicting.

    warm_start : bool, optional (default=False)
        When set to ``True``, reuse the solution of the previous call to fit
        and add more estimators to the ensemble, otherwise, just fit a whole
        new forest. See :term:`the Glossary <warm_start>`.

    Attributes
    ----------
    estimators_ : list of DecisionTreeRegressor
        The collection of fitted sub-estimators.

    feature_importances_ : array of shape = [n_features]
        The feature importances (the higher, the more important the feature).

    n_features_ : int
        The number of features.

    n_outputs_ : int
        The number of outputs.

    oob_score_ : float
        Score of the training dataset obtained using an out-of-bag estimate.

    oob_prediction_ : array of shape = [n_samples]
        Prediction computed with out-of-bag estimate on the training set.

    Notes
    -----
    The default values for the parameters controlling the size of the trees
    (e.g. ``max_depth``, ``min_samples_leaf``, etc.) lead to fully grown and
    unpruned trees which can potentially be very large on some data sets. To
    reduce memory consumption, the complexity and size of the trees should be
    controlled by setting those parameter values.

    References
    ----------

    .. [1] P. Geurts, D. Ernst., and L. Wehenkel, "Extremely randomized trees",
           Machine Learning, 63(1), 3-42, 2006.

    See also
    --------
    sklearn.tree.ExtraTreeRegressor: Base estimator for this ensemble.
    RandomForestRegressor: Ensemble regressor using trees with optimal splits.
    """
    def __init__(self,
                 n_estimators='warn',
                 criterion="mse",
                 max_depth=None,
                 min_samples_split=2,
                 min_samples_leaf=1,
                 min_weight_fraction_leaf=0.,
                 max_features="auto",
                 max_leaf_nodes=None,
                 min_impurity_decrease=0.,
                 min_impurity_split=None,
                 bootstrap=False,
                 oob_score=False,
                 n_jobs=None,
                 random_state=None,
                 verbose=0,
                 warm_start=False):
        super(ExtraTreesRegressor, self).__init__(
            base_estimator=ExtraTreeRegressor(),
            n_estimators=n_estimators,
            estimator_params=("criterion", "max_depth", "min_samples_split",
                              "min_samples_leaf", "min_weight_fraction_leaf",
                              "max_features", "max_leaf_nodes",
                              "min_impurity_decrease", "min_impurity_split",
                              "random_state"),
            bootstrap=bootstrap,
            oob_score=oob_score,
            n_jobs=n_jobs,
            random_state=random_state,
            verbose=verbose,
            warm_start=warm_start)

        self.criterion = criterion
        self.max_depth = max_depth
        self.min_samples_split = min_samples_split
        self.min_samples_leaf = min_samples_leaf
        self.min_weight_fraction_leaf = min_weight_fraction_leaf
        self.max_features = max_features
        self.max_leaf_nodes = max_leaf_nodes
        self.min_impurity_decrease = min_impurity_decrease
        self.min_impurity_split = min_impurity_split


class RandomTreesEmbedding(BaseForest):
    """An ensemble of totally random trees.

    An unsupervised transformation of a dataset to a high-dimensional
    sparse representation. A datapoint is coded according to which leaf of
    each tree it is sorted into. Using a one-hot encoding of the leaves,
    this leads to a binary coding with as many ones as there are trees in
    the forest.

    The dimensionality of the resulting representation is
    ``n_out <= n_estimators * max_leaf_nodes``. If ``max_leaf_nodes == None``,
    the number of leaf nodes is at most ``n_estimators * 2 ** max_depth``.

    Read more in the :ref:`User Guide <random_trees_embedding>`.

    Parameters
    ----------
    n_estimators : integer, optional (default=10)
        Number of trees in the forest.

        .. versionchanged:: 0.20
           The default value of ``n_estimators`` will change from 10 in
           version 0.20 to 100 in version 0.22.

    max_depth : integer, optional (default=5)
        The maximum depth of each tree. If None, then nodes are expanded until
        all leaves are pure or until all leaves contain less than
        min_samples_split samples.

    min_samples_split : int, float, optional (default=2)
        The minimum number of samples required to split an internal node:

        - If int, then consider `min_samples_split` as the minimum number.
        - If float, then `min_samples_split` is a fraction and
          `ceil(min_samples_split * n_samples)` is the minimum
          number of samples for each split.

        .. versionchanged:: 0.18
           Added float values for fractions.

    min_samples_leaf : int, float, optional (default=1)
        The minimum number of samples required to be at a leaf node.
        A split point at any depth will only be considered if it leaves at
        least ``min_samples_leaf`` training samples in each of the left and
        right branches.  This may have the effect of smoothing the model,
        especially in regression.

        - If int, then consider `min_samples_leaf` as the minimum number.
        - If float, then `min_samples_leaf` is a fraction and
          `ceil(min_samples_leaf * n_samples)` is the minimum
          number of samples for each node.

        .. versionchanged:: 0.18
           Added float values for fractions.

    min_weight_fraction_leaf : float, optional (default=0.)
        The minimum weighted fraction of the sum total of weights (of all
        the input samples) required to be at a leaf node. Samples have
        equal weight when sample_weight is not provided.

    max_leaf_nodes : int or None, optional (default=None)
        Grow trees with ``max_leaf_nodes`` in best-first fashion.
        Best nodes are defined as relative reduction in impurity.
        If None then unlimited number of leaf nodes.

    min_impurity_decrease : float, optional (default=0.)
        A node will be split if this split induces a decrease of the impurity
        greater than or equal to this value.

        The weighted impurity decrease equation is the following::

            N_t / N * (impurity - N_t_R / N_t * right_impurity
                                - N_t_L / N_t * left_impurity)

        where ``N`` is the total number of samples, ``N_t`` is the number of
        samples at the current node, ``N_t_L`` is the number of samples in the
        left child, and ``N_t_R`` is the number of samples in the right child.

        ``N``, ``N_t``, ``N_t_R`` and ``N_t_L`` all refer to the weighted sum,
        if ``sample_weight`` is passed.

        .. versionadded:: 0.19

    min_impurity_split : float, (default=1e-7)
        Threshold for early stopping in tree growth. A node will split
        if its impurity is above the threshold, otherwise it is a leaf.

        .. deprecated:: 0.19
           ``min_impurity_split`` has been deprecated in favor of
           ``min_impurity_decrease`` in 0.19. The default value of
           ``min_impurity_split`` will change from 1e-7 to 0 in 0.23 and it
           will be removed in 0.25. Use ``min_impurity_decrease`` instead.

    sparse_output : bool, optional (default=True)
        Whether or not to return a sparse CSR matrix, as default behavior,
        or to return a dense array compatible with dense pipeline operators.

    n_jobs : int or None, optional (default=None)
        The number of jobs to run in parallel for both `fit` and `predict`.
        ``None`` means 1 unless in a :obj:`joblib.parallel_backend` context.
        ``-1`` means using all processors. See :term:`Glossary <n_jobs>`
        for more details.

    random_state : int, RandomState instance or None, optional (default=None)
        If int, random_state is the seed used by the random number generator;
        If RandomState instance, random_state is the random number generator;
        If None, the random number generator is the RandomState instance used
        by `np.random`.

    verbose : int, optional (default=0)
        Controls the verbosity when fitting and predicting.

    warm_start : bool, optional (default=False)
        When set to ``True``, reuse the solution of the previous call to fit
        and add more estimators to the ensemble, otherwise, just fit a whole
        new forest. See :term:`the Glossary <warm_start>`.

    Attributes
    ----------
    estimators_ : list of DecisionTreeClassifier
        The collection of fitted sub-estimators.

    References
    ----------
    .. [1] P. Geurts, D. Ernst., and L. Wehenkel, "Extremely randomized trees",
           Machine Learning, 63(1), 3-42, 2006.
    .. [2] Moosmann, F. and Triggs, B. and Jurie, F.  "Fast discriminative
           visual codebooks using randomized clustering forests"
           NIPS 2007

    """

    criterion = 'mse'
    max_features = 1

    def __init__(self,
                 n_estimators='warn',
                 max_depth=5,
                 min_samples_split=2,
                 min_samples_leaf=1,
                 min_weight_fraction_leaf=0.,
                 max_leaf_nodes=None,
                 min_impurity_decrease=0.,
                 min_impurity_split=None,
                 sparse_output=True,
                 n_jobs=None,
                 random_state=None,
                 verbose=0,
                 warm_start=False):
        super(RandomTreesEmbedding, self).__init__(
            base_estimator=ExtraTreeRegressor(),
            n_estimators=n_estimators,
            estimator_params=("criterion", "max_depth", "min_samples_split",
                              "min_samples_leaf", "min_weight_fraction_leaf",
                              "max_features", "max_leaf_nodes",
                              "min_impurity_decrease", "min_impurity_split",
                              "random_state"),
            bootstrap=False,
            oob_score=False,
            n_jobs=n_jobs,
            random_state=random_state,
            verbose=verbose,
            warm_start=warm_start)

        self.max_depth = max_depth
        self.min_samples_split = min_samples_split
        self.min_samples_leaf = min_samples_leaf
        self.min_weight_fraction_leaf = min_weight_fraction_leaf
        self.max_leaf_nodes = max_leaf_nodes
        self.min_impurity_decrease = min_impurity_decrease
        self.min_impurity_split = min_impurity_split
        self.sparse_output = sparse_output

    def _set_oob_score(self, X, y):
        raise NotImplementedError("OOB score not supported by tree embedding")

    def fit(self, X, y=None, sample_weight=None):
        """Fit estimator.

        Parameters
        ----------
        X : array-like or sparse matrix, shape=(n_samples, n_features)
            The input samples. Use ``dtype=np.float32`` for maximum
            efficiency. Sparse matrices are also supported, use sparse
            ``csc_matrix`` for maximum efficiency.

        sample_weight : array-like, shape = [n_samples] or None
            Sample weights. If None, then samples are equally weighted. Splits
            that would create child nodes with net zero or negative weight are
            ignored while searching for a split in each node. In the case of
            classification, splits are also ignored if they would result in any
            single class carrying a negative weight in either child node.

        Returns
        -------
        self : object

        """
        self.fit_transform(X, y, sample_weight=sample_weight)
        return self

    def fit_transform(self, X, y=None, sample_weight=None):
        """Fit estimator and transform dataset.

        Parameters
        ----------
        X : array-like or sparse matrix, shape=(n_samples, n_features)
            Input data used to build forests. Use ``dtype=np.float32`` for
            maximum efficiency.

        sample_weight : array-like, shape = [n_samples] or None
            Sample weights. If None, then samples are equally weighted. Splits
            that would create child nodes with net zero or negative weight are
            ignored while searching for a split in each node. In the case of
            classification, splits are also ignored if they would result in any
            single class carrying a negative weight in either child node.

        Returns
        -------
        X_transformed : sparse matrix, shape=(n_samples, n_out)
            Transformed dataset.
        """
        X = check_array(X, accept_sparse=['csc'])
        if issparse(X):
            # Pre-sort indices to avoid that each individual tree of the
            # ensemble sorts the indices.
            X.sort_indices()

        rnd = check_random_state(self.random_state)
        y = rnd.uniform(size=X.shape[0])
        super(RandomTreesEmbedding, self).fit(X, y,
                                              sample_weight=sample_weight)

        self.one_hot_encoder_ = OneHotEncoder(sparse=self.sparse_output,
                                              categories='auto')
        return self.one_hot_encoder_.fit_transform(self.apply(X))

    def transform(self, X):
        """Transform dataset.

        Parameters
        ----------
        X : array-like or sparse matrix, shape=(n_samples, n_features)
            Input data to be transformed. Use ``dtype=np.float32`` for maximum
            efficiency. Sparse matrices are also supported, use sparse
            ``csr_matrix`` for maximum efficiency.

        Returns
        -------
        X_transformed : sparse matrix, shape=(n_samples, n_out)
            Transformed dataset.
        """
        return self.one_hot_encoder_.transform(self.apply(X))<|MERGE_RESOLUTION|>--- conflicted
+++ resolved
@@ -49,14 +49,8 @@
 from scipy.sparse import issparse
 from scipy.sparse import hstack as sparse_hstack
 
-<<<<<<< HEAD
-
 from ..base import ClassifierMixin, RegressorMixin, MultiOutputMixin
-from ..utils import Parallel, delayed
-=======
-from ..base import ClassifierMixin, RegressorMixin
 from ..utils._joblib import Parallel, delayed
->>>>>>> d6095eb0
 from ..externals import six
 from ..metrics import r2_score
 from ..preprocessing import OneHotEncoder
