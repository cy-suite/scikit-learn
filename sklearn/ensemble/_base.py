"""Base class for ensemble-based estimators."""

# Authors: The scikit-learn developers
# SPDX-License-Identifier: BSD-3-Clause

from abc import ABCMeta, abstractmethod

import numpy as np
from joblib import effective_n_jobs

from ..base import BaseEstimator, MetaEstimatorMixin, clone, is_classifier, is_regressor
from ..utils import Bunch, check_random_state
from ..utils._tags import get_tags
from ..utils._user_interface import _print_elapsed_time
from ..utils.metadata_routing import _routing_enabled
from ..utils.metaestimators import _BaseComposition


def _fit_single_estimator(
    estimator, X, y, fit_params, message_clsname=None, message=None
):
    """Private function used to fit an estimator within a job."""
    # TODO(SLEP6): remove if-condition for unrouted sample_weight when metadata
    # routing can't be disabled.
    if not _routing_enabled() and "sample_weight" in fit_params:
        try:
            with _print_elapsed_time(message_clsname, message):
                estimator.fit(X, y, sample_weight=fit_params["sample_weight"])
        except TypeError as exc:
            if "unexpected keyword argument 'sample_weight'" in str(exc):
                raise TypeError(
                    "Underlying estimator {} does not support sample weights.".format(
                        estimator.__class__.__name__
                    )
                ) from exc
            raise
    else:
        with _print_elapsed_time(message_clsname, message):
            estimator.fit(X, y, **fit_params)
    return estimator


def _set_random_states(estimator, random_state=None):
    """Set fixed random_state parameters for an estimator.

    Finds all parameters ending ``random_state`` and sets them to integers
    derived from ``random_state``.

    Parameters
    ----------
    estimator : estimator supporting get/set_params
        Estimator with potential randomness managed by random_state
        parameters.

    random_state : int, RandomState instance or None, default=None
        Pseudo-random number generator to control the generation of the random
        integers. Pass an int for reproducible output across multiple function
        calls.
        See :term:`Glossary <random_state>`.

    Notes
    -----
    This does not necessarily set *all* ``random_state`` attributes that
    control an estimator's randomness, only those accessible through
    ``estimator.get_params()``.  ``random_state``s not controlled include
    those belonging to:

        * cross-validation splitters
        * ``scipy.stats`` rvs
    """
    random_state = check_random_state(random_state)
    to_set = {}
    for key in sorted(estimator.get_params(deep=True)):
        if key == "random_state" or key.endswith("__random_state"):
            to_set[key] = random_state.randint(np.iinfo(np.int32).max)

    if to_set:
        estimator.set_params(**to_set)


class BaseEnsemble(MetaEstimatorMixin, BaseEstimator, metaclass=ABCMeta):
    """Base class for all ensemble classes.

    Warning: This class should not be used directly. Use derived classes
    instead.

    Parameters
    ----------
    estimator : object
        The base estimator from which the ensemble is built.

    n_estimators : int, default=10
        The number of estimators in the ensemble.

    estimator_params : list of str, default=tuple()
        The list of attributes to use as parameters when instantiating a
        new base estimator. If none are given, default parameters are used.

    Attributes
    ----------
    estimator_ : estimator
        The base estimator from which the ensemble is grown.

    estimators_ : list of estimators
        The collection of fitted base estimators.
    """

    @abstractmethod
    def __init__(
        self,
        estimator=None,
        *,
        n_estimators=10,
        estimator_params=tuple(),
    ):
        # Set parameters
        self.estimator = estimator
        self.n_estimators = n_estimators
        self.estimator_params = estimator_params

        # Don't instantiate estimators now! Parameters of estimator might
        # still change. Eg., when grid-searching with the nested object syntax.
        # self.estimators_ needs to be filled by the derived classes in fit.

    def _validate_estimator(self, default=None):
        """Check the base estimator.

        Sets the `estimator_` attributes.
        """
        if self.estimator is not None:
            self.estimator_ = self.estimator
        else:
            self.estimator_ = default

    def _make_estimator(self, append=True, random_state=None):
        """Make and configure a copy of the `estimator_` attribute.

        Warning: This method should be used to properly instantiate new
        sub-estimators.
        """
        estimator = clone(self.estimator_)
        estimator.set_params(**{p: getattr(self, p) for p in self.estimator_params})

        if random_state is not None:
            _set_random_states(estimator, random_state)

        if append:
            self.estimators_.append(estimator)

        return estimator

    def __len__(self):
        """Return the number of estimators in the ensemble."""
        return len(self.estimators_)

    def __getitem__(self, index):
        """Return the index'th estimator in the ensemble."""
        return self.estimators_[index]

    def __iter__(self):
        """Return iterator over estimators in the ensemble."""
        return iter(self.estimators_)


def _partition_estimators(n_estimators, n_jobs):
    """Private function used to partition estimators between jobs."""
    # Compute the number of jobs
    n_jobs = min(effective_n_jobs(n_jobs), n_estimators)

    # Partition estimators between jobs
    n_estimators_per_job = np.full(n_jobs, n_estimators // n_jobs, dtype=int)
    n_estimators_per_job[: n_estimators % n_jobs] += 1
    starts = np.cumsum(n_estimators_per_job)

    return n_jobs, n_estimators_per_job.tolist(), [0] + starts.tolist()


class _BaseHeterogeneousEnsemble(
    MetaEstimatorMixin, _BaseComposition, metaclass=ABCMeta
):
    """Base class for heterogeneous ensemble of learners.

    Parameters
    ----------
    estimators : list of (str, estimator) tuples
        The ensemble of estimators to use in the ensemble. Each element of the
        list is defined as a tuple of string (i.e. name of the estimator) and
        an estimator instance. An estimator can be set to `'drop'` using
        `set_params`.

    Attributes
    ----------
    estimators_ : list of estimators
        The elements of the estimators parameter, having been fitted on the
        training data. If an estimator has been set to `'drop'`, it will not
        appear in `estimators_`.
    """

    @property
    def named_estimators(self):
        """Dictionary to access any fitted sub-estimators by name.

        Returns
        -------
        :class:`~sklearn.utils.Bunch`
        """
        return Bunch(**dict(self.estimators))

    @abstractmethod
    def __init__(self, estimators):
        self.estimators = estimators

    def _validate_estimators(self):
        if len(self.estimators) == 0:
            raise ValueError(
                "Invalid 'estimators' attribute, 'estimators' should be a "
                "non-empty list of (string, estimator) tuples."
            )
        names, estimators = zip(*self.estimators)
        # defined by MetaEstimatorMixin
        self._validate_names(names)

        has_estimator = any(est != "drop" for est in estimators)
        if not has_estimator:
            raise ValueError(
                "All estimators are dropped. At least one is required "
                "to be an estimator."
            )

        is_estimator_type = is_classifier if is_classifier(self) else is_regressor

        for est in estimators:
            if est != "drop" and not is_estimator_type(est):
                raise ValueError(
                    "The estimator {} should be a {}.".format(
                        est.__class__.__name__, is_estimator_type.__name__[3:]
                    )
                )

        return names, estimators

    def set_params(self, **params):
        """
        Set the parameters of an estimator from the ensemble.

        Valid parameter keys can be listed with `get_params()`. Note that you
        can directly set the parameters of the estimators contained in
        `estimators`.

        Parameters
        ----------
        **params : keyword arguments
            Specific parameters using e.g.
            `set_params(parameter_name=new_value)`. In addition, to setting the
            parameters of the estimator, the individual estimator of the
            estimators can also be set, or can be removed by setting them to
            'drop'.

        Returns
        -------
        self : object
            Estimator instance.
        """
        super()._set_params("estimators", **params)
        return self

    def get_params(self, deep=True):
        """
        Get the parameters of an estimator from the ensemble.

        Returns the parameters given in the constructor as well as the
        estimators contained within the `estimators` parameter.

        Parameters
        ----------
        deep : bool, default=True
            Setting it to True gets the various estimators and the parameters
            of the estimators as well.

        Returns
        -------
        params : dict
            Parameter and estimator names mapped to their values or parameter
            names mapped to their values.
        """
        return super()._get_params("estimators", deep=deep)

    def __sklearn_tags__(self):
        tags = super().__sklearn_tags__()
        try:
            allow_nan = all(
                get_tags(est[1]).input_tags.allow_nan if est[1] != "drop" else True
                for est in self.estimators
            )
            sparse = all(
                get_tags(est[1]).input_tags.sparse if est[1] != "drop" else True
                for est in self.estimators
            )
        except Exception:
            # If `estimators` does not comply with our API (list of tuples) then it will
            # fail. In this case, we assume that `allow_nan` is False but the parameter
            # validation will raise an error during `fit`.
            allow_nan = False
            sparse = False
        tags.input_tags.allow_nan = allow_nan
<<<<<<< HEAD
        tags.input_tags.sparse = sparse
        tags.transformer_tags.preserves_dtype = []
=======
>>>>>>> eaf9529b
        return tags<|MERGE_RESOLUTION|>--- conflicted
+++ resolved
@@ -303,9 +303,5 @@
             allow_nan = False
             sparse = False
         tags.input_tags.allow_nan = allow_nan
-<<<<<<< HEAD
         tags.input_tags.sparse = sparse
-        tags.transformer_tags.preserves_dtype = []
-=======
->>>>>>> eaf9529b
         return tags