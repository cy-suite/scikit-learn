--- conflicted
+++ resolved
@@ -587,10 +587,6 @@
 
         return raw_predictions
 
-<<<<<<< HEAD
-    def _more_tags(self):
-        return {'allow_nan': True}
-=======
     def _compute_partial_dependence_recursion(self, grid, target_features):
         """Fast partial dependence computation.
 
@@ -621,7 +617,9 @@
         # values.
 
         return averaged_predictions
->>>>>>> ecea98f9
+
+    def _more_tags(self):
+        return {'allow_nan': True}
 
     @abstractmethod
     def _get_loss(self):
