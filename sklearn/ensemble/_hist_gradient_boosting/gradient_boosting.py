--- conflicted
+++ resolved
@@ -640,13 +640,6 @@
 
     def _get_tags(self):
         tags = super()._get_tags()
-<<<<<<< HEAD
-        # This is not strictly True, but it's needed since
-        # force_all_finite=False means accept both nans and infinite values.
-        # Without the tag, common checks would fail.
-        # This comment must be removed once we merge PR 13911
-=======
->>>>>>> e6e87080
         tags.update({'allow_nan': True})
         return tags
 
