"""Fast Gradient Boosting decision trees for classification and regression."""
# Author: Nicolas Hug

from abc import ABC, abstractmethod
from functools import partial

import numpy as np
from timeit import default_timer as time

from ...base import (BaseEstimator, RegressorMixin, ClassifierMixin,
                     is_classifier)
from ...utils import check_X_y, check_random_state, check_array, resample
from ...utils._openmp_helpers import _openmp_effective_n_threads
from ...utils.validation import check_is_fitted
from ...utils.multiclass import check_classification_targets
from ...metrics import check_scoring
from ...model_selection import train_test_split
from ...preprocessing import LabelEncoder
from ._gradient_boosting import _update_raw_predictions
from .common import Y_DTYPE, X_DTYPE, X_BINNED_DTYPE

from .binning import _BinMapper
from .grower import TreeGrower
from .loss import _LOSSES


class BaseHistGradientBoosting(BaseEstimator, ABC):
    """Base class for histogram-based gradient boosting estimators."""

    @abstractmethod
    def __init__(self, loss, learning_rate, max_iter, max_leaf_nodes,
                 max_depth, min_samples_leaf, l2_regularization, max_bins,
<<<<<<< HEAD
                 warm_start, scoring, validation_fraction, n_iter_no_change,
                 tol, verbose, random_state, n_threads):
=======
                 warm_start, early_stopping, scoring, validation_fraction,
                 n_iter_no_change, tol, verbose, random_state):
>>>>>>> 76979424
        self.loss = loss
        self.learning_rate = learning_rate
        self.max_iter = max_iter
        self.max_leaf_nodes = max_leaf_nodes
        self.max_depth = max_depth
        self.min_samples_leaf = min_samples_leaf
        self.l2_regularization = l2_regularization
        self.max_bins = max_bins
        self.warm_start = warm_start
        self.early_stopping = early_stopping
        self.scoring = scoring
        self.validation_fraction = validation_fraction
        self.n_iter_no_change = n_iter_no_change
        self.tol = tol
        self.verbose = verbose
        self.random_state = random_state
        self.n_threads = n_threads

    def _validate_parameters(self):
        """Validate parameters passed to __init__.

        The parameters that are directly passed to the grower are checked in
        TreeGrower."""

        if self.loss not in self._VALID_LOSSES:
            raise ValueError(
                "Loss {} is not supported for {}. Accepted losses: "
                "{}.".format(self.loss, self.__class__.__name__,
                             ', '.join(self._VALID_LOSSES)))

        if self.learning_rate <= 0:
            raise ValueError('learning_rate={} must '
                             'be strictly positive'.format(self.learning_rate))
        if self.max_iter < 1:
            raise ValueError('max_iter={} must not be smaller '
                             'than 1.'.format(self.max_iter))
        if self.n_iter_no_change < 0:
            raise ValueError('n_iter_no_change={} must be '
                             'positive.'.format(self.n_iter_no_change))
        if (self.validation_fraction is not None and
                self.validation_fraction <= 0):
            raise ValueError(
                'validation_fraction={} must be strictly '
                'positive, or None.'.format(self.validation_fraction))
        if self.tol is not None and self.tol < 0:
            raise ValueError('tol={} '
                             'must not be smaller than 0.'.format(self.tol))

        if not (2 <= self.max_bins <= 255):
            raise ValueError('max_bins={} should be no smaller than 2 '
                             'and no larger than 255.'.format(self.max_bins))

    def fit(self, X, y):
        """Fit the gradient boosting model.

        Parameters
        ----------
        X : array-like of shape (n_samples, n_features)
            The input samples.

        y : array-like of shape (n_samples,)
            Target values.

        Returns
        -------
        self : object
        """
        # NOTE: limit the number of threads to 16. Greater number of threads
        # induce degraded performance. More discussion regarding the optimal
        # number of threads can be found here:
        # https://github.com/scikit-learn/scikit-learn/issues/16016
        # https://github.com/scikit-learn/scikit-learn/issues/14306
        MAX_N_THREADS = 16
        n_threads_openmp = min(
            _openmp_effective_n_threads(n_threads=None), MAX_N_THREADS
        )

        fit_start_time = time()
        acc_find_split_time = 0.  # time spent finding the best splits
        acc_apply_split_time = 0.  # time spent splitting nodes
        acc_compute_hist_time = 0.  # time spent computing histograms
        # time spent predicting X for gradient and hessians update
        acc_prediction_time = 0.
        X, y = check_X_y(X, y, dtype=[X_DTYPE], force_all_finite=False)
        y = self._encode_y(y)

        rng = check_random_state(self.random_state)

        # When warm starting, we want to re-use the same seed that was used
        # the first time fit was called (e.g. for subsampling or for the
        # train/val split).
        if not (self.warm_start and self._is_fitted()):
            self._random_seed = rng.randint(np.iinfo(np.uint32).max,
                                            dtype='u8')

        self._validate_parameters()
        n_samples, self.n_features_ = X.shape  # used for validation in predict

        # we need this stateful variable to tell raw_predict() that it was
        # called from fit() (this current method), and that the data it has
        # received is pre-binned.
        # predicting is faster on pre-binned data, so we want early stopping
        # predictions to be made on pre-binned data. Unfortunately the scorer_
        # can only call predict() or predict_proba(), not raw_predict(), and
        # there's no way to tell the scorer that it needs to predict binned
        # data.
        self._in_fit = True

<<<<<<< HEAD
        self.loss_ = self._get_loss(n_threads=n_threads_openmp)

        self.do_early_stopping_ = (self.n_iter_no_change is not None and
                                   self.n_iter_no_change > 0)
=======
        self.loss_ = self._get_loss()
        if self.early_stopping == 'auto':
            self.do_early_stopping_ = n_samples > 10000
        else:
            self.do_early_stopping_ = self.early_stopping
>>>>>>> 76979424

        # create validation data if needed
        self._use_validation_data = self.validation_fraction is not None
        if self.do_early_stopping_ and self._use_validation_data:
            # stratify for classification
            stratify = y if hasattr(self.loss_, 'predict_proba') else None

            # Save the state of the RNG for the training and validation split.
            # This is needed in order to have the same split when using
            # warm starting.

            X_train, X_val, y_train, y_val = train_test_split(
                X, y, test_size=self.validation_fraction, stratify=stratify,
                random_state=self._random_seed)
        else:
            X_train, y_train = X, y
            X_val, y_val = None, None

        has_missing_values = np.isnan(X_train).any(axis=0).astype(np.uint8)

        # Bin the data
        # For ease of use of the API, the user-facing GBDT classes accept the
        # parameter max_bins, which doesn't take into account the bin for
        # missing values (which is always allocated). However, since max_bins
        # isn't the true maximal number of bins, all other private classes
        # (binmapper, histbuilder...) accept n_bins instead, which is the
        # actual total number of bins. Everywhere in the code, the
        # convention is that n_bins == max_bins + 1
        n_bins = self.max_bins + 1  # + 1 for missing values
        self.bin_mapper_ = _BinMapper(n_bins=n_bins,
                                      random_state=self._random_seed,
                                      n_threads=n_threads_openmp)
        X_binned_train = self._bin_data(X_train, is_training_data=True)
        if X_val is not None:
            X_binned_val = self._bin_data(X_val, is_training_data=False)
        else:
            X_binned_val = None

        if self.verbose:
            print("Fitting gradient boosted rounds:")

        n_samples = X_binned_train.shape[0]

        # First time calling fit, or no warm start
        if not (self._is_fitted() and self.warm_start):
            # Clear random state and score attributes
            self._clear_state()

            # initialize raw_predictions: those are the accumulated values
            # predicted by the trees for the training data. raw_predictions has
            # shape (n_trees_per_iteration, n_samples) where
            # n_trees_per_iterations is n_classes in multiclass classification,
            # else 1.
            self._baseline_prediction = self.loss_.get_baseline_prediction(
                y_train, self.n_trees_per_iteration_
            )
            raw_predictions = np.zeros(
                shape=(self.n_trees_per_iteration_, n_samples),
                dtype=self._baseline_prediction.dtype
            )
            raw_predictions += self._baseline_prediction

            # predictors is a matrix (list of lists) of TreePredictor objects
            # with shape (n_iter_, n_trees_per_iteration)
            self._predictors = predictors = []

            # Initialize structures and attributes related to early stopping
            self.scorer_ = None  # set if scoring != loss
            raw_predictions_val = None  # set if scoring == loss and use val
            self.train_score_ = []
            self.validation_score_ = []

            if self.do_early_stopping_:
                # populate train_score and validation_score with the
                # predictions of the initial model (before the first tree)

                if self.scoring == 'loss':
                    # we're going to compute scoring w.r.t the loss. As losses
                    # take raw predictions as input (unlike the scorers), we
                    # can optimize a bit and avoid repeating computing the
                    # predictions of the previous trees. We'll re-use
                    # raw_predictions (as it's needed for training anyway) for
                    # evaluating the training loss, and create
                    # raw_predictions_val for storing the raw predictions of
                    # the validation data.

                    if self._use_validation_data:
                        raw_predictions_val = np.zeros(
                            shape=(self.n_trees_per_iteration_,
                                   X_binned_val.shape[0]),
                            dtype=self._baseline_prediction.dtype
                        )

                        raw_predictions_val += self._baseline_prediction

                    self._check_early_stopping_loss(raw_predictions, y_train,
                                                    raw_predictions_val, y_val)
                else:
                    self.scorer_ = check_scoring(self, self.scoring)
                    # scorer_ is a callable with signature (est, X, y) and
                    # calls est.predict() or est.predict_proba() depending on
                    # its nature.
                    # Unfortunately, each call to scorer_() will compute
                    # the predictions of all the trees. So we use a subset of
                    # the training set to compute train scores.

                    # Compute the subsample set
                    (X_binned_small_train,
                     y_small_train) = self._get_small_trainset(
                        X_binned_train, y_train, self._random_seed)

                    self._check_early_stopping_scorer(
                        X_binned_small_train, y_small_train,
                        X_binned_val, y_val,
                    )
            begin_at_stage = 0

        # warm start: this is not the first time fit was called
        else:
            # Check that the maximum number of iterations is not smaller
            # than the number of iterations from the previous fit
            if self.max_iter < self.n_iter_:
                raise ValueError(
                    'max_iter=%d must be larger than or equal to '
                    'n_iter_=%d when warm_start==True'
                    % (self.max_iter, self.n_iter_)
                )

            # Convert array attributes to lists
            self.train_score_ = self.train_score_.tolist()
            self.validation_score_ = self.validation_score_.tolist()

            # Compute raw predictions
            raw_predictions = self._raw_predict(X_binned_train)
            if self.do_early_stopping_ and self._use_validation_data:
                raw_predictions_val = self._raw_predict(X_binned_val)

            if self.do_early_stopping_ and self.scoring != 'loss':
                # Compute the subsample set
                X_binned_small_train, y_small_train = self._get_small_trainset(
                    X_binned_train, y_train, self._random_seed)

            # Get the predictors from the previous fit
            predictors = self._predictors

            begin_at_stage = self.n_iter_

        # initialize gradients and hessians (empty arrays).
        # shape = (n_trees_per_iteration, n_samples).
        gradients, hessians = self.loss_.init_gradients_and_hessians(
            n_samples=n_samples,
            prediction_dim=self.n_trees_per_iteration_
        )

        for iteration in range(begin_at_stage, self.max_iter):

            if self.verbose:
                iteration_start_time = time()
                print("[{}/{}] ".format(iteration + 1, self.max_iter),
                      end='', flush=True)

            # Update gradients and hessians, inplace
            self.loss_.update_gradients_and_hessians(gradients, hessians,
                                                     y_train, raw_predictions)

            # Append a list since there may be more than 1 predictor per iter
            predictors.append([])

            # Build `n_trees_per_iteration` trees.
            for k in range(self.n_trees_per_iteration_):

                grower = TreeGrower(
                    X_binned_train, gradients[k, :], hessians[k, :],
                    n_bins=n_bins,
                    n_bins_non_missing=self.bin_mapper_.n_bins_non_missing_,
                    has_missing_values=has_missing_values,
                    max_leaf_nodes=self.max_leaf_nodes,
                    max_depth=self.max_depth,
                    min_samples_leaf=self.min_samples_leaf,
                    l2_regularization=self.l2_regularization,
                    shrinkage=self.learning_rate,
                    n_threads=n_threads_openmp)
                grower.grow()

                acc_apply_split_time += grower.total_apply_split_time
                acc_find_split_time += grower.total_find_split_time
                acc_compute_hist_time += grower.total_compute_hist_time

                if self.loss_.need_update_leaves_values:
                    self.loss_.update_leaves_values(grower, y_train,
                                                    raw_predictions[k, :])

                predictor = grower.make_predictor(
                    bin_thresholds=self.bin_mapper_.bin_thresholds_
                )
                predictors[-1].append(predictor)

                # Update raw_predictions with the predictions of the newly
                # created tree.
                tic_pred = time()
                _update_raw_predictions(
                    raw_predictions[k, :], grower, n_threads_openmp
                )
                toc_pred = time()
                acc_prediction_time += toc_pred - tic_pred

            should_early_stop = False
            if self.do_early_stopping_:
                if self.scoring == 'loss':
                    # Update raw_predictions_val with the newest tree(s)
                    if self._use_validation_data:
                        for k, pred in enumerate(self._predictors[-1]):
                            raw_predictions_val[k, :] += (
                                pred.predict_binned(
                                    X_binned_val,
                                    self.bin_mapper_.missing_values_bin_idx_
                                )
                            )

                    should_early_stop = self._check_early_stopping_loss(
                        raw_predictions, y_train,
                        raw_predictions_val, y_val
                    )

                else:
                    should_early_stop = self._check_early_stopping_scorer(
                        X_binned_small_train, y_small_train,
                        X_binned_val, y_val,
                    )

            if self.verbose:
                self._print_iteration_stats(iteration_start_time)

            # maybe we could also early stop if all the trees are stumps?
            if should_early_stop:
                break

        if self.verbose:
            duration = time() - fit_start_time
            n_total_leaves = sum(
                predictor.get_n_leaf_nodes()
                for predictors_at_ith_iteration in self._predictors
                for predictor in predictors_at_ith_iteration
            )
            n_predictors = sum(
                len(predictors_at_ith_iteration)
                for predictors_at_ith_iteration in self._predictors)
            print("Fit {} trees in {:.3f} s, ({} total leaves)".format(
                n_predictors, duration, n_total_leaves))
            print("{:<32} {:.3f}s".format('Time spent computing histograms:',
                                          acc_compute_hist_time))
            print("{:<32} {:.3f}s".format('Time spent finding best splits:',
                                          acc_find_split_time))
            print("{:<32} {:.3f}s".format('Time spent applying splits:',
                                          acc_apply_split_time))
            print("{:<32} {:.3f}s".format('Time spent predicting:',
                                          acc_prediction_time))

        self.train_score_ = np.asarray(self.train_score_)
        self.validation_score_ = np.asarray(self.validation_score_)
        del self._in_fit  # hard delete so we're sure it can't be used anymore
        return self

    def _is_fitted(self):
        return len(getattr(self, '_predictors', [])) > 0

    def _clear_state(self):
        """Clear the state of the gradient boosting model."""
        for var in ('train_score_', 'validation_score_'):
            if hasattr(self, var):
                delattr(self, var)

    def _get_small_trainset(self, X_binned_train, y_train, seed):
        """Compute the indices of the subsample set and return this set.

        For efficiency, we need to subsample the training set to compute scores
        with scorers.
        """
        subsample_size = 10000
        if X_binned_train.shape[0] > subsample_size:
            indices = np.arange(X_binned_train.shape[0])
            stratify = y_train if is_classifier(self) else None
            indices = resample(indices, n_samples=subsample_size,
                               replace=False, random_state=seed,
                               stratify=stratify)
            X_binned_small_train = X_binned_train[indices]
            y_small_train = y_train[indices]
            X_binned_small_train = np.ascontiguousarray(X_binned_small_train)
            return X_binned_small_train, y_small_train
        else:
            return X_binned_train, y_train

    def _check_early_stopping_scorer(self, X_binned_small_train, y_small_train,
                                     X_binned_val, y_val):
        """Check if fitting should be early-stopped based on scorer.

        Scores are computed on validation data or on training data.
        """
        if is_classifier(self):
            y_small_train = self.classes_[y_small_train.astype(int)]
        self.train_score_.append(
            self.scorer_(self, X_binned_small_train, y_small_train)
        )

        if self._use_validation_data:
            if is_classifier(self):
                y_val = self.classes_[y_val.astype(int)]
            self.validation_score_.append(
                self.scorer_(self, X_binned_val, y_val)
            )
            return self._should_stop(self.validation_score_)
        else:
            return self._should_stop(self.train_score_)

    def _check_early_stopping_loss(self,
                                   raw_predictions,
                                   y_train,
                                   raw_predictions_val,
                                   y_val):
        """Check if fitting should be early-stopped based on loss.

        Scores are computed on validation data or on training data.
        """

        self.train_score_.append(
            -self.loss_(y_train, raw_predictions)
        )

        if self._use_validation_data:
            self.validation_score_.append(
                -self.loss_(y_val, raw_predictions_val)
            )
            return self._should_stop(self.validation_score_)
        else:
            return self._should_stop(self.train_score_)

    def _should_stop(self, scores):
        """
        Return True (do early stopping) if the last n scores aren't better
        than the (n-1)th-to-last score, up to some tolerance.
        """
        reference_position = self.n_iter_no_change + 1
        if len(scores) < reference_position:
            return False

        # A higher score is always better. Higher tol means that it will be
        # harder for subsequent iteration to be considered an improvement upon
        # the reference score, and therefore it is more likely to early stop
        # because of the lack of significant improvement.
        tol = 0 if self.tol is None else self.tol
        reference_score = scores[-reference_position] + tol
        recent_scores = scores[-reference_position + 1:]
        recent_improvements = [score > reference_score
                               for score in recent_scores]
        return not any(recent_improvements)

    def _bin_data(self, X, is_training_data):
        """Bin data X.

        If is_training_data, then set the bin_mapper_ attribute.
        Else, the binned data is converted to a C-contiguous array.
        """

        description = 'training' if is_training_data else 'validation'
        if self.verbose:
            print("Binning {:.3f} GB of {} data: ".format(
                X.nbytes / 1e9, description), end="", flush=True)
        tic = time()
        if is_training_data:
            X_binned = self.bin_mapper_.fit_transform(X)  # F-aligned array
        else:
            X_binned = self.bin_mapper_.transform(X)  # F-aligned array
            # We convert the array to C-contiguous since predicting is faster
            # with this layout (training is faster on F-arrays though)
            X_binned = np.ascontiguousarray(X_binned)
        toc = time()
        if self.verbose:
            duration = toc - tic
            print("{:.3f} s".format(duration))

        return X_binned

    def _print_iteration_stats(self, iteration_start_time):
        """Print info about the current fitting iteration."""
        log_msg = ''

        predictors_of_ith_iteration = [
            predictors_list for predictors_list in self._predictors[-1]
            if predictors_list
        ]
        n_trees = len(predictors_of_ith_iteration)
        max_depth = max(predictor.get_max_depth()
                        for predictor in predictors_of_ith_iteration)
        n_leaves = sum(predictor.get_n_leaf_nodes()
                       for predictor in predictors_of_ith_iteration)

        if n_trees == 1:
            log_msg += ("{} tree, {} leaves, ".format(n_trees, n_leaves))
        else:
            log_msg += ("{} trees, {} leaves ".format(n_trees, n_leaves))
            log_msg += ("({} on avg), ".format(int(n_leaves / n_trees)))

        log_msg += "max depth = {}, ".format(max_depth)

        if self.do_early_stopping_:
            if self.scoring == 'loss':
                factor = -1  # score_ arrays contain the negative loss
                name = 'loss'
            else:
                factor = 1
                name = 'score'
            log_msg += "train {}: {:.5f}, ".format(name, factor *
                                                   self.train_score_[-1])
            if self._use_validation_data:
                log_msg += "val {}: {:.5f}, ".format(
                    name, factor * self.validation_score_[-1])

        iteration_time = time() - iteration_start_time
        log_msg += "in {:0.3f}s".format(iteration_time)

        print(log_msg)

    def _raw_predict(self, X):
        """Return the sum of the leaves values over all predictors.

        Parameters
        ----------
        X : array-like of shape (n_samples, n_features)
            The input samples.

        Returns
        -------
        raw_predictions : array, shape (n_samples * n_trees_per_iteration,)
            The raw predicted values.
        """
        X = check_array(X, dtype=[X_DTYPE, X_BINNED_DTYPE],
                        force_all_finite=False)
        check_is_fitted(self)
        if X.shape[1] != self.n_features_:
            raise ValueError(
                'X has {} features but this estimator was trained with '
                '{} features.'.format(X.shape[1], self.n_features_)
            )
        is_binned = getattr(self, '_in_fit', False)
        n_samples = X.shape[0]
        raw_predictions = np.zeros(
            shape=(self.n_trees_per_iteration_, n_samples),
            dtype=self._baseline_prediction.dtype
        )
        raw_predictions += self._baseline_prediction
        for predictors_of_ith_iteration in self._predictors:
            for k, predictor in enumerate(predictors_of_ith_iteration):
                if is_binned:
                    predict = partial(
                        predictor.predict_binned,
                        missing_values_bin_idx=self.bin_mapper_.missing_values_bin_idx_  # noqa
                    )
                else:
                    predict = predictor.predict
                raw_predictions[k, :] += predict(X)

        return raw_predictions

    def _compute_partial_dependence_recursion(self, grid, target_features):
        """Fast partial dependence computation.

        Parameters
        ----------
        grid : ndarray, shape (n_samples, n_target_features)
            The grid points on which the partial dependence should be
            evaluated.
        target_features : ndarray, shape (n_target_features)
            The set of target features for which the partial dependence
            should be evaluated.

        Returns
        -------
        averaged_predictions : ndarray, shape \
                (n_trees_per_iteration, n_samples)
            The value of the partial dependence function on each grid point.
        """
        grid = np.asarray(grid, dtype=X_DTYPE, order='C')
        averaged_predictions = np.zeros(
            (self.n_trees_per_iteration_, grid.shape[0]), dtype=Y_DTYPE)

        for predictors_of_ith_iteration in self._predictors:
            for k, predictor in enumerate(predictors_of_ith_iteration):
                predictor.compute_partial_dependence(grid, target_features,
                                                     averaged_predictions[k])
        # Note that the learning rate is already accounted for in the leaves
        # values.

        return averaged_predictions

    def _more_tags(self):
        return {'allow_nan': True}

    @abstractmethod
    def _get_loss(self):
        pass

    @abstractmethod
    def _encode_y(self, y=None):
        pass

    @property
    def n_iter_(self):
        check_is_fitted(self)
        return len(self._predictors)


class HistGradientBoostingRegressor(RegressorMixin, BaseHistGradientBoosting):
    """Histogram-based Gradient Boosting Regression Tree.

    This estimator is much faster than
    :class:`GradientBoostingRegressor<sklearn.ensemble.GradientBoostingRegressor>`
    for big datasets (n_samples >= 10 000).

    This estimator has native support for missing values (NaNs). During
    training, the tree grower learns at each split point whether samples
    with missing values should go to the left or right child, based on the
    potential gain. When predicting, samples with missing values are
    assigned to the left or right child consequently. If no missing values
    were encountered for a given feature during training, then samples with
    missing values are mapped to whichever child has the most samples.

    This implementation is inspired by
    `LightGBM <https://github.com/Microsoft/LightGBM>`_.

    .. note::

      This estimator is still **experimental** for now: the predictions
      and the API might change without any deprecation cycle. To use it,
      you need to explicitly import ``enable_hist_gradient_boosting``::

        >>> # explicitly require this experimental feature
        >>> from sklearn.experimental import enable_hist_gradient_boosting  # noqa
        >>> # now you can import normally from ensemble
        >>> from sklearn.ensemble import HistGradientBoostingClassifier

    Read more in the :ref:`User Guide <histogram_based_gradient_boosting>`.

    .. versionadded:: 0.21

    Parameters
    ----------
    loss : {'least_squares', 'least_absolute_deviation'}, \
            optional (default='least_squares')
        The loss function to use in the boosting process. Note that the
        "least squares" loss actually implements an "half least squares loss"
        to simplify the computation of the gradient.
    learning_rate : float, optional (default=0.1)
        The learning rate, also known as *shrinkage*. This is used as a
        multiplicative factor for the leaves values. Use ``1`` for no
        shrinkage.
    max_iter : int, optional (default=100)
        The maximum number of iterations of the boosting process, i.e. the
        maximum number of trees.
    max_leaf_nodes : int or None, optional (default=31)
        The maximum number of leaves for each tree. Must be strictly greater
        than 1. If None, there is no maximum limit.
    max_depth : int or None, optional (default=None)
        The maximum depth of each tree. The depth of a tree is the number of
        edges to go from the root to the deepest leaf.
        Depth isn't constrained by default.
    min_samples_leaf : int, optional (default=20)
        The minimum number of samples per leaf. For small datasets with less
        than a few hundred samples, it is recommended to lower this value
        since only very shallow trees would be built.
    l2_regularization : float, optional (default=0)
        The L2 regularization parameter. Use ``0`` for no regularization
        (default).
    max_bins : int, optional (default=255)
        The maximum number of bins to use for non-missing values. Before
        training, each feature of the input array `X` is binned into
        integer-valued bins, which allows for a much faster training stage.
        Features with a small number of unique values may use less than
        ``max_bins`` bins. In addition to the ``max_bins`` bins, one more bin
        is always reserved for missing values. Must be no larger than 255.
    warm_start : bool, optional (default=False)
        When set to ``True``, reuse the solution of the previous call to fit
        and add more estimators to the ensemble. For results to be valid, the
        estimator should be re-trained on the same data only.
        See :term:`the Glossary <warm_start>`.
    early_stopping : 'auto' or bool (default='auto')
        If 'auto', early stopping is enabled if the sample size is larger than
        10000. If True, early stopping is enabled, otherwise early stopping is
        disabled.
    scoring : str or callable or None, optional (default='loss')
        Scoring parameter to use for early stopping. It can be a single
        string (see :ref:`scoring_parameter`) or a callable (see
        :ref:`scoring`). If None, the estimator's default scorer is used. If
        ``scoring='loss'``, early stopping is checked w.r.t the loss value.
        Only used if early stopping is performed.
    validation_fraction : int or float or None, optional (default=0.1)
        Proportion (or absolute size) of training data to set aside as
        validation data for early stopping. If None, early stopping is done on
        the training data. Only used if early stopping is performed.
    n_iter_no_change : int, optional (default=10)
        Used to determine when to "early stop". The fitting process is
        stopped when none of the last ``n_iter_no_change`` scores are better
        than the ``n_iter_no_change - 1`` -th-to-last one, up to some
        tolerance. Only used if early stopping is performed.
    tol : float or None, optional (default=1e-7)
        The absolute tolerance to use when comparing scores during early
        stopping. The higher the tolerance, the more likely we are to early
        stop: higher tolerance means that it will be harder for subsequent
        iterations to be considered an improvement upon the reference score.
    verbose: int, optional (default=0)
        The verbosity level. If not zero, print some information about the
        fitting process.
    random_state : int, np.random.RandomStateInstance or None, \
        optional (default=None)
        Pseudo-random number generator to control the subsampling in the
        binning process, and the train/validation data split if early stopping
        is enabled.
        Pass an int for reproducible output across multiple function calls.
        See :term:`Glossary <random_state>`.

    Attributes
    ----------
    n_iter_ : int
        The number of iterations as selected by early stopping, depending on
        the `early_stopping` parameter. Otherwise it corresponds to max_iter.
    n_trees_per_iteration_ : int
        The number of tree that are built at each iteration. For regressors,
        this is always 1.
    train_score_ : ndarray, shape (n_iter_+1,)
        The scores at each iteration on the training data. The first entry
        is the score of the ensemble before the first iteration. Scores are
        computed according to the ``scoring`` parameter. If ``scoring`` is
        not 'loss', scores are computed on a subset of at most 10 000
        samples. Empty if no early stopping.
    validation_score_ : ndarray, shape (n_iter_+1,)
        The scores at each iteration on the held-out validation data. The
        first entry is the score of the ensemble before the first iteration.
        Scores are computed according to the ``scoring`` parameter. Empty if
        no early stopping or if ``validation_fraction`` is None.

    Examples
    --------
    >>> # To use this experimental feature, we need to explicitly ask for it:
    >>> from sklearn.experimental import enable_hist_gradient_boosting  # noqa
    >>> from sklearn.ensemble import HistGradientBoostingRegressor
    >>> from sklearn.datasets import load_boston
    >>> X, y = load_boston(return_X_y=True)
    >>> est = HistGradientBoostingRegressor().fit(X, y)
    >>> est.score(X, y)
    0.98...
    """

    _VALID_LOSSES = ('least_squares', 'least_absolute_deviation')

    def __init__(self, loss='least_squares', learning_rate=0.1,
                 max_iter=100, max_leaf_nodes=31, max_depth=None,
                 min_samples_leaf=20, l2_regularization=0., max_bins=255,
<<<<<<< HEAD
                 warm_start=False, scoring=None, validation_fraction=0.1,
                 n_iter_no_change=None, tol=1e-7, verbose=0,
                 random_state=None, n_threads=None):
=======
                 warm_start=False, early_stopping='auto', scoring='loss',
                 validation_fraction=0.1, n_iter_no_change=10, tol=1e-7,
                 verbose=0, random_state=None):
>>>>>>> 76979424
        super(HistGradientBoostingRegressor, self).__init__(
            loss=loss, learning_rate=learning_rate, max_iter=max_iter,
            max_leaf_nodes=max_leaf_nodes, max_depth=max_depth,
            min_samples_leaf=min_samples_leaf,
            l2_regularization=l2_regularization, max_bins=max_bins,
            warm_start=warm_start, early_stopping=early_stopping,
            scoring=scoring, validation_fraction=validation_fraction,
            n_iter_no_change=n_iter_no_change, tol=tol, verbose=verbose,
            random_state=random_state, n_threads=n_threads)

    def predict(self, X):
        """Predict values for X.

        Parameters
        ----------
        X : array-like, shape (n_samples, n_features)
            The input samples.

        Returns
        -------
        y : ndarray, shape (n_samples,)
            The predicted values.
        """
        # Return raw predictions after converting shape
        # (n_samples, 1) to (n_samples,)
        return self._raw_predict(X).ravel()

    def _encode_y(self, y):
        # Just convert y to the expected dtype
        self.n_trees_per_iteration_ = 1
        y = y.astype(Y_DTYPE, copy=False)
        return y

    def _get_loss(self, n_threads):
        return _LOSSES[self.loss](n_threads)


class HistGradientBoostingClassifier(BaseHistGradientBoosting,
                                     ClassifierMixin):
    """Histogram-based Gradient Boosting Classification Tree.

    This estimator is much faster than
    :class:`GradientBoostingClassifier<sklearn.ensemble.GradientBoostingClassifier>`
    for big datasets (n_samples >= 10 000).

    This estimator has native support for missing values (NaNs). During
    training, the tree grower learns at each split point whether samples
    with missing values should go to the left or right child, based on the
    potential gain. When predicting, samples with missing values are
    assigned to the left or right child consequently. If no missing values
    were encountered for a given feature during training, then samples with
    missing values are mapped to whichever child has the most samples.

    This implementation is inspired by
    `LightGBM <https://github.com/Microsoft/LightGBM>`_.

    .. note::

      This estimator is still **experimental** for now: the predictions
      and the API might change without any deprecation cycle. To use it,
      you need to explicitly import ``enable_hist_gradient_boosting``::

        >>> # explicitly require this experimental feature
        >>> from sklearn.experimental import enable_hist_gradient_boosting  # noqa
        >>> # now you can import normally from ensemble
        >>> from sklearn.ensemble import HistGradientBoostingClassifier

    Read more in the :ref:`User Guide <histogram_based_gradient_boosting>`.

    .. versionadded:: 0.21

    Parameters
    ----------
    loss : {'auto', 'binary_crossentropy', 'categorical_crossentropy'}, \
            optional (default='auto')
        The loss function to use in the boosting process. 'binary_crossentropy'
        (also known as logistic loss) is used for binary classification and
        generalizes to 'categorical_crossentropy' for multiclass
        classification. 'auto' will automatically choose either loss depending
        on the nature of the problem.
    learning_rate : float, optional (default=0.1)
        The learning rate, also known as *shrinkage*. This is used as a
        multiplicative factor for the leaves values. Use ``1`` for no
        shrinkage.
    max_iter : int, optional (default=100)
        The maximum number of iterations of the boosting process, i.e. the
        maximum number of trees for binary classification. For multiclass
        classification, `n_classes` trees per iteration are built.
    max_leaf_nodes : int or None, optional (default=31)
        The maximum number of leaves for each tree. Must be strictly greater
        than 1. If None, there is no maximum limit.
    max_depth : int or None, optional (default=None)
        The maximum depth of each tree. The depth of a tree is the number of
        edges to go from the root to the deepest leaf.
        Depth isn't constrained by default.
    min_samples_leaf : int, optional (default=20)
        The minimum number of samples per leaf. For small datasets with less
        than a few hundred samples, it is recommended to lower this value
        since only very shallow trees would be built.
    l2_regularization : float, optional (default=0)
        The L2 regularization parameter. Use 0 for no regularization.
    max_bins : int, optional (default=255)
        The maximum number of bins to use for non-missing values. Before
        training, each feature of the input array `X` is binned into
        integer-valued bins, which allows for a much faster training stage.
        Features with a small number of unique values may use less than
        ``max_bins`` bins. In addition to the ``max_bins`` bins, one more bin
        is always reserved for missing values. Must be no larger than 255.
    warm_start : bool, optional (default=False)
        When set to ``True``, reuse the solution of the previous call to fit
        and add more estimators to the ensemble. For results to be valid, the
        estimator should be re-trained on the same data only.
        See :term:`the Glossary <warm_start>`.
    early_stopping : 'auto' or bool (default='auto')
        If 'auto', early stopping is enabled if the sample size is larger than
        10000. If True, early stopping is enabled, otherwise early stopping is
        disabled.
    scoring : str or callable or None, optional (default='loss')
        Scoring parameter to use for early stopping. It can be a single
        string (see :ref:`scoring_parameter`) or a callable (see
        :ref:`scoring`). If None, the estimator's default scorer
        is used. If ``scoring='loss'``, early stopping is checked
        w.r.t the loss value. Only used if early stopping is performed.
    validation_fraction : int or float or None, optional (default=0.1)
        Proportion (or absolute size) of training data to set aside as
        validation data for early stopping. If None, early stopping is done on
        the training data. Only used if early stopping is performed.
    n_iter_no_change : int, optional (default=10)
        Used to determine when to "early stop". The fitting process is
        stopped when none of the last ``n_iter_no_change`` scores are better
        than the ``n_iter_no_change - 1`` -th-to-last one, up to some
        tolerance. Only used if early stopping is performed.
    tol : float or None, optional (default=1e-7)
        The absolute tolerance to use when comparing scores. The higher the
        tolerance, the more likely we are to early stop: higher tolerance
        means that it will be harder for subsequent iterations to be
        considered an improvement upon the reference score.
    verbose: int, optional (default=0)
        The verbosity level. If not zero, print some information about the
        fitting process.
    random_state : int, np.random.RandomStateInstance or None, \
        optional (default=None)
        Pseudo-random number generator to control the subsampling in the
        binning process, and the train/validation data split if early stopping
        is enabled.
        Pass an int for reproducible output across multiple function calls.
        See :term:`Glossary <random_state>`.

    Attributes
    ----------
    classes_ : array, shape = (n_classes,)
        Class labels.
    n_iter_ : int
        The number of iterations as selected by early stopping, depending on
        the `early_stopping` parameter. Otherwise it corresponds to max_iter.
    n_trees_per_iteration_ : int
        The number of tree that are built at each iteration. This is equal to 1
        for binary classification, and to ``n_classes`` for multiclass
        classification.
    train_score_ : ndarray, shape (n_iter_+1,)
        The scores at each iteration on the training data. The first entry
        is the score of the ensemble before the first iteration. Scores are
        computed according to the ``scoring`` parameter. If ``scoring`` is
        not 'loss', scores are computed on a subset of at most 10 000
        samples. Empty if no early stopping.
    validation_score_ : ndarray, shape (n_iter_+1,)
        The scores at each iteration on the held-out validation data. The
        first entry is the score of the ensemble before the first iteration.
        Scores are computed according to the ``scoring`` parameter. Empty if
        no early stopping or if ``validation_fraction`` is None.

    Examples
    --------
    >>> # To use this experimental feature, we need to explicitly ask for it:
    >>> from sklearn.experimental import enable_hist_gradient_boosting  # noqa
    >>> from sklearn.ensemble import HistGradientBoostingClassifier
    >>> from sklearn.datasets import load_iris
    >>> X, y = load_iris(return_X_y=True)
    >>> clf = HistGradientBoostingClassifier().fit(X, y)
    >>> clf.score(X, y)
    1.0
    """

    _VALID_LOSSES = ('binary_crossentropy', 'categorical_crossentropy',
                     'auto')

    def __init__(self, loss='auto', learning_rate=0.1, max_iter=100,
                 max_leaf_nodes=31, max_depth=None, min_samples_leaf=20,
                 l2_regularization=0., max_bins=255, warm_start=False,
<<<<<<< HEAD
                 scoring=None, validation_fraction=0.1, n_iter_no_change=None,
                 tol=1e-7, verbose=0, random_state=None, n_threads=None):
=======
                 early_stopping='auto', scoring='loss',
                 validation_fraction=0.1, n_iter_no_change=10, tol=1e-7,
                 verbose=0, random_state=None):
>>>>>>> 76979424
        super(HistGradientBoostingClassifier, self).__init__(
            loss=loss, learning_rate=learning_rate, max_iter=max_iter,
            max_leaf_nodes=max_leaf_nodes, max_depth=max_depth,
            min_samples_leaf=min_samples_leaf,
            l2_regularization=l2_regularization, max_bins=max_bins,
            warm_start=warm_start, early_stopping=early_stopping,
            scoring=scoring, validation_fraction=validation_fraction,
            n_iter_no_change=n_iter_no_change, tol=tol, verbose=verbose,
            random_state=random_state, n_threads=n_threads)

    def predict(self, X):
        """Predict classes for X.

        Parameters
        ----------
        X : array-like, shape (n_samples, n_features)
            The input samples.

        Returns
        -------
        y : ndarray, shape (n_samples,)
            The predicted classes.
        """
        # TODO: This could be done in parallel
        encoded_classes = np.argmax(self.predict_proba(X), axis=1)
        return self.classes_[encoded_classes]

    def predict_proba(self, X):
        """Predict class probabilities for X.

        Parameters
        ----------
        X : array-like, shape (n_samples, n_features)
            The input samples.

        Returns
        -------
        p : ndarray, shape (n_samples, n_classes)
            The class probabilities of the input samples.
        """
        raw_predictions = self._raw_predict(X)
        return self.loss_.predict_proba(raw_predictions)

    def decision_function(self, X):
        """Compute the decision function of X.

        Parameters
        ----------
        X : array-like, shape (n_samples, n_features)
            The input samples.

        Returns
        -------
        decision : ndarray, shape (n_samples,) or \
                (n_samples, n_trees_per_iteration)
            The raw predicted values (i.e. the sum of the trees leaves) for
            each sample. n_trees_per_iteration is equal to the number of
            classes in multiclass classification.
        """
        decision = self._raw_predict(X)
        if decision.shape[0] == 1:
            decision = decision.ravel()
        return decision.T

    def _encode_y(self, y):
        # encode classes into 0 ... n_classes - 1 and sets attributes classes_
        # and n_trees_per_iteration_
        check_classification_targets(y)

        label_encoder = LabelEncoder()
        encoded_y = label_encoder.fit_transform(y)
        self.classes_ = label_encoder.classes_
        n_classes = self.classes_.shape[0]
        # only 1 tree for binary classification. For multiclass classification,
        # we build 1 tree per class.
        self.n_trees_per_iteration_ = 1 if n_classes <= 2 else n_classes
        encoded_y = encoded_y.astype(Y_DTYPE, copy=False)
        return encoded_y

    def _get_loss(self, n_threads):
        if (self.loss == 'categorical_crossentropy' and
                self.n_trees_per_iteration_ == 1):
            raise ValueError("'categorical_crossentropy' is not suitable for "
                             "a binary classification problem. Please use "
                             "'auto' or 'binary_crossentropy' instead.")

        if self.loss == 'auto':
            if self.n_trees_per_iteration_ == 1:
                return _LOSSES['binary_crossentropy'](n_threads)
            else:
                return _LOSSES['categorical_crossentropy'](n_threads)

        return _LOSSES[self.loss](n_threads)<|MERGE_RESOLUTION|>--- conflicted
+++ resolved
@@ -30,13 +30,8 @@
     @abstractmethod
     def __init__(self, loss, learning_rate, max_iter, max_leaf_nodes,
                  max_depth, min_samples_leaf, l2_regularization, max_bins,
-<<<<<<< HEAD
-                 warm_start, scoring, validation_fraction, n_iter_no_change,
-                 tol, verbose, random_state, n_threads):
-=======
                  warm_start, early_stopping, scoring, validation_fraction,
-                 n_iter_no_change, tol, verbose, random_state):
->>>>>>> 76979424
+                 n_iter_no_change, tol, verbose, random_state, n_threads):
         self.loss = loss
         self.learning_rate = learning_rate
         self.max_iter = max_iter
@@ -145,18 +140,11 @@
         # data.
         self._in_fit = True
 
-<<<<<<< HEAD
         self.loss_ = self._get_loss(n_threads=n_threads_openmp)
-
-        self.do_early_stopping_ = (self.n_iter_no_change is not None and
-                                   self.n_iter_no_change > 0)
-=======
-        self.loss_ = self._get_loss()
         if self.early_stopping == 'auto':
             self.do_early_stopping_ = n_samples > 10000
         else:
             self.do_early_stopping_ = self.early_stopping
->>>>>>> 76979424
 
         # create validation data if needed
         self._use_validation_data = self.validation_fraction is not None
@@ -813,15 +801,9 @@
     def __init__(self, loss='least_squares', learning_rate=0.1,
                  max_iter=100, max_leaf_nodes=31, max_depth=None,
                  min_samples_leaf=20, l2_regularization=0., max_bins=255,
-<<<<<<< HEAD
-                 warm_start=False, scoring=None, validation_fraction=0.1,
-                 n_iter_no_change=None, tol=1e-7, verbose=0,
-                 random_state=None, n_threads=None):
-=======
                  warm_start=False, early_stopping='auto', scoring='loss',
                  validation_fraction=0.1, n_iter_no_change=10, tol=1e-7,
-                 verbose=0, random_state=None):
->>>>>>> 76979424
+                 verbose=0, random_state=None, n_threads=None):
         super(HistGradientBoostingRegressor, self).__init__(
             loss=loss, learning_rate=learning_rate, max_iter=max_iter,
             max_leaf_nodes=max_leaf_nodes, max_depth=max_depth,
@@ -1011,14 +993,9 @@
     def __init__(self, loss='auto', learning_rate=0.1, max_iter=100,
                  max_leaf_nodes=31, max_depth=None, min_samples_leaf=20,
                  l2_regularization=0., max_bins=255, warm_start=False,
-<<<<<<< HEAD
-                 scoring=None, validation_fraction=0.1, n_iter_no_change=None,
-                 tol=1e-7, verbose=0, random_state=None, n_threads=None):
-=======
                  early_stopping='auto', scoring='loss',
                  validation_fraction=0.1, n_iter_no_change=10, tol=1e-7,
-                 verbose=0, random_state=None):
->>>>>>> 76979424
+                 verbose=0, random_state=None, n_threads=None):
         super(HistGradientBoostingClassifier, self).__init__(
             loss=loss, learning_rate=learning_rate, max_iter=max_iter,
             max_leaf_nodes=max_leaf_nodes, max_depth=max_depth,
