--- conflicted
+++ resolved
@@ -35,24 +35,6 @@
         int feature_idx
 
     for feature_idx in range(data.shape[1]):
-<<<<<<< HEAD
-        _map_col_to_bins(
-            data[:, feature_idx],
-            binning_thresholds[feature_idx],
-            missing_values_bin_idx,
-            n_threads,
-            binned[:, feature_idx]
-        )
-
-
-cdef void _map_col_to_bins(
-    const X_DTYPE_C [:] data,
-    const X_DTYPE_C [:] binning_thresholds,
-    const unsigned char missing_values_bin_idx,
-    int n_threads,
-    X_BINNED_DTYPE_C [:] binned
-):
-=======
         _map_col_to_bins(data[:, feature_idx],
                              binning_thresholds[feature_idx],
                              is_categorical[feature_idx],
@@ -67,7 +49,6 @@
                                const unsigned char missing_values_bin_idx,
                                int n_threads,
                                X_BINNED_DTYPE_C [:] binned):
->>>>>>> 0eb23ff7
     """Binary search to find the bin index for each value in the data."""
     cdef:
         int i
