--- conflicted
+++ resolved
@@ -143,14 +143,10 @@
     hessians : ndarray of shape (n_samples,)
         The hessians of each training sample. Those are the hessians of the
         loss w.r.t the predictions, evaluated at iteration ``i - 1``.
-<<<<<<< HEAD
     histogram_pool : HistogramsPool, default=None
         A cache to hold the created histograms between growers. If None, a
         new pool cache is created.
-    max_leaf_nodes : int or None, optional (default=None)
-=======
     max_leaf_nodes : int, default=None
->>>>>>> 74590c8f
         The maximum number of leaves for each tree. If None, there is no
         maximum limit.
     max_depth : int, default=None
