import warnings

import numpy as np
import pytest
from numpy.testing import assert_allclose, assert_array_equal
from sklearn._loss.loss import (
    AbsoluteError,
    HalfBinomialLoss,
    HalfSquaredError,
    PinballLoss,
)
from sklearn.datasets import make_classification, make_regression
from sklearn.datasets import make_low_rank_matrix
from sklearn.preprocessing import KBinsDiscretizer, MinMaxScaler, OneHotEncoder
from sklearn.model_selection import train_test_split, cross_val_score
from sklearn.base import clone, BaseEstimator, TransformerMixin
from sklearn.base import is_regressor
from sklearn.pipeline import make_pipeline
from sklearn.metrics import mean_poisson_deviance
from sklearn.dummy import DummyRegressor
from sklearn.exceptions import NotFittedError
from sklearn.compose import make_column_transformer

from sklearn.ensemble import HistGradientBoostingRegressor
from sklearn.ensemble import HistGradientBoostingClassifier
from sklearn.ensemble._hist_gradient_boosting.grower import TreeGrower
from sklearn.ensemble._hist_gradient_boosting.binning import _BinMapper
from sklearn.ensemble._hist_gradient_boosting.common import G_H_DTYPE
from sklearn.utils import shuffle
from sklearn.utils._openmp_helpers import _openmp_effective_n_threads


n_threads = _openmp_effective_n_threads()

X_classification, y_classification = make_classification(random_state=0)
X_regression, y_regression = make_regression(random_state=0)
X_multi_classification, y_multi_classification = make_classification(
    n_classes=3, n_informative=3, random_state=0
)


def _make_dumb_dataset(n_samples):
    """Make a dumb dataset to test early stopping."""
    rng = np.random.RandomState(42)
    X_dumb = rng.randn(n_samples, 1)
    y_dumb = (X_dumb[:, 0] > 0).astype("int64")
    return X_dumb, y_dumb


@pytest.mark.parametrize(
    "GradientBoosting, X, y",
    [
        (HistGradientBoostingClassifier, X_classification, y_classification),
        (HistGradientBoostingRegressor, X_regression, y_regression),
    ],
)
@pytest.mark.parametrize(
    "params, err_msg",
    [
        ({"loss": "blah"}, "Loss blah is not supported for"),
        ({"learning_rate": 0}, "learning_rate=0 must be strictly positive"),
        ({"learning_rate": -1}, "learning_rate=-1 must be strictly positive"),
        ({"max_iter": 0}, "max_iter=0 must not be smaller than 1"),
        ({"max_leaf_nodes": 0}, "max_leaf_nodes=0 should not be smaller than 2"),
        ({"max_leaf_nodes": 1}, "max_leaf_nodes=1 should not be smaller than 2"),
        ({"max_depth": 0}, "max_depth=0 should not be smaller than 1"),
        ({"min_samples_leaf": 0}, "min_samples_leaf=0 should not be smaller"),
        ({"l2_regularization": -1}, "l2_regularization=-1 must be positive"),
        ({"max_bins": 1}, "max_bins=1 should be no smaller than 2 and no larger"),
        ({"max_bins": 256}, "max_bins=256 should be no smaller than 2 and no"),
        ({"n_iter_no_change": -1}, "n_iter_no_change=-1 must be positive"),
        ({"validation_fraction": -1}, "validation_fraction=-1 must be strictly"),
        ({"validation_fraction": 0}, "validation_fraction=0 must be strictly"),
        ({"tol": -1}, "tol=-1 must not be smaller than 0"),
        (
            {"interaction_cst": "string"},
            "",
        ),
        (
            {"interaction_cst": [0, 1]},
            "Interaction constraints must be None or an iterable of iterables",
        ),
        (
            {"interaction_cst": [{0, 9999}]},
            r"Interaction constraints must consist of integer indices in \[0,"
            r" n_features - 1\] = \[.*\], specifying the position of features,",
        ),
        (
            {"interaction_cst": [{-1, 0}]},
            r"Interaction constraints must consist of integer indices in \[0,"
            r" n_features - 1\] = \[.*\], specifying the position of features,",
        ),
        (
            {"interaction_cst": [{0.5}]},
            r"Interaction constraints must consist of integer indices in \[0,"
            r" n_features - 1\] = \[.*\], specifying the position of features,",
        ),
    ],
)
def test_init_parameters_validation(GradientBoosting, X, y, params, err_msg):

    with pytest.raises(ValueError, match=err_msg):
        GradientBoosting(**params).fit(X, y)


# TODO(1.3): remove
@pytest.mark.filterwarnings("ignore::FutureWarning")
def test_invalid_classification_loss():
    binary_clf = HistGradientBoostingClassifier(loss="binary_crossentropy")
    err_msg = (
        "loss='binary_crossentropy' is not defined for multiclass "
        "classification with n_classes=3, use "
        "loss='log_loss' instead"
    )
    with pytest.raises(ValueError, match=err_msg):
        binary_clf.fit(np.zeros(shape=(3, 2)), np.arange(3))


@pytest.mark.parametrize(
    "scoring, validation_fraction, early_stopping, n_iter_no_change, tol",
    [
        ("neg_mean_squared_error", 0.1, True, 5, 1e-7),  # use scorer
        ("neg_mean_squared_error", None, True, 5, 1e-1),  # use scorer on train
        (None, 0.1, True, 5, 1e-7),  # same with default scorer
        (None, None, True, 5, 1e-1),
        ("loss", 0.1, True, 5, 1e-7),  # use loss
        ("loss", None, True, 5, 1e-1),  # use loss on training data
        (None, None, False, 5, 0.0),  # no early stopping
    ],
)
def test_early_stopping_regression(
    scoring, validation_fraction, early_stopping, n_iter_no_change, tol
):

    max_iter = 200

    X, y = make_regression(n_samples=50, random_state=0)

    gb = HistGradientBoostingRegressor(
        verbose=1,  # just for coverage
        min_samples_leaf=5,  # easier to overfit fast
        scoring=scoring,
        tol=tol,
        early_stopping=early_stopping,
        validation_fraction=validation_fraction,
        max_iter=max_iter,
        n_iter_no_change=n_iter_no_change,
        random_state=0,
    )
    gb.fit(X, y)

    if early_stopping:
        assert n_iter_no_change <= gb.n_iter_ < max_iter
    else:
        assert gb.n_iter_ == max_iter


@pytest.mark.parametrize(
    "data",
    (
        make_classification(n_samples=30, random_state=0),
        make_classification(
            n_samples=30, n_classes=3, n_clusters_per_class=1, random_state=0
        ),
    ),
)
@pytest.mark.parametrize(
    "scoring, validation_fraction, early_stopping, n_iter_no_change, tol",
    [
        ("accuracy", 0.1, True, 5, 1e-7),  # use scorer
        ("accuracy", None, True, 5, 1e-1),  # use scorer on training data
        (None, 0.1, True, 5, 1e-7),  # same with default scorer
        (None, None, True, 5, 1e-1),
        ("loss", 0.1, True, 5, 1e-7),  # use loss
        ("loss", None, True, 5, 1e-1),  # use loss on training data
        (None, None, False, 5, 0.0),  # no early stopping
    ],
)
def test_early_stopping_classification(
    data, scoring, validation_fraction, early_stopping, n_iter_no_change, tol
):

    max_iter = 50

    X, y = data

    gb = HistGradientBoostingClassifier(
        verbose=1,  # just for coverage
        min_samples_leaf=5,  # easier to overfit fast
        scoring=scoring,
        tol=tol,
        early_stopping=early_stopping,
        validation_fraction=validation_fraction,
        max_iter=max_iter,
        n_iter_no_change=n_iter_no_change,
        random_state=0,
    )
    gb.fit(X, y)

    if early_stopping is True:
        assert n_iter_no_change <= gb.n_iter_ < max_iter
    else:
        assert gb.n_iter_ == max_iter


@pytest.mark.parametrize(
    "GradientBoosting, X, y",
    [
        (HistGradientBoostingClassifier, *_make_dumb_dataset(10000)),
        (HistGradientBoostingClassifier, *_make_dumb_dataset(10001)),
        (HistGradientBoostingRegressor, *_make_dumb_dataset(10000)),
        (HistGradientBoostingRegressor, *_make_dumb_dataset(10001)),
    ],
)
def test_early_stopping_default(GradientBoosting, X, y):
    # Test that early stopping is enabled by default if and only if there
    # are more than 10000 samples
    gb = GradientBoosting(max_iter=10, n_iter_no_change=2, tol=1e-1)
    gb.fit(X, y)
    if X.shape[0] > 10000:
        assert gb.n_iter_ < gb.max_iter
    else:
        assert gb.n_iter_ == gb.max_iter


@pytest.mark.parametrize(
    "scores, n_iter_no_change, tol, stopping",
    [
        ([], 1, 0.001, False),  # not enough iterations
        ([1, 1, 1], 5, 0.001, False),  # not enough iterations
        ([1, 1, 1, 1, 1], 5, 0.001, False),  # not enough iterations
        ([1, 2, 3, 4, 5, 6], 5, 0.001, False),  # significant improvement
        ([1, 2, 3, 4, 5, 6], 5, 0.0, False),  # significant improvement
        ([1, 2, 3, 4, 5, 6], 5, 0.999, False),  # significant improvement
        ([1, 2, 3, 4, 5, 6], 5, 5 - 1e-5, False),  # significant improvement
        ([1] * 6, 5, 0.0, True),  # no significant improvement
        ([1] * 6, 5, 0.001, True),  # no significant improvement
        ([1] * 6, 5, 5, True),  # no significant improvement
    ],
)
def test_should_stop(scores, n_iter_no_change, tol, stopping):

    gbdt = HistGradientBoostingClassifier(n_iter_no_change=n_iter_no_change, tol=tol)
    assert gbdt._should_stop(scores) == stopping


def test_absolute_error():
    # For coverage only.
    X, y = make_regression(n_samples=500, random_state=0)
    gbdt = HistGradientBoostingRegressor(loss="absolute_error", random_state=0)
    gbdt.fit(X, y)
    assert gbdt.score(X, y) > 0.9


def test_absolute_error_sample_weight():
    # non regression test for issue #19400
    # make sure no error is thrown during fit of
    # HistGradientBoostingRegressor with absolute_error loss function
    # and passing sample_weight
    rng = np.random.RandomState(0)
    n_samples = 100
    X = rng.uniform(-1, 1, size=(n_samples, 2))
    y = rng.uniform(-1, 1, size=n_samples)
    sample_weight = rng.uniform(0, 1, size=n_samples)
    gbdt = HistGradientBoostingRegressor(loss="absolute_error")
    gbdt.fit(X, y, sample_weight=sample_weight)


@pytest.mark.parametrize("quantile", [0.2, 0.5, 0.8])
def test_asymmetric_error(quantile):
    """Test quantile regression for asymmetric distributed targets."""
    n_samples = 10_000
    rng = np.random.RandomState(42)
    # take care that X @ coef + intercept > 0
    X = np.concatenate(
        (
            np.abs(rng.randn(n_samples)[:, None]),
            -rng.randint(2, size=(n_samples, 1)),
        ),
        axis=1,
    )
    intercept = 1.23
    coef = np.array([0.5, -2])
    # For an exponential distribution with rate lambda, e.g. exp(-lambda * x),
    # the quantile at level q is:
    #   quantile(q) = - log(1 - q) / lambda
    #   scale = 1/lambda = -quantile(q) / log(1-q)
    y = rng.exponential(
        scale=-(X @ coef + intercept) / np.log(1 - quantile), size=n_samples
    )
    model = HistGradientBoostingRegressor(
        loss="quantile",
        quantile=quantile,
        max_iter=25,
        random_state=0,
        max_leaf_nodes=10,
    ).fit(X, y)
    assert_allclose(np.mean(model.predict(X) > y), quantile, rtol=1e-2)

    pinball_loss = PinballLoss(quantile=quantile)
    loss_true_quantile = pinball_loss(y, X @ coef + intercept)
    loss_pred_quantile = pinball_loss(y, model.predict(X))
    # we are overfitting
    assert loss_pred_quantile <= loss_true_quantile


@pytest.mark.parametrize("y", [([1.0, -2.0, 0.0]), ([0.0, 0.0, 0.0])])
def test_poisson_y_positive(y):
    # Test that ValueError is raised if either one y_i < 0 or sum(y_i) <= 0.
    err_msg = r"loss='poisson' requires non-negative y and sum\(y\) > 0."
    gbdt = HistGradientBoostingRegressor(loss="poisson", random_state=0)
    with pytest.raises(ValueError, match=err_msg):
        gbdt.fit(np.zeros(shape=(len(y), 1)), y)


def test_poisson():
    # For Poisson distributed target, Poisson loss should give better results
    # than least squares measured in Poisson deviance as metric.
    rng = np.random.RandomState(42)
    n_train, n_test, n_features = 500, 100, 100
    X = make_low_rank_matrix(
        n_samples=n_train + n_test, n_features=n_features, random_state=rng
    )
    # We create a log-linear Poisson model and downscale coef as it will get
    # exponentiated.
    coef = rng.uniform(low=-2, high=2, size=n_features) / np.max(X, axis=0)
    y = rng.poisson(lam=np.exp(X @ coef))
    X_train, X_test, y_train, y_test = train_test_split(
        X, y, test_size=n_test, random_state=rng
    )
    gbdt_pois = HistGradientBoostingRegressor(loss="poisson", random_state=rng)
    gbdt_ls = HistGradientBoostingRegressor(loss="squared_error", random_state=rng)
    gbdt_pois.fit(X_train, y_train)
    gbdt_ls.fit(X_train, y_train)
    dummy = DummyRegressor(strategy="mean").fit(X_train, y_train)

    for X, y in [(X_train, y_train), (X_test, y_test)]:
        metric_pois = mean_poisson_deviance(y, gbdt_pois.predict(X))
        # squared_error might produce non-positive predictions => clip
        metric_ls = mean_poisson_deviance(y, np.clip(gbdt_ls.predict(X), 1e-15, None))
        metric_dummy = mean_poisson_deviance(y, dummy.predict(X))
        assert metric_pois < metric_ls
        assert metric_pois < metric_dummy


def test_binning_train_validation_are_separated():
    # Make sure training and validation data are binned separately.
    # See issue 13926

    rng = np.random.RandomState(0)
    validation_fraction = 0.2
    gb = HistGradientBoostingClassifier(
        early_stopping=True, validation_fraction=validation_fraction, random_state=rng
    )
    gb.fit(X_classification, y_classification)
    mapper_training_data = gb._bin_mapper

    # Note that since the data is small there is no subsampling and the
    # random_state doesn't matter
    mapper_whole_data = _BinMapper(random_state=0)
    mapper_whole_data.fit(X_classification)

    n_samples = X_classification.shape[0]
    assert np.all(
        mapper_training_data.n_bins_non_missing_
        == int((1 - validation_fraction) * n_samples)
    )
    assert np.all(
        mapper_training_data.n_bins_non_missing_
        != mapper_whole_data.n_bins_non_missing_
    )


def test_missing_values_trivial():
    # sanity check for missing values support. With only one feature and
    # y == isnan(X), the gbdt is supposed to reach perfect accuracy on the
    # training set.

    n_samples = 100
    n_features = 1
    rng = np.random.RandomState(0)

    X = rng.normal(size=(n_samples, n_features))
    mask = rng.binomial(1, 0.5, size=X.shape).astype(bool)
    X[mask] = np.nan
    y = mask.ravel()
    gb = HistGradientBoostingClassifier()
    gb.fit(X, y)

    assert gb.score(X, y) == pytest.approx(1)


@pytest.mark.parametrize("problem", ("classification", "regression"))
@pytest.mark.parametrize(
    "missing_proportion, expected_min_score_classification, "
    "expected_min_score_regression",
    [(0.1, 0.97, 0.89), (0.2, 0.93, 0.81), (0.5, 0.79, 0.52)],
)
def test_missing_values_resilience(
    problem,
    missing_proportion,
    expected_min_score_classification,
    expected_min_score_regression,
):
    # Make sure the estimators can deal with missing values and still yield
    # decent predictions

    rng = np.random.RandomState(0)
    n_samples = 1000
    n_features = 2
    if problem == "regression":
        X, y = make_regression(
            n_samples=n_samples,
            n_features=n_features,
            n_informative=n_features,
            random_state=rng,
        )
        gb = HistGradientBoostingRegressor()
        expected_min_score = expected_min_score_regression
    else:
        X, y = make_classification(
            n_samples=n_samples,
            n_features=n_features,
            n_informative=n_features,
            n_redundant=0,
            n_repeated=0,
            random_state=rng,
        )
        gb = HistGradientBoostingClassifier()
        expected_min_score = expected_min_score_classification

    mask = rng.binomial(1, missing_proportion, size=X.shape).astype(bool)
    X[mask] = np.nan

    gb.fit(X, y)

    assert gb.score(X, y) > expected_min_score


@pytest.mark.parametrize(
    "data",
    [
        make_classification(random_state=0, n_classes=2),
        make_classification(random_state=0, n_classes=3, n_informative=3),
    ],
    ids=["binary_log_loss", "multiclass_log_loss"],
)
def test_zero_division_hessians(data):
    # non regression test for issue #14018
    # make sure we avoid zero division errors when computing the leaves values.

    # If the learning rate is too high, the raw predictions are bad and will
    # saturate the softmax (or sigmoid in binary classif). This leads to
    # probabilities being exactly 0 or 1, gradients being constant, and
    # hessians being zero.
    X, y = data
    gb = HistGradientBoostingClassifier(learning_rate=100, max_iter=10)
    gb.fit(X, y)


def test_small_trainset():
    # Make sure that the small trainset is stratified and has the expected
    # length (10k samples)
    n_samples = 20000
    original_distrib = {0: 0.1, 1: 0.2, 2: 0.3, 3: 0.4}
    rng = np.random.RandomState(42)
    X = rng.randn(n_samples).reshape(n_samples, 1)
    y = [
        [class_] * int(prop * n_samples) for (class_, prop) in original_distrib.items()
    ]
    y = shuffle(np.concatenate(y))
    gb = HistGradientBoostingClassifier()

    # Compute the small training set
    X_small, y_small, _ = gb._get_small_trainset(
        X, y, seed=42, sample_weight_train=None
    )

    # Compute the class distribution in the small training set
    unique, counts = np.unique(y_small, return_counts=True)
    small_distrib = {class_: count / 10000 for (class_, count) in zip(unique, counts)}

    # Test that the small training set has the expected length
    assert X_small.shape[0] == 10000
    assert y_small.shape[0] == 10000

    # Test that the class distributions in the whole dataset and in the small
    # training set are identical
    assert small_distrib == pytest.approx(original_distrib)


def test_missing_values_minmax_imputation():
    # Compare the buit-in missing value handling of Histogram GBC with an
    # a-priori missing value imputation strategy that should yield the same
    # results in terms of decision function.
    #
    # Each feature (containing NaNs) is replaced by 2 features:
    # - one where the nans are replaced by min(feature) - 1
    # - one where the nans are replaced by max(feature) + 1
    # A split where nans go to the left has an equivalent split in the
    # first (min) feature, and a split where nans go to the right has an
    # equivalent split in the second (max) feature.
    #
    # Assuming the data is such that there is never a tie to select the best
    # feature to split on during training, the learned decision trees should be
    # strictly equivalent (learn a sequence of splits that encode the same
    # decision function).
    #
    # The MinMaxImputer transformer is meant to be a toy implementation of the
    # "Missing In Attributes" (MIA) missing value handling for decision trees
    # https://www.sciencedirect.com/science/article/abs/pii/S0167865508000305
    # The implementation of MIA as an imputation transformer was suggested by
    # "Remark 3" in :arxiv:'<1902.06931>`

    class MinMaxImputer(TransformerMixin, BaseEstimator):
        def fit(self, X, y=None):
            mm = MinMaxScaler().fit(X)
            self.data_min_ = mm.data_min_
            self.data_max_ = mm.data_max_
            return self

        def transform(self, X):
            X_min, X_max = X.copy(), X.copy()

            for feature_idx in range(X.shape[1]):
                nan_mask = np.isnan(X[:, feature_idx])
                X_min[nan_mask, feature_idx] = self.data_min_[feature_idx] - 1
                X_max[nan_mask, feature_idx] = self.data_max_[feature_idx] + 1

            return np.concatenate([X_min, X_max], axis=1)

    def make_missing_value_data(n_samples=int(1e4), seed=0):
        rng = np.random.RandomState(seed)
        X, y = make_regression(n_samples=n_samples, n_features=4, random_state=rng)

        # Pre-bin the data to ensure a deterministic handling by the 2
        # strategies and also make it easier to insert np.nan in a structured
        # way:
        X = KBinsDiscretizer(n_bins=42, encode="ordinal").fit_transform(X)

        # First feature has missing values completely at random:
        rnd_mask = rng.rand(X.shape[0]) > 0.9
        X[rnd_mask, 0] = np.nan

        # Second and third features have missing values for extreme values
        # (censoring missingness):
        low_mask = X[:, 1] == 0
        X[low_mask, 1] = np.nan

        high_mask = X[:, 2] == X[:, 2].max()
        X[high_mask, 2] = np.nan

        # Make the last feature nan pattern very informative:
        y_max = np.percentile(y, 70)
        y_max_mask = y >= y_max
        y[y_max_mask] = y_max
        X[y_max_mask, 3] = np.nan

        # Check that there is at least one missing value in each feature:
        for feature_idx in range(X.shape[1]):
            assert any(np.isnan(X[:, feature_idx]))

        # Let's use a test set to check that the learned decision function is
        # the same as evaluated on unseen data. Otherwise it could just be the
        # case that we find two independent ways to overfit the training set.
        return train_test_split(X, y, random_state=rng)

    # n_samples need to be large enough to minimize the likelihood of having
    # several candidate splits with the same gain value in a given tree.
    X_train, X_test, y_train, y_test = make_missing_value_data(
        n_samples=int(1e4), seed=0
    )

    # Use a small number of leaf nodes and iterations so as to keep
    # under-fitting models to minimize the likelihood of ties when training the
    # model.
    gbm1 = HistGradientBoostingRegressor(max_iter=100, max_leaf_nodes=5, random_state=0)
    gbm1.fit(X_train, y_train)

    gbm2 = make_pipeline(MinMaxImputer(), clone(gbm1))
    gbm2.fit(X_train, y_train)

    # Check that the model reach the same score:
    assert gbm1.score(X_train, y_train) == pytest.approx(gbm2.score(X_train, y_train))

    assert gbm1.score(X_test, y_test) == pytest.approx(gbm2.score(X_test, y_test))

    # Check the individual prediction match as a finer grained
    # decision function check.
    assert_allclose(gbm1.predict(X_train), gbm2.predict(X_train))
    assert_allclose(gbm1.predict(X_test), gbm2.predict(X_test))


def test_infinite_values():
    # Basic test for infinite values

    X = np.array([-np.inf, 0, 1, np.inf]).reshape(-1, 1)
    y = np.array([0, 0, 1, 1])

    gbdt = HistGradientBoostingRegressor(min_samples_leaf=1)
    gbdt.fit(X, y)
    np.testing.assert_allclose(gbdt.predict(X), y, atol=1e-4)


def test_consistent_lengths():
    X = np.array([-np.inf, 0, 1, np.inf]).reshape(-1, 1)
    y = np.array([0, 0, 1, 1])
    sample_weight = np.array([0.1, 0.3, 0.1])
    gbdt = HistGradientBoostingRegressor()
    with pytest.raises(ValueError, match=r"sample_weight.shape == \(3,\), expected"):
        gbdt.fit(X, y, sample_weight)

    with pytest.raises(
        ValueError, match="Found input variables with inconsistent number"
    ):
        gbdt.fit(X, y[1:])


def test_infinite_values_missing_values():
    # High level test making sure that inf and nan values are properly handled
    # when both are present. This is similar to
    # test_split_on_nan_with_infinite_values() in test_grower.py, though we
    # cannot check the predictions for binned values here.

    X = np.asarray([-np.inf, 0, 1, np.inf, np.nan]).reshape(-1, 1)
    y_isnan = np.isnan(X.ravel())
    y_isinf = X.ravel() == np.inf

    stump_clf = HistGradientBoostingClassifier(
        min_samples_leaf=1, max_iter=1, learning_rate=1, max_depth=2
    )

    assert stump_clf.fit(X, y_isinf).score(X, y_isinf) == 1
    assert stump_clf.fit(X, y_isnan).score(X, y_isnan) == 1


# TODO(1.3): remove
@pytest.mark.filterwarnings("ignore::FutureWarning")
def test_crossentropy_binary_problem():
    # categorical_crossentropy should only be used if there are more than two
    # classes present. PR #14869
    X = [[1], [0]]
    y = [0, 1]
    gbrt = HistGradientBoostingClassifier(loss="categorical_crossentropy")
    with pytest.raises(
        ValueError, match="loss='categorical_crossentropy' is not suitable for"
    ):
        gbrt.fit(X, y)


@pytest.mark.parametrize("scoring", [None, "loss"])
def test_string_target_early_stopping(scoring):
    # Regression tests for #14709 where the targets need to be encoded before
    # to compute the score
    rng = np.random.RandomState(42)
    X = rng.randn(100, 10)
    y = np.array(["x"] * 50 + ["y"] * 50, dtype=object)
    gbrt = HistGradientBoostingClassifier(n_iter_no_change=10, scoring=scoring)
    gbrt.fit(X, y)


def test_zero_sample_weights_regression():
    # Make sure setting a SW to zero amounts to ignoring the corresponding
    # sample

    X = [[1, 0], [1, 0], [1, 0], [0, 1]]
    y = [0, 0, 1, 0]
    # ignore the first 2 training samples by setting their weight to 0
    sample_weight = [0, 0, 1, 1]
    gb = HistGradientBoostingRegressor(min_samples_leaf=1)
    gb.fit(X, y, sample_weight=sample_weight)
    assert gb.predict([[1, 0]])[0] > 0.5


def test_zero_sample_weights_classification():
    # Make sure setting a SW to zero amounts to ignoring the corresponding
    # sample

    X = [[1, 0], [1, 0], [1, 0], [0, 1]]
    y = [0, 0, 1, 0]
    # ignore the first 2 training samples by setting their weight to 0
    sample_weight = [0, 0, 1, 1]
    gb = HistGradientBoostingClassifier(loss="log_loss", min_samples_leaf=1)
    gb.fit(X, y, sample_weight=sample_weight)
    assert_array_equal(gb.predict([[1, 0]]), [1])

    X = [[1, 0], [1, 0], [1, 0], [0, 1], [1, 1]]
    y = [0, 0, 1, 0, 2]
    # ignore the first 2 training samples by setting their weight to 0
    sample_weight = [0, 0, 1, 1, 1]
    gb = HistGradientBoostingClassifier(loss="log_loss", min_samples_leaf=1)
    gb.fit(X, y, sample_weight=sample_weight)
    assert_array_equal(gb.predict([[1, 0]]), [1])


@pytest.mark.parametrize(
    "problem", ("regression", "binary_classification", "multiclass_classification")
)
@pytest.mark.parametrize("duplication", ("half", "all"))
def test_sample_weight_effect(problem, duplication):
    # High level test to make sure that duplicating a sample is equivalent to
    # giving it weight of 2.

    # fails for n_samples > 255 because binning does not take sample weights
    # into account. Keeping n_samples <= 255 makes
    # sure only unique values are used so SW have no effect on binning.
    n_samples = 255
    n_features = 2
    if problem == "regression":
        X, y = make_regression(
            n_samples=n_samples,
            n_features=n_features,
            n_informative=n_features,
            random_state=0,
        )
        Klass = HistGradientBoostingRegressor
    else:
        n_classes = 2 if problem == "binary_classification" else 3
        X, y = make_classification(
            n_samples=n_samples,
            n_features=n_features,
            n_informative=n_features,
            n_redundant=0,
            n_clusters_per_class=1,
            n_classes=n_classes,
            random_state=0,
        )
        Klass = HistGradientBoostingClassifier

    # This test can't pass if min_samples_leaf > 1 because that would force 2
    # samples to be in the same node in est_sw, while these samples would be
    # free to be separate in est_dup: est_dup would just group together the
    # duplicated samples.
    est = Klass(min_samples_leaf=1)

    # Create dataset with duplicate and corresponding sample weights
    if duplication == "half":
        lim = n_samples // 2
    else:
        lim = n_samples
    X_dup = np.r_[X, X[:lim]]
    y_dup = np.r_[y, y[:lim]]
    sample_weight = np.ones(shape=(n_samples))
    sample_weight[:lim] = 2

    est_sw = clone(est).fit(X, y, sample_weight=sample_weight)
    est_dup = clone(est).fit(X_dup, y_dup)

    # checking raw_predict is stricter than just predict for classification
    assert np.allclose(est_sw._raw_predict(X_dup), est_dup._raw_predict(X_dup))


@pytest.mark.parametrize("Loss", (HalfSquaredError, AbsoluteError))
def test_sum_hessians_are_sample_weight(Loss):
    # For losses with constant hessians, the sum_hessians field of the
    # histograms must be equal to the sum of the sample weight of samples at
    # the corresponding bin.

    rng = np.random.RandomState(0)
    n_samples = 1000
    n_features = 2
    X, y = make_regression(n_samples=n_samples, n_features=n_features, random_state=rng)
    bin_mapper = _BinMapper()
    X_binned = bin_mapper.fit_transform(X)

    # While sample weights are supposed to be positive, this still works.
    sample_weight = rng.normal(size=n_samples)

    loss = Loss(sample_weight=sample_weight)
    gradients, hessians = loss.init_gradient_and_hessian(
        n_samples=n_samples, dtype=G_H_DTYPE
    )
    gradients, hessians = gradients.reshape((-1, 1)), hessians.reshape((-1, 1))
    raw_predictions = rng.normal(size=(n_samples, 1))
    loss.gradient_hessian(
        y_true=y,
        raw_prediction=raw_predictions,
        sample_weight=sample_weight,
        gradient_out=gradients,
        hessian_out=hessians,
        n_threads=n_threads,
    )

    # build sum_sample_weight which contains the sum of the sample weights at
    # each bin (for each feature). This must be equal to the sum_hessians
    # field of the corresponding histogram
    sum_sw = np.zeros(shape=(n_features, bin_mapper.n_bins))
    for feature_idx in range(n_features):
        for sample_idx in range(n_samples):
            sum_sw[feature_idx, X_binned[sample_idx, feature_idx]] += sample_weight[
                sample_idx
            ]

    # Build histogram
    grower = TreeGrower(
        X_binned, gradients[:, 0], hessians[:, 0], n_bins=bin_mapper.n_bins
    )
    histograms = grower.histogram_builder.compute_histograms_brute(
        grower.root.sample_indices
    )

    for feature_idx in range(n_features):
        for bin_idx in range(bin_mapper.n_bins):
            assert histograms[feature_idx, bin_idx]["sum_hessians"] == (
                pytest.approx(sum_sw[feature_idx, bin_idx], rel=1e-5)
            )


def test_max_depth_max_leaf_nodes():
    # Non regression test for
    # https://github.com/scikit-learn/scikit-learn/issues/16179
    # there was a bug when the max_depth and the max_leaf_nodes criteria were
    # met at the same time, which would lead to max_leaf_nodes not being
    # respected.
    X, y = make_classification(random_state=0)
    est = HistGradientBoostingClassifier(max_depth=2, max_leaf_nodes=3, max_iter=1).fit(
        X, y
    )
    tree = est._predictors[0][0]
    assert tree.get_max_depth() == 2
    assert tree.get_n_leaf_nodes() == 3  # would be 4 prior to bug fix


def test_early_stopping_on_test_set_with_warm_start():
    # Non regression test for #16661 where second fit fails with
    # warm_start=True, early_stopping is on, and no validation set
    X, y = make_classification(random_state=0)
    gb = HistGradientBoostingClassifier(
        max_iter=1,
        scoring="loss",
        warm_start=True,
        early_stopping=True,
        n_iter_no_change=1,
        validation_fraction=None,
    )

    gb.fit(X, y)
    # does not raise on second call
    gb.set_params(max_iter=2)
    gb.fit(X, y)


@pytest.mark.parametrize(
    "Est", (HistGradientBoostingClassifier, HistGradientBoostingRegressor)
)
def test_single_node_trees(Est):
    # Make sure it's still possible to build single-node trees. In that case
    # the value of the root is set to 0. That's a correct value: if the tree is
    # single-node that's because min_gain_to_split is not respected right from
    # the root, so we don't want the tree to have any impact on the
    # predictions.

    X, y = make_classification(random_state=0)
    y[:] = 1  # constant target will lead to a single root node

    est = Est(max_iter=20)
    est.fit(X, y)

    assert all(len(predictor[0].nodes) == 1 for predictor in est._predictors)
    assert all(predictor[0].nodes[0]["value"] == 0 for predictor in est._predictors)
    # Still gives correct predictions thanks to the baseline prediction
    assert_allclose(est.predict(X), y)


@pytest.mark.parametrize(
    "Est, loss, X, y",
    [
        (
            HistGradientBoostingClassifier,
            HalfBinomialLoss(sample_weight=None),
            X_classification,
            y_classification,
        ),
        (
            HistGradientBoostingRegressor,
            HalfSquaredError(sample_weight=None),
            X_regression,
            y_regression,
        ),
    ],
)
def test_custom_loss(Est, loss, X, y):
    est = Est(loss=loss, max_iter=20)
    est.fit(X, y)


@pytest.mark.parametrize(
    "HistGradientBoosting, X, y",
    [
        (HistGradientBoostingClassifier, X_classification, y_classification),
        (HistGradientBoostingRegressor, X_regression, y_regression),
        (
            HistGradientBoostingClassifier,
            X_multi_classification,
            y_multi_classification,
        ),
    ],
)
def test_staged_predict(HistGradientBoosting, X, y):

    # Test whether staged predictor eventually gives
    # the same prediction.
    X_train, X_test, y_train, y_test = train_test_split(
        X, y, test_size=0.5, random_state=0
    )
    gb = HistGradientBoosting(max_iter=10)

    # test raise NotFittedError if not fitted
    with pytest.raises(NotFittedError):
        next(gb.staged_predict(X_test))

    gb.fit(X_train, y_train)

    # test if the staged predictions of each iteration
    # are equal to the corresponding predictions of the same estimator
    # trained from scratch.
    # this also test limit case when max_iter = 1
    method_names = (
        ["predict"]
        if is_regressor(gb)
        else ["predict", "predict_proba", "decision_function"]
    )
    for method_name in method_names:

        staged_method = getattr(gb, "staged_" + method_name)
        staged_predictions = list(staged_method(X_test))
        assert len(staged_predictions) == gb.n_iter_
        for n_iter, staged_predictions in enumerate(staged_method(X_test), 1):
            aux = HistGradientBoosting(max_iter=n_iter)
            aux.fit(X_train, y_train)
            pred_aux = getattr(aux, method_name)(X_test)

            assert_allclose(staged_predictions, pred_aux)
            assert staged_predictions.shape == pred_aux.shape


@pytest.mark.parametrize("insert_missing", [False, True])
@pytest.mark.parametrize(
    "Est", (HistGradientBoostingRegressor, HistGradientBoostingClassifier)
)
@pytest.mark.parametrize("bool_categorical_parameter", [True, False])
def test_unknown_categories_nan(insert_missing, Est, bool_categorical_parameter):
    # Make sure no error is raised at predict if a category wasn't seen during
    # fit. We also make sure they're treated as nans.

    rng = np.random.RandomState(0)
    n_samples = 1000
    f1 = rng.rand(n_samples)
    f2 = rng.randint(4, size=n_samples)
    X = np.c_[f1, f2]
    y = np.zeros(shape=n_samples)
    y[X[:, 1] % 2 == 0] = 1

    if bool_categorical_parameter:
        categorical_features = [False, True]
    else:
        categorical_features = [1]

    if insert_missing:
        mask = rng.binomial(1, 0.01, size=X.shape).astype(bool)
        assert mask.sum() > 0
        X[mask] = np.nan

    est = Est(max_iter=20, categorical_features=categorical_features).fit(X, y)
    assert_array_equal(est.is_categorical_, [False, True])

    # Make sure no error is raised on unknown categories and nans
    # unknown categories will be treated as nans
    X_test = np.zeros((10, X.shape[1]), dtype=float)
    X_test[:5, 1] = 30
    X_test[5:, 1] = np.nan
    assert len(np.unique(est.predict(X_test))) == 1


def test_categorical_encoding_strategies():
    # Check native categorical handling vs different encoding strategies. We
    # make sure that native encoding needs only 1 split to achieve a perfect
    # prediction on a simple dataset. In contrast, OneHotEncoded data needs
    # more depth / splits, and treating categories as ordered (just using
    # OrdinalEncoder) requires even more depth.

    # dataset with one random continuous feature, and one categorical feature
    # with values in [0, 5], e.g. from an OrdinalEncoder.
    # class == 1 iff categorical value in {0, 2, 4}
    rng = np.random.RandomState(0)
    n_samples = 10_000
    f1 = rng.rand(n_samples)
    f2 = rng.randint(6, size=n_samples)
    X = np.c_[f1, f2]
    y = np.zeros(shape=n_samples)
    y[X[:, 1] % 2 == 0] = 1

    # make sure dataset is balanced so that the baseline_prediction doesn't
    # influence predictions too much with max_iter = 1
    assert 0.49 < y.mean() < 0.51

    clf_cat = HistGradientBoostingClassifier(
        max_iter=1, max_depth=1, categorical_features=[False, True]
    )

    # Using native categorical encoding, we get perfect predictions with just
    # one split
    assert cross_val_score(clf_cat, X, y).mean() == 1

    # quick sanity check for the bitset: 0, 2, 4 = 2**0 + 2**2 + 2**4 = 21
    expected_left_bitset = [21, 0, 0, 0, 0, 0, 0, 0]
    left_bitset = clf_cat.fit(X, y)._predictors[0][0].raw_left_cat_bitsets[0]
    assert_array_equal(left_bitset, expected_left_bitset)

    # Treating categories as ordered, we need more depth / more splits to get
    # the same predictions
    clf_no_cat = HistGradientBoostingClassifier(
        max_iter=1, max_depth=4, categorical_features=None
    )
    assert cross_val_score(clf_no_cat, X, y).mean() < 0.9

    clf_no_cat.set_params(max_depth=5)
    assert cross_val_score(clf_no_cat, X, y).mean() == 1

    # Using OHEd data, we need less splits than with pure OEd data, but we
    # still need more splits than with the native categorical splits
    ct = make_column_transformer(
        (OneHotEncoder(sparse=False), [1]), remainder="passthrough"
    )
    X_ohe = ct.fit_transform(X)
    clf_no_cat.set_params(max_depth=2)
    assert cross_val_score(clf_no_cat, X_ohe, y).mean() < 0.9

    clf_no_cat.set_params(max_depth=3)
    assert cross_val_score(clf_no_cat, X_ohe, y).mean() == 1


@pytest.mark.parametrize(
    "Est", (HistGradientBoostingClassifier, HistGradientBoostingRegressor)
)
@pytest.mark.parametrize(
    "categorical_features, monotonic_cst, expected_msg",
    [
        (
            ["hello", "world"],
            None,
            "categorical_features must be an array-like of bools or array-like of "
            "ints.",
        ),
        (
            [0, -1],
            None,
            (
                r"categorical_features set as integer indices must be in "
                r"\[0, n_features - 1\]"
            ),
        ),
        (
            [True, True, False, False, True],
            None,
            r"categorical_features set as a boolean mask must have shape "
            r"\(n_features,\)",
        ),
        (
            [True, True, False, False],
            [0, -1, 0, 1],
            "Categorical features cannot have monotonic constraints",
        ),
    ],
)
def test_categorical_spec_errors(
    Est, categorical_features, monotonic_cst, expected_msg
):
    # Test errors when categories are specified incorrectly
    n_samples = 100
    X, y = make_classification(random_state=0, n_features=4, n_samples=n_samples)
    rng = np.random.RandomState(0)
    X[:, 0] = rng.randint(0, 10, size=n_samples)
    X[:, 1] = rng.randint(0, 10, size=n_samples)
    est = Est(categorical_features=categorical_features, monotonic_cst=monotonic_cst)

    with pytest.raises(ValueError, match=expected_msg):
        est.fit(X, y)


@pytest.mark.parametrize(
    "Est", (HistGradientBoostingClassifier, HistGradientBoostingRegressor)
)
@pytest.mark.parametrize("categorical_features", ([False, False], []))
@pytest.mark.parametrize("as_array", (True, False))
def test_categorical_spec_no_categories(Est, categorical_features, as_array):
    # Make sure we can properly detect that no categorical features are present
    # even if the categorical_features parameter is not None
    X = np.arange(10).reshape(5, 2)
    y = np.arange(5)
    if as_array:
        categorical_features = np.asarray(categorical_features)
    est = Est(categorical_features=categorical_features).fit(X, y)
    assert est.is_categorical_ is None


@pytest.mark.parametrize(
    "Est", (HistGradientBoostingClassifier, HistGradientBoostingRegressor)
)
def test_categorical_bad_encoding_errors(Est):
    # Test errors when categories are encoded incorrectly

    gb = Est(categorical_features=[True], max_bins=2)

    X = np.array([[0, 1, 2]]).T
    y = np.arange(3)
    msg = "Categorical feature at index 0 is expected to have a cardinality <= 2"
    with pytest.raises(ValueError, match=msg):
        gb.fit(X, y)

    X = np.array([[0, 2]]).T
    y = np.arange(2)
    msg = "Categorical feature at index 0 is expected to be encoded with values < 2"
    with pytest.raises(ValueError, match=msg):
        gb.fit(X, y)

    # nans are ignored in the counts
    X = np.array([[0, 1, np.nan]]).T
    y = np.arange(3)
    gb.fit(X, y)


@pytest.mark.parametrize(
    "Est", (HistGradientBoostingClassifier, HistGradientBoostingRegressor)
)
def test_uint8_predict(Est):
    # Non regression test for
    # https://github.com/scikit-learn/scikit-learn/issues/18408
    # Make sure X can be of dtype uint8 (i.e. X_BINNED_DTYPE) in predict. It
    # will be converted to X_DTYPE.

    rng = np.random.RandomState(0)

    X = rng.randint(0, 100, size=(10, 2)).astype(np.uint8)
    y = rng.randint(0, 2, size=10).astype(np.uint8)
    est = Est()
    est.fit(X, y)
    est.predict(X)


<<<<<<< HEAD
@pytest.mark.parametrize(
    "interaction_cst, n_features, result",
    [
        (None, 931, None),
        ([{0, 1}], 2, [{0, 1}]),
        ([(1, 0), [5, 1]], 6, [{0, 1}, {1, 5}, {2, 3, 4}]),
    ],
)
def test_check_interaction_cst(interaction_cst, n_features, result):
    """Check that _check_interaction_cst returns the expected list of sets"""
    est = HistGradientBoostingRegressor()
    est.set_params(interaction_cst=interaction_cst)
    assert est._check_interaction_cst(n_features) == result


def test_interaction_cst_numerically():
    """Check that interaction constraints have no forbidden interactions."""
    rng = np.random.RandomState(42)
    n_samples = 1000
    X = rng.uniform(size=(n_samples, 2))
    # Construct y with a strong interaction term
    # y = x0 + x1 + 5 * x0 * x1
    y = np.c_[X, 5 * X[:, 0] * X[:, 1]].sum(axis=1)

    est = HistGradientBoostingRegressor()
    est.fit(X, y)
    est_no_interactions = HistGradientBoostingRegressor(interaction_cst=[{0}, {1}])
    est_no_interactions.fit(X, y)

    delta = 0.25
    # Make sure we do not extrapolate out of the training set as tree-based estimators
    # are very bad in doing so.
    X_test = X[(X[:, 0] < 1 - delta) & (X[:, 1] < 1 - delta)]
    X_delta_0 = X_test + [delta, 0]
    X_delta_1 = X_test + [0, delta]
    X_delta_0_1 = X_test + [delta, delta]

    # Note: For true y, we have
    # y(x0+d, x1+d) = y(x0, x1) + 5 * d * (2/5 + x0 + x1) + 5 * d**2
    # y(x0+d, x1) = y(x0, x1) + 5 * d * (1/5 + x1)
    # y(x0, x1+d) = y(x0, x1) + 5 * d * (1/5 + x0)
    assert_allclose(
        est_no_interactions.predict(X_delta_0_1)
        + est_no_interactions.predict(X_test)
        - est_no_interactions.predict(X_delta_0)
        - est_no_interactions.predict(X_delta_1),
        0,
        atol=1e-12,
    )

    # Correct result of the expressions is 5 * delta**2. But this is hard to achieve by
    # a fitted tree-based model. The expression should, however, at least be positive!
    assert np.all(
        est.predict(X_delta_0_1)
        + est.predict(X_test)
        - est.predict(X_delta_0)
        - est.predict(X_delta_1)
        > 0.01
    )


# TODO: Remove in v1.2
=======
>>>>>>> aeeac1c1
@pytest.mark.parametrize(
    "old_loss, new_loss, Estimator",
    [
        # TODO(1.2): Remove
        ("least_squares", "squared_error", HistGradientBoostingRegressor),
        ("least_absolute_deviation", "absolute_error", HistGradientBoostingRegressor),
        # TODO(1.3): Remove
        ("auto", "log_loss", HistGradientBoostingClassifier),
        ("binary_crossentropy", "log_loss", HistGradientBoostingClassifier),
        ("categorical_crossentropy", "log_loss", HistGradientBoostingClassifier),
    ],
)
def test_loss_deprecated(old_loss, new_loss, Estimator):
    if old_loss == "categorical_crossentropy":
        X, y = X_multi_classification[:10], y_multi_classification[:10]
        assert len(np.unique(y)) > 2
    else:
        X, y = X_classification[:10], y_classification[:10]

    est1 = Estimator(loss=old_loss, random_state=0)

    with pytest.warns(FutureWarning, match=f"The loss '{old_loss}' was deprecated"):
        est1.fit(X, y)

    est2 = Estimator(loss=new_loss, random_state=0)
    est2.fit(X, y)
    assert_allclose(est1.predict(X), est2.predict(X))


def test_no_user_warning_with_scoring():
    """Check that no UserWarning is raised when scoring is set.

    Non-regression test for #22907.
    """
    pd = pytest.importorskip("pandas")
    X, y = make_regression(n_samples=50, random_state=0)
    X_df = pd.DataFrame(X, columns=[f"col{i}" for i in range(X.shape[1])])

    est = HistGradientBoostingRegressor(
        random_state=0, scoring="neg_mean_absolute_error", early_stopping=True
    )
    with warnings.catch_warnings():
        warnings.simplefilter("error", UserWarning)
        est.fit(X_df, y)<|MERGE_RESOLUTION|>--- conflicted
+++ resolved
@@ -1138,7 +1138,6 @@
     est.predict(X)
 
 
-<<<<<<< HEAD
 @pytest.mark.parametrize(
     "interaction_cst, n_features, result",
     [
@@ -1201,8 +1200,6 @@
 
 
 # TODO: Remove in v1.2
-=======
->>>>>>> aeeac1c1
 @pytest.mark.parametrize(
     "old_loss, new_loss, Estimator",
     [
