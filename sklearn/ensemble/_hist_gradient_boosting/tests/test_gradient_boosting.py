import numpy as np
import pytest
from sklearn.datasets import make_classification, make_regression

# To use this experimental feature, we need to explicitly ask for it:
from sklearn.experimental import enable_hist_gradient_boosting  # noqa
from sklearn.ensemble import HistGradientBoostingRegressor
from sklearn.ensemble import HistGradientBoostingClassifier
from sklearn.ensemble._hist_gradient_boosting.binning import _BinMapper


X_classification, y_classification = make_classification(random_state=0)
X_regression, y_regression = make_regression(random_state=0)


@pytest.mark.parametrize('GradientBoosting, X, y', [
    (HistGradientBoostingClassifier, X_classification, y_classification),
    (HistGradientBoostingRegressor, X_regression, y_regression)
])
@pytest.mark.parametrize(
    'params, err_msg',
    [({'loss': 'blah'}, 'Loss blah is not supported for'),
     ({'learning_rate': 0}, 'learning_rate=0 must be strictly positive'),
     ({'learning_rate': -1}, 'learning_rate=-1 must be strictly positive'),
     ({'max_iter': 0}, 'max_iter=0 must not be smaller than 1'),
     ({'max_leaf_nodes': 0}, 'max_leaf_nodes=0 should not be smaller than 2'),
     ({'max_leaf_nodes': 1}, 'max_leaf_nodes=1 should not be smaller than 2'),
     ({'max_depth': 0}, 'max_depth=0 should not be smaller than 2'),
     ({'max_depth': 1}, 'max_depth=1 should not be smaller than 2'),
     ({'min_samples_leaf': 0}, 'min_samples_leaf=0 should not be smaller'),
     ({'l2_regularization': -1}, 'l2_regularization=-1 must be positive'),
     ({'max_bins': 1}, 'max_bins=1 should be no smaller than 2 and no larger'),
     ({'max_bins': 257}, 'max_bins=257 should be no smaller than 2 and no'),
     ({'n_iter_no_change': -1}, 'n_iter_no_change=-1 must be positive'),
     ({'validation_fraction': -1}, 'validation_fraction=-1 must be strictly'),
     ({'validation_fraction': 0}, 'validation_fraction=0 must be strictly'),
     ({'tol': -1}, 'tol=-1 must not be smaller than 0')]
)
def test_init_parameters_validation(GradientBoosting, X, y, params, err_msg):

    with pytest.raises(ValueError, match=err_msg):
        GradientBoosting(**params).fit(X, y)


def test_invalid_classification_loss():
    binary_clf = HistGradientBoostingClassifier(loss="binary_crossentropy")
    err_msg = ("loss='binary_crossentropy' is not defined for multiclass "
               "classification with n_classes=3, use "
               "loss='categorical_crossentropy' instead")
    with pytest.raises(ValueError, match=err_msg):
        binary_clf.fit(np.zeros(shape=(3, 2)), np.arange(3))


@pytest.mark.parametrize(
    'scoring, validation_fraction, n_iter_no_change, tol', [
        ('neg_mean_squared_error', .1, 5, 1e-7),  # use scorer
        ('neg_mean_squared_error', None, 5, 1e-1),  # use scorer on train data
        (None, .1, 5, 1e-7),  # same with default scorer
        (None, None, 5, 1e-1),
        ('loss', .1, 5, 1e-7),  # use loss
        ('loss', None, 5, 1e-1),  # use loss on training data
        (None, None, None, None),  # no early stopping
        ])
def test_early_stopping_regression(scoring, validation_fraction,
                                   n_iter_no_change, tol):

    max_iter = 200

    X, y = make_regression(random_state=0)

    gb = HistGradientBoostingRegressor(
        verbose=1,  # just for coverage
        min_samples_leaf=5,  # easier to overfit fast
        scoring=scoring,
        tol=tol,
        validation_fraction=validation_fraction,
        max_iter=max_iter,
        n_iter_no_change=n_iter_no_change,
        random_state=0
    )
    gb.fit(X, y)

    if n_iter_no_change is not None:
        assert n_iter_no_change <= gb.n_iter_ < max_iter
    else:
        assert gb.n_iter_ == max_iter


@pytest.mark.parametrize('data', (
    make_classification(random_state=0),
    make_classification(n_classes=3, n_clusters_per_class=1, random_state=0)
))
@pytest.mark.parametrize(
    'scoring, validation_fraction, n_iter_no_change, tol', [
        ('accuracy', .1, 5, 1e-7),  # use scorer
        ('accuracy', None, 5, 1e-1),  # use scorer on training data
        (None, .1, 5, 1e-7),  # same with default scorerscor
        (None, None, 5, 1e-1),
        ('loss', .1, 5, 1e-7),  # use loss
        ('loss', None, 5, 1e-1),  # use loss on training data
        (None, None, None, None),  # no early stopping
        ])
def test_early_stopping_classification(data, scoring, validation_fraction,
                                       n_iter_no_change, tol):

    max_iter = 50

    X, y = data

    gb = HistGradientBoostingClassifier(
        verbose=1,  # just for coverage
        min_samples_leaf=5,  # easier to overfit fast
        scoring=scoring,
        tol=tol,
        validation_fraction=validation_fraction,
        max_iter=max_iter,
        n_iter_no_change=n_iter_no_change,
        random_state=0
    )
    gb.fit(X, y)

    if n_iter_no_change is not None:
        assert n_iter_no_change <= gb.n_iter_ < max_iter
    else:
        assert gb.n_iter_ == max_iter


@pytest.mark.parametrize(
    'scores, n_iter_no_change, tol, stopping',
    [
        ([], 1, 0.001, False),  # not enough iterations
        ([1, 1, 1], 5, 0.001, False),  # not enough iterations
        ([1, 1, 1, 1, 1], 5, 0.001, False),  # not enough iterations
        ([1, 2, 3, 4, 5, 6], 5, 0.001, False),  # significant improvement
        ([1, 2, 3, 4, 5, 6], 5, 0., False),  # significant improvement
        ([1, 2, 3, 4, 5, 6], 5, 0.999, False),  # significant improvement
        ([1, 2, 3, 4, 5, 6], 5, 5 - 1e-5, False),  # significant improvement
        ([1] * 6, 5, 0., True),  # no significant improvement
        ([1] * 6, 5, 0.001, True),  # no significant improvement
        ([1] * 6, 5, 5, True),  # no significant improvement
    ]
)
def test_should_stop(scores, n_iter_no_change, tol, stopping):

    gbdt = HistGradientBoostingClassifier(
        n_iter_no_change=n_iter_no_change, tol=tol
    )
    assert gbdt._should_stop(scores) == stopping


<<<<<<< HEAD
def test_least_absolute_deviation():
    # For coverage only.
    X, y = make_regression(n_samples=500, random_state=0)
    gbdt = HistGradientBoostingRegressor(loss='least_absolute_deviation',
                                         random_state=0)
    gbdt.fit(X, y)
    assert gbdt.score(X, y) > .9
=======
def test_binning_train_validation_are_separated():
    # Make sure training and validation data are binned separately.
    # See issue 13926

    rng = np.random.RandomState(0)
    validation_fraction = .2
    gb = HistGradientBoostingClassifier(
        n_iter_no_change=5,
        validation_fraction=validation_fraction,
        random_state=rng
    )
    gb.fit(X_classification, y_classification)
    mapper_training_data = gb.bin_mapper_

    # Note that since the data is small there is no subsampling and the
    # random_state doesn't matter
    mapper_whole_data = _BinMapper(random_state=0)
    mapper_whole_data.fit(X_classification)

    n_samples = X_classification.shape[0]
    assert np.all(mapper_training_data.actual_n_bins_ ==
                  int((1 - validation_fraction) * n_samples))
    assert np.all(mapper_training_data.actual_n_bins_ !=
                  mapper_whole_data.actual_n_bins_)


@pytest.mark.parametrize('data', [
    make_classification(random_state=0, n_classes=2),
    make_classification(random_state=0, n_classes=3, n_informative=3)
], ids=['binary_crossentropy', 'categorical_crossentropy'])
def test_zero_division_hessians(data):
    # non regression test for issue #14018
    # make sure we avoid zero division errors when computing the leaves values.

    # If the learning rate is too high, the raw predictions are bad and will
    # saturate the softmax (or sigmoid in binary classif). This leads to
    # probabilities being exactly 0 or 1, gradients being constant, and
    # hessians being zero.
    X, y = data
    gb = HistGradientBoostingClassifier(learning_rate=100, max_iter=10)
    gb.fit(X, y)
>>>>>>> 197f448e
<|MERGE_RESOLUTION|>--- conflicted
+++ resolved
@@ -148,7 +148,6 @@
     assert gbdt._should_stop(scores) == stopping
 
 
-<<<<<<< HEAD
 def test_least_absolute_deviation():
     # For coverage only.
     X, y = make_regression(n_samples=500, random_state=0)
@@ -156,7 +155,8 @@
                                          random_state=0)
     gbdt.fit(X, y)
     assert gbdt.score(X, y) > .9
-=======
+
+
 def test_binning_train_validation_are_separated():
     # Make sure training and validation data are binned separately.
     # See issue 13926
@@ -197,5 +197,4 @@
     # hessians being zero.
     X, y = data
     gb = HistGradientBoostingClassifier(learning_rate=100, max_iter=10)
-    gb.fit(X, y)
->>>>>>> 197f448e
+    gb.fit(X, y)