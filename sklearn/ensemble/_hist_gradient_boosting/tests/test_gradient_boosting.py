import numpy as np
import pytest
from sklearn.datasets import make_classification, make_regression

# To use this experimental feature, we need to explicitly ask for it:
from sklearn.experimental import enable_hist_gradient_boosting  # noqa
from sklearn.ensemble import HistGradientBoostingRegressor
from sklearn.ensemble import HistGradientBoostingClassifier
from sklearn.ensemble._hist_gradient_boosting.binning import _BinMapper


X_classification, y_classification = make_classification(random_state=0)
X_regression, y_regression = make_regression(random_state=0)


@pytest.mark.parametrize('GradientBoosting, X, y', [
    (HistGradientBoostingClassifier, X_classification, y_classification),
    (HistGradientBoostingRegressor, X_regression, y_regression)
])
@pytest.mark.parametrize(
    'params, err_msg',
    [({'loss': 'blah'}, 'Loss blah is not supported for'),
     ({'learning_rate': 0}, 'learning_rate=0 must be strictly positive'),
     ({'learning_rate': -1}, 'learning_rate=-1 must be strictly positive'),
     ({'max_iter': 0}, 'max_iter=0 must not be smaller than 1'),
     ({'max_leaf_nodes': 0}, 'max_leaf_nodes=0 should not be smaller than 2'),
     ({'max_leaf_nodes': 1}, 'max_leaf_nodes=1 should not be smaller than 2'),
     ({'max_depth': 0}, 'max_depth=0 should not be smaller than 2'),
     ({'max_depth': 1}, 'max_depth=1 should not be smaller than 2'),
     ({'min_samples_leaf': 0}, 'min_samples_leaf=0 should not be smaller'),
     ({'l2_regularization': -1}, 'l2_regularization=-1 must be positive'),
     ({'max_bins': 1}, 'max_bins=1 should be no smaller than 2 and no larger'),
     ({'max_bins': 257}, 'max_bins=257 should be no smaller than 2 and no'),
     ({'n_iter_no_change': -1}, 'n_iter_no_change=-1 must be positive'),
     ({'validation_fraction': -1}, 'validation_fraction=-1 must be strictly'),
     ({'validation_fraction': 0}, 'validation_fraction=0 must be strictly'),
     ({'tol': -1}, 'tol=-1 must not be smaller than 0')]
)
def test_init_parameters_validation(GradientBoosting, X, y, params, err_msg):

    with pytest.raises(ValueError, match=err_msg):
        GradientBoosting(**params).fit(X, y)


def test_invalid_classification_loss():
    binary_clf = HistGradientBoostingClassifier(loss="binary_crossentropy")
    err_msg = ("loss='binary_crossentropy' is not defined for multiclass "
               "classification with n_classes=3, use "
               "loss='categorical_crossentropy' instead")
    with pytest.raises(ValueError, match=err_msg):
        binary_clf.fit(np.zeros(shape=(3, 2)), np.arange(3))


@pytest.mark.parametrize(
    'scoring, validation_fraction, n_iter_no_change, tol', [
        ('neg_mean_squared_error', .1, 5, 1e-7),  # use scorer
        ('neg_mean_squared_error', None, 5, 1e-1),  # use scorer on train data
        (None, .1, 5, 1e-7),  # same with default scorer
        (None, None, 5, 1e-1),
        ('loss', .1, 5, 1e-7),  # use loss
        ('loss', None, 5, 1e-1),  # use loss on training data
        (None, None, None, None),  # no early stopping
        ])
def test_early_stopping_regression(scoring, validation_fraction,
                                   n_iter_no_change, tol):

    max_iter = 200

    X, y = make_regression(random_state=0)

    gb = HistGradientBoostingRegressor(
        verbose=1,  # just for coverage
        min_samples_leaf=5,  # easier to overfit fast
        scoring=scoring,
        tol=tol,
        validation_fraction=validation_fraction,
        max_iter=max_iter,
        n_iter_no_change=n_iter_no_change,
        random_state=0
    )
    gb.fit(X, y)

    if n_iter_no_change is not None:
        assert n_iter_no_change <= gb.n_iter_ < max_iter
    else:
        assert gb.n_iter_ == max_iter


@pytest.mark.parametrize('data', (
    make_classification(random_state=0),
    make_classification(n_classes=3, n_clusters_per_class=1, random_state=0)
))
@pytest.mark.parametrize(
    'scoring, validation_fraction, n_iter_no_change, tol', [
        ('accuracy', .1, 5, 1e-7),  # use scorer
        ('accuracy', None, 5, 1e-1),  # use scorer on training data
        (None, .1, 5, 1e-7),  # same with default scorerscor
        (None, None, 5, 1e-1),
        ('loss', .1, 5, 1e-7),  # use loss
        ('loss', None, 5, 1e-1),  # use loss on training data
        (None, None, None, None),  # no early stopping
        ])
def test_early_stopping_classification(data, scoring, validation_fraction,
                                       n_iter_no_change, tol):

    max_iter = 50

    X, y = data

    gb = HistGradientBoostingClassifier(
        verbose=1,  # just for coverage
        min_samples_leaf=5,  # easier to overfit fast
        scoring=scoring,
        tol=tol,
        validation_fraction=validation_fraction,
        max_iter=max_iter,
        n_iter_no_change=n_iter_no_change,
        random_state=0
    )
    gb.fit(X, y)

    if n_iter_no_change is not None:
        assert n_iter_no_change <= gb.n_iter_ < max_iter
    else:
        assert gb.n_iter_ == max_iter


@pytest.mark.parametrize(
    'scores, n_iter_no_change, tol, stopping',
    [
        ([], 1, 0.001, False),  # not enough iterations
        ([1, 1, 1], 5, 0.001, False),  # not enough iterations
        ([1, 1, 1, 1, 1], 5, 0.001, False),  # not enough iterations
        ([1, 2, 3, 4, 5, 6], 5, 0.001, False),  # significant improvement
        ([1, 2, 3, 4, 5, 6], 5, 0., False),  # significant improvement
        ([1, 2, 3, 4, 5, 6], 5, 0.999, False),  # significant improvement
        ([1, 2, 3, 4, 5, 6], 5, 5 - 1e-5, False),  # significant improvement
        ([1] * 6, 5, 0., True),  # no significant improvement
        ([1] * 6, 5, 0.001, True),  # no significant improvement
        ([1] * 6, 5, 5, True),  # no significant improvement
    ]
)
def test_should_stop(scores, n_iter_no_change, tol, stopping):

    gbdt = HistGradientBoostingClassifier(
        n_iter_no_change=n_iter_no_change, tol=tol
    )
    assert gbdt._should_stop(scores) == stopping


<<<<<<< HEAD
def test_missing_values_trivial():
    # sanity check for missing values support. With only one feature and
    # y == isnan(X), the gbdt is supposed to reach perfect accuracy.

    n_samples = 100
    n_features = 1
    rng = np.random.RandomState(0)

    X = rng.normal(size=(n_samples, n_features))
    mask = rng.binomial(1, .5, size=X.shape).astype(np.bool)
    X[mask] = np.nan
    y = mask.ravel()
    gb = HistGradientBoostingClassifier()
    gb.fit(X, y)

    assert gb.score(X, y) == 1


@pytest.mark.parametrize('problem', ('classification', 'regression'))
@pytest.mark.parametrize(
    'missing_proportion, expected_min_score_classification, '
    'expected_min_score_regression', [
        (.1, .97, .9),
        (.2, .94, .82),
        (.5, .79, .52)])
def test_missing_values_resilience(problem, missing_proportion,
                                   expected_min_score_classification,
                                   expected_min_score_regression):
    # Make sure the estimators can deal with missing values and still yield
    # decent predictions

    rng = np.random.RandomState(0)
    n_samples = 1000
    n_features = 2
    if problem == 'regression':
        X, y = make_regression(n_samples=n_samples, n_features=n_features,
                               n_informative=n_features, random_state=rng)
        gb = HistGradientBoostingRegressor()
        expected_min_score = expected_min_score_regression
    else:
        X, y = make_classification(n_samples=n_samples, n_features=n_features,
                                   n_informative=n_features, n_redundant=0,
                                   n_repeated=0, random_state=rng)
        gb = HistGradientBoostingClassifier()
        expected_min_score = expected_min_score_classification

    mask = rng.binomial(1, missing_proportion, size=X.shape).astype(np.bool)
    X[mask] = np.nan

    gb.fit(X, y)

    assert gb.score(X, y) > expected_min_score
=======
def test_binning_train_validation_are_separated():
    # Make sure training and validation data are binned separately.
    # See issue 13926

    rng = np.random.RandomState(0)
    gb = HistGradientBoostingClassifier(n_iter_no_change=5,
                                        validation_fraction=.2,
                                        random_state=rng)
    gb.fit(X_classification, y_classification)
    mapper_training_data = gb.bin_mapper_

    # Note that since the data is small there is no subsampling and the
    # random_state doesn't matter
    mapper_whole_data = _BinMapper(random_state=0)
    mapper_whole_data.fit(X_classification)

    assert np.all(mapper_training_data.actual_n_bins_ !=
                  mapper_whole_data.actual_n_bins_)
>>>>>>> 2c2373e2
<|MERGE_RESOLUTION|>--- conflicted
+++ resolved
@@ -148,7 +148,26 @@
     assert gbdt._should_stop(scores) == stopping
 
 
-<<<<<<< HEAD
+def test_binning_train_validation_are_separated():
+    # Make sure training and validation data are binned separately.
+    # See issue 13926
+
+    rng = np.random.RandomState(0)
+    gb = HistGradientBoostingClassifier(n_iter_no_change=5,
+                                        validation_fraction=.2,
+                                        random_state=rng)
+    gb.fit(X_classification, y_classification)
+    mapper_training_data = gb.bin_mapper_
+
+    # Note that since the data is small there is no subsampling and the
+    # random_state doesn't matter
+    mapper_whole_data = _BinMapper(random_state=0)
+    mapper_whole_data.fit(X_classification)
+
+    assert np.all(mapper_training_data.actual_n_bins_ !=
+                  mapper_whole_data.actual_n_bins_)
+
+
 def test_missing_values_trivial():
     # sanity check for missing values support. With only one feature and
     # y == isnan(X), the gbdt is supposed to reach perfect accuracy.
@@ -200,24 +219,4 @@
 
     gb.fit(X, y)
 
-    assert gb.score(X, y) > expected_min_score
-=======
-def test_binning_train_validation_are_separated():
-    # Make sure training and validation data are binned separately.
-    # See issue 13926
-
-    rng = np.random.RandomState(0)
-    gb = HistGradientBoostingClassifier(n_iter_no_change=5,
-                                        validation_fraction=.2,
-                                        random_state=rng)
-    gb.fit(X_classification, y_classification)
-    mapper_training_data = gb.bin_mapper_
-
-    # Note that since the data is small there is no subsampling and the
-    # random_state doesn't matter
-    mapper_whole_data = _BinMapper(random_state=0)
-    mapper_whole_data.fit(X_classification)
-
-    assert np.all(mapper_training_data.actual_n_bins_ !=
-                  mapper_whole_data.actual_n_bins_)
->>>>>>> 2c2373e2
+    assert gb.score(X, y) > expected_min_score