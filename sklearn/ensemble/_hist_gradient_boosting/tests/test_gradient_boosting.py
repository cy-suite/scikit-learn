--- conflicted
+++ resolved
@@ -464,7 +464,6 @@
     gbrt.fit(X, y)
 
 
-<<<<<<< HEAD
 def test_zero_sample_weights_regression():
     # Make sure setting a SW to zero amounts to ignoring the corresponding
     # sample
@@ -606,7 +605,8 @@
         for bin_idx in range(bin_mapper.n_bins):
             assert histograms[feature_idx][bin_idx]['sum_hessians'] == (
                 pytest.approx(sum_sw[feature_idx, bin_idx], rel=1e-5))
-=======
+
+
 def test_max_depth_max_leaf_nodes():
     # Non regression test for
     # https://github.com/scikit-learn/scikit-learn/issues/16179
@@ -618,5 +618,4 @@
                                          max_iter=1).fit(X, y)
     tree = est._predictors[0][0]
     assert tree.get_max_depth() == 2
-    assert tree.get_n_leaf_nodes() == 3  # would be 4 prior to bug fix
->>>>>>> 97d49f20
+    assert tree.get_n_leaf_nodes() == 3  # would be 4 prior to bug fix