--- conflicted
+++ resolved
@@ -537,7 +537,6 @@
         )
 
 
-<<<<<<< HEAD
 class NoFitRegressor(DummyRegressor):
     def __init__(self, X, y, constant=0):
         super().__init__(strategy="constant", constant=constant)
@@ -558,47 +557,66 @@
 
 @pytest.mark.parametrize(
     "stacker, X, y, acceptable_score",
-    [(StackingClassifier(
-        estimators=[
-            ('d0', NoFitClassifier(X=X_classification, y=y_classification)),
-            ('d1', NoFitClassifier(X=X_classification, y=y_classification))
-        ],
-        cv="prefit",
-        final_estimator=LogisticRegression()),
-      X_classification, y_classification, 0.8),
-     (StackingRegressor(
-         estimators=[
-             ('d0', NoFitRegressor(X=X_regression, y=y_regression)),
-             ('d1', NoFitRegressor(X=X_regression, y=y_regression, constant=1))
-         ],
-         cv="prefit",
-         final_estimator=LinearRegression()),
-      X_regression, y_regression, 0)],
-    ids=['StackingClassifier', 'StackingRegressor']
+    [
+        (
+            StackingClassifier(
+                estimators=[
+                    ("d0", NoFitClassifier(X=X_classification, y=y_classification)),
+                    ("d1", NoFitClassifier(X=X_classification, y=y_classification)),
+                ],
+                cv="prefit",
+                final_estimator=LogisticRegression(),
+            ),
+            X_classification,
+            y_classification,
+            0.8,
+        ),
+        (
+            StackingRegressor(
+                estimators=[
+                    ("d0", NoFitRegressor(X=X_regression, y=y_regression)),
+                    ("d1", NoFitRegressor(X=X_regression, y=y_regression, constant=1)),
+                ],
+                cv="prefit",
+                final_estimator=LinearRegression(),
+            ),
+            X_regression,
+            y_regression,
+            0,
+        ),
+    ],
+    ids=["StackingClassifier", "StackingRegressor"],
 )
 def test_stacking_prefit(stacker, X, y, acceptable_score):
     # check if fit is not called when using prefit models
-    X_train, X_test, y_train, y_test = train_test_split(
-        X, y, random_state=42
-    )
+    X_train, X_test, y_train, y_test = train_test_split(X, y, random_state=42)
     stacker.fit(X_train, y_train)
-    assert np.isclose(
-        stacker.score(X_test, y_test), acceptable_score, atol=0.05
-    )
+    assert np.isclose(stacker.score(X_test, y_test), acceptable_score, atol=0.05)
 
 
 @pytest.mark.parametrize(
     "stacker, X, y",
-    [(StackingClassifier(
-        estimators=[('lr', LogisticRegression()),
-                    ('svm', SVC(max_iter=5e4))],
-        cv="prefit"),
-     X_classification, y_classification),
-     (StackingRegressor(
-         estimators=[('lr', LinearRegression()),
-                     ('svm', LinearSVR(random_state=42))],
-         cv="prefit"),
-      X_regression, y_regression)]
+    [
+        (
+            StackingClassifier(
+                estimators=[("lr", LogisticRegression()), ("svm", SVC(max_iter=5e4))],
+                cv="prefit",
+            ),
+            X_classification,
+            y_classification,
+        ),
+        (
+            StackingRegressor(
+                estimators=[
+                    ("lr", LinearRegression()),
+                    ("svm", LinearSVR(random_state=42)),
+                ],
+                cv="prefit",
+            ),
+            X_regression,
+            y_regression,
+        ),
+    ],
 )
 def test_stacking_prefit_error(stacker, X, y):
     # check that NotFittedError is raised
@@ -607,11 +625,6 @@
         stacker.fit(X, y)
 
 
-@pytest.mark.parametrize("make_dataset, Stacking, Estimator", [
-    (make_classification, StackingClassifier, LogisticRegression),
-    (make_regression, StackingRegressor, LinearRegression)
-])
-=======
 @pytest.mark.parametrize(
     "make_dataset, Stacking, Estimator",
     [
@@ -619,7 +632,6 @@
         (make_regression, StackingRegressor, LinearRegression),
     ],
 )
->>>>>>> fdf5533c
 def test_stacking_without_n_features_in(make_dataset, Stacking, Estimator):
     # Stacking supports estimators without `n_features_in_`. Regression test
     # for #17353
