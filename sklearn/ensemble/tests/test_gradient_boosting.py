"""
Testing for the gradient boosting module (sklearn.ensemble.gradient_boosting).
"""
import re
import warnings
import numpy as np
from numpy.testing import assert_allclose

from scipy.sparse import csr_matrix
from scipy.sparse import csc_matrix
from scipy.sparse import coo_matrix
from scipy.special import expit

import pytest

from sklearn import datasets
from sklearn.base import clone
from sklearn.datasets import make_classification, make_regression
from sklearn.ensemble import GradientBoostingClassifier
from sklearn.ensemble import GradientBoostingRegressor
from sklearn.ensemble._gradient_boosting import predict_stages
from sklearn.preprocessing import scale
from sklearn.metrics import mean_squared_error
from sklearn.model_selection import train_test_split
from sklearn.utils import check_random_state, tosequence
from sklearn.utils._mocking import NoSampleWeightWrapper
from sklearn.utils._testing import assert_array_almost_equal
from sklearn.utils._testing import assert_array_equal
from sklearn.utils._testing import skip_if_32bit
from sklearn.exceptions import DataConversionWarning
from sklearn.exceptions import NotFittedError
from sklearn.dummy import DummyClassifier, DummyRegressor
from sklearn.pipeline import make_pipeline
from sklearn.linear_model import LinearRegression
from sklearn.svm import NuSVR


GRADIENT_BOOSTING_ESTIMATORS = [GradientBoostingClassifier, GradientBoostingRegressor]

# toy sample
X = [[-2, -1], [-1, -1], [-1, -2], [1, 1], [1, 2], [2, 1]]
y = [-1, -1, -1, 1, 1, 1]
T = [[-1, -1], [2, 2], [3, 2]]
true_result = [-1, 1, 1]

# also make regression dataset
X_reg, y_reg = make_regression(
    n_samples=100, n_features=4, n_informative=8, noise=10, random_state=7
)
y_reg = scale(y_reg)

rng = np.random.RandomState(0)
# also load the iris dataset
# and randomly permute it
iris = datasets.load_iris()
perm = rng.permutation(iris.target.size)
iris.data = iris.data[perm]
iris.target = iris.target[perm]


@pytest.mark.parametrize("loss", ("log_loss", "exponential"))
def test_classification_toy(loss):
    # Check classification on a toy dataset.
    clf = GradientBoostingClassifier(loss=loss, n_estimators=10, random_state=1)

    with pytest.raises(ValueError):
        clf.predict(T)

    clf.fit(X, y)
    assert_array_equal(clf.predict(T), true_result)
    assert 10 == len(clf.estimators_)

    log_loss_decrease = clf.train_score_[:-1] - clf.train_score_[1:]
    assert np.any(log_loss_decrease >= 0.0)

    leaves = clf.apply(X)
    assert leaves.shape == (6, 10, 1)


@pytest.mark.parametrize("loss", ("log_loss", "exponential"))
def test_classification_synthetic(loss):
    # Test GradientBoostingClassifier on synthetic dataset used by
    # Hastie et al. in ESLII Example 12.7.
    X, y = datasets.make_hastie_10_2(n_samples=12000, random_state=1)

    X_train, X_test = X[:2000], X[2000:]
    y_train, y_test = y[:2000], y[2000:]

    gbrt = GradientBoostingClassifier(
        n_estimators=100,
        min_samples_split=2,
        max_depth=1,
        loss=loss,
        learning_rate=1.0,
        random_state=0,
    )
    gbrt.fit(X_train, y_train)
    error_rate = 1.0 - gbrt.score(X_test, y_test)
    assert error_rate < 0.09

    gbrt = GradientBoostingClassifier(
        n_estimators=200,
        min_samples_split=2,
        max_depth=1,
        loss=loss,
        learning_rate=1.0,
        subsample=0.5,
        random_state=0,
    )
    gbrt.fit(X_train, y_train)
    error_rate = 1.0 - gbrt.score(X_test, y_test)
    assert error_rate < 0.08


@pytest.mark.parametrize("loss", ("squared_error", "absolute_error", "huber"))
@pytest.mark.parametrize("subsample", (1.0, 0.5))
def test_regression_dataset(loss, subsample):
    # Check consistency on regression dataset with least squares
    # and least absolute deviation.
    ones = np.ones(len(y_reg))
    last_y_pred = None
    for sample_weight in [None, ones, 2 * ones]:
        # learning_rate, max_depth and n_estimators were adjusted to get a mode
        # that is accurate enough to reach a low MSE on the training set while
        # keeping the resource used to execute this test low enough.
        reg = GradientBoostingRegressor(
            n_estimators=30,
            loss=loss,
            max_depth=4,
            subsample=subsample,
            min_samples_split=2,
            random_state=1,
            learning_rate=0.5,
        )

        reg.fit(X_reg, y_reg, sample_weight=sample_weight)
        leaves = reg.apply(X_reg)
        assert leaves.shape == (100, 30)

        y_pred = reg.predict(X_reg)
        mse = mean_squared_error(y_reg, y_pred)
        assert mse < 0.04

        if last_y_pred is not None:
            # FIXME: We temporarily bypass this test. This is due to the fact
            # that GBRT with and without `sample_weight` do not use the same
            # implementation of the median during the initialization with the
            # `DummyRegressor`. In the future, we should make sure that both
            # implementations should be the same. See PR #17377 for more.
            # assert_allclose(last_y_pred, y_pred)
            pass

        last_y_pred = y_pred


@pytest.mark.parametrize("subsample", (1.0, 0.5))
@pytest.mark.parametrize("sample_weight", (None, 1))
def test_iris(subsample, sample_weight):
    if sample_weight == 1:
        sample_weight = np.ones(len(iris.target))
    # Check consistency on dataset iris.
    clf = GradientBoostingClassifier(
        n_estimators=100, loss="log_loss", random_state=1, subsample=subsample
    )
    clf.fit(iris.data, iris.target, sample_weight=sample_weight)
    score = clf.score(iris.data, iris.target)
    assert score > 0.9

    leaves = clf.apply(iris.data)
    assert leaves.shape == (150, 100, 3)


def test_regression_synthetic():
    # Test on synthetic regression datasets used in Leo Breiman,
    # `Bagging Predictors?. Machine Learning 24(2): 123-140 (1996).
    random_state = check_random_state(1)
    regression_params = {
        "n_estimators": 100,
        "max_depth": 4,
        "min_samples_split": 2,
        "learning_rate": 0.1,
        "loss": "squared_error",
    }

    # Friedman1
    X, y = datasets.make_friedman1(n_samples=1200, random_state=random_state, noise=1.0)
    X_train, y_train = X[:200], y[:200]
    X_test, y_test = X[200:], y[200:]

    clf = GradientBoostingRegressor()
    clf.fit(X_train, y_train)
    mse = mean_squared_error(y_test, clf.predict(X_test))
    assert mse < 5.0

    # Friedman2
    X, y = datasets.make_friedman2(n_samples=1200, random_state=random_state)
    X_train, y_train = X[:200], y[:200]
    X_test, y_test = X[200:], y[200:]

    clf = GradientBoostingRegressor(**regression_params)
    clf.fit(X_train, y_train)
    mse = mean_squared_error(y_test, clf.predict(X_test))
    assert mse < 1700.0

    # Friedman3
    X, y = datasets.make_friedman3(n_samples=1200, random_state=random_state)
    X_train, y_train = X[:200], y[:200]
    X_test, y_test = X[200:], y[200:]

    clf = GradientBoostingRegressor(**regression_params)
    clf.fit(X_train, y_train)
    mse = mean_squared_error(y_test, clf.predict(X_test))
    assert mse < 0.015


@pytest.mark.parametrize(
    "GradientBoosting, X, y",
    [
        (GradientBoostingRegressor, X_reg, y_reg),
        (GradientBoostingClassifier, iris.data, iris.target),
    ],
)
def test_feature_importances(GradientBoosting, X, y):
    # smoke test to check that the gradient boosting expose an attribute
    # feature_importances_
    gbdt = GradientBoosting()
    assert not hasattr(gbdt, "feature_importances_")
    gbdt.fit(X, y)
    assert hasattr(gbdt, "feature_importances_")


def test_probability_log():
    # Predict probabilities.
    clf = GradientBoostingClassifier(n_estimators=100, random_state=1)

    with pytest.raises(ValueError):
        clf.predict_proba(T)

    clf.fit(X, y)
    assert_array_equal(clf.predict(T), true_result)

    # check if probabilities are in [0, 1].
    y_proba = clf.predict_proba(T)
    assert np.all(y_proba >= 0.0)
    assert np.all(y_proba <= 1.0)

    # derive predictions from probabilities
    y_pred = clf.classes_.take(y_proba.argmax(axis=1), axis=0)
    assert_array_equal(y_pred, true_result)


def test_single_class_with_sample_weight():
    sample_weight = [0, 0, 0, 1, 1, 1]
    clf = GradientBoostingClassifier(n_estimators=100, random_state=1)
    msg = (
        "y contains 1 class after sample_weight trimmed classes with "
        "zero weights, while a minimum of 2 classes are required."
    )
    with pytest.raises(ValueError, match=msg):
        clf.fit(X, y, sample_weight=sample_weight)


def test_check_inputs_predict_stages():
    # check that predict_stages through an error if the type of X is not
    # supported
    x, y = datasets.make_hastie_10_2(n_samples=100, random_state=1)
    x_sparse_csc = csc_matrix(x)
    clf = GradientBoostingClassifier(n_estimators=100, random_state=1)
    clf.fit(x, y)
    score = np.zeros((y.shape)).reshape(-1, 1)
    err_msg = "When X is a sparse matrix, a CSR format is expected"
    with pytest.raises(ValueError, match=err_msg):
        predict_stages(clf.estimators_, x_sparse_csc, clf.learning_rate, score)
    x_fortran = np.asfortranarray(x)
    with pytest.raises(ValueError, match="X should be C-ordered np.ndarray"):
        predict_stages(clf.estimators_, x_fortran, clf.learning_rate, score)


def test_max_feature_regression():
    # Test to make sure random state is set properly.
    X, y = datasets.make_hastie_10_2(n_samples=12000, random_state=1)

    X_train, X_test = X[:2000], X[2000:]
    y_train, y_test = y[:2000], y[2000:]

    gbrt = GradientBoostingClassifier(
        n_estimators=100,
        min_samples_split=5,
        max_depth=2,
        learning_rate=0.1,
        max_features=2,
        random_state=1,
    )
    gbrt.fit(X_train, y_train)
    log_loss = gbrt._loss(y_test, gbrt.decision_function(X_test))
    assert log_loss < 0.5, "GB failed with deviance %.4f" % log_loss


def test_feature_importance_regression(fetch_california_housing_fxt):
    """Test that Gini importance is calculated correctly.

    This test follows the example from [1]_ (pg. 373).

    .. [1] Friedman, J., Hastie, T., & Tibshirani, R. (2001). The elements
       of statistical learning. New York: Springer series in statistics.
    """
    california = fetch_california_housing_fxt()
    X, y = california.data, california.target
    X_train, X_test, y_train, y_test = train_test_split(X, y, random_state=0)

    reg = GradientBoostingRegressor(
        loss="huber",
        learning_rate=0.1,
        max_leaf_nodes=6,
        n_estimators=100,
        random_state=0,
    )
    reg.fit(X_train, y_train)
    sorted_idx = np.argsort(reg.feature_importances_)[::-1]
    sorted_features = [california.feature_names[s] for s in sorted_idx]

    # The most important feature is the median income by far.
    assert sorted_features[0] == "MedInc"

    # The three subsequent features are the following. Their relative ordering
    # might change a bit depending on the randomness of the trees and the
    # train / test split.
    assert set(sorted_features[1:4]) == {"Longitude", "AveOccup", "Latitude"}


# TODO(1.3): Remove warning filter
@pytest.mark.filterwarnings("ignore:`max_features='auto'` has been deprecated in 1.1")
def test_max_feature_auto():
    # Test if max features is set properly for floats and str.
    X, y = datasets.make_hastie_10_2(n_samples=12000, random_state=1)
    _, n_features = X.shape

    X_train = X[:2000]
    y_train = y[:2000]

    gbrt = GradientBoostingClassifier(n_estimators=1, max_features="auto")
    gbrt.fit(X_train, y_train)
    assert gbrt.max_features_ == int(np.sqrt(n_features))

    gbrt = GradientBoostingRegressor(n_estimators=1, max_features="auto")
    gbrt.fit(X_train, y_train)
    assert gbrt.max_features_ == n_features

    gbrt = GradientBoostingRegressor(n_estimators=1, max_features=0.3)
    gbrt.fit(X_train, y_train)
    assert gbrt.max_features_ == int(n_features * 0.3)

    gbrt = GradientBoostingRegressor(n_estimators=1, max_features="sqrt")
    gbrt.fit(X_train, y_train)
    assert gbrt.max_features_ == int(np.sqrt(n_features))

    gbrt = GradientBoostingRegressor(n_estimators=1, max_features="log2")
    gbrt.fit(X_train, y_train)
    assert gbrt.max_features_ == int(np.log2(n_features))

    gbrt = GradientBoostingRegressor(n_estimators=1, max_features=0.01 / X.shape[1])
    gbrt.fit(X_train, y_train)
    assert gbrt.max_features_ == 1


def test_staged_predict():
    # Test whether staged decision function eventually gives
    # the same prediction.
    X, y = datasets.make_friedman1(n_samples=1200, random_state=1, noise=1.0)
    X_train, y_train = X[:200], y[:200]
    X_test = X[200:]
    clf = GradientBoostingRegressor()
    # test raise ValueError if not fitted
    with pytest.raises(ValueError):
        np.fromiter(clf.staged_predict(X_test), dtype=np.float64)

    clf.fit(X_train, y_train)
    y_pred = clf.predict(X_test)

    # test if prediction for last stage equals ``predict``
    for y in clf.staged_predict(X_test):
        assert y.shape == y_pred.shape

    assert_array_almost_equal(y_pred, y)


def test_staged_predict_proba():
    # Test whether staged predict proba eventually gives
    # the same prediction.
    X, y = datasets.make_hastie_10_2(n_samples=1200, random_state=1)
    X_train, y_train = X[:200], y[:200]
    X_test, y_test = X[200:], y[200:]
    clf = GradientBoostingClassifier(n_estimators=20)
    # test raise NotFittedError if not
    with pytest.raises(NotFittedError):
        np.fromiter(clf.staged_predict_proba(X_test), dtype=np.float64)

    clf.fit(X_train, y_train)

    # test if prediction for last stage equals ``predict``
    for y_pred in clf.staged_predict(X_test):
        assert y_test.shape == y_pred.shape

    assert_array_equal(clf.predict(X_test), y_pred)

    # test if prediction for last stage equals ``predict_proba``
    for staged_proba in clf.staged_predict_proba(X_test):
        assert y_test.shape[0] == staged_proba.shape[0]
        assert 2 == staged_proba.shape[1]

    assert_array_almost_equal(clf.predict_proba(X_test), staged_proba)


@pytest.mark.parametrize("Estimator", GRADIENT_BOOSTING_ESTIMATORS)
def test_staged_functions_defensive(Estimator):
    # test that staged_functions make defensive copies
    rng = np.random.RandomState(0)
    X = rng.uniform(size=(10, 3))
    y = (4 * X[:, 0]).astype(int) + 1  # don't predict zeros
    estimator = Estimator()
    estimator.fit(X, y)
    for func in ["predict", "decision_function", "predict_proba"]:
        staged_func = getattr(estimator, "staged_" + func, None)
        if staged_func is None:
            # regressor has no staged_predict_proba
            continue
        with warnings.catch_warnings(record=True):
            staged_result = list(staged_func(X))
        staged_result[1][:] = 0
        assert np.all(staged_result[0] != 0)


def test_serialization():
    # Check model serialization.
    clf = GradientBoostingClassifier(n_estimators=100, random_state=1)

    clf.fit(X, y)
    assert_array_equal(clf.predict(T), true_result)
    assert 100 == len(clf.estimators_)

    try:
        import cPickle as pickle
    except ImportError:
        import pickle

    serialized_clf = pickle.dumps(clf, protocol=pickle.HIGHEST_PROTOCOL)
    clf = None
    clf = pickle.loads(serialized_clf)
    assert_array_equal(clf.predict(T), true_result)
    assert 100 == len(clf.estimators_)


def test_degenerate_targets():
    # Check if we can fit even though all targets are equal.
    clf = GradientBoostingClassifier(n_estimators=100, random_state=1)

    # classifier should raise exception
    with pytest.raises(ValueError):
        clf.fit(X, np.ones(len(X)))

    clf = GradientBoostingRegressor(n_estimators=100, random_state=1)
    clf.fit(X, np.ones(len(X)))
    clf.predict([rng.rand(2)])
    assert_array_equal(np.ones((1,), dtype=np.float64), clf.predict([rng.rand(2)]))


def test_quantile_loss():
    # Check if quantile loss with alpha=0.5 equals absolute_error.
    clf_quantile = GradientBoostingRegressor(
        n_estimators=100, loss="quantile", max_depth=4, alpha=0.5, random_state=7
    )

    clf_quantile.fit(X_reg, y_reg)
    y_quantile = clf_quantile.predict(X_reg)

    clf_ae = GradientBoostingRegressor(
        n_estimators=100, loss="absolute_error", max_depth=4, random_state=7
    )

    clf_ae.fit(X_reg, y_reg)
    y_ae = clf_ae.predict(X_reg)
    assert_array_almost_equal(y_quantile, y_ae, decimal=4)


def test_symbol_labels():
    # Test with non-integer class labels.
    clf = GradientBoostingClassifier(n_estimators=100, random_state=1)

    symbol_y = tosequence(map(str, y))

    clf.fit(X, symbol_y)
    assert_array_equal(clf.predict(T), tosequence(map(str, true_result)))
    assert 100 == len(clf.estimators_)


def test_float_class_labels():
    # Test with float class labels.
    clf = GradientBoostingClassifier(n_estimators=100, random_state=1)

    float_y = np.asarray(y, dtype=np.float32)

    clf.fit(X, float_y)
    assert_array_equal(clf.predict(T), np.asarray(true_result, dtype=np.float32))
    assert 100 == len(clf.estimators_)


def test_shape_y():
    # Test with float class labels.
    clf = GradientBoostingClassifier(n_estimators=100, random_state=1)

    y_ = np.asarray(y, dtype=np.int32)
    y_ = y_[:, np.newaxis]

    # This will raise a DataConversionWarning that we want to
    # "always" raise, elsewhere the warnings gets ignored in the
    # later tests, and the tests that check for this warning fail
    warn_msg = (
        "A column-vector y was passed when a 1d array was expected. "
        "Please change the shape of y to \\(n_samples, \\), for "
        "example using ravel()."
    )
    with pytest.warns(DataConversionWarning, match=warn_msg):
        clf.fit(X, y_)
    assert_array_equal(clf.predict(T), true_result)
    assert 100 == len(clf.estimators_)


def test_mem_layout():
    # Test with different memory layouts of X and y
    X_ = np.asfortranarray(X)
    clf = GradientBoostingClassifier(n_estimators=100, random_state=1)
    clf.fit(X_, y)
    assert_array_equal(clf.predict(T), true_result)
    assert 100 == len(clf.estimators_)

    X_ = np.ascontiguousarray(X)
    clf = GradientBoostingClassifier(n_estimators=100, random_state=1)
    clf.fit(X_, y)
    assert_array_equal(clf.predict(T), true_result)
    assert 100 == len(clf.estimators_)

    y_ = np.asarray(y, dtype=np.int32)
    y_ = np.ascontiguousarray(y_)
    clf = GradientBoostingClassifier(n_estimators=100, random_state=1)
    clf.fit(X, y_)
    assert_array_equal(clf.predict(T), true_result)
    assert 100 == len(clf.estimators_)

    y_ = np.asarray(y, dtype=np.int32)
    y_ = np.asfortranarray(y_)
    clf = GradientBoostingClassifier(n_estimators=100, random_state=1)
    clf.fit(X, y_)
    assert_array_equal(clf.predict(T), true_result)
    assert 100 == len(clf.estimators_)


def test_oob_improvement():
    # Test if oob improvement has correct shape and regression test.
    clf = GradientBoostingClassifier(n_estimators=100, random_state=1, subsample=0.5)
    clf.fit(X, y)
    assert clf.oob_improvement_.shape[0] == 100
    # hard-coded regression test - change if modification in OOB computation
    assert_array_almost_equal(
        clf.oob_improvement_[:5], np.array([0.19, 0.15, 0.12, -0.12, -0.11]), decimal=2
    )


def test_oob_improvement_raise():
    # Test if oob improvement has correct shape.
    clf = GradientBoostingClassifier(n_estimators=100, random_state=1, subsample=1.0)
    clf.fit(X, y)
    with pytest.raises(AttributeError):
        clf.oob_improvement_


def test_oob_multilcass_iris():
    # Check OOB improvement on multi-class dataset.
    clf = GradientBoostingClassifier(
        n_estimators=100, loss="log_loss", random_state=1, subsample=0.5
    )
    clf.fit(iris.data, iris.target)
    score = clf.score(iris.data, iris.target)
    assert score > 0.9
    assert clf.oob_improvement_.shape[0] == clf.n_estimators
    # hard-coded regression test - change if modification in OOB computation
    # FIXME: the following snippet does not yield the same results on 32 bits
    # assert_array_almost_equal(clf.oob_improvement_[:5],
    #                           np.array([12.68, 10.45, 8.18, 6.43, 5.13]),
    #                           decimal=2)


def test_verbose_output():
    # Check verbose=1 does not cause error.
    from io import StringIO

    import sys

    old_stdout = sys.stdout
    sys.stdout = StringIO()
    clf = GradientBoostingClassifier(
        n_estimators=100, random_state=1, verbose=1, subsample=0.8
    )
    clf.fit(X, y)
    verbose_output = sys.stdout
    sys.stdout = old_stdout

    # check output
    verbose_output.seek(0)
    header = verbose_output.readline().rstrip()
    # with OOB
    true_header = " ".join(["%10s"] + ["%16s"] * 3) % (
        "Iter",
        "Train Loss",
        "OOB Improve",
        "Remaining Time",
    )
    assert true_header == header

    n_lines = sum(1 for l in verbose_output.readlines())
    # one for 1-10 and then 9 for 20-100
    assert 10 + 9 == n_lines


def test_more_verbose_output():
    # Check verbose=2 does not cause error.
    from io import StringIO
    import sys

    old_stdout = sys.stdout
    sys.stdout = StringIO()
    clf = GradientBoostingClassifier(n_estimators=100, random_state=1, verbose=2)
    clf.fit(X, y)
    verbose_output = sys.stdout
    sys.stdout = old_stdout

    # check output
    verbose_output.seek(0)
    header = verbose_output.readline().rstrip()
    # no OOB
    true_header = " ".join(["%10s"] + ["%16s"] * 2) % (
        "Iter",
        "Train Loss",
        "Remaining Time",
    )
    assert true_header == header

    n_lines = sum(1 for l in verbose_output.readlines())
    # 100 lines for n_estimators==100
    assert 100 == n_lines


@pytest.mark.parametrize("Cls", GRADIENT_BOOSTING_ESTIMATORS)
def test_warm_start(Cls):
    # Test if warm start equals fit.
    X, y = datasets.make_hastie_10_2(n_samples=100, random_state=1)
    est = Cls(n_estimators=200, max_depth=1)
    est.fit(X, y)

    est_ws = Cls(n_estimators=100, max_depth=1, warm_start=True)
    est_ws.fit(X, y)
    est_ws.set_params(n_estimators=200)
    est_ws.fit(X, y)

    if Cls is GradientBoostingRegressor:
        assert_array_almost_equal(est_ws.predict(X), est.predict(X))
    else:
        # Random state is preserved and hence predict_proba must also be
        # same
        assert_array_equal(est_ws.predict(X), est.predict(X))
        assert_array_almost_equal(est_ws.predict_proba(X), est.predict_proba(X))


@pytest.mark.parametrize("Cls", GRADIENT_BOOSTING_ESTIMATORS)
def test_warm_start_n_estimators(Cls):
    # Test if warm start equals fit - set n_estimators.
    X, y = datasets.make_hastie_10_2(n_samples=100, random_state=1)
    est = Cls(n_estimators=300, max_depth=1)
    est.fit(X, y)

    est_ws = Cls(n_estimators=100, max_depth=1, warm_start=True)
    est_ws.fit(X, y)
    est_ws.set_params(n_estimators=300)
    est_ws.fit(X, y)

    assert_array_almost_equal(est_ws.predict(X), est.predict(X))


@pytest.mark.parametrize("Cls", GRADIENT_BOOSTING_ESTIMATORS)
def test_warm_start_max_depth(Cls):
    # Test if possible to fit trees of different depth in ensemble.
    X, y = datasets.make_hastie_10_2(n_samples=100, random_state=1)
    est = Cls(n_estimators=100, max_depth=1, warm_start=True)
    est.fit(X, y)
    est.set_params(n_estimators=110, max_depth=2)
    est.fit(X, y)

    # last 10 trees have different depth
    assert est.estimators_[0, 0].max_depth == 1
    for i in range(1, 11):
        assert est.estimators_[-i, 0].max_depth == 2


@pytest.mark.parametrize("Cls", GRADIENT_BOOSTING_ESTIMATORS)
def test_warm_start_clear(Cls):
    # Test if fit clears state.
    X, y = datasets.make_hastie_10_2(n_samples=100, random_state=1)
    est = Cls(n_estimators=100, max_depth=1)
    est.fit(X, y)

    est_2 = Cls(n_estimators=100, max_depth=1, warm_start=True)
    est_2.fit(X, y)  # inits state
    est_2.set_params(warm_start=False)
    est_2.fit(X, y)  # clears old state and equals est

    assert_array_almost_equal(est_2.predict(X), est.predict(X))


@pytest.mark.parametrize("Cls", GRADIENT_BOOSTING_ESTIMATORS)
def test_warm_start_smaller_n_estimators(Cls):
    # Test if warm start with smaller n_estimators raises error
    X, y = datasets.make_hastie_10_2(n_samples=100, random_state=1)
    est = Cls(n_estimators=100, max_depth=1, warm_start=True)
    est.fit(X, y)
    est.set_params(n_estimators=99)
    with pytest.raises(ValueError):
        est.fit(X, y)


@pytest.mark.parametrize("Cls", GRADIENT_BOOSTING_ESTIMATORS)
def test_warm_start_equal_n_estimators(Cls):
    # Test if warm start with equal n_estimators does nothing
    X, y = datasets.make_hastie_10_2(n_samples=100, random_state=1)
    est = Cls(n_estimators=100, max_depth=1)
    est.fit(X, y)

    est2 = clone(est)
    est2.set_params(n_estimators=est.n_estimators, warm_start=True)
    est2.fit(X, y)

    assert_array_almost_equal(est2.predict(X), est.predict(X))


@pytest.mark.parametrize("Cls", GRADIENT_BOOSTING_ESTIMATORS)
def test_warm_start_oob_switch(Cls):
    # Test if oob can be turned on during warm start.
    X, y = datasets.make_hastie_10_2(n_samples=100, random_state=1)
    est = Cls(n_estimators=100, max_depth=1, warm_start=True)
    est.fit(X, y)
    est.set_params(n_estimators=110, subsample=0.5)
    est.fit(X, y)

    assert_array_equal(est.oob_improvement_[:100], np.zeros(100))
    # the last 10 are not zeros
    assert_array_equal(est.oob_improvement_[-10:] == 0.0, np.zeros(10, dtype=bool))


@pytest.mark.parametrize("Cls", GRADIENT_BOOSTING_ESTIMATORS)
def test_warm_start_oob(Cls):
    # Test if warm start OOB equals fit.
    X, y = datasets.make_hastie_10_2(n_samples=100, random_state=1)
    est = Cls(n_estimators=200, max_depth=1, subsample=0.5, random_state=1)
    est.fit(X, y)

    est_ws = Cls(
        n_estimators=100, max_depth=1, subsample=0.5, random_state=1, warm_start=True
    )
    est_ws.fit(X, y)
    est_ws.set_params(n_estimators=200)
    est_ws.fit(X, y)

    assert_array_almost_equal(est_ws.oob_improvement_[:100], est.oob_improvement_[:100])


@pytest.mark.parametrize("Cls", GRADIENT_BOOSTING_ESTIMATORS)
def test_warm_start_sparse(Cls):
    # Test that all sparse matrix types are supported
    X, y = datasets.make_hastie_10_2(n_samples=100, random_state=1)
    sparse_matrix_type = [csr_matrix, csc_matrix, coo_matrix]
    est_dense = Cls(
        n_estimators=100, max_depth=1, subsample=0.5, random_state=1, warm_start=True
    )
    est_dense.fit(X, y)
    est_dense.predict(X)
    est_dense.set_params(n_estimators=200)
    est_dense.fit(X, y)
    y_pred_dense = est_dense.predict(X)

    for sparse_constructor in sparse_matrix_type:
        X_sparse = sparse_constructor(X)

        est_sparse = Cls(
            n_estimators=100,
            max_depth=1,
            subsample=0.5,
            random_state=1,
            warm_start=True,
        )
        est_sparse.fit(X_sparse, y)
        est_sparse.predict(X)
        est_sparse.set_params(n_estimators=200)
        est_sparse.fit(X_sparse, y)
        y_pred_sparse = est_sparse.predict(X)

        assert_array_almost_equal(
            est_dense.oob_improvement_[:100], est_sparse.oob_improvement_[:100]
        )
        assert_array_almost_equal(y_pred_dense, y_pred_sparse)


@pytest.mark.parametrize("Cls", GRADIENT_BOOSTING_ESTIMATORS)
def test_warm_start_fortran(Cls):
    # Test that feeding a X in Fortran-ordered is giving the same results as
    # in C-ordered
    X, y = datasets.make_hastie_10_2(n_samples=100, random_state=1)
    est_c = Cls(n_estimators=1, random_state=1, warm_start=True)
    est_fortran = Cls(n_estimators=1, random_state=1, warm_start=True)

    est_c.fit(X, y)
    est_c.set_params(n_estimators=11)
    est_c.fit(X, y)

    X_fortran = np.asfortranarray(X)
    est_fortran.fit(X_fortran, y)
    est_fortran.set_params(n_estimators=11)
    est_fortran.fit(X_fortran, y)

    assert_array_almost_equal(est_c.predict(X), est_fortran.predict(X))


def early_stopping_monitor(i, est, locals):
    """Returns True on the 10th iteration."""
    if i == 9:
        return True
    else:
        return False


@pytest.mark.parametrize("Cls", GRADIENT_BOOSTING_ESTIMATORS)
def test_monitor_early_stopping(Cls):
    # Test if monitor return value works.
    X, y = datasets.make_hastie_10_2(n_samples=100, random_state=1)

    est = Cls(n_estimators=20, max_depth=1, random_state=1, subsample=0.5)
    est.fit(X, y, monitor=early_stopping_monitor)
    assert est.n_estimators == 20  # this is not altered
    assert est.estimators_.shape[0] == 10
    assert est.train_score_.shape[0] == 10
    assert est.oob_improvement_.shape[0] == 10

    # try refit
    est.set_params(n_estimators=30)
    est.fit(X, y)
    assert est.n_estimators == 30
    assert est.estimators_.shape[0] == 30
    assert est.train_score_.shape[0] == 30

    est = Cls(
        n_estimators=20, max_depth=1, random_state=1, subsample=0.5, warm_start=True
    )
    est.fit(X, y, monitor=early_stopping_monitor)
    assert est.n_estimators == 20
    assert est.estimators_.shape[0] == 10
    assert est.train_score_.shape[0] == 10
    assert est.oob_improvement_.shape[0] == 10

    # try refit
    est.set_params(n_estimators=30, warm_start=False)
    est.fit(X, y)
    assert est.n_estimators == 30
    assert est.train_score_.shape[0] == 30
    assert est.estimators_.shape[0] == 30
    assert est.oob_improvement_.shape[0] == 30


def test_complete_classification():
    # Test greedy trees with max_depth + 1 leafs.
    from sklearn.tree._tree import TREE_LEAF

    X, y = datasets.make_hastie_10_2(n_samples=100, random_state=1)
    k = 4

    est = GradientBoostingClassifier(
        n_estimators=20, max_depth=None, random_state=1, max_leaf_nodes=k + 1
    )
    est.fit(X, y)

    tree = est.estimators_[0, 0].tree_
    assert tree.max_depth == k
    assert tree.children_left[tree.children_left == TREE_LEAF].shape[0] == k + 1


def test_complete_regression():
    # Test greedy trees with max_depth + 1 leafs.
    from sklearn.tree._tree import TREE_LEAF

    k = 4

    est = GradientBoostingRegressor(
        n_estimators=20, max_depth=None, random_state=1, max_leaf_nodes=k + 1
    )
    est.fit(X_reg, y_reg)

    tree = est.estimators_[-1, 0].tree_
    assert tree.children_left[tree.children_left == TREE_LEAF].shape[0] == k + 1


def test_zero_estimator_reg():
    # Test if init='zero' works for regression by checking that it is better
    # than a simple baseline.

    baseline = DummyRegressor(strategy="mean").fit(X_reg, y_reg)
    mse_baseline = mean_squared_error(baseline.predict(X_reg), y_reg)
    est = GradientBoostingRegressor(
        n_estimators=5, max_depth=1, random_state=1, init="zero", learning_rate=0.5
    )
    est.fit(X_reg, y_reg)
    y_pred = est.predict(X_reg)
    mse_gbdt = mean_squared_error(y_reg, y_pred)
    assert mse_gbdt < mse_baseline


def test_zero_estimator_clf():
    # Test if init='zero' works for classification.
    X = iris.data
    y = np.array(iris.target)

    est = GradientBoostingClassifier(
        n_estimators=20, max_depth=1, random_state=1, init="zero"
    )
    est.fit(X, y)

    assert est.score(X, y) > 0.96

    # binary clf
    mask = y != 0
    y[mask] = 1
    y[~mask] = 0
    est = GradientBoostingClassifier(
        n_estimators=20, max_depth=1, random_state=1, init="zero"
    )
    est.fit(X, y)
    assert est.score(X, y) > 0.96


@pytest.mark.parametrize("GBEstimator", GRADIENT_BOOSTING_ESTIMATORS)
def test_max_leaf_nodes_max_depth(GBEstimator):
    # Test precedence of max_leaf_nodes over max_depth.
    X, y = datasets.make_hastie_10_2(n_samples=100, random_state=1)

    k = 4

    est = GBEstimator(max_depth=1, max_leaf_nodes=k).fit(X, y)
    tree = est.estimators_[0, 0].tree_
    assert tree.max_depth == 1

    est = GBEstimator(max_depth=1).fit(X, y)
    tree = est.estimators_[0, 0].tree_
    assert tree.max_depth == 1


@pytest.mark.parametrize("GBEstimator", GRADIENT_BOOSTING_ESTIMATORS)
def test_min_impurity_decrease(GBEstimator):
    X, y = datasets.make_hastie_10_2(n_samples=100, random_state=1)

    est = GBEstimator(min_impurity_decrease=0.1)
    est.fit(X, y)
    for tree in est.estimators_.flat:
        # Simply check if the parameter is passed on correctly. Tree tests
        # will suffice for the actual working of this param
        assert tree.min_impurity_decrease == 0.1


def test_warm_start_wo_nestimators_change():
    # Test if warm_start does nothing if n_estimators is not changed.
    # Regression test for #3513.
    clf = GradientBoostingClassifier(n_estimators=10, warm_start=True)
    clf.fit([[0, 1], [2, 3]], [0, 1])
    assert clf.estimators_.shape[0] == 10
    clf.fit([[0, 1], [2, 3]], [0, 1])
    assert clf.estimators_.shape[0] == 10


def test_probability_exponential():
    # Predict probabilities.
    clf = GradientBoostingClassifier(
        loss="exponential", n_estimators=100, random_state=1
    )

    with pytest.raises(ValueError):
        clf.predict_proba(T)

    clf.fit(X, y)
    assert_array_equal(clf.predict(T), true_result)

    # check if probabilities are in [0, 1].
    y_proba = clf.predict_proba(T)
    assert np.all(y_proba >= 0.0)
    assert np.all(y_proba <= 1.0)
    score = clf.decision_function(T).ravel()
    assert_array_almost_equal(y_proba[:, 1], expit(2 * score))

    # derive predictions from probabilities
    y_pred = clf.classes_.take(y_proba.argmax(axis=1), axis=0)
    assert_array_equal(y_pred, true_result)


def test_non_uniform_weights_toy_edge_case_reg():
    X = [[1, 0], [1, 0], [1, 0], [0, 1]]
    y = [0, 0, 1, 0]
    # ignore the first 2 training samples by setting their weight to 0
    sample_weight = [0, 0, 1, 1]
    for loss in ("huber", "squared_error", "absolute_error", "quantile"):
        gb = GradientBoostingRegressor(learning_rate=1.0, n_estimators=2, loss=loss)
        gb.fit(X, y, sample_weight=sample_weight)
        assert gb.predict([[1, 0]])[0] > 0.5


def test_non_uniform_weights_toy_edge_case_clf():
    X = [[1, 0], [1, 0], [1, 0], [0, 1]]
    y = [0, 0, 1, 0]
    # ignore the first 2 training samples by setting their weight to 0
    sample_weight = [0, 0, 1, 1]
    for loss in ("log_loss", "exponential"):
        gb = GradientBoostingClassifier(n_estimators=5, loss=loss)
        gb.fit(X, y, sample_weight=sample_weight)
        assert_array_equal(gb.predict([[1, 0]]), [1])


@skip_if_32bit
@pytest.mark.parametrize(
    "EstimatorClass", (GradientBoostingClassifier, GradientBoostingRegressor)
)
@pytest.mark.parametrize("sparse_matrix", (csr_matrix, csc_matrix, coo_matrix))
def test_sparse_input(EstimatorClass, sparse_matrix):
    y, X = datasets.make_multilabel_classification(
        random_state=0, n_samples=50, n_features=1, n_classes=20
    )
    y = y[:, 0]
    X_sparse = sparse_matrix(X)

    dense = EstimatorClass(
        n_estimators=10, random_state=0, max_depth=2, min_impurity_decrease=1e-7
    ).fit(X, y)
    sparse = EstimatorClass(
        n_estimators=10, random_state=0, max_depth=2, min_impurity_decrease=1e-7
    ).fit(X_sparse, y)

    assert_array_almost_equal(sparse.apply(X), dense.apply(X))
    assert_array_almost_equal(sparse.predict(X), dense.predict(X))
    assert_array_almost_equal(sparse.feature_importances_, dense.feature_importances_)

    assert_array_almost_equal(sparse.predict(X_sparse), dense.predict(X))
    assert_array_almost_equal(dense.predict(X_sparse), sparse.predict(X))

    if issubclass(EstimatorClass, GradientBoostingClassifier):
        assert_array_almost_equal(sparse.predict_proba(X), dense.predict_proba(X))
        assert_array_almost_equal(
            sparse.predict_log_proba(X), dense.predict_log_proba(X)
        )

        assert_array_almost_equal(
            sparse.decision_function(X_sparse), sparse.decision_function(X)
        )
        assert_array_almost_equal(
            dense.decision_function(X_sparse), sparse.decision_function(X)
        )
        for res_sparse, res in zip(
            sparse.staged_decision_function(X_sparse),
            sparse.staged_decision_function(X),
        ):
            assert_array_almost_equal(res_sparse, res)


def test_gradient_boosting_early_stopping():
    X, y = make_classification(n_samples=1000, random_state=0)

    gbc = GradientBoostingClassifier(
        n_estimators=1000,
        n_iter_no_change=10,
        learning_rate=0.1,
        max_depth=3,
        random_state=42,
    )

    gbr = GradientBoostingRegressor(
        n_estimators=1000,
        n_iter_no_change=10,
        learning_rate=0.1,
        max_depth=3,
        random_state=42,
    )

    X_train, X_test, y_train, y_test = train_test_split(X, y, random_state=42)
    # Check if early_stopping works as expected
    for est, tol, early_stop_n_estimators in (
        (gbc, 1e-1, 28),
        (gbr, 1e-1, 13),
        (gbc, 1e-3, 70),
        (gbr, 1e-3, 28),
    ):
        est.set_params(tol=tol)
        est.fit(X_train, y_train)
        assert est.n_estimators_ == early_stop_n_estimators
        assert est.score(X_test, y_test) > 0.7

    # Without early stopping
    gbc = GradientBoostingClassifier(
        n_estimators=50, learning_rate=0.1, max_depth=3, random_state=42
    )
    gbc.fit(X, y)
    gbr = GradientBoostingRegressor(
        n_estimators=30, learning_rate=0.1, max_depth=3, random_state=42
    )
    gbr.fit(X, y)

    assert gbc.n_estimators_ == 50
    assert gbr.n_estimators_ == 30


def test_gradient_boosting_validation_fraction():
    X, y = make_classification(n_samples=1000, random_state=0)

    gbc = GradientBoostingClassifier(
        n_estimators=100,
        n_iter_no_change=10,
        validation_fraction=0.1,
        learning_rate=0.1,
        max_depth=3,
        random_state=42,
    )
    gbc2 = clone(gbc).set_params(validation_fraction=0.3)
    gbc3 = clone(gbc).set_params(n_iter_no_change=20)

    gbr = GradientBoostingRegressor(
        n_estimators=100,
        n_iter_no_change=10,
        learning_rate=0.1,
        max_depth=3,
        validation_fraction=0.1,
        random_state=42,
    )
    gbr2 = clone(gbr).set_params(validation_fraction=0.3)
    gbr3 = clone(gbr).set_params(n_iter_no_change=20)

    X_train, X_test, y_train, y_test = train_test_split(X, y, random_state=42)
    # Check if validation_fraction has an effect
    gbc.fit(X_train, y_train)
    gbc2.fit(X_train, y_train)
    assert gbc.n_estimators_ != gbc2.n_estimators_

    gbr.fit(X_train, y_train)
    gbr2.fit(X_train, y_train)
    assert gbr.n_estimators_ != gbr2.n_estimators_

    # Check if n_estimators_ increase monotonically with n_iter_no_change
    # Set validation
    gbc3.fit(X_train, y_train)
    gbr3.fit(X_train, y_train)
    assert gbr.n_estimators_ < gbr3.n_estimators_
    assert gbc.n_estimators_ < gbc3.n_estimators_


def test_early_stopping_stratified():
    # Make sure data splitting for early stopping is stratified
    X = [[1, 2], [2, 3], [3, 4], [4, 5]]
    y = [0, 0, 0, 1]

    gbc = GradientBoostingClassifier(n_iter_no_change=5)
    with pytest.raises(
        ValueError, match="The least populated class in y has only 1 member"
    ):
        gbc.fit(X, y)


def _make_multiclass():
    return make_classification(n_classes=3, n_clusters_per_class=1)


@pytest.mark.parametrize(
    "gb, dataset_maker, init_estimator",
    [
        (GradientBoostingClassifier, make_classification, DummyClassifier),
        (GradientBoostingClassifier, _make_multiclass, DummyClassifier),
        (GradientBoostingRegressor, make_regression, DummyRegressor),
    ],
    ids=["binary classification", "multiclass classification", "regression"],
)
def test_gradient_boosting_with_init(gb, dataset_maker, init_estimator):
    # Check that GradientBoostingRegressor works when init is a sklearn
    # estimator.
    # Check that an error is raised if trying to fit with sample weight but
    # initial estimator does not support sample weight

    X, y = dataset_maker()
    sample_weight = np.random.RandomState(42).rand(100)

    # init supports sample weights
    init_est = init_estimator()
    gb(init=init_est).fit(X, y, sample_weight=sample_weight)

    # init does not support sample weights
    init_est = NoSampleWeightWrapper(init_estimator())
    gb(init=init_est).fit(X, y)  # ok no sample weights
    with pytest.raises(ValueError, match="estimator.*does not support sample weights"):
        gb(init=init_est).fit(X, y, sample_weight=sample_weight)


def test_gradient_boosting_with_init_pipeline():
    # Check that the init estimator can be a pipeline (see issue #13466)

    X, y = make_regression(random_state=0)
    init = make_pipeline(LinearRegression())
    gb = GradientBoostingRegressor(init=init)
    gb.fit(X, y)  # pipeline without sample_weight works fine

    with pytest.raises(
        ValueError,
        match="The initial estimator Pipeline does not support sample weights",
    ):
        gb.fit(X, y, sample_weight=np.ones(X.shape[0]))

    # Passing sample_weight to a pipeline raises a ValueError. This test makes
    # sure we make the distinction between ValueError raised by a pipeline that
    # was passed sample_weight, and a ValueError raised by a regular estimator
    # whose input checking failed.
    invalid_nu = 1.5
    err_msg = (
        "The 'nu' parameter of NuSVR must be a float in the"
        f" range (0.0, 1.0]. Got {invalid_nu} instead."
    )
    with pytest.raises(ValueError, match=re.escape(err_msg)):
        # Note that NuSVR properly supports sample_weight
        init = NuSVR(gamma="auto", nu=invalid_nu)
        gb = GradientBoostingRegressor(init=init)
        gb.fit(X, y, sample_weight=np.ones(X.shape[0]))


def test_early_stopping_n_classes():
    # when doing early stopping (_, , y_train, _ = train_test_split(X, y))
    # there might be classes in y that are missing in y_train. As the init
    # estimator will be trained on y_train, we need to raise an error if this
    # happens.

    X = [[1]] * 10
    y = [0, 0] + [1] * 8  # only 2 negative class over 10 samples
    gb = GradientBoostingClassifier(
        n_iter_no_change=5, random_state=0, validation_fraction=0.8
    )
    with pytest.raises(
        ValueError, match="The training data after the early stopping split"
    ):
        gb.fit(X, y)

    # No error if we let training data be big enough
    gb = GradientBoostingClassifier(
        n_iter_no_change=5, random_state=0, validation_fraction=0.4
    )


def test_gbr_degenerate_feature_importances():
    # growing an ensemble of single node trees. See #13620
    X = np.zeros((10, 10))
    y = np.ones((10,))
    gbr = GradientBoostingRegressor().fit(X, y)
    assert_array_equal(gbr.feature_importances_, np.zeros(10, dtype=np.float64))


<<<<<<< HEAD
# TODO: Remove in v1.2
@pytest.mark.parametrize("Estimator", GRADIENT_BOOSTING_ESTIMATORS)
def test_criterion_mse_deprecated(Estimator):
    est1 = Estimator(criterion="mse", random_state=0)

    with pytest.warns(FutureWarning, match="Criterion 'mse' was deprecated"):
        est1.fit(X, y)

    est2 = Estimator(criterion="squared_error", random_state=0)
    est2.fit(X, y)
    if hasattr(est1, "predict_proba"):
        assert_allclose(est1.predict_proba(X), est2.predict_proba(X))
    else:
        assert_allclose(est1.predict(X), est2.predict(X))
=======
# FIXME: remove in 1.2
@pytest.mark.parametrize(
    "Estimator", [GradientBoostingClassifier, GradientBoostingRegressor]
)
def test_n_features_deprecation(Estimator):
    # Check that we raise the proper deprecation warning if accessing
    # `n_features_`.
    X = np.array([[1, 2], [3, 4]])
    y = np.array([1, 0])
    est = Estimator().fit(X, y)

    with pytest.warns(FutureWarning, match="`n_features_` was deprecated"):
        est.n_features_
>>>>>>> 1508cfff


@pytest.mark.parametrize(
    "old_loss, new_loss, Estimator",
    [
        # TODO(1.2): Remove
        ("ls", "squared_error", GradientBoostingRegressor),
        ("lad", "absolute_error", GradientBoostingRegressor),
        # TODO(1.3): Remove
        ("deviance", "log_loss", GradientBoostingClassifier),
    ],
)
def test_loss_deprecated(old_loss, new_loss, Estimator):
    est1 = Estimator(loss=old_loss, random_state=0)

    with pytest.warns(FutureWarning, match=rf"The loss.* '{old_loss}' was deprecated"):
        est1.fit(X, y)

    est2 = Estimator(loss=new_loss, random_state=0)
    est2.fit(X, y)
    assert_allclose(est1.predict(X), est2.predict(X))


# TODO(1.3): remove
@pytest.mark.parametrize(
    "Estimator", [GradientBoostingClassifier, GradientBoostingRegressor]
)
def test_loss_attribute_deprecation(Estimator):
    # Check that we raise the proper deprecation warning if accessing
    # `loss_`.
    X = np.array([[1, 2], [3, 4]])
    y = np.array([1, 0])
    est = Estimator().fit(X, y)

    with pytest.warns(FutureWarning, match="`loss_` was deprecated"):
        est.loss_<|MERGE_RESOLUTION|>--- conflicted
+++ resolved
@@ -1265,38 +1265,6 @@
     assert_array_equal(gbr.feature_importances_, np.zeros(10, dtype=np.float64))
 
 
-<<<<<<< HEAD
-# TODO: Remove in v1.2
-@pytest.mark.parametrize("Estimator", GRADIENT_BOOSTING_ESTIMATORS)
-def test_criterion_mse_deprecated(Estimator):
-    est1 = Estimator(criterion="mse", random_state=0)
-
-    with pytest.warns(FutureWarning, match="Criterion 'mse' was deprecated"):
-        est1.fit(X, y)
-
-    est2 = Estimator(criterion="squared_error", random_state=0)
-    est2.fit(X, y)
-    if hasattr(est1, "predict_proba"):
-        assert_allclose(est1.predict_proba(X), est2.predict_proba(X))
-    else:
-        assert_allclose(est1.predict(X), est2.predict(X))
-=======
-# FIXME: remove in 1.2
-@pytest.mark.parametrize(
-    "Estimator", [GradientBoostingClassifier, GradientBoostingRegressor]
-)
-def test_n_features_deprecation(Estimator):
-    # Check that we raise the proper deprecation warning if accessing
-    # `n_features_`.
-    X = np.array([[1, 2], [3, 4]])
-    y = np.array([1, 0])
-    est = Estimator().fit(X, y)
-
-    with pytest.warns(FutureWarning, match="`n_features_` was deprecated"):
-        est.n_features_
->>>>>>> 1508cfff
-
-
 @pytest.mark.parametrize(
     "old_loss, new_loss, Estimator",
     [
