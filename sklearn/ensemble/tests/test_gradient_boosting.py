--- conflicted
+++ resolved
@@ -201,10 +201,6 @@
         last_y_pred = y_pred
 
 
-<<<<<<< HEAD
-=======
-@pytest.mark.parametrize('loss', ('ls', 'lad', 'huber'))
->>>>>>> 6c0e04a7
 @pytest.mark.parametrize('subsample', (1.0, 0.5))
 @pytest.mark.parametrize('sample_weight', (None, 1))
 def test_iris(subsample, sample_weight):
@@ -212,7 +208,7 @@
         sample_weight = np.ones(len(iris.target))
     # Check consistency on dataset iris.
     clf = GradientBoostingClassifier(n_estimators=100,
-                                     loss='deviance',
+                                     loss="deviance",
                                      random_state=1,
                                      subsample=subsample)
     clf.fit(iris.data, iris.target, sample_weight=sample_weight)
