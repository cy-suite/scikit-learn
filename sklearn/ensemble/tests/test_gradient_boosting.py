--- conflicted
+++ resolved
@@ -1,11 +1,8 @@
 """
 Testing for the gradient boosting module (sklearn.ensemble.gradient_boosting).
 """
-<<<<<<< HEAD
 from random import random
-=======
 import re
->>>>>>> 6ebdce78
 import warnings
 import numpy as np
 from numpy.testing import assert_allclose
