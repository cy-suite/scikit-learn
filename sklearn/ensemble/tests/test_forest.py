"""
Testing for the forest module (sklearn.ensemble.forest).
"""

# Authors: Gilles Louppe,
#          Brian Holt,
#          Andreas Mueller,
#          Arnaud Joly
# License: BSD 3 clause

import pickle
import math
from collections import defaultdict
from distutils.version import LooseVersion
import itertools
from itertools import combinations
from itertools import product

import numpy as np
from scipy.sparse import csr_matrix
from scipy.sparse import csc_matrix
from scipy.sparse import coo_matrix

import pytest

import joblib

from sklearn.utils._testing import assert_almost_equal
from sklearn.utils._testing import assert_array_almost_equal
from sklearn.utils._testing import assert_array_equal
from sklearn.utils._testing import assert_raises
from sklearn.utils._testing import assert_warns
from sklearn.utils._testing import assert_warns_message
from sklearn.utils._testing import ignore_warnings
from sklearn.utils._testing import skip_if_no_parallel

from sklearn.exceptions import NotFittedError

from sklearn import datasets
from sklearn.decomposition import TruncatedSVD
from sklearn.datasets import make_classification
from sklearn.ensemble import ExtraTreesClassifier
from sklearn.ensemble import ExtraTreesRegressor
from sklearn.ensemble import RandomForestClassifier
from sklearn.ensemble import RandomForestRegressor
from sklearn.ensemble import RandomTreesEmbedding
from sklearn.model_selection import GridSearchCV
from sklearn.ensemble.forest import _get_class_distribution
from sklearn.ensemble.forest import _generate_balanced_sample_indices
from sklearn.svm import LinearSVC
from sklearn.utils.validation import check_random_state
from sklearn.utils.fixes import comb

from sklearn.tree._classes import SPARSE_SPLITTERS


# toy sample
X = [[-2, -1], [-1, -1], [-1, -2], [1, 1], [1, 2], [2, 1]]
y = [-1, -1, -1, 1, 1, 1]
T = [[-1, -1], [2, 2], [3, 2]]
true_result = [-1, 1, 1]

# Larger classification sample used for testing feature importances
X_large, y_large = datasets.make_classification(
    n_samples=500, n_features=10, n_informative=3, n_redundant=0,
    n_repeated=0, shuffle=False, random_state=0)

# also load the iris dataset
# and randomly permute it
iris = datasets.load_iris()
rng = check_random_state(0)
perm = rng.permutation(iris.target.size)
iris.data = iris.data[perm]
iris.target = iris.target[perm]

# also load the boston dataset
# and randomly permute it
boston = datasets.load_boston()
perm = rng.permutation(boston.target.size)
boston.data = boston.data[perm]
boston.target = boston.target[perm]

# also make a hastie_10_2 dataset
hastie_X, hastie_y = datasets.make_hastie_10_2(n_samples=20, random_state=1)
hastie_X = hastie_X.astype(np.float32)

# Get the default backend in joblib to test parallelism and interaction with
# different backends
DEFAULT_JOBLIB_BACKEND = joblib.parallel.get_active_backend()[0].__class__

FOREST_CLASSIFIERS = {
    "ExtraTreesClassifier": ExtraTreesClassifier,
    "RandomForestClassifier": RandomForestClassifier,
}

FOREST_REGRESSORS = {
    "ExtraTreesRegressor": ExtraTreesRegressor,
    "RandomForestRegressor": RandomForestRegressor,
}

FOREST_TRANSFORMERS = {
    "RandomTreesEmbedding": RandomTreesEmbedding,
}

FOREST_ESTIMATORS = dict()
FOREST_ESTIMATORS.update(FOREST_CLASSIFIERS)
FOREST_ESTIMATORS.update(FOREST_REGRESSORS)
FOREST_ESTIMATORS.update(FOREST_TRANSFORMERS)

FOREST_CLASSIFIERS_REGRESSORS = FOREST_CLASSIFIERS.copy()
FOREST_CLASSIFIERS_REGRESSORS.update(FOREST_REGRESSORS)


def check_classification_toy(name):
    """Check classification on a toy dataset."""
    ForestClassifier = FOREST_CLASSIFIERS[name]

    clf = ForestClassifier(n_estimators=10, random_state=1)
    clf.fit(X, y)
    assert_array_equal(clf.predict(T), true_result)
    assert 10 == len(clf)

    clf = ForestClassifier(n_estimators=10, max_features=1, random_state=1)
    clf.fit(X, y)
    assert_array_equal(clf.predict(T), true_result)
    assert 10 == len(clf)

    # also test apply
    leaf_indices = clf.apply(X)
    assert leaf_indices.shape == (len(X), clf.n_estimators)


@pytest.mark.parametrize('name', FOREST_CLASSIFIERS)
def test_classification_toy(name):
    check_classification_toy(name)


def check_iris_criterion(name, criterion):
    # Check consistency on dataset iris.
    ForestClassifier = FOREST_CLASSIFIERS[name]

    clf = ForestClassifier(n_estimators=10, criterion=criterion,
                           random_state=1)
    clf.fit(iris.data, iris.target)
    score = clf.score(iris.data, iris.target)
    assert score > 0.9, ("Failed with criterion %s and score = %f"
                         % (criterion, score))

    clf = ForestClassifier(n_estimators=10, criterion=criterion,
                           max_features=2, random_state=1)
    clf.fit(iris.data, iris.target)
    score = clf.score(iris.data, iris.target)
    assert score > 0.5, ("Failed with criterion %s and score = %f"
                         % (criterion, score))


@pytest.mark.parametrize('name', FOREST_CLASSIFIERS)
@pytest.mark.parametrize('criterion', ("gini", "entropy"))
def test_iris(name, criterion):
    check_iris_criterion(name, criterion)


def check_boston_criterion(name, criterion):
    # Check consistency on dataset boston house prices.
    ForestRegressor = FOREST_REGRESSORS[name]

    clf = ForestRegressor(n_estimators=5, criterion=criterion,
                          random_state=1)
    clf.fit(boston.data, boston.target)
    score = clf.score(boston.data, boston.target)
    assert score > 0.94, ("Failed with max_features=None, criterion %s "
                          "and score = %f" % (criterion, score))

    clf = ForestRegressor(n_estimators=5, criterion=criterion,
                          max_features=6, random_state=1)
    clf.fit(boston.data, boston.target)
    score = clf.score(boston.data, boston.target)
    assert score > 0.95, ("Failed with max_features=6, criterion %s "
                          "and score = %f" % (criterion, score))


@pytest.mark.parametrize('name', FOREST_REGRESSORS)
@pytest.mark.parametrize('criterion', ("mse", "mae", "friedman_mse"))
def test_boston(name, criterion):
    check_boston_criterion(name, criterion)


def check_regressor_attributes(name):
    # Regression models should not have a classes_ attribute.
    r = FOREST_REGRESSORS[name](random_state=0)
    assert not hasattr(r, "classes_")
    assert not hasattr(r, "n_classes_")

    r.fit([[1, 2, 3], [4, 5, 6]], [1, 2])
    assert not hasattr(r, "classes_")
    assert not hasattr(r, "n_classes_")


@pytest.mark.parametrize('name', FOREST_REGRESSORS)
def test_regressor_attributes(name):
    check_regressor_attributes(name)


def check_probability(name):
    # Predict probabilities.
    ForestClassifier = FOREST_CLASSIFIERS[name]
    with np.errstate(divide="ignore"):
        clf = ForestClassifier(n_estimators=10, random_state=1, max_features=1,
                               max_depth=1)
        clf.fit(iris.data, iris.target)
        assert_array_almost_equal(np.sum(clf.predict_proba(iris.data), axis=1),
                                  np.ones(iris.data.shape[0]))
        assert_array_almost_equal(clf.predict_proba(iris.data),
                                  np.exp(clf.predict_log_proba(iris.data)))


@pytest.mark.parametrize('name', FOREST_CLASSIFIERS)
def test_probability(name):
    check_probability(name)


def check_importances(name, criterion, dtype, tolerance):
    # cast as dype
    X = X_large.astype(dtype, copy=False)
    y = y_large.astype(dtype, copy=False)

    ForestEstimator = FOREST_ESTIMATORS[name]

    est = ForestEstimator(n_estimators=10, criterion=criterion,
                          random_state=0)
    est.fit(X, y)
    importances = est.feature_importances_

    # The forest estimator can detect that only the first 3 features of the
    # dataset are informative:
    n_important = np.sum(importances > 0.1)
    assert importances.shape[0] == 10
    assert n_important == 3
    assert np.all(importances[:3] > 0.1)

    # Check with parallel
    importances = est.feature_importances_
    est.set_params(n_jobs=2)
    importances_parallel = est.feature_importances_
    assert_array_almost_equal(importances, importances_parallel)

    # Check with sample weights
    sample_weight = check_random_state(0).randint(1, 10, len(X))
    est = ForestEstimator(n_estimators=10, random_state=0, criterion=criterion)
    est.fit(X, y, sample_weight=sample_weight)
    importances = est.feature_importances_
    assert np.all(importances >= 0.0)

    for scale in [0.5, 100]:
        est = ForestEstimator(n_estimators=10, random_state=0,
                              criterion=criterion)
        est.fit(X, y, sample_weight=scale * sample_weight)
        importances_bis = est.feature_importances_
        assert np.abs(importances - importances_bis).mean() < tolerance


@pytest.mark.parametrize('dtype', (np.float64, np.float32))
@pytest.mark.parametrize(
        'name, criterion',
        itertools.chain(product(FOREST_CLASSIFIERS,
                                ["gini", "entropy"]),
                        product(FOREST_REGRESSORS,
                                ["mse", "friedman_mse", "mae"])))
def test_importances(dtype, name, criterion):
    tolerance = 0.01
    if name in FOREST_REGRESSORS and criterion == "mae":
        tolerance = 0.05
    check_importances(name, criterion, dtype, tolerance)


def test_importances_asymptotic():
    # Check whether variable importances of totally randomized trees
    # converge towards their theoretical values (See Louppe et al,
    # Understanding variable importances in forests of randomized trees, 2013).

    def binomial(k, n):
        return 0 if k < 0 or k > n else comb(int(n), int(k), exact=True)

    def entropy(samples):
        n_samples = len(samples)
        entropy = 0.

        for count in np.bincount(samples):
            p = 1. * count / n_samples
            if p > 0:
                entropy -= p * np.log2(p)

        return entropy

    def mdi_importance(X_m, X, y):
        n_samples, n_features = X.shape

        features = list(range(n_features))
        features.pop(X_m)
        values = [np.unique(X[:, i]) for i in range(n_features)]

        imp = 0.

        for k in range(n_features):
            # Weight of each B of size k
            coef = 1. / (binomial(k, n_features) * (n_features - k))

            # For all B of size k
            for B in combinations(features, k):
                # For all values B=b
                for b in product(*[values[B[j]] for j in range(k)]):
                    mask_b = np.ones(n_samples, dtype=np.bool)

                    for j in range(k):
                        mask_b &= X[:, B[j]] == b[j]

                    X_, y_ = X[mask_b, :], y[mask_b]
                    n_samples_b = len(X_)

                    if n_samples_b > 0:
                        children = []

                        for xi in values[X_m]:
                            mask_xi = X_[:, X_m] == xi
                            children.append(y_[mask_xi])

                        imp += (coef
                                * (1. * n_samples_b / n_samples)  # P(B=b)
                                * (entropy(y_) -
                                   sum([entropy(c) * len(c) / n_samples_b
                                        for c in children])))

        return imp

    data = np.array([[0, 0, 1, 0, 0, 1, 0, 1],
                     [1, 0, 1, 1, 1, 0, 1, 2],
                     [1, 0, 1, 1, 0, 1, 1, 3],
                     [0, 1, 1, 1, 0, 1, 0, 4],
                     [1, 1, 0, 1, 0, 1, 1, 5],
                     [1, 1, 0, 1, 1, 1, 1, 6],
                     [1, 0, 1, 0, 0, 1, 0, 7],
                     [1, 1, 1, 1, 1, 1, 1, 8],
                     [1, 1, 1, 1, 0, 1, 1, 9],
                     [1, 1, 1, 0, 1, 1, 1, 0]])

    X, y = np.array(data[:, :7], dtype=np.bool), data[:, 7]
    n_features = X.shape[1]

    # Compute true importances
    true_importances = np.zeros(n_features)

    for i in range(n_features):
        true_importances[i] = mdi_importance(i, X, y)

    # Estimate importances with totally randomized trees
    clf = ExtraTreesClassifier(n_estimators=500,
                               max_features=1,
                               criterion="entropy",
                               random_state=0).fit(X, y)

    importances = sum(tree.tree_.compute_feature_importances(normalize=False)
                      for tree in clf.estimators_) / clf.n_estimators

    # Check correctness
    assert_almost_equal(entropy(y), sum(importances))
    assert np.abs(true_importances - importances).mean() < 0.01


@pytest.mark.parametrize('name', FOREST_ESTIMATORS)
def test_unfitted_feature_importances(name):
    err_msg = ("This {} instance is not fitted yet. Call 'fit' with "
               "appropriate arguments before using this estimator."
               .format(name))
    with pytest.raises(NotFittedError, match=err_msg):
        getattr(FOREST_ESTIMATORS[name](), 'feature_importances_')


def check_oob_score(name, X, y, n_estimators=20):
    # Check that oob prediction is a good estimation of the generalization
    # error.

    # Proper behavior
    est = FOREST_ESTIMATORS[name](oob_score=True, random_state=0,
                                  n_estimators=n_estimators, bootstrap=True)
    n_samples = X.shape[0]
    est.fit(X[:n_samples // 2, :], y[:n_samples // 2])
    test_score = est.score(X[n_samples // 2:, :], y[n_samples // 2:])

    if name in FOREST_CLASSIFIERS:
        assert abs(test_score - est.oob_score_) < 0.1
    else:
        assert test_score > est.oob_score_
        assert est.oob_score_ > .8

    # Check warning if not enough estimators
    with np.errstate(divide="ignore", invalid="ignore"):
        est = FOREST_ESTIMATORS[name](oob_score=True, random_state=0,
                                      n_estimators=1, bootstrap=True)
        assert_warns(UserWarning, est.fit, X, y)


@pytest.mark.parametrize('name', FOREST_CLASSIFIERS)
def test_oob_score_classifiers(name):
    check_oob_score(name, iris.data, iris.target)

    # csc matrix
    check_oob_score(name, csc_matrix(iris.data), iris.target)

    # non-contiguous targets in classification
    check_oob_score(name, iris.data, iris.target * 2 + 1)


@pytest.mark.parametrize('name', FOREST_REGRESSORS)
def test_oob_score_regressors(name):
    check_oob_score(name, boston.data, boston.target, 50)

    # csc matrix
    check_oob_score(name, csc_matrix(boston.data), boston.target, 50)


def check_oob_score_raise_error(name):
    ForestEstimator = FOREST_ESTIMATORS[name]

    if name in FOREST_TRANSFORMERS:
        for oob_score in [True, False]:
            assert_raises(TypeError, ForestEstimator, oob_score=oob_score)

        assert_raises(NotImplementedError, ForestEstimator()._set_oob_score,
                      X, y)

    else:
        # Unfitted /  no bootstrap / no oob_score
        for oob_score, bootstrap in [(True, False), (False, True),
                                     (False, False)]:
            est = ForestEstimator(oob_score=oob_score, bootstrap=bootstrap,
                                  random_state=0)
            assert not hasattr(est, "oob_score_")

        # No bootstrap
        assert_raises(ValueError, ForestEstimator(oob_score=True,
                                                  bootstrap=False).fit, X, y)


@pytest.mark.parametrize('name', FOREST_ESTIMATORS)
def test_oob_score_raise_error(name):
    check_oob_score_raise_error(name)


def check_gridsearch(name):
    forest = FOREST_CLASSIFIERS[name]()
    clf = GridSearchCV(forest, {'n_estimators': (1, 2), 'max_depth': (1, 2)})
    clf.fit(iris.data, iris.target)


@pytest.mark.parametrize('name', FOREST_CLASSIFIERS)
def test_gridsearch(name):
    # Check that base trees can be grid-searched.
    check_gridsearch(name)


def check_parallel(name, X, y):
    """Check parallel computations in classification"""
    ForestEstimator = FOREST_ESTIMATORS[name]
    forest = ForestEstimator(n_estimators=10, n_jobs=3, random_state=0)

    forest.fit(X, y)
    assert len(forest) == 10

    forest.set_params(n_jobs=1)
    y1 = forest.predict(X)
    forest.set_params(n_jobs=2)
    y2 = forest.predict(X)
    assert_array_almost_equal(y1, y2, 3)


@pytest.mark.parametrize('name', FOREST_CLASSIFIERS_REGRESSORS)
def test_parallel(name):
    if name in FOREST_CLASSIFIERS:
        ds = iris
    elif name in FOREST_REGRESSORS:
        ds = boston

    check_parallel(name, ds.data, ds.target)


def check_pickle(name, X, y):
    # Check pickability.

    ForestEstimator = FOREST_ESTIMATORS[name]
    obj = ForestEstimator(random_state=0)
    obj.fit(X, y)
    score = obj.score(X, y)
    pickle_object = pickle.dumps(obj)

    obj2 = pickle.loads(pickle_object)
    assert type(obj2) == obj.__class__
    score2 = obj2.score(X, y)
    assert score == score2


@pytest.mark.parametrize('name', FOREST_CLASSIFIERS_REGRESSORS)
def test_pickle(name):
    if name in FOREST_CLASSIFIERS:
        ds = iris
    elif name in FOREST_REGRESSORS:
        ds = boston

    check_pickle(name, ds.data[::2], ds.target[::2])


def check_multioutput(name):
    # Check estimators on multi-output problems.

    X_train = [[-2, -1], [-1, -1], [-1, -2], [1, 1], [1, 2], [2, 1], [-2, 1],
               [-1, 1], [-1, 2], [2, -1], [1, -1], [1, -2]]
    y_train = [[-1, 0], [-1, 0], [-1, 0], [1, 1], [1, 1], [1, 1], [-1, 2],
               [-1, 2], [-1, 2], [1, 3], [1, 3], [1, 3]]
    X_test = [[-1, -1], [1, 1], [-1, 1], [1, -1]]
    y_test = [[-1, 0], [1, 1], [-1, 2], [1, 3]]

    est = FOREST_ESTIMATORS[name](random_state=0, bootstrap=False)
    y_pred = est.fit(X_train, y_train).predict(X_test)
    assert_array_almost_equal(y_pred, y_test)

    if name in FOREST_CLASSIFIERS:
        with np.errstate(divide="ignore"):
            proba = est.predict_proba(X_test)
            assert len(proba) == 2
            assert proba[0].shape == (4, 2)
            assert proba[1].shape == (4, 4)

            log_proba = est.predict_log_proba(X_test)
            assert len(log_proba) == 2
            assert log_proba[0].shape == (4, 2)
            assert log_proba[1].shape == (4, 4)


@pytest.mark.parametrize('name', FOREST_CLASSIFIERS_REGRESSORS)
def test_multioutput(name):
    check_multioutput(name)


@pytest.mark.parametrize('name', FOREST_CLASSIFIERS)
def test_multioutput_string(name):
    # Check estimators on multi-output problems with string outputs.

    X_train = [[-2, -1], [-1, -1], [-1, -2], [1, 1], [1, 2], [2, 1], [-2, 1],
               [-1, 1], [-1, 2], [2, -1], [1, -1], [1, -2]]
    y_train = [["red", "blue"], ["red", "blue"], ["red", "blue"],
               ["green", "green"], ["green", "green"], ["green", "green"],
               ["red", "purple"], ["red", "purple"], ["red", "purple"],
               ["green", "yellow"], ["green", "yellow"], ["green", "yellow"]]
    X_test = [[-1, -1], [1, 1], [-1, 1], [1, -1]]
    y_test = [["red", "blue"], ["green", "green"],
              ["red", "purple"], ["green", "yellow"]]

    est = FOREST_ESTIMATORS[name](random_state=0, bootstrap=False)
    y_pred = est.fit(X_train, y_train).predict(X_test)
    assert_array_equal(y_pred, y_test)

    with np.errstate(divide="ignore"):
        proba = est.predict_proba(X_test)
        assert len(proba) == 2
        assert proba[0].shape == (4, 2)
        assert proba[1].shape == (4, 4)

        log_proba = est.predict_log_proba(X_test)
        assert len(log_proba) == 2
        assert log_proba[0].shape == (4, 2)
        assert log_proba[1].shape == (4, 4)


def check_classes_shape(name):
    # Test that n_classes_ and classes_ have proper shape.
    ForestClassifier = FOREST_CLASSIFIERS[name]

    # Classification, single output
    clf = ForestClassifier(random_state=0).fit(X, y)

    assert clf.n_classes_ == 2
    assert_array_equal(clf.classes_, [-1, 1])

    # Classification, multi-output
    _y = np.vstack((y, np.array(y) * 2)).T
    clf = ForestClassifier(random_state=0).fit(X, _y)

    assert_array_equal(clf.n_classes_, [2, 2])
    assert_array_equal(clf.classes_, [[-1, 1], [-2, 2]])


@pytest.mark.parametrize('name', FOREST_CLASSIFIERS)
def test_classes_shape(name):
    check_classes_shape(name)


def test_random_trees_dense_type():
    # Test that the `sparse_output` parameter of RandomTreesEmbedding
    # works by returning a dense array.

    # Create the RTE with sparse=False
    hasher = RandomTreesEmbedding(n_estimators=10, sparse_output=False)
    X, y = datasets.make_circles(factor=0.5)
    X_transformed = hasher.fit_transform(X)

    # Assert that type is ndarray, not scipy.sparse.csr.csr_matrix
    assert type(X_transformed) == np.ndarray


def test_random_trees_dense_equal():
    # Test that the `sparse_output` parameter of RandomTreesEmbedding
    # works by returning the same array for both argument values.

    # Create the RTEs
    hasher_dense = RandomTreesEmbedding(n_estimators=10, sparse_output=False,
                                        random_state=0)
    hasher_sparse = RandomTreesEmbedding(n_estimators=10, sparse_output=True,
                                         random_state=0)
    X, y = datasets.make_circles(factor=0.5)
    X_transformed_dense = hasher_dense.fit_transform(X)
    X_transformed_sparse = hasher_sparse.fit_transform(X)

    # Assert that dense and sparse hashers have same array.
    assert_array_equal(X_transformed_sparse.toarray(), X_transformed_dense)


# Ignore warnings from switching to more power iterations in randomized_svd
@ignore_warnings
def test_random_hasher():
    # test random forest hashing on circles dataset
    # make sure that it is linearly separable.
    # even after projected to two SVD dimensions
    # Note: Not all random_states produce perfect results.
    hasher = RandomTreesEmbedding(n_estimators=30, random_state=1)
    X, y = datasets.make_circles(factor=0.5)
    X_transformed = hasher.fit_transform(X)

    # test fit and transform:
    hasher = RandomTreesEmbedding(n_estimators=30, random_state=1)
    assert_array_equal(hasher.fit(X).transform(X).toarray(),
                       X_transformed.toarray())

    # one leaf active per data point per forest
    assert X_transformed.shape[0] == X.shape[0]
    assert_array_equal(X_transformed.sum(axis=1), hasher.n_estimators)
    svd = TruncatedSVD(n_components=2)
    X_reduced = svd.fit_transform(X_transformed)
    linear_clf = LinearSVC()
    linear_clf.fit(X_reduced, y)
    assert linear_clf.score(X_reduced, y) == 1.


def test_random_hasher_sparse_data():
    X, y = datasets.make_multilabel_classification(random_state=0)
    hasher = RandomTreesEmbedding(n_estimators=30, random_state=1)
    X_transformed = hasher.fit_transform(X)
    X_transformed_sparse = hasher.fit_transform(csc_matrix(X))
    assert_array_equal(X_transformed_sparse.toarray(), X_transformed.toarray())


def test_parallel_train():
    rng = check_random_state(12321)
    n_samples, n_features = 80, 30
    X_train = rng.randn(n_samples, n_features)
    y_train = rng.randint(0, 2, n_samples)

    clfs = [
        RandomForestClassifier(n_estimators=20, n_jobs=n_jobs,
                               random_state=12345).fit(X_train, y_train)
        for n_jobs in [1, 2, 3, 8, 16, 32]
    ]

    X_test = rng.randn(n_samples, n_features)
    probas = [clf.predict_proba(X_test) for clf in clfs]
    for proba1, proba2 in zip(probas, probas[1:]):
        assert_array_almost_equal(proba1, proba2)


def test_distribution():
    rng = check_random_state(12321)

    # Single variable with 4 values
    X = rng.randint(0, 4, size=(1000, 1))
    y = rng.rand(1000)
    n_trees = 500

    clf = ExtraTreesRegressor(n_estimators=n_trees, random_state=42).fit(X, y)

    uniques = defaultdict(int)
    for tree in clf.estimators_:
        tree = "".join(("%d,%d/" % (f, int(t)) if f >= 0 else "-")
                       for f, t in zip(tree.tree_.feature,
                                       tree.tree_.threshold))

        uniques[tree] += 1

    uniques = sorted([(1. * count / n_trees, tree)
                      for tree, count in uniques.items()])

    # On a single variable problem where X_0 has 4 equiprobable values, there
    # are 5 ways to build a random tree. The more compact (0,1/0,0/--0,2/--) of
    # them has probability 1/3 while the 4 others have probability 1/6.

    assert len(uniques) == 5
    assert 0.20 > uniques[0][0]  # Rough approximation of 1/6.
    assert 0.20 > uniques[1][0]
    assert 0.20 > uniques[2][0]
    assert 0.20 > uniques[3][0]
    assert uniques[4][0] > 0.3
    assert uniques[4][1] == "0,1/0,0/--0,2/--"

    # Two variables, one with 2 values, one with 3 values
    X = np.empty((1000, 2))
    X[:, 0] = np.random.randint(0, 2, 1000)
    X[:, 1] = np.random.randint(0, 3, 1000)
    y = rng.rand(1000)

    clf = ExtraTreesRegressor(max_features=1, random_state=1).fit(X, y)

    uniques = defaultdict(int)
    for tree in clf.estimators_:
        tree = "".join(("%d,%d/" % (f, int(t)) if f >= 0 else "-")
                       for f, t in zip(tree.tree_.feature,
                                       tree.tree_.threshold))

        uniques[tree] += 1

    uniques = [(count, tree) for tree, count in uniques.items()]
    assert len(uniques) == 8


def check_max_leaf_nodes_max_depth(name):
    X, y = hastie_X, hastie_y

    # Test precedence of max_leaf_nodes over max_depth.
    ForestEstimator = FOREST_ESTIMATORS[name]
    est = ForestEstimator(max_depth=1, max_leaf_nodes=4,
                          n_estimators=1, random_state=0).fit(X, y)
    assert est.estimators_[0].get_depth() == 1

    est = ForestEstimator(max_depth=1, n_estimators=1,
                          random_state=0).fit(X, y)
    assert est.estimators_[0].get_depth() == 1


@pytest.mark.parametrize('name', FOREST_ESTIMATORS)
def test_max_leaf_nodes_max_depth(name):
    check_max_leaf_nodes_max_depth(name)


def check_min_samples_split(name):
    X, y = hastie_X, hastie_y
    ForestEstimator = FOREST_ESTIMATORS[name]

    # test boundary value
    assert_raises(ValueError,
                  ForestEstimator(min_samples_split=-1).fit, X, y)
    assert_raises(ValueError,
                  ForestEstimator(min_samples_split=0).fit, X, y)
    assert_raises(ValueError,
                  ForestEstimator(min_samples_split=1.1).fit, X, y)

    est = ForestEstimator(min_samples_split=10, n_estimators=1, random_state=0)
    est.fit(X, y)
    node_idx = est.estimators_[0].tree_.children_left != -1
    node_samples = est.estimators_[0].tree_.n_node_samples[node_idx]

    assert np.min(node_samples) > len(X) * 0.5 - 1, (
        "Failed with {0}".format(name))

    est = ForestEstimator(min_samples_split=0.5, n_estimators=1,
                          random_state=0)
    est.fit(X, y)
    node_idx = est.estimators_[0].tree_.children_left != -1
    node_samples = est.estimators_[0].tree_.n_node_samples[node_idx]

    assert np.min(node_samples) > len(X) * 0.5 - 1, (
        "Failed with {0}".format(name))


@pytest.mark.parametrize('name', FOREST_ESTIMATORS)
def test_min_samples_split(name):
    check_min_samples_split(name)


def check_min_samples_leaf(name):
    X, y = hastie_X, hastie_y

    # Test if leaves contain more than leaf_count training examples
    ForestEstimator = FOREST_ESTIMATORS[name]

    # test boundary value
    assert_raises(ValueError,
                  ForestEstimator(min_samples_leaf=-1).fit, X, y)
    assert_raises(ValueError,
                  ForestEstimator(min_samples_leaf=0).fit, X, y)

    est = ForestEstimator(min_samples_leaf=5, n_estimators=1, random_state=0)
    est.fit(X, y)
    out = est.estimators_[0].tree_.apply(X)
    node_counts = np.bincount(out)
    # drop inner nodes
    leaf_count = node_counts[node_counts != 0]
    assert np.min(leaf_count) > 4, "Failed with {0}".format(name)

    est = ForestEstimator(min_samples_leaf=0.25, n_estimators=1,
                          random_state=0)
    est.fit(X, y)
    out = est.estimators_[0].tree_.apply(X)
    node_counts = np.bincount(out)
    # drop inner nodes
    leaf_count = node_counts[node_counts != 0]
    assert np.min(leaf_count) > len(X) * 0.25 - 1, (
        "Failed with {0}".format(name))


@pytest.mark.parametrize('name', FOREST_ESTIMATORS)
def test_min_samples_leaf(name):
    check_min_samples_leaf(name)


def check_min_weight_fraction_leaf(name):
    X, y = hastie_X, hastie_y

    # Test if leaves contain at least min_weight_fraction_leaf of the
    # training set
    ForestEstimator = FOREST_ESTIMATORS[name]
    rng = np.random.RandomState(0)
    weights = rng.rand(X.shape[0])
    total_weight = np.sum(weights)

    # test both DepthFirstTreeBuilder and BestFirstTreeBuilder
    # by setting max_leaf_nodes
    for frac in np.linspace(0, 0.5, 6):
        est = ForestEstimator(min_weight_fraction_leaf=frac, n_estimators=1,
                              random_state=0)
        if "RandomForest" in name:
            est.bootstrap = False

        est.fit(X, y, sample_weight=weights)
        out = est.estimators_[0].tree_.apply(X)
        node_weights = np.bincount(out, weights=weights)
        # drop inner nodes
        leaf_weights = node_weights[node_weights != 0]
        assert (
            np.min(leaf_weights) >=
            total_weight * est.min_weight_fraction_leaf), (
                "Failed with {0} min_weight_fraction_leaf={1}".format(
                    name, est.min_weight_fraction_leaf))

@pytest.mark.parametrize('name', FOREST_ESTIMATORS)
def test_min_weight_fraction_leaf(name):
    check_min_weight_fraction_leaf(name)


def check_sparse_input(name, X, X_sparse, y):
    ForestEstimator = FOREST_ESTIMATORS[name]

    dense = ForestEstimator(random_state=0, max_depth=2).fit(X, y)
    sparse = ForestEstimator(random_state=0, max_depth=2).fit(X_sparse, y)

    assert_array_almost_equal(sparse.apply(X), dense.apply(X))

    if name in FOREST_CLASSIFIERS or name in FOREST_REGRESSORS:
        assert_array_almost_equal(sparse.predict(X), dense.predict(X))
        assert_array_almost_equal(sparse.feature_importances_,
                                  dense.feature_importances_)

    if name in FOREST_CLASSIFIERS:
        assert_array_almost_equal(sparse.predict_proba(X),
                                  dense.predict_proba(X))
        assert_array_almost_equal(sparse.predict_log_proba(X),
                                  dense.predict_log_proba(X))

    if name in FOREST_TRANSFORMERS:
        assert_array_almost_equal(sparse.transform(X).toarray(),
                                  dense.transform(X).toarray())
        assert_array_almost_equal(sparse.fit_transform(X).toarray(),
                                  dense.fit_transform(X).toarray())


@pytest.mark.parametrize('name', FOREST_ESTIMATORS)
@pytest.mark.parametrize('sparse_matrix',
                         (csr_matrix, csc_matrix, coo_matrix))
def test_sparse_input(name, sparse_matrix):
    X, y = datasets.make_multilabel_classification(random_state=0,
                                                   n_samples=50)

    check_sparse_input(name, X, sparse_matrix(X), y)


def check_memory_layout(name, dtype):
    # Check that it works no matter the memory layout

    est = FOREST_ESTIMATORS[name](random_state=0, bootstrap=False)

    # Nothing
    X = np.asarray(iris.data, dtype=dtype)
    y = iris.target
    assert_array_almost_equal(est.fit(X, y).predict(X), y)

    # C-order
    X = np.asarray(iris.data, order="C", dtype=dtype)
    y = iris.target
    assert_array_almost_equal(est.fit(X, y).predict(X), y)

    # F-order
    X = np.asarray(iris.data, order="F", dtype=dtype)
    y = iris.target
    assert_array_almost_equal(est.fit(X, y).predict(X), y)

    # Contiguous
    X = np.ascontiguousarray(iris.data, dtype=dtype)
    y = iris.target
    assert_array_almost_equal(est.fit(X, y).predict(X), y)

    if est.base_estimator.splitter in SPARSE_SPLITTERS:
        # csr matrix
        X = csr_matrix(iris.data, dtype=dtype)
        y = iris.target
        assert_array_almost_equal(est.fit(X, y).predict(X), y)

        # csc_matrix
        X = csc_matrix(iris.data, dtype=dtype)
        y = iris.target
        assert_array_almost_equal(est.fit(X, y).predict(X), y)

        # coo_matrix
        X = coo_matrix(iris.data, dtype=dtype)
        y = iris.target
        assert_array_almost_equal(est.fit(X, y).predict(X), y)

    # Strided
    X = np.asarray(iris.data[::3], dtype=dtype)
    y = iris.target[::3]
    assert_array_almost_equal(est.fit(X, y).predict(X), y)


@pytest.mark.parametrize('name', FOREST_CLASSIFIERS_REGRESSORS)
@pytest.mark.parametrize('dtype', (np.float64, np.float32))
def test_memory_layout(name, dtype):
    check_memory_layout(name, dtype)


@ignore_warnings
def check_1d_input(name, X, X_2d, y):
    ForestEstimator = FOREST_ESTIMATORS[name]
    assert_raises(ValueError, ForestEstimator(n_estimators=1,
                                              random_state=0).fit, X, y)

    est = ForestEstimator(random_state=0)
    est.fit(X_2d, y)

    if name in FOREST_CLASSIFIERS or name in FOREST_REGRESSORS:
        assert_raises(ValueError, est.predict, X)


@pytest.mark.parametrize('name', FOREST_ESTIMATORS)
def test_1d_input(name):
    X = iris.data[:, 0]
    X_2d = iris.data[:, 0].reshape((-1, 1))
    y = iris.target

    with ignore_warnings():
        check_1d_input(name, X, X_2d, y)


def check_class_weights(name):
    # Check class_weights resemble sample_weights behavior.
    ForestClassifier = FOREST_CLASSIFIERS[name]

    # Iris is balanced, so no effect expected for using 'balanced' weights
    clf1 = ForestClassifier(random_state=0)
    clf1.fit(iris.data, iris.target)
    clf2 = ForestClassifier(class_weight='balanced', random_state=0)
    clf2.fit(iris.data, iris.target)
    assert_almost_equal(clf1.feature_importances_, clf2.feature_importances_)

    # Make a multi-output problem with three copies of Iris
    iris_multi = np.vstack((iris.target, iris.target, iris.target)).T
    # Create user-defined weights that should balance over the outputs
    clf3 = ForestClassifier(class_weight=[{0: 2., 1: 2., 2: 1.},
                                          {0: 2., 1: 1., 2: 2.},
                                          {0: 1., 1: 2., 2: 2.}],
                            random_state=0)
    clf3.fit(iris.data, iris_multi)
    assert_almost_equal(clf2.feature_importances_, clf3.feature_importances_)
    # Check against multi-output "balanced" which should also have no effect
    clf4 = ForestClassifier(class_weight='balanced', random_state=0)
    clf4.fit(iris.data, iris_multi)
    assert_almost_equal(clf3.feature_importances_, clf4.feature_importances_)

    # Inflate importance of class 1, check against user-defined weights
    sample_weight = np.ones(iris.target.shape)
    sample_weight[iris.target == 1] *= 100
    class_weight = {0: 1., 1: 100., 2: 1.}
    clf1 = ForestClassifier(random_state=0)
    clf1.fit(iris.data, iris.target, sample_weight)
    clf2 = ForestClassifier(class_weight=class_weight, random_state=0)
    clf2.fit(iris.data, iris.target)
    assert_almost_equal(clf1.feature_importances_, clf2.feature_importances_)

    # Check that sample_weight and class_weight are multiplicative
    clf1 = ForestClassifier(random_state=0)
    clf1.fit(iris.data, iris.target, sample_weight ** 2)
    clf2 = ForestClassifier(class_weight=class_weight, random_state=0)
    clf2.fit(iris.data, iris.target, sample_weight)
    assert_almost_equal(clf1.feature_importances_, clf2.feature_importances_)


@pytest.mark.parametrize('name', FOREST_CLASSIFIERS)
def test_class_weights(name):
    check_class_weights(name)


def check_class_weight_balanced_and_bootstrap_multi_output(name):
    # Test class_weight works for multi-output"""
    ForestClassifier = FOREST_CLASSIFIERS[name]
    _y = np.vstack((y, np.array(y) * 2)).T
    clf = ForestClassifier(class_weight='balanced', random_state=0)
    clf.fit(X, _y)
    clf = ForestClassifier(class_weight=[{-1: 0.5, 1: 1.}, {-2: 1., 2: 1.}],
                           random_state=0)
    clf.fit(X, _y)
    # smoke test for balanced subsample
    clf = ForestClassifier(class_weight='balanced_subsample', random_state=0)
    clf.fit(X, _y)


@pytest.mark.parametrize('name', FOREST_CLASSIFIERS)
def test_class_weight_balanced_and_bootstrap_multi_output(name):
    check_class_weight_balanced_and_bootstrap_multi_output(name)


def check_class_weight_errors(name):
    # Test if class_weight raises errors and warnings when expected.
    ForestClassifier = FOREST_CLASSIFIERS[name]
    _y = np.vstack((y, np.array(y) * 2)).T

    # Invalid preset string
    clf = ForestClassifier(class_weight='the larch', random_state=0)
    assert_raises(ValueError, clf.fit, X, y)
    assert_raises(ValueError, clf.fit, X, _y)

    # Warning warm_start with preset
    clf = ForestClassifier(class_weight='balanced', warm_start=True,
                           random_state=0)
    assert_warns(UserWarning, clf.fit, X, y)
    assert_warns(UserWarning, clf.fit, X, _y)

    # Not a list or preset for multi-output
    clf = ForestClassifier(class_weight=1, random_state=0)
    assert_raises(ValueError, clf.fit, X, _y)

    # Incorrect length list for multi-output
    clf = ForestClassifier(class_weight=[{-1: 0.5, 1: 1.}], random_state=0)
    assert_raises(ValueError, clf.fit, X, _y)


@pytest.mark.parametrize('name', FOREST_CLASSIFIERS)
def test_class_weight_errors(name):
    check_class_weight_errors(name)


def check_warm_start(name, random_state=42):
    # Test if fitting incrementally with warm start gives a forest of the
    # right size and the same results as a normal fit.
    X, y = hastie_X, hastie_y
    ForestEstimator = FOREST_ESTIMATORS[name]
    clf_ws = None
    for n_estimators in [5, 10]:
        if clf_ws is None:
            clf_ws = ForestEstimator(n_estimators=n_estimators,
                                     random_state=random_state,
                                     warm_start=True)
        else:
            clf_ws.set_params(n_estimators=n_estimators)
        clf_ws.fit(X, y)
        assert len(clf_ws) == n_estimators

    clf_no_ws = ForestEstimator(n_estimators=10, random_state=random_state,
                                warm_start=False)
    clf_no_ws.fit(X, y)

    assert (set([tree.random_state for tree in clf_ws]) ==
                 set([tree.random_state for tree in clf_no_ws]))

    assert_array_equal(clf_ws.apply(X), clf_no_ws.apply(X),
                       err_msg="Failed with {0}".format(name))


@pytest.mark.parametrize('name', FOREST_ESTIMATORS)
def test_warm_start(name):
    check_warm_start(name)


def check_warm_start_clear(name):
    # Test if fit clears state and grows a new forest when warm_start==False.
    X, y = hastie_X, hastie_y
    ForestEstimator = FOREST_ESTIMATORS[name]
    clf = ForestEstimator(n_estimators=5, max_depth=1, warm_start=False,
                          random_state=1)
    clf.fit(X, y)

    clf_2 = ForestEstimator(n_estimators=5, max_depth=1, warm_start=True,
                            random_state=2)
    clf_2.fit(X, y)  # inits state
    clf_2.set_params(warm_start=False, random_state=1)
    clf_2.fit(X, y)  # clears old state and equals clf

    assert_array_almost_equal(clf_2.apply(X), clf.apply(X))


@pytest.mark.parametrize('name', FOREST_ESTIMATORS)
def test_warm_start_clear(name):
    check_warm_start_clear(name)


def check_warm_start_smaller_n_estimators(name):
    # Test if warm start second fit with smaller n_estimators raises error.
    X, y = hastie_X, hastie_y
    ForestEstimator = FOREST_ESTIMATORS[name]
    clf = ForestEstimator(n_estimators=5, max_depth=1, warm_start=True)
    clf.fit(X, y)
    clf.set_params(n_estimators=4)
    assert_raises(ValueError, clf.fit, X, y)


@pytest.mark.parametrize('name', FOREST_ESTIMATORS)
def test_warm_start_smaller_n_estimators(name):
    check_warm_start_smaller_n_estimators(name)


def check_warm_start_equal_n_estimators(name):
    # Test if warm start with equal n_estimators does nothing and returns the
    # same forest and raises a warning.
    X, y = hastie_X, hastie_y
    ForestEstimator = FOREST_ESTIMATORS[name]
    clf = ForestEstimator(n_estimators=5, max_depth=3, warm_start=True,
                          random_state=1)
    clf.fit(X, y)

    clf_2 = ForestEstimator(n_estimators=5, max_depth=3, warm_start=True,
                            random_state=1)
    clf_2.fit(X, y)
    # Now clf_2 equals clf.

    clf_2.set_params(random_state=2)
    assert_warns(UserWarning, clf_2.fit, X, y)
    # If we had fit the trees again we would have got a different forest as we
    # changed the random state.
    assert_array_equal(clf.apply(X), clf_2.apply(X))


@pytest.mark.parametrize('name', FOREST_ESTIMATORS)
def test_warm_start_equal_n_estimators(name):
    check_warm_start_equal_n_estimators(name)


def check_warm_start_oob(name):
    # Test that the warm start computes oob score when asked.
    X, y = hastie_X, hastie_y
    ForestEstimator = FOREST_ESTIMATORS[name]
    # Use 15 estimators to avoid 'some inputs do not have OOB scores' warning.
    clf = ForestEstimator(n_estimators=15, max_depth=3, warm_start=False,
                          random_state=1, bootstrap=True, oob_score=True)
    clf.fit(X, y)

    clf_2 = ForestEstimator(n_estimators=5, max_depth=3, warm_start=False,
                            random_state=1, bootstrap=True, oob_score=False)
    clf_2.fit(X, y)

    clf_2.set_params(warm_start=True, oob_score=True, n_estimators=15)
    clf_2.fit(X, y)

    assert hasattr(clf_2, 'oob_score_')
    assert clf.oob_score_ == clf_2.oob_score_

    # Test that oob_score is computed even if we don't need to train
    # additional trees.
    clf_3 = ForestEstimator(n_estimators=15, max_depth=3, warm_start=True,
                            random_state=1, bootstrap=True, oob_score=False)
    clf_3.fit(X, y)
    assert not hasattr(clf_3, 'oob_score_')

    clf_3.set_params(oob_score=True)
    ignore_warnings(clf_3.fit)(X, y)

    assert clf.oob_score_ == clf_3.oob_score_


@pytest.mark.parametrize('name', FOREST_CLASSIFIERS_REGRESSORS)
def test_warm_start_oob(name):
    check_warm_start_oob(name)


def test_dtype_convert(n_classes=15):
    classifier = RandomForestClassifier(random_state=0, bootstrap=False)

    X = np.eye(n_classes)
    y = [ch for ch in 'ABCDEFGHIJKLMNOPQRSTU'[:n_classes]]

    result = classifier.fit(X, y).predict(X)
    assert_array_equal(classifier.classes_, y)
    assert_array_equal(result, y)


def check_decision_path(name):
    X, y = hastie_X, hastie_y
    n_samples = X.shape[0]
    ForestEstimator = FOREST_ESTIMATORS[name]
    est = ForestEstimator(n_estimators=5, max_depth=1, warm_start=False,
                          random_state=1)
    est.fit(X, y)
    indicator, n_nodes_ptr = est.decision_path(X)

    assert indicator.shape[1] == n_nodes_ptr[-1]
    assert indicator.shape[0] == n_samples
    assert_array_equal(np.diff(n_nodes_ptr),
                       [e.tree_.node_count for e in est.estimators_])

    # Assert that leaves index are correct
    leaves = est.apply(X)
    for est_id in range(leaves.shape[1]):
        leave_indicator = [indicator[i, n_nodes_ptr[est_id] + j]
                           for i, j in enumerate(leaves[:, est_id])]
        assert_array_almost_equal(leave_indicator, np.ones(shape=n_samples))


@pytest.mark.parametrize('name', FOREST_CLASSIFIERS_REGRESSORS)
def test_decision_path(name):
    check_decision_path(name)


def test_min_impurity_split():
    # Test if min_impurity_split of base estimators is set
    # Regression test for #8006
    X, y = datasets.make_hastie_10_2(n_samples=100, random_state=1)
    all_estimators = [RandomForestClassifier, RandomForestRegressor,
                      ExtraTreesClassifier, ExtraTreesRegressor]

    for Estimator in all_estimators:
        est = Estimator(min_impurity_split=0.1)
        est = assert_warns_message(FutureWarning,
                                   "min_impurity_decrease",
                                   est.fit, X, y)
        for tree in est.estimators_:
            assert tree.min_impurity_split == 0.1


def test_min_impurity_decrease():
    X, y = datasets.make_hastie_10_2(n_samples=100, random_state=1)
    all_estimators = [RandomForestClassifier, RandomForestRegressor,
                      ExtraTreesClassifier, ExtraTreesRegressor]

    for Estimator in all_estimators:
        est = Estimator(min_impurity_decrease=0.1)
        est.fit(X, y)
        for tree in est.estimators_:
            # Simply check if the parameter is passed on correctly. Tree tests
            # will suffice for the actual working of this param
            assert tree.min_impurity_decrease == 0.1


class MyBackend(DEFAULT_JOBLIB_BACKEND):
    def __init__(self, *args, **kwargs):
        self.count = 0
        super().__init__(*args, **kwargs)

    def start_call(self):
        self.count += 1
        return super().start_call()


joblib.register_parallel_backend('testing', MyBackend)


@pytest.mark.skipif(joblib.__version__ < LooseVersion('0.12'),
                    reason='tests not yet supported in joblib <0.12')
@skip_if_no_parallel
def test_backend_respected():
    clf = RandomForestClassifier(n_estimators=10, n_jobs=2)

    with joblib.parallel_backend("testing") as (ba, n_jobs):
        clf.fit(X, y)

    assert ba.count > 0

    # predict_proba requires shared memory. Ensure that's honored.
    with joblib.parallel_backend("testing") as (ba, _):
        clf.predict_proba(X)

    assert ba.count == 0


def test_forest_feature_importances_sum():
    X, y = make_classification(n_samples=15, n_informative=3, random_state=1,
                               n_classes=3)
    clf = RandomForestClassifier(min_samples_leaf=5, random_state=42,
                                 n_estimators=200).fit(X, y)
    assert math.isclose(1, clf.feature_importances_.sum(), abs_tol=1e-7)


def test_forest_degenerate_feature_importances():
    # build a forest of single node trees. See #13636
    X = np.zeros((10, 10))
    y = np.ones((10,))
    gbr = RandomForestRegressor(n_estimators=10).fit(X, y)
    assert_array_equal(gbr.feature_importances_,
                       np.zeros(10, dtype=np.float64))


<<<<<<< HEAD
    # Try to fit and predict.
    clf.fit(X, y)
    clf.predict(X)


def test_get_class_distribution():
    y = np.array([0, 1, 0, 1, 1, 2])
    classes, class_counts, class_indices = _get_class_distribution(y)
    assert_array_equal(classes, [0, 1, 2])
    assert_array_equal(class_counts, [2, 3, 1])
    assert_array_equal(class_indices[0], [0, 2])
    assert_array_equal(class_indices[1], [1, 3, 4])
    assert_array_equal(class_indices[2], [5])


def test_generate_balanced_sample_indices():
    y = np.array([0, 1, 0, 1, 1, 2])
    random_state = 0
    balance_data = _get_class_distribution(y)
    sample_indices = _generate_balanced_sample_indices(random_state,
                                                       balance_data)
    assert_array_equal(sample_indices, [0, 3, 5])


def test_class_weight_balanced_bootstrap():
    # Test class_weight works for multi-output"""
    forest = RandomForestClassifier(n_estimators=10,
                                    class_weight='balanced_bootstrap',
                                    random_state=0)
    X, y = datasets.make_classification(n_samples=100, weights=[0.8, 0.2])
    forest.fit(X, y)
    # Test fail on multi-output
    assert_raises(ValueError, forest.fit, X, X.astype(int))
=======
@pytest.mark.parametrize('name', FOREST_CLASSIFIERS_REGRESSORS)
@pytest.mark.parametrize(
    'max_samples, exc_type, exc_msg',
    [(int(1e9), ValueError,
      "`max_samples` must be in range 1 to 6 but got value 1000000000"),
     (1.0, ValueError,
      r"`max_samples` must be in range \(0, 1\) but got value 1.0"),
     (2.0, ValueError,
      r"`max_samples` must be in range \(0, 1\) but got value 2.0"),
     (0.0, ValueError,
      r"`max_samples` must be in range \(0, 1\) but got value 0.0"),
     (np.nan, ValueError,
      r"`max_samples` must be in range \(0, 1\) but got value nan"),
     (np.inf, ValueError,
      r"`max_samples` must be in range \(0, 1\) but got value inf"),
     ('str max_samples?!', TypeError,
      r"`max_samples` should be int or float, but got "
      r"type '\<class 'str'\>'"),
     (np.ones(2), TypeError,
      r"`max_samples` should be int or float, but got type "
      r"'\<class 'numpy.ndarray'\>'")]
)
def test_max_samples_exceptions(name, max_samples, exc_type, exc_msg):
    # Check invalid `max_samples` values
    est = FOREST_CLASSIFIERS_REGRESSORS[name](max_samples=max_samples)
    with pytest.raises(exc_type, match=exc_msg):
        est.fit(X, y)


@pytest.mark.parametrize(
    'ForestClass', [RandomForestClassifier, RandomForestRegressor]
)
def test_little_tree_with_small_max_samples(ForestClass):
    rng = np.random.RandomState(1)

    X = rng.randn(10000, 2)
    y = rng.randn(10000) > 0

    # First fit with no restriction on max samples
    est1 = ForestClass(
        n_estimators=1,
        random_state=rng,
        max_samples=None,
    )

    # Second fit with max samples restricted to just 2
    est2 = ForestClass(
        n_estimators=1,
        random_state=rng,
        max_samples=2,
    )

    est1.fit(X, y)
    est2.fit(X, y)

    tree1 = est1.estimators_[0].tree_
    tree2 = est2.estimators_[0].tree_

    msg = "Tree without `max_samples` restriction should have more nodes"
    assert tree1.node_count > tree2.node_count, msg
>>>>>>> 663d052d
<|MERGE_RESOLUTION|>--- conflicted
+++ resolved
@@ -1308,8 +1308,6 @@
     assert_array_equal(gbr.feature_importances_,
                        np.zeros(10, dtype=np.float64))
 
-
-<<<<<<< HEAD
     # Try to fit and predict.
     clf.fit(X, y)
     clf.predict(X)
@@ -1343,7 +1341,6 @@
     forest.fit(X, y)
     # Test fail on multi-output
     assert_raises(ValueError, forest.fit, X, X.astype(int))
-=======
 @pytest.mark.parametrize('name', FOREST_CLASSIFIERS_REGRESSORS)
 @pytest.mark.parametrize(
     'max_samples, exc_type, exc_msg',
@@ -1403,5 +1400,4 @@
     tree2 = est2.estimators_[0].tree_
 
     msg = "Tree without `max_samples` restriction should have more nodes"
-    assert tree1.node_count > tree2.node_count, msg
->>>>>>> 663d052d
+    assert tree1.node_count > tree2.node_count, msg