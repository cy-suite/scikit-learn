"""Testing for the VotingClassifier and VotingRegressor"""

import pytest
import re
import numpy as np

from sklearn.utils._testing import assert_almost_equal, assert_array_equal
from sklearn.utils._testing import assert_array_almost_equal
from sklearn.utils._testing import assert_raise_message
from sklearn.utils.estimator_checks import check_estimator
from sklearn.utils.estimator_checks import check_no_attributes_set_in_init
from sklearn.exceptions import NotFittedError
from sklearn.linear_model import LinearRegression
from sklearn.linear_model import LogisticRegression
from sklearn.naive_bayes import GaussianNB
from sklearn.ensemble import RandomForestClassifier
from sklearn.ensemble import RandomForestRegressor
from sklearn.ensemble import VotingClassifier, VotingRegressor
from sklearn.tree import DecisionTreeClassifier
from sklearn.tree import DecisionTreeRegressor
from sklearn.model_selection import GridSearchCV
from sklearn import datasets
from sklearn.model_selection import cross_val_score, train_test_split
from sklearn.datasets import make_multilabel_classification
from sklearn.svm import SVC
from sklearn.multiclass import OneVsRestClassifier
from sklearn.neighbors import KNeighborsClassifier
from sklearn.base import BaseEstimator, ClassifierMixin, clone
from sklearn.dummy import DummyRegressor


# Load datasets
iris = datasets.load_iris()
X, y = iris.data[:, 1:3], iris.target

X_r, y_r = datasets.load_boston(return_X_y=True)


@pytest.mark.parametrize(
    "params, err_msg",
    [({'estimators': []},
      "Invalid 'estimators' attribute, 'estimators' should be a list of"),
     ({'estimators': [('lr', LogisticRegression())], 'voting': 'error'},
      r"Voting must be 'soft' or 'hard'; got \(voting='error'\)"),
     ({'estimators': [('lr', LogisticRegression())], 'weights': [1, 2]},
      "Number of `estimators` and weights must be equal")]
)
def test_voting_classifier_estimator_init(params, err_msg):
    ensemble = VotingClassifier(**params)
    with pytest.raises(ValueError, match=err_msg):
        ensemble.fit(X, y)


def test_predictproba_hardvoting():
    eclf = VotingClassifier(estimators=[('lr1', LogisticRegression()),
                                        ('lr2', LogisticRegression())],
                            voting='hard')
    msg = "predict_proba is not available when voting='hard'"
    with pytest.raises(AttributeError, match=msg):
        eclf.predict_proba

    assert not hasattr(eclf, "predict_proba")
    eclf.fit(X, y)
    assert not hasattr(eclf, "predict_proba")


def test_notfitted():
    eclf = VotingClassifier(estimators=[('lr1', LogisticRegression()),
                                        ('lr2', LogisticRegression())],
                            voting='soft')
    ereg = VotingRegressor([('dr', DummyRegressor())])
    msg = ("This %s instance is not fitted yet. Call \'fit\'"
           " with appropriate arguments before using this estimator.")
    assert_raise_message(NotFittedError, msg % 'VotingClassifier',
                         eclf.predict, X)
    assert_raise_message(NotFittedError, msg % 'VotingClassifier',
                         eclf.predict_proba, X)
    assert_raise_message(NotFittedError, msg % 'VotingClassifier',
                         eclf.transform, X)
    assert_raise_message(NotFittedError, msg % 'VotingRegressor',
                         ereg.predict, X_r)
    assert_raise_message(NotFittedError, msg % 'VotingRegressor',
                         ereg.transform, X_r)


def test_majority_label_iris():
    """Check classification by majority label on dataset iris."""
    clf1 = LogisticRegression(solver='liblinear', random_state=123)
    clf2 = RandomForestClassifier(n_estimators=10, random_state=123)
    clf3 = GaussianNB()
    eclf = VotingClassifier(estimators=[
                ('lr', clf1), ('rf', clf2), ('gnb', clf3)],
                voting='hard')
    scores = cross_val_score(eclf, X, y, scoring='accuracy')
    assert_almost_equal(scores.mean(), 0.95, decimal=2)


def test_tie_situation():
    """Check voting classifier selects smaller class label in tie situation."""
    clf1 = LogisticRegression(random_state=123, solver='liblinear')
    clf2 = RandomForestClassifier(random_state=123)
    eclf = VotingClassifier(estimators=[('lr', clf1), ('rf', clf2)],
                            voting='hard')
    assert clf1.fit(X, y).predict(X)[73] == 2
    assert clf2.fit(X, y).predict(X)[73] == 1
    assert eclf.fit(X, y).predict(X)[73] == 1


def test_weights_iris():
    """Check classification by average probabilities on dataset iris."""
    clf1 = LogisticRegression(random_state=123)
    clf2 = RandomForestClassifier(random_state=123)
    clf3 = GaussianNB()
    eclf = VotingClassifier(estimators=[
                            ('lr', clf1), ('rf', clf2), ('gnb', clf3)],
                            voting='soft',
                            weights=[1, 2, 10])
    scores = cross_val_score(eclf, X, y, scoring='accuracy')
    assert_almost_equal(scores.mean(), 0.93, decimal=2)


def test_weights_regressor():
    """Check weighted average regression prediction on boston dataset."""
    reg1 = DummyRegressor(strategy='mean')
    reg2 = DummyRegressor(strategy='median')
    reg3 = DummyRegressor(strategy='quantile', quantile=.2)
    ereg = VotingRegressor([('mean', reg1), ('median', reg2),
                            ('quantile', reg3)], weights=[1, 2, 10])

    X_r_train, X_r_test, y_r_train, y_r_test = \
        train_test_split(X_r, y_r, test_size=.25)

    reg1_pred = reg1.fit(X_r_train, y_r_train).predict(X_r_test)
    reg2_pred = reg2.fit(X_r_train, y_r_train).predict(X_r_test)
    reg3_pred = reg3.fit(X_r_train, y_r_train).predict(X_r_test)
    ereg_pred = ereg.fit(X_r_train, y_r_train).predict(X_r_test)

    avg = np.average(np.asarray([reg1_pred, reg2_pred, reg3_pred]), axis=0,
                     weights=[1, 2, 10])
    assert_almost_equal(ereg_pred, avg, decimal=2)

    ereg_weights_none = VotingRegressor([('mean', reg1), ('median', reg2),
                                         ('quantile', reg3)], weights=None)
    ereg_weights_equal = VotingRegressor([('mean', reg1), ('median', reg2),
                                          ('quantile', reg3)],
                                         weights=[1, 1, 1])
    ereg_weights_none.fit(X_r_train, y_r_train)
    ereg_weights_equal.fit(X_r_train, y_r_train)
    ereg_none_pred = ereg_weights_none.predict(X_r_test)
    ereg_equal_pred = ereg_weights_equal.predict(X_r_test)
    assert_almost_equal(ereg_none_pred, ereg_equal_pred, decimal=2)


def test_predict_on_toy_problem():
    """Manually check predicted class labels for toy dataset."""
    clf1 = LogisticRegression(random_state=123)
    clf2 = RandomForestClassifier(random_state=123)
    clf3 = GaussianNB()

    X = np.array([[-1.1, -1.5],
                  [-1.2, -1.4],
                  [-3.4, -2.2],
                  [1.1, 1.2],
                  [2.1, 1.4],
                  [3.1, 2.3]])

    y = np.array([1, 1, 1, 2, 2, 2])

    assert_array_equal(clf1.fit(X, y).predict(X), [1, 1, 1, 2, 2, 2])
    assert_array_equal(clf2.fit(X, y).predict(X), [1, 1, 1, 2, 2, 2])
    assert_array_equal(clf3.fit(X, y).predict(X), [1, 1, 1, 2, 2, 2])

    eclf = VotingClassifier(estimators=[
                            ('lr', clf1), ('rf', clf2), ('gnb', clf3)],
                            voting='hard',
                            weights=[1, 1, 1])
    assert_array_equal(eclf.fit(X, y).predict(X), [1, 1, 1, 2, 2, 2])

    eclf = VotingClassifier(estimators=[
                            ('lr', clf1), ('rf', clf2), ('gnb', clf3)],
                            voting='soft',
                            weights=[1, 1, 1])
    assert_array_equal(eclf.fit(X, y).predict(X), [1, 1, 1, 2, 2, 2])


def test_predict_proba_on_toy_problem():
    """Calculate predicted probabilities on toy dataset."""
    clf1 = LogisticRegression(random_state=123)
    clf2 = RandomForestClassifier(random_state=123)
    clf3 = GaussianNB()
    X = np.array([[-1.1, -1.5], [-1.2, -1.4], [-3.4, -2.2], [1.1, 1.2]])
    y = np.array([1, 1, 2, 2])

    clf1_res = np.array([[0.59790391, 0.40209609],
                         [0.57622162, 0.42377838],
                         [0.50728456, 0.49271544],
                         [0.40241774, 0.59758226]])

    clf2_res = np.array([[0.8, 0.2],
                         [0.8, 0.2],
                         [0.2, 0.8],
                         [0.3, 0.7]])

    clf3_res = np.array([[0.9985082, 0.0014918],
                         [0.99845843, 0.00154157],
                         [0., 1.],
                         [0., 1.]])

    t00 = (2*clf1_res[0][0] + clf2_res[0][0] + clf3_res[0][0]) / 4
    t11 = (2*clf1_res[1][1] + clf2_res[1][1] + clf3_res[1][1]) / 4
    t21 = (2*clf1_res[2][1] + clf2_res[2][1] + clf3_res[2][1]) / 4
    t31 = (2*clf1_res[3][1] + clf2_res[3][1] + clf3_res[3][1]) / 4

    eclf = VotingClassifier(estimators=[
                            ('lr', clf1), ('rf', clf2), ('gnb', clf3)],
                            voting='soft',
                            weights=[2, 1, 1])
    eclf_res = eclf.fit(X, y).predict_proba(X)

    assert_almost_equal(t00, eclf_res[0][0], decimal=1)
    assert_almost_equal(t11, eclf_res[1][1], decimal=1)
    assert_almost_equal(t21, eclf_res[2][1], decimal=1)
    assert_almost_equal(t31, eclf_res[3][1], decimal=1)

    with pytest.raises(
            AttributeError,
            match="predict_proba is not available when voting='hard'"):
        eclf = VotingClassifier(estimators=[
                                ('lr', clf1), ('rf', clf2), ('gnb', clf3)],
                                voting='hard')
        eclf.fit(X, y).predict_proba(X)


def test_multilabel():
    """Check if error is raised for multilabel classification."""
    X, y = make_multilabel_classification(n_classes=2, n_labels=1,
                                          allow_unlabeled=False,
                                          random_state=123)
    clf = OneVsRestClassifier(SVC(kernel='linear'))

    eclf = VotingClassifier(estimators=[('ovr', clf)], voting='hard')

    try:
        eclf.fit(X, y)
    except NotImplementedError:
        return


def test_gridsearch():
    """Check GridSearch support."""
    clf1 = LogisticRegression(random_state=1)
    clf2 = RandomForestClassifier(random_state=1)
    clf3 = GaussianNB()
    eclf = VotingClassifier(estimators=[
                ('lr', clf1), ('rf', clf2), ('gnb', clf3)],
                voting='soft')

    params = {'lr__C': [1.0, 100.0],
              'voting': ['soft', 'hard'],
              'weights': [[0.5, 0.5, 0.5], [1.0, 0.5, 0.5]]}

    grid = GridSearchCV(estimator=eclf, param_grid=params)
    grid.fit(iris.data, iris.target)


def test_parallel_fit():
    """Check parallel backend of VotingClassifier on toy dataset."""
    clf1 = LogisticRegression(random_state=123)
    clf2 = RandomForestClassifier(random_state=123)
    clf3 = GaussianNB()
    X = np.array([[-1.1, -1.5], [-1.2, -1.4], [-3.4, -2.2], [1.1, 1.2]])
    y = np.array([1, 1, 2, 2])

    eclf1 = VotingClassifier(estimators=[
        ('lr', clf1), ('rf', clf2), ('gnb', clf3)],
        voting='soft',
        n_jobs=1).fit(X, y)
    eclf2 = VotingClassifier(estimators=[
        ('lr', clf1), ('rf', clf2), ('gnb', clf3)],
        voting='soft',
        n_jobs=2).fit(X, y)

    assert_array_equal(eclf1.predict(X), eclf2.predict(X))
    assert_array_almost_equal(eclf1.predict_proba(X), eclf2.predict_proba(X))


def test_sample_weight():
    """Tests sample_weight parameter of VotingClassifier"""
    clf1 = LogisticRegression(random_state=123)
    clf2 = RandomForestClassifier(random_state=123)
    clf3 = SVC(probability=True, random_state=123)
    eclf1 = VotingClassifier(estimators=[
        ('lr', clf1), ('rf', clf2), ('svc', clf3)],
        voting='soft').fit(X, y, sample_weight=np.ones((len(y),)))
    eclf2 = VotingClassifier(estimators=[
        ('lr', clf1), ('rf', clf2), ('svc', clf3)],
        voting='soft').fit(X, y)
    assert_array_equal(eclf1.predict(X), eclf2.predict(X))
    assert_array_almost_equal(eclf1.predict_proba(X), eclf2.predict_proba(X))

    sample_weight = np.random.RandomState(123).uniform(size=(len(y),))
    eclf3 = VotingClassifier(estimators=[('lr', clf1)], voting='soft')
    eclf3.fit(X, y, sample_weight)
    clf1.fit(X, y, sample_weight)
    assert_array_equal(eclf3.predict(X), clf1.predict(X))
    assert_array_almost_equal(eclf3.predict_proba(X), clf1.predict_proba(X))

    # check that an error is raised and indicative if sample_weight is not
    # supported.
    clf4 = KNeighborsClassifier()
    eclf3 = VotingClassifier(estimators=[
        ('lr', clf1), ('svc', clf3), ('knn', clf4)],
        voting='soft')
    msg = ('Underlying estimator KNeighborsClassifier does not support '
           'sample weights.')
    with pytest.raises(TypeError, match=msg):
        eclf3.fit(X, y, sample_weight)

    # check that _parallel_fit_estimator will raise the right error
    # it should raise the original error if this is not linked to sample_weight
    class ClassifierErrorFit(ClassifierMixin, BaseEstimator):
        def fit(self, X, y, sample_weight):
            raise TypeError('Error unrelated to sample_weight.')
    clf = ClassifierErrorFit()
    with pytest.raises(TypeError, match='Error unrelated to sample_weight'):
        clf.fit(X, y, sample_weight=sample_weight)


def test_sample_weight_kwargs():
    """Check that VotingClassifier passes sample_weight as kwargs"""
    class MockClassifier(ClassifierMixin, BaseEstimator):
        """Mock Classifier to check that sample_weight is received as kwargs"""
        def fit(self, X, y, *args, **sample_weight):
            assert 'sample_weight' in sample_weight

    clf = MockClassifier()
    eclf = VotingClassifier(estimators=[('mock', clf)], voting='soft')

    # Should not raise an error.
    eclf.fit(X, y, sample_weight=np.ones((len(y),)))


def test_voting_classifier_set_params():
    # check equivalence in the output when setting underlying estimators
    clf1 = LogisticRegression(random_state=123, C=1.0)
    clf2 = RandomForestClassifier(random_state=123, max_depth=None)
    clf3 = GaussianNB()

    eclf1 = VotingClassifier([('lr', clf1), ('rf', clf2)], voting='soft',
                             weights=[1, 2]).fit(X, y)
    eclf2 = VotingClassifier([('lr', clf1), ('nb', clf3)], voting='soft',
                             weights=[1, 2])
    eclf2.set_params(nb=clf2).fit(X, y)

    assert_array_equal(eclf1.predict(X), eclf2.predict(X))
    assert_array_almost_equal(eclf1.predict_proba(X), eclf2.predict_proba(X))
    assert eclf2.estimators[0][1].get_params() == clf1.get_params()
    assert eclf2.estimators[1][1].get_params() == clf2.get_params()


# TODO: Remove parametrization in 0.24 when None is removed in Voting*
@pytest.mark.parametrize("drop", [None, 'drop'])
def test_set_estimator_none(drop):
    """VotingClassifier set_params should be able to set estimators as None or
    drop"""
    # Test predict
    clf1 = LogisticRegression(random_state=123)
    clf2 = RandomForestClassifier(n_estimators=10, random_state=123)
    clf3 = GaussianNB()
    eclf1 = VotingClassifier(estimators=[('lr', clf1), ('rf', clf2),
                                         ('nb', clf3)],
                             voting='hard', weights=[1, 0, 0.5]).fit(X, y)

    eclf2 = VotingClassifier(estimators=[('lr', clf1), ('rf', clf2),
                                         ('nb', clf3)],
                             voting='hard', weights=[1, 1, 0.5])
    with pytest.warns(None) as record:
        eclf2.set_params(rf=drop).fit(X, y)
    assert record if drop is None else not record
    assert_array_equal(eclf1.predict(X), eclf2.predict(X))

    assert dict(eclf2.estimators)["rf"] is drop
    assert len(eclf2.estimators_) == 2
    assert all(isinstance(est, (LogisticRegression, GaussianNB))
               for est in eclf2.estimators_)
    assert eclf2.get_params()["rf"] is drop

    eclf1.set_params(voting='soft').fit(X, y)
    with pytest.warns(None) as record:
        eclf2.set_params(voting='soft').fit(X, y)
    assert record if drop is None else not record
    assert_array_equal(eclf1.predict(X), eclf2.predict(X))
    assert_array_almost_equal(eclf1.predict_proba(X), eclf2.predict_proba(X))
    msg = 'All estimators are dropped. At least one is required'
    with pytest.warns(None) as record:
        with pytest.raises(ValueError, match=msg):
            eclf2.set_params(lr=drop, rf=drop, nb=drop).fit(X, y)
    assert record if drop is None else not record

    # Test soft voting transform
    X1 = np.array([[1], [2]])
    y1 = np.array([1, 2])
    eclf1 = VotingClassifier(estimators=[('rf', clf2), ('nb', clf3)],
                             voting='soft', weights=[0, 0.5],
                             flatten_transform=False).fit(X1, y1)

    eclf2 = VotingClassifier(estimators=[('rf', clf2), ('nb', clf3)],
                             voting='soft', weights=[1, 0.5],
                             flatten_transform=False)
    with pytest.warns(None) as record:
        eclf2.set_params(rf=drop).fit(X1, y1)
    assert record if drop is None else not record
    assert_array_almost_equal(eclf1.transform(X1),
                              np.array([[[0.7, 0.3], [0.3, 0.7]],
                                        [[1., 0.], [0., 1.]]]))
    assert_array_almost_equal(eclf2.transform(X1),
                              np.array([[[1., 0.],
                                         [0., 1.]]]))
    eclf1.set_params(voting='hard')
    eclf2.set_params(voting='hard')
    assert_array_equal(eclf1.transform(X1), np.array([[0, 0], [1, 1]]))
    assert_array_equal(eclf2.transform(X1), np.array([[0], [1]]))


def test_estimator_weights_format():
    # Test estimator weights inputs as list and array
    clf1 = LogisticRegression(random_state=123)
    clf2 = RandomForestClassifier(random_state=123)
    eclf1 = VotingClassifier(estimators=[
                ('lr', clf1), ('rf', clf2)],
                weights=[1, 2],
                voting='soft')
    eclf2 = VotingClassifier(estimators=[
                ('lr', clf1), ('rf', clf2)],
                weights=np.array((1, 2)),
                voting='soft')
    eclf1.fit(X, y)
    eclf2.fit(X, y)
    assert_array_almost_equal(eclf1.predict_proba(X), eclf2.predict_proba(X))


def test_transform():
    """Check transform method of VotingClassifier on toy dataset."""
    clf1 = LogisticRegression(random_state=123)
    clf2 = RandomForestClassifier(random_state=123)
    clf3 = GaussianNB()
    X = np.array([[-1.1, -1.5], [-1.2, -1.4], [-3.4, -2.2], [1.1, 1.2]])
    y = np.array([1, 1, 2, 2])

    eclf1 = VotingClassifier(estimators=[
        ('lr', clf1), ('rf', clf2), ('gnb', clf3)],
        voting='soft').fit(X, y)
    eclf2 = VotingClassifier(estimators=[
        ('lr', clf1), ('rf', clf2), ('gnb', clf3)],
        voting='soft',
        flatten_transform=True).fit(X, y)
    eclf3 = VotingClassifier(estimators=[
        ('lr', clf1), ('rf', clf2), ('gnb', clf3)],
        voting='soft',
        flatten_transform=False).fit(X, y)

    assert_array_equal(eclf1.transform(X).shape, (4, 6))
    assert_array_equal(eclf2.transform(X).shape, (4, 6))
    assert_array_equal(eclf3.transform(X).shape, (3, 4, 2))
    assert_array_almost_equal(eclf1.transform(X),
                              eclf2.transform(X))
    assert_array_almost_equal(
            eclf3.transform(X).swapaxes(0, 1).reshape((4, 6)),
            eclf2.transform(X)
    )


# TODO: Remove drop=None in 0.24 when None is removed in Voting*
@pytest.mark.parametrize(
    "X, y, voter",
    [(X, y, VotingClassifier(
        [('lr', LogisticRegression()),
         ('rf', RandomForestClassifier(n_estimators=5))])),
     (X_r, y_r, VotingRegressor(
         [('lr', LinearRegression()),
          ('rf', RandomForestRegressor(n_estimators=5))]))]
)
@pytest.mark.parametrize("drop", [None, 'drop'])
def test_none_estimator_with_weights(X, y, voter, drop):
    # TODO: remove the parametrization on 'drop' when support for None is
    # removed.
    # check that an estimator can be set to 'drop' and passing some weight
    # regression test for
    # https://github.com/scikit-learn/scikit-learn/issues/13777
    voter = clone(voter)
    voter.fit(X, y, sample_weight=np.ones(y.shape))
    voter.set_params(lr=drop)
    with pytest.warns(None) as record:
        voter.fit(X, y, sample_weight=np.ones(y.shape))
    assert record if drop is None else not record
    y_pred = voter.predict(X)
    assert y_pred.shape == y.shape


@pytest.mark.parametrize(
    "estimator",
    [VotingRegressor(
        estimators=[('lr', LinearRegression()),
                    ('tree', DecisionTreeRegressor(random_state=0))]),
     VotingClassifier(
         estimators=[('lr', LogisticRegression(random_state=0)),
                     ('tree', DecisionTreeClassifier(random_state=0))])],
    ids=['VotingRegressor', 'VotingClassifier']
)
def test_check_estimators_voting_estimator(estimator):
    # FIXME: to be removed when meta-estimators can specified themselves
    # their testing parameters (for required parameters).
    check_estimator(estimator)
    check_no_attributes_set_in_init(estimator.__class__.__name__, estimator)


@pytest.mark.parametrize(
<<<<<<< HEAD
    "est",
    [VotingRegressor(
        estimators=[('lr', LinearRegression()),
                    ('tree', DecisionTreeRegressor(random_state=0))]),
     VotingClassifier(
         estimators=[('lr', LogisticRegression(random_state=0)),
                     ('tree', DecisionTreeClassifier(random_state=0))])],
    ids=['VotingRegressor', 'VotingClassifier']
)
def test_n_features_in(est):

    X = [[1, 2], [3, 4], [5, 6]]
    y = [0, 1, 2]

    assert not hasattr(est, 'n_features_in_')
    est.fit(X, y)
    assert est.n_features_in_ == 2
=======
    "estimator",
    [VotingRegressor(
        estimators=[('lr', LinearRegression()),
                    ('rf', RandomForestRegressor(random_state=123))],
        verbose=True),
     VotingClassifier(
         estimators=[('lr', LogisticRegression(random_state=123)),
                     ('rf', RandomForestClassifier(random_state=123))],
        verbose=True)]
)
def test_voting_verbose(estimator, capsys):

    X = np.array([[-1.1, -1.5], [-1.2, -1.4], [-3.4, -2.2], [1.1, 1.2]])
    y = np.array([1, 1, 2, 2])

    pattern = (r'\[Voting\].*\(1 of 2\) Processing lr, total=.*\n'
               r'\[Voting\].*\(2 of 2\) Processing rf, total=.*\n$')

    estimator.fit(X, y)
    assert re.match(pattern, capsys.readouterr()[0])


# TODO: Remove in 0.24 when None is removed in Voting*
@pytest.mark.parametrize(
    "Voter, BaseEstimator",
    [(VotingClassifier, DecisionTreeClassifier),
     (VotingRegressor, DecisionTreeRegressor)]
)
def test_deprecate_none_transformer(Voter, BaseEstimator):
    est = Voter(estimators=[('lr', None),
                            ('tree', BaseEstimator(random_state=0))])

    msg = ("Using 'None' to drop an estimator from the ensemble is "
           "deprecated in 0.22 and support will be dropped in 0.24. "
           "Use the string 'drop' instead.")
    with pytest.warns(FutureWarning, match=msg):
        est.fit(X, y)
>>>>>>> 19479d7a
<|MERGE_RESOLUTION|>--- conflicted
+++ resolved
@@ -515,7 +515,6 @@
 
 
 @pytest.mark.parametrize(
-<<<<<<< HEAD
     "est",
     [VotingRegressor(
         estimators=[('lr', LinearRegression()),
@@ -533,7 +532,9 @@
     assert not hasattr(est, 'n_features_in_')
     est.fit(X, y)
     assert est.n_features_in_ == 2
-=======
+
+
+@pytest.mark.parametrize(
     "estimator",
     [VotingRegressor(
         estimators=[('lr', LinearRegression()),
@@ -570,5 +571,4 @@
            "deprecated in 0.22 and support will be dropped in 0.24. "
            "Use the string 'drop' instead.")
     with pytest.warns(FutureWarning, match=msg):
-        est.fit(X, y)
->>>>>>> 19479d7a
+        est.fit(X, y)