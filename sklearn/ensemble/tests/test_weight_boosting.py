"""Testing for the boost module (sklearn.ensemble.boost)."""

import numpy as np
<<<<<<< HEAD
from sklearn.utils.testing import assert_array_equal, assert_array_less
from sklearn.utils.testing import assert_array_almost_equal
from sklearn.utils.testing import assert_equal, assert_true, assert_greater
from sklearn.utils.testing import assert_raises, assert_raises_regexp
from sklearn.utils.testing import assert_warns_message
from sklearn.base import BaseEstimator
from sklearn.model_selection import train_test_split
from sklearn.model_selection import GridSearchCV
from sklearn.ensemble import AdaBoostClassifier
from sklearn.ensemble import AdaBoostRegressor
from sklearn.ensemble import weight_boosting
=======
import pytest

>>>>>>> 9763856d
from scipy.sparse import csc_matrix
from scipy.sparse import csr_matrix
from scipy.sparse import coo_matrix
from scipy.sparse import dok_matrix
from scipy.sparse import lil_matrix

from sklearn.utils._testing import assert_array_equal, assert_array_less
from sklearn.utils._testing import assert_array_almost_equal
from sklearn.utils._testing import assert_raises, assert_raises_regexp

from sklearn.base import BaseEstimator
from sklearn.base import clone
from sklearn.dummy import DummyClassifier, DummyRegressor
from sklearn.linear_model import LinearRegression
from sklearn.model_selection import train_test_split
from sklearn.model_selection import GridSearchCV
from sklearn.ensemble import AdaBoostClassifier
from sklearn.ensemble import AdaBoostRegressor
from sklearn.ensemble._weight_boosting import _samme_proba
from sklearn.svm import SVC, SVR
from sklearn.tree import DecisionTreeClassifier, DecisionTreeRegressor
from sklearn.utils import shuffle
from sklearn.utils._mocking import NoSampleWeightWrapper
from sklearn import datasets


# Common random state
rng = np.random.RandomState(0)

# Toy sample
X = [[-2, -1], [-1, -1], [-1, -2], [1, 1], [1, 2], [2, 1]]
y_class = ["foo", "foo", "foo", 1, 1, 1]    # test string class labels
y_regr = [-1, -1, -1, 1, 1, 1]
T = [[-1, -1], [2, 2], [3, 2]]
y_t_class = ["foo", 1, 1]
y_t_regr = [-1, 1, 1]

# Load the iris dataset and randomly permute it
iris = datasets.load_iris()
perm = rng.permutation(iris.target.size)
iris.data, iris.target = shuffle(iris.data, iris.target, random_state=rng)

# Load the diabetes dataset and randomly permute it
diabetes = datasets.load_diabetes()
diabetes.data, diabetes.target = shuffle(diabetes.data, diabetes.target,
                                         random_state=rng)


def test_samme_proba():
    # Test the `_samme_proba` helper function.

    # Define some example (bad) `predict_proba` output.
    probs = np.array([[1, 1e-6, 0],
                      [0.19, 0.6, 0.2],
                      [-999, 0.51, 0.5],
                      [1e-6, 1, 1e-9]])
    probs /= np.abs(probs.sum(axis=1))[:, np.newaxis]

    # _samme_proba calls estimator.predict_proba.
    # Make a mock object so I can control what gets returned.
    class MockEstimator:
        def predict_proba(self, X):
            assert_array_equal(X.shape, probs.shape)
            return probs
    mock = MockEstimator()

    samme_proba = _samme_proba(mock, 3, np.ones_like(probs))

    assert_array_equal(samme_proba.shape, probs.shape)
    assert np.isfinite(samme_proba).all()

    # Make sure that the correct elements come out as smallest --
    # `_samme_proba` should preserve the ordering in each example.
    assert_array_equal(np.argmin(samme_proba, axis=1), [2, 0, 0, 2])
    assert_array_equal(np.argmax(samme_proba, axis=1), [0, 1, 1, 1])


def test_oneclass_adaboost_proba():
    # Test predict_proba robustness for one class label input.
    # In response to issue #7501
    # https://github.com/scikit-learn/scikit-learn/issues/7501
    y_t = np.ones(len(X))
    clf = AdaBoostClassifier().fit(X, y_t)
    assert_array_almost_equal(clf.predict_proba(X), np.ones((len(X), 1)))


@pytest.mark.parametrize("algorithm", ["SAMME", "SAMME.R"])
def test_classification_toy(algorithm):
    # Check classification on a toy dataset.
    clf = AdaBoostClassifier(algorithm=algorithm, random_state=0)
    clf.fit(X, y_class)
    assert_array_equal(clf.predict(T), y_t_class)
    assert_array_equal(np.unique(np.asarray(y_t_class)), clf.classes_)
    assert clf.predict_proba(T).shape == (len(T), 2)
    assert clf.decision_function(T).shape == (len(T),)


def test_regression_toy():
    # Check classification on a toy dataset.
    clf = AdaBoostRegressor(random_state=0)
    clf.fit(X, y_regr)
    assert_array_equal(clf.predict(T), y_t_regr)


def test_iris():
    # Check consistency on dataset iris.
    classes = np.unique(iris.target)
    clf_samme = prob_samme = None

    for alg in ['SAMME', 'SAMME.R']:
        clf = AdaBoostClassifier(algorithm=alg)
        clf.fit(iris.data, iris.target)

        assert_array_equal(classes, clf.classes_)
        proba = clf.predict_proba(iris.data)
        if alg == "SAMME":
            clf_samme = clf
            prob_samme = proba
        assert proba.shape[1] == len(classes)
        assert clf.decision_function(iris.data).shape[1] == len(classes)

        score = clf.score(iris.data, iris.target)
        assert score > 0.9, "Failed with algorithm %s and score = %f" % \
            (alg, score)

        # Check we used multiple estimators
        assert len(clf.estimators_) > 1
        # Check for distinct random states (see issue #7408)
        assert (len(set(est.random_state for est in clf.estimators_)) ==
                     len(clf.estimators_))

    # Somewhat hacky regression test: prior to
    # ae7adc880d624615a34bafdb1d75ef67051b8200,
    # predict_proba returned SAMME.R values for SAMME.
    clf_samme.algorithm = "SAMME.R"
    assert_array_less(0,
                      np.abs(clf_samme.predict_proba(iris.data) - prob_samme))


@pytest.mark.parametrize('loss', ['linear', 'square', 'exponential'])
def test_diabetes(loss):
    # Check consistency on dataset diabetes.
    reg = AdaBoostRegressor(loss=loss, random_state=0)
    reg.fit(diabetes.data, diabetes.target)
    score = reg.score(diabetes.data, diabetes.target)
    assert score > 0.6

    # Check we used multiple estimators
    assert len(reg.estimators_) > 1
    # Check for distinct random states (see issue #7408)
    assert (len(set(est.random_state for est in reg.estimators_)) ==
                 len(reg.estimators_))


@pytest.mark.parametrize("algorithm", ["SAMME", "SAMME.R"])
def test_staged_predict(algorithm):
    # Check staged predictions.
    rng = np.random.RandomState(0)
    iris_weights = rng.randint(10, size=iris.target.shape)
    diabetes_weights = rng.randint(10, size=diabetes.target.shape)

    clf = AdaBoostClassifier(algorithm=algorithm, n_estimators=10)
    clf.fit(iris.data, iris.target, sample_weight=iris_weights)

    predictions = clf.predict(iris.data)
    staged_predictions = [p for p in clf.staged_predict(iris.data)]
    proba = clf.predict_proba(iris.data)
    staged_probas = [p for p in clf.staged_predict_proba(iris.data)]
    score = clf.score(iris.data, iris.target, sample_weight=iris_weights)
    staged_scores = [
        s for s in clf.staged_score(
            iris.data, iris.target, sample_weight=iris_weights)]

    assert len(staged_predictions) == 10
    assert_array_almost_equal(predictions, staged_predictions[-1])
    assert len(staged_probas) == 10
    assert_array_almost_equal(proba, staged_probas[-1])
    assert len(staged_scores) == 10
    assert_array_almost_equal(score, staged_scores[-1])

    # AdaBoost regression
    clf = AdaBoostRegressor(n_estimators=10, random_state=0)
    clf.fit(diabetes.data, diabetes.target, sample_weight=diabetes_weights)

    predictions = clf.predict(diabetes.data)
    staged_predictions = [p for p in clf.staged_predict(diabetes.data)]
    score = clf.score(diabetes.data, diabetes.target,
                      sample_weight=diabetes_weights)
    staged_scores = [
        s for s in clf.staged_score(
            diabetes.data, diabetes.target, sample_weight=diabetes_weights)]

    assert len(staged_predictions) == 10
    assert_array_almost_equal(predictions, staged_predictions[-1])
    assert len(staged_scores) == 10
    assert_array_almost_equal(score, staged_scores[-1])


def test_gridsearch():
    # Check that base trees can be grid-searched.
    # AdaBoost classification
    boost = AdaBoostClassifier(base_estimator=DecisionTreeClassifier())
    parameters = {'n_estimators': (1, 2),
                  'base_estimator__max_depth': (1, 2),
                  'algorithm': ('SAMME', 'SAMME.R')}
    clf = GridSearchCV(boost, parameters)
    clf.fit(iris.data, iris.target)

    # AdaBoost regression
    boost = AdaBoostRegressor(base_estimator=DecisionTreeRegressor(),
                              random_state=0)
    parameters = {'n_estimators': (1, 2),
                  'base_estimator__max_depth': (1, 2)}
    clf = GridSearchCV(boost, parameters)
    clf.fit(diabetes.data, diabetes.target)


def test_pickle():
    # Check pickability.
    import pickle

    # Adaboost classifier
    for alg in ['SAMME', 'SAMME.R']:
        obj = AdaBoostClassifier(algorithm=alg)
        obj.fit(iris.data, iris.target)
        score = obj.score(iris.data, iris.target)
        s = pickle.dumps(obj)

        obj2 = pickle.loads(s)
        assert type(obj2) == obj.__class__
        score2 = obj2.score(iris.data, iris.target)
        assert score == score2

    # Adaboost regressor
    obj = AdaBoostRegressor(random_state=0)
    obj.fit(diabetes.data, diabetes.target)
    score = obj.score(diabetes.data, diabetes.target)
    s = pickle.dumps(obj)

    obj2 = pickle.loads(s)
    assert type(obj2) == obj.__class__
    score2 = obj2.score(diabetes.data, diabetes.target)
    assert score == score2


def test_importances():
    # Check variable importances.
    X, y = datasets.make_classification(n_samples=2000,
                                        n_features=10,
                                        n_informative=3,
                                        n_redundant=0,
                                        n_repeated=0,
                                        shuffle=False,
                                        random_state=1)

    for alg in ['SAMME', 'SAMME.R']:
        clf = AdaBoostClassifier(algorithm=alg)

        clf.fit(X, y)
        importances = clf.feature_importances_

        assert importances.shape[0] == 10
        assert (importances[:3, np.newaxis] >= importances[3:]).all()


def test_error():
    # Test that it gives proper exception on deficient input.
    assert_raises(ValueError,
                  AdaBoostClassifier(learning_rate=-1).fit,
                  X, y_class)

    assert_raises(ValueError,
                  AdaBoostClassifier(algorithm="foo").fit,
                  X, y_class)

    assert_raises(ValueError,
                  AdaBoostClassifier().fit,
                  X, y_class, sample_weight=np.asarray([-1]))


def test_base_estimator():
    # Test different base estimators.
    from sklearn.ensemble import RandomForestClassifier

    # XXX doesn't work with y_class because RF doesn't support classes_
    # Shouldn't AdaBoost run a LabelBinarizer?
    clf = AdaBoostClassifier(RandomForestClassifier())
    clf.fit(X, y_regr)

    clf = AdaBoostClassifier(SVC(), algorithm="SAMME")
    clf.fit(X, y_class)

    from sklearn.ensemble import RandomForestRegressor

    clf = AdaBoostRegressor(RandomForestRegressor(), random_state=0)
    clf.fit(X, y_regr)

    clf = AdaBoostRegressor(SVR(), random_state=0)
    clf.fit(X, y_regr)

    # Check that an empty discrete ensemble fails in fit, not predict.
    X_fail = [[1, 1], [1, 1], [1, 1], [1, 1]]
    y_fail = ["foo", "bar", 1, 2]
    clf = AdaBoostClassifier(SVC(), algorithm="SAMME")
    assert_raises_regexp(ValueError, "worse than random",
                         clf.fit, X_fail, y_fail)


<<<<<<< HEAD
def test_sample_weight_missing():
    from sklearn.cluster import KMeans

    clf = AdaBoostClassifier(KMeans(), algorithm="SAMME")
    assert_raises(ValueError, clf.fit, X, y_regr)

    clf = AdaBoostRegressor(KMeans())
    assert_raises(ValueError, clf.fit, X, y_regr)


def test_sample_weights_infinite():
    w = "Sample weights have reached infinite values"
    clf = AdaBoostClassifier(n_estimators=30, learning_rate=5.,
                             algorithm="SAMME")
    assert_warns_message(UserWarning, w, clf.fit, iris.data, iris.target)


=======
>>>>>>> 9763856d
def test_sparse_classification():
    # Check classification with sparse input.

    class CustomSVC(SVC):
        """SVC variant that records the nature of the training set."""

        def fit(self, X, y, sample_weight=None):
            """Modification on fit caries data type for later verification."""
            super().fit(X, y, sample_weight=sample_weight)
            self.data_type_ = type(X)
            return self

    X, y = datasets.make_multilabel_classification(n_classes=1, n_samples=15,
                                                   n_features=5,
                                                   random_state=42)
    # Flatten y to a 1d array
    y = np.ravel(y)

    X_train, X_test, y_train, y_test = train_test_split(X, y, random_state=0)

    for sparse_format in [csc_matrix, csr_matrix, lil_matrix, coo_matrix,
                          dok_matrix]:
        X_train_sparse = sparse_format(X_train)
        X_test_sparse = sparse_format(X_test)

        # Trained on sparse format
        sparse_classifier = AdaBoostClassifier(
            base_estimator=CustomSVC(probability=True),
            random_state=1,
            algorithm="SAMME"
        ).fit(X_train_sparse, y_train)

        # Trained on dense format
        dense_classifier = AdaBoostClassifier(
            base_estimator=CustomSVC(probability=True),
            random_state=1,
            algorithm="SAMME"
        ).fit(X_train, y_train)

        # predict
        sparse_results = sparse_classifier.predict(X_test_sparse)
        dense_results = dense_classifier.predict(X_test)
        assert_array_equal(sparse_results, dense_results)

        # decision_function
        sparse_results = sparse_classifier.decision_function(X_test_sparse)
        dense_results = dense_classifier.decision_function(X_test)
        assert_array_almost_equal(sparse_results, dense_results)

        # predict_log_proba
        sparse_results = sparse_classifier.predict_log_proba(X_test_sparse)
        dense_results = dense_classifier.predict_log_proba(X_test)
        assert_array_almost_equal(sparse_results, dense_results)

        # predict_proba
        sparse_results = sparse_classifier.predict_proba(X_test_sparse)
        dense_results = dense_classifier.predict_proba(X_test)
        assert_array_almost_equal(sparse_results, dense_results)

        # score
        sparse_results = sparse_classifier.score(X_test_sparse, y_test)
        dense_results = dense_classifier.score(X_test, y_test)
        assert_array_almost_equal(sparse_results, dense_results)

        # staged_decision_function
        sparse_results = sparse_classifier.staged_decision_function(
            X_test_sparse)
        dense_results = dense_classifier.staged_decision_function(X_test)
        for sprase_res, dense_res in zip(sparse_results, dense_results):
            assert_array_almost_equal(sprase_res, dense_res)

        # staged_predict
        sparse_results = sparse_classifier.staged_predict(X_test_sparse)
        dense_results = dense_classifier.staged_predict(X_test)
        for sprase_res, dense_res in zip(sparse_results, dense_results):
            assert_array_equal(sprase_res, dense_res)

        # staged_predict_proba
        sparse_results = sparse_classifier.staged_predict_proba(X_test_sparse)
        dense_results = dense_classifier.staged_predict_proba(X_test)
        for sprase_res, dense_res in zip(sparse_results, dense_results):
            assert_array_almost_equal(sprase_res, dense_res)

        # staged_score
        sparse_results = sparse_classifier.staged_score(X_test_sparse,
                                                        y_test)
        dense_results = dense_classifier.staged_score(X_test, y_test)
        for sprase_res, dense_res in zip(sparse_results, dense_results):
            assert_array_equal(sprase_res, dense_res)

        # Verify sparsity of data is maintained during training
        types = [i.data_type_ for i in sparse_classifier.estimators_]

        assert all([(t == csc_matrix or t == csr_matrix)
                   for t in types])


def test_sparse_regression():
    # Check regression with sparse input.

    class CustomSVR(SVR):
        """SVR variant that records the nature of the training set."""

        def fit(self, X, y, sample_weight=None):
            """Modification on fit caries data type for later verification."""
            super().fit(X, y, sample_weight=sample_weight)
            self.data_type_ = type(X)
            return self

    X, y = datasets.make_regression(n_samples=15, n_features=50, n_targets=1,
                                    random_state=42)

    X_train, X_test, y_train, y_test = train_test_split(X, y, random_state=0)

    for sparse_format in [csc_matrix, csr_matrix, lil_matrix, coo_matrix,
                          dok_matrix]:
        X_train_sparse = sparse_format(X_train)
        X_test_sparse = sparse_format(X_test)

        # Trained on sparse format
        sparse_classifier = AdaBoostRegressor(
            base_estimator=CustomSVR(),
            random_state=1
        ).fit(X_train_sparse, y_train)

        # Trained on dense format
        dense_classifier = dense_results = AdaBoostRegressor(
            base_estimator=CustomSVR(),
            random_state=1
        ).fit(X_train, y_train)

        # predict
        sparse_results = sparse_classifier.predict(X_test_sparse)
        dense_results = dense_classifier.predict(X_test)
        assert_array_almost_equal(sparse_results, dense_results)

        # staged_predict
        sparse_results = sparse_classifier.staged_predict(X_test_sparse)
        dense_results = dense_classifier.staged_predict(X_test)
        for sprase_res, dense_res in zip(sparse_results, dense_results):
            assert_array_almost_equal(sprase_res, dense_res)

        types = [i.data_type_ for i in sparse_classifier.estimators_]

        assert all([(t == csc_matrix or t == csr_matrix)
                   for t in types])


def test_sample_weight_adaboost_regressor():
    """
    AdaBoostRegressor should work without sample_weights in the base estimator
    The random weighted sampling is done internally in the _boost method in
    AdaBoostRegressor.
    """
    class DummyEstimator(BaseEstimator):

        def fit(self, X, y):
            pass

        def predict(self, X):
            return np.zeros(X.shape[0])

    boost = AdaBoostRegressor(DummyEstimator(), n_estimators=3)
    boost.fit(X, y_regr)
    assert len(boost.estimator_weights_) == len(boost.estimator_errors_)


def test_multidimensional_X():
    """
    Check that the AdaBoost estimators can work with n-dimensional
    data matrix
    """
    rng = np.random.RandomState(0)

    X = rng.randn(50, 3, 3)
    yc = rng.choice([0, 1], 50)
    yr = rng.randn(50)

    boost = AdaBoostClassifier(DummyClassifier(strategy='most_frequent'))
    boost.fit(X, yc)
    boost.predict(X)
    boost.predict_proba(X)

    boost = AdaBoostRegressor(DummyRegressor())
    boost.fit(X, yr)
    boost.predict(X)


@pytest.mark.parametrize("algorithm", ['SAMME', 'SAMME.R'])
def test_adaboostclassifier_without_sample_weight(algorithm):
    X, y = iris.data, iris.target
    base_estimator = NoSampleWeightWrapper(DummyClassifier())
    clf = AdaBoostClassifier(
        base_estimator=base_estimator, algorithm=algorithm
    )
    err_msg = ("{} doesn't support sample_weight"
               .format(base_estimator.__class__.__name__))
    with pytest.raises(ValueError, match=err_msg):
        clf.fit(X, y)


def test_adaboostregressor_sample_weight():
    # check that giving weight will have an influence on the error computed
    # for a weak learner
    rng = np.random.RandomState(42)
    X = np.linspace(0, 100, num=1000)
    y = (.8 * X + 0.2) + (rng.rand(X.shape[0]) * 0.0001)
    X = X.reshape(-1, 1)

    # add an arbitrary outlier
    X[-1] *= 10
    y[-1] = 10000

    # random_state=0 ensure that the underlying bootstrap will use the outlier
    regr_no_outlier = AdaBoostRegressor(
        base_estimator=LinearRegression(), n_estimators=1, random_state=0
    )
    regr_with_weight = clone(regr_no_outlier)
    regr_with_outlier = clone(regr_no_outlier)

    # fit 3 models:
    # - a model containing the outlier
    # - a model without the outlier
    # - a model containing the outlier but with a null sample-weight
    regr_with_outlier.fit(X, y)
    regr_no_outlier.fit(X[:-1], y[:-1])
    sample_weight = np.ones_like(y)
    sample_weight[-1] = 0
    regr_with_weight.fit(X, y, sample_weight=sample_weight)

    score_with_outlier = regr_with_outlier.score(X[:-1], y[:-1])
    score_no_outlier = regr_no_outlier.score(X[:-1], y[:-1])
    score_with_weight = regr_with_weight.score(X[:-1], y[:-1])

    assert score_with_outlier < score_no_outlier
    assert score_with_outlier < score_with_weight
    assert score_no_outlier == pytest.approx(score_with_weight)

@pytest.mark.parametrize("algorithm", ["SAMME", "SAMME.R"])
def test_adaboost_consistent_predict(algorithm):
    # check that predict_proba and predict give consistent results
    # regression test for:
    # https://github.com/scikit-learn/scikit-learn/issues/14084
    X_train, X_test, y_train, y_test = train_test_split(
        *datasets.load_digits(return_X_y=True), random_state=42
    )
    model = AdaBoostClassifier(algorithm=algorithm, random_state=42)
    model.fit(X_train, y_train)

    assert_array_equal(
        np.argmax(model.predict_proba(X_test), axis=1),
        model.predict(X_test)
    )


@pytest.mark.parametrize(
    'model, X, y',
    [(AdaBoostClassifier(), iris.data, iris.target),
     (AdaBoostRegressor(), diabetes.data, diabetes.target)]
)
def test_adaboost_negative_weight_error(model, X, y):
    sample_weight = np.ones_like(y)
    sample_weight[-1] = -10

    err_msg = "sample_weight cannot contain negative weight"
    with pytest.raises(ValueError, match=err_msg):
        model.fit(X, y, sample_weight=sample_weight)<|MERGE_RESOLUTION|>--- conflicted
+++ resolved
@@ -1,22 +1,8 @@
 """Testing for the boost module (sklearn.ensemble.boost)."""
 
 import numpy as np
-<<<<<<< HEAD
-from sklearn.utils.testing import assert_array_equal, assert_array_less
-from sklearn.utils.testing import assert_array_almost_equal
-from sklearn.utils.testing import assert_equal, assert_true, assert_greater
-from sklearn.utils.testing import assert_raises, assert_raises_regexp
-from sklearn.utils.testing import assert_warns_message
-from sklearn.base import BaseEstimator
-from sklearn.model_selection import train_test_split
-from sklearn.model_selection import GridSearchCV
-from sklearn.ensemble import AdaBoostClassifier
-from sklearn.ensemble import AdaBoostRegressor
-from sklearn.ensemble import weight_boosting
-=======
 import pytest
 
->>>>>>> 9763856d
 from scipy.sparse import csc_matrix
 from scipy.sparse import csr_matrix
 from scipy.sparse import coo_matrix
@@ -325,26 +311,14 @@
                          clf.fit, X_fail, y_fail)
 
 
-<<<<<<< HEAD
-def test_sample_weight_missing():
-    from sklearn.cluster import KMeans
-
-    clf = AdaBoostClassifier(KMeans(), algorithm="SAMME")
-    assert_raises(ValueError, clf.fit, X, y_regr)
-
-    clf = AdaBoostRegressor(KMeans())
-    assert_raises(ValueError, clf.fit, X, y_regr)
-
-
 def test_sample_weights_infinite():
-    w = "Sample weights have reached infinite values"
+    msg = "Sample weights have reached infinite values"
     clf = AdaBoostClassifier(n_estimators=30, learning_rate=5.,
                              algorithm="SAMME")
-    assert_warns_message(UserWarning, w, clf.fit, iris.data, iris.target)
-
-
-=======
->>>>>>> 9763856d
+    with pytest.warns(UserWarning, match=msg):
+        clf.fit(iris.data, iris.target)
+
+
 def test_sparse_classification():
     # Check classification with sparse input.
 
