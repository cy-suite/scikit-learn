--- conflicted
+++ resolved
@@ -98,9 +98,6 @@
     assert axes[0].shape[0] == grid_resolution
 
 
-<<<<<<< HEAD
-@ignore_warnings(category=DeprecationWarning)
-=======
 def test_partial_dependence_sample_weight():
     # Test near perfect correlation between partial dependence and diagonal
     # when sample weights emphasize y = x predictions
@@ -126,7 +123,6 @@
     assert np.corrcoef(np.ravel(pdp[0]), grid)[0, 1] > 0.99
 
 
->>>>>>> 1fe00b58
 def test_partial_dependecy_input():
     # Test input validation of partial dependence.
     clf = GradientBoostingClassifier(n_estimators=10, random_state=1)
