"""Bagging meta-estimator."""

# Author: Gilles Louppe <g.louppe@gmail.com>
# License: BSD 3 clause


import itertools
import numbers
from abc import ABCMeta, abstractmethod
from warnings import warn
<<<<<<< HEAD
import numpy as np
=======
from functools import partial
>>>>>>> ec5d2ed9

from joblib import Parallel

from ._base import BaseEnsemble, _partition_estimators
from ..base import ClassifierMixin, RegressorMixin
from ..metrics import r2_score, accuracy_score
from ..tree import DecisionTreeClassifier, DecisionTreeRegressor
from ..utils import check_random_state, column_or_1d, deprecated
from ..utils import indices_to_mask
from ..utils.metaestimators import available_if
from ..utils.multiclass import check_classification_targets
from ..utils.random import sample_without_replacement
from ..utils.validation import has_fit_parameter, check_is_fitted, _check_sample_weight
from ..utils.fixes import delayed


__all__ = ["BaggingClassifier", "BaggingRegressor"]

MAX_INT = np.iinfo(np.int32).max


def _generate_indices(random_state, bootstrap, n_population, n_samples):
    """Draw randomly sampled indices."""
    # Draw sample indices
    if bootstrap:
        indices = random_state.randint(0, n_population, n_samples)
    else:
        indices = sample_without_replacement(
            n_population, n_samples, random_state=random_state
        )

    return indices


def _generate_bagging_indices(
    random_state,
    bootstrap_features,
    bootstrap_samples,
    n_features,
    n_samples,
    max_features,
    max_samples,
):
    """Randomly draw feature and sample indices."""
    # Get valid random state
    random_state = check_random_state(random_state)

    # Draw indices
    feature_indices = _generate_indices(
        random_state, bootstrap_features, n_features, max_features
    )
    sample_indices = _generate_indices(
        random_state, bootstrap_samples, n_samples, max_samples
    )

    return feature_indices, sample_indices


def _parallel_build_estimators(
    n_estimators,
    ensemble,
    X,
    y,
    sample_weight,
    seeds,
    total_n_estimators,
    verbose,
    check_input,
):
    """Private function used to build a batch of estimators within a job."""
    # Retrieve settings
    n_samples, n_features = X.shape
    max_features = ensemble._max_features
    max_samples = ensemble._max_samples
    bootstrap = ensemble.bootstrap
    bootstrap_features = ensemble.bootstrap_features
    support_sample_weight = has_fit_parameter(ensemble.base_estimator_, "sample_weight")
    has_check_input = has_fit_parameter(ensemble.base_estimator_, "check_input")
    requires_feature_indexing = bootstrap_features or max_features != n_features

    if not support_sample_weight and sample_weight is not None:
        raise ValueError("The base estimator doesn't support sample weight")

    # Build estimators
    estimators = []
    estimators_features = []

    for i in range(n_estimators):
        if verbose > 1:
            print(
                "Building estimator %d of %d for this parallel run (total %d)..."
                % (i + 1, n_estimators, total_n_estimators)
            )

        random_state = seeds[i]
        estimator = ensemble._make_estimator(append=False, random_state=random_state)

        if has_check_input:
            estimator_fit = partial(estimator.fit, check_input=check_input)
        else:
            estimator_fit = estimator.fit

        # Draw random feature, sample indices
        features, indices = _generate_bagging_indices(
            random_state,
            bootstrap_features,
            bootstrap,
            n_features,
            n_samples,
            max_features,
            max_samples,
        )

        # Draw samples, using sample weights, and then fit
        if support_sample_weight:
            if sample_weight is None:
                curr_sample_weight = np.ones((n_samples,))
            else:
                curr_sample_weight = sample_weight.copy()

            if bootstrap:
                sample_counts = np.bincount(indices, minlength=n_samples)
                curr_sample_weight *= sample_counts
            else:
                not_indices_mask = ~indices_to_mask(indices, n_samples)
                curr_sample_weight[not_indices_mask] = 0

            X_ = X[:, features] if requires_feature_indexing else X
            estimator_fit(X_, y, sample_weight=curr_sample_weight)
        else:
            X_ = X[indices][:, features] if requires_feature_indexing else X[indices]
            estimator_fit(X_, y[indices])

        estimators.append(estimator)
        estimators_features.append(features)

    return estimators, estimators_features


def _parallel_predict_proba(estimators, estimators_features, X, n_classes):
    """Private function used to compute (proba-)predictions within a job."""
    n_samples = X.shape[0]
    proba = np.zeros((n_samples, n_classes))

    for estimator, features in zip(estimators, estimators_features):
        if hasattr(estimator, "predict_proba"):
            proba_estimator = estimator.predict_proba(X[:, features])

            if n_classes == len(estimator.classes_):
                proba += proba_estimator

            else:
                proba[:, estimator.classes_] += proba_estimator[
                    :, range(len(estimator.classes_))
                ]

        else:
            # Resort to voting
            predictions = estimator.predict(X[:, features])

            for i in range(n_samples):
                proba[i, predictions[i]] += 1

    return proba


def _parallel_predict_log_proba(estimators, estimators_features, X, n_classes):
    """Private function used to compute log probabilities within a job."""
    n_samples = X.shape[0]
    log_proba = np.empty((n_samples, n_classes))
    log_proba.fill(-np.inf)
    all_classes = np.arange(n_classes, dtype=int)

    for estimator, features in zip(estimators, estimators_features):
        log_proba_estimator = estimator.predict_log_proba(X[:, features])

        if n_classes == len(estimator.classes_):
            log_proba = np.logaddexp(log_proba, log_proba_estimator)

        else:
            log_proba[:, estimator.classes_] = np.logaddexp(
                log_proba[:, estimator.classes_],
                log_proba_estimator[:, range(len(estimator.classes_))],
            )

            missing = np.setdiff1d(all_classes, estimator.classes_)
            log_proba[:, missing] = np.logaddexp(log_proba[:, missing], -np.inf)

    return log_proba


def _parallel_decision_function(estimators, estimators_features, X):
    """Private function used to compute decisions within a job."""
    return sum(
        estimator.decision_function(X[:, features])
        for estimator, features in zip(estimators, estimators_features)
    )


def _parallel_predict_regression(estimators, estimators_features, X):
    """Private function used to compute predictions within a job."""
    return sum(
        estimator.predict(X[:, features])
        for estimator, features in zip(estimators, estimators_features)
    )


def _estimator_has(attr):
    """Check if we can delegate a method to the underlying estimator.

    First, we check the first fitted estimator if available, otherwise we
    check the base estimator.
    """
    return lambda self: (
        hasattr(self.estimators_[0], attr)
        if hasattr(self, "estimators_")
        else hasattr(self.base_estimator, attr)
    )


class BaseBagging(BaseEnsemble, metaclass=ABCMeta):
    """Base class for Bagging meta-estimator.

    Warning: This class should not be used directly. Use derived classes
    instead.
    """

    @abstractmethod
    def __init__(
        self,
        base_estimator=None,
        n_estimators=10,
        *,
        max_samples=1.0,
        max_features=1.0,
        bootstrap=True,
        bootstrap_features=False,
        oob_score=False,
        warm_start=False,
        n_jobs=None,
        random_state=None,
        verbose=0,
    ):
        super().__init__(base_estimator=base_estimator, n_estimators=n_estimators)

        self.max_samples = max_samples
        self.max_features = max_features
        self.bootstrap = bootstrap
        self.bootstrap_features = bootstrap_features
        self.oob_score = oob_score
        self.warm_start = warm_start
        self.n_jobs = n_jobs
        self.random_state = random_state
        self.verbose = verbose

    def fit(self, X, y, sample_weight=None):
        """Build a Bagging ensemble of estimators from the training set (X, y).

        Parameters
        ----------
        X : {array-like, sparse matrix} of shape (n_samples, n_features)
            The training input samples. Sparse matrices are accepted only if
            they are supported by the base estimator.

        y : array-like of shape (n_samples,)
            The target values (class labels in classification, real numbers in
            regression).

        sample_weight : array-like of shape (n_samples,), default=None
            Sample weights. If None, then samples are equally weighted.
            Note that this is supported only if the base estimator supports
            sample weighting.

        Returns
        -------
        self : object
            Fitted estimator.
        """
        # Convert data (X is required to be 2d and indexable)
        X, y = self._validate_data(
            X,
            y,
            accept_sparse=["csr", "csc"],
            dtype=None,
            force_all_finite=False,
            multi_output=True,
        )
        return self._fit(X, y, self.max_samples, sample_weight=sample_weight)

    @staticmethod
    def _parallel_args():
        return {}

    def _fit(
        self,
        X,
        y,
        max_samples=None,
        max_depth=None,
        sample_weight=None,
        check_input=True,
    ):
        """Build a Bagging ensemble of estimators from the training
           set (X, y).

        Parameters
        ----------
        X : {array-like, sparse matrix} of shape (n_samples, n_features)
            The training input samples. Sparse matrices are accepted only if
            they are supported by the base estimator.

        y : array-like of shape (n_samples,)
            The target values (class labels in classification, real numbers in
            regression).

        max_samples : int or float, default=None
            Argument to use instead of self.max_samples.

        max_depth : int, default=None
            Override value used when constructing base estimator. Only
            supported if the base estimator has a max_depth parameter.

        sample_weight : array-like of shape (n_samples,), default=None
            Sample weights. If None, then samples are equally weighted.
            Note that this is supported only if the base estimator supports
            sample weighting.

        check_input : bool, default=True
            Override value used when fitting base estimator. Only supported
            if the base estimator has a check_input parameter for fit function.

        Returns
        -------
        self : object
            Fitted estimator.
        """
        random_state = check_random_state(self.random_state)

        if sample_weight is not None:
            sample_weight = _check_sample_weight(sample_weight, X, dtype=None)

        # Remap output
        n_samples = X.shape[0]
        self._n_samples = n_samples
        y = self._validate_y(y)

        # Check parameters
        self._validate_estimator()

        if max_depth is not None:
            self.base_estimator_.max_depth = max_depth

        # Validate max_samples
        if max_samples is None:
            max_samples = self.max_samples
        elif not isinstance(max_samples, numbers.Integral):
            max_samples = int(max_samples * X.shape[0])

        if not (0 < max_samples <= X.shape[0]):
            raise ValueError("max_samples must be in (0, n_samples]")

        # Store validated integer row sampling value
        self._max_samples = max_samples

        # Validate max_features
        if isinstance(self.max_features, numbers.Integral):
            max_features = self.max_features
        elif isinstance(self.max_features, float):
            max_features = self.max_features * self.n_features_in_
        else:
            raise ValueError("max_features must be int or float")

        if not (0 < max_features <= self.n_features_in_):
            raise ValueError("max_features must be in (0, n_features]")

        max_features = max(1, int(max_features))

        # Store validated integer feature sampling value
        self._max_features = max_features

        # Other checks
        if not self.bootstrap and self.oob_score:
            raise ValueError("Out of bag estimation only available if bootstrap=True")

        if self.warm_start and self.oob_score:
            raise ValueError("Out of bag estimate only available if warm_start=False")

        if hasattr(self, "oob_score_") and self.warm_start:
            del self.oob_score_

        if not self.warm_start or not hasattr(self, "estimators_"):
            # Free allocated memory, if any
            self.estimators_ = []
            self.estimators_features_ = []

        n_more_estimators = self.n_estimators - len(self.estimators_)

        if n_more_estimators < 0:
            raise ValueError(
                "n_estimators=%d must be larger or equal to "
                "len(estimators_)=%d when warm_start==True"
                % (self.n_estimators, len(self.estimators_))
            )

<<<<<<< HEAD
        if n_more_estimators == 0:
            warn("Warm-start fitting without increasing n_estimators does not "
                 "fit new trees.")
=======
        elif n_more_estimators == 0:
            warn(
                "Warm-start fitting without increasing n_estimators does not "
                "fit new trees."
            )
>>>>>>> ec5d2ed9
            return self

        # Parallel loop
        n_jobs, n_estimators, starts = _partition_estimators(
            n_more_estimators, self.n_jobs
        )
        total_n_estimators = sum(n_estimators)

        # Advance random state to state after training
        # the first n_estimators
        if self.warm_start and len(self.estimators_) > 0:
            random_state.randint(MAX_INT, size=len(self.estimators_))

        seeds = random_state.randint(MAX_INT, size=n_more_estimators)
        self._seeds = seeds

        all_results = Parallel(
            n_jobs=n_jobs, verbose=self.verbose, **self._parallel_args()
        )(
            delayed(_parallel_build_estimators)(
                n_estimators[i],
                self,
                X,
                y,
                sample_weight,
                seeds[starts[i] : starts[i + 1]],
                total_n_estimators,
                verbose=self.verbose,
                check_input=check_input,
            )
            for i in range(n_jobs)
        )

        # Reduce
        self.estimators_ += list(
            itertools.chain.from_iterable(t[0] for t in all_results)
        )
        self.estimators_features_ += list(
            itertools.chain.from_iterable(t[1] for t in all_results)
        )

        if self.oob_score:
            self._set_oob_score(X, y)

        return self

    @abstractmethod
    def _set_oob_score(self, X, y):
        """Calculate out of bag predictions and score."""

    @staticmethod
    def _validate_y(y):
        if len(y.shape) == 1 or y.shape[1] == 1:
            return column_or_1d(y, warn=True)
        return y

    def _get_estimators_indices(self):
        # Get drawn indices along both sample and feature axes
        for seed in self._seeds:
            # Operations accessing random_state must be performed identically
            # to those in `_parallel_build_estimators()`
            feature_indices, sample_indices = _generate_bagging_indices(
                seed,
                self.bootstrap_features,
                self.bootstrap,
                self.n_features_in_,
                self._n_samples,
                self._max_features,
                self._max_samples,
            )

            yield feature_indices, sample_indices

    @property
    def estimators_samples_(self):
        """
        The subset of drawn samples for each base estimator.

        Returns a dynamically generated list of indices identifying
        the samples used for fitting each member of the ensemble, i.e.,
        the in-bag samples.

        Note: the list is re-created at each call to the property in order
        to reduce the object memory footprint by not storing the sampling
        data. Thus fetching the property may be slower than expected.
        """
        return [sample_indices for _, sample_indices in self._get_estimators_indices()]

    # TODO: Remove in 1.2
    # mypy error: Decorated property not supported
    @deprecated(  # type: ignore
        "Attribute `n_features_` was deprecated in version 1.0 and will be "
        "removed in 1.2. Use `n_features_in_` instead."
    )
    @property
    def n_features_(self):
        return self.n_features_in_


class BaggingClassifier(ClassifierMixin, BaseBagging):
    """A Bagging classifier.

    A Bagging classifier is an ensemble meta-estimator that fits base
    classifiers each on random subsets of the original dataset and then
    aggregate their individual predictions (either by voting or by averaging)
    to form a final prediction. Such a meta-estimator can typically be used as
    a way to reduce the variance of a black-box estimator (e.g., a decision
    tree), by introducing randomization into its construction procedure and
    then making an ensemble out of it.

    This algorithm encompasses several works from the literature. When random
    subsets of the dataset are drawn as random subsets of the samples, then
    this algorithm is known as Pasting [1]_. If samples are drawn with
    replacement, then the method is known as Bagging [2]_. When random subsets
    of the dataset are drawn as random subsets of the features, then the method
    is known as Random Subspaces [3]_. Finally, when base estimators are built
    on subsets of both samples and features, then the method is known as
    Random Patches [4]_.

    Read more in the :ref:`User Guide <bagging>`.

    .. versionadded:: 0.15

    Parameters
    ----------
    base_estimator : object, default=None
        The base estimator to fit on random subsets of the dataset.
        If None, then the base estimator is a
        :class:`~sklearn.tree.DecisionTreeClassifier`.

    n_estimators : int, default=10
        The number of base estimators in the ensemble.

    max_samples : int or float, default=1.0
        The number of samples to draw from X to train each base estimator (with
        replacement by default, see `bootstrap` for more details).

        - If int, then draw `max_samples` samples.
        - If float, then draw `max_samples * X.shape[0]` samples.

    max_features : int or float, default=1.0
        The number of features to draw from X to train each base estimator (
        without replacement by default, see `bootstrap_features` for more
        details).

        - If int, then draw `max_features` features.
        - If float, then draw `max_features * X.shape[1]` features.

    bootstrap : bool, default=True
        Whether samples are drawn with replacement. If False, sampling
        without replacement is performed.

    bootstrap_features : bool, default=False
        Whether features are drawn with replacement.

    oob_score : bool, default=False
        Whether to use out-of-bag samples to estimate
        the generalization error. Only available if bootstrap=True.

    warm_start : bool, default=False
        When set to True, reuse the solution of the previous call to fit
        and add more estimators to the ensemble, otherwise, just fit
        a whole new ensemble. See :term:`the Glossary <warm_start>`.

        .. versionadded:: 0.17
           *warm_start* constructor parameter.

    n_jobs : int, default=None
        The number of jobs to run in parallel for both :meth:`fit` and
        :meth:`predict`. ``None`` means 1 unless in a
        :obj:`joblib.parallel_backend` context. ``-1`` means using all
        processors. See :term:`Glossary <n_jobs>` for more details.

    random_state : int, RandomState instance or None, default=None
        Controls the random resampling of the original dataset
        (sample wise and feature wise).
        If the base estimator accepts a `random_state` attribute, a different
        seed is generated for each instance in the ensemble.
        Pass an int for reproducible output across multiple function calls.
        See :term:`Glossary <random_state>`.

    verbose : int, default=0
        Controls the verbosity when fitting and predicting.

    Attributes
    ----------
    base_estimator_ : estimator
        The base estimator from which the ensemble is grown.

    n_features_ : int
        The number of features when :meth:`fit` is performed.

        .. deprecated:: 1.0
            Attribute `n_features_` was deprecated in version 1.0 and will be
            removed in 1.2. Use `n_features_in_` instead.

    n_features_in_ : int
        Number of features seen during :term:`fit`.

        .. versionadded:: 0.24

    feature_names_in_ : ndarray of shape (`n_features_in_`,)
        Names of features seen during :term:`fit`. Defined only when `X`
        has feature names that are all strings.

        .. versionadded:: 1.0

    estimators_ : list of estimators
        The collection of fitted base estimators.

    estimators_samples_ : list of arrays
        The subset of drawn samples (i.e., the in-bag samples) for each base
        estimator. Each subset is defined by an array of the indices selected.

    estimators_features_ : list of arrays
        The subset of drawn features for each base estimator.

    classes_ : ndarray of shape (n_classes,)
        The classes labels.

    n_classes_ : int or list
        The number of classes.

    oob_score_ : float
        Score of the training dataset obtained using an out-of-bag estimate.
        This attribute exists only when ``oob_score`` is True.

    oob_decision_function_ : ndarray of shape (n_samples, n_classes)
        Decision function computed with out-of-bag estimate on the training
        set. If n_estimators is small it might be possible that a data point
        was never left out during the bootstrap. In this case,
        `oob_decision_function_` might contain NaN. This attribute exists
        only when ``oob_score`` is True.

    See Also
    --------
    BaggingRegressor : A Bagging regressor.

    References
    ----------

    .. [1] L. Breiman, "Pasting small votes for classification in large
           databases and on-line", Machine Learning, 36(1), 85-103, 1999.

    .. [2] L. Breiman, "Bagging predictors", Machine Learning, 24(2), 123-140,
           1996.

    .. [3] T. Ho, "The random subspace method for constructing decision
           forests", Pattern Analysis and Machine Intelligence, 20(8), 832-844,
           1998.

    .. [4] G. Louppe and P. Geurts, "Ensembles on Random Patches", Machine
           Learning and Knowledge Discovery in Databases, 346-361, 2012.

    Examples
    --------
    >>> from sklearn.svm import SVC
    >>> from sklearn.ensemble import BaggingClassifier
    >>> from sklearn.datasets import make_classification
    >>> X, y = make_classification(n_samples=100, n_features=4,
    ...                            n_informative=2, n_redundant=0,
    ...                            random_state=0, shuffle=False)
    >>> clf = BaggingClassifier(base_estimator=SVC(),
    ...                         n_estimators=10, random_state=0).fit(X, y)
    >>> clf.predict([[0, 0, 0, 0]])
    array([1])
    """

    def __init__(
        self,
        base_estimator=None,
        n_estimators=10,
        *,
        max_samples=1.0,
        max_features=1.0,
        bootstrap=True,
        bootstrap_features=False,
        oob_score=False,
        warm_start=False,
        n_jobs=None,
        random_state=None,
        verbose=0,
    ):

        super().__init__(
            base_estimator,
            n_estimators=n_estimators,
            max_samples=max_samples,
            max_features=max_features,
            bootstrap=bootstrap,
            bootstrap_features=bootstrap_features,
            oob_score=oob_score,
            warm_start=warm_start,
            n_jobs=n_jobs,
            random_state=random_state,
            verbose=verbose,
        )

    def _validate_estimator(self):
        """Check the estimator and set the base_estimator_ attribute."""
        super()._validate_estimator(default=DecisionTreeClassifier())

    def _set_oob_score(self, X, y):
        n_samples = y.shape[0]
        n_classes_ = self.n_classes_

        predictions = np.zeros((n_samples, n_classes_))

        for estimator, samples, features in zip(
            self.estimators_, self.estimators_samples_, self.estimators_features_
        ):
            # Create mask for OOB samples
            mask = ~indices_to_mask(samples, n_samples)

            if hasattr(estimator, "predict_proba"):
                predictions[mask, :] += estimator.predict_proba(
                    (X[mask, :])[:, features]
                )

            else:
                p = estimator.predict((X[mask, :])[:, features])
                j = 0

                for i in range(n_samples):
                    if mask[i]:
                        predictions[i, p[j]] += 1
                        j += 1

        if (predictions.sum(axis=1) == 0).any():
            warn(
                "Some inputs do not have OOB scores. "
                "This probably means too few estimators were used "
                "to compute any reliable oob estimates."
            )

        oob_decision_function = predictions / predictions.sum(axis=1)[:, np.newaxis]
        oob_score = accuracy_score(y, np.argmax(predictions, axis=1))

        self.oob_decision_function_ = oob_decision_function
        self.oob_score_ = oob_score

    def _validate_y(self, y):
        y = column_or_1d(y, warn=True)
        check_classification_targets(y)
        self.classes_, y = np.unique(y, return_inverse=True)
        self.n_classes_ = len(self.classes_)

        return y

    def predict(self, X):
        """Predict class for X.

        The predicted class of an input sample is computed as the class with
        the highest mean predicted probability. If base estimators do not
        implement a ``predict_proba`` method, then it resorts to voting.

        Parameters
        ----------
        X : {array-like, sparse matrix} of shape (n_samples, n_features)
            The training input samples. Sparse matrices are accepted only if
            they are supported by the base estimator.

        Returns
        -------
        y : ndarray of shape (n_samples,)
            The predicted classes.
        """
        predicted_probabilitiy = self.predict_proba(X)
        return self.classes_.take((np.argmax(predicted_probabilitiy, axis=1)), axis=0)

    def predict_proba(self, X):
        """Predict class probabilities for X.

        The predicted class probabilities of an input sample is computed as
        the mean predicted class probabilities of the base estimators in the
        ensemble. If base estimators do not implement a ``predict_proba``
        method, then it resorts to voting and the predicted class probabilities
        of an input sample represents the proportion of estimators predicting
        each class.

        Parameters
        ----------
        X : {array-like, sparse matrix} of shape (n_samples, n_features)
            The training input samples. Sparse matrices are accepted only if
            they are supported by the base estimator.

        Returns
        -------
        p : ndarray of shape (n_samples, n_classes)
            The class probabilities of the input samples. The order of the
            classes corresponds to that in the attribute :term:`classes_`.
        """
        check_is_fitted(self)
        # Check data
        X = self._validate_data(
            X,
            accept_sparse=["csr", "csc"],
            dtype=None,
            force_all_finite=False,
            reset=False,
        )

        # Parallel loop
<<<<<<< HEAD
        n_jobs, _, starts = _partition_estimators(self.n_estimators,
                                                  self.n_jobs)
=======
        n_jobs, n_estimators, starts = _partition_estimators(
            self.n_estimators, self.n_jobs
        )
>>>>>>> ec5d2ed9

        all_proba = Parallel(
            n_jobs=n_jobs, verbose=self.verbose, **self._parallel_args()
        )(
            delayed(_parallel_predict_proba)(
                self.estimators_[starts[i] : starts[i + 1]],
                self.estimators_features_[starts[i] : starts[i + 1]],
                X,
                self.n_classes_,
            )
            for i in range(n_jobs)
        )

        # Reduce
        proba = sum(all_proba) / self.n_estimators

        return proba

    def predict_log_proba(self, X):
        """Predict class log-probabilities for X.

        The predicted class log-probabilities of an input sample is computed as
        the log of the mean predicted class probabilities of the base
        estimators in the ensemble.

        Parameters
        ----------
        X : {array-like, sparse matrix} of shape (n_samples, n_features)
            The training input samples. Sparse matrices are accepted only if
            they are supported by the base estimator.

        Returns
        -------
        p : ndarray of shape (n_samples, n_classes)
            The class log-probabilities of the input samples. The order of the
            classes corresponds to that in the attribute :term:`classes_`.
        """
        check_is_fitted(self)
        if hasattr(self.base_estimator_, "predict_log_proba"):
            # Check data
            X = self._validate_data(
                X,
                accept_sparse=["csr", "csc"],
                dtype=None,
                force_all_finite=False,
                reset=False,
            )

            # Parallel loop
<<<<<<< HEAD
            n_jobs, _, starts = _partition_estimators(
                self.n_estimators, self.n_jobs)
=======
            n_jobs, n_estimators, starts = _partition_estimators(
                self.n_estimators, self.n_jobs
            )
>>>>>>> ec5d2ed9

            all_log_proba = Parallel(n_jobs=n_jobs, verbose=self.verbose)(
                delayed(_parallel_predict_log_proba)(
                    self.estimators_[starts[i] : starts[i + 1]],
                    self.estimators_features_[starts[i] : starts[i + 1]],
                    X,
                    self.n_classes_,
                )
                for i in range(n_jobs)
            )

            # Reduce
            log_proba = all_log_proba[0]

            for j in range(1, len(all_log_proba)):
                log_proba = np.logaddexp(log_proba, all_log_proba[j])

            log_proba -= np.log(self.n_estimators)

        else:
            log_proba = np.log(self.predict_proba(X))

        return log_proba

    @available_if(_estimator_has("decision_function"))
    def decision_function(self, X):
        """Average of the decision functions of the base classifiers.

        Parameters
        ----------
        X : {array-like, sparse matrix} of shape (n_samples, n_features)
            The training input samples. Sparse matrices are accepted only if
            they are supported by the base estimator.

        Returns
        -------
        score : ndarray of shape (n_samples, k)
            The decision function of the input samples. The columns correspond
            to the classes in sorted order, as they appear in the attribute
            ``classes_``. Regression and binary classification are special
            cases with ``k == 1``, otherwise ``k==n_classes``.
        """
        check_is_fitted(self)

        # Check data
        X = self._validate_data(
            X,
            accept_sparse=["csr", "csc"],
            dtype=None,
            force_all_finite=False,
            reset=False,
        )

        # Parallel loop
<<<<<<< HEAD
        n_jobs, _, starts = _partition_estimators(self.n_estimators,
                                                  self.n_jobs)
=======
        n_jobs, n_estimators, starts = _partition_estimators(
            self.n_estimators, self.n_jobs
        )
>>>>>>> ec5d2ed9

        all_decisions = Parallel(n_jobs=n_jobs, verbose=self.verbose)(
            delayed(_parallel_decision_function)(
                self.estimators_[starts[i] : starts[i + 1]],
                self.estimators_features_[starts[i] : starts[i + 1]],
                X,
            )
            for i in range(n_jobs)
        )

        # Reduce
        decisions = sum(all_decisions) / self.n_estimators

        return decisions


class BaggingRegressor(RegressorMixin, BaseBagging):
    """A Bagging regressor.

    A Bagging regressor is an ensemble meta-estimator that fits base
    regressors each on random subsets of the original dataset and then
    aggregate their individual predictions (either by voting or by averaging)
    to form a final prediction. Such a meta-estimator can typically be used as
    a way to reduce the variance of a black-box estimator (e.g., a decision
    tree), by introducing randomization into its construction procedure and
    then making an ensemble out of it.

    This algorithm encompasses several works from the literature. When random
    subsets of the dataset are drawn as random subsets of the samples, then
    this algorithm is known as Pasting [1]_. If samples are drawn with
    replacement, then the method is known as Bagging [2]_. When random subsets
    of the dataset are drawn as random subsets of the features, then the method
    is known as Random Subspaces [3]_. Finally, when base estimators are built
    on subsets of both samples and features, then the method is known as
    Random Patches [4]_.

    Read more in the :ref:`User Guide <bagging>`.

    .. versionadded:: 0.15

    Parameters
    ----------
    base_estimator : object, default=None
        The base estimator to fit on random subsets of the dataset.
        If None, then the base estimator is a
        :class:`~sklearn.tree.DecisionTreeRegressor`.

    n_estimators : int, default=10
        The number of base estimators in the ensemble.

    max_samples : int or float, default=1.0
        The number of samples to draw from X to train each base estimator (with
        replacement by default, see `bootstrap` for more details).

        - If int, then draw `max_samples` samples.
        - If float, then draw `max_samples * X.shape[0]` samples.

    max_features : int or float, default=1.0
        The number of features to draw from X to train each base estimator (
        without replacement by default, see `bootstrap_features` for more
        details).

        - If int, then draw `max_features` features.
        - If float, then draw `max_features * X.shape[1]` features.

    bootstrap : bool, default=True
        Whether samples are drawn with replacement. If False, sampling
        without replacement is performed.

    bootstrap_features : bool, default=False
        Whether features are drawn with replacement.

    oob_score : bool, default=False
        Whether to use out-of-bag samples to estimate
        the generalization error. Only available if bootstrap=True.

    warm_start : bool, default=False
        When set to True, reuse the solution of the previous call to fit
        and add more estimators to the ensemble, otherwise, just fit
        a whole new ensemble. See :term:`the Glossary <warm_start>`.

    n_jobs : int, default=None
        The number of jobs to run in parallel for both :meth:`fit` and
        :meth:`predict`. ``None`` means 1 unless in a
        :obj:`joblib.parallel_backend` context. ``-1`` means using all
        processors. See :term:`Glossary <n_jobs>` for more details.

    random_state : int, RandomState instance or None, default=None
        Controls the random resampling of the original dataset
        (sample wise and feature wise).
        If the base estimator accepts a `random_state` attribute, a different
        seed is generated for each instance in the ensemble.
        Pass an int for reproducible output across multiple function calls.
        See :term:`Glossary <random_state>`.

    verbose : int, default=0
        Controls the verbosity when fitting and predicting.

    Attributes
    ----------
    base_estimator_ : estimator
        The base estimator from which the ensemble is grown.

    n_features_ : int
        The number of features when :meth:`fit` is performed.

        .. deprecated:: 1.0
            Attribute `n_features_` was deprecated in version 1.0 and will be
            removed in 1.2. Use `n_features_in_` instead.

    n_features_in_ : int
        Number of features seen during :term:`fit`.

        .. versionadded:: 0.24

    feature_names_in_ : ndarray of shape (`n_features_in_`,)
        Names of features seen during :term:`fit`. Defined only when `X`
        has feature names that are all strings.

        .. versionadded:: 1.0

    estimators_ : list of estimators
        The collection of fitted sub-estimators.

    estimators_samples_ : list of arrays
        The subset of drawn samples (i.e., the in-bag samples) for each base
        estimator. Each subset is defined by an array of the indices selected.

    estimators_features_ : list of arrays
        The subset of drawn features for each base estimator.

    oob_score_ : float
        Score of the training dataset obtained using an out-of-bag estimate.
        This attribute exists only when ``oob_score`` is True.

    oob_prediction_ : ndarray of shape (n_samples,)
        Prediction computed with out-of-bag estimate on the training
        set. If n_estimators is small it might be possible that a data point
        was never left out during the bootstrap. In this case,
        `oob_prediction_` might contain NaN. This attribute exists only
        when ``oob_score`` is True.

    See Also
    --------
    BaggingClassifier : A Bagging classifier.

    References
    ----------

    .. [1] L. Breiman, "Pasting small votes for classification in large
           databases and on-line", Machine Learning, 36(1), 85-103, 1999.

    .. [2] L. Breiman, "Bagging predictors", Machine Learning, 24(2), 123-140,
           1996.

    .. [3] T. Ho, "The random subspace method for constructing decision
           forests", Pattern Analysis and Machine Intelligence, 20(8), 832-844,
           1998.

    .. [4] G. Louppe and P. Geurts, "Ensembles on Random Patches", Machine
           Learning and Knowledge Discovery in Databases, 346-361, 2012.

    Examples
    --------
    >>> from sklearn.svm import SVR
    >>> from sklearn.ensemble import BaggingRegressor
    >>> from sklearn.datasets import make_regression
    >>> X, y = make_regression(n_samples=100, n_features=4,
    ...                        n_informative=2, n_targets=1,
    ...                        random_state=0, shuffle=False)
    >>> regr = BaggingRegressor(base_estimator=SVR(),
    ...                         n_estimators=10, random_state=0).fit(X, y)
    >>> regr.predict([[0, 0, 0, 0]])
    array([-2.8720...])
    """

    def __init__(
        self,
        base_estimator=None,
        n_estimators=10,
        *,
        max_samples=1.0,
        max_features=1.0,
        bootstrap=True,
        bootstrap_features=False,
        oob_score=False,
        warm_start=False,
        n_jobs=None,
        random_state=None,
        verbose=0,
    ):
        super().__init__(
            base_estimator,
            n_estimators=n_estimators,
            max_samples=max_samples,
            max_features=max_features,
            bootstrap=bootstrap,
            bootstrap_features=bootstrap_features,
            oob_score=oob_score,
            warm_start=warm_start,
            n_jobs=n_jobs,
            random_state=random_state,
            verbose=verbose,
        )

    def predict(self, X):
        """Predict regression target for X.

        The predicted regression target of an input sample is computed as the
        mean predicted regression targets of the estimators in the ensemble.

        Parameters
        ----------
        X : {array-like, sparse matrix} of shape (n_samples, n_features)
            The training input samples. Sparse matrices are accepted only if
            they are supported by the base estimator.

        Returns
        -------
        y : ndarray of shape (n_samples,)
            The predicted values.
        """
        check_is_fitted(self)
        # Check data
        X = self._validate_data(
            X,
            accept_sparse=["csr", "csc"],
            dtype=None,
            force_all_finite=False,
            reset=False,
        )

        # Parallel loop
<<<<<<< HEAD
        n_jobs, _, starts = _partition_estimators(self.n_estimators,
                                                  self.n_jobs)
=======
        n_jobs, n_estimators, starts = _partition_estimators(
            self.n_estimators, self.n_jobs
        )
>>>>>>> ec5d2ed9

        all_y_hat = Parallel(n_jobs=n_jobs, verbose=self.verbose)(
            delayed(_parallel_predict_regression)(
                self.estimators_[starts[i] : starts[i + 1]],
                self.estimators_features_[starts[i] : starts[i + 1]],
                X,
            )
            for i in range(n_jobs)
        )

        # Reduce
        y_hat = sum(all_y_hat) / self.n_estimators

        return y_hat

    def _validate_estimator(self):
        """Check the estimator and set the base_estimator_ attribute."""
        super()._validate_estimator(default=DecisionTreeRegressor())

    def _set_oob_score(self, X, y):
        n_samples = y.shape[0]

        predictions = np.zeros((n_samples,))
        n_predictions = np.zeros((n_samples,))

        for estimator, samples, features in zip(
            self.estimators_, self.estimators_samples_, self.estimators_features_
        ):
            # Create mask for OOB samples
            mask = ~indices_to_mask(samples, n_samples)

            predictions[mask] += estimator.predict((X[mask, :])[:, features])
            n_predictions[mask] += 1

        if (n_predictions == 0).any():
            warn(
                "Some inputs do not have OOB scores. "
                "This probably means too few estimators were used "
                "to compute any reliable oob estimates."
            )
            n_predictions[n_predictions == 0] = 1

        predictions /= n_predictions

        self.oob_prediction_ = predictions
        self.oob_score_ = r2_score(y, predictions)<|MERGE_RESOLUTION|>--- conflicted
+++ resolved
@@ -8,11 +8,8 @@
 import numbers
 from abc import ABCMeta, abstractmethod
 from warnings import warn
-<<<<<<< HEAD
 import numpy as np
-=======
 from functools import partial
->>>>>>> ec5d2ed9
 
 from joblib import Parallel
 
@@ -302,8 +299,7 @@
         )
         return self._fit(X, y, self.max_samples, sample_weight=sample_weight)
 
-    @staticmethod
-    def _parallel_args():
+    def _parallel_args(self):
         return {}
 
     def _fit(
@@ -417,17 +413,11 @@
                 % (self.n_estimators, len(self.estimators_))
             )
 
-<<<<<<< HEAD
-        if n_more_estimators == 0:
-            warn("Warm-start fitting without increasing n_estimators does not "
-                 "fit new trees.")
-=======
         elif n_more_estimators == 0:
             warn(
                 "Warm-start fitting without increasing n_estimators does not "
                 "fit new trees."
             )
->>>>>>> ec5d2ed9
             return self
 
         # Parallel loop
@@ -478,8 +468,7 @@
     def _set_oob_score(self, X, y):
         """Calculate out of bag predictions and score."""
 
-    @staticmethod
-    def _validate_y(y):
+    def _validate_y(self, y):
         if len(y.shape) == 1 or y.shape[1] == 1:
             return column_or_1d(y, warn=True)
         return y
@@ -831,14 +820,7 @@
         )
 
         # Parallel loop
-<<<<<<< HEAD
-        n_jobs, _, starts = _partition_estimators(self.n_estimators,
-                                                  self.n_jobs)
-=======
-        n_jobs, n_estimators, starts = _partition_estimators(
-            self.n_estimators, self.n_jobs
-        )
->>>>>>> ec5d2ed9
+        n_jobs, _, starts = _partition_estimators(self.n_estimators, self.n_jobs)
 
         all_proba = Parallel(
             n_jobs=n_jobs, verbose=self.verbose, **self._parallel_args()
@@ -888,14 +870,7 @@
             )
 
             # Parallel loop
-<<<<<<< HEAD
-            n_jobs, _, starts = _partition_estimators(
-                self.n_estimators, self.n_jobs)
-=======
-            n_jobs, n_estimators, starts = _partition_estimators(
-                self.n_estimators, self.n_jobs
-            )
->>>>>>> ec5d2ed9
+            n_jobs, _, starts = _partition_estimators(self.n_estimators, self.n_jobs)
 
             all_log_proba = Parallel(n_jobs=n_jobs, verbose=self.verbose)(
                 delayed(_parallel_predict_log_proba)(
@@ -950,14 +925,7 @@
         )
 
         # Parallel loop
-<<<<<<< HEAD
-        n_jobs, _, starts = _partition_estimators(self.n_estimators,
-                                                  self.n_jobs)
-=======
-        n_jobs, n_estimators, starts = _partition_estimators(
-            self.n_estimators, self.n_jobs
-        )
->>>>>>> ec5d2ed9
+        n_jobs, _, starts = _partition_estimators(self.n_estimators, self.n_jobs)
 
         all_decisions = Parallel(n_jobs=n_jobs, verbose=self.verbose)(
             delayed(_parallel_decision_function)(
@@ -1191,14 +1159,7 @@
         )
 
         # Parallel loop
-<<<<<<< HEAD
-        n_jobs, _, starts = _partition_estimators(self.n_estimators,
-                                                  self.n_jobs)
-=======
-        n_jobs, n_estimators, starts = _partition_estimators(
-            self.n_estimators, self.n_jobs
-        )
->>>>>>> ec5d2ed9
+        n_jobs, _, starts = _partition_estimators(self.n_estimators, self.n_jobs)
 
         all_y_hat = Parallel(n_jobs=n_jobs, verbose=self.verbose)(
             delayed(_parallel_predict_regression)(
