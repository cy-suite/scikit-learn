"""Bagging meta-estimator."""

# Author: Gilles Louppe <g.louppe@gmail.com>
# License: BSD 3 clause


import itertools
import numbers
import numpy as np
from abc import ABCMeta, abstractmethod
from numbers import Integral, Real
from warnings import warn
from functools import partial

from joblib import Parallel

from ._base import BaseEnsemble, _partition_estimators
from ..base import ClassifierMixin, RegressorMixin
from ..metrics import r2_score, accuracy_score
from ..tree import DecisionTreeClassifier, DecisionTreeRegressor
from ..utils import check_random_state, column_or_1d
from ..utils import indices_to_mask
from ..utils.metaestimators import available_if
from ..utils.multiclass import check_classification_targets
from ..utils.random import sample_without_replacement
from ..utils._param_validation import Interval, HasMethods, StrOptions
from ..utils.validation import has_fit_parameter, check_is_fitted, _check_sample_weight
from ..utils.fixes import delayed


__all__ = ["BaggingClassifier", "BaggingRegressor"]

MAX_INT = np.iinfo(np.int32).max


def _generate_indices(random_state, bootstrap, n_population, n_samples):
    """Draw randomly sampled indices."""
    # Draw sample indices
    if bootstrap:
        indices = random_state.randint(0, n_population, n_samples)
    else:
        indices = sample_without_replacement(
            n_population, n_samples, random_state=random_state
        )

    return indices


def _generate_bagging_indices(
    random_state,
    bootstrap_features,
    bootstrap_samples,
    n_features,
    n_samples,
    max_features,
    max_samples,
):
    """Randomly draw feature and sample indices."""
    # Get valid random state
    random_state = check_random_state(random_state)

    # Draw indices
    feature_indices = _generate_indices(
        random_state, bootstrap_features, n_features, max_features
    )
    sample_indices = _generate_indices(
        random_state, bootstrap_samples, n_samples, max_samples
    )

    return feature_indices, sample_indices


def _parallel_build_estimators(
    n_estimators,
    ensemble,
    X,
    y,
    sample_weight,
    seeds,
    total_n_estimators,
    verbose,
    check_input,
):
    """Private function used to build a batch of estimators within a job."""
    # Retrieve settings
    n_samples, n_features = X.shape
    max_features = ensemble._max_features
    max_samples = ensemble._max_samples
    bootstrap = ensemble.bootstrap
    bootstrap_features = ensemble.bootstrap_features
<<<<<<< HEAD
    support_sample_weight = has_fit_parameter(ensemble.base_estimator_, "sample_weight")
    has_check_input = has_fit_parameter(ensemble.base_estimator_, "check_input")
=======
    support_sample_weight = has_fit_parameter(ensemble.estimator_, "sample_weight")
    has_check_input = has_fit_parameter(ensemble.estimator_, "check_input")
    requires_feature_indexing = bootstrap_features or max_features != n_features

>>>>>>> 0a481167
    if not support_sample_weight and sample_weight is not None:
        raise ValueError("The base estimator doesn't support sample weight")

    # Build estimators
    estimators = []
    estimators_features = []

    for i in range(n_estimators):
        if verbose > 1:
            print(
                "Building estimator %d of %d for this parallel run (total %d)..."
                % (i + 1, n_estimators, total_n_estimators)
            )

        random_state = seeds[i]
        estimator = ensemble._make_estimator(append=False, random_state=random_state)

        if has_check_input:
            estimator_fit = partial(estimator.fit, check_input=check_input)
        else:
            estimator_fit = estimator.fit

        # Draw random feature, sample indices
        features, indices = _generate_bagging_indices(
            random_state,
            bootstrap_features,
            bootstrap,
            n_features,
            n_samples,
            max_features,
            max_samples,
        )

        # Draw samples, using sample weights, and then fit
        if support_sample_weight:
            if sample_weight is None:
                curr_sample_weight = np.ones((n_samples,))
            else:
                curr_sample_weight = sample_weight.copy()

            if bootstrap:
                sample_counts = np.bincount(indices, minlength=n_samples)
                curr_sample_weight *= sample_counts
            else:
                not_indices_mask = ~indices_to_mask(indices, n_samples)
                curr_sample_weight[not_indices_mask] = 0

<<<<<<< HEAD
            estimator_fit(X[:, features], y, sample_weight=curr_sample_weight)

        else:
            estimator_fit(X[indices][:, features], y[indices])
=======
            X_ = X[:, features] if requires_feature_indexing else X
            estimator_fit(X_, y, sample_weight=curr_sample_weight)
        else:
            X_ = X[indices][:, features] if requires_feature_indexing else X[indices]
            estimator_fit(X_, y[indices])
>>>>>>> 0a481167

        estimators.append(estimator)
        estimators_features.append(features)

    return estimators, estimators_features


def _parallel_predict_proba(estimators, estimators_features, X, n_classes):
    """Private function used to compute (proba-)predictions within a job."""
    n_samples = X.shape[0]
    proba = np.zeros((n_samples, n_classes))

    for estimator, features in zip(estimators, estimators_features):
        if hasattr(estimator, "predict_proba"):
            proba_estimator = estimator.predict_proba(X[:, features])

            if n_classes == len(estimator.classes_):
                proba += proba_estimator

            else:
                proba[:, estimator.classes_] += proba_estimator[
                    :, range(len(estimator.classes_))
                ]

        else:
            # Resort to voting
            predictions = estimator.predict(X[:, features])

            for i in range(n_samples):
                proba[i, predictions[i]] += 1

    return proba


def _parallel_predict_log_proba(estimators, estimators_features, X, n_classes):
    """Private function used to compute log probabilities within a job."""
    n_samples = X.shape[0]
    log_proba = np.empty((n_samples, n_classes))
    log_proba.fill(-np.inf)
    all_classes = np.arange(n_classes, dtype=int)

    for estimator, features in zip(estimators, estimators_features):
        log_proba_estimator = estimator.predict_log_proba(X[:, features])

        if n_classes == len(estimator.classes_):
            log_proba = np.logaddexp(log_proba, log_proba_estimator)

        else:
            log_proba[:, estimator.classes_] = np.logaddexp(
                log_proba[:, estimator.classes_],
                log_proba_estimator[:, range(len(estimator.classes_))],
            )

            missing = np.setdiff1d(all_classes, estimator.classes_)
            log_proba[:, missing] = np.logaddexp(log_proba[:, missing], -np.inf)

    return log_proba


def _parallel_decision_function(estimators, estimators_features, X):
    """Private function used to compute decisions within a job."""
    return sum(
        estimator.decision_function(X[:, features])
        for estimator, features in zip(estimators, estimators_features)
    )


def _parallel_predict_regression(estimators, estimators_features, X):
    """Private function used to compute predictions within a job."""
    return sum(
        estimator.predict(X[:, features])
        for estimator, features in zip(estimators, estimators_features)
    )


def _estimator_has(attr):
    """Check if we can delegate a method to the underlying estimator.

    First, we check the first fitted estimator if available, otherwise we
    check the estimator attribute.
    """

    def check(self):
        if hasattr(self, "estimators_"):
            return hasattr(self.estimators_[0], attr)
        elif self.estimator is not None:
            return hasattr(self.estimator, attr)
        else:  # TODO(1.4): Remove when the base_estimator deprecation cycle ends
            return hasattr(self.base_estimator, attr)

    return check


class BaseBagging(BaseEnsemble, metaclass=ABCMeta):
    """Base class for Bagging meta-estimator.

    Warning: This class should not be used directly. Use derived classes
    instead.
    """

    _parameter_constraints: dict = {
        "estimator": [HasMethods(["fit", "predict"]), None],
        "n_estimators": [Interval(Integral, 1, None, closed="left")],
        "max_samples": [
            Interval(Integral, 1, None, closed="left"),
            Interval(Real, 0, 1, closed="right"),
        ],
        "max_features": [
            Interval(Integral, 1, None, closed="left"),
            Interval(Real, 0, 1, closed="right"),
        ],
        "bootstrap": ["boolean"],
        "bootstrap_features": ["boolean"],
        "oob_score": ["boolean"],
        "warm_start": ["boolean"],
        "n_jobs": [None, Integral],
        "random_state": ["random_state"],
        "verbose": ["verbose"],
        "base_estimator": [
            HasMethods(["fit", "predict"]),
            StrOptions({"deprecated"}),
            None,
        ],
    }

    @abstractmethod
    def __init__(
        self,
        estimator=None,
        n_estimators=10,
        *,
        max_samples=1.0,
        max_features=1.0,
        bootstrap=True,
        bootstrap_features=False,
        oob_score=False,
        warm_start=False,
        n_jobs=None,
        random_state=None,
        verbose=0,
        base_estimator="deprecated",
    ):
        super().__init__(
            estimator=estimator,
            n_estimators=n_estimators,
            base_estimator=base_estimator,
        )
        self.max_samples = max_samples
        self.max_features = max_features
        self.bootstrap = bootstrap
        self.bootstrap_features = bootstrap_features
        self.oob_score = oob_score
        self.warm_start = warm_start
        self.n_jobs = n_jobs
        self.random_state = random_state
        self.verbose = verbose

    def fit(self, X, y, sample_weight=None):
        """Build a Bagging ensemble of estimators from the training set (X, y).

        Parameters
        ----------
        X : {array-like, sparse matrix} of shape (n_samples, n_features)
            The training input samples. Sparse matrices are accepted only if
            they are supported by the base estimator.

        y : array-like of shape (n_samples,)
            The target values (class labels in classification, real numbers in
            regression).

        sample_weight : array-like of shape (n_samples,), default=None
            Sample weights. If None, then samples are equally weighted.
            Note that this is supported only if the base estimator supports
            sample weighting.

        Returns
        -------
        self : object
            Fitted estimator.
        """

        self._validate_params()

        # Convert data (X is required to be 2d and indexable)
        X, y = self._validate_data(
            X,
            y,
            accept_sparse=["csr", "csc"],
            dtype=None,
            force_all_finite=False,
            multi_output=True,
        )
        return self._fit(X, y, self.max_samples, sample_weight=sample_weight)

    def _parallel_args(self):
        return {}

    def _fit(
        self,
        X,
        y,
        max_samples=None,
        max_depth=None,
        sample_weight=None,
        check_input=True,
    ):
        """Build a Bagging ensemble of estimators from the training
           set (X, y).

        Parameters
        ----------
        X : {array-like, sparse matrix} of shape (n_samples, n_features)
            The training input samples. Sparse matrices are accepted only if
            they are supported by the base estimator.

        y : array-like of shape (n_samples,)
            The target values (class labels in classification, real numbers in
            regression).

        max_samples : int or float, default=None
            Argument to use instead of self.max_samples.

        max_depth : int, default=None
            Override value used when constructing base estimator. Only
            supported if the base estimator has a max_depth parameter.

        sample_weight : array-like of shape (n_samples,), default=None
            Sample weights. If None, then samples are equally weighted.
            Note that this is supported only if the base estimator supports
            sample weighting.

        check_input : bool, default=True
            Override value used when fitting base estimator. Only supported
            if the base estimator has a check_input parameter for fit function.

        Returns
        -------
        self : object
            Fitted estimator.
        """
        random_state = check_random_state(self.random_state)

        if sample_weight is not None:
            sample_weight = _check_sample_weight(sample_weight, X, dtype=None)

        # Remap output
        n_samples = X.shape[0]
        self._n_samples = n_samples
        y = self._validate_y(y)

        # Check parameters
        self._validate_estimator()

        if max_depth is not None:
            self.estimator_.max_depth = max_depth

        # Validate max_samples
        if max_samples is None:
            max_samples = self.max_samples
        elif not isinstance(max_samples, numbers.Integral):
            max_samples = int(max_samples * X.shape[0])

        if max_samples > X.shape[0]:
            raise ValueError("max_samples must be <= n_samples")

        # Store validated integer row sampling value
        self._max_samples = max_samples

        # Validate max_features
        if isinstance(self.max_features, numbers.Integral):
            max_features = self.max_features
        elif isinstance(self.max_features, float):
            max_features = int(self.max_features * self.n_features_in_)

        if max_features > self.n_features_in_:
            raise ValueError("max_features must be <= n_features")

        max_features = max(1, int(max_features))

        # Store validated integer feature sampling value
        self._max_features = max_features

        # Other checks
        if not self.bootstrap and self.oob_score:
            raise ValueError("Out of bag estimation only available if bootstrap=True")

        if self.warm_start and self.oob_score:
            raise ValueError("Out of bag estimate only available if warm_start=False")

        if hasattr(self, "oob_score_") and self.warm_start:
            del self.oob_score_

        if not self.warm_start or not hasattr(self, "estimators_"):
            # Free allocated memory, if any
            self.estimators_ = []
            self.estimators_features_ = []

        n_more_estimators = self.n_estimators - len(self.estimators_)

        if n_more_estimators < 0:
            raise ValueError(
                "n_estimators=%d must be larger or equal to "
                "len(estimators_)=%d when warm_start==True"
                % (self.n_estimators, len(self.estimators_))
            )

        elif n_more_estimators == 0:
            warn(
                "Warm-start fitting without increasing n_estimators does not "
                "fit new trees."
            )
            return self

        # Parallel loop
        n_jobs, n_estimators, starts = _partition_estimators(
            n_more_estimators, self.n_jobs
        )
        total_n_estimators = sum(n_estimators)

        # Advance random state to state after training
        # the first n_estimators
        if self.warm_start and len(self.estimators_) > 0:
            random_state.randint(MAX_INT, size=len(self.estimators_))

        seeds = random_state.randint(MAX_INT, size=n_more_estimators)
        self._seeds = seeds

        all_results = Parallel(
            n_jobs=n_jobs, verbose=self.verbose, **self._parallel_args()
        )(
            delayed(_parallel_build_estimators)(
                n_estimators[i],
                self,
                X,
                y,
                sample_weight,
                seeds[starts[i] : starts[i + 1]],
                total_n_estimators,
                verbose=self.verbose,
                check_input=check_input,
            )
            for i in range(n_jobs)
        )

        # Reduce
        self.estimators_ += list(
            itertools.chain.from_iterable(t[0] for t in all_results)
        )
        self.estimators_features_ += list(
            itertools.chain.from_iterable(t[1] for t in all_results)
        )

        if self.oob_score:
            self._set_oob_score(X, y)

        return self

    @abstractmethod
    def _set_oob_score(self, X, y):
        """Calculate out of bag predictions and score."""

    def _validate_y(self, y):
        if len(y.shape) == 1 or y.shape[1] == 1:
            return column_or_1d(y, warn=True)
        return y

    def _get_estimators_indices(self):
        # Get drawn indices along both sample and feature axes
        for seed in self._seeds:
            # Operations accessing random_state must be performed identically
            # to those in `_parallel_build_estimators()`
            feature_indices, sample_indices = _generate_bagging_indices(
                seed,
                self.bootstrap_features,
                self.bootstrap,
                self.n_features_in_,
                self._n_samples,
                self._max_features,
                self._max_samples,
            )

            yield feature_indices, sample_indices

    @property
    def estimators_samples_(self):
        """
        The subset of drawn samples for each base estimator.

        Returns a dynamically generated list of indices identifying
        the samples used for fitting each member of the ensemble, i.e.,
        the in-bag samples.

        Note: the list is re-created at each call to the property in order
        to reduce the object memory footprint by not storing the sampling
        data. Thus fetching the property may be slower than expected.
        """
        return [sample_indices for _, sample_indices in self._get_estimators_indices()]


class BaggingClassifier(ClassifierMixin, BaseBagging):
    """A Bagging classifier.

    A Bagging classifier is an ensemble meta-estimator that fits base
    classifiers each on random subsets of the original dataset and then
    aggregate their individual predictions (either by voting or by averaging)
    to form a final prediction. Such a meta-estimator can typically be used as
    a way to reduce the variance of a black-box estimator (e.g., a decision
    tree), by introducing randomization into its construction procedure and
    then making an ensemble out of it.

    This algorithm encompasses several works from the literature. When random
    subsets of the dataset are drawn as random subsets of the samples, then
    this algorithm is known as Pasting [1]_. If samples are drawn with
    replacement, then the method is known as Bagging [2]_. When random subsets
    of the dataset are drawn as random subsets of the features, then the method
    is known as Random Subspaces [3]_. Finally, when base estimators are built
    on subsets of both samples and features, then the method is known as
    Random Patches [4]_.

    Read more in the :ref:`User Guide <bagging>`.

    .. versionadded:: 0.15

    Parameters
    ----------
    estimator : object, default=None
        The base estimator to fit on random subsets of the dataset.
        If None, then the base estimator is a
        :class:`~sklearn.tree.DecisionTreeClassifier`.

        .. versionadded:: 1.2
           `base_estimator` was renamed to `estimator`.

    n_estimators : int, default=10
        The number of base estimators in the ensemble.

    max_samples : int or float, default=1.0
        The number of samples to draw from X to train each base estimator (with
        replacement by default, see `bootstrap` for more details).

        - If int, then draw `max_samples` samples.
        - If float, then draw `max_samples * X.shape[0]` samples.

    max_features : int or float, default=1.0
        The number of features to draw from X to train each base estimator (
        without replacement by default, see `bootstrap_features` for more
        details).

        - If int, then draw `max_features` features.
        - If float, then draw `max(1, int(max_features * n_features_in_))` features.

    bootstrap : bool, default=True
        Whether samples are drawn with replacement. If False, sampling
        without replacement is performed.

    bootstrap_features : bool, default=False
        Whether features are drawn with replacement.

    oob_score : bool, default=False
        Whether to use out-of-bag samples to estimate
        the generalization error. Only available if bootstrap=True.

    warm_start : bool, default=False
        When set to True, reuse the solution of the previous call to fit
        and add more estimators to the ensemble, otherwise, just fit
        a whole new ensemble. See :term:`the Glossary <warm_start>`.

        .. versionadded:: 0.17
           *warm_start* constructor parameter.

    n_jobs : int, default=None
        The number of jobs to run in parallel for both :meth:`fit` and
        :meth:`predict`. ``None`` means 1 unless in a
        :obj:`joblib.parallel_backend` context. ``-1`` means using all
        processors. See :term:`Glossary <n_jobs>` for more details.

    random_state : int, RandomState instance or None, default=None
        Controls the random resampling of the original dataset
        (sample wise and feature wise).
        If the base estimator accepts a `random_state` attribute, a different
        seed is generated for each instance in the ensemble.
        Pass an int for reproducible output across multiple function calls.
        See :term:`Glossary <random_state>`.

    verbose : int, default=0
        Controls the verbosity when fitting and predicting.

    base_estimator : object, default="deprecated"
        Use `estimator` instead.

        .. deprecated:: 1.2
            `base_estimator` is deprecated and will be removed in 1.4.
            Use `estimator` instead.

    Attributes
    ----------
    estimator_ : estimator
        The base estimator from which the ensemble is grown.

        .. versionadded:: 1.2
           `base_estimator_` was renamed to `estimator_`.

    base_estimator_ : estimator
        The base estimator from which the ensemble is grown.

        .. deprecated:: 1.2
            `base_estimator_` is deprecated and will be removed in 1.4.
            Use `estimator_` instead.

    n_features_in_ : int
        Number of features seen during :term:`fit`.

        .. versionadded:: 0.24

    feature_names_in_ : ndarray of shape (`n_features_in_`,)
        Names of features seen during :term:`fit`. Defined only when `X`
        has feature names that are all strings.

        .. versionadded:: 1.0

    estimators_ : list of estimators
        The collection of fitted base estimators.

    estimators_samples_ : list of arrays
        The subset of drawn samples (i.e., the in-bag samples) for each base
        estimator. Each subset is defined by an array of the indices selected.

    estimators_features_ : list of arrays
        The subset of drawn features for each base estimator.

    classes_ : ndarray of shape (n_classes,)
        The classes labels.

    n_classes_ : int or list
        The number of classes.

    oob_score_ : float
        Score of the training dataset obtained using an out-of-bag estimate.
        This attribute exists only when ``oob_score`` is True.

    oob_decision_function_ : ndarray of shape (n_samples, n_classes)
        Decision function computed with out-of-bag estimate on the training
        set. If n_estimators is small it might be possible that a data point
        was never left out during the bootstrap. In this case,
        `oob_decision_function_` might contain NaN. This attribute exists
        only when ``oob_score`` is True.

    See Also
    --------
    BaggingRegressor : A Bagging regressor.

    References
    ----------

    .. [1] L. Breiman, "Pasting small votes for classification in large
           databases and on-line", Machine Learning, 36(1), 85-103, 1999.

    .. [2] L. Breiman, "Bagging predictors", Machine Learning, 24(2), 123-140,
           1996.

    .. [3] T. Ho, "The random subspace method for constructing decision
           forests", Pattern Analysis and Machine Intelligence, 20(8), 832-844,
           1998.

    .. [4] G. Louppe and P. Geurts, "Ensembles on Random Patches", Machine
           Learning and Knowledge Discovery in Databases, 346-361, 2012.

    Examples
    --------
    >>> from sklearn.svm import SVC
    >>> from sklearn.ensemble import BaggingClassifier
    >>> from sklearn.datasets import make_classification
    >>> X, y = make_classification(n_samples=100, n_features=4,
    ...                            n_informative=2, n_redundant=0,
    ...                            random_state=0, shuffle=False)
    >>> clf = BaggingClassifier(estimator=SVC(),
    ...                         n_estimators=10, random_state=0).fit(X, y)
    >>> clf.predict([[0, 0, 0, 0]])
    array([1])
    """

    def __init__(
        self,
        estimator=None,
        n_estimators=10,
        *,
        max_samples=1.0,
        max_features=1.0,
        bootstrap=True,
        bootstrap_features=False,
        oob_score=False,
        warm_start=False,
        n_jobs=None,
        random_state=None,
        verbose=0,
        base_estimator="deprecated",
    ):

        super().__init__(
            estimator=estimator,
            n_estimators=n_estimators,
            max_samples=max_samples,
            max_features=max_features,
            bootstrap=bootstrap,
            bootstrap_features=bootstrap_features,
            oob_score=oob_score,
            warm_start=warm_start,
            n_jobs=n_jobs,
            random_state=random_state,
            verbose=verbose,
            base_estimator=base_estimator,
        )

    def _validate_estimator(self):
        """Check the estimator and set the estimator_ attribute."""
        super()._validate_estimator(default=DecisionTreeClassifier())

    def _set_oob_score(self, X, y):
        n_samples = y.shape[0]
        n_classes_ = self.n_classes_

        predictions = np.zeros((n_samples, n_classes_))

        for estimator, samples, features in zip(
            self.estimators_, self.estimators_samples_, self.estimators_features_
        ):
            # Create mask for OOB samples
            mask = ~indices_to_mask(samples, n_samples)

            if hasattr(estimator, "predict_proba"):
                predictions[mask, :] += estimator.predict_proba(
                    (X[mask, :])[:, features]
                )

            else:
                p = estimator.predict((X[mask, :])[:, features])
                j = 0

                for i in range(n_samples):
                    if mask[i]:
                        predictions[i, p[j]] += 1
                        j += 1

        if (predictions.sum(axis=1) == 0).any():
            warn(
                "Some inputs do not have OOB scores. "
                "This probably means too few estimators were used "
                "to compute any reliable oob estimates."
            )

        oob_decision_function = predictions / predictions.sum(axis=1)[:, np.newaxis]
        oob_score = accuracy_score(y, np.argmax(predictions, axis=1))

        self.oob_decision_function_ = oob_decision_function
        self.oob_score_ = oob_score

    def _validate_y(self, y):
        y = column_or_1d(y, warn=True)
        check_classification_targets(y)
        self.classes_, y = np.unique(y, return_inverse=True)
        self.n_classes_ = len(self.classes_)

        return y

    def predict(self, X):
        """Predict class for X.

        The predicted class of an input sample is computed as the class with
        the highest mean predicted probability. If base estimators do not
        implement a ``predict_proba`` method, then it resorts to voting.

        Parameters
        ----------
        X : {array-like, sparse matrix} of shape (n_samples, n_features)
            The training input samples. Sparse matrices are accepted only if
            they are supported by the base estimator.

        Returns
        -------
        y : ndarray of shape (n_samples,)
            The predicted classes.
        """
        predicted_probabilitiy = self.predict_proba(X)
        return self.classes_.take((np.argmax(predicted_probabilitiy, axis=1)), axis=0)

    def predict_proba(self, X):
        """Predict class probabilities for X.

        The predicted class probabilities of an input sample is computed as
        the mean predicted class probabilities of the base estimators in the
        ensemble. If base estimators do not implement a ``predict_proba``
        method, then it resorts to voting and the predicted class probabilities
        of an input sample represents the proportion of estimators predicting
        each class.

        Parameters
        ----------
        X : {array-like, sparse matrix} of shape (n_samples, n_features)
            The training input samples. Sparse matrices are accepted only if
            they are supported by the base estimator.

        Returns
        -------
        p : ndarray of shape (n_samples, n_classes)
            The class probabilities of the input samples. The order of the
            classes corresponds to that in the attribute :term:`classes_`.
        """
        check_is_fitted(self)
        # Check data
        X = self._validate_data(
            X,
            accept_sparse=["csr", "csc"],
            dtype=None,
            force_all_finite=False,
            reset=False,
        )

        # Parallel loop
        n_jobs, _, starts = _partition_estimators(self.n_estimators, self.n_jobs)

        all_proba = Parallel(
            n_jobs=n_jobs, verbose=self.verbose, **self._parallel_args()
        )(
            delayed(_parallel_predict_proba)(
                self.estimators_[starts[i] : starts[i + 1]],
                self.estimators_features_[starts[i] : starts[i + 1]],
                X,
                self.n_classes_,
            )
            for i in range(n_jobs)
        )

        # Reduce
        proba = sum(all_proba) / self.n_estimators

        return proba

    def predict_log_proba(self, X):
        """Predict class log-probabilities for X.

        The predicted class log-probabilities of an input sample is computed as
        the log of the mean predicted class probabilities of the base
        estimators in the ensemble.

        Parameters
        ----------
        X : {array-like, sparse matrix} of shape (n_samples, n_features)
            The training input samples. Sparse matrices are accepted only if
            they are supported by the base estimator.

        Returns
        -------
        p : ndarray of shape (n_samples, n_classes)
            The class log-probabilities of the input samples. The order of the
            classes corresponds to that in the attribute :term:`classes_`.
        """
        check_is_fitted(self)
        if hasattr(self.estimator_, "predict_log_proba"):
            # Check data
            X = self._validate_data(
                X,
                accept_sparse=["csr", "csc"],
                dtype=None,
                force_all_finite=False,
                reset=False,
            )

            # Parallel loop
            n_jobs, _, starts = _partition_estimators(self.n_estimators, self.n_jobs)

            all_log_proba = Parallel(n_jobs=n_jobs, verbose=self.verbose)(
                delayed(_parallel_predict_log_proba)(
                    self.estimators_[starts[i] : starts[i + 1]],
                    self.estimators_features_[starts[i] : starts[i + 1]],
                    X,
                    self.n_classes_,
                )
                for i in range(n_jobs)
            )

            # Reduce
            log_proba = all_log_proba[0]

            for j in range(1, len(all_log_proba)):
                log_proba = np.logaddexp(log_proba, all_log_proba[j])

            log_proba -= np.log(self.n_estimators)

        else:
            log_proba = np.log(self.predict_proba(X))

        return log_proba

    @available_if(_estimator_has("decision_function"))
    def decision_function(self, X):
        """Average of the decision functions of the base classifiers.

        Parameters
        ----------
        X : {array-like, sparse matrix} of shape (n_samples, n_features)
            The training input samples. Sparse matrices are accepted only if
            they are supported by the base estimator.

        Returns
        -------
        score : ndarray of shape (n_samples, k)
            The decision function of the input samples. The columns correspond
            to the classes in sorted order, as they appear in the attribute
            ``classes_``. Regression and binary classification are special
            cases with ``k == 1``, otherwise ``k==n_classes``.
        """
        check_is_fitted(self)

        # Check data
        X = self._validate_data(
            X,
            accept_sparse=["csr", "csc"],
            dtype=None,
            force_all_finite=False,
            reset=False,
        )

        # Parallel loop
        n_jobs, _, starts = _partition_estimators(self.n_estimators, self.n_jobs)

        all_decisions = Parallel(n_jobs=n_jobs, verbose=self.verbose)(
            delayed(_parallel_decision_function)(
                self.estimators_[starts[i] : starts[i + 1]],
                self.estimators_features_[starts[i] : starts[i + 1]],
                X,
            )
            for i in range(n_jobs)
        )

        # Reduce
        decisions = sum(all_decisions) / self.n_estimators

        return decisions


class BaggingRegressor(RegressorMixin, BaseBagging):
    """A Bagging regressor.

    A Bagging regressor is an ensemble meta-estimator that fits base
    regressors each on random subsets of the original dataset and then
    aggregate their individual predictions (either by voting or by averaging)
    to form a final prediction. Such a meta-estimator can typically be used as
    a way to reduce the variance of a black-box estimator (e.g., a decision
    tree), by introducing randomization into its construction procedure and
    then making an ensemble out of it.

    This algorithm encompasses several works from the literature. When random
    subsets of the dataset are drawn as random subsets of the samples, then
    this algorithm is known as Pasting [1]_. If samples are drawn with
    replacement, then the method is known as Bagging [2]_. When random subsets
    of the dataset are drawn as random subsets of the features, then the method
    is known as Random Subspaces [3]_. Finally, when base estimators are built
    on subsets of both samples and features, then the method is known as
    Random Patches [4]_.

    Read more in the :ref:`User Guide <bagging>`.

    .. versionadded:: 0.15

    Parameters
    ----------
    estimator : object, default=None
        The base estimator to fit on random subsets of the dataset.
        If None, then the base estimator is a
        :class:`~sklearn.tree.DecisionTreeRegressor`.

        .. versionadded:: 1.2
           `base_estimator` was renamed to `estimator`.

    n_estimators : int, default=10
        The number of base estimators in the ensemble.

    max_samples : int or float, default=1.0
        The number of samples to draw from X to train each base estimator (with
        replacement by default, see `bootstrap` for more details).

        - If int, then draw `max_samples` samples.
        - If float, then draw `max_samples * X.shape[0]` samples.

    max_features : int or float, default=1.0
        The number of features to draw from X to train each base estimator (
        without replacement by default, see `bootstrap_features` for more
        details).

        - If int, then draw `max_features` features.
        - If float, then draw `max(1, int(max_features * n_features_in_))` features.

    bootstrap : bool, default=True
        Whether samples are drawn with replacement. If False, sampling
        without replacement is performed.

    bootstrap_features : bool, default=False
        Whether features are drawn with replacement.

    oob_score : bool, default=False
        Whether to use out-of-bag samples to estimate
        the generalization error. Only available if bootstrap=True.

    warm_start : bool, default=False
        When set to True, reuse the solution of the previous call to fit
        and add more estimators to the ensemble, otherwise, just fit
        a whole new ensemble. See :term:`the Glossary <warm_start>`.

    n_jobs : int, default=None
        The number of jobs to run in parallel for both :meth:`fit` and
        :meth:`predict`. ``None`` means 1 unless in a
        :obj:`joblib.parallel_backend` context. ``-1`` means using all
        processors. See :term:`Glossary <n_jobs>` for more details.

    random_state : int, RandomState instance or None, default=None
        Controls the random resampling of the original dataset
        (sample wise and feature wise).
        If the base estimator accepts a `random_state` attribute, a different
        seed is generated for each instance in the ensemble.
        Pass an int for reproducible output across multiple function calls.
        See :term:`Glossary <random_state>`.

    verbose : int, default=0
        Controls the verbosity when fitting and predicting.

    base_estimator : object, default="deprecated"
        Use `estimator` instead.

        .. deprecated:: 1.2
            `base_estimator` is deprecated and will be removed in 1.4.
            Use `estimator` instead.

    Attributes
    ----------
    estimator_ : estimator
        The base estimator from which the ensemble is grown.

        .. versionadded:: 1.2
           `base_estimator_` was renamed to `estimator_`.

    base_estimator_ : estimator
        The base estimator from which the ensemble is grown.

        .. deprecated:: 1.2
            `base_estimator_` is deprecated and will be removed in 1.4.
            Use `estimator_` instead.

    n_features_in_ : int
        Number of features seen during :term:`fit`.

        .. versionadded:: 0.24

    feature_names_in_ : ndarray of shape (`n_features_in_`,)
        Names of features seen during :term:`fit`. Defined only when `X`
        has feature names that are all strings.

        .. versionadded:: 1.0

    estimators_ : list of estimators
        The collection of fitted sub-estimators.

    estimators_samples_ : list of arrays
        The subset of drawn samples (i.e., the in-bag samples) for each base
        estimator. Each subset is defined by an array of the indices selected.

    estimators_features_ : list of arrays
        The subset of drawn features for each base estimator.

    oob_score_ : float
        Score of the training dataset obtained using an out-of-bag estimate.
        This attribute exists only when ``oob_score`` is True.

    oob_prediction_ : ndarray of shape (n_samples,)
        Prediction computed with out-of-bag estimate on the training
        set. If n_estimators is small it might be possible that a data point
        was never left out during the bootstrap. In this case,
        `oob_prediction_` might contain NaN. This attribute exists only
        when ``oob_score`` is True.

    See Also
    --------
    BaggingClassifier : A Bagging classifier.

    References
    ----------

    .. [1] L. Breiman, "Pasting small votes for classification in large
           databases and on-line", Machine Learning, 36(1), 85-103, 1999.

    .. [2] L. Breiman, "Bagging predictors", Machine Learning, 24(2), 123-140,
           1996.

    .. [3] T. Ho, "The random subspace method for constructing decision
           forests", Pattern Analysis and Machine Intelligence, 20(8), 832-844,
           1998.

    .. [4] G. Louppe and P. Geurts, "Ensembles on Random Patches", Machine
           Learning and Knowledge Discovery in Databases, 346-361, 2012.

    Examples
    --------
    >>> from sklearn.svm import SVR
    >>> from sklearn.ensemble import BaggingRegressor
    >>> from sklearn.datasets import make_regression
    >>> X, y = make_regression(n_samples=100, n_features=4,
    ...                        n_informative=2, n_targets=1,
    ...                        random_state=0, shuffle=False)
    >>> regr = BaggingRegressor(estimator=SVR(),
    ...                         n_estimators=10, random_state=0).fit(X, y)
    >>> regr.predict([[0, 0, 0, 0]])
    array([-2.8720...])
    """

    def __init__(
        self,
        estimator=None,
        n_estimators=10,
        *,
        max_samples=1.0,
        max_features=1.0,
        bootstrap=True,
        bootstrap_features=False,
        oob_score=False,
        warm_start=False,
        n_jobs=None,
        random_state=None,
        verbose=0,
        base_estimator="deprecated",
    ):
        super().__init__(
            estimator=estimator,
            n_estimators=n_estimators,
            max_samples=max_samples,
            max_features=max_features,
            bootstrap=bootstrap,
            bootstrap_features=bootstrap_features,
            oob_score=oob_score,
            warm_start=warm_start,
            n_jobs=n_jobs,
            random_state=random_state,
            verbose=verbose,
            base_estimator=base_estimator,
        )

    def predict(self, X):
        """Predict regression target for X.

        The predicted regression target of an input sample is computed as the
        mean predicted regression targets of the estimators in the ensemble.

        Parameters
        ----------
        X : {array-like, sparse matrix} of shape (n_samples, n_features)
            The training input samples. Sparse matrices are accepted only if
            they are supported by the base estimator.

        Returns
        -------
        y : ndarray of shape (n_samples,)
            The predicted values.
        """
        check_is_fitted(self)
        # Check data
        X = self._validate_data(
            X,
            accept_sparse=["csr", "csc"],
            dtype=None,
            force_all_finite=False,
            reset=False,
        )

        # Parallel loop
        n_jobs, _, starts = _partition_estimators(self.n_estimators, self.n_jobs)

        all_y_hat = Parallel(n_jobs=n_jobs, verbose=self.verbose)(
            delayed(_parallel_predict_regression)(
                self.estimators_[starts[i] : starts[i + 1]],
                self.estimators_features_[starts[i] : starts[i + 1]],
                X,
            )
            for i in range(n_jobs)
        )

        # Reduce
        y_hat = sum(all_y_hat) / self.n_estimators

        return y_hat

    def _validate_estimator(self):
        """Check the estimator and set the estimator_ attribute."""
        super()._validate_estimator(default=DecisionTreeRegressor())

    def _set_oob_score(self, X, y):
        n_samples = y.shape[0]

        predictions = np.zeros((n_samples,))
        n_predictions = np.zeros((n_samples,))

        for estimator, samples, features in zip(
            self.estimators_, self.estimators_samples_, self.estimators_features_
        ):
            # Create mask for OOB samples
            mask = ~indices_to_mask(samples, n_samples)

            predictions[mask] += estimator.predict((X[mask, :])[:, features])
            n_predictions[mask] += 1

        if (n_predictions == 0).any():
            warn(
                "Some inputs do not have OOB scores. "
                "This probably means too few estimators were used "
                "to compute any reliable oob estimates."
            )
            n_predictions[n_predictions == 0] = 1

        predictions /= n_predictions

        self.oob_prediction_ = predictions
        self.oob_score_ = r2_score(y, predictions)<|MERGE_RESOLUTION|>--- conflicted
+++ resolved
@@ -88,15 +88,10 @@
     max_samples = ensemble._max_samples
     bootstrap = ensemble.bootstrap
     bootstrap_features = ensemble.bootstrap_features
-<<<<<<< HEAD
-    support_sample_weight = has_fit_parameter(ensemble.base_estimator_, "sample_weight")
-    has_check_input = has_fit_parameter(ensemble.base_estimator_, "check_input")
-=======
     support_sample_weight = has_fit_parameter(ensemble.estimator_, "sample_weight")
     has_check_input = has_fit_parameter(ensemble.estimator_, "check_input")
     requires_feature_indexing = bootstrap_features or max_features != n_features
 
->>>>>>> 0a481167
     if not support_sample_weight and sample_weight is not None:
         raise ValueError("The base estimator doesn't support sample weight")
 
@@ -144,18 +139,11 @@
                 not_indices_mask = ~indices_to_mask(indices, n_samples)
                 curr_sample_weight[not_indices_mask] = 0
 
-<<<<<<< HEAD
-            estimator_fit(X[:, features], y, sample_weight=curr_sample_weight)
-
-        else:
-            estimator_fit(X[indices][:, features], y[indices])
-=======
             X_ = X[:, features] if requires_feature_indexing else X
             estimator_fit(X_, y, sample_weight=curr_sample_weight)
         else:
             X_ = X[indices][:, features] if requires_feature_indexing else X[indices]
             estimator_fit(X_, y[indices])
->>>>>>> 0a481167
 
         estimators.append(estimator)
         estimators_features.append(features)
