--- conflicted
+++ resolved
@@ -39,13 +39,9 @@
 from ..tree._tree import DTYPE
 from ..utils import check_array, check_X_y, check_random_state
 from ..metrics import accuracy_score, r2_score
-<<<<<<< HEAD
-from sklearn.utils.validation import has_fit_parameter
-=======
 from sklearn.utils.validation import (
         has_fit_parameter,
         check_is_fitted)
->>>>>>> acc1ac27
 
 __all__ = [
     'AdaBoostClassifier',
@@ -263,8 +259,6 @@
             raise ValueError("%s doesn't support sample_weight."
                              % self.base_estimator_.__class__.__name__)
 
-<<<<<<< HEAD
-=======
     def _validate_X_predict(self, X):
         """Ensure that X is in the proper format"""
         if (self.base_estimator is None or
@@ -276,7 +270,6 @@
             X = check_array(X, accept_sparse=['csr', 'csc', 'coo'])
 
         return X
->>>>>>> acc1ac27
 
 def _samme_proba(estimator, n_classes, X):
     """Calculate algorithm 4, step 2, equation c) of Zhu et al [1].
