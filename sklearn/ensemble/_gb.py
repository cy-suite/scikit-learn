--- conflicted
+++ resolved
@@ -542,36 +542,10 @@
                     shape=(X.shape[0], self.loss_.K), dtype=np.float64
                 )
             else:
-<<<<<<< HEAD
                 init_fit_params = metadata_request_factory(
                     self.init_
                 ).fit.get_method_input(ignore_extras=True, kwargs=fit_params)
                 self.init_.fit(X, y, **init_fit_params)
-=======
-                # XXX clean this once we have a support_sample_weight tag
-                if sample_weight_is_none:
-                    self.init_.fit(X, y)
-                else:
-                    msg = (
-                        "The initial estimator {} does not support sample "
-                        "weights.".format(self.init_.__class__.__name__)
-                    )
-                    try:
-                        self.init_.fit(X, y, sample_weight=sample_weight)
-                    except TypeError as e:
-                        # regular estimator without SW support
-                        raise ValueError(msg) from e
-                    except ValueError as e:
-                        if (
-                            "pass parameters to specific steps of "
-                            "your pipeline using the "
-                            "stepname__parameter"
-                            in str(e)
-                        ):  # pipeline
-                            raise ValueError(msg) from e
-                        else:  # regular estimator whose input checking failed
-                            raise
->>>>>>> 8e8e6102
 
                 raw_predictions = self.loss_.get_init_raw_predictions(X, self.init_)
 
