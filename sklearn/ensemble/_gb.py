"""Gradient Boosted Regression Trees.

This module contains methods for fitting gradient boosted regression trees for
both classification and regression.

The module structure is the following:

- The ``BaseGradientBoosting`` base class implements a common ``fit`` method
  for all the estimators in the module. Regression and classification
  only differ in the concrete ``LossFunction`` used.

- ``GradientBoostingClassifier`` implements gradient boosting for
  classification problems.

- ``GradientBoostingRegressor`` implements gradient boosting for
  regression problems.
"""

# Authors: Peter Prettenhofer, Scott White, Gilles Louppe, Emanuele Olivetti,
#          Arnaud Joly, Jacob Schreiber
# License: BSD 3 clause

<<<<<<< HEAD
from abc import ABCMeta
from abc import abstractmethod
from numbers import Integral, Real
from time import time
import warnings

import numpy as np
from scipy.sparse import csr_matrix
from scipy.sparse import issparse

from ..model_selection import train_test_split
from ..tree import DecisionTreeRegressor
from ..tree._tree import DTYPE, DOUBLE

from .._loss.loss import (
    _LOSSES,
    AbsoluteError,
    BaseLoss,
    ExponentialLoss,
    HalfBinomialLoss,
    HalfMultinomialLoss,
    HalfSquaredError,
    HuberLoss,
    PinballLoss,
)
from ..base import ClassifierMixin
from ..base import RegressorMixin
from ..base import is_classifier
from ..dummy import DummyRegressor, DummyClassifier
from ..exceptions import NotFittedError
from ..preprocessing import LabelEncoder
from ..tree._tree import TREE_LEAF
from ..utils import check_random_state
from ..utils import check_array
from ..utils import column_or_1d
from ..utils._param_validation import HasMethods, Interval, StrOptions
from ..utils.fixes import percentile
from ..utils.validation import check_is_fitted, _check_sample_weight
from ..utils.multiclass import check_classification_targets
from ..utils.stats import _weighted_percentile

from ._base import BaseEnsemble
from ._gradient_boosting import predict_stages
from ._gradient_boosting import predict_stage
from ._gradient_boosting import _random_sample_mask


_LOSSES = _LOSSES.copy()
_LOSSES.update(
    {
        "quantile": PinballLoss,
        "huber": HuberLoss,
    }
)


def _init_raw_predictions(X, estimator, loss, use_predict_proba):
    """Return the initial raw predictions.

    Parameters
    ----------
    X : ndarray of shape (n_samples, n_features)
        The data array.
    estimator : object
        The estimator to use to compute the predictions.
    loss : BaseLoss
        An instace of a loss function class.
    use_predict_proba : bool
        Whether estimator.predict_proba is used instead of estimator.predict.

    Returns
    -------
    raw_predictions : ndarray of shape (n_samples, K)
        The initial raw predictions. K is equal to 1 for binary
        classification and regression, and equal to the number of classes
        for multiclass classification. ``raw_predictions`` is casted
        into float64.
    """
    # TODO: Use loss.fit_intercept_only where appropriate instead of
    # DummyRegressor which is the default given by the `init` parameter,
    # see also _init_state.
    if use_predict_proba:
        try:
            predictions = estimator.predict_proba(X)
        except AttributeError as e:
            msg = "The given init estimator does not provide a predict_proba method."
            raise AttributeError(msg) from e
        if not loss.is_multiclass:
            predictions = predictions[:, 1]  # probability of positive class
        eps = np.finfo(np.float32).eps  # FIXME: This is quite large!
        predictions = np.clip(predictions, eps, 1 - eps, dtype=np.float64)
    else:
        predictions = estimator.predict(X).astype(np.float64)

    if predictions.ndim == 1:
        return loss.link.link(predictions).reshape(-1, 1)
    else:
        return loss.link.link(predictions)


def _update_terminal_regions(
    loss,
    tree,
    X,
    y,
    residual,
    raw_prediction,
    sample_weight,
    sample_mask,
    learning_rate=0.1,
    k=0,
):
    """Update the leaf values to be predicted by the tree and raw_prediction.

    The current predictions of the model (of this stage) are updated.

    Additionally, if loss.need_update_leaves_values is True, the terminal regions
    (=leaves) of the given tree are updated as well. This corresponds to the line
    search step in "Greedy Function Approximation" by Friedman.

    Update equals:
        loss.fit_intercept_only(y_true - raw_prediction)

    Note: It only works, if the loss is a function of the residual, as is the
    case for AbsoluteError and PinballLoss. Otherwise, one would need to get
    the minimum of loss(y_true, raw_prediction + x) in x. A few examples:
        - AbsoluteError: median(y_true - raw_prediction).
        - PinballLoss: quantile(y_true - raw_prediction).
    See also notes about need_update_leaves_values in BaseLoss.

    Parameters
    ----------
    loss : BaseLoss
    tree : tree.Tree
        The tree object.
    X : ndarray of shape (n_samples, n_features)
        The data array.
    y : ndarray of shape (n_samples,)
        The target labels.
    residual : ndarray of shape (n_samples,)
        The residuals (usually the negative gradient).
    raw_prediction : ndarray of shape (n_samples, n_trees_per_iteration)
        The raw predictions (i.e. values from the tree leaves) of the
        tree ensemble at iteration ``i - 1``.
    sample_weight : ndarray of shape (n_samples,)
        The weight of each sample.
    sample_mask : ndarray of shape (n_samples,)
        The sample mask to be used.
    learning_rate : float, default=0.1
        Learning rate shrinks the contribution of each tree by
         ``learning_rate``.
    k : int, default=0
        The index of the estimator being updated.
    """
    # compute leaf for each sample in ``X``.
    terminal_regions = tree.apply(X)

    if not isinstance(loss, HalfSquaredError):
        # mask all which are not in sample mask.
        masked_terminal_regions = terminal_regions.copy()
        masked_terminal_regions[~sample_mask] = -1

        # update each leaf (= perform line search)
        for leaf in np.nonzero(tree.children_left == TREE_LEAF)[0]:
            indices = np.nonzero(terminal_regions == leaf)[0]  # of terminal regions
            y_ = y.take(indices, axis=0)
            sw = None if sample_weight is None else sample_weight[indices]

            if isinstance(loss, HalfBinomialLoss):
                # Make a single Newton-Raphson step.
                # Our node estimate is given by:
                #    sum(w * (y - prob)) / sum(w * prob * (1 - prob))
                # we take advantage that: y - prob = residual
                residual_ = residual.take(indices, axis=0)
                prob = y_ - residual_
                # numerator = negative gradient = y - prob
                numerator = np.average(residual_, weights=sw)
                # denominator = hessian = prob * (1 - prob)
                denominator = np.average(prob * (1 - prob), weights=sw)

                # prevents overflow and division by zero
                sw_sum = indices.shape[0] if sw is None else np.sum(sw)
                if abs(denominator * sw_sum) < 1e-150:
                    tree.value[leaf, 0, 0] = 0.0
                else:
                    tree.value[leaf, 0, 0] = numerator / denominator
            elif isinstance(loss, HalfMultinomialLoss):
                # we take advantage that: y - prob = residual
                residual_ = residual.take(indices, axis=0)
                prob = y_ - residual_
                K = loss.n_classes
                # numerator = negative gradient * (k - 1) / k
                # Note: The factor (k - 1)/k appears in the original papers "Greedy
                # Function Approximation" by Friedman and "Additive Logistic
                # Regression" by Friedman, Hastie, Tibshirani. This factor is, however,
                # wrong or at least arbitrary as it directly multiplies the
                # learning_rate. We keep it for backward compatibility.
                numerator = np.average(residual_, weights=sw)
                numerator *= (K - 1) / K
                # denominator = (diagonal) hessian = prob * (1 - prob)
                denominator = np.average(prob * (1 - prob), weights=sw)

                # prevents overflow and division by zero
                sw_sum = indices.shape[0] if sw is None else np.sum(sw)
                if abs(denominator * sw_sum) < 1e-150:
                    tree.value[leaf, 0, 0] = 0.0
                else:
                    tree.value[leaf, 0, 0] = numerator / denominator
            elif isinstance(loss, ExponentialLoss):
                z = 2.0 * y_ - 1.0  # z is -1 or +1
                raw_pred = raw_prediction[indices, k]
                # numerator = negative gradient
                numerator = np.average(z * np.exp(-z * raw_pred), weights=sw)
                # denominator = hessian
                denominator = np.average(np.exp(-z * raw_pred), weights=sw)

                # prevents overflow and division by zero
                sw_sum = indices.shape[0] if sw is None else np.sum(sw)
                if abs(denominator * sw_sum) < 1e-150:
                    tree.value[leaf, 0, 0] = 0.0
                else:
                    tree.value[leaf, 0, 0] = numerator / denominator
            else:
                update = loss.fit_intercept_only(
                    y_true=y_ - raw_prediction[indices, k],
                    sample_weight=sw,
                )
                tree.value[leaf, 0, 0] = update

    # update predictions (both in-bag and out-of-bag)
    raw_prediction[:, k] += learning_rate * tree.value[:, 0, 0].take(
        terminal_regions, axis=0
    )


def set_huber_delta(loss, y_true, raw_prediction, sample_weight=None):
    """Calculate and set self.closs.delta based on self.quantile."""
    abserr = np.abs(y_true - raw_prediction.squeeze())
    if sample_weight is None:
        # Same as np.quantile(abserr, loss.quantile, axis=0, method="inverted_cdf")
        delta = percentile(abserr, 100 * loss.quantile, axis=0, method="lower")
    else:
        delta = _weighted_percentile(abserr, sample_weight, 100 * loss.quantile)
    loss.closs.delta = float(delta)
=======
import warnings
from abc import ABCMeta, abstractmethod
from numbers import Integral, Real
from time import time

import numpy as np
from scipy.sparse import csc_matrix, csr_matrix, issparse

from ..base import ClassifierMixin, RegressorMixin, _fit_context, is_classifier
from ..exceptions import NotFittedError
from ..model_selection import train_test_split
from ..tree import DecisionTreeRegressor
from ..tree._tree import DOUBLE, DTYPE
from ..utils import check_array, check_random_state, column_or_1d
from ..utils._param_validation import HasMethods, Interval, StrOptions
from ..utils.multiclass import check_classification_targets
from ..utils.validation import _check_sample_weight, check_is_fitted
from . import _gb_losses
from ._base import BaseEnsemble
from ._gradient_boosting import _random_sample_mask, predict_stage, predict_stages
>>>>>>> 405a5a09


class VerboseReporter:
    """Reports verbose output to stdout.

    Parameters
    ----------
    verbose : int
        Verbosity level. If ``verbose==1`` output is printed once in a while
        (when iteration mod verbose_mod is zero).; if larger than 1 then output
        is printed for each update.
    """

    def __init__(self, verbose):
        self.verbose = verbose

    def init(self, est, begin_at_stage=0):
        """Initialize reporter

        Parameters
        ----------
        est : Estimator
            The estimator

        begin_at_stage : int, default=0
            stage at which to begin reporting
        """
        # header fields and line format str
        header_fields = ["Iter", "Train Loss"]
        verbose_fmt = ["{iter:>10d}", "{train_score:>16.4f}"]
        # do oob?
        if est.subsample < 1:
            header_fields.append("OOB Improve")
            verbose_fmt.append("{oob_impr:>16.4f}")
        header_fields.append("Remaining Time")
        verbose_fmt.append("{remaining_time:>16s}")

        # print the header line
        print(("%10s " + "%16s " * (len(header_fields) - 1)) % tuple(header_fields))

        self.verbose_fmt = " ".join(verbose_fmt)
        # plot verbose info each time i % verbose_mod == 0
        self.verbose_mod = 1
        self.start_time = time()
        self.begin_at_stage = begin_at_stage

    def update(self, j, est):
        """Update reporter with new iteration.

        Parameters
        ----------
        j : int
            The new iteration.
        est : Estimator
            The estimator.
        """
        do_oob = est.subsample < 1
        # we need to take into account if we fit additional estimators.
        i = j - self.begin_at_stage  # iteration relative to the start iter
        if (i + 1) % self.verbose_mod == 0:
            oob_impr = est.oob_improvement_[j] if do_oob else 0
            remaining_time = (
                (est.n_estimators - (j + 1)) * (time() - self.start_time) / float(i + 1)
            )
            if remaining_time > 60:
                remaining_time = "{0:.2f}m".format(remaining_time / 60.0)
            else:
                remaining_time = "{0:.2f}s".format(remaining_time)
            print(
                self.verbose_fmt.format(
                    iter=j + 1,
                    train_score=est.train_score_[j],
                    oob_impr=oob_impr,
                    remaining_time=remaining_time,
                )
            )
            if self.verbose == 1 and ((i + 1) // (self.verbose_mod * 10) > 0):
                # adjust verbose frequency (powers of 10)
                self.verbose_mod *= 10


class BaseGradientBoosting(BaseEnsemble, metaclass=ABCMeta):
    """Abstract base class for Gradient Boosting."""

    _parameter_constraints: dict = {
        **DecisionTreeRegressor._parameter_constraints,
        "learning_rate": [Interval(Real, 0.0, None, closed="left")],
        "n_estimators": [Interval(Integral, 1, None, closed="left")],
        "criterion": [StrOptions({"friedman_mse", "squared_error"})],
        "subsample": [Interval(Real, 0.0, 1.0, closed="right")],
        "verbose": ["verbose"],
        "warm_start": ["boolean"],
        "validation_fraction": [Interval(Real, 0.0, 1.0, closed="neither")],
        "n_iter_no_change": [Interval(Integral, 1, None, closed="left"), None],
        "tol": [Interval(Real, 0.0, None, closed="left")],
    }
    _parameter_constraints.pop("splitter")
    _parameter_constraints.pop("monotonic_cst")

    @abstractmethod
    def __init__(
        self,
        *,
        loss,
        learning_rate,
        n_estimators,
        criterion,
        min_samples_split,
        min_samples_leaf,
        min_weight_fraction_leaf,
        max_depth,
        min_impurity_decrease,
        init,
        subsample,
        max_features,
        ccp_alpha,
        random_state,
        alpha=0.9,
        verbose=0,
        max_leaf_nodes=None,
        warm_start=False,
        validation_fraction=0.1,
        n_iter_no_change=None,
        tol=1e-4,
    ):
        self.n_estimators = n_estimators
        self.learning_rate = learning_rate
        self.loss = loss
        self.criterion = criterion
        self.min_samples_split = min_samples_split
        self.min_samples_leaf = min_samples_leaf
        self.min_weight_fraction_leaf = min_weight_fraction_leaf
        self.subsample = subsample
        self.max_features = max_features
        self.max_depth = max_depth
        self.min_impurity_decrease = min_impurity_decrease
        self.ccp_alpha = ccp_alpha
        self.init = init
        self.random_state = random_state
        self.alpha = alpha
        self.verbose = verbose
        self.max_leaf_nodes = max_leaf_nodes
        self.warm_start = warm_start
        self.validation_fraction = validation_fraction
        self.n_iter_no_change = n_iter_no_change
        self.tol = tol

    @abstractmethod
    def _encode_y(self, y=None, sample_weight=None):
        """Called by fit to validate and encode y (for classification)."""

    @abstractmethod
    def _get_loss(self, sample_weight):
        pass

    def _fit_stage(
        self,
        i,
        X,
        y,
        raw_predictions,
        sample_weight,
        sample_mask,
        random_state,
    ):
        """Fit another stage of ``n_trees_per_iteration_`` trees."""
        # FIXME: Replace assert by raise ValueError.
        assert sample_mask.dtype == bool
        original_y = y

        if isinstance(self._loss, HuberLoss):
            set_huber_delta(loss=self._loss, y_true=y, raw_prediction=raw_predictions)
        # TODO: Without oob, i.e. with self.subsample = 1, we could call
        # self._loss.loss_gradient and use it to set train_score_.
        # But note that train_score_[i] is the score AFTER fitting the i-th tree.
        gradient = self._loss.gradient(
            y_true=y,
            raw_prediction=raw_predictions,
            sample_weight=None,  # We pass sample_weights to the tree directly.
        )

        for k in range(self.n_trees_per_iteration_):
            if self._loss.is_multiclass:
                y = np.array(original_y == k, dtype=np.float64)
            # Note: We need the negative gradient!
            if gradient.ndim == 2:
                residual = -gradient[:, k]
            else:
                residual = -gradient

            # induce regression tree on residuals
            tree = DecisionTreeRegressor(
                criterion=self.criterion,
                splitter="best",
                max_depth=self.max_depth,
                min_samples_split=self.min_samples_split,
                min_samples_leaf=self.min_samples_leaf,
                min_weight_fraction_leaf=self.min_weight_fraction_leaf,
                min_impurity_decrease=self.min_impurity_decrease,
                max_features=self.max_features,
                max_leaf_nodes=self.max_leaf_nodes,
                random_state=random_state,
                ccp_alpha=self.ccp_alpha,
            )

            if self.subsample < 1.0:
                # no inplace multiplication!
                sample_weight = sample_weight * sample_mask.astype(np.float64)

            tree.fit(X, residual, sample_weight=sample_weight, check_input=False)

            # update tree leaves
            _update_terminal_regions(
                self._loss,
                tree.tree_,
                X,
                y,
                residual,
                raw_predictions,
                sample_weight,
                sample_mask,
                learning_rate=self.learning_rate,
                k=k,
            )

            # add tree to ensemble
            self.estimators_[i, k] = tree

        return raw_predictions

    def _set_max_features(self):
        """Set self.max_features_."""
        if isinstance(self.max_features, str):
            if self.max_features == "auto":
                if is_classifier(self):
                    max_features = max(1, int(np.sqrt(self.n_features_in_)))
                else:
                    max_features = self.n_features_in_
            elif self.max_features == "sqrt":
                max_features = max(1, int(np.sqrt(self.n_features_in_)))
            else:  # self.max_features == "log2"
                max_features = max(1, int(np.log2(self.n_features_in_)))
        elif self.max_features is None:
            max_features = self.n_features_in_
        elif isinstance(self.max_features, Integral):
            max_features = self.max_features
        else:  # float
            max_features = max(1, int(self.max_features * self.n_features_in_))

        self.max_features_ = max_features

    def _init_state(self):
        """Initialize model state and allocate model state data structures."""

        self.init_ = self.init
        if self.init_ is None:
            if is_classifier(self):
                self.init_ = DummyClassifier(strategy="prior")
            elif isinstance(self._loss, (AbsoluteError, HuberLoss)):
                self.init_ = DummyRegressor(strategy="quantile", quantile=0.5)
            elif isinstance(self._loss, PinballLoss):
                self.init_ = DummyRegressor(strategy="quantile", quantile=self.alpha)
            else:
                self.init_ = DummyRegressor(strategy="mean")

        self.estimators_ = np.empty(
            (self.n_estimators, self.n_trees_per_iteration_), dtype=object
        )
        self.train_score_ = np.zeros((self.n_estimators,), dtype=np.float64)
        # do oob?
        if self.subsample < 1.0:
            self.oob_improvement_ = np.zeros((self.n_estimators), dtype=np.float64)
            self.oob_scores_ = np.zeros((self.n_estimators), dtype=np.float64)
            self.oob_score_ = np.nan

    def _clear_state(self):
        """Clear the state of the gradient boosting model."""
        if hasattr(self, "estimators_"):
            self.estimators_ = np.empty((0, 0), dtype=object)
        if hasattr(self, "train_score_"):
            del self.train_score_
        if hasattr(self, "oob_improvement_"):
            del self.oob_improvement_
        if hasattr(self, "oob_scores_"):
            del self.oob_scores_
        if hasattr(self, "oob_score_"):
            del self.oob_score_
        if hasattr(self, "init_"):
            del self.init_
        if hasattr(self, "_rng"):
            del self._rng

    def _resize_state(self):
        """Add additional ``n_estimators`` entries to all attributes."""
        # self.n_estimators is the number of additional est to fit
        total_n_estimators = self.n_estimators
        if total_n_estimators < self.estimators_.shape[0]:
            raise ValueError(
                "resize with smaller n_estimators %d < %d"
                % (total_n_estimators, self.estimators_[0])
            )

        self.estimators_ = np.resize(
            self.estimators_, (total_n_estimators, self.n_trees_per_iteration_)
        )
        self.train_score_ = np.resize(self.train_score_, total_n_estimators)
        if self.subsample < 1 or hasattr(self, "oob_improvement_"):
            # if do oob resize arrays or create new if not available
            if hasattr(self, "oob_improvement_"):
                self.oob_improvement_ = np.resize(
                    self.oob_improvement_, total_n_estimators
                )
                self.oob_scores_ = np.resize(self.oob_scores_, total_n_estimators)
                self.oob_score_ = np.nan
            else:
                self.oob_improvement_ = np.zeros(
                    (total_n_estimators,), dtype=np.float64
                )
                self.oob_scores_ = np.zeros((total_n_estimators,), dtype=np.float64)
                self.oob_score_ = np.nan

    def _is_fitted(self):
        return len(getattr(self, "estimators_", [])) > 0

    def _check_initialized(self):
        """Check that the estimator is initialized, raising an error if not."""
        check_is_fitted(self)

    @_fit_context(
        # GradientBoosting*.init is not validated yet
        prefer_skip_nested_validation=False
    )
    def fit(self, X, y, sample_weight=None, monitor=None):
        """Fit the gradient boosting model.

        Parameters
        ----------
        X : {array-like, sparse matrix} of shape (n_samples, n_features)
            The input samples. Internally, it will be converted to
            ``dtype=np.float32`` and if a sparse matrix is provided
            to a sparse ``csr_matrix``.

        y : array-like of shape (n_samples,)
            Target values (strings or integers in classification, real numbers
            in regression)
            For classification, labels must correspond to classes.

        sample_weight : array-like of shape (n_samples,), default=None
            Sample weights. If None, then samples are equally weighted. Splits
            that would create child nodes with net zero or negative weight are
            ignored while searching for a split in each node. In the case of
            classification, splits are also ignored if they would result in any
            single class carrying a negative weight in either child node.

        monitor : callable, default=None
            The monitor is called after each iteration with the current
            iteration, a reference to the estimator and the local variables of
            ``_fit_stages`` as keyword arguments ``callable(i, self,
            locals())``. If the callable returns ``True`` the fitting procedure
            is stopped. The monitor can be used for various things such as
            computing held-out estimates, early stopping, model introspect, and
            snapshoting.

        Returns
        -------
        self : object
            Fitted estimator.
        """
        if not self.warm_start:
            self._clear_state()

        # Check input
        # Since check_array converts both X and y to the same dtype, but the
        # trees use different types for X and y, checking them separately.

        X, y = self._validate_data(
            X, y, accept_sparse=["csr", "csc", "coo"], dtype=DTYPE, multi_output=True
        )
        sample_weight_is_none = sample_weight is None
        sample_weight = _check_sample_weight(sample_weight, X)
        y = self._encode_y(y=y, sample_weight=sample_weight)
        y = column_or_1d(y, warn=True)  # TODO: Is this still required?

        self._set_max_features()

        if isinstance(self.loss, str):
            self._loss = self._get_loss(sample_weight=sample_weight)
        elif isinstance(self.loss, BaseLoss):
            self._loss = self.loss

        if self.n_iter_no_change is not None:
            stratify = y if is_classifier(self) else None
            (
                X_train,
                X_val,
                y_train,
                y_val,
                sample_weight_train,
                sample_weight_val,
            ) = train_test_split(
                X,
                y,
                sample_weight,
                random_state=self.random_state,
                test_size=self.validation_fraction,
                stratify=stratify,
            )
            if is_classifier(self):
                if self.n_classes_ != np.unique(y_train).shape[0]:
                    # We choose to error here. The problem is that the init
                    # estimator would be trained on y, which has some missing
                    # classes now, so its predictions would not have the
                    # correct shape.
                    raise ValueError(
                        "The training data after the early stopping split "
                        "is missing some classes. Try using another random "
                        "seed."
                    )
        else:
            X_train, y_train, sample_weight_train = X, y, sample_weight
            X_val = y_val = sample_weight_val = None

        n_samples = X_train.shape[0]

        # First time calling fit.
        if not self._is_fitted():
            # init state
            self._init_state()

            # fit initial model and initialize raw predictions
            if self.init_ == "zero":
                raw_predictions = np.zeros(
                    shape=(n_samples, self.n_trees_per_iteration_),
                    dtype=np.float64,
                )
            else:
                # XXX clean this once we have a support_sample_weight tag
                if sample_weight_is_none:
                    self.init_.fit(X_train, y_train)
                else:
                    msg = (
                        "The initial estimator {} does not support sample "
                        "weights.".format(self.init_.__class__.__name__)
                    )
                    try:
                        self.init_.fit(
                            X_train, y_train, sample_weight=sample_weight_train
                        )
                    except TypeError as e:
                        if "unexpected keyword argument 'sample_weight'" in str(e):
                            # regular estimator without SW support
                            raise ValueError(msg) from e
                        else:  # regular estimator whose input checking failed
                            raise
                    except ValueError as e:
                        if (
                            "pass parameters to specific steps of "
                            "your pipeline using the "
                            "stepname__parameter"
                            in str(e)
                        ):  # pipeline
                            raise ValueError(msg) from e
                        else:  # regular estimator whose input checking failed
                            raise

                raw_predictions = _init_raw_predictions(
                    X_train, self.init_, self._loss, is_classifier(self)
                )

            begin_at_stage = 0

            # The rng state must be preserved if warm_start is True
            self._rng = check_random_state(self.random_state)

        # warm start: this is not the first time fit was called
        else:
            # add more estimators to fitted model
            # invariant: warm_start = True
            if self.n_estimators < self.estimators_.shape[0]:
                raise ValueError(
                    "n_estimators=%d must be larger or equal to "
                    "estimators_.shape[0]=%d when "
                    "warm_start==True" % (self.n_estimators, self.estimators_.shape[0])
                )
            begin_at_stage = self.estimators_.shape[0]
            # The requirements of _raw_predict
            # are more constrained than fit. It accepts only CSR
            # matrices. Finite values have already been checked in _validate_data.
            X_train = check_array(
                X_train,
                dtype=DTYPE,
                order="C",
                accept_sparse="csr",
                force_all_finite=False,
            )
            raw_predictions = self._raw_predict(X_train)
            self._resize_state()

        # fit the boosting stages
        n_stages = self._fit_stages(
            X_train,
            y_train,
            raw_predictions,
            sample_weight_train,
            self._rng,
            X_val,
            y_val,
            sample_weight_val,
            begin_at_stage,
            monitor,
        )

        # change shape of arrays after fit (early-stopping or additional ests)
        if n_stages != self.estimators_.shape[0]:
            self.estimators_ = self.estimators_[:n_stages]
            self.train_score_ = self.train_score_[:n_stages]
            if hasattr(self, "oob_improvement_"):
                # OOB scores were computed
                self.oob_improvement_ = self.oob_improvement_[:n_stages]
                self.oob_scores_ = self.oob_scores_[:n_stages]
                self.oob_score_ = self.oob_scores_[-1]
        self.n_estimators_ = n_stages
        return self

    def _fit_stages(
        self,
        X,
        y,
        raw_predictions,
        sample_weight,
        random_state,
        X_val,
        y_val,
        sample_weight_val,
        begin_at_stage=0,
        monitor=None,
    ):
        """Iteratively fits the stages.

        For each stage it computes the progress (OOB, train score)
        and delegates to ``_fit_stage``.
        Returns the number of stages fit; might differ from ``n_estimators``
        due to early stopping.
        """
        n_samples = X.shape[0]
        do_oob = self.subsample < 1.0
        sample_mask = np.ones((n_samples,), dtype=bool)
        n_inbag = max(1, int(self.subsample * n_samples))

        if self.verbose:
            verbose_reporter = VerboseReporter(verbose=self.verbose)
            verbose_reporter.init(self, begin_at_stage)

        if issparse(X):
            X = csr_matrix(X)

        if self.n_iter_no_change is not None:
            loss_history = np.full(self.n_iter_no_change, np.inf)
            # We create a generator to get the predictions for X_val after
            # the addition of each successive stage
            y_val_pred_iter = self._staged_raw_predict(X_val, check_input=False)

        # Older versions of GBT had its own loss functions. With the new common
        # private loss function submodule _loss, we often are a factor of 2
        # away from the old version. Here we keep backward compatibility for
        # oob_scores_ and oob_improvement_, even if the old way is quite
        # inconsistent (sometimes the gradient is half the gradient, sometimes
        # not).
        if isinstance(
            self._loss,
            (
                HalfSquaredError,
                HalfBinomialLoss,
            ),
        ):
            factor = 2
        else:
            factor = 1

        # perform boosting iterations
        i = begin_at_stage
        for i in range(begin_at_stage, self.n_estimators):
            # subsampling
            if do_oob:
                sample_mask = _random_sample_mask(n_samples, n_inbag, random_state)
                if i == 0:  # store the initial loss to compute the OOB score
                    initial_loss = factor * self._loss(
                        y[~sample_mask],
                        raw_predictions[~sample_mask],
                        sample_weight[~sample_mask],
                    )

            # fit next stage of trees
            raw_predictions = self._fit_stage(
                i,
                X,
                y,
                raw_predictions,
                sample_weight,
                sample_mask,
                random_state,
            )

            # track loss
            if do_oob:
                self.train_score_[i] = factor * self._loss(
                    y[sample_mask],
                    raw_predictions[sample_mask],
                    sample_weight[sample_mask],
                )
                self.oob_scores_[i] = factor * self._loss(
                    y[~sample_mask],
                    raw_predictions[~sample_mask],
                    sample_weight[~sample_mask],
                )
                previous_loss = initial_loss if i == 0 else self.oob_scores_[i - 1]
                self.oob_improvement_[i] = previous_loss - self.oob_scores_[i]
                self.oob_score_ = self.oob_scores_[-1]
            else:
                # no need to fancy index w/ no subsampling
                self.train_score_[i] = factor * self._loss(
                    y, raw_predictions, sample_weight
                )

            if self.verbose > 0:
                verbose_reporter.update(i, self)

            if monitor is not None:
                early_stopping = monitor(i, self, locals())
                if early_stopping:
                    break

            # We also provide an early stopping based on the score from
            # validation set (X_val, y_val), if n_iter_no_change is set
            if self.n_iter_no_change is not None:
                # By calling next(y_val_pred_iter), we get the predictions
                # for X_val after the addition of the current stage
                validation_loss = self._loss(
                    y_val, next(y_val_pred_iter), sample_weight_val
                )

                # Require validation_score to be better (less) than at least
                # one of the last n_iter_no_change evaluations
                if np.any(validation_loss + self.tol < loss_history):
                    loss_history[i % len(loss_history)] = validation_loss
                else:
                    break

        return i + 1

    def _make_estimator(self, append=True):
        # we don't need _make_estimator
        raise NotImplementedError()

    def _raw_predict_init(self, X):
        """Check input and compute raw predictions of the init estimator."""
        self._check_initialized()
        X = self.estimators_[0, 0]._validate_X_predict(X, check_input=True)
        if self.init_ == "zero":
            raw_predictions = np.zeros(
                shape=(X.shape[0], self.n_trees_per_iteration_), dtype=np.float64
            )
        else:
            raw_predictions = _init_raw_predictions(
                X, self.init_, self._loss, is_classifier(self)
            )
        return raw_predictions

    def _raw_predict(self, X):
        """Return the sum of the trees raw predictions (+ init estimator)."""
        raw_predictions = self._raw_predict_init(X)
        predict_stages(self.estimators_, X, self.learning_rate, raw_predictions)
        return raw_predictions

    def _staged_raw_predict(self, X, check_input=True):
        """Compute raw predictions of ``X`` for each iteration.

        This method allows monitoring (i.e. determine error on testing set)
        after each stage.

        Parameters
        ----------
        X : {array-like, sparse matrix} of shape (n_samples, n_features)
            The input samples. Internally, it will be converted to
            ``dtype=np.float32`` and if a sparse matrix is provided
            to a sparse ``csr_matrix``.

        check_input : bool, default=True
            If False, the input arrays X will not be checked.

        Returns
        -------
        raw_predictions : generator of ndarray of shape (n_samples, k)
            The raw predictions of the input samples. The order of the
            classes corresponds to that in the attribute :term:`classes_`.
            Regression and binary classification are special cases with
            ``k == 1``, otherwise ``k==n_classes``.
        """
        if check_input:
            X = self._validate_data(
                X, dtype=DTYPE, order="C", accept_sparse="csr", reset=False
            )
        raw_predictions = self._raw_predict_init(X)
        for i in range(self.estimators_.shape[0]):
            predict_stage(self.estimators_, i, X, self.learning_rate, raw_predictions)
            yield raw_predictions.copy()

    @property
    def feature_importances_(self):
        """The impurity-based feature importances.

        The higher, the more important the feature.
        The importance of a feature is computed as the (normalized)
        total reduction of the criterion brought by that feature.  It is also
        known as the Gini importance.

        Warning: impurity-based feature importances can be misleading for
        high cardinality features (many unique values). See
        :func:`sklearn.inspection.permutation_importance` as an alternative.

        Returns
        -------
        feature_importances_ : ndarray of shape (n_features,)
            The values of this array sum to 1, unless all trees are single node
            trees consisting of only the root node, in which case it will be an
            array of zeros.
        """
        self._check_initialized()

        relevant_trees = [
            tree
            for stage in self.estimators_
            for tree in stage
            if tree.tree_.node_count > 1
        ]
        if not relevant_trees:
            # degenerate case where all trees have only one node
            return np.zeros(shape=self.n_features_in_, dtype=np.float64)

        relevant_feature_importances = [
            tree.tree_.compute_feature_importances(normalize=False)
            for tree in relevant_trees
        ]
        avg_feature_importances = np.mean(
            relevant_feature_importances, axis=0, dtype=np.float64
        )
        return avg_feature_importances / np.sum(avg_feature_importances)

    def _compute_partial_dependence_recursion(self, grid, target_features):
        """Fast partial dependence computation.

        Parameters
        ----------
        grid : ndarray of shape (n_samples, n_target_features)
            The grid points on which the partial dependence should be
            evaluated.
        target_features : ndarray of shape (n_target_features,)
            The set of target features for which the partial dependence
            should be evaluated.

        Returns
        -------
        averaged_predictions : ndarray of shape \
                (n_trees_per_iteration_, n_samples)
            The value of the partial dependence function on each grid point.
        """
        if self.init is not None:
            warnings.warn(
                "Using recursion method with a non-constant init predictor "
                "will lead to incorrect partial dependence values. "
                "Got init=%s."
                % self.init,
                UserWarning,
            )
        grid = np.asarray(grid, dtype=DTYPE, order="C")
        n_estimators, n_trees_per_stage = self.estimators_.shape
        averaged_predictions = np.zeros(
            (n_trees_per_stage, grid.shape[0]), dtype=np.float64, order="C"
        )
        for stage in range(n_estimators):
            for k in range(n_trees_per_stage):
                tree = self.estimators_[stage, k].tree_
                tree.compute_partial_dependence(
                    grid, target_features, averaged_predictions[k]
                )
        averaged_predictions *= self.learning_rate

        return averaged_predictions

    def apply(self, X):
        """Apply trees in the ensemble to X, return leaf indices.

        .. versionadded:: 0.17

        Parameters
        ----------
        X : {array-like, sparse matrix} of shape (n_samples, n_features)
            The input samples. Internally, its dtype will be converted to
            ``dtype=np.float32``. If a sparse matrix is provided, it will
            be converted to a sparse ``csr_matrix``.

        Returns
        -------
        X_leaves : array-like of shape (n_samples, n_estimators, n_classes)
            For each datapoint x in X and for each tree in the ensemble,
            return the index of the leaf x ends up in each estimator.
            In the case of binary classification n_classes is 1.
        """

        self._check_initialized()
        X = self.estimators_[0, 0]._validate_X_predict(X, check_input=True)

        # n_classes will be equal to 1 in the binary classification or the
        # regression case.
        n_estimators, n_classes = self.estimators_.shape
        leaves = np.zeros((X.shape[0], n_estimators, n_classes))

        for i in range(n_estimators):
            for j in range(n_classes):
                estimator = self.estimators_[i, j]
                leaves[:, i, j] = estimator.apply(X, check_input=False)

        return leaves


class GradientBoostingClassifier(ClassifierMixin, BaseGradientBoosting):
    """Gradient Boosting for classification.

    This algorithm builds an additive model in a forward stage-wise fashion; it
    allows for the optimization of arbitrary differentiable loss functions. In
    each stage ``n_classes_`` regression trees are fit on the negative gradient
    of the loss function, e.g. binary or multiclass log loss. Binary
    classification is a special case where only a single regression tree is
    induced.

    :class:`sklearn.ensemble.HistGradientBoostingClassifier` is a much faster
    variant of this algorithm for intermediate datasets (`n_samples >= 10_000`).

    Read more in the :ref:`User Guide <gradient_boosting>`.

    Parameters
    ----------
    loss : {'log_loss', 'exponential'}, default='log_loss'
        The loss function to be optimized. 'log_loss' refers to binomial and
        multinomial deviance, the same as used in logistic regression.
        It is a good choice for classification with probabilistic outputs.
        For loss 'exponential', gradient boosting recovers the AdaBoost algorithm.

    learning_rate : float, default=0.1
        Learning rate shrinks the contribution of each tree by `learning_rate`.
        There is a trade-off between learning_rate and n_estimators.
        Values must be in the range `[0.0, inf)`.

    n_estimators : int, default=100
        The number of boosting stages to perform. Gradient boosting
        is fairly robust to over-fitting so a large number usually
        results in better performance.
        Values must be in the range `[1, inf)`.

    subsample : float, default=1.0
        The fraction of samples to be used for fitting the individual base
        learners. If smaller than 1.0 this results in Stochastic Gradient
        Boosting. `subsample` interacts with the parameter `n_estimators`.
        Choosing `subsample < 1.0` leads to a reduction of variance
        and an increase in bias.
        Values must be in the range `(0.0, 1.0]`.

    criterion : {'friedman_mse', 'squared_error'}, default='friedman_mse'
        The function to measure the quality of a split. Supported criteria are
        'friedman_mse' for the mean squared error with improvement score by
        Friedman, 'squared_error' for mean squared error. The default value of
        'friedman_mse' is generally the best as it can provide a better
        approximation in some cases.

        .. versionadded:: 0.18

    min_samples_split : int or float, default=2
        The minimum number of samples required to split an internal node:

        - If int, values must be in the range `[2, inf)`.
        - If float, values must be in the range `(0.0, 1.0]` and `min_samples_split`
          will be `ceil(min_samples_split * n_samples)`.

        .. versionchanged:: 0.18
           Added float values for fractions.

    min_samples_leaf : int or float, default=1
        The minimum number of samples required to be at a leaf node.
        A split point at any depth will only be considered if it leaves at
        least ``min_samples_leaf`` training samples in each of the left and
        right branches.  This may have the effect of smoothing the model,
        especially in regression.

        - If int, values must be in the range `[1, inf)`.
        - If float, values must be in the range `(0.0, 1.0)` and `min_samples_leaf`
          will be `ceil(min_samples_leaf * n_samples)`.

        .. versionchanged:: 0.18
           Added float values for fractions.

    min_weight_fraction_leaf : float, default=0.0
        The minimum weighted fraction of the sum total of weights (of all
        the input samples) required to be at a leaf node. Samples have
        equal weight when sample_weight is not provided.
        Values must be in the range `[0.0, 0.5]`.

    max_depth : int or None, default=3
        Maximum depth of the individual regression estimators. The maximum
        depth limits the number of nodes in the tree. Tune this parameter
        for best performance; the best value depends on the interaction
        of the input variables. If None, then nodes are expanded until
        all leaves are pure or until all leaves contain less than
        min_samples_split samples.
        If int, values must be in the range `[1, inf)`.

    min_impurity_decrease : float, default=0.0
        A node will be split if this split induces a decrease of the impurity
        greater than or equal to this value.
        Values must be in the range `[0.0, inf)`.

        The weighted impurity decrease equation is the following::

            N_t / N * (impurity - N_t_R / N_t * right_impurity
                                - N_t_L / N_t * left_impurity)

        where ``N`` is the total number of samples, ``N_t`` is the number of
        samples at the current node, ``N_t_L`` is the number of samples in the
        left child, and ``N_t_R`` is the number of samples in the right child.

        ``N``, ``N_t``, ``N_t_R`` and ``N_t_L`` all refer to the weighted sum,
        if ``sample_weight`` is passed.

        .. versionadded:: 0.19

    init : estimator or 'zero', default=None
        An estimator object that is used to compute the initial predictions.
        ``init`` has to provide :term:`fit` and :term:`predict_proba`. If
        'zero', the initial raw predictions are set to zero. By default, a
        ``DummyEstimator`` predicting the classes priors is used.

    random_state : int, RandomState instance or None, default=None
        Controls the random seed given to each Tree estimator at each
        boosting iteration.
        In addition, it controls the random permutation of the features at
        each split (see Notes for more details).
        It also controls the random splitting of the training data to obtain a
        validation set if `n_iter_no_change` is not None.
        Pass an int for reproducible output across multiple function calls.
        See :term:`Glossary <random_state>`.

    max_features : {'sqrt', 'log2'}, int or float, default=None
        The number of features to consider when looking for the best split:

        - If int, values must be in the range `[1, inf)`.
        - If float, values must be in the range `(0.0, 1.0]` and the features
          considered at each split will be `max(1, int(max_features * n_features_in_))`.
        - If 'sqrt', then `max_features=sqrt(n_features)`.
        - If 'log2', then `max_features=log2(n_features)`.
        - If None, then `max_features=n_features`.

        Choosing `max_features < n_features` leads to a reduction of variance
        and an increase in bias.

        Note: the search for a split does not stop until at least one
        valid partition of the node samples is found, even if it requires to
        effectively inspect more than ``max_features`` features.

    verbose : int, default=0
        Enable verbose output. If 1 then it prints progress and performance
        once in a while (the more trees the lower the frequency). If greater
        than 1 then it prints progress and performance for every tree.
        Values must be in the range `[0, inf)`.

    max_leaf_nodes : int, default=None
        Grow trees with ``max_leaf_nodes`` in best-first fashion.
        Best nodes are defined as relative reduction in impurity.
        Values must be in the range `[2, inf)`.
        If `None`, then unlimited number of leaf nodes.

    warm_start : bool, default=False
        When set to ``True``, reuse the solution of the previous call to fit
        and add more estimators to the ensemble, otherwise, just erase the
        previous solution. See :term:`the Glossary <warm_start>`.

    validation_fraction : float, default=0.1
        The proportion of training data to set aside as validation set for
        early stopping. Values must be in the range `(0.0, 1.0)`.
        Only used if ``n_iter_no_change`` is set to an integer.

        .. versionadded:: 0.20

    n_iter_no_change : int, default=None
        ``n_iter_no_change`` is used to decide if early stopping will be used
        to terminate training when validation score is not improving. By
        default it is set to None to disable early stopping. If set to a
        number, it will set aside ``validation_fraction`` size of the training
        data as validation and terminate training when validation score is not
        improving in all of the previous ``n_iter_no_change`` numbers of
        iterations. The split is stratified.
        Values must be in the range `[1, inf)`.

        .. versionadded:: 0.20

    tol : float, default=1e-4
        Tolerance for the early stopping. When the loss is not improving
        by at least tol for ``n_iter_no_change`` iterations (if set to a
        number), the training stops.
        Values must be in the range `[0.0, inf)`.

        .. versionadded:: 0.20

    ccp_alpha : non-negative float, default=0.0
        Complexity parameter used for Minimal Cost-Complexity Pruning. The
        subtree with the largest cost complexity that is smaller than
        ``ccp_alpha`` will be chosen. By default, no pruning is performed.
        Values must be in the range `[0.0, inf)`.
        See :ref:`minimal_cost_complexity_pruning` for details.

        .. versionadded:: 0.22

    Attributes
    ----------
    n_estimators_ : int
        The number of estimators as selected by early stopping (if
        ``n_iter_no_change`` is specified). Otherwise it is set to
        ``n_estimators``.

        .. versionadded:: 0.20

    n_trees_per_iteration_ : int
        The number of trees that are built at each iteration. For regressors, this is
        always 1.

        .. versionadded:: 1.3.0

    feature_importances_ : ndarray of shape (n_features,)
        The impurity-based feature importances.
        The higher, the more important the feature.
        The importance of a feature is computed as the (normalized)
        total reduction of the criterion brought by that feature.  It is also
        known as the Gini importance.

        Warning: impurity-based feature importances can be misleading for
        high cardinality features (many unique values). See
        :func:`sklearn.inspection.permutation_importance` as an alternative.

    oob_improvement_ : ndarray of shape (n_estimators,)
        The improvement in loss on the out-of-bag samples
        relative to the previous iteration.
        ``oob_improvement_[0]`` is the improvement in
        loss of the first stage over the ``init`` estimator.
        Only available if ``subsample < 1.0``.

    oob_scores_ : ndarray of shape (n_estimators,)
        The full history of the loss values on the out-of-bag
        samples. Only available if `subsample < 1.0`.

        .. versionadded:: 1.3

    oob_score_ : float
        The last value of the loss on the out-of-bag samples. It is
        the same as `oob_scores_[-1]`. Only available if `subsample < 1.0`.

        .. versionadded:: 1.3

    train_score_ : ndarray of shape (n_estimators,)
        The i-th score ``train_score_[i]`` is the loss of the
        model at iteration ``i`` on the in-bag sample.
        If ``subsample == 1`` this is the loss on the training data.

    init_ : estimator
        The estimator that provides the initial predictions. Set via the ``init``
        argument.

    estimators_ : ndarray of DecisionTreeRegressor of \
            shape (n_estimators, ``n_trees_per_iteration_``)
        The collection of fitted sub-estimators. ``n_trees_per_iteration_`` is 1 for
        binary classification, otherwise ``n_classes``.

    classes_ : ndarray of shape (n_classes,)
        The classes labels.

    n_features_in_ : int
        Number of features seen during :term:`fit`.

        .. versionadded:: 0.24

    feature_names_in_ : ndarray of shape (`n_features_in_`,)
        Names of features seen during :term:`fit`. Defined only when `X`
        has feature names that are all strings.

        .. versionadded:: 1.0

    n_classes_ : int
        The number of classes.

    max_features_ : int
        The inferred value of max_features.

    See Also
    --------
    HistGradientBoostingClassifier : Histogram-based Gradient Boosting
        Classification Tree.
    sklearn.tree.DecisionTreeClassifier : A decision tree classifier.
    RandomForestClassifier : A meta-estimator that fits a number of decision
        tree classifiers on various sub-samples of the dataset and uses
        averaging to improve the predictive accuracy and control over-fitting.
    AdaBoostClassifier : A meta-estimator that begins by fitting a classifier
        on the original dataset and then fits additional copies of the
        classifier on the same dataset where the weights of incorrectly
        classified instances are adjusted such that subsequent classifiers
        focus more on difficult cases.

    Notes
    -----
    The features are always randomly permuted at each split. Therefore,
    the best found split may vary, even with the same training data and
    ``max_features=n_features``, if the improvement of the criterion is
    identical for several splits enumerated during the search of the best
    split. To obtain a deterministic behaviour during fitting,
    ``random_state`` has to be fixed.

    References
    ----------
    J. Friedman, Greedy Function Approximation: A Gradient Boosting
    Machine, The Annals of Statistics, Vol. 29, No. 5, 2001.

    J. Friedman, Stochastic Gradient Boosting, 1999

    T. Hastie, R. Tibshirani and J. Friedman.
    Elements of Statistical Learning Ed. 2, Springer, 2009.

    Examples
    --------
    The following example shows how to fit a gradient boosting classifier with
    100 decision stumps as weak learners.

    >>> from sklearn.datasets import make_hastie_10_2
    >>> from sklearn.ensemble import GradientBoostingClassifier

    >>> X, y = make_hastie_10_2(random_state=0)
    >>> X_train, X_test = X[:2000], X[2000:]
    >>> y_train, y_test = y[:2000], y[2000:]

    >>> clf = GradientBoostingClassifier(n_estimators=100, learning_rate=1.0,
    ...     max_depth=1, random_state=0).fit(X_train, y_train)
    >>> clf.score(X_test, y_test)
    0.913...
    """

    _parameter_constraints: dict = {
        **BaseGradientBoosting._parameter_constraints,
        "loss": [StrOptions({"log_loss", "exponential"})],
        "init": [StrOptions({"zero"}), None, HasMethods(["fit", "predict_proba"])],
    }

    def __init__(
        self,
        *,
        loss="log_loss",
        learning_rate=0.1,
        n_estimators=100,
        subsample=1.0,
        criterion="friedman_mse",
        min_samples_split=2,
        min_samples_leaf=1,
        min_weight_fraction_leaf=0.0,
        max_depth=3,
        min_impurity_decrease=0.0,
        init=None,
        random_state=None,
        max_features=None,
        verbose=0,
        max_leaf_nodes=None,
        warm_start=False,
        validation_fraction=0.1,
        n_iter_no_change=None,
        tol=1e-4,
        ccp_alpha=0.0,
    ):
        super().__init__(
            loss=loss,
            learning_rate=learning_rate,
            n_estimators=n_estimators,
            criterion=criterion,
            min_samples_split=min_samples_split,
            min_samples_leaf=min_samples_leaf,
            min_weight_fraction_leaf=min_weight_fraction_leaf,
            max_depth=max_depth,
            init=init,
            subsample=subsample,
            max_features=max_features,
            random_state=random_state,
            verbose=verbose,
            max_leaf_nodes=max_leaf_nodes,
            min_impurity_decrease=min_impurity_decrease,
            warm_start=warm_start,
            validation_fraction=validation_fraction,
            n_iter_no_change=n_iter_no_change,
            tol=tol,
            ccp_alpha=ccp_alpha,
        )

    def _encode_y(self, y, sample_weight):
        # encode classes into 0 ... n_classes - 1 and sets attributes classes_
        # and n_trees_per_iteration_
        check_classification_targets(y)

        label_encoder = LabelEncoder()
        encoded_y = label_encoder.fit_transform(y)
        self.classes_ = label_encoder.classes_
        n_classes = self.classes_.shape[0]
        # only 1 tree for binary classification. For multiclass classification,
        # we build 1 tree per class.
        self.n_trees_per_iteration_ = 1 if n_classes <= 2 else n_classes
        encoded_y = encoded_y.astype(float, copy=False)

        # From here on, it is additional to the HGBT case.
        # expose n_classes_ attribute
        self.n_classes_ = n_classes
        if sample_weight is None:
            n_trim_classes = n_classes
        else:
            n_trim_classes = np.count_nonzero(
                np.bincount(encoded_y.astype(int), sample_weight)
            )

        if n_trim_classes < 2:
            raise ValueError(
                "y contains %d class after sample_weight "
                "trimmed classes with zero weights, while a "
                "minimum of 2 classes are required." % n_trim_classes
            )
        return encoded_y

    def _get_loss(self, sample_weight):
        if self.loss == "log_loss":
            if self.n_classes_ == 2:
                return HalfBinomialLoss(sample_weight=sample_weight)
            else:
                return HalfMultinomialLoss(
                    sample_weight=sample_weight, n_classes=self.n_classes_
                )
        elif self.loss == "exponential":
            if self.n_classes_ > 2:
                raise ValueError(
                    f"loss='{self.loss}' is not suitable for a binary classification "
                    "problem. Please use loss='log_loss' instead."
                )
            else:
                return ExponentialLoss(sample_weight=sample_weight)
        else:
            raise ValueError(
                f"Loss {self.loss} is not supported for {self.__class__.__name__}. "
                f"Accepted losses: {self._VALID_LOSSES}."
            )

    def decision_function(self, X):
        """Compute the decision function of ``X``.

        Parameters
        ----------
        X : {array-like, sparse matrix} of shape (n_samples, n_features)
            The input samples. Internally, it will be converted to
            ``dtype=np.float32`` and if a sparse matrix is provided
            to a sparse ``csr_matrix``.

        Returns
        -------
        score : ndarray of shape (n_samples, n_classes) or (n_samples,)
            The decision function of the input samples, which corresponds to
            the raw values predicted from the trees of the ensemble . The
            order of the classes corresponds to that in the attribute
            :term:`classes_`. Regression and binary classification produce an
            array of shape (n_samples,).
        """
        X = self._validate_data(
            X, dtype=DTYPE, order="C", accept_sparse="csr", reset=False
        )
        raw_predictions = self._raw_predict(X)
        if raw_predictions.shape[1] == 1:
            return raw_predictions.ravel()
        return raw_predictions

    def staged_decision_function(self, X):
        """Compute decision function of ``X`` for each iteration.

        This method allows monitoring (i.e. determine error on testing set)
        after each stage.

        Parameters
        ----------
        X : {array-like, sparse matrix} of shape (n_samples, n_features)
            The input samples. Internally, it will be converted to
            ``dtype=np.float32`` and if a sparse matrix is provided
            to a sparse ``csr_matrix``.

        Yields
        ------
        score : generator of ndarray of shape (n_samples, k)
            The decision function of the input samples, which corresponds to
            the raw values predicted from the trees of the ensemble . The
            classes corresponds to that in the attribute :term:`classes_`.
            Regression and binary classification are special cases with
            ``k == 1``, otherwise ``k==n_classes``.
        """
        yield from self._staged_raw_predict(X)

    def predict(self, X):
        """Predict class for X.

        Parameters
        ----------
        X : {array-like, sparse matrix} of shape (n_samples, n_features)
            The input samples. Internally, it will be converted to
            ``dtype=np.float32`` and if a sparse matrix is provided
            to a sparse ``csr_matrix``.

        Returns
        -------
        y : ndarray of shape (n_samples,)
            The predicted values.
        """
        raw_predictions = self.decision_function(X)
        if raw_predictions.ndim == 1:  # decision_function already squeezed it
            encoded_classes = (raw_predictions >= 0).astype(int)
        else:
            encoded_classes = np.argmax(raw_predictions, axis=1)
        return self.classes_[encoded_classes]

    def staged_predict(self, X):
        """Predict class at each stage for X.

        This method allows monitoring (i.e. determine error on testing set)
        after each stage.

        Parameters
        ----------
        X : {array-like, sparse matrix} of shape (n_samples, n_features)
            The input samples. Internally, it will be converted to
            ``dtype=np.float32`` and if a sparse matrix is provided
            to a sparse ``csr_matrix``.

        Yields
        ------
        y : generator of ndarray of shape (n_samples,)
            The predicted value of the input samples.
        """
        if self.n_classes_ == 2:  # n_trees_per_iteration_ = 1
            for raw_predictions in self._staged_raw_predict(X):
                encoded_classes = (raw_predictions.squeeze() >= 0).astype(int)
                yield self.classes_.take(encoded_classes, axis=0)
        else:
            for raw_predictions in self._staged_raw_predict(X):
                encoded_classes = np.argmax(raw_predictions, axis=1)
                yield self.classes_.take(encoded_classes, axis=0)

    def predict_proba(self, X):
        """Predict class probabilities for X.

        Parameters
        ----------
        X : {array-like, sparse matrix} of shape (n_samples, n_features)
            The input samples. Internally, it will be converted to
            ``dtype=np.float32`` and if a sparse matrix is provided
            to a sparse ``csr_matrix``.

        Returns
        -------
        p : ndarray of shape (n_samples, n_classes)
            The class probabilities of the input samples. The order of the
            classes corresponds to that in the attribute :term:`classes_`.

        Raises
        ------
        AttributeError
            If the ``loss`` does not support probabilities.
        """
        raw_predictions = self.decision_function(X)
        try:
            return self._loss.predict_proba(raw_predictions)
        except NotFittedError:
            raise
        except AttributeError as e:
            raise AttributeError(
                "loss=%r does not support predict_proba" % self.loss
            ) from e

    def predict_log_proba(self, X):
        """Predict class log-probabilities for X.

        Parameters
        ----------
        X : {array-like, sparse matrix} of shape (n_samples, n_features)
            The input samples. Internally, it will be converted to
            ``dtype=np.float32`` and if a sparse matrix is provided
            to a sparse ``csr_matrix``.

        Returns
        -------
        p : ndarray of shape (n_samples, n_classes)
            The class log-probabilities of the input samples. The order of the
            classes corresponds to that in the attribute :term:`classes_`.

        Raises
        ------
        AttributeError
            If the ``loss`` does not support probabilities.
        """
        proba = self.predict_proba(X)
        return np.log(proba)

    def staged_predict_proba(self, X):
        """Predict class probabilities at each stage for X.

        This method allows monitoring (i.e. determine error on testing set)
        after each stage.

        Parameters
        ----------
        X : {array-like, sparse matrix} of shape (n_samples, n_features)
            The input samples. Internally, it will be converted to
            ``dtype=np.float32`` and if a sparse matrix is provided
            to a sparse ``csr_matrix``.

        Yields
        ------
        y : generator of ndarray of shape (n_samples,)
            The predicted value of the input samples.
        """
        try:
            for raw_predictions in self._staged_raw_predict(X):
                yield self._loss.predict_proba(raw_predictions)
        except NotFittedError:
            raise
        except AttributeError as e:
            raise AttributeError(
                "loss=%r does not support predict_proba" % self.loss
            ) from e


class GradientBoostingRegressor(RegressorMixin, BaseGradientBoosting):
    """Gradient Boosting for regression.

    This estimator builds an additive model in a forward stage-wise fashion; it
    allows for the optimization of arbitrary differentiable loss functions. In
    each stage a regression tree is fit on the negative gradient of the given
    loss function.

    :class:`sklearn.ensemble.HistGradientBoostingRegressor` is a much faster
    variant of this algorithm for intermediate datasets (`n_samples >= 10_000`).

    Read more in the :ref:`User Guide <gradient_boosting>`.

    Parameters
    ----------
    loss : {'squared_error', 'absolute_error', 'huber', 'quantile'}, \
            default='squared_error'
        Loss function to be optimized. 'squared_error' refers to the squared
        error for regression. 'absolute_error' refers to the absolute error of
        regression and is a robust loss function. 'huber' is a
        combination of the two. 'quantile' allows quantile regression (use
        `alpha` to specify the quantile).

    learning_rate : float, default=0.1
        Learning rate shrinks the contribution of each tree by `learning_rate`.
        There is a trade-off between learning_rate and n_estimators.
        Values must be in the range `[0.0, inf)`.

    n_estimators : int, default=100
        The number of boosting stages to perform. Gradient boosting
        is fairly robust to over-fitting so a large number usually
        results in better performance.
        Values must be in the range `[1, inf)`.

    subsample : float, default=1.0
        The fraction of samples to be used for fitting the individual base
        learners. If smaller than 1.0 this results in Stochastic Gradient
        Boosting. `subsample` interacts with the parameter `n_estimators`.
        Choosing `subsample < 1.0` leads to a reduction of variance
        and an increase in bias.
        Values must be in the range `(0.0, 1.0]`.

    criterion : {'friedman_mse', 'squared_error'}, default='friedman_mse'
        The function to measure the quality of a split. Supported criteria are
        "friedman_mse" for the mean squared error with improvement score by
        Friedman, "squared_error" for mean squared error. The default value of
        "friedman_mse" is generally the best as it can provide a better
        approximation in some cases.

        .. versionadded:: 0.18

    min_samples_split : int or float, default=2
        The minimum number of samples required to split an internal node:

        - If int, values must be in the range `[2, inf)`.
        - If float, values must be in the range `(0.0, 1.0]` and `min_samples_split`
          will be `ceil(min_samples_split * n_samples)`.

        .. versionchanged:: 0.18
           Added float values for fractions.

    min_samples_leaf : int or float, default=1
        The minimum number of samples required to be at a leaf node.
        A split point at any depth will only be considered if it leaves at
        least ``min_samples_leaf`` training samples in each of the left and
        right branches.  This may have the effect of smoothing the model,
        especially in regression.

        - If int, values must be in the range `[1, inf)`.
        - If float, values must be in the range `(0.0, 1.0)` and `min_samples_leaf`
          will be `ceil(min_samples_leaf * n_samples)`.

        .. versionchanged:: 0.18
           Added float values for fractions.

    min_weight_fraction_leaf : float, default=0.0
        The minimum weighted fraction of the sum total of weights (of all
        the input samples) required to be at a leaf node. Samples have
        equal weight when sample_weight is not provided.
        Values must be in the range `[0.0, 0.5]`.

    max_depth : int or None, default=3
        Maximum depth of the individual regression estimators. The maximum
        depth limits the number of nodes in the tree. Tune this parameter
        for best performance; the best value depends on the interaction
        of the input variables. If None, then nodes are expanded until
        all leaves are pure or until all leaves contain less than
        min_samples_split samples.
        If int, values must be in the range `[1, inf)`.

    min_impurity_decrease : float, default=0.0
        A node will be split if this split induces a decrease of the impurity
        greater than or equal to this value.
        Values must be in the range `[0.0, inf)`.

        The weighted impurity decrease equation is the following::

            N_t / N * (impurity - N_t_R / N_t * right_impurity
                                - N_t_L / N_t * left_impurity)

        where ``N`` is the total number of samples, ``N_t`` is the number of
        samples at the current node, ``N_t_L`` is the number of samples in the
        left child, and ``N_t_R`` is the number of samples in the right child.

        ``N``, ``N_t``, ``N_t_R`` and ``N_t_L`` all refer to the weighted sum,
        if ``sample_weight`` is passed.

        .. versionadded:: 0.19

    init : estimator or 'zero', default=None
        An estimator object that is used to compute the initial predictions.
        ``init`` has to provide :term:`fit` and :term:`predict`. If 'zero', the
        initial raw predictions are set to zero. By default a
        ``DummyEstimator`` is used, predicting either the average target value
        (for loss='squared_error'), or a quantile for the other losses.

    random_state : int, RandomState instance or None, default=None
        Controls the random seed given to each Tree estimator at each
        boosting iteration.
        In addition, it controls the random permutation of the features at
        each split (see Notes for more details).
        It also controls the random splitting of the training data to obtain a
        validation set if `n_iter_no_change` is not None.
        Pass an int for reproducible output across multiple function calls.
        See :term:`Glossary <random_state>`.

    max_features : {'sqrt', 'log2'}, int or float, default=None
        The number of features to consider when looking for the best split:

        - If int, values must be in the range `[1, inf)`.
        - If float, values must be in the range `(0.0, 1.0]` and the features
          considered at each split will be `max(1, int(max_features * n_features_in_))`.
        - If "sqrt", then `max_features=sqrt(n_features)`.
        - If "log2", then `max_features=log2(n_features)`.
        - If None, then `max_features=n_features`.

        Choosing `max_features < n_features` leads to a reduction of variance
        and an increase in bias.

        Note: the search for a split does not stop until at least one
        valid partition of the node samples is found, even if it requires to
        effectively inspect more than ``max_features`` features.

    alpha : float, default=0.9
        The alpha-quantile of the huber loss function and the quantile
        loss function. Only if ``loss='huber'`` or ``loss='quantile'``.
        Values must be in the range `(0.0, 1.0)`.

    verbose : int, default=0
        Enable verbose output. If 1 then it prints progress and performance
        once in a while (the more trees the lower the frequency). If greater
        than 1 then it prints progress and performance for every tree.
        Values must be in the range `[0, inf)`.

    max_leaf_nodes : int, default=None
        Grow trees with ``max_leaf_nodes`` in best-first fashion.
        Best nodes are defined as relative reduction in impurity.
        Values must be in the range `[2, inf)`.
        If None, then unlimited number of leaf nodes.

    warm_start : bool, default=False
        When set to ``True``, reuse the solution of the previous call to fit
        and add more estimators to the ensemble, otherwise, just erase the
        previous solution. See :term:`the Glossary <warm_start>`.

    validation_fraction : float, default=0.1
        The proportion of training data to set aside as validation set for
        early stopping. Values must be in the range `(0.0, 1.0)`.
        Only used if ``n_iter_no_change`` is set to an integer.

        .. versionadded:: 0.20

    n_iter_no_change : int, default=None
        ``n_iter_no_change`` is used to decide if early stopping will be used
        to terminate training when validation score is not improving. By
        default it is set to None to disable early stopping. If set to a
        number, it will set aside ``validation_fraction`` size of the training
        data as validation and terminate training when validation score is not
        improving in all of the previous ``n_iter_no_change`` numbers of
        iterations.
        Values must be in the range `[1, inf)`.

        .. versionadded:: 0.20

    tol : float, default=1e-4
        Tolerance for the early stopping. When the loss is not improving
        by at least tol for ``n_iter_no_change`` iterations (if set to a
        number), the training stops.
        Values must be in the range `[0.0, inf)`.

        .. versionadded:: 0.20

    ccp_alpha : non-negative float, default=0.0
        Complexity parameter used for Minimal Cost-Complexity Pruning. The
        subtree with the largest cost complexity that is smaller than
        ``ccp_alpha`` will be chosen. By default, no pruning is performed.
        Values must be in the range `[0.0, inf)`.
        See :ref:`minimal_cost_complexity_pruning` for details.

        .. versionadded:: 0.22

    Attributes
    ----------
    n_estimators_ : int
        The number of estimators as selected by early stopping (if
        ``n_iter_no_change`` is specified). Otherwise it is set to
        ``n_estimators``.

    n_trees_per_iteration_ : int
        The number of trees that are built at each iteration. For regressors, this is
        always 1.

        .. versionadded:: 1.3.0

    feature_importances_ : ndarray of shape (n_features,)
        The impurity-based feature importances.
        The higher, the more important the feature.
        The importance of a feature is computed as the (normalized)
        total reduction of the criterion brought by that feature.  It is also
        known as the Gini importance.

        Warning: impurity-based feature importances can be misleading for
        high cardinality features (many unique values). See
        :func:`sklearn.inspection.permutation_importance` as an alternative.

    oob_improvement_ : ndarray of shape (n_estimators,)
        The improvement in loss on the out-of-bag samples
        relative to the previous iteration.
        ``oob_improvement_[0]`` is the improvement in
        loss of the first stage over the ``init`` estimator.
        Only available if ``subsample < 1.0``.

    oob_scores_ : ndarray of shape (n_estimators,)
        The full history of the loss values on the out-of-bag
        samples. Only available if `subsample < 1.0`.

        .. versionadded:: 1.3

    oob_score_ : float
        The last value of the loss on the out-of-bag samples. It is
        the same as `oob_scores_[-1]`. Only available if `subsample < 1.0`.

        .. versionadded:: 1.3

    train_score_ : ndarray of shape (n_estimators,)
        The i-th score ``train_score_[i]`` is the loss of the
        model at iteration ``i`` on the in-bag sample.
        If ``subsample == 1`` this is the loss on the training data.

    init_ : estimator
        The estimator that provides the initial predictions. Set via the ``init``
        argument.

    estimators_ : ndarray of DecisionTreeRegressor of shape (n_estimators, 1)
        The collection of fitted sub-estimators.

    n_features_in_ : int
        Number of features seen during :term:`fit`.

        .. versionadded:: 0.24

    feature_names_in_ : ndarray of shape (`n_features_in_`,)
        Names of features seen during :term:`fit`. Defined only when `X`
        has feature names that are all strings.

        .. versionadded:: 1.0

    max_features_ : int
        The inferred value of max_features.

    See Also
    --------
    HistGradientBoostingRegressor : Histogram-based Gradient Boosting
        Classification Tree.
    sklearn.tree.DecisionTreeRegressor : A decision tree regressor.
    sklearn.ensemble.RandomForestRegressor : A random forest regressor.

    Notes
    -----
    The features are always randomly permuted at each split. Therefore,
    the best found split may vary, even with the same training data and
    ``max_features=n_features``, if the improvement of the criterion is
    identical for several splits enumerated during the search of the best
    split. To obtain a deterministic behaviour during fitting,
    ``random_state`` has to be fixed.

    References
    ----------
    J. Friedman, Greedy Function Approximation: A Gradient Boosting
    Machine, The Annals of Statistics, Vol. 29, No. 5, 2001.

    J. Friedman, Stochastic Gradient Boosting, 1999

    T. Hastie, R. Tibshirani and J. Friedman.
    Elements of Statistical Learning Ed. 2, Springer, 2009.

    Examples
    --------
    >>> from sklearn.datasets import make_regression
    >>> from sklearn.ensemble import GradientBoostingRegressor
    >>> from sklearn.model_selection import train_test_split
    >>> X, y = make_regression(random_state=0)
    >>> X_train, X_test, y_train, y_test = train_test_split(
    ...     X, y, random_state=0)
    >>> reg = GradientBoostingRegressor(random_state=0)
    >>> reg.fit(X_train, y_train)
    GradientBoostingRegressor(random_state=0)
    >>> reg.predict(X_test[1:2])
    array([-61...])
    >>> reg.score(X_test, y_test)
    0.4...
    """

    _parameter_constraints: dict = {
        **BaseGradientBoosting._parameter_constraints,
        "loss": [StrOptions({"squared_error", "absolute_error", "huber", "quantile"})],
        "init": [StrOptions({"zero"}), None, HasMethods(["fit", "predict"])],
        "alpha": [Interval(Real, 0.0, 1.0, closed="neither")],
    }

    def __init__(
        self,
        *,
        loss="squared_error",
        learning_rate=0.1,
        n_estimators=100,
        subsample=1.0,
        criterion="friedman_mse",
        min_samples_split=2,
        min_samples_leaf=1,
        min_weight_fraction_leaf=0.0,
        max_depth=3,
        min_impurity_decrease=0.0,
        init=None,
        random_state=None,
        max_features=None,
        alpha=0.9,
        verbose=0,
        max_leaf_nodes=None,
        warm_start=False,
        validation_fraction=0.1,
        n_iter_no_change=None,
        tol=1e-4,
        ccp_alpha=0.0,
    ):
        super().__init__(
            loss=loss,
            learning_rate=learning_rate,
            n_estimators=n_estimators,
            criterion=criterion,
            min_samples_split=min_samples_split,
            min_samples_leaf=min_samples_leaf,
            min_weight_fraction_leaf=min_weight_fraction_leaf,
            max_depth=max_depth,
            init=init,
            subsample=subsample,
            max_features=max_features,
            min_impurity_decrease=min_impurity_decrease,
            random_state=random_state,
            alpha=alpha,
            verbose=verbose,
            max_leaf_nodes=max_leaf_nodes,
            warm_start=warm_start,
            validation_fraction=validation_fraction,
            n_iter_no_change=n_iter_no_change,
            tol=tol,
            ccp_alpha=ccp_alpha,
        )

    def _encode_y(self, y=None, sample_weight=None):
        # Just convert y to the expected dtype
        self.n_trees_per_iteration_ = 1
        y = y.astype(DOUBLE, copy=False)
        return y

    def _get_loss(self, sample_weight):
        if self.loss in ("quantile", "huber"):
            return _LOSSES[self.loss](sample_weight=sample_weight, quantile=self.alpha)
        else:
            return _LOSSES[self.loss](sample_weight=sample_weight)

    def predict(self, X):
        """Predict regression target for X.

        Parameters
        ----------
        X : {array-like, sparse matrix} of shape (n_samples, n_features)
            The input samples. Internally, it will be converted to
            ``dtype=np.float32`` and if a sparse matrix is provided
            to a sparse ``csr_matrix``.

        Returns
        -------
        y : ndarray of shape (n_samples,)
            The predicted values.
        """
        X = self._validate_data(
            X, dtype=DTYPE, order="C", accept_sparse="csr", reset=False
        )
        # In regression we can directly return the raw value from the trees.
        return self._raw_predict(X).ravel()

    def staged_predict(self, X):
        """Predict regression target at each stage for X.

        This method allows monitoring (i.e. determine error on testing set)
        after each stage.

        Parameters
        ----------
        X : {array-like, sparse matrix} of shape (n_samples, n_features)
            The input samples. Internally, it will be converted to
            ``dtype=np.float32`` and if a sparse matrix is provided
            to a sparse ``csr_matrix``.

        Yields
        ------
        y : generator of ndarray of shape (n_samples,)
            The predicted value of the input samples.
        """
        for raw_predictions in self._staged_raw_predict(X):
            yield raw_predictions.ravel()

    def apply(self, X):
        """Apply trees in the ensemble to X, return leaf indices.

        .. versionadded:: 0.17

        Parameters
        ----------
        X : {array-like, sparse matrix} of shape (n_samples, n_features)
            The input samples. Internally, its dtype will be converted to
            ``dtype=np.float32``. If a sparse matrix is provided, it will
            be converted to a sparse ``csr_matrix``.

        Returns
        -------
        X_leaves : array-like of shape (n_samples, n_estimators)
            For each datapoint x in X and for each tree in the ensemble,
            return the index of the leaf x ends up in each estimator.
        """

        leaves = super().apply(X)
        leaves = leaves.reshape(X.shape[0], self.estimators_.shape[0])
        return leaves<|MERGE_RESOLUTION|>--- conflicted
+++ resolved
@@ -20,20 +20,13 @@
 #          Arnaud Joly, Jacob Schreiber
 # License: BSD 3 clause
 
-<<<<<<< HEAD
-from abc import ABCMeta
-from abc import abstractmethod
+import warnings
+from abc import ABCMeta, abstractmethod
 from numbers import Integral, Real
 from time import time
-import warnings
 
 import numpy as np
-from scipy.sparse import csr_matrix
-from scipy.sparse import issparse
-
-from ..model_selection import train_test_split
-from ..tree import DecisionTreeRegressor
-from ..tree._tree import DTYPE, DOUBLE
+from scipy.sparse import csr_matrix, issparse
 
 from .._loss.loss import (
     _LOSSES,
@@ -46,27 +39,21 @@
     HuberLoss,
     PinballLoss,
 )
-from ..base import ClassifierMixin
-from ..base import RegressorMixin
-from ..base import is_classifier
-from ..dummy import DummyRegressor, DummyClassifier
+from ..base import ClassifierMixin, RegressorMixin, _fit_context, is_classifier
+from ..dummy import DummyClassifier, DummyRegressor
 from ..exceptions import NotFittedError
+from ..model_selection import train_test_split
 from ..preprocessing import LabelEncoder
-from ..tree._tree import TREE_LEAF
-from ..utils import check_random_state
-from ..utils import check_array
-from ..utils import column_or_1d
+from ..tree import DecisionTreeRegressor
+from ..tree._tree import DOUBLE, DTYPE, TREE_LEAF
+from ..utils import check_array, check_random_state, column_or_1d
 from ..utils._param_validation import HasMethods, Interval, StrOptions
 from ..utils.fixes import percentile
-from ..utils.validation import check_is_fitted, _check_sample_weight
 from ..utils.multiclass import check_classification_targets
 from ..utils.stats import _weighted_percentile
-
+from ..utils.validation import _check_sample_weight, check_is_fitted
 from ._base import BaseEnsemble
-from ._gradient_boosting import predict_stages
-from ._gradient_boosting import predict_stage
-from ._gradient_boosting import _random_sample_mask
-
+from ._gradient_boosting import _random_sample_mask, predict_stage, predict_stages
 
 _LOSSES = _LOSSES.copy()
 _LOSSES.update(
@@ -265,28 +252,6 @@
     else:
         delta = _weighted_percentile(abserr, sample_weight, 100 * loss.quantile)
     loss.closs.delta = float(delta)
-=======
-import warnings
-from abc import ABCMeta, abstractmethod
-from numbers import Integral, Real
-from time import time
-
-import numpy as np
-from scipy.sparse import csc_matrix, csr_matrix, issparse
-
-from ..base import ClassifierMixin, RegressorMixin, _fit_context, is_classifier
-from ..exceptions import NotFittedError
-from ..model_selection import train_test_split
-from ..tree import DecisionTreeRegressor
-from ..tree._tree import DOUBLE, DTYPE
-from ..utils import check_array, check_random_state, column_or_1d
-from ..utils._param_validation import HasMethods, Interval, StrOptions
-from ..utils.multiclass import check_classification_targets
-from ..utils.validation import _check_sample_weight, check_is_fitted
-from . import _gb_losses
-from ._base import BaseEnsemble
-from ._gradient_boosting import _random_sample_mask, predict_stage, predict_stages
->>>>>>> 405a5a09
 
 
 class VerboseReporter:
