# Authors: The scikit-learn developers
# SPDX-License-Identifier: BSD-3-Clause

from numbers import Integral, Real

import numpy as np

from ..base import BaseEstimator, OutlierMixin, RegressorMixin, _fit_context
from ..linear_model._base import LinearClassifierMixin, LinearModel, SparseCoefMixin
from ..utils._param_validation import Interval, StrOptions
from ..utils.multiclass import check_classification_targets
from ..utils.validation import _num_samples, validate_data
from ._base import BaseLibSVM, BaseSVC, _fit_liblinear, _get_liblinear_solver_type


def _validate_dual_parameter(dual, loss, penalty, multi_class, X):
    """Helper function to assign the value of dual parameter."""
    if dual == "auto":
        if X.shape[0] < X.shape[1]:
            try:
                _get_liblinear_solver_type(multi_class, penalty, loss, True)
                return True
            except ValueError:  # dual not supported for the combination
                return False
        else:
            try:
                _get_liblinear_solver_type(multi_class, penalty, loss, False)
                return False
            except ValueError:  # primal not supported by the combination
                return True
    else:
        return dual


class LinearSVC(LinearClassifierMixin, SparseCoefMixin, BaseEstimator):
    """Linear Support Vector Classification.

    Similar to SVC with parameter kernel='linear', but implemented in terms of
    liblinear rather than libsvm, so it has more flexibility in the choice of
    penalties and loss functions and should scale better to large numbers of
    samples.

    The main differences between :class:`~sklearn.svm.LinearSVC` and
    :class:`~sklearn.svm.SVC` lie in the loss function used by default, and in
    the handling of intercept regularization between those two implementations.

    This class supports both dense and sparse input and the multiclass support
    is handled according to a one-vs-the-rest scheme.

    Read more in the :ref:`User Guide <svm_classification>`.

    Parameters
    ----------
    penalty : {'l1', 'l2'}, default='l2'
        Specifies the norm used in the penalization. The 'l2'
        penalty is the standard used in SVC. The 'l1' leads to ``coef_``
        vectors that are sparse.

    loss : {'hinge', 'squared_hinge'}, default='squared_hinge'
        Specifies the loss function. 'hinge' is the standard SVM loss
        (used e.g. by the SVC class) while 'squared_hinge' is the
        square of the hinge loss. The combination of ``penalty='l1'``
        and ``loss='hinge'`` is not supported.

    dual : "auto" or bool, default="auto"
        Select the algorithm to either solve the dual or primal
        optimization problem. Prefer dual=False when n_samples > n_features.
        `dual="auto"` will choose the value of the parameter automatically,
        based on the values of `n_samples`, `n_features`, `loss`, `multi_class`
        and `penalty`. If `n_samples` < `n_features` and optimizer supports
        chosen `loss`, `multi_class` and `penalty`, then dual will be set to True,
        otherwise it will be set to False.

        .. versionchanged:: 1.3
           The `"auto"` option is added in version 1.3 and will be the default
           in version 1.5.

    tol : float, default=1e-4
        Tolerance for stopping criteria.

    C : float, default=1.0
        Regularization parameter. The strength of the regularization is
        inversely proportional to C. Must be strictly positive.
        For an intuitive visualization of the effects of scaling
        the regularization parameter C, see
        :ref:`sphx_glr_auto_examples_svm_plot_svm_scale_c.py`.

    multi_class : {'ovr', 'crammer_singer'}, default='ovr'
        Determines the multi-class strategy if `y` contains more than
        two classes.
        ``"ovr"`` trains n_classes one-vs-rest classifiers, while
        ``"crammer_singer"`` optimizes a joint objective over all classes.
        While `crammer_singer` is interesting from a theoretical perspective
        as it is consistent, it is seldom used in practice as it rarely leads
        to better accuracy and is more expensive to compute.
        If ``"crammer_singer"`` is chosen, the options loss, penalty and dual
        will be ignored.

    fit_intercept : bool, default=True
        Whether or not to fit an intercept. If set to True, the feature vector
        is extended to include an intercept term: `[x_1, ..., x_n, 1]`, where
        1 corresponds to the intercept. If set to False, no intercept will be
        used in calculations (i.e. data is expected to be already centered).

    intercept_scaling : float, default=1.0
        When `fit_intercept` is True, the instance vector x becomes ``[x_1,
        ..., x_n, intercept_scaling]``, i.e. a "synthetic" feature with a
        constant value equal to `intercept_scaling` is appended to the instance
        vector. The intercept becomes intercept_scaling * synthetic feature
        weight. Note that liblinear internally penalizes the intercept,
        treating it like any other term in the feature vector. To reduce the
        impact of the regularization on the intercept, the `intercept_scaling`
        parameter can be set to a value greater than 1; the higher the value of
        `intercept_scaling`, the lower the impact of regularization on it.
        Then, the weights become `[w_x_1, ..., w_x_n,
        w_intercept*intercept_scaling]`, where `w_x_1, ..., w_x_n` represent
        the feature weights and the intercept weight is scaled by
        `intercept_scaling`. This scaling allows the intercept term to have a
        different regularization behavior compared to the other features.

    class_weight : dict or 'balanced', default=None
        Set the parameter C of class i to ``class_weight[i]*C`` for
        SVC. If not given, all classes are supposed to have
        weight one.
        The "balanced" mode uses the values of y to automatically adjust
        weights inversely proportional to class frequencies in the input data
        as ``n_samples / (n_classes * np.bincount(y))``.

    verbose : int, default=0
        Enable verbose output. Note that this setting takes advantage of a
        per-process runtime setting in liblinear that, if enabled, may not work
        properly in a multithreaded context.

    random_state : int, RandomState instance or None, default=None
        Controls the pseudo random number generation for shuffling the data for
        the dual coordinate descent (if ``dual=True``). When ``dual=False`` the
        underlying implementation of :class:`LinearSVC` is not random and
        ``random_state`` has no effect on the results.
        Pass an int for reproducible output across multiple function calls.
        See :term:`Glossary <random_state>`.

    max_iter : int, default=1000
        The maximum number of iterations to be run.

    Attributes
    ----------
    coef_ : ndarray of shape (1, n_features) if n_classes == 2 \
            else (n_classes, n_features)
        Weights assigned to the features (coefficients in the primal
        problem).

        ``coef_`` is a readonly property derived from ``raw_coef_`` that
        follows the internal memory layout of liblinear.

    intercept_ : ndarray of shape (1,) if n_classes == 2 else (n_classes,)
        Constants in decision function.

    classes_ : ndarray of shape (n_classes,)
        The unique classes labels.

    n_features_in_ : int
        Number of features seen during :term:`fit`.

        .. versionadded:: 0.24

    feature_names_in_ : ndarray of shape (`n_features_in_`,)
        Names of features seen during :term:`fit`. Defined only when `X`
        has feature names that are all strings.

        .. versionadded:: 1.0

    n_iter_ : int
        Maximum number of iterations run across all classes.

    See Also
    --------
    SVC : Implementation of Support Vector Machine classifier using libsvm:
        the kernel can be non-linear but its SMO algorithm does not
        scale to large number of samples as LinearSVC does.

        Furthermore SVC multi-class mode is implemented using one
        vs one scheme while LinearSVC uses one vs the rest. It is
        possible to implement one vs the rest with SVC by using the
        :class:`~sklearn.multiclass.OneVsRestClassifier` wrapper.

        Finally SVC can fit dense data without memory copy if the input
        is C-contiguous. Sparse data will still incur memory copy though.

    sklearn.linear_model.SGDClassifier : SGDClassifier can optimize the same
        cost function as LinearSVC
        by adjusting the penalty and loss parameters. In addition it requires
        less memory, allows incremental (online) learning, and implements
        various loss functions and regularization regimes.

    Notes
    -----
    The underlying C implementation uses a random number generator to
    select features when fitting the model. It is thus not uncommon
    to have slightly different results for the same input data. If
    that happens, try with a smaller ``tol`` parameter.

    The underlying implementation, liblinear, uses a sparse internal
    representation for the data that will incur a memory copy.

    Predict output may not match that of standalone liblinear in certain
    cases. See :ref:`differences from liblinear <liblinear_differences>`
    in the narrative documentation.

    References
    ----------
    `LIBLINEAR: A Library for Large Linear Classification
    <https://www.csie.ntu.edu.tw/~cjlin/liblinear/>`__

    Examples
    --------
    >>> from sklearn.svm import LinearSVC
    >>> from sklearn.pipeline import make_pipeline
    >>> from sklearn.preprocessing import StandardScaler
    >>> from sklearn.datasets import make_classification
    >>> X, y = make_classification(n_features=4, random_state=0)
    >>> clf = make_pipeline(StandardScaler(),
    ...                     LinearSVC(random_state=0, tol=1e-5))
    >>> clf.fit(X, y)
    Pipeline(steps=[('standardscaler', StandardScaler()),
                    ('linearsvc', LinearSVC(random_state=0, tol=1e-05))])

    >>> print(clf.named_steps['linearsvc'].coef_)
    [[0.141...   0.526... 0.679... 0.493...]]

    >>> print(clf.named_steps['linearsvc'].intercept_)
    [0.1693...]
    >>> print(clf.predict([[0, 0, 0, 0]]))
    [1]
    """

    _parameter_constraints: dict = {
        "penalty": [StrOptions({"l1", "l2"})],
        "loss": [StrOptions({"hinge", "squared_hinge"})],
        "dual": ["boolean", StrOptions({"auto"})],
        "tol": [Interval(Real, 0.0, None, closed="neither")],
        "C": [Interval(Real, 0.0, None, closed="neither")],
        "multi_class": [StrOptions({"ovr", "crammer_singer"})],
        "fit_intercept": ["boolean"],
        "intercept_scaling": [Interval(Real, 0, None, closed="neither")],
        "class_weight": [None, dict, StrOptions({"balanced"})],
        "verbose": ["verbose"],
        "random_state": ["random_state"],
        "max_iter": [Interval(Integral, 0, None, closed="left")],
    }

    def __init__(
        self,
        penalty="l2",
        loss="squared_hinge",
        *,
        dual="auto",
        tol=1e-4,
        C=1.0,
        multi_class="ovr",
        fit_intercept=True,
        intercept_scaling=1,
        class_weight=None,
        verbose=0,
        random_state=None,
        max_iter=1000,
    ):
        self.dual = dual
        self.tol = tol
        self.C = C
        self.multi_class = multi_class
        self.fit_intercept = fit_intercept
        self.intercept_scaling = intercept_scaling
        self.class_weight = class_weight
        self.verbose = verbose
        self.random_state = random_state
        self.max_iter = max_iter
        self.penalty = penalty
        self.loss = loss

    @_fit_context(prefer_skip_nested_validation=True)
    def fit(self, X, y, sample_weight=None):
        """Fit the model according to the given training data.

        Parameters
        ----------
        X : {array-like, sparse matrix} of shape (n_samples, n_features)
            Training vector, where `n_samples` is the number of samples and
            `n_features` is the number of features.

        y : array-like of shape (n_samples,)
            Target vector relative to X.

        sample_weight : array-like of shape (n_samples,), default=None
            Array of weights that are assigned to individual
            samples. If not provided,
            then each sample is given unit weight.

            .. versionadded:: 0.18

        Returns
        -------
        self : object
            An instance of the estimator.
        """
        X, y = validate_data(
            self,
            X,
            y,
            accept_sparse="csr",
            dtype=np.float64,
            order="C",
            accept_large_sparse=False,
        )
        check_classification_targets(y)
        self.classes_ = np.unique(y)

        _dual = _validate_dual_parameter(
            self.dual, self.loss, self.penalty, self.multi_class, X
        )

        self.coef_, self.intercept_, n_iter_ = _fit_liblinear(
            X,
            y,
            self.C,
            self.fit_intercept,
            self.intercept_scaling,
            self.class_weight,
            self.penalty,
            _dual,
            self.verbose,
            self.max_iter,
            self.tol,
            self.random_state,
            self.multi_class,
            self.loss,
            sample_weight=sample_weight,
        )
        # Backward compatibility: _fit_liblinear is used both by LinearSVC/R
        # and LogisticRegression but LogisticRegression sets a structured
        # `n_iter_` attribute with information about the underlying OvR fits
        # while LinearSVC/R only reports the maximum value.
        self.n_iter_ = n_iter_.max().item()

        if self.multi_class == "crammer_singer" and len(self.classes_) == 2:
            self.coef_ = (self.coef_[1] - self.coef_[0]).reshape(1, -1)
            if self.fit_intercept:
                intercept = self.intercept_[1] - self.intercept_[0]
                self.intercept_ = np.array([intercept])

        return self

<<<<<<< HEAD
    def __sklearn_tags__(self):
        tags = super().__sklearn_tags__()
        tags.input_tags.sparse = True
        # TODO: replace by a statistical test when _dual=True, see meta-issue #16298
        tags._xfail_checks = {
            "check_sample_weight_equivalence": (
                "sample_weight is not equivalent to removing/repeating samples."
            ),
            "check_non_transformer_estimators_n_iter": (
                "n_iter_ cannot be easily accessed."
            ),
        }
        return tags

=======
>>>>>>> eaf9529b

class LinearSVR(RegressorMixin, LinearModel):
    """Linear Support Vector Regression.

    Similar to SVR with parameter kernel='linear', but implemented in terms of
    liblinear rather than libsvm, so it has more flexibility in the choice of
    penalties and loss functions and should scale better to large numbers of
    samples.

    The main differences between :class:`~sklearn.svm.LinearSVR` and
    :class:`~sklearn.svm.SVR` lie in the loss function used by default, and in
    the handling of intercept regularization between those two implementations.

    This class supports both dense and sparse input.

    Read more in the :ref:`User Guide <svm_regression>`.

    .. versionadded:: 0.16

    Parameters
    ----------
    epsilon : float, default=0.0
        Epsilon parameter in the epsilon-insensitive loss function. Note
        that the value of this parameter depends on the scale of the target
        variable y. If unsure, set ``epsilon=0``.

    tol : float, default=1e-4
        Tolerance for stopping criteria.

    C : float, default=1.0
        Regularization parameter. The strength of the regularization is
        inversely proportional to C. Must be strictly positive.

    loss : {'epsilon_insensitive', 'squared_epsilon_insensitive'}, \
            default='epsilon_insensitive'
        Specifies the loss function. The epsilon-insensitive loss
        (standard SVR) is the L1 loss, while the squared epsilon-insensitive
        loss ('squared_epsilon_insensitive') is the L2 loss.

    fit_intercept : bool, default=True
        Whether or not to fit an intercept. If set to True, the feature vector
        is extended to include an intercept term: `[x_1, ..., x_n, 1]`, where
        1 corresponds to the intercept. If set to False, no intercept will be
        used in calculations (i.e. data is expected to be already centered).

    intercept_scaling : float, default=1.0
        When `fit_intercept` is True, the instance vector x becomes `[x_1, ...,
        x_n, intercept_scaling]`, i.e. a "synthetic" feature with a constant
        value equal to `intercept_scaling` is appended to the instance vector.
        The intercept becomes intercept_scaling * synthetic feature weight.
        Note that liblinear internally penalizes the intercept, treating it
        like any other term in the feature vector. To reduce the impact of the
        regularization on the intercept, the `intercept_scaling` parameter can
        be set to a value greater than 1; the higher the value of
        `intercept_scaling`, the lower the impact of regularization on it.
        Then, the weights become `[w_x_1, ..., w_x_n,
        w_intercept*intercept_scaling]`, where `w_x_1, ..., w_x_n` represent
        the feature weights and the intercept weight is scaled by
        `intercept_scaling`. This scaling allows the intercept term to have a
        different regularization behavior compared to the other features.

    dual : "auto" or bool, default="auto"
        Select the algorithm to either solve the dual or primal
        optimization problem. Prefer dual=False when n_samples > n_features.
        `dual="auto"` will choose the value of the parameter automatically,
        based on the values of `n_samples`, `n_features` and `loss`. If
        `n_samples` < `n_features` and optimizer supports chosen `loss`,
        then dual will be set to True, otherwise it will be set to False.

        .. versionchanged:: 1.3
           The `"auto"` option is added in version 1.3 and will be the default
           in version 1.5.

    verbose : int, default=0
        Enable verbose output. Note that this setting takes advantage of a
        per-process runtime setting in liblinear that, if enabled, may not work
        properly in a multithreaded context.

    random_state : int, RandomState instance or None, default=None
        Controls the pseudo random number generation for shuffling the data.
        Pass an int for reproducible output across multiple function calls.
        See :term:`Glossary <random_state>`.

    max_iter : int, default=1000
        The maximum number of iterations to be run.

    Attributes
    ----------
    coef_ : ndarray of shape (n_features) if n_classes == 2 \
            else (n_classes, n_features)
        Weights assigned to the features (coefficients in the primal
        problem).

        `coef_` is a readonly property derived from `raw_coef_` that
        follows the internal memory layout of liblinear.

    intercept_ : ndarray of shape (1) if n_classes == 2 else (n_classes)
        Constants in decision function.

    n_features_in_ : int
        Number of features seen during :term:`fit`.

        .. versionadded:: 0.24

    feature_names_in_ : ndarray of shape (`n_features_in_`,)
        Names of features seen during :term:`fit`. Defined only when `X`
        has feature names that are all strings.

        .. versionadded:: 1.0

    n_iter_ : int
        Maximum number of iterations run across all classes.

    See Also
    --------
    LinearSVC : Implementation of Support Vector Machine classifier using the
        same library as this class (liblinear).

    SVR : Implementation of Support Vector Machine regression using libsvm:
        the kernel can be non-linear but its SMO algorithm does not scale to
        large number of samples as :class:`~sklearn.svm.LinearSVR` does.

    sklearn.linear_model.SGDRegressor : SGDRegressor can optimize the same cost
        function as LinearSVR
        by adjusting the penalty and loss parameters. In addition it requires
        less memory, allows incremental (online) learning, and implements
        various loss functions and regularization regimes.

    Examples
    --------
    >>> from sklearn.svm import LinearSVR
    >>> from sklearn.pipeline import make_pipeline
    >>> from sklearn.preprocessing import StandardScaler
    >>> from sklearn.datasets import make_regression
    >>> X, y = make_regression(n_features=4, random_state=0)
    >>> regr = make_pipeline(StandardScaler(),
    ...                      LinearSVR(random_state=0, tol=1e-5))
    >>> regr.fit(X, y)
    Pipeline(steps=[('standardscaler', StandardScaler()),
                    ('linearsvr', LinearSVR(random_state=0, tol=1e-05))])

    >>> print(regr.named_steps['linearsvr'].coef_)
    [18.582... 27.023... 44.357... 64.522...]
    >>> print(regr.named_steps['linearsvr'].intercept_)
    [-4...]
    >>> print(regr.predict([[0, 0, 0, 0]]))
    [-2.384...]
    """

    _parameter_constraints: dict = {
        "epsilon": [Real],
        "tol": [Interval(Real, 0.0, None, closed="neither")],
        "C": [Interval(Real, 0.0, None, closed="neither")],
        "loss": [StrOptions({"epsilon_insensitive", "squared_epsilon_insensitive"})],
        "fit_intercept": ["boolean"],
        "intercept_scaling": [Interval(Real, 0, None, closed="neither")],
        "dual": ["boolean", StrOptions({"auto"})],
        "verbose": ["verbose"],
        "random_state": ["random_state"],
        "max_iter": [Interval(Integral, 0, None, closed="left")],
    }

    def __init__(
        self,
        *,
        epsilon=0.0,
        tol=1e-4,
        C=1.0,
        loss="epsilon_insensitive",
        fit_intercept=True,
        intercept_scaling=1.0,
        dual="auto",
        verbose=0,
        random_state=None,
        max_iter=1000,
    ):
        self.tol = tol
        self.C = C
        self.epsilon = epsilon
        self.fit_intercept = fit_intercept
        self.intercept_scaling = intercept_scaling
        self.verbose = verbose
        self.random_state = random_state
        self.max_iter = max_iter
        self.dual = dual
        self.loss = loss

    @_fit_context(prefer_skip_nested_validation=True)
    def fit(self, X, y, sample_weight=None):
        """Fit the model according to the given training data.

        Parameters
        ----------
        X : {array-like, sparse matrix} of shape (n_samples, n_features)
            Training vector, where `n_samples` is the number of samples and
            `n_features` is the number of features.

        y : array-like of shape (n_samples,)
            Target vector relative to X.

        sample_weight : array-like of shape (n_samples,), default=None
            Array of weights that are assigned to individual
            samples. If not provided,
            then each sample is given unit weight.

            .. versionadded:: 0.18

        Returns
        -------
        self : object
            An instance of the estimator.
        """
        X, y = validate_data(
            self,
            X,
            y,
            accept_sparse="csr",
            dtype=np.float64,
            order="C",
            accept_large_sparse=False,
        )
        penalty = "l2"  # SVR only accepts l2 penalty

        _dual = _validate_dual_parameter(self.dual, self.loss, penalty, "ovr", X)

        self.coef_, self.intercept_, n_iter_ = _fit_liblinear(
            X,
            y,
            self.C,
            self.fit_intercept,
            self.intercept_scaling,
            None,
            penalty,
            _dual,
            self.verbose,
            self.max_iter,
            self.tol,
            self.random_state,
            loss=self.loss,
            epsilon=self.epsilon,
            sample_weight=sample_weight,
        )
        self.coef_ = self.coef_.ravel()
        # Backward compatibility: _fit_liblinear is used both by LinearSVC/R
        # and LogisticRegression but LogisticRegression sets a structured
        # `n_iter_` attribute with information about the underlying OvR fits
        # while LinearSVC/R only reports the maximum value.
        self.n_iter_ = n_iter_.max().item()

        return self

<<<<<<< HEAD
    def __sklearn_tags__(self):
        tags = super().__sklearn_tags__()
        tags.input_tags.sparse = True
        # TODO: replace by a statistical test, see meta-issue #16298
        tags._xfail_checks = {
            "check_sample_weight_equivalence": (
                "sample_weight is not equivalent to removing/repeating samples."
            ),
        }
        return tags

=======
>>>>>>> eaf9529b

class SVC(BaseSVC):
    """C-Support Vector Classification.

    The implementation is based on libsvm. The fit time scales at least
    quadratically with the number of samples and may be impractical
    beyond tens of thousands of samples. For large datasets
    consider using :class:`~sklearn.svm.LinearSVC` or
    :class:`~sklearn.linear_model.SGDClassifier` instead, possibly after a
    :class:`~sklearn.kernel_approximation.Nystroem` transformer or
    other :ref:`kernel_approximation`.

    The multiclass support is handled according to a one-vs-one scheme.

    For details on the precise mathematical formulation of the provided
    kernel functions and how `gamma`, `coef0` and `degree` affect each
    other, see the corresponding section in the narrative documentation:
    :ref:`svm_kernels`.

    To learn how to tune SVC's hyperparameters, see the following example:
    :ref:`sphx_glr_auto_examples_model_selection_plot_nested_cross_validation_iris.py`

    Read more in the :ref:`User Guide <svm_classification>`.

    Parameters
    ----------
    C : float, default=1.0
        Regularization parameter. The strength of the regularization is
        inversely proportional to C. Must be strictly positive. The penalty
        is a squared l2 penalty. For an intuitive visualization of the effects
        of scaling the regularization parameter C, see
        :ref:`sphx_glr_auto_examples_svm_plot_svm_scale_c.py`.

    kernel : {'linear', 'poly', 'rbf', 'sigmoid', 'precomputed'} or callable,  \
        default='rbf'
        Specifies the kernel type to be used in the algorithm. If
        none is given, 'rbf' will be used. If a callable is given it is used to
        pre-compute the kernel matrix from data matrices; that matrix should be
        an array of shape ``(n_samples, n_samples)``. For an intuitive
        visualization of different kernel types see
        :ref:`sphx_glr_auto_examples_svm_plot_svm_kernels.py`.

    degree : int, default=3
        Degree of the polynomial kernel function ('poly').
        Must be non-negative. Ignored by all other kernels.

    gamma : {'scale', 'auto'} or float, default='scale'
        Kernel coefficient for 'rbf', 'poly' and 'sigmoid'.

        - if ``gamma='scale'`` (default) is passed then it uses
          1 / (n_features * X.var()) as value of gamma,
        - if 'auto', uses 1 / n_features
        - if float, must be non-negative.

        .. versionchanged:: 0.22
           The default value of ``gamma`` changed from 'auto' to 'scale'.

    coef0 : float, default=0.0
        Independent term in kernel function.
        It is only significant in 'poly' and 'sigmoid'.

    shrinking : bool, default=True
        Whether to use the shrinking heuristic.
        See the :ref:`User Guide <shrinking_svm>`.

    probability : bool, default=False
        Whether to enable probability estimates. This must be enabled prior
        to calling `fit`, will slow down that method as it internally uses
        5-fold cross-validation, and `predict_proba` may be inconsistent with
        `predict`. Read more in the :ref:`User Guide <scores_probabilities>`.

    tol : float, default=1e-3
        Tolerance for stopping criterion.

    cache_size : float, default=200
        Specify the size of the kernel cache (in MB).

    class_weight : dict or 'balanced', default=None
        Set the parameter C of class i to class_weight[i]*C for
        SVC. If not given, all classes are supposed to have
        weight one.
        The "balanced" mode uses the values of y to automatically adjust
        weights inversely proportional to class frequencies in the input data
        as ``n_samples / (n_classes * np.bincount(y))``.

    verbose : bool, default=False
        Enable verbose output. Note that this setting takes advantage of a
        per-process runtime setting in libsvm that, if enabled, may not work
        properly in a multithreaded context.

    max_iter : int, default=-1
        Hard limit on iterations within solver, or -1 for no limit.

    decision_function_shape : {'ovo', 'ovr'}, default='ovr'
        Whether to return a one-vs-rest ('ovr') decision function of shape
        (n_samples, n_classes) as all other classifiers, or the original
        one-vs-one ('ovo') decision function of libsvm which has shape
        (n_samples, n_classes * (n_classes - 1) / 2). However, note that
        internally, one-vs-one ('ovo') is always used as a multi-class strategy
        to train models; an ovr matrix is only constructed from the ovo matrix.
        The parameter is ignored for binary classification.

        .. versionchanged:: 0.19
            decision_function_shape is 'ovr' by default.

        .. versionadded:: 0.17
           *decision_function_shape='ovr'* is recommended.

        .. versionchanged:: 0.17
           Deprecated *decision_function_shape='ovo' and None*.

    break_ties : bool, default=False
        If true, ``decision_function_shape='ovr'``, and number of classes > 2,
        :term:`predict` will break ties according to the confidence values of
        :term:`decision_function`; otherwise the first class among the tied
        classes is returned. Please note that breaking ties comes at a
        relatively high computational cost compared to a simple predict. See
        :ref:`sphx_glr_auto_examples_svm_plot_svm_tie_breaking.py` for an
        example of its usage with ``decision_function_shape='ovr'``.

        .. versionadded:: 0.22

    random_state : int, RandomState instance or None, default=None
        Controls the pseudo random number generation for shuffling the data for
        probability estimates. Ignored when `probability` is False.
        Pass an int for reproducible output across multiple function calls.
        See :term:`Glossary <random_state>`.

    Attributes
    ----------
    class_weight_ : ndarray of shape (n_classes,)
        Multipliers of parameter C for each class.
        Computed based on the ``class_weight`` parameter.

    classes_ : ndarray of shape (n_classes,)
        The classes labels.

    coef_ : ndarray of shape (n_classes * (n_classes - 1) / 2, n_features)
        Weights assigned to the features (coefficients in the primal
        problem). This is only available in the case of a linear kernel.

        `coef_` is a readonly property derived from `dual_coef_` and
        `support_vectors_`.

    dual_coef_ : ndarray of shape (n_classes -1, n_SV)
        Dual coefficients of the support vector in the decision
        function (see :ref:`sgd_mathematical_formulation`), multiplied by
        their targets.
        For multiclass, coefficient for all 1-vs-1 classifiers.
        The layout of the coefficients in the multiclass case is somewhat
        non-trivial. See the :ref:`multi-class section of the User Guide
        <svm_multi_class>` for details.

    fit_status_ : int
        0 if correctly fitted, 1 otherwise (will raise warning)

    intercept_ : ndarray of shape (n_classes * (n_classes - 1) / 2,)
        Constants in decision function.

    n_features_in_ : int
        Number of features seen during :term:`fit`.

        .. versionadded:: 0.24

    feature_names_in_ : ndarray of shape (`n_features_in_`,)
        Names of features seen during :term:`fit`. Defined only when `X`
        has feature names that are all strings.

        .. versionadded:: 1.0

    n_iter_ : ndarray of shape (n_classes * (n_classes - 1) // 2,)
        Number of iterations run by the optimization routine to fit the model.
        The shape of this attribute depends on the number of models optimized
        which in turn depends on the number of classes.

        .. versionadded:: 1.1

    support_ : ndarray of shape (n_SV)
        Indices of support vectors.

    support_vectors_ : ndarray of shape (n_SV, n_features)
        Support vectors. An empty array if kernel is precomputed.

    n_support_ : ndarray of shape (n_classes,), dtype=int32
        Number of support vectors for each class.

    probA_ : ndarray of shape (n_classes * (n_classes - 1) / 2)
    probB_ : ndarray of shape (n_classes * (n_classes - 1) / 2)
        If `probability=True`, it corresponds to the parameters learned in
        Platt scaling to produce probability estimates from decision values.
        If `probability=False`, it's an empty array. Platt scaling uses the
        logistic function
        ``1 / (1 + exp(decision_value * probA_ + probB_))``
        where ``probA_`` and ``probB_`` are learned from the dataset [2]_. For
        more information on the multiclass case and training procedure see
        section 8 of [1]_.

    shape_fit_ : tuple of int of shape (n_dimensions_of_X,)
        Array dimensions of training vector ``X``.

    See Also
    --------
    SVR : Support Vector Machine for Regression implemented using libsvm.

    LinearSVC : Scalable Linear Support Vector Machine for classification
        implemented using liblinear. Check the See Also section of
        LinearSVC for more comparison element.

    References
    ----------
    .. [1] `LIBSVM: A Library for Support Vector Machines
        <http://www.csie.ntu.edu.tw/~cjlin/papers/libsvm.pdf>`_

    .. [2] `Platt, John (1999). "Probabilistic Outputs for Support Vector
        Machines and Comparisons to Regularized Likelihood Methods"
        <https://citeseerx.ist.psu.edu/doc_view/pid/42e5ed832d4310ce4378c44d05570439df28a393>`_

    Examples
    --------
    >>> import numpy as np
    >>> from sklearn.pipeline import make_pipeline
    >>> from sklearn.preprocessing import StandardScaler
    >>> X = np.array([[-1, -1], [-2, -1], [1, 1], [2, 1]])
    >>> y = np.array([1, 1, 2, 2])
    >>> from sklearn.svm import SVC
    >>> clf = make_pipeline(StandardScaler(), SVC(gamma='auto'))
    >>> clf.fit(X, y)
    Pipeline(steps=[('standardscaler', StandardScaler()),
                    ('svc', SVC(gamma='auto'))])

    >>> print(clf.predict([[-0.8, -1]]))
    [1]

    For a comaprison of the SVC with other classifiers see:
    :ref:`sphx_glr_auto_examples_classification_plot_classification_probability.py`.
    """

    _impl = "c_svc"

    def __init__(
        self,
        *,
        C=1.0,
        kernel="rbf",
        degree=3,
        gamma="scale",
        coef0=0.0,
        shrinking=True,
        probability=False,
        tol=1e-3,
        cache_size=200,
        class_weight=None,
        verbose=False,
        max_iter=-1,
        decision_function_shape="ovr",
        break_ties=False,
        random_state=None,
    ):
        super().__init__(
            kernel=kernel,
            degree=degree,
            gamma=gamma,
            coef0=coef0,
            tol=tol,
            C=C,
            nu=0.0,
            shrinking=shrinking,
            probability=probability,
            cache_size=cache_size,
            class_weight=class_weight,
            verbose=verbose,
            max_iter=max_iter,
            decision_function_shape=decision_function_shape,
            break_ties=break_ties,
            random_state=random_state,
        )

<<<<<<< HEAD
    def __sklearn_tags__(self):
        tags = super().__sklearn_tags__()
        tags.input_tags.sparse = self.kernel != "precomputed"
        tags._xfail_checks = {
            # TODO: fix sample_weight handling of this estimator when probability=False
            # TODO: replace by a statistical test when probability=True
            # see meta-issue #16298
            "check_sample_weight_equivalence": (
                "sample_weight is not equivalent to removing/repeating samples."
            ),
        }
        return tags

=======
>>>>>>> eaf9529b

class NuSVC(BaseSVC):
    """Nu-Support Vector Classification.

    Similar to SVC but uses a parameter to control the number of support
    vectors.

    The implementation is based on libsvm.

    Read more in the :ref:`User Guide <svm_classification>`.

    Parameters
    ----------
    nu : float, default=0.5
        An upper bound on the fraction of margin errors (see :ref:`User Guide
        <nu_svc>`) and a lower bound of the fraction of support vectors.
        Should be in the interval (0, 1].

    kernel : {'linear', 'poly', 'rbf', 'sigmoid', 'precomputed'} or callable,  \
        default='rbf'
        Specifies the kernel type to be used in the algorithm.
        If none is given, 'rbf' will be used. If a callable is given it is
        used to precompute the kernel matrix. For an intuitive
        visualization of different kernel types see
        :ref:`sphx_glr_auto_examples_svm_plot_svm_kernels.py`.

    degree : int, default=3
        Degree of the polynomial kernel function ('poly').
        Must be non-negative. Ignored by all other kernels.

    gamma : {'scale', 'auto'} or float, default='scale'
        Kernel coefficient for 'rbf', 'poly' and 'sigmoid'.

        - if ``gamma='scale'`` (default) is passed then it uses
          1 / (n_features * X.var()) as value of gamma,
        - if 'auto', uses 1 / n_features
        - if float, must be non-negative.

        .. versionchanged:: 0.22
           The default value of ``gamma`` changed from 'auto' to 'scale'.

    coef0 : float, default=0.0
        Independent term in kernel function.
        It is only significant in 'poly' and 'sigmoid'.

    shrinking : bool, default=True
        Whether to use the shrinking heuristic.
        See the :ref:`User Guide <shrinking_svm>`.

    probability : bool, default=False
        Whether to enable probability estimates. This must be enabled prior
        to calling `fit`, will slow down that method as it internally uses
        5-fold cross-validation, and `predict_proba` may be inconsistent with
        `predict`. Read more in the :ref:`User Guide <scores_probabilities>`.

    tol : float, default=1e-3
        Tolerance for stopping criterion.

    cache_size : float, default=200
        Specify the size of the kernel cache (in MB).

    class_weight : {dict, 'balanced'}, default=None
        Set the parameter C of class i to class_weight[i]*C for
        SVC. If not given, all classes are supposed to have
        weight one. The "balanced" mode uses the values of y to automatically
        adjust weights inversely proportional to class frequencies as
        ``n_samples / (n_classes * np.bincount(y))``.

    verbose : bool, default=False
        Enable verbose output. Note that this setting takes advantage of a
        per-process runtime setting in libsvm that, if enabled, may not work
        properly in a multithreaded context.

    max_iter : int, default=-1
        Hard limit on iterations within solver, or -1 for no limit.

    decision_function_shape : {'ovo', 'ovr'}, default='ovr'
        Whether to return a one-vs-rest ('ovr') decision function of shape
        (n_samples, n_classes) as all other classifiers, or the original
        one-vs-one ('ovo') decision function of libsvm which has shape
        (n_samples, n_classes * (n_classes - 1) / 2). However, one-vs-one
        ('ovo') is always used as multi-class strategy. The parameter is
        ignored for binary classification.

        .. versionchanged:: 0.19
            decision_function_shape is 'ovr' by default.

        .. versionadded:: 0.17
           *decision_function_shape='ovr'* is recommended.

        .. versionchanged:: 0.17
           Deprecated *decision_function_shape='ovo' and None*.

    break_ties : bool, default=False
        If true, ``decision_function_shape='ovr'``, and number of classes > 2,
        :term:`predict` will break ties according to the confidence values of
        :term:`decision_function`; otherwise the first class among the tied
        classes is returned. Please note that breaking ties comes at a
        relatively high computational cost compared to a simple predict.
        See :ref:`sphx_glr_auto_examples_svm_plot_svm_tie_breaking.py` for an
        example of its usage with ``decision_function_shape='ovr'``.

        .. versionadded:: 0.22

    random_state : int, RandomState instance or None, default=None
        Controls the pseudo random number generation for shuffling the data for
        probability estimates. Ignored when `probability` is False.
        Pass an int for reproducible output across multiple function calls.
        See :term:`Glossary <random_state>`.

    Attributes
    ----------
    class_weight_ : ndarray of shape (n_classes,)
        Multipliers of parameter C of each class.
        Computed based on the ``class_weight`` parameter.

    classes_ : ndarray of shape (n_classes,)
        The unique classes labels.

    coef_ : ndarray of shape (n_classes * (n_classes -1) / 2, n_features)
        Weights assigned to the features (coefficients in the primal
        problem). This is only available in the case of a linear kernel.

        `coef_` is readonly property derived from `dual_coef_` and
        `support_vectors_`.

    dual_coef_ : ndarray of shape (n_classes - 1, n_SV)
        Dual coefficients of the support vector in the decision
        function (see :ref:`sgd_mathematical_formulation`), multiplied by
        their targets.
        For multiclass, coefficient for all 1-vs-1 classifiers.
        The layout of the coefficients in the multiclass case is somewhat
        non-trivial. See the :ref:`multi-class section of the User Guide
        <svm_multi_class>` for details.

    fit_status_ : int
        0 if correctly fitted, 1 if the algorithm did not converge.

    intercept_ : ndarray of shape (n_classes * (n_classes - 1) / 2,)
        Constants in decision function.

    n_features_in_ : int
        Number of features seen during :term:`fit`.

        .. versionadded:: 0.24

    feature_names_in_ : ndarray of shape (`n_features_in_`,)
        Names of features seen during :term:`fit`. Defined only when `X`
        has feature names that are all strings.

        .. versionadded:: 1.0

    n_iter_ : ndarray of shape (n_classes * (n_classes - 1) // 2,)
        Number of iterations run by the optimization routine to fit the model.
        The shape of this attribute depends on the number of models optimized
        which in turn depends on the number of classes.

        .. versionadded:: 1.1

    support_ : ndarray of shape (n_SV,)
        Indices of support vectors.

    support_vectors_ : ndarray of shape (n_SV, n_features)
        Support vectors.

    n_support_ : ndarray of shape (n_classes,), dtype=int32
        Number of support vectors for each class.

    fit_status_ : int
        0 if correctly fitted, 1 if the algorithm did not converge.

    probA_ : ndarray of shape (n_classes * (n_classes - 1) / 2,)

    probB_ : ndarray of shape (n_classes * (n_classes - 1) / 2,)
        If `probability=True`, it corresponds to the parameters learned in
        Platt scaling to produce probability estimates from decision values.
        If `probability=False`, it's an empty array. Platt scaling uses the
        logistic function
        ``1 / (1 + exp(decision_value * probA_ + probB_))``
        where ``probA_`` and ``probB_`` are learned from the dataset [2]_. For
        more information on the multiclass case and training procedure see
        section 8 of [1]_.

    shape_fit_ : tuple of int of shape (n_dimensions_of_X,)
        Array dimensions of training vector ``X``.

    See Also
    --------
    SVC : Support Vector Machine for classification using libsvm.

    LinearSVC : Scalable linear Support Vector Machine for classification using
        liblinear.

    References
    ----------
    .. [1] `LIBSVM: A Library for Support Vector Machines
        <http://www.csie.ntu.edu.tw/~cjlin/papers/libsvm.pdf>`_

    .. [2] `Platt, John (1999). "Probabilistic Outputs for Support Vector
        Machines and Comparisons to Regularized Likelihood Methods"
        <https://citeseerx.ist.psu.edu/doc_view/pid/42e5ed832d4310ce4378c44d05570439df28a393>`_

    Examples
    --------
    >>> import numpy as np
    >>> X = np.array([[-1, -1], [-2, -1], [1, 1], [2, 1]])
    >>> y = np.array([1, 1, 2, 2])
    >>> from sklearn.pipeline import make_pipeline
    >>> from sklearn.preprocessing import StandardScaler
    >>> from sklearn.svm import NuSVC
    >>> clf = make_pipeline(StandardScaler(), NuSVC())
    >>> clf.fit(X, y)
    Pipeline(steps=[('standardscaler', StandardScaler()), ('nusvc', NuSVC())])
    >>> print(clf.predict([[-0.8, -1]]))
    [1]
    """

    _impl = "nu_svc"

    _parameter_constraints: dict = {
        **BaseSVC._parameter_constraints,
        "nu": [Interval(Real, 0.0, 1.0, closed="right")],
    }
    _parameter_constraints.pop("C")

    def __init__(
        self,
        *,
        nu=0.5,
        kernel="rbf",
        degree=3,
        gamma="scale",
        coef0=0.0,
        shrinking=True,
        probability=False,
        tol=1e-3,
        cache_size=200,
        class_weight=None,
        verbose=False,
        max_iter=-1,
        decision_function_shape="ovr",
        break_ties=False,
        random_state=None,
    ):
        super().__init__(
            kernel=kernel,
            degree=degree,
            gamma=gamma,
            coef0=coef0,
            tol=tol,
            C=0.0,
            nu=nu,
            shrinking=shrinking,
            probability=probability,
            cache_size=cache_size,
            class_weight=class_weight,
            verbose=verbose,
            max_iter=max_iter,
            decision_function_shape=decision_function_shape,
            break_ties=break_ties,
            random_state=random_state,
        )

<<<<<<< HEAD
    def __sklearn_tags__(self):
        tags = super().__sklearn_tags__()
        tags.input_tags.sparse = self.kernel != "precomputed"
        tags._xfail_checks = {
            "check_methods_subset_invariance": (
                "fails for the decision_function method"
            ),
            "check_class_weight_classifiers": "class_weight is ignored.",
            # TODO: fix sample_weight handling of this estimator when probability=False
            # TODO: replace by a statistical test when probability=True
            # see meta-issue #16298
            "check_sample_weight_equivalence": (
                "sample_weight is not equivalent to removing/repeating samples."
            ),
            "check_classifiers_one_label_sample_weights": (
                "specified nu is infeasible for the fit."
            ),
        }
        return tags

=======
>>>>>>> eaf9529b

class SVR(RegressorMixin, BaseLibSVM):
    """Epsilon-Support Vector Regression.

    The free parameters in the model are C and epsilon.

    The implementation is based on libsvm. The fit time complexity
    is more than quadratic with the number of samples which makes it hard
    to scale to datasets with more than a couple of 10000 samples. For large
    datasets consider using :class:`~sklearn.svm.LinearSVR` or
    :class:`~sklearn.linear_model.SGDRegressor` instead, possibly after a
    :class:`~sklearn.kernel_approximation.Nystroem` transformer or
    other :ref:`kernel_approximation`.

    Read more in the :ref:`User Guide <svm_regression>`.

    Parameters
    ----------
    kernel : {'linear', 'poly', 'rbf', 'sigmoid', 'precomputed'} or callable,  \
        default='rbf'
         Specifies the kernel type to be used in the algorithm.
         If none is given, 'rbf' will be used. If a callable is given it is
         used to precompute the kernel matrix.
         For an intuitive visualization of different kernel types
         see :ref:`sphx_glr_auto_examples_svm_plot_svm_regression.py`

    degree : int, default=3
        Degree of the polynomial kernel function ('poly').
        Must be non-negative. Ignored by all other kernels.

    gamma : {'scale', 'auto'} or float, default='scale'
        Kernel coefficient for 'rbf', 'poly' and 'sigmoid'.

        - if ``gamma='scale'`` (default) is passed then it uses
          1 / (n_features * X.var()) as value of gamma,
        - if 'auto', uses 1 / n_features
        - if float, must be non-negative.

        .. versionchanged:: 0.22
           The default value of ``gamma`` changed from 'auto' to 'scale'.

    coef0 : float, default=0.0
        Independent term in kernel function.
        It is only significant in 'poly' and 'sigmoid'.

    tol : float, default=1e-3
        Tolerance for stopping criterion.

    C : float, default=1.0
        Regularization parameter. The strength of the regularization is
        inversely proportional to C. Must be strictly positive.
        The penalty is a squared l2. For an intuitive visualization of the
        effects of scaling the regularization parameter C, see
        :ref:`sphx_glr_auto_examples_svm_plot_svm_scale_c.py`.

    epsilon : float, default=0.1
         Epsilon in the epsilon-SVR model. It specifies the epsilon-tube
         within which no penalty is associated in the training loss function
         with points predicted within a distance epsilon from the actual
         value. Must be non-negative.

    shrinking : bool, default=True
        Whether to use the shrinking heuristic.
        See the :ref:`User Guide <shrinking_svm>`.

    cache_size : float, default=200
        Specify the size of the kernel cache (in MB).

    verbose : bool, default=False
        Enable verbose output. Note that this setting takes advantage of a
        per-process runtime setting in libsvm that, if enabled, may not work
        properly in a multithreaded context.

    max_iter : int, default=-1
        Hard limit on iterations within solver, or -1 for no limit.

    Attributes
    ----------
    coef_ : ndarray of shape (1, n_features)
        Weights assigned to the features (coefficients in the primal
        problem). This is only available in the case of a linear kernel.

        `coef_` is readonly property derived from `dual_coef_` and
        `support_vectors_`.

    dual_coef_ : ndarray of shape (1, n_SV)
        Coefficients of the support vector in the decision function.

    fit_status_ : int
        0 if correctly fitted, 1 otherwise (will raise warning)

    intercept_ : ndarray of shape (1,)
        Constants in decision function.

    n_features_in_ : int
        Number of features seen during :term:`fit`.

        .. versionadded:: 0.24

    feature_names_in_ : ndarray of shape (`n_features_in_`,)
        Names of features seen during :term:`fit`. Defined only when `X`
        has feature names that are all strings.

        .. versionadded:: 1.0

    n_iter_ : int
        Number of iterations run by the optimization routine to fit the model.

        .. versionadded:: 1.1

    n_support_ : ndarray of shape (1,), dtype=int32
        Number of support vectors.

    shape_fit_ : tuple of int of shape (n_dimensions_of_X,)
        Array dimensions of training vector ``X``.

    support_ : ndarray of shape (n_SV,)
        Indices of support vectors.

    support_vectors_ : ndarray of shape (n_SV, n_features)
        Support vectors.

    See Also
    --------
    NuSVR : Support Vector Machine for regression implemented using libsvm
        using a parameter to control the number of support vectors.

    LinearSVR : Scalable Linear Support Vector Machine for regression
        implemented using liblinear.

    References
    ----------
    .. [1] `LIBSVM: A Library for Support Vector Machines
        <http://www.csie.ntu.edu.tw/~cjlin/papers/libsvm.pdf>`_

    .. [2] `Platt, John (1999). "Probabilistic Outputs for Support Vector
        Machines and Comparisons to Regularized Likelihood Methods"
        <https://citeseerx.ist.psu.edu/doc_view/pid/42e5ed832d4310ce4378c44d05570439df28a393>`_

    Examples
    --------
    >>> from sklearn.svm import SVR
    >>> from sklearn.pipeline import make_pipeline
    >>> from sklearn.preprocessing import StandardScaler
    >>> import numpy as np
    >>> n_samples, n_features = 10, 5
    >>> rng = np.random.RandomState(0)
    >>> y = rng.randn(n_samples)
    >>> X = rng.randn(n_samples, n_features)
    >>> regr = make_pipeline(StandardScaler(), SVR(C=1.0, epsilon=0.2))
    >>> regr.fit(X, y)
    Pipeline(steps=[('standardscaler', StandardScaler()),
                    ('svr', SVR(epsilon=0.2))])
    """

    _impl = "epsilon_svr"

    _parameter_constraints: dict = {**BaseLibSVM._parameter_constraints}
    for unused_param in ["class_weight", "nu", "probability", "random_state"]:
        _parameter_constraints.pop(unused_param)

    def __init__(
        self,
        *,
        kernel="rbf",
        degree=3,
        gamma="scale",
        coef0=0.0,
        tol=1e-3,
        C=1.0,
        epsilon=0.1,
        shrinking=True,
        cache_size=200,
        verbose=False,
        max_iter=-1,
    ):
        super().__init__(
            kernel=kernel,
            degree=degree,
            gamma=gamma,
            coef0=coef0,
            tol=tol,
            C=C,
            nu=0.0,
            epsilon=epsilon,
            verbose=verbose,
            shrinking=shrinking,
            probability=False,
            cache_size=cache_size,
            class_weight=None,
            max_iter=max_iter,
            random_state=None,
        )

<<<<<<< HEAD
    def __sklearn_tags__(self):
        tags = super().__sklearn_tags__()
        tags.input_tags.sparse = self.kernel != "precomputed"
        # TODO: fix sample_weight handling of this estimator, see meta-issue #16298
        tags._xfail_checks = {
            "check_sample_weight_equivalence": (
                "sample_weight is not equivalent to removing/repeating samples."
            ),
        }
        return tags

=======
>>>>>>> eaf9529b

class NuSVR(RegressorMixin, BaseLibSVM):
    """Nu Support Vector Regression.

    Similar to NuSVC, for regression, uses a parameter nu to control
    the number of support vectors. However, unlike NuSVC, where nu
    replaces C, here nu replaces the parameter epsilon of epsilon-SVR.

    The implementation is based on libsvm.

    Read more in the :ref:`User Guide <svm_regression>`.

    Parameters
    ----------
    nu : float, default=0.5
        An upper bound on the fraction of training errors and a lower bound of
        the fraction of support vectors. Should be in the interval (0, 1].  By
        default 0.5 will be taken.

    C : float, default=1.0
        Penalty parameter C of the error term. For an intuitive visualization
        of the effects of scaling the regularization parameter C, see
        :ref:`sphx_glr_auto_examples_svm_plot_svm_scale_c.py`.

    kernel : {'linear', 'poly', 'rbf', 'sigmoid', 'precomputed'} or callable,  \
        default='rbf'
         Specifies the kernel type to be used in the algorithm.
         If none is given, 'rbf' will be used. If a callable is given it is
         used to precompute the kernel matrix.
         For an intuitive visualization of different kernel types see
         See :ref:`sphx_glr_auto_examples_svm_plot_svm_regression.py`

    degree : int, default=3
        Degree of the polynomial kernel function ('poly').
        Must be non-negative. Ignored by all other kernels.

    gamma : {'scale', 'auto'} or float, default='scale'
        Kernel coefficient for 'rbf', 'poly' and 'sigmoid'.

        - if ``gamma='scale'`` (default) is passed then it uses
          1 / (n_features * X.var()) as value of gamma,
        - if 'auto', uses 1 / n_features
        - if float, must be non-negative.

        .. versionchanged:: 0.22
           The default value of ``gamma`` changed from 'auto' to 'scale'.

    coef0 : float, default=0.0
        Independent term in kernel function.
        It is only significant in 'poly' and 'sigmoid'.

    shrinking : bool, default=True
        Whether to use the shrinking heuristic.
        See the :ref:`User Guide <shrinking_svm>`.

    tol : float, default=1e-3
        Tolerance for stopping criterion.

    cache_size : float, default=200
        Specify the size of the kernel cache (in MB).

    verbose : bool, default=False
        Enable verbose output. Note that this setting takes advantage of a
        per-process runtime setting in libsvm that, if enabled, may not work
        properly in a multithreaded context.

    max_iter : int, default=-1
        Hard limit on iterations within solver, or -1 for no limit.

    Attributes
    ----------
    coef_ : ndarray of shape (1, n_features)
        Weights assigned to the features (coefficients in the primal
        problem). This is only available in the case of a linear kernel.

        `coef_` is readonly property derived from `dual_coef_` and
        `support_vectors_`.

    dual_coef_ : ndarray of shape (1, n_SV)
        Coefficients of the support vector in the decision function.

    fit_status_ : int
        0 if correctly fitted, 1 otherwise (will raise warning)

    intercept_ : ndarray of shape (1,)
        Constants in decision function.

    n_features_in_ : int
        Number of features seen during :term:`fit`.

        .. versionadded:: 0.24

    feature_names_in_ : ndarray of shape (`n_features_in_`,)
        Names of features seen during :term:`fit`. Defined only when `X`
        has feature names that are all strings.

        .. versionadded:: 1.0

    n_iter_ : int
        Number of iterations run by the optimization routine to fit the model.

        .. versionadded:: 1.1

    n_support_ : ndarray of shape (1,), dtype=int32
        Number of support vectors.

    shape_fit_ : tuple of int of shape (n_dimensions_of_X,)
        Array dimensions of training vector ``X``.

    support_ : ndarray of shape (n_SV,)
        Indices of support vectors.

    support_vectors_ : ndarray of shape (n_SV, n_features)
        Support vectors.

    See Also
    --------
    NuSVC : Support Vector Machine for classification implemented with libsvm
        with a parameter to control the number of support vectors.

    SVR : Epsilon Support Vector Machine for regression implemented with
        libsvm.

    References
    ----------
    .. [1] `LIBSVM: A Library for Support Vector Machines
        <http://www.csie.ntu.edu.tw/~cjlin/papers/libsvm.pdf>`_

    .. [2] `Platt, John (1999). "Probabilistic Outputs for Support Vector
        Machines and Comparisons to Regularized Likelihood Methods"
        <https://citeseerx.ist.psu.edu/doc_view/pid/42e5ed832d4310ce4378c44d05570439df28a393>`_

    Examples
    --------
    >>> from sklearn.svm import NuSVR
    >>> from sklearn.pipeline import make_pipeline
    >>> from sklearn.preprocessing import StandardScaler
    >>> import numpy as np
    >>> n_samples, n_features = 10, 5
    >>> np.random.seed(0)
    >>> y = np.random.randn(n_samples)
    >>> X = np.random.randn(n_samples, n_features)
    >>> regr = make_pipeline(StandardScaler(), NuSVR(C=1.0, nu=0.1))
    >>> regr.fit(X, y)
    Pipeline(steps=[('standardscaler', StandardScaler()),
                    ('nusvr', NuSVR(nu=0.1))])
    """

    _impl = "nu_svr"

    _parameter_constraints: dict = {**BaseLibSVM._parameter_constraints}
    for unused_param in ["class_weight", "epsilon", "probability", "random_state"]:
        _parameter_constraints.pop(unused_param)

    def __init__(
        self,
        *,
        nu=0.5,
        C=1.0,
        kernel="rbf",
        degree=3,
        gamma="scale",
        coef0=0.0,
        shrinking=True,
        tol=1e-3,
        cache_size=200,
        verbose=False,
        max_iter=-1,
    ):
        super().__init__(
            kernel=kernel,
            degree=degree,
            gamma=gamma,
            coef0=coef0,
            tol=tol,
            C=C,
            nu=nu,
            epsilon=0.0,
            shrinking=shrinking,
            probability=False,
            cache_size=cache_size,
            class_weight=None,
            verbose=verbose,
            max_iter=max_iter,
            random_state=None,
        )

<<<<<<< HEAD
    def __sklearn_tags__(self):
        tags = super().__sklearn_tags__()
        tags.input_tags.sparse = self.kernel != "precomputed"
        # TODO: fix sample_weight handling of this estimator, see meta-issue #16298
        tags._xfail_checks = {
            "check_sample_weight_equivalence": (
                "sample_weight is not equivalent to removing/repeating samples."
            ),
        }
        return tags

=======
>>>>>>> eaf9529b

class OneClassSVM(OutlierMixin, BaseLibSVM):
    """Unsupervised Outlier Detection.

    Estimate the support of a high-dimensional distribution.

    The implementation is based on libsvm.

    Read more in the :ref:`User Guide <outlier_detection>`.

    Parameters
    ----------
    kernel : {'linear', 'poly', 'rbf', 'sigmoid', 'precomputed'} or callable,  \
        default='rbf'
         Specifies the kernel type to be used in the algorithm.
         If none is given, 'rbf' will be used. If a callable is given it is
         used to precompute the kernel matrix.

    degree : int, default=3
        Degree of the polynomial kernel function ('poly').
        Must be non-negative. Ignored by all other kernels.

    gamma : {'scale', 'auto'} or float, default='scale'
        Kernel coefficient for 'rbf', 'poly' and 'sigmoid'.

        - if ``gamma='scale'`` (default) is passed then it uses
          1 / (n_features * X.var()) as value of gamma,
        - if 'auto', uses 1 / n_features
        - if float, must be non-negative.

        .. versionchanged:: 0.22
           The default value of ``gamma`` changed from 'auto' to 'scale'.

    coef0 : float, default=0.0
        Independent term in kernel function.
        It is only significant in 'poly' and 'sigmoid'.

    tol : float, default=1e-3
        Tolerance for stopping criterion.

    nu : float, default=0.5
        An upper bound on the fraction of training
        errors and a lower bound of the fraction of support
        vectors. Should be in the interval (0, 1]. By default 0.5
        will be taken.

    shrinking : bool, default=True
        Whether to use the shrinking heuristic.
        See the :ref:`User Guide <shrinking_svm>`.

    cache_size : float, default=200
        Specify the size of the kernel cache (in MB).

    verbose : bool, default=False
        Enable verbose output. Note that this setting takes advantage of a
        per-process runtime setting in libsvm that, if enabled, may not work
        properly in a multithreaded context.

    max_iter : int, default=-1
        Hard limit on iterations within solver, or -1 for no limit.

    Attributes
    ----------
    coef_ : ndarray of shape (1, n_features)
        Weights assigned to the features (coefficients in the primal
        problem). This is only available in the case of a linear kernel.

        `coef_` is readonly property derived from `dual_coef_` and
        `support_vectors_`.

    dual_coef_ : ndarray of shape (1, n_SV)
        Coefficients of the support vectors in the decision function.

    fit_status_ : int
        0 if correctly fitted, 1 otherwise (will raise warning)

    intercept_ : ndarray of shape (1,)
        Constant in the decision function.

    n_features_in_ : int
        Number of features seen during :term:`fit`.

        .. versionadded:: 0.24

    feature_names_in_ : ndarray of shape (`n_features_in_`,)
        Names of features seen during :term:`fit`. Defined only when `X`
        has feature names that are all strings.

        .. versionadded:: 1.0

    n_iter_ : int
        Number of iterations run by the optimization routine to fit the model.

        .. versionadded:: 1.1

    n_support_ : ndarray of shape (n_classes,), dtype=int32
        Number of support vectors for each class.

    offset_ : float
        Offset used to define the decision function from the raw scores.
        We have the relation: decision_function = score_samples - `offset_`.
        The offset is the opposite of `intercept_` and is provided for
        consistency with other outlier detection algorithms.

        .. versionadded:: 0.20

    shape_fit_ : tuple of int of shape (n_dimensions_of_X,)
        Array dimensions of training vector ``X``.

    support_ : ndarray of shape (n_SV,)
        Indices of support vectors.

    support_vectors_ : ndarray of shape (n_SV, n_features)
        Support vectors.

    See Also
    --------
    sklearn.linear_model.SGDOneClassSVM : Solves linear One-Class SVM using
        Stochastic Gradient Descent.
    sklearn.neighbors.LocalOutlierFactor : Unsupervised Outlier Detection using
        Local Outlier Factor (LOF).
    sklearn.ensemble.IsolationForest : Isolation Forest Algorithm.

    Examples
    --------
    >>> from sklearn.svm import OneClassSVM
    >>> X = [[0], [0.44], [0.45], [0.46], [1]]
    >>> clf = OneClassSVM(gamma='auto').fit(X)
    >>> clf.predict(X)
    array([-1,  1,  1,  1, -1])
    >>> clf.score_samples(X)
    array([1.7798..., 2.0547..., 2.0556..., 2.0561..., 1.7332...])

    For a more extended example,
    see :ref:`sphx_glr_auto_examples_applications_plot_species_distribution_modeling.py`
    """

    _impl = "one_class"

    _parameter_constraints: dict = {**BaseLibSVM._parameter_constraints}
    for unused_param in ["C", "class_weight", "epsilon", "probability", "random_state"]:
        _parameter_constraints.pop(unused_param)

    def __init__(
        self,
        *,
        kernel="rbf",
        degree=3,
        gamma="scale",
        coef0=0.0,
        tol=1e-3,
        nu=0.5,
        shrinking=True,
        cache_size=200,
        verbose=False,
        max_iter=-1,
    ):
        super().__init__(
            kernel,
            degree,
            gamma,
            coef0,
            tol,
            0.0,
            nu,
            0.0,
            shrinking,
            False,
            cache_size,
            None,
            verbose,
            max_iter,
            random_state=None,
        )

    def fit(self, X, y=None, sample_weight=None):
        """Detect the soft boundary of the set of samples X.

        Parameters
        ----------
        X : {array-like, sparse matrix} of shape (n_samples, n_features)
            Set of samples, where `n_samples` is the number of samples and
            `n_features` is the number of features.

        y : Ignored
            Not used, present for API consistency by convention.

        sample_weight : array-like of shape (n_samples,), default=None
            Per-sample weights. Rescale C per sample. Higher weights
            force the classifier to put more emphasis on these points.

        Returns
        -------
        self : object
            Fitted estimator.

        Notes
        -----
        If X is not a C-ordered contiguous array it is copied.
        """
        super().fit(X, np.ones(_num_samples(X)), sample_weight=sample_weight)
        self.offset_ = -self._intercept_
        return self

    def decision_function(self, X):
        """Signed distance to the separating hyperplane.

        Signed distance is positive for an inlier and negative for an outlier.

        Parameters
        ----------
        X : array-like of shape (n_samples, n_features)
            The data matrix.

        Returns
        -------
        dec : ndarray of shape (n_samples,)
            Returns the decision function of the samples.
        """
        dec = self._decision_function(X).ravel()
        return dec

    def score_samples(self, X):
        """Raw scoring function of the samples.

        Parameters
        ----------
        X : array-like of shape (n_samples, n_features)
            The data matrix.

        Returns
        -------
        score_samples : ndarray of shape (n_samples,)
            Returns the (unshifted) scoring function of the samples.
        """
        return self.decision_function(X) + self.offset_

    def predict(self, X):
        """Perform classification on samples in X.

        For a one-class model, +1 or -1 is returned.

        Parameters
        ----------
        X : {array-like, sparse matrix} of shape (n_samples, n_features) or \
                (n_samples_test, n_samples_train)
            For kernel="precomputed", the expected shape of X is
            (n_samples_test, n_samples_train).

        Returns
        -------
        y_pred : ndarray of shape (n_samples,)
            Class labels for samples in X.
        """
        y = super().predict(X)
<<<<<<< HEAD
        return np.asarray(y, dtype=np.intp)

    def __sklearn_tags__(self):
        tags = super().__sklearn_tags__()
        tags.input_tags.sparse = True
        # TODO: fix sample_weight handling of this estimator, see meta-issue #16298
        tags._xfail_checks = {
            "check_sample_weight_equivalence": (
                "sample_weight is not equivalent to removing/repeating samples."
            ),
        }
        return tags
=======
        return np.asarray(y, dtype=np.intp)
>>>>>>> eaf9529b
<|MERGE_RESOLUTION|>--- conflicted
+++ resolved
@@ -349,23 +349,11 @@
 
         return self
 
-<<<<<<< HEAD
     def __sklearn_tags__(self):
         tags = super().__sklearn_tags__()
         tags.input_tags.sparse = True
-        # TODO: replace by a statistical test when _dual=True, see meta-issue #16298
-        tags._xfail_checks = {
-            "check_sample_weight_equivalence": (
-                "sample_weight is not equivalent to removing/repeating samples."
-            ),
-            "check_non_transformer_estimators_n_iter": (
-                "n_iter_ cannot be easily accessed."
-            ),
-        }
         return tags
 
-=======
->>>>>>> eaf9529b
 
 class LinearSVR(RegressorMixin, LinearModel):
     """Linear Support Vector Regression.
@@ -617,20 +605,11 @@
 
         return self
 
-<<<<<<< HEAD
     def __sklearn_tags__(self):
         tags = super().__sklearn_tags__()
         tags.input_tags.sparse = True
-        # TODO: replace by a statistical test, see meta-issue #16298
-        tags._xfail_checks = {
-            "check_sample_weight_equivalence": (
-                "sample_weight is not equivalent to removing/repeating samples."
-            ),
-        }
         return tags
 
-=======
->>>>>>> eaf9529b
 
 class SVC(BaseSVC):
     """C-Support Vector Classification.
@@ -908,22 +887,11 @@
             random_state=random_state,
         )
 
-<<<<<<< HEAD
     def __sklearn_tags__(self):
         tags = super().__sklearn_tags__()
         tags.input_tags.sparse = self.kernel != "precomputed"
-        tags._xfail_checks = {
-            # TODO: fix sample_weight handling of this estimator when probability=False
-            # TODO: replace by a statistical test when probability=True
-            # see meta-issue #16298
-            "check_sample_weight_equivalence": (
-                "sample_weight is not equivalent to removing/repeating samples."
-            ),
-        }
         return tags
 
-=======
->>>>>>> eaf9529b
 
 class NuSVC(BaseSVC):
     """Nu-Support Vector Classification.
@@ -1187,29 +1155,11 @@
             random_state=random_state,
         )
 
-<<<<<<< HEAD
     def __sklearn_tags__(self):
         tags = super().__sklearn_tags__()
         tags.input_tags.sparse = self.kernel != "precomputed"
-        tags._xfail_checks = {
-            "check_methods_subset_invariance": (
-                "fails for the decision_function method"
-            ),
-            "check_class_weight_classifiers": "class_weight is ignored.",
-            # TODO: fix sample_weight handling of this estimator when probability=False
-            # TODO: replace by a statistical test when probability=True
-            # see meta-issue #16298
-            "check_sample_weight_equivalence": (
-                "sample_weight is not equivalent to removing/repeating samples."
-            ),
-            "check_classifiers_one_label_sample_weights": (
-                "specified nu is infeasible for the fit."
-            ),
-        }
         return tags
 
-=======
->>>>>>> eaf9529b
 
 class SVR(RegressorMixin, BaseLibSVM):
     """Epsilon-Support Vector Regression.
@@ -1404,20 +1354,11 @@
             random_state=None,
         )
 
-<<<<<<< HEAD
     def __sklearn_tags__(self):
         tags = super().__sklearn_tags__()
         tags.input_tags.sparse = self.kernel != "precomputed"
-        # TODO: fix sample_weight handling of this estimator, see meta-issue #16298
-        tags._xfail_checks = {
-            "check_sample_weight_equivalence": (
-                "sample_weight is not equivalent to removing/repeating samples."
-            ),
-        }
         return tags
 
-=======
->>>>>>> eaf9529b
 
 class NuSVR(RegressorMixin, BaseLibSVM):
     """Nu Support Vector Regression.
@@ -1605,20 +1546,11 @@
             random_state=None,
         )
 
-<<<<<<< HEAD
     def __sklearn_tags__(self):
         tags = super().__sklearn_tags__()
         tags.input_tags.sparse = self.kernel != "precomputed"
-        # TODO: fix sample_weight handling of this estimator, see meta-issue #16298
-        tags._xfail_checks = {
-            "check_sample_weight_equivalence": (
-                "sample_weight is not equivalent to removing/repeating samples."
-            ),
-        }
         return tags
 
-=======
->>>>>>> eaf9529b
 
 class OneClassSVM(OutlierMixin, BaseLibSVM):
     """Unsupervised Outlier Detection.
@@ -1874,19 +1806,9 @@
             Class labels for samples in X.
         """
         y = super().predict(X)
-<<<<<<< HEAD
         return np.asarray(y, dtype=np.intp)
 
     def __sklearn_tags__(self):
         tags = super().__sklearn_tags__()
         tags.input_tags.sparse = True
-        # TODO: fix sample_weight handling of this estimator, see meta-issue #16298
-        tags._xfail_checks = {
-            "check_sample_weight_equivalence": (
-                "sample_weight is not equivalent to removing/repeating samples."
-            ),
-        }
-        return tags
-=======
-        return np.asarray(y, dtype=np.intp)
->>>>>>> eaf9529b
+        return tags