--- conflicted
+++ resolved
@@ -67,11 +67,9 @@
 #include <climits>
 #include <random>
 #include "svm.h"
-<<<<<<< HEAD
 #include "_svm_cython_blas_helpers.h"
-=======
 #include "../newrand/newrand.h"
->>>>>>> eaf0a044
+
 
 #ifndef _LIBSVM_CPP
 typedef float Qfloat;
