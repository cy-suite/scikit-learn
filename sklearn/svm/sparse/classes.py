--- conflicted
+++ resolved
@@ -33,15 +33,9 @@
                  coef0=0.0, shrinking=True, probability=False,
                  tol=1e-3, cache_size=200, scale_C=False):
 
-<<<<<<< HEAD
-        SparseBaseLibSVM.__init__(self, 'c_svc', kernel, degree, gamma, coef0,
-                         tol, C, 0., 0.,
-                         shrinking, probability, cache_size, scale_C)
-=======
         super(SVC, self).__init__('c_svc', kernel, degree, gamma, coef0, tol,
                                   C, 0., 0., shrinking, probability,
-                                  cache_size)
->>>>>>> c4500340
+                                  cache_size, scale_C)
 
 
 class NuSVC(SparseBaseLibSVM, ClassifierMixin):
@@ -73,16 +67,9 @@
                  coef0=0.0, shrinking=True, probability=False,
                  tol=1e-3, cache_size=200, scale_C=False):
 
-<<<<<<< HEAD
-        SparseBaseLibSVM.__init__(self, 'nu_svc', kernel, degree,
-                         gamma, coef0, tol, 0., nu, 0.,
-                         shrinking, probability, cache_size,
-                         scale_C)
-=======
         super(NuSVC, self).__init__('nu_svc', kernel, degree, gamma, coef0,
                                     tol, 0., nu, 0., shrinking, probability,
-                                    cache_size)
->>>>>>> c4500340
+                                    cache_size, scale_C)
 
 
 class SVR(SparseBaseLibSVM, RegressorMixin):
@@ -107,28 +94,17 @@
     >>> clf = SVR(C=1.0, epsilon=0.2)
     >>> clf.fit(X, y)
     SVR(C=1.0, cache_size=200, coef0=0.0, degree=3, epsilon=0.2, gamma=0.2,
-      kernel='rbf', nu=0.5, probability=False, scale_C=False, shrinking=True,
+      kernel='rbf', probability=False, scale_C=False, shrinking=True,
       tol=0.001)
     """
 
     def __init__(self, kernel='rbf', degree=3, gamma=0.0, coef0=0.0,
-<<<<<<< HEAD
-                 tol=1e-3, C=1.0, nu=0.5, epsilon=0.1,
-                 shrinking=True, probability=False, cache_size=200,
-                 scale_C=False):
-
-        SparseBaseLibSVM.__init__(self, 'epsilon_svr', kernel,
-                         degree, gamma, coef0, tol, C, nu,
-                         epsilon, shrinking, probability, cache_size,
-                         scale_C)
-=======
                  tol=1e-3, C=1.0, epsilon=0.1, shrinking=True,
-                 probability=False, cache_size=200):
+                 probability=False, cache_size=200, scale_C=False):
 
         super(SVR, self).__init__('epsilon_svr', kernel, degree, gamma, coef0,
                                   tol, C, 0., epsilon, shrinking, probability,
-                                  cache_size)
->>>>>>> c4500340
+                                  cache_size, scale_C)
 
 
 class NuSVR(SparseBaseLibSVM, RegressorMixin):
@@ -160,16 +136,9 @@
                  gamma=0.0, coef0=0.0, shrinking=True, epsilon=0.1,
                  probability=False, tol=1e-3, cache_size=200):
 
-<<<<<<< HEAD
-        SparseBaseLibSVM.__init__(self, 'nu_svr', kernel,
-                         degree, gamma, coef0, tol, 1.0, nu,
-                         epsilon, shrinking, probability, cache_size,
-                         scale_C=None)
-=======
         super(NuSVR, self).__init__('nu_svr', kernel, degree, gamma, coef0,
                                     tol, C, nu, epsilon, shrinking,
-                                    probability, cache_size)
->>>>>>> c4500340
+                                    probability, cache_size, scale_C=None)
 
 
 class OneClassSVM(SparseBaseLibSVM):
@@ -188,15 +157,9 @@
                  tol=1e-3, nu=0.5, shrinking=True,
                  probability=False, cache_size=200, scale_C=False):
 
-<<<<<<< HEAD
-        SparseBaseLibSVM.__init__(self, 'one_class', kernel, degree,
-                         gamma, coef0, tol, 0.0, nu, 0.0,
-                         shrinking, probability, cache_size, scale_C)
-=======
         super(OneClassSVM, self).__init__('one_class', kernel, degree, gamma,
                                           coef0, tol, 0.0, nu, 0.0, shrinking,
-                                          probability, cache_size)
->>>>>>> c4500340
+                                          probability, cache_size, scale_C)
 
     def fit(self, X, class_weight=None, sample_weight=None):
         super(OneClassSVM, self).fit(
