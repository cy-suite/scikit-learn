"""
Test the ColumnTransformer.
"""

import numpy as np
from scipy import sparse
import pytest

from sklearn.utils.testing import assert_raises
from sklearn.utils.testing import assert_raise_message
from sklearn.utils.testing import assert_equal
from sklearn.utils.testing import assert_true
from sklearn.utils.testing import assert_false
from sklearn.utils.testing import assert_dict_equal
from sklearn.utils.testing import assert_array_equal
from sklearn.utils.testing import assert_allclose_dense_sparse

from sklearn.base import BaseEstimator
from sklearn.externals import six
from sklearn.compose import ColumnTransformer, make_column_transformer
from sklearn.exceptions import NotFittedError
from sklearn.preprocessing import StandardScaler, Normalizer, OneHotEncoder
from sklearn.feature_extraction import DictVectorizer


class Trans(BaseEstimator):
    def fit(self, X, y=None):
        return self

    def transform(self, X, y=None):
        # 1D Series -> 2D DataFrame
        if hasattr(X, 'to_frame'):
            return X.to_frame()
        # 1D array -> 2D array
        if X.ndim == 1:
            return np.atleast_2d(X).T
        return X


class DoubleTrans(BaseEstimator):
    def fit(self, X, y=None):
        return self

    def transform(self, X):
        return 2*X


class SparseMatrixTrans(BaseEstimator):
    def fit(self, X, y=None):
        return self

    def transform(self, X, y=None):
        n_samples = len(X)
        return sparse.eye(n_samples, n_samples).tocsr()


class TransNo2D(BaseEstimator):
    def fit(self, X, y=None):
        return self

    def transform(self, X, y=None):
        return X


class TransRaise(BaseEstimator):

    def fit(self, X, y=None):
        raise ValueError("specific message")

    def transform(self, X, y=None):
        raise ValueError("specific message")


def test_column_transformer():
    X_array = np.array([[0, 1, 2], [2, 4, 6]]).T

    X_res_first1D = np.array([0, 1, 2])
    X_res_second1D = np.array([2, 4, 6])
    X_res_first = X_res_first1D.reshape(-1, 1)
    X_res_both = X_array

    cases = [
        # single column 1D / 2D
        (0, X_res_first),
        ([0], X_res_first),
        # list-like
        ([0, 1], X_res_both),
        (np.array([0, 1]), X_res_both),
        # slice
        (slice(0, 1), X_res_first),
        (slice(0, 2), X_res_both),
        # boolean mask
        (np.array([True, False]), X_res_first),
    ]

    for selection, res in cases:
        ct = ColumnTransformer([('trans', Trans(), selection)],
                               remainder='drop')
        assert_array_equal(ct.fit_transform(X_array), res)
        assert_array_equal(ct.fit(X_array).transform(X_array), res)

        # callable that returns any of the allowed specifiers
        ct = ColumnTransformer([('trans', Trans(), lambda x: selection)],
                               remainder='drop')
        assert_array_equal(ct.fit_transform(X_array), res)
        assert_array_equal(ct.fit(X_array).transform(X_array), res)

    ct = ColumnTransformer([('trans1', Trans(), [0]),
                            ('trans2', Trans(), [1])])
    assert_array_equal(ct.fit_transform(X_array), X_res_both)
    assert_array_equal(ct.fit(X_array).transform(X_array), X_res_both)
    assert len(ct.transformers_) == 2

    # test with transformer_weights
    transformer_weights = {'trans1': .1, 'trans2': 10}
    both = ColumnTransformer([('trans1', Trans(), [0]),
                              ('trans2', Trans(), [1])],
                             transformer_weights=transformer_weights)
    res = np.vstack([transformer_weights['trans1'] * X_res_first1D,
                     transformer_weights['trans2'] * X_res_second1D]).T
    assert_array_equal(both.fit_transform(X_array), res)
    assert_array_equal(both.fit(X_array).transform(X_array), res)
    assert len(both.transformers_) == 2

    both = ColumnTransformer([('trans', Trans(), [0, 1])],
                             transformer_weights={'trans': .1})
    assert_array_equal(both.fit_transform(X_array), 0.1 * X_res_both)
    assert_array_equal(both.fit(X_array).transform(X_array), 0.1 * X_res_both)
    assert len(both.transformers_) == 1


def test_column_transformer_dataframe():
    pd = pytest.importorskip('pandas')

    X_array = np.array([[0, 1, 2], [2, 4, 6]]).T
    X_df = pd.DataFrame(X_array, columns=['first', 'second'])

    X_res_first = np.array([0, 1, 2]).reshape(-1, 1)
    X_res_both = X_array

    cases = [
        # String keys: label based

        # scalar
        ('first', X_res_first),
        # list
        (['first'], X_res_first),
        (['first', 'second'], X_res_both),
        # slice
        (slice('first', 'second'), X_res_both),

        # int keys: positional

        # scalar
        (0, X_res_first),
        # list
        ([0], X_res_first),
        ([0, 1], X_res_both),
        (np.array([0, 1]), X_res_both),
        # slice
        (slice(0, 1), X_res_first),
        (slice(0, 2), X_res_both),

        # boolean mask
        (np.array([True, False]), X_res_first),
        (pd.Series([True, False], index=['first', 'second']), X_res_first),
    ]

    for selection, res in cases:
        ct = ColumnTransformer([('trans', Trans(), selection)],
                               remainder='drop')
        assert_array_equal(ct.fit_transform(X_df), res)
        assert_array_equal(ct.fit(X_df).transform(X_df), res)

        # callable that returns any of the allowed specifiers
        ct = ColumnTransformer([('trans', Trans(), lambda X: selection)],
                               remainder='drop')
        assert_array_equal(ct.fit_transform(X_df), res)
        assert_array_equal(ct.fit(X_df).transform(X_df), res)

    ct = ColumnTransformer([('trans1', Trans(), ['first']),
                            ('trans2', Trans(), ['second'])])
    assert_array_equal(ct.fit_transform(X_df), X_res_both)
    assert_array_equal(ct.fit(X_df).transform(X_df), X_res_both)
    assert len(ct.transformers_) == 2
    assert ct.transformers_[-1][0] != 'remainder'

    ct = ColumnTransformer([('trans1', Trans(), [0]),
                            ('trans2', Trans(), [1])])
    assert_array_equal(ct.fit_transform(X_df), X_res_both)
    assert_array_equal(ct.fit(X_df).transform(X_df), X_res_both)
    assert len(ct.transformers_) == 2
    assert ct.transformers_[-1][0] != 'remainder'

    # test with transformer_weights
    transformer_weights = {'trans1': .1, 'trans2': 10}
    both = ColumnTransformer([('trans1', Trans(), ['first']),
                              ('trans2', Trans(), ['second'])],
                             transformer_weights=transformer_weights)
    res = np.vstack([transformer_weights['trans1'] * X_df['first'],
                     transformer_weights['trans2'] * X_df['second']]).T
    assert_array_equal(both.fit_transform(X_df), res)
    assert_array_equal(both.fit(X_df).transform(X_df), res)
    assert len(both.transformers_) == 2
    assert ct.transformers_[-1][0] != 'remainder'

    # test multiple columns
    both = ColumnTransformer([('trans', Trans(), ['first', 'second'])],
                             transformer_weights={'trans': .1})
    assert_array_equal(both.fit_transform(X_df), 0.1 * X_res_both)
    assert_array_equal(both.fit(X_df).transform(X_df), 0.1 * X_res_both)
    assert len(both.transformers_) == 1
    assert ct.transformers_[-1][0] != 'remainder'

    both = ColumnTransformer([('trans', Trans(), [0, 1])],
                             transformer_weights={'trans': .1})
    assert_array_equal(both.fit_transform(X_df), 0.1 * X_res_both)
    assert_array_equal(both.fit(X_df).transform(X_df), 0.1 * X_res_both)
    assert len(both.transformers_) == 1
    assert ct.transformers_[-1][0] != 'remainder'

    # ensure pandas object is passes through

    class TransAssert(BaseEstimator):

        def fit(self, X, y=None):
            return self

        def transform(self, X, y=None):
            assert_true(isinstance(X, (pd.DataFrame, pd.Series)))
            if isinstance(X, pd.Series):
                X = X.to_frame()
            return X

    ct = ColumnTransformer([('trans', TransAssert(), 'first')],
                           remainder='drop')
    ct.fit_transform(X_df)
    ct = ColumnTransformer([('trans', TransAssert(), ['first', 'second'])])
    ct.fit_transform(X_df)

    # integer column spec + integer column names -> still use positional
    X_df2 = X_df.copy()
    X_df2.columns = [1, 0]
    ct = ColumnTransformer([('trans', Trans(), 0)], remainder='drop')
    assert_array_equal(ct.fit_transform(X_df), X_res_first)
    assert_array_equal(ct.fit(X_df).transform(X_df), X_res_first)

    assert len(ct.transformers_) == 2
    assert ct.transformers_[-1][0] == 'remainder'
    assert ct.transformers_[-1][1] == 'drop'
    assert_array_equal(ct.transformers_[-1][2], [1])


def test_column_transformer_sparse_array():
    X_sparse = sparse.eye(3, 2).tocsr()

    # no distinction between 1D and 2D
    X_res_first = X_sparse[:, 0]
    X_res_both = X_sparse

    for col in [0, [0], slice(0, 1)]:
        for remainder, res in [('drop', X_res_first),
                               ('passthrough', X_res_both)]:
            ct = ColumnTransformer([('trans', Trans(), col)],
                                   remainder=remainder,
                                   sparse_threshold=0.8)
            assert_true(sparse.issparse(ct.fit_transform(X_sparse)))
            assert_allclose_dense_sparse(ct.fit_transform(X_sparse), res)
            assert_allclose_dense_sparse(ct.fit(X_sparse).transform(X_sparse),
                                         res)

    for col in [[0, 1], slice(0, 2)]:
        ct = ColumnTransformer([('trans', Trans(), col)],
                               sparse_threshold=0.8)
        assert_true(sparse.issparse(ct.fit_transform(X_sparse)))
        assert_allclose_dense_sparse(ct.fit_transform(X_sparse), X_res_both)
        assert_allclose_dense_sparse(ct.fit(X_sparse).transform(X_sparse),
                                     X_res_both)


def test_column_transformer_sparse_stacking():
    X_array = np.array([[0, 1, 2], [2, 4, 6]]).T
    col_trans = ColumnTransformer([('trans1', Trans(), [0]),
                                   ('trans2', SparseMatrixTrans(), 1)],
                                  sparse_threshold=0.8)
    col_trans.fit(X_array)
    X_trans = col_trans.transform(X_array)
    assert_true(sparse.issparse(X_trans))
    assert_equal(X_trans.shape, (X_trans.shape[0], X_trans.shape[0] + 1))
    assert_array_equal(X_trans.toarray()[:, 1:], np.eye(X_trans.shape[0]))
    assert len(col_trans.transformers_) == 2
    assert col_trans.transformers_[-1][0] != 'remainder'

    col_trans = ColumnTransformer([('trans1', Trans(), [0]),
                                   ('trans2', SparseMatrixTrans(), 1)],
                                  sparse_threshold=0.1)
    col_trans.fit(X_array)
    X_trans = col_trans.transform(X_array)
    assert not sparse.issparse(X_trans)
    assert X_trans.shape == (X_trans.shape[0], X_trans.shape[0] + 1)
    assert_array_equal(X_trans[:, 1:], np.eye(X_trans.shape[0]))


def test_column_transformer_sparse_threshold():
    X_array = np.array([['a', 'b', 'c'], ['A', 'B', 'C']], dtype=object).T
    # above data has sparsity of 6 / 18 = 0.333

    # if all sparse, keep sparse (even if above threshold)
    col_trans = ColumnTransformer([('trans1', OneHotEncoder(), [0]),
                                   ('trans2', OneHotEncoder(), [1])],
                                  sparse_threshold=0.2)
    res = col_trans.fit_transform(X_array)
    assert sparse.issparse(res)

    # mixed -> sparsity of (3 + 9) / 18 = 0.666
    col_trans = ColumnTransformer(
        [('trans1', OneHotEncoder(sparse=True), [0]),
         ('trans2', OneHotEncoder(sparse=False), [1])],
        sparse_threshold=0.67)
    res = col_trans.fit_transform(X_array)
    assert sparse.issparse(res)

    col_trans = ColumnTransformer(
        [('trans1', OneHotEncoder(sparse=True), [0]),
         ('trans2', OneHotEncoder(sparse=False), [1])],
        sparse_threshold=0.66)
    res = col_trans.fit_transform(X_array)
    assert not sparse.issparse(res)

    # if nothing is sparse -> no sparse
    col_trans = ColumnTransformer(
        [('trans1', OneHotEncoder(sparse=False), [0]),
         ('trans2', OneHotEncoder(sparse=False), [1])],
        sparse_threshold=0.33)
    res = col_trans.fit_transform(X_array)
    assert not sparse.issparse(res)


def test_column_transformer_error_msg_1D():
    X_array = np.array([[0., 1., 2.], [2., 4., 6.]]).T

    col_trans = ColumnTransformer([('trans', StandardScaler(), 0)])
    assert_raise_message(ValueError, "1D data passed to a transformer",
                         col_trans.fit, X_array)
    assert_raise_message(ValueError, "1D data passed to a transformer",
                         col_trans.fit_transform, X_array)

    col_trans = ColumnTransformer([('trans', TransRaise(), 0)])
    for func in [col_trans.fit, col_trans.fit_transform]:
        assert_raise_message(ValueError, "specific message", func, X_array)


def test_2D_transformer_output():
    X_array = np.array([[0, 1, 2], [2, 4, 6]]).T

    # if one transformer is dropped, test that name is still correct
    ct = ColumnTransformer([('trans1', 'drop', 0),
                            ('trans2', TransNo2D(), 1)])
    assert_raise_message(ValueError, "the 'trans2' transformer should be 2D",
                         ct.fit_transform, X_array)
    # because fit is also doing transform, this raises already on fit
    assert_raise_message(ValueError, "the 'trans2' transformer should be 2D",
                         ct.fit, X_array)


def test_2D_transformer_output_pandas():
    pd = pytest.importorskip('pandas')

    X_array = np.array([[0, 1, 2], [2, 4, 6]]).T
    X_df = pd.DataFrame(X_array, columns=['col1', 'col2'])

    # if one transformer is dropped, test that name is still correct
    ct = ColumnTransformer([('trans1', TransNo2D(), 'col1')])
    assert_raise_message(ValueError, "the 'trans1' transformer should be 2D",
                         ct.fit_transform, X_df)
    # because fit is also doing transform, this raises already on fit
    assert_raise_message(ValueError, "the 'trans1' transformer should be 2D",
                         ct.fit, X_df)


@pytest.mark.parametrize("remainder", ['drop', 'passthrough'])
def test_column_transformer_invalid_columns(remainder):
    X_array = np.array([[0, 1, 2], [2, 4, 6]]).T

    # general invalid
    for col in [1.5, ['string', 1], slice(1, 's'), np.array([1.])]:
        ct = ColumnTransformer([('trans', Trans(), col)], remainder=remainder)
        assert_raise_message(ValueError, "No valid specification",
                             ct.fit, X_array)

    # invalid for arrays
    for col in ['string', ['string', 'other'], slice('a', 'b')]:
        ct = ColumnTransformer([('trans', Trans(), col)], remainder=remainder)
        assert_raise_message(ValueError, "Specifying the columns",
                             ct.fit, X_array)


def test_column_transformer_invalid_transformer():

    class NoTrans(BaseEstimator):
        def fit(self, X, y=None):
            return self

        def predict(self, X):
            return X

    X_array = np.array([[0, 1, 2], [2, 4, 6]]).T
    ct = ColumnTransformer([('trans', NoTrans(), [0])])
    assert_raise_message(TypeError, "All estimators should implement fit",
                         ct.fit, X_array)


def test_make_column_transformer():
    scaler = StandardScaler()
    norm = Normalizer()
    ct = make_column_transformer(('first', scaler), (['second'], norm))
    names, transformers, columns = zip(*ct.transformers)
    assert_equal(names, ("standardscaler", "normalizer"))
    assert_equal(transformers, (scaler, norm))
    assert_equal(columns, ('first', ['second']))


def test_make_column_transformer_kwargs():
    scaler = StandardScaler()
    norm = Normalizer()
    ct = make_column_transformer(('first', scaler), (['second'], norm),
                                 n_jobs=3, remainder='drop')
    assert_equal(ct.transformers, make_column_transformer(
        ('first', scaler), (['second'], norm)).transformers)
    assert_equal(ct.n_jobs, 3)
    assert_equal(ct.remainder, 'drop')
    # invalid keyword parameters should raise an error message
    assert_raise_message(
        TypeError,
        'Unknown keyword arguments: "transformer_weights"',
        make_column_transformer, ('first', scaler), (['second'], norm),
        transformer_weights={'pca': 10, 'Transf': 1}
    )


def test_make_column_transformer_remainder_transformer():
    scaler = StandardScaler()
    norm = Normalizer()
    remainder = StandardScaler()
    ct = make_column_transformer(('first', scaler), (['second'], norm),
                                 remainder=remainder)
    assert ct.remainder == remainder


def test_column_transformer_get_set_params():
    ct = ColumnTransformer([('trans1', StandardScaler(), [0]),
                            ('trans2', StandardScaler(), [1])])

    exp = {'n_jobs': 1,
<<<<<<< HEAD
           'remainder': 'passthrough',
           'sparse_threshold': 0.3,
=======
           'remainder': 'drop',
>>>>>>> 5592a2ed
           'trans1': ct.transformers[0][1],
           'trans1__copy': True,
           'trans1__with_mean': True,
           'trans1__with_std': True,
           'trans2': ct.transformers[1][1],
           'trans2__copy': True,
           'trans2__with_mean': True,
           'trans2__with_std': True,
           'transformers': ct.transformers,
           'transformer_weights': None}

    assert_dict_equal(ct.get_params(), exp)

    ct.set_params(trans1__with_mean=False)
    assert_false(ct.get_params()['trans1__with_mean'])

    ct.set_params(trans1='passthrough')
    exp = {'n_jobs': 1,
<<<<<<< HEAD
           'remainder': 'passthrough',
           'sparse_threshold': 0.3,
=======
           'remainder': 'drop',
>>>>>>> 5592a2ed
           'trans1': 'passthrough',
           'trans2': ct.transformers[1][1],
           'trans2__copy': True,
           'trans2__with_mean': True,
           'trans2__with_std': True,
           'transformers': ct.transformers,
           'transformer_weights': None}

    assert_dict_equal(ct.get_params(), exp)


def test_column_transformer_named_estimators():
    X_array = np.array([[0., 1., 2.], [2., 4., 6.]]).T
    ct = ColumnTransformer([('trans1', StandardScaler(), [0]),
                            ('trans2', StandardScaler(with_std=False), [1])])
    assert_false(hasattr(ct, 'transformers_'))
    ct.fit(X_array)
    assert_true(hasattr(ct, 'transformers_'))
    assert_true(isinstance(ct.named_transformers_['trans1'], StandardScaler))
    assert_true(isinstance(ct.named_transformers_.trans1, StandardScaler))
    assert_true(isinstance(ct.named_transformers_['trans2'], StandardScaler))
    assert_true(isinstance(ct.named_transformers_.trans2, StandardScaler))
    assert_false(ct.named_transformers_.trans2.with_std)
    # check it are fitted transformers
    assert_equal(ct.named_transformers_.trans1.mean_, 1.)


def test_column_transformer_cloning():
    X_array = np.array([[0., 1., 2.], [2., 4., 6.]]).T

    ct = ColumnTransformer([('trans', StandardScaler(), [0])])
    ct.fit(X_array)
    assert_false(hasattr(ct.transformers[0][1], 'mean_'))
    assert_true(hasattr(ct.transformers_[0][1], 'mean_'))

    ct = ColumnTransformer([('trans', StandardScaler(), [0])])
    ct.fit_transform(X_array)
    assert_false(hasattr(ct.transformers[0][1], 'mean_'))
    assert_true(hasattr(ct.transformers_[0][1], 'mean_'))


def test_column_transformer_get_feature_names():
    X_array = np.array([[0., 1., 2.], [2., 4., 6.]]).T
    ct = ColumnTransformer([('trans', Trans(), [0, 1])])
    # raise correct error when not fitted
    assert_raises(NotFittedError, ct.get_feature_names)
    # raise correct error when no feature names are available
    ct.fit(X_array)
    assert_raise_message(AttributeError,
                         "Transformer trans (type Trans) does not provide "
                         "get_feature_names", ct.get_feature_names)

    # working example
    X = np.array([[{'a': 1, 'b': 2}, {'a': 3, 'b': 4}],
                  [{'c': 5}, {'c': 6}]], dtype=object).T
    ct = ColumnTransformer(
        [('col' + str(i), DictVectorizer(), i) for i in range(2)])
    ct.fit(X)
    assert_equal(ct.get_feature_names(), ['col0__a', 'col0__b', 'col1__c'])

    # passthrough transformers not supported
    ct = ColumnTransformer([('trans', 'passthrough', [0, 1])])
    ct.fit(X)
    assert_raise_message(
        NotImplementedError, 'get_feature_names is not yet supported',
        ct.get_feature_names)

    ct = ColumnTransformer([('trans', DictVectorizer(), 0)],
                           remainder='passthrough')
    ct.fit(X)
    assert_raise_message(
        NotImplementedError, 'get_feature_names is not yet supported',
        ct.get_feature_names)

    # drop transformer
    ct = ColumnTransformer(
        [('col0', DictVectorizer(), 0), ('col1', 'drop', 1)])
    ct.fit(X)
    assert_equal(ct.get_feature_names(), ['col0__a', 'col0__b'])


def test_column_transformer_special_strings():

    # one 'drop' -> ignore
    X_array = np.array([[0., 1., 2.], [2., 4., 6.]]).T
    ct = ColumnTransformer(
        [('trans1', Trans(), [0]), ('trans2', 'drop', [1])])
    exp = np.array([[0.], [1.], [2.]])
    assert_array_equal(ct.fit_transform(X_array), exp)
    assert_array_equal(ct.fit(X_array).transform(X_array), exp)
    assert len(ct.transformers_) == 2
    assert ct.transformers_[-1][0] != 'remainder'

    # all 'drop' -> return shape 0 array
    ct = ColumnTransformer(
        [('trans1', 'drop', [0]), ('trans2', 'drop', [1])])
    assert_array_equal(ct.fit(X_array).transform(X_array).shape, (3, 0))
    assert_array_equal(ct.fit_transform(X_array).shape, (3, 0))
    assert len(ct.transformers_) == 2
    assert ct.transformers_[-1][0] != 'remainder'

    # 'passthrough'
    X_array = np.array([[0., 1., 2.], [2., 4., 6.]]).T
    ct = ColumnTransformer(
        [('trans1', Trans(), [0]), ('trans2', 'passthrough', [1])])
    exp = X_array
    assert_array_equal(ct.fit_transform(X_array), exp)
    assert_array_equal(ct.fit(X_array).transform(X_array), exp)
    assert len(ct.transformers_) == 2
    assert ct.transformers_[-1][0] != 'remainder'

    # None itself / other string is not valid
    for val in [None, 'other']:
        ct = ColumnTransformer(
            [('trans1', Trans(), [0]), ('trans2', None, [1])])
        assert_raise_message(TypeError, "All estimators should implement",
                             ct.fit_transform, X_array)
        assert_raise_message(TypeError, "All estimators should implement",
                             ct.fit, X_array)


def test_column_transformer_remainder():
    X_array = np.array([[0, 1, 2], [2, 4, 6]]).T

    X_res_first = np.array([0, 1, 2]).reshape(-1, 1)
    X_res_second = np.array([2, 4, 6]).reshape(-1, 1)
    X_res_both = X_array

    # default drop
    ct = ColumnTransformer([('trans1', Trans(), [0])])
    assert_array_equal(ct.fit_transform(X_array), X_res_first)
    assert_array_equal(ct.fit(X_array).transform(X_array), X_res_first)
    assert len(ct.transformers_) == 2
    assert ct.transformers_[-1][0] == 'remainder'
    assert ct.transformers_[-1][1] == 'drop'
    assert_array_equal(ct.transformers_[-1][2], [1])

    # specify passthrough
    ct = ColumnTransformer([('trans', Trans(), [0])], remainder='passthrough')
    assert_array_equal(ct.fit_transform(X_array), X_res_both)
    assert_array_equal(ct.fit(X_array).transform(X_array), X_res_both)
    assert len(ct.transformers_) == 2
    assert ct.transformers_[-1][0] == 'remainder'
    assert ct.transformers_[-1][1] == 'passthrough'
    assert_array_equal(ct.transformers_[-1][2], [1])

    # column order is not preserved (passed through added to end)
    ct = ColumnTransformer([('trans1', Trans(), [1])],
                           remainder='passthrough')
    assert_array_equal(ct.fit_transform(X_array), X_res_both[:, ::-1])
    assert_array_equal(ct.fit(X_array).transform(X_array), X_res_both[:, ::-1])
    assert len(ct.transformers_) == 2
    assert ct.transformers_[-1][0] == 'remainder'
    assert ct.transformers_[-1][1] == 'passthrough'
    assert_array_equal(ct.transformers_[-1][2], [0])

    # passthrough when all actual transformers are skipped
    ct = ColumnTransformer([('trans1', 'drop', [0])],
                           remainder='passthrough')
    assert_array_equal(ct.fit_transform(X_array), X_res_second)
    assert_array_equal(ct.fit(X_array).transform(X_array), X_res_second)
    assert len(ct.transformers_) == 2
    assert ct.transformers_[-1][0] == 'remainder'
    assert ct.transformers_[-1][1] == 'passthrough'
    assert_array_equal(ct.transformers_[-1][2], [1])

    # error on invalid arg
    ct = ColumnTransformer([('trans1', Trans(), [0])], remainder=1)
    assert_raise_message(
        ValueError,
        "remainder keyword needs to be one of \'drop\', \'passthrough\', "
        "or estimator.", ct.fit, X_array)
    assert_raise_message(
        ValueError,
        "remainder keyword needs to be one of \'drop\', \'passthrough\', "
        "or estimator.", ct.fit_transform, X_array)

    # check default for make_column_transformer
    ct = make_column_transformer(([0], Trans()))
    assert ct.remainder == 'drop'

@pytest.mark.parametrize("key", [[0], np.array([0]), slice(0, 1),
                                 np.array([True, False])])
def test_column_transformer_remainder_numpy(key):
    # test different ways that columns are specified with passthrough
    X_array = np.array([[0, 1, 2], [2, 4, 6]]).T
    X_res_both = X_array

    ct = ColumnTransformer([('trans1', Trans(), key)],
                           remainder='passthrough')
    assert_array_equal(ct.fit_transform(X_array), X_res_both)
    assert_array_equal(ct.fit(X_array).transform(X_array), X_res_both)
    assert len(ct.transformers_) == 2
    assert ct.transformers_[-1][0] == 'remainder'
    assert ct.transformers_[-1][1] == 'passthrough'
    assert_array_equal(ct.transformers_[-1][2], [1])


@pytest.mark.parametrize(
    "key", [[0], slice(0, 1), np.array([True, False]), ['first'], 'pd-index',
            np.array(['first']), np.array(['first'], dtype=object),
            slice(None, 'first'), slice('first', 'first')])
def test_column_transformer_remainder_pandas(key):
    # test different ways that columns are specified with passthrough
    pd = pytest.importorskip('pandas')
    if isinstance(key, six.string_types) and key == 'pd-index':
        key = pd.Index(['first'])

    X_array = np.array([[0, 1, 2], [2, 4, 6]]).T
    X_df = pd.DataFrame(X_array, columns=['first', 'second'])
    X_res_both = X_array

    ct = ColumnTransformer([('trans1', Trans(), key)],
                           remainder='passthrough')
    assert_array_equal(ct.fit_transform(X_df), X_res_both)
    assert_array_equal(ct.fit(X_df).transform(X_df), X_res_both)
    assert len(ct.transformers_) == 2
    assert ct.transformers_[-1][0] == 'remainder'
    assert ct.transformers_[-1][1] == 'passthrough'
    assert_array_equal(ct.transformers_[-1][2], [1])


@pytest.mark.parametrize("key", [[0], np.array([0]), slice(0, 1),
                                 np.array([True, False, False])])
def test_column_transformer_remainder_transformer(key):
    X_array = np.array([[0, 1, 2],
                        [2, 4, 6],
                        [8, 6, 4]]).T
    X_res_both = X_array.copy()

    # second and third columns are doubled when remainder = DoubleTrans
    X_res_both[:, 1:3] *= 2

    ct = ColumnTransformer([('trans1', Trans(), key)],
                           remainder=DoubleTrans())

    assert_array_equal(ct.fit_transform(X_array), X_res_both)
    assert_array_equal(ct.fit(X_array).transform(X_array), X_res_both)
    assert len(ct.transformers_) == 2
    assert ct.transformers_[-1][0] == 'remainder'
    assert isinstance(ct.transformers_[-1][1], DoubleTrans)
    assert_array_equal(ct.transformers_[-1][2], [1, 2])


def test_column_transformer_no_remaining_remainder_transformer():
    X_array = np.array([[0, 1, 2],
                        [2, 4, 6],
                        [8, 6, 4]]).T

    ct = ColumnTransformer([('trans1', Trans(), [0, 1, 2])],
                           remainder=DoubleTrans())

    assert_array_equal(ct.fit_transform(X_array), X_array)
    assert_array_equal(ct.fit(X_array).transform(X_array), X_array)
    assert len(ct.transformers_) == 1
    assert ct.transformers_[-1][0] != 'remainder'


def test_column_transformer_drops_all_remainder_transformer():
    X_array = np.array([[0, 1, 2],
                        [2, 4, 6],
                        [8, 6, 4]]).T

    # columns are doubled when remainder = DoubleTrans
    X_res_both = 2 * X_array.copy()[:, 1:3]

    ct = ColumnTransformer([('trans1', 'drop', [0])],
                           remainder=DoubleTrans())

    assert_array_equal(ct.fit_transform(X_array), X_res_both)
    assert_array_equal(ct.fit(X_array).transform(X_array), X_res_both)
    assert len(ct.transformers_) == 2
    assert ct.transformers_[-1][0] == 'remainder'
    assert isinstance(ct.transformers_[-1][1], DoubleTrans)
    assert_array_equal(ct.transformers_[-1][2], [1, 2])


def test_column_transformer_sparse_remainder_transformer():
    X_array = np.array([[0, 1, 2],
                        [2, 4, 6],
                        [8, 6, 4]]).T

    ct = ColumnTransformer([('trans1', Trans(), [0])],
                           remainder=SparseMatrixTrans(),
                           sparse_threshold=0.8)

    X_trans = ct.fit_transform(X_array)
    assert sparse.issparse(X_trans)
    # SparseMatrixTrans creates 3 features for each column. There is
    # one column in ``transformers``, thus:
    assert X_trans.shape == (3, 3 + 1)

    exp_array = np.hstack(
        (X_array[:, 0].reshape(-1, 1), np.eye(3)))
    assert_array_equal(X_trans.toarray(), exp_array)
    assert len(ct.transformers_) == 2
    assert ct.transformers_[-1][0] == 'remainder'
    assert isinstance(ct.transformers_[-1][1], SparseMatrixTrans)
    assert_array_equal(ct.transformers_[-1][2], [1, 2])


def test_column_transformer_drop_all_sparse_remainder_transformer():
    X_array = np.array([[0, 1, 2],
                        [2, 4, 6],
                        [8, 6, 4]]).T
    ct = ColumnTransformer([('trans1', 'drop', [0])],
                           remainder=SparseMatrixTrans(),
                           sparse_threshold=0.8)

    X_trans = ct.fit_transform(X_array)
    assert sparse.issparse(X_trans)

    #  SparseMatrixTrans creates 3 features for each column, thus:
    assert X_trans.shape == (3, 3)
    assert_array_equal(X_trans.toarray(), np.eye(3))
    assert len(ct.transformers_) == 2
    assert ct.transformers_[-1][0] == 'remainder'
    assert isinstance(ct.transformers_[-1][1], SparseMatrixTrans)
    assert_array_equal(ct.transformers_[-1][2], [1, 2])


def test_column_transformer_get_set_params_with_remainder():
    ct = ColumnTransformer([('trans1', StandardScaler(), [0])],
                           remainder=StandardScaler())

    exp = {'n_jobs': 1,
           'remainder': ct.remainder,
           'remainder__copy': True,
           'remainder__with_mean': True,
           'remainder__with_std': True,
           'sparse_threshold': 0.3,
           'trans1': ct.transformers[0][1],
           'trans1__copy': True,
           'trans1__with_mean': True,
           'trans1__with_std': True,
           'transformers': ct.transformers,
           'transformer_weights': None}

    assert ct.get_params() == exp

    ct.set_params(remainder__with_std=False)
    assert not ct.get_params()['remainder__with_std']

    ct.set_params(trans1='passthrough')
    exp = {'n_jobs': 1,
           'remainder': ct.remainder,
           'remainder__copy': True,
           'remainder__with_mean': True,
           'remainder__with_std': False,
           'sparse_threshold': 0.3,
           'trans1': 'passthrough',
           'transformers': ct.transformers,
           'transformer_weights': None}

    assert ct.get_params() == exp


def test_column_transformer_no_estimators():
    X_array = np.array([[0, 1, 2],
                        [2, 4, 6],
                        [8, 6, 4]]).astype('float').T
    ct = ColumnTransformer([], remainder=StandardScaler())

    params = ct.get_params()
    assert params['remainder__with_mean']

    X_trans = ct.fit_transform(X_array)
    assert X_trans.shape == X_array.shape
    assert len(ct.transformers_) == 1
    assert ct.transformers_[-1][0] == 'remainder'
    assert ct.transformers_[-1][2] == [0, 1, 2]


def test_column_transformer_callable_specifier():
    # assert that function gets the full array / dataframe
    X_array = np.array([[0, 1, 2], [2, 4, 6]]).T
    X_res_first = np.array([[0, 1, 2]]).T

    def func(X):
        assert_array_equal(X, X_array)
        return [0]

    ct = ColumnTransformer([('trans', Trans(), func)],
                           remainder='drop')
    assert_array_equal(ct.fit_transform(X_array), X_res_first)
    assert_array_equal(ct.fit(X_array).transform(X_array), X_res_first)

    pd = pytest.importorskip('pandas')
    X_df = pd.DataFrame(X_array, columns=['first', 'second'])

    def func(X):
        assert_array_equal(X.columns, X_df.columns)
        assert_array_equal(X.values, X_df.values)
        return ['first']

    ct = ColumnTransformer([('trans', Trans(), func)],
                           remainder='drop')
    assert_array_equal(ct.fit_transform(X_df), X_res_first)
    assert_array_equal(ct.fit(X_df).transform(X_df), X_res_first)<|MERGE_RESOLUTION|>--- conflicted
+++ resolved
@@ -452,12 +452,8 @@
                             ('trans2', StandardScaler(), [1])])
 
     exp = {'n_jobs': 1,
-<<<<<<< HEAD
-           'remainder': 'passthrough',
+           'remainder': 'drop',
            'sparse_threshold': 0.3,
-=======
-           'remainder': 'drop',
->>>>>>> 5592a2ed
            'trans1': ct.transformers[0][1],
            'trans1__copy': True,
            'trans1__with_mean': True,
@@ -476,12 +472,8 @@
 
     ct.set_params(trans1='passthrough')
     exp = {'n_jobs': 1,
-<<<<<<< HEAD
-           'remainder': 'passthrough',
+           'remainder': 'drop',
            'sparse_threshold': 0.3,
-=======
-           'remainder': 'drop',
->>>>>>> 5592a2ed
            'trans1': 'passthrough',
            'trans2': ct.transformers[1][1],
            'trans2__copy': True,
