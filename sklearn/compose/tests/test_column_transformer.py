--- conflicted
+++ resolved
@@ -1120,7 +1120,6 @@
         tf.transform(X_array)
 
 
-<<<<<<< HEAD
 def test_feature_name_validation():
     """Tests if the proper warning/error is raised if the columns do not match
     during fit and transform."""
@@ -1154,7 +1153,8 @@
     tf.fit(df)
     with pytest.warns(DeprecationWarning, match=msg):
         tf.transform(df_extra)
-=======
+
+
 @pytest.mark.parametrize("array_type", [np.asarray, sparse.csr_matrix])
 def test_column_transformer_mask_indexing(array_type):
     # Regression test for #14510
@@ -1166,5 +1166,4 @@
         [('identity', FunctionTransformer(), [False, True, False, True])]
     )
     X_trans = column_transformer.fit_transform(X)
-    assert X_trans.shape == (3, 2)
->>>>>>> a83c8311
+    assert X_trans.shape == (3, 2)