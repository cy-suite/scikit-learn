"""
Test the ColumnTransformer.
"""
import re
import pickle

import numpy as np
from scipy import sparse
import pytest

from numpy.testing import assert_allclose
from sklearn.utils._testing import assert_array_equal
from sklearn.utils._testing import assert_allclose_dense_sparse
from sklearn.utils._testing import assert_almost_equal

from sklearn.base import BaseEstimator
from sklearn.compose import (
    ColumnTransformer,
    make_column_transformer,
    make_column_selector,
)
from sklearn.exceptions import NotFittedError
from sklearn.preprocessing import FunctionTransformer
from sklearn.preprocessing import StandardScaler, Normalizer, OneHotEncoder
from sklearn.feature_extraction import DictVectorizer
from sklearn.pipeline import make_pipeline


class Trans(BaseEstimator):
    def fit(self, X, y=None):
        return self

    def transform(self, X, y=None):
        # 1D Series -> 2D DataFrame
        if hasattr(X, "to_frame"):
            return X.to_frame()
        # 1D array -> 2D array
        if X.ndim == 1:
            return np.atleast_2d(X).T
        return X


class DoubleTrans(BaseEstimator):
    def fit(self, X, y=None):
        return self

    def transform(self, X):
        return 2 * X


class SparseMatrixTrans(BaseEstimator):
    def fit(self, X, y=None):
        return self

    def transform(self, X, y=None):
        n_samples = len(X)
        return sparse.eye(n_samples, n_samples).tocsr()


class TransNo2D(BaseEstimator):
    def fit(self, X, y=None):
        return self

    def transform(self, X, y=None):
        return X


class TransRaise(BaseEstimator):
    def fit(self, X, y=None):
        raise ValueError("specific message")

    def transform(self, X, y=None):
        raise ValueError("specific message")


def test_column_transformer():
    X_array = np.array([[0, 1, 2], [2, 4, 6]]).T

    X_res_first1D = np.array([0, 1, 2])
    X_res_second1D = np.array([2, 4, 6])
    X_res_first = X_res_first1D.reshape(-1, 1)
    X_res_both = X_array

    cases = [
        # single column 1D / 2D
        (0, X_res_first),
        ([0], X_res_first),
        # list-like
        ([0, 1], X_res_both),
        (np.array([0, 1]), X_res_both),
        # slice
        (slice(0, 1), X_res_first),
        (slice(0, 2), X_res_both),
        # boolean mask
        (np.array([True, False]), X_res_first),
        ([True, False], X_res_first),
        (np.array([True, True]), X_res_both),
        ([True, True], X_res_both),
    ]

    for selection, res in cases:
        ct = ColumnTransformer([("trans", Trans(), selection)], remainder="drop")
        assert_array_equal(ct.fit_transform(X_array), res)
        assert_array_equal(ct.fit(X_array).transform(X_array), res)

        # callable that returns any of the allowed specifiers
        ct = ColumnTransformer(
            [("trans", Trans(), lambda x: selection)], remainder="drop"
        )
        assert_array_equal(ct.fit_transform(X_array), res)
        assert_array_equal(ct.fit(X_array).transform(X_array), res)

    ct = ColumnTransformer([("trans1", Trans(), [0]), ("trans2", Trans(), [1])])
    assert_array_equal(ct.fit_transform(X_array), X_res_both)
    assert_array_equal(ct.fit(X_array).transform(X_array), X_res_both)
    assert len(ct.transformers_) == 2

    # test with transformer_weights
    transformer_weights = {"trans1": 0.1, "trans2": 10}
    both = ColumnTransformer(
        [("trans1", Trans(), [0]), ("trans2", Trans(), [1])],
        transformer_weights=transformer_weights,
    )
    res = np.vstack(
        [
            transformer_weights["trans1"] * X_res_first1D,
            transformer_weights["trans2"] * X_res_second1D,
        ]
    ).T
    assert_array_equal(both.fit_transform(X_array), res)
    assert_array_equal(both.fit(X_array).transform(X_array), res)
    assert len(both.transformers_) == 2

    both = ColumnTransformer(
        [("trans", Trans(), [0, 1])], transformer_weights={"trans": 0.1}
    )
    assert_array_equal(both.fit_transform(X_array), 0.1 * X_res_both)
    assert_array_equal(both.fit(X_array).transform(X_array), 0.1 * X_res_both)
    assert len(both.transformers_) == 1


def test_column_transformer_dataframe():
    pd = pytest.importorskip("pandas")

    X_array = np.array([[0, 1, 2], [2, 4, 6]]).T
    X_df = pd.DataFrame(X_array, columns=["first", "second"])

    X_res_first = np.array([0, 1, 2]).reshape(-1, 1)
    X_res_both = X_array

    cases = [
        # String keys: label based
        # scalar
        ("first", X_res_first),
        # list
        (["first"], X_res_first),
        (["first", "second"], X_res_both),
        # slice
        (slice("first", "second"), X_res_both),
        # int keys: positional
        # scalar
        (0, X_res_first),
        # list
        ([0], X_res_first),
        ([0, 1], X_res_both),
        (np.array([0, 1]), X_res_both),
        # slice
        (slice(0, 1), X_res_first),
        (slice(0, 2), X_res_both),
        # boolean mask
        (np.array([True, False]), X_res_first),
        (pd.Series([True, False], index=["first", "second"]), X_res_first),
        ([True, False], X_res_first),
    ]

    for selection, res in cases:
        ct = ColumnTransformer([("trans", Trans(), selection)], remainder="drop")
        assert_array_equal(ct.fit_transform(X_df), res)
        assert_array_equal(ct.fit(X_df).transform(X_df), res)

        # callable that returns any of the allowed specifiers
        ct = ColumnTransformer(
            [("trans", Trans(), lambda X: selection)], remainder="drop"
        )
        assert_array_equal(ct.fit_transform(X_df), res)
        assert_array_equal(ct.fit(X_df).transform(X_df), res)

    ct = ColumnTransformer(
        [("trans1", Trans(), ["first"]), ("trans2", Trans(), ["second"])]
    )
    assert_array_equal(ct.fit_transform(X_df), X_res_both)
    assert_array_equal(ct.fit(X_df).transform(X_df), X_res_both)
    assert len(ct.transformers_) == 2
    assert ct.transformers_[-1][0] != "remainder"

    ct = ColumnTransformer([("trans1", Trans(), [0]), ("trans2", Trans(), [1])])
    assert_array_equal(ct.fit_transform(X_df), X_res_both)
    assert_array_equal(ct.fit(X_df).transform(X_df), X_res_both)
    assert len(ct.transformers_) == 2
    assert ct.transformers_[-1][0] != "remainder"

    # test with transformer_weights
    transformer_weights = {"trans1": 0.1, "trans2": 10}
    both = ColumnTransformer(
        [("trans1", Trans(), ["first"]), ("trans2", Trans(), ["second"])],
        transformer_weights=transformer_weights,
    )
    res = np.vstack(
        [
            transformer_weights["trans1"] * X_df["first"],
            transformer_weights["trans2"] * X_df["second"],
        ]
    ).T
    assert_array_equal(both.fit_transform(X_df), res)
    assert_array_equal(both.fit(X_df).transform(X_df), res)
    assert len(both.transformers_) == 2
    assert both.transformers_[-1][0] != "remainder"

    # test multiple columns
    both = ColumnTransformer(
        [("trans", Trans(), ["first", "second"])], transformer_weights={"trans": 0.1}
    )
    assert_array_equal(both.fit_transform(X_df), 0.1 * X_res_both)
    assert_array_equal(both.fit(X_df).transform(X_df), 0.1 * X_res_both)
    assert len(both.transformers_) == 1
    assert both.transformers_[-1][0] != "remainder"

    both = ColumnTransformer(
        [("trans", Trans(), [0, 1])], transformer_weights={"trans": 0.1}
    )
    assert_array_equal(both.fit_transform(X_df), 0.1 * X_res_both)
    assert_array_equal(both.fit(X_df).transform(X_df), 0.1 * X_res_both)
    assert len(both.transformers_) == 1
    assert both.transformers_[-1][0] != "remainder"

    # ensure pandas object is passed through

    class TransAssert(BaseEstimator):
        def fit(self, X, y=None):
            return self

        def transform(self, X, y=None):
            assert isinstance(X, (pd.DataFrame, pd.Series))
            if isinstance(X, pd.Series):
                X = X.to_frame()
            return X

    ct = ColumnTransformer([("trans", TransAssert(), "first")], remainder="drop")
    ct.fit_transform(X_df)
    ct = ColumnTransformer([("trans", TransAssert(), ["first", "second"])])
    ct.fit_transform(X_df)

    # integer column spec + integer column names -> still use positional
    X_df2 = X_df.copy()
    X_df2.columns = [1, 0]
    ct = ColumnTransformer([("trans", Trans(), 0)], remainder="drop")
    assert_array_equal(ct.fit_transform(X_df2), X_res_first)
    assert_array_equal(ct.fit(X_df2).transform(X_df2), X_res_first)

    assert len(ct.transformers_) == 2
    assert ct.transformers_[-1][0] == "remainder"
    assert ct.transformers_[-1][1] == "drop"
    assert_array_equal(ct.transformers_[-1][2], [1])


@pytest.mark.parametrize("pandas", [True, False], ids=["pandas", "numpy"])
@pytest.mark.parametrize(
    "column_selection",
    [[], np.array([False, False]), [False, False]],
    ids=["list", "bool", "bool_int"],
)
@pytest.mark.parametrize("callable_column", [False, True])
def test_column_transformer_empty_columns(pandas, column_selection, callable_column):
    # test case that ensures that the column transformer does also work when
    # a given transformer doesn't have any columns to work on
    X_array = np.array([[0, 1, 2], [2, 4, 6]]).T
    X_res_both = X_array

    if pandas:
        pd = pytest.importorskip("pandas")
        X = pd.DataFrame(X_array, columns=["first", "second"])
    else:
        X = X_array

    if callable_column:
        column = lambda X: column_selection  # noqa
    else:
        column = column_selection

    ct = ColumnTransformer(
        [("trans1", Trans(), [0, 1]), ("trans2", TransRaise(), column)]
    )
    assert_array_equal(ct.fit_transform(X), X_res_both)
    assert_array_equal(ct.fit(X).transform(X), X_res_both)
    assert len(ct.transformers_) == 2
    assert isinstance(ct.transformers_[1][1], TransRaise)

    ct = ColumnTransformer(
        [("trans1", TransRaise(), column), ("trans2", Trans(), [0, 1])]
    )
    assert_array_equal(ct.fit_transform(X), X_res_both)
    assert_array_equal(ct.fit(X).transform(X), X_res_both)
    assert len(ct.transformers_) == 2
    assert isinstance(ct.transformers_[0][1], TransRaise)

    ct = ColumnTransformer([("trans", TransRaise(), column)], remainder="passthrough")
    assert_array_equal(ct.fit_transform(X), X_res_both)
    assert_array_equal(ct.fit(X).transform(X), X_res_both)
    assert len(ct.transformers_) == 2  # including remainder
    assert isinstance(ct.transformers_[0][1], TransRaise)

    fixture = np.array([[], [], []])
    ct = ColumnTransformer([("trans", TransRaise(), column)], remainder="drop")
    assert_array_equal(ct.fit_transform(X), fixture)
    assert_array_equal(ct.fit(X).transform(X), fixture)
    assert len(ct.transformers_) == 2  # including remainder
    assert isinstance(ct.transformers_[0][1], TransRaise)


def test_column_transformer_output_indices():
    # Checks for the output_indices_ attribute
    X_array = np.arange(6).reshape(3, 2)

    ct = ColumnTransformer([("trans1", Trans(), [0]), ("trans2", Trans(), [1])])
    X_trans = ct.fit_transform(X_array)
    assert ct.output_indices_ == {
        "trans1": slice(0, 1),
        "trans2": slice(1, 2),
        "remainder": slice(0, 0),
    }
    assert_array_equal(X_trans[:, [0]], X_trans[:, ct.output_indices_["trans1"]])
    assert_array_equal(X_trans[:, [1]], X_trans[:, ct.output_indices_["trans2"]])

    # test with transformer_weights and multiple columns
    ct = ColumnTransformer(
        [("trans", Trans(), [0, 1])], transformer_weights={"trans": 0.1}
    )
    X_trans = ct.fit_transform(X_array)
    assert ct.output_indices_ == {"trans": slice(0, 2), "remainder": slice(0, 0)}
    assert_array_equal(X_trans[:, [0, 1]], X_trans[:, ct.output_indices_["trans"]])
    assert_array_equal(X_trans[:, []], X_trans[:, ct.output_indices_["remainder"]])

    # test case that ensures that the attribute does also work when
    # a given transformer doesn't have any columns to work on
    ct = ColumnTransformer([("trans1", Trans(), [0, 1]), ("trans2", TransRaise(), [])])
    X_trans = ct.fit_transform(X_array)
    assert ct.output_indices_ == {
        "trans1": slice(0, 2),
        "trans2": slice(0, 0),
        "remainder": slice(0, 0),
    }
    assert_array_equal(X_trans[:, [0, 1]], X_trans[:, ct.output_indices_["trans1"]])
    assert_array_equal(X_trans[:, []], X_trans[:, ct.output_indices_["trans2"]])
    assert_array_equal(X_trans[:, []], X_trans[:, ct.output_indices_["remainder"]])

    ct = ColumnTransformer([("trans", TransRaise(), [])], remainder="passthrough")
    X_trans = ct.fit_transform(X_array)
    assert ct.output_indices_ == {"trans": slice(0, 0), "remainder": slice(0, 2)}
    assert_array_equal(X_trans[:, []], X_trans[:, ct.output_indices_["trans"]])
    assert_array_equal(X_trans[:, [0, 1]], X_trans[:, ct.output_indices_["remainder"]])


def test_column_transformer_output_indices_df():
    # Checks for the output_indices_ attribute with data frames
    pd = pytest.importorskip("pandas")

    X_df = pd.DataFrame(np.arange(6).reshape(3, 2), columns=["first", "second"])

    ct = ColumnTransformer(
        [("trans1", Trans(), ["first"]), ("trans2", Trans(), ["second"])]
    )
    X_trans = ct.fit_transform(X_df)
    assert ct.output_indices_ == {
        "trans1": slice(0, 1),
        "trans2": slice(1, 2),
        "remainder": slice(0, 0),
    }
    assert_array_equal(X_trans[:, [0]], X_trans[:, ct.output_indices_["trans1"]])
    assert_array_equal(X_trans[:, [1]], X_trans[:, ct.output_indices_["trans2"]])
    assert_array_equal(X_trans[:, []], X_trans[:, ct.output_indices_["remainder"]])

    ct = ColumnTransformer([("trans1", Trans(), [0]), ("trans2", Trans(), [1])])
    X_trans = ct.fit_transform(X_df)
    assert ct.output_indices_ == {
        "trans1": slice(0, 1),
        "trans2": slice(1, 2),
        "remainder": slice(0, 0),
    }
    assert_array_equal(X_trans[:, [0]], X_trans[:, ct.output_indices_["trans1"]])
    assert_array_equal(X_trans[:, [1]], X_trans[:, ct.output_indices_["trans2"]])
    assert_array_equal(X_trans[:, []], X_trans[:, ct.output_indices_["remainder"]])


def test_column_transformer_sparse_array():
    X_sparse = sparse.eye(3, 2).tocsr()

    # no distinction between 1D and 2D
    X_res_first = X_sparse[:, 0]
    X_res_both = X_sparse

    for col in [0, [0], slice(0, 1)]:
        for remainder, res in [("drop", X_res_first), ("passthrough", X_res_both)]:
            ct = ColumnTransformer(
                [("trans", Trans(), col)], remainder=remainder, sparse_threshold=0.8
            )
            assert sparse.issparse(ct.fit_transform(X_sparse))
            assert_allclose_dense_sparse(ct.fit_transform(X_sparse), res)
            assert_allclose_dense_sparse(ct.fit(X_sparse).transform(X_sparse), res)

    for col in [[0, 1], slice(0, 2)]:
        ct = ColumnTransformer([("trans", Trans(), col)], sparse_threshold=0.8)
        assert sparse.issparse(ct.fit_transform(X_sparse))
        assert_allclose_dense_sparse(ct.fit_transform(X_sparse), X_res_both)
        assert_allclose_dense_sparse(ct.fit(X_sparse).transform(X_sparse), X_res_both)


def test_column_transformer_list():
    X_list = [[1, float("nan"), "a"], [0, 0, "b"]]
    expected_result = np.array(
        [
            [1, float("nan"), 1, 0],
            [-1, 0, 0, 1],
        ]
    )

    ct = ColumnTransformer(
        [
            ("numerical", StandardScaler(), [0, 1]),
            ("categorical", OneHotEncoder(), [2]),
        ]
    )

    assert_array_equal(ct.fit_transform(X_list), expected_result)
    assert_array_equal(ct.fit(X_list).transform(X_list), expected_result)


def test_column_transformer_sparse_stacking():
    X_array = np.array([[0, 1, 2], [2, 4, 6]]).T
    col_trans = ColumnTransformer(
        [("trans1", Trans(), [0]), ("trans2", SparseMatrixTrans(), 1)],
        sparse_threshold=0.8,
    )
    col_trans.fit(X_array)
    X_trans = col_trans.transform(X_array)
    assert sparse.issparse(X_trans)
    assert X_trans.shape == (X_trans.shape[0], X_trans.shape[0] + 1)
    assert_array_equal(X_trans.toarray()[:, 1:], np.eye(X_trans.shape[0]))
    assert len(col_trans.transformers_) == 2
    assert col_trans.transformers_[-1][0] != "remainder"

    col_trans = ColumnTransformer(
        [("trans1", Trans(), [0]), ("trans2", SparseMatrixTrans(), 1)],
        sparse_threshold=0.1,
    )
    col_trans.fit(X_array)
    X_trans = col_trans.transform(X_array)
    assert not sparse.issparse(X_trans)
    assert X_trans.shape == (X_trans.shape[0], X_trans.shape[0] + 1)
    assert_array_equal(X_trans[:, 1:], np.eye(X_trans.shape[0]))


def test_column_transformer_mixed_cols_sparse():
    df = np.array([["a", 1, True], ["b", 2, False]], dtype="O")

    ct = make_column_transformer(
        (OneHotEncoder(), [0]), ("passthrough", [1, 2]), sparse_threshold=1.0
    )

    # this shouldn't fail, since boolean can be coerced into a numeric
    # See: https://github.com/scikit-learn/scikit-learn/issues/11912
    X_trans = ct.fit_transform(df)
    assert X_trans.getformat() == "csr"
    assert_array_equal(X_trans.toarray(), np.array([[1, 0, 1, 1], [0, 1, 2, 0]]))

    ct = make_column_transformer(
        (OneHotEncoder(), [0]), ("passthrough", [0]), sparse_threshold=1.0
    )
    with pytest.raises(ValueError, match="For a sparse output, all columns should"):
        # this fails since strings `a` and `b` cannot be
        # coerced into a numeric.
        ct.fit_transform(df)


def test_column_transformer_sparse_threshold():
    X_array = np.array([["a", "b"], ["A", "B"]], dtype=object).T
    # above data has sparsity of 4 / 8 = 0.5

    # apply threshold even if all sparse
    col_trans = ColumnTransformer(
        [("trans1", OneHotEncoder(), [0]), ("trans2", OneHotEncoder(), [1])],
        sparse_threshold=0.2,
    )
    res = col_trans.fit_transform(X_array)
    assert not sparse.issparse(res)
    assert not col_trans.sparse_output_

    # mixed -> sparsity of (4 + 2) / 8 = 0.75
    for thres in [0.75001, 1]:
        col_trans = ColumnTransformer(
            [
                ("trans1", OneHotEncoder(sparse=True), [0]),
                ("trans2", OneHotEncoder(sparse=False), [1]),
            ],
            sparse_threshold=thres,
        )
        res = col_trans.fit_transform(X_array)
        assert sparse.issparse(res)
        assert col_trans.sparse_output_

    for thres in [0.75, 0]:
        col_trans = ColumnTransformer(
            [
                ("trans1", OneHotEncoder(sparse=True), [0]),
                ("trans2", OneHotEncoder(sparse=False), [1]),
            ],
            sparse_threshold=thres,
        )
        res = col_trans.fit_transform(X_array)
        assert not sparse.issparse(res)
        assert not col_trans.sparse_output_

    # if nothing is sparse -> no sparse
    for thres in [0.33, 0, 1]:
        col_trans = ColumnTransformer(
            [
                ("trans1", OneHotEncoder(sparse=False), [0]),
                ("trans2", OneHotEncoder(sparse=False), [1]),
            ],
            sparse_threshold=thres,
        )
        res = col_trans.fit_transform(X_array)
        assert not sparse.issparse(res)
        assert not col_trans.sparse_output_


def test_column_transformer_error_msg_1D():
    X_array = np.array([[0.0, 1.0, 2.0], [2.0, 4.0, 6.0]]).T

    col_trans = ColumnTransformer([("trans", StandardScaler(), 0)])
    msg = "1D data passed to a transformer"
    with pytest.raises(ValueError, match=msg):
        col_trans.fit(X_array)

    with pytest.raises(ValueError, match=msg):
        col_trans.fit_transform(X_array)

    col_trans = ColumnTransformer([("trans", TransRaise(), 0)])
    for func in [col_trans.fit, col_trans.fit_transform]:
        with pytest.raises(ValueError, match="specific message"):
            func(X_array)


def test_2D_transformer_output():
    X_array = np.array([[0, 1, 2], [2, 4, 6]]).T

    # if one transformer is dropped, test that name is still correct
    ct = ColumnTransformer([("trans1", "drop", 0), ("trans2", TransNo2D(), 1)])

    msg = "the 'trans2' transformer should be 2D"
    with pytest.raises(ValueError, match=msg):
        ct.fit_transform(X_array)
    # because fit is also doing transform, this raises already on fit
    with pytest.raises(ValueError, match=msg):
        ct.fit(X_array)


def test_2D_transformer_output_pandas():
    pd = pytest.importorskip("pandas")

    X_array = np.array([[0, 1, 2], [2, 4, 6]]).T
    X_df = pd.DataFrame(X_array, columns=["col1", "col2"])

    # if one transformer is dropped, test that name is still correct
    ct = ColumnTransformer([("trans1", TransNo2D(), "col1")])
    msg = "the 'trans1' transformer should be 2D"
    with pytest.raises(ValueError, match=msg):
        ct.fit_transform(X_df)
    # because fit is also doing transform, this raises already on fit
    with pytest.raises(ValueError, match=msg):
        ct.fit(X_df)


@pytest.mark.parametrize("remainder", ["drop", "passthrough"])
def test_column_transformer_invalid_columns(remainder):
    X_array = np.array([[0, 1, 2], [2, 4, 6]]).T

    # general invalid
    for col in [1.5, ["string", 1], slice(1, "s"), np.array([1.0])]:
        ct = ColumnTransformer([("trans", Trans(), col)], remainder=remainder)
        with pytest.raises(ValueError, match="No valid specification"):
            ct.fit(X_array)

    # invalid for arrays
    for col in ["string", ["string", "other"], slice("a", "b")]:
        ct = ColumnTransformer([("trans", Trans(), col)], remainder=remainder)
        with pytest.raises(ValueError, match="Specifying the columns"):
            ct.fit(X_array)

    # transformed n_features does not match fitted n_features
    col = [0, 1]
    ct = ColumnTransformer([("trans", Trans(), col)], remainder=remainder)
    ct.fit(X_array)
    X_array_more = np.array([[0, 1, 2], [2, 4, 6], [3, 6, 9]]).T
    msg = "X has 3 features, but ColumnTransformer is expecting 2 features as input."
    with pytest.raises(ValueError, match=msg):
        ct.transform(X_array_more)
    X_array_fewer = np.array(
        [
            [0, 1, 2],
        ]
    ).T
    err_msg = (
        "X has 1 features, but ColumnTransformer is expecting 2 features as input."
    )
    with pytest.raises(ValueError, match=err_msg):
        ct.transform(X_array_fewer)


def test_column_transformer_invalid_transformer():
    class NoTrans(BaseEstimator):
        def fit(self, X, y=None):
            return self

        def predict(self, X):
            return X

    X_array = np.array([[0, 1, 2], [2, 4, 6]]).T
    ct = ColumnTransformer([("trans", NoTrans(), [0])])
    msg = "All estimators should implement fit and transform"
    with pytest.raises(TypeError, match=msg):
        ct.fit(X_array)


def test_make_column_transformer():
    scaler = StandardScaler()
    norm = Normalizer()
    ct = make_column_transformer((scaler, "first"), (norm, ["second"]))
    names, transformers, columns = zip(*ct.transformers)
    assert names == ("standardscaler", "normalizer")
    assert transformers == (scaler, norm)
    assert columns == ("first", ["second"])


def test_make_column_transformer_pandas():
    pd = pytest.importorskip("pandas")
    X_array = np.array([[0, 1, 2], [2, 4, 6]]).T
    X_df = pd.DataFrame(X_array, columns=["first", "second"])
    norm = Normalizer()
    ct1 = ColumnTransformer([("norm", Normalizer(), X_df.columns)])
    ct2 = make_column_transformer((norm, X_df.columns))
    assert_almost_equal(ct1.fit_transform(X_df), ct2.fit_transform(X_df))


def test_make_column_transformer_kwargs():
    scaler = StandardScaler()
    norm = Normalizer()
    ct = make_column_transformer(
        (scaler, "first"),
        (norm, ["second"]),
        n_jobs=3,
        remainder="drop",
        sparse_threshold=0.5,
    )
    assert (
        ct.transformers
        == make_column_transformer((scaler, "first"), (norm, ["second"])).transformers
    )
    assert ct.n_jobs == 3
    assert ct.remainder == "drop"
    assert ct.sparse_threshold == 0.5
    # invalid keyword parameters should raise an error message
    msg = re.escape(
        "make_column_transformer() got an unexpected "
        "keyword argument 'transformer_weights'"
    )
    with pytest.raises(TypeError, match=msg):
        make_column_transformer(
            (scaler, "first"),
            (norm, ["second"]),
            transformer_weights={"pca": 10, "Transf": 1},
        )


def test_make_column_transformer_remainder_transformer():
    scaler = StandardScaler()
    norm = Normalizer()
    remainder = StandardScaler()
    ct = make_column_transformer(
        (scaler, "first"), (norm, ["second"]), remainder=remainder
    )
    assert ct.remainder == remainder


def test_column_transformer_get_set_params():
    ct = ColumnTransformer(
        [("trans1", StandardScaler(), [0]), ("trans2", StandardScaler(), [1])]
    )

    exp = {
        "n_jobs": None,
        "remainder": "drop",
        "sparse_threshold": 0.3,
        "trans1": ct.transformers[0][1],
        "trans1__copy": True,
        "trans1__with_mean": True,
        "trans1__with_std": True,
        "trans2": ct.transformers[1][1],
        "trans2__copy": True,
        "trans2__with_mean": True,
        "trans2__with_std": True,
        "transformers": ct.transformers,
        "transformer_weights": None,
        "verbose": False,
    }

    assert ct.get_params() == exp

    ct.set_params(trans1__with_mean=False)
    assert not ct.get_params()["trans1__with_mean"]

    ct.set_params(trans1="passthrough")
    exp = {
        "n_jobs": None,
        "remainder": "drop",
        "sparse_threshold": 0.3,
        "trans1": "passthrough",
        "trans2": ct.transformers[1][1],
        "trans2__copy": True,
        "trans2__with_mean": True,
        "trans2__with_std": True,
        "transformers": ct.transformers,
        "transformer_weights": None,
        "verbose": False,
    }

    assert ct.get_params() == exp


def test_column_transformer_named_estimators():
    X_array = np.array([[0.0, 1.0, 2.0], [2.0, 4.0, 6.0]]).T
    ct = ColumnTransformer(
        [
            ("trans1", StandardScaler(), [0]),
            ("trans2", StandardScaler(with_std=False), [1]),
        ]
    )
    assert not hasattr(ct, "transformers_")
    ct.fit(X_array)
    assert hasattr(ct, "transformers_")
    assert isinstance(ct.named_transformers_["trans1"], StandardScaler)
    assert isinstance(ct.named_transformers_.trans1, StandardScaler)
    assert isinstance(ct.named_transformers_["trans2"], StandardScaler)
    assert isinstance(ct.named_transformers_.trans2, StandardScaler)
    assert not ct.named_transformers_.trans2.with_std
    # check it are fitted transformers
    assert ct.named_transformers_.trans1.mean_ == 1.0


def test_column_transformer_cloning():
    X_array = np.array([[0.0, 1.0, 2.0], [2.0, 4.0, 6.0]]).T

    ct = ColumnTransformer([("trans", StandardScaler(), [0])])
    ct.fit(X_array)
    assert not hasattr(ct.transformers[0][1], "mean_")
    assert hasattr(ct.transformers_[0][1], "mean_")

    ct = ColumnTransformer([("trans", StandardScaler(), [0])])
    ct.fit_transform(X_array)
    assert not hasattr(ct.transformers[0][1], "mean_")
    assert hasattr(ct.transformers_[0][1], "mean_")


<<<<<<< HEAD
# TODO: Remove in 0.26 when get_feature_names is removed.
@pytest.mark.filterwarnings("ignore::FutureWarning")
@pytest.mark.parametrize("get_names", ["get_feature_names",
                                       "get_feature_names_out"])
def test_column_transformer_get_feature_names(get_names):
    X_array = np.array([[0., 1., 2.], [2., 4., 6.]]).T
    ct = ColumnTransformer([('trans', Trans(), [0, 1])])
=======
def test_column_transformer_get_feature_names_raises():
    X_array = np.array([[0.0, 1.0, 2.0], [2.0, 4.0, 6.0]]).T
    ct = ColumnTransformer([("trans", Trans(), [0, 1])])
>>>>>>> c79bed33
    # raise correct error when not fitted
    with pytest.raises(NotFittedError):
        getattr(ct, get_names)()
    # raise correct error when no feature names are available
    ct.fit(X_array)
<<<<<<< HEAD
    assert_raise_message(AttributeError,
                         "Transformer trans (type Trans) does not provide "
                         f"{get_names}", getattr(ct, get_names))

    # if some transformers support and some don't
    ct = ColumnTransformer([('trans', Trans(), [0, 1]),
                            ('scale', StandardScaler(), [0])])
    ct.fit(X_array)
    assert_raise_message(AttributeError,
                         "Transformer trans (type Trans) does not provide "
                         f"{get_names}", getattr(ct, get_names))

    # inside a pipeline
    make_pipeline(ct).fit(X_array)
=======
    msg = r"Transformer trans \(type Trans\) does not provide " r"get_feature_names"
    with pytest.raises(AttributeError, match=msg):
        ct.get_feature_names()
>>>>>>> c79bed33


@pytest.mark.parametrize(
    "X, keys",
    [
        (
            np.array(
                [[{"a": 1, "b": 2}, {"a": 3, "b": 4}], [{"c": 5}, {"c": 6}]],
                dtype=object,
            ).T,
            ("a", "b", "c"),
        ),
        (
            np.array([[{1: 1, 2: 2}, {1: 3, 2: 4}], [{3: 5}, {3: 6}]], dtype=object).T,
            ("1", "2", "3"),
        ),
    ],
)
def test_column_transformer_get_feature_names(X, keys):
    ct = ColumnTransformer([("col" + str(i), DictVectorizer(), i) for i in range(2)])
    ct.fit(X)
<<<<<<< HEAD
    assert getattr(ct, get_names)() == ['col0__a', 'col0__b', 'col1__c']
=======
    assert ct.get_feature_names() == [f"col0__{key}" for key in keys[:2]] + [
        f"col1__{keys[2]}"
    ]
>>>>>>> c79bed33

    # drop transformer
    ct = ColumnTransformer([("col0", DictVectorizer(), 0), ("col1", "drop", 1)])
    ct.fit(X)
<<<<<<< HEAD
    assert getattr(ct, get_names)() == ['col0__a', 'col0__b']
=======
    assert ct.get_feature_names() == [f"col0__{key}" for key in keys[:2]]
>>>>>>> c79bed33

    # passthrough transformer
    ct = ColumnTransformer([("trans", "passthrough", [0, 1])])
    ct.fit(X)
<<<<<<< HEAD
    assert getattr(ct, get_names)() == ['x0', 'x1']
=======
    assert ct.get_feature_names() == ["x0", "x1"]
>>>>>>> c79bed33

    ct = ColumnTransformer([("trans", DictVectorizer(), 0)], remainder="passthrough")
    ct.fit(X)
<<<<<<< HEAD
    assert getattr(ct, get_names)() == ['trans__a', 'trans__b', 'x1']
=======
    assert ct.get_feature_names() == [f"trans__{key}" for key in keys[:2]] + ["x1"]
>>>>>>> c79bed33

    ct = ColumnTransformer([("trans", "passthrough", [1])], remainder="passthrough")
    ct.fit(X)
<<<<<<< HEAD
    assert getattr(ct, get_names)() == ['x1', 'x0']
=======
    assert ct.get_feature_names() == ["x1", "x0"]
>>>>>>> c79bed33

    ct = ColumnTransformer(
        [("trans", "passthrough", lambda x: [1])], remainder="passthrough"
    )
    ct.fit(X)
<<<<<<< HEAD
    assert getattr(ct, get_names)() == ['x1', 'x0']
=======
    assert ct.get_feature_names() == ["x1", "x0"]
>>>>>>> c79bed33

    ct = ColumnTransformer(
        [("trans", "passthrough", np.array([False, True]))], remainder="passthrough"
    )
    ct.fit(X)
<<<<<<< HEAD
    assert getattr(ct, get_names)() == ['x1', 'x0']
=======
    assert ct.get_feature_names() == ["x1", "x0"]
>>>>>>> c79bed33

    ct = ColumnTransformer(
        [("trans", "passthrough", slice(1, 2))], remainder="passthrough"
    )
    ct.fit(X)
<<<<<<< HEAD
    assert getattr(ct, get_names)() == ['x1', 'x0']
=======
    assert ct.get_feature_names() == ["x1", "x0"]
>>>>>>> c79bed33


# TODO: Remove in 0.26 when get_feature_names is removed.
@pytest.mark.filterwarnings("ignore::FutureWarning")
@pytest.mark.parametrize("get_names", ["get_feature_names",
                                       "get_feature_names_out"])
def test_column_transformer_get_feature_names_dataframe(get_names):
    # passthough transformer with a dataframe
    pd = pytest.importorskip("pandas")
    X = np.array(
        [[{"a": 1, "b": 2}, {"a": 3, "b": 4}], [{"c": 5}, {"c": 6}]], dtype=object
    ).T
    X_df = pd.DataFrame(X, columns=["col0", "col1"])

    ct = ColumnTransformer([("trans", "passthrough", ["col0", "col1"])])
    ct.fit(X_df)
<<<<<<< HEAD
    assert getattr(ct, get_names)() == ['col0', 'col1']
=======
    assert ct.get_feature_names() == ["col0", "col1"]
>>>>>>> c79bed33

    ct = ColumnTransformer([("trans", "passthrough", [0, 1])])
    ct.fit(X_df)
<<<<<<< HEAD
    assert getattr(ct, get_names)() == ['col0', 'col1']
=======
    assert ct.get_feature_names() == ["col0", "col1"]
>>>>>>> c79bed33

    ct = ColumnTransformer([("col0", DictVectorizer(), 0)], remainder="passthrough")
    ct.fit(X_df)
<<<<<<< HEAD
    assert getattr(ct, get_names)() == ['col0__a', 'col0__b', 'col1']
=======
    assert ct.get_feature_names() == ["col0__a", "col0__b", "col1"]
>>>>>>> c79bed33

    ct = ColumnTransformer(
        [("trans", "passthrough", ["col1"])], remainder="passthrough"
    )
    ct.fit(X_df)
<<<<<<< HEAD
    assert getattr(ct, get_names)() == ['col1', 'col0']
=======
    assert ct.get_feature_names() == ["col1", "col0"]
>>>>>>> c79bed33

    ct = ColumnTransformer(
        [("trans", "passthrough", lambda x: x[["col1"]].columns)],
        remainder="passthrough",
    )
    ct.fit(X_df)
<<<<<<< HEAD
    assert getattr(ct, get_names)() == ['col1', 'col0']
=======
    assert ct.get_feature_names() == ["col1", "col0"]
>>>>>>> c79bed33

    ct = ColumnTransformer(
        [("trans", "passthrough", np.array([False, True]))], remainder="passthrough"
    )
    ct.fit(X_df)
<<<<<<< HEAD
    assert getattr(ct, get_names)() == ['col1', 'col0']
=======
    assert ct.get_feature_names() == ["col1", "col0"]
>>>>>>> c79bed33

    ct = ColumnTransformer(
        [("trans", "passthrough", slice(1, 2))], remainder="passthrough"
    )
    ct.fit(X_df)
<<<<<<< HEAD
    assert getattr(ct, get_names)() == ['col1', 'col0']
=======
    assert ct.get_feature_names() == ["col1", "col0"]
>>>>>>> c79bed33

    ct = ColumnTransformer([("trans", "passthrough", [1])], remainder="passthrough")
    ct.fit(X_df)
<<<<<<< HEAD
    assert getattr(ct, get_names)() == ['col1', 'col0']
=======
    assert ct.get_feature_names() == ["col1", "col0"]
>>>>>>> c79bed33


def test_column_transformer_special_strings():

    # one 'drop' -> ignore
    X_array = np.array([[0.0, 1.0, 2.0], [2.0, 4.0, 6.0]]).T
    ct = ColumnTransformer([("trans1", Trans(), [0]), ("trans2", "drop", [1])])
    exp = np.array([[0.0], [1.0], [2.0]])
    assert_array_equal(ct.fit_transform(X_array), exp)
    assert_array_equal(ct.fit(X_array).transform(X_array), exp)
    assert len(ct.transformers_) == 2
    assert ct.transformers_[-1][0] != "remainder"

    # all 'drop' -> return shape 0 array
    ct = ColumnTransformer([("trans1", "drop", [0]), ("trans2", "drop", [1])])
    assert_array_equal(ct.fit(X_array).transform(X_array).shape, (3, 0))
    assert_array_equal(ct.fit_transform(X_array).shape, (3, 0))
    assert len(ct.transformers_) == 2
    assert ct.transformers_[-1][0] != "remainder"

    # 'passthrough'
    X_array = np.array([[0.0, 1.0, 2.0], [2.0, 4.0, 6.0]]).T
    ct = ColumnTransformer([("trans1", Trans(), [0]), ("trans2", "passthrough", [1])])
    exp = X_array
    assert_array_equal(ct.fit_transform(X_array), exp)
    assert_array_equal(ct.fit(X_array).transform(X_array), exp)
    assert len(ct.transformers_) == 2
    assert ct.transformers_[-1][0] != "remainder"

    # None itself / other string is not valid
    for val in [None, "other"]:
        ct = ColumnTransformer([("trans1", Trans(), [0]), ("trans2", None, [1])])
        msg = "All estimators should implement"
        with pytest.raises(TypeError, match=msg):
            ct.fit_transform(X_array)
        with pytest.raises(TypeError, match=msg):
            ct.fit(X_array)


def test_column_transformer_remainder():
    X_array = np.array([[0, 1, 2], [2, 4, 6]]).T

    X_res_first = np.array([0, 1, 2]).reshape(-1, 1)
    X_res_second = np.array([2, 4, 6]).reshape(-1, 1)
    X_res_both = X_array

    # default drop
    ct = ColumnTransformer([("trans1", Trans(), [0])])
    assert_array_equal(ct.fit_transform(X_array), X_res_first)
    assert_array_equal(ct.fit(X_array).transform(X_array), X_res_first)
    assert len(ct.transformers_) == 2
    assert ct.transformers_[-1][0] == "remainder"
    assert ct.transformers_[-1][1] == "drop"
    assert_array_equal(ct.transformers_[-1][2], [1])

    # specify passthrough
    ct = ColumnTransformer([("trans", Trans(), [0])], remainder="passthrough")
    assert_array_equal(ct.fit_transform(X_array), X_res_both)
    assert_array_equal(ct.fit(X_array).transform(X_array), X_res_both)
    assert len(ct.transformers_) == 2
    assert ct.transformers_[-1][0] == "remainder"
    assert ct.transformers_[-1][1] == "passthrough"
    assert_array_equal(ct.transformers_[-1][2], [1])

    # column order is not preserved (passed through added to end)
    ct = ColumnTransformer([("trans1", Trans(), [1])], remainder="passthrough")
    assert_array_equal(ct.fit_transform(X_array), X_res_both[:, ::-1])
    assert_array_equal(ct.fit(X_array).transform(X_array), X_res_both[:, ::-1])
    assert len(ct.transformers_) == 2
    assert ct.transformers_[-1][0] == "remainder"
    assert ct.transformers_[-1][1] == "passthrough"
    assert_array_equal(ct.transformers_[-1][2], [0])

    # passthrough when all actual transformers are skipped
    ct = ColumnTransformer([("trans1", "drop", [0])], remainder="passthrough")
    assert_array_equal(ct.fit_transform(X_array), X_res_second)
    assert_array_equal(ct.fit(X_array).transform(X_array), X_res_second)
    assert len(ct.transformers_) == 2
    assert ct.transformers_[-1][0] == "remainder"
    assert ct.transformers_[-1][1] == "passthrough"
    assert_array_equal(ct.transformers_[-1][2], [1])

    # error on invalid arg
    ct = ColumnTransformer([("trans1", Trans(), [0])], remainder=1)
    msg = "remainder keyword needs to be one of 'drop', 'passthrough', or estimator."
    with pytest.raises(ValueError, match=msg):
        ct.fit(X_array)

    with pytest.raises(ValueError, match=msg):
        ct.fit_transform(X_array)

    # check default for make_column_transformer
    ct = make_column_transformer((Trans(), [0]))
    assert ct.remainder == "drop"


@pytest.mark.parametrize(
    "key", [[0], np.array([0]), slice(0, 1), np.array([True, False])]
)
def test_column_transformer_remainder_numpy(key):
    # test different ways that columns are specified with passthrough
    X_array = np.array([[0, 1, 2], [2, 4, 6]]).T
    X_res_both = X_array

    ct = ColumnTransformer([("trans1", Trans(), key)], remainder="passthrough")
    assert_array_equal(ct.fit_transform(X_array), X_res_both)
    assert_array_equal(ct.fit(X_array).transform(X_array), X_res_both)
    assert len(ct.transformers_) == 2
    assert ct.transformers_[-1][0] == "remainder"
    assert ct.transformers_[-1][1] == "passthrough"
    assert_array_equal(ct.transformers_[-1][2], [1])


@pytest.mark.parametrize(
    "key",
    [
        [0],
        slice(0, 1),
        np.array([True, False]),
        ["first"],
        "pd-index",
        np.array(["first"]),
        np.array(["first"], dtype=object),
        slice(None, "first"),
        slice("first", "first"),
    ],
)
def test_column_transformer_remainder_pandas(key):
    # test different ways that columns are specified with passthrough
    pd = pytest.importorskip("pandas")
    if isinstance(key, str) and key == "pd-index":
        key = pd.Index(["first"])

    X_array = np.array([[0, 1, 2], [2, 4, 6]]).T
    X_df = pd.DataFrame(X_array, columns=["first", "second"])
    X_res_both = X_array

    ct = ColumnTransformer([("trans1", Trans(), key)], remainder="passthrough")
    assert_array_equal(ct.fit_transform(X_df), X_res_both)
    assert_array_equal(ct.fit(X_df).transform(X_df), X_res_both)
    assert len(ct.transformers_) == 2
    assert ct.transformers_[-1][0] == "remainder"
    assert ct.transformers_[-1][1] == "passthrough"
    assert_array_equal(ct.transformers_[-1][2], [1])


@pytest.mark.parametrize(
    "key", [[0], np.array([0]), slice(0, 1), np.array([True, False, False])]
)
def test_column_transformer_remainder_transformer(key):
    X_array = np.array([[0, 1, 2], [2, 4, 6], [8, 6, 4]]).T
    X_res_both = X_array.copy()

    # second and third columns are doubled when remainder = DoubleTrans
    X_res_both[:, 1:3] *= 2

    ct = ColumnTransformer([("trans1", Trans(), key)], remainder=DoubleTrans())

    assert_array_equal(ct.fit_transform(X_array), X_res_both)
    assert_array_equal(ct.fit(X_array).transform(X_array), X_res_both)
    assert len(ct.transformers_) == 2
    assert ct.transformers_[-1][0] == "remainder"
    assert isinstance(ct.transformers_[-1][1], DoubleTrans)
    assert_array_equal(ct.transformers_[-1][2], [1, 2])


def test_column_transformer_no_remaining_remainder_transformer():
    X_array = np.array([[0, 1, 2], [2, 4, 6], [8, 6, 4]]).T

    ct = ColumnTransformer([("trans1", Trans(), [0, 1, 2])], remainder=DoubleTrans())

    assert_array_equal(ct.fit_transform(X_array), X_array)
    assert_array_equal(ct.fit(X_array).transform(X_array), X_array)
    assert len(ct.transformers_) == 1
    assert ct.transformers_[-1][0] != "remainder"


def test_column_transformer_drops_all_remainder_transformer():
    X_array = np.array([[0, 1, 2], [2, 4, 6], [8, 6, 4]]).T

    # columns are doubled when remainder = DoubleTrans
    X_res_both = 2 * X_array.copy()[:, 1:3]

    ct = ColumnTransformer([("trans1", "drop", [0])], remainder=DoubleTrans())

    assert_array_equal(ct.fit_transform(X_array), X_res_both)
    assert_array_equal(ct.fit(X_array).transform(X_array), X_res_both)
    assert len(ct.transformers_) == 2
    assert ct.transformers_[-1][0] == "remainder"
    assert isinstance(ct.transformers_[-1][1], DoubleTrans)
    assert_array_equal(ct.transformers_[-1][2], [1, 2])


def test_column_transformer_sparse_remainder_transformer():
    X_array = np.array([[0, 1, 2], [2, 4, 6], [8, 6, 4]]).T

    ct = ColumnTransformer(
        [("trans1", Trans(), [0])], remainder=SparseMatrixTrans(), sparse_threshold=0.8
    )

    X_trans = ct.fit_transform(X_array)
    assert sparse.issparse(X_trans)
    # SparseMatrixTrans creates 3 features for each column. There is
    # one column in ``transformers``, thus:
    assert X_trans.shape == (3, 3 + 1)

    exp_array = np.hstack((X_array[:, 0].reshape(-1, 1), np.eye(3)))
    assert_array_equal(X_trans.toarray(), exp_array)
    assert len(ct.transformers_) == 2
    assert ct.transformers_[-1][0] == "remainder"
    assert isinstance(ct.transformers_[-1][1], SparseMatrixTrans)
    assert_array_equal(ct.transformers_[-1][2], [1, 2])


def test_column_transformer_drop_all_sparse_remainder_transformer():
    X_array = np.array([[0, 1, 2], [2, 4, 6], [8, 6, 4]]).T
    ct = ColumnTransformer(
        [("trans1", "drop", [0])], remainder=SparseMatrixTrans(), sparse_threshold=0.8
    )

    X_trans = ct.fit_transform(X_array)
    assert sparse.issparse(X_trans)

    #  SparseMatrixTrans creates 3 features for each column, thus:
    assert X_trans.shape == (3, 3)
    assert_array_equal(X_trans.toarray(), np.eye(3))
    assert len(ct.transformers_) == 2
    assert ct.transformers_[-1][0] == "remainder"
    assert isinstance(ct.transformers_[-1][1], SparseMatrixTrans)
    assert_array_equal(ct.transformers_[-1][2], [1, 2])


def test_column_transformer_get_set_params_with_remainder():
    ct = ColumnTransformer(
        [("trans1", StandardScaler(), [0])], remainder=StandardScaler()
    )

    exp = {
        "n_jobs": None,
        "remainder": ct.remainder,
        "remainder__copy": True,
        "remainder__with_mean": True,
        "remainder__with_std": True,
        "sparse_threshold": 0.3,
        "trans1": ct.transformers[0][1],
        "trans1__copy": True,
        "trans1__with_mean": True,
        "trans1__with_std": True,
        "transformers": ct.transformers,
        "transformer_weights": None,
        "verbose": False,
    }

    assert ct.get_params() == exp

    ct.set_params(remainder__with_std=False)
    assert not ct.get_params()["remainder__with_std"]

    ct.set_params(trans1="passthrough")
    exp = {
        "n_jobs": None,
        "remainder": ct.remainder,
        "remainder__copy": True,
        "remainder__with_mean": True,
        "remainder__with_std": False,
        "sparse_threshold": 0.3,
        "trans1": "passthrough",
        "transformers": ct.transformers,
        "transformer_weights": None,
        "verbose": False,
    }

    assert ct.get_params() == exp


def test_column_transformer_no_estimators():
    X_array = np.array([[0, 1, 2], [2, 4, 6], [8, 6, 4]]).astype("float").T
    ct = ColumnTransformer([], remainder=StandardScaler())

    params = ct.get_params()
    assert params["remainder__with_mean"]

    X_trans = ct.fit_transform(X_array)
    assert X_trans.shape == X_array.shape
    assert len(ct.transformers_) == 1
    assert ct.transformers_[-1][0] == "remainder"
    assert ct.transformers_[-1][2] == [0, 1, 2]


@pytest.mark.parametrize(
    ["est", "pattern"],
    [
        (
            ColumnTransformer(
                [("trans1", Trans(), [0]), ("trans2", Trans(), [1])],
                remainder=DoubleTrans(),
            ),
            (
                r"\[ColumnTransformer\].*\(1 of 3\) Processing trans1.* total=.*\n"
                r"\[ColumnTransformer\].*\(2 of 3\) Processing trans2.* total=.*\n"
                r"\[ColumnTransformer\].*\(3 of 3\) Processing remainder.* total=.*\n$"
            ),
        ),
        (
            ColumnTransformer(
                [("trans1", Trans(), [0]), ("trans2", Trans(), [1])],
                remainder="passthrough",
            ),
            (
                r"\[ColumnTransformer\].*\(1 of 3\) Processing trans1.* total=.*\n"
                r"\[ColumnTransformer\].*\(2 of 3\) Processing trans2.* total=.*\n"
                r"\[ColumnTransformer\].*\(3 of 3\) Processing remainder.* total=.*\n$"
            ),
        ),
        (
            ColumnTransformer(
                [("trans1", Trans(), [0]), ("trans2", "drop", [1])],
                remainder="passthrough",
            ),
            (
                r"\[ColumnTransformer\].*\(1 of 2\) Processing trans1.* total=.*\n"
                r"\[ColumnTransformer\].*\(2 of 2\) Processing remainder.* total=.*\n$"
            ),
        ),
        (
            ColumnTransformer(
                [("trans1", Trans(), [0]), ("trans2", "passthrough", [1])],
                remainder="passthrough",
            ),
            (
                r"\[ColumnTransformer\].*\(1 of 3\) Processing trans1.* total=.*\n"
                r"\[ColumnTransformer\].*\(2 of 3\) Processing trans2.* total=.*\n"
                r"\[ColumnTransformer\].*\(3 of 3\) Processing remainder.* total=.*\n$"
            ),
        ),
        (
            ColumnTransformer([("trans1", Trans(), [0])], remainder="passthrough"),
            (
                r"\[ColumnTransformer\].*\(1 of 2\) Processing trans1.* total=.*\n"
                r"\[ColumnTransformer\].*\(2 of 2\) Processing remainder.* total=.*\n$"
            ),
        ),
        (
            ColumnTransformer(
                [("trans1", Trans(), [0]), ("trans2", Trans(), [1])], remainder="drop"
            ),
            (
                r"\[ColumnTransformer\].*\(1 of 2\) Processing trans1.* total=.*\n"
                r"\[ColumnTransformer\].*\(2 of 2\) Processing trans2.* total=.*\n$"
            ),
        ),
        (
            ColumnTransformer([("trans1", Trans(), [0])], remainder="drop"),
            r"\[ColumnTransformer\].*\(1 of 1\) Processing trans1.* total=.*\n$",
        ),
    ],
)
@pytest.mark.parametrize("method", ["fit", "fit_transform"])
def test_column_transformer_verbose(est, pattern, method, capsys):
    X_array = np.array([[0, 1, 2], [2, 4, 6], [8, 6, 4]]).T

    func = getattr(est, method)
    est.set_params(verbose=False)
    func(X_array)
    assert not capsys.readouterr().out, "Got output for verbose=False"

    est.set_params(verbose=True)
    func(X_array)
    assert re.match(pattern, capsys.readouterr()[0])


def test_column_transformer_no_estimators_set_params():
    ct = ColumnTransformer([]).set_params(n_jobs=2)
    assert ct.n_jobs == 2


def test_column_transformer_callable_specifier():
    # assert that function gets the full array
    X_array = np.array([[0, 1, 2], [2, 4, 6]]).T
    X_res_first = np.array([[0, 1, 2]]).T

    def func(X):
        assert_array_equal(X, X_array)
        return [0]

    ct = ColumnTransformer([("trans", Trans(), func)], remainder="drop")
    assert_array_equal(ct.fit_transform(X_array), X_res_first)
    assert_array_equal(ct.fit(X_array).transform(X_array), X_res_first)
    assert callable(ct.transformers[0][2])
    assert ct.transformers_[0][2] == [0]


def test_column_transformer_callable_specifier_dataframe():
    # assert that function gets the full dataframe
    pd = pytest.importorskip("pandas")
    X_array = np.array([[0, 1, 2], [2, 4, 6]]).T
    X_res_first = np.array([[0, 1, 2]]).T

    X_df = pd.DataFrame(X_array, columns=["first", "second"])

    def func(X):
        assert_array_equal(X.columns, X_df.columns)
        assert_array_equal(X.values, X_df.values)
        return ["first"]

    ct = ColumnTransformer([("trans", Trans(), func)], remainder="drop")
    assert_array_equal(ct.fit_transform(X_df), X_res_first)
    assert_array_equal(ct.fit(X_df).transform(X_df), X_res_first)
    assert callable(ct.transformers[0][2])
    assert ct.transformers_[0][2] == ["first"]


def test_column_transformer_negative_column_indexes():
    X = np.random.randn(2, 2)
    X_categories = np.array([[1], [2]])
    X = np.concatenate([X, X_categories], axis=1)

    ohe = OneHotEncoder()

    tf_1 = ColumnTransformer([("ohe", ohe, [-1])], remainder="passthrough")
    tf_2 = ColumnTransformer([("ohe", ohe, [2])], remainder="passthrough")
    assert_array_equal(tf_1.fit_transform(X), tf_2.fit_transform(X))


@pytest.mark.parametrize("array_type", [np.asarray, sparse.csr_matrix])
def test_column_transformer_mask_indexing(array_type):
    # Regression test for #14510
    # Boolean array-like does not behave as boolean array with NumPy < 1.12
    # and sparse matrices as well
    X = np.transpose([[1, 2, 3], [4, 5, 6], [5, 6, 7], [8, 9, 10]])
    X = array_type(X)
    column_transformer = ColumnTransformer(
        [("identity", FunctionTransformer(), [False, True, False, True])]
    )
    X_trans = column_transformer.fit_transform(X)
    assert X_trans.shape == (3, 2)


def test_n_features_in():
    # make sure n_features_in is what is passed as input to the column
    # transformer.

    X = [[1, 2], [3, 4], [5, 6]]
    ct = ColumnTransformer([("a", DoubleTrans(), [0]), ("b", DoubleTrans(), [1])])
    assert not hasattr(ct, "n_features_in_")
    ct.fit(X)
    assert ct.n_features_in_ == 2


@pytest.mark.parametrize(
    "cols, pattern, include, exclude",
    [
        (["col_int", "col_float"], None, np.number, None),
        (["col_int", "col_float"], None, None, object),
        (["col_int", "col_float"], None, [int, float], None),
        (["col_str"], None, [object], None),
        (["col_str"], None, object, None),
        (["col_float"], None, float, None),
        (["col_float"], "at$", [np.number], None),
        (["col_int"], None, [int], None),
        (["col_int"], "^col_int", [np.number], None),
        (["col_float", "col_str"], "float|str", None, None),
        (["col_str"], "^col_s", None, [int]),
        ([], "str$", float, None),
        (["col_int", "col_float", "col_str"], None, [np.number, object], None),
    ],
)
def test_make_column_selector_with_select_dtypes(cols, pattern, include, exclude):
    pd = pytest.importorskip("pandas")

    X_df = pd.DataFrame(
        {
            "col_int": np.array([0, 1, 2], dtype=int),
            "col_float": np.array([0.0, 1.0, 2.0], dtype=float),
            "col_str": ["one", "two", "three"],
        },
        columns=["col_int", "col_float", "col_str"],
    )

    selector = make_column_selector(
        dtype_include=include, dtype_exclude=exclude, pattern=pattern
    )

    assert_array_equal(selector(X_df), cols)


def test_column_transformer_with_make_column_selector():
    # Functional test for column transformer + column selector
    pd = pytest.importorskip("pandas")
    X_df = pd.DataFrame(
        {
            "col_int": np.array([0, 1, 2], dtype=int),
            "col_float": np.array([0.0, 1.0, 2.0], dtype=float),
            "col_cat": ["one", "two", "one"],
            "col_str": ["low", "middle", "high"],
        },
        columns=["col_int", "col_float", "col_cat", "col_str"],
    )
    X_df["col_str"] = X_df["col_str"].astype("category")

    cat_selector = make_column_selector(dtype_include=["category", object])
    num_selector = make_column_selector(dtype_include=np.number)

    ohe = OneHotEncoder()
    scaler = StandardScaler()

    ct_selector = make_column_transformer((ohe, cat_selector), (scaler, num_selector))
    ct_direct = make_column_transformer(
        (ohe, ["col_cat", "col_str"]), (scaler, ["col_float", "col_int"])
    )

    X_selector = ct_selector.fit_transform(X_df)
    X_direct = ct_direct.fit_transform(X_df)

    assert_allclose(X_selector, X_direct)


def test_make_column_selector_error():
    selector = make_column_selector(dtype_include=np.number)
    X = np.array([[0.1, 0.2]])
    msg = "make_column_selector can only be applied to pandas dataframes"
    with pytest.raises(ValueError, match=msg):
        selector(X)


def test_make_column_selector_pickle():
    pd = pytest.importorskip("pandas")

    X_df = pd.DataFrame(
        {
            "col_int": np.array([0, 1, 2], dtype=int),
            "col_float": np.array([0.0, 1.0, 2.0], dtype=float),
            "col_str": ["one", "two", "three"],
        },
        columns=["col_int", "col_float", "col_str"],
    )

    selector = make_column_selector(dtype_include=[object])
    selector_picked = pickle.loads(pickle.dumps(selector))

    assert_array_equal(selector(X_df), selector_picked(X_df))


# TODO: Remove in 0.26 when get_feature_names is removed.
@pytest.mark.filterwarnings("ignore::FutureWarning")
@pytest.mark.parametrize(
    "empty_col",
    [[], np.array([], dtype=int), lambda x: []],
    ids=["list", "array", "callable"],
)
<<<<<<< HEAD
@pytest.mark.parametrize("get_names, expected_names", [
    ("get_feature_names", ['ohe__x0_a', 'ohe__x0_b', 'ohe__x1_z']),
    ("get_feature_names_out", ['ohe__col1_a', 'ohe__col1_b', 'ohe__col2_z'])
])
def test_feature_names_empty_columns(empty_col, get_names, expected_names):
    pd = pytest.importorskip('pandas')
=======
def test_feature_names_empty_columns(empty_col):
    pd = pytest.importorskip("pandas")
>>>>>>> c79bed33

    df = pd.DataFrame({"col1": ["a", "a", "b"], "col2": ["z", "z", "z"]})

    ct = ColumnTransformer(
        transformers=[
            ("ohe", OneHotEncoder(), ["col1", "col2"]),
            ("empty_features", OneHotEncoder(), empty_col),
        ],
    )

    ct.fit(df)
<<<<<<< HEAD
    assert getattr(ct, get_names)() == expected_names


@pytest.mark.parametrize("selector", [
    [1], lambda x: [1], ["col2"], lambda x: ["col2"],
    [False, True], lambda x: [False, True]
])
def test_feature_names_out_pandas(selector):
    # checks name when selecting only the second column
    pd = pytest.importorskip('pandas')
    df = pd.DataFrame({"col1": ["a", "a", "b"], "col2": ["z", "z", "z"]})
    ct = ColumnTransformer([("ohe", OneHotEncoder(), selector)])
    ct.fit(df)

    assert ct.get_feature_names_out() == ["ohe__col2_z"]


@pytest.mark.parametrize("selector", [
    [1], lambda x: [1],
    [False, True], lambda x: [False, True]
])
def test_feature_names_out_non_pandas(selector):
    # checks name when selecting the second column with numpy array
    X = [["a", "z"], ["a", "z"], ["b", "z"]]
    ct = ColumnTransformer([("ohe", OneHotEncoder(), selector)])
    ct.fit(X)

    assert ct.get_feature_names_out() == ["ohe__x1_z"]
=======
    assert ct.get_feature_names() == ["ohe__x0_a", "ohe__x0_b", "ohe__x1_z"]
>>>>>>> c79bed33


@pytest.mark.parametrize("remainder", ["passthrough", StandardScaler()])
def test_sk_visual_block_remainder(remainder):
    # remainder='passthrough' or an estimator will be shown in repr_html
    ohe = OneHotEncoder()
    ct = ColumnTransformer(
        transformers=[("ohe", ohe, ["col1", "col2"])], remainder=remainder
    )
    visual_block = ct._sk_visual_block_()
    assert visual_block.names == ("ohe", "remainder")
    assert visual_block.name_details == (["col1", "col2"], "")
    assert visual_block.estimators == (ohe, remainder)


def test_sk_visual_block_remainder_drop():
    # remainder='drop' is not shown in repr_html
    ohe = OneHotEncoder()
    ct = ColumnTransformer(transformers=[("ohe", ohe, ["col1", "col2"])])
    visual_block = ct._sk_visual_block_()
    assert visual_block.names == ("ohe",)
    assert visual_block.name_details == (["col1", "col2"],)
    assert visual_block.estimators == (ohe,)


@pytest.mark.parametrize("remainder", ["passthrough", StandardScaler()])
def test_sk_visual_block_remainder_fitted_pandas(remainder):
    # Remainder shows the columns after fitting
    pd = pytest.importorskip("pandas")
    ohe = OneHotEncoder()
    ct = ColumnTransformer(
        transformers=[("ohe", ohe, ["col1", "col2"])], remainder=remainder
    )
    df = pd.DataFrame(
        {
            "col1": ["a", "b", "c"],
            "col2": ["z", "z", "z"],
            "col3": [1, 2, 3],
            "col4": [3, 4, 5],
        }
    )
    ct.fit(df)
    visual_block = ct._sk_visual_block_()
    assert visual_block.names == ("ohe", "remainder")
    assert visual_block.name_details == (["col1", "col2"], ["col3", "col4"])
    assert visual_block.estimators == (ohe, remainder)


@pytest.mark.parametrize("remainder", ["passthrough", StandardScaler()])
def test_sk_visual_block_remainder_fitted_numpy(remainder):
    # Remainder shows the indices after fitting
    X = np.array([[1, 2, 3], [4, 5, 6]], dtype=float)
    scaler = StandardScaler()
    ct = ColumnTransformer(
        transformers=[("scale", scaler, [0, 2])], remainder=remainder
    )
    ct.fit(X)
    visual_block = ct._sk_visual_block_()
    assert visual_block.names == ("scale", "remainder")
    assert visual_block.name_details == ([0, 2], [1])
    assert visual_block.estimators == (scaler, remainder)


<<<<<<< HEAD
# TODO: Remove in 0.26 when get_feature_names is removed
def test_column_transformers_get_feature_names_deprecated():
    X = np.array([[0, 1], [2, 4]])
    ct = ColumnTransformer([('trans', 'passthrough', [0, 1])])
    ct.fit(X)

    msg = "get_feature_names is deprecated in 0.24"
    with pytest.warns(FutureWarning, match=msg):
        ct.get_feature_names()
=======
@pytest.mark.parametrize("explicit_colname", ["first", "second", 0, 1])
@pytest.mark.parametrize("remainder", [Trans(), "passthrough", "drop"])
def test_column_transformer_reordered_column_names_remainder(
    explicit_colname, remainder
):
    """Test the interaction between remainder and column transformer"""
    pd = pytest.importorskip("pandas")

    X_fit_array = np.array([[0, 1, 2], [2, 4, 6]]).T
    X_fit_df = pd.DataFrame(X_fit_array, columns=["first", "second"])

    X_trans_array = np.array([[2, 4, 6], [0, 1, 2]]).T
    X_trans_df = pd.DataFrame(X_trans_array, columns=["second", "first"])

    tf = ColumnTransformer([("bycol", Trans(), explicit_colname)], remainder=remainder)

    tf.fit(X_fit_df)
    X_fit_trans = tf.transform(X_fit_df)

    # Changing the order still works
    X_trans = tf.transform(X_trans_df)
    assert_allclose(X_trans, X_fit_trans)

    # extra columns are ignored
    X_extended_df = X_fit_df.copy()
    X_extended_df["third"] = [3, 6, 9]
    X_trans = tf.transform(X_extended_df)
    assert_allclose(X_trans, X_fit_trans)

    if isinstance(explicit_colname, str):
        # Raise error if columns are specified by names but input only allows
        # to specify by position, e.g. numpy array instead of a pandas df.
        X_array = X_fit_array.copy()
        err_msg = "Specifying the columns"
        with pytest.raises(ValueError, match=err_msg):
            tf.transform(X_array)


def test_feature_name_validation_missing_columns_drop_passthough():
    """Test the interaction between {'drop', 'passthrough'} and
    missing column names."""
    pd = pytest.importorskip("pandas")

    X = np.ones(shape=(3, 4))
    df = pd.DataFrame(X, columns=["a", "b", "c", "d"])

    df_dropped = df.drop("c", axis=1)

    # with remainder='passthrough', all columns seen during `fit` must be
    # present
    tf = ColumnTransformer([("bycol", Trans(), [1])], remainder="passthrough")
    tf.fit(df)
    msg = r"columns are missing: {'c'}"
    with pytest.raises(ValueError, match=msg):
        tf.transform(df_dropped)

    # with remainder='drop', it is allowed to have column 'c' missing
    tf = ColumnTransformer([("bycol", Trans(), [1])], remainder="drop")
    tf.fit(df)

    df_dropped_trans = tf.transform(df_dropped)
    df_fit_trans = tf.transform(df)
    assert_allclose(df_dropped_trans, df_fit_trans)

    # bycol drops 'c', thus it is allowed for 'c' to be missing
    tf = ColumnTransformer([("bycol", "drop", ["c"])], remainder="passthrough")
    tf.fit(df)
    df_dropped_trans = tf.transform(df_dropped)
    df_fit_trans = tf.transform(df)
    assert_allclose(df_dropped_trans, df_fit_trans)


@pytest.mark.parametrize("selector", [[], [False, False]])
def test_get_feature_names_empty_selection(selector):
    """Test that get_feature_names is only called for transformers that
    were selected. Non-regression test for #19550.
    """
    ct = ColumnTransformer([("ohe", OneHotEncoder(drop="first"), selector)])
    ct.fit([[1, 2], [3, 4]])
    assert ct.get_feature_names() == []
>>>>>>> c79bed33
<|MERGE_RESOLUTION|>--- conflicted
+++ resolved
@@ -23,7 +23,6 @@
 from sklearn.preprocessing import FunctionTransformer
 from sklearn.preprocessing import StandardScaler, Normalizer, OneHotEncoder
 from sklearn.feature_extraction import DictVectorizer
-from sklearn.pipeline import make_pipeline
 
 
 class Trans(BaseEstimator):
@@ -770,44 +769,21 @@
     assert hasattr(ct.transformers_[0][1], "mean_")
 
 
-<<<<<<< HEAD
-# TODO: Remove in 0.26 when get_feature_names is removed.
+# TODO: Remove in 1.2 when get_feature_names is removed.
 @pytest.mark.filterwarnings("ignore::FutureWarning")
 @pytest.mark.parametrize("get_names", ["get_feature_names",
                                        "get_feature_names_out"])
 def test_column_transformer_get_feature_names(get_names):
     X_array = np.array([[0., 1., 2.], [2., 4., 6.]]).T
     ct = ColumnTransformer([('trans', Trans(), [0, 1])])
-=======
-def test_column_transformer_get_feature_names_raises():
-    X_array = np.array([[0.0, 1.0, 2.0], [2.0, 4.0, 6.0]]).T
-    ct = ColumnTransformer([("trans", Trans(), [0, 1])])
->>>>>>> c79bed33
     # raise correct error when not fitted
     with pytest.raises(NotFittedError):
         getattr(ct, get_names)()
     # raise correct error when no feature names are available
     ct.fit(X_array)
-<<<<<<< HEAD
-    assert_raise_message(AttributeError,
-                         "Transformer trans (type Trans) does not provide "
-                         f"{get_names}", getattr(ct, get_names))
-
-    # if some transformers support and some don't
-    ct = ColumnTransformer([('trans', Trans(), [0, 1]),
-                            ('scale', StandardScaler(), [0])])
-    ct.fit(X_array)
-    assert_raise_message(AttributeError,
-                         "Transformer trans (type Trans) does not provide "
-                         f"{get_names}", getattr(ct, get_names))
-
-    # inside a pipeline
-    make_pipeline(ct).fit(X_array)
-=======
-    msg = r"Transformer trans \(type Trans\) does not provide " r"get_feature_names"
+    msg = f"Transformer trans \\(type Trans\\) does not provide {get_names}"
     with pytest.raises(AttributeError, match=msg):
         ct.get_feature_names()
->>>>>>> c79bed33
 
 
 @pytest.mark.parametrize(
@@ -826,83 +802,55 @@
         ),
     ],
 )
-def test_column_transformer_get_feature_names(X, keys):
+# TODO: Remove in 1.2 when get_feature_names is removed.
+@pytest.mark.filterwarnings("ignore::FutureWarning")
+@pytest.mark.parametrize("get_names", ["get_feature_names",
+                                       "get_feature_names_out"])
+def test_column_transformer_get_feature_names(X, keys, get_names):
     ct = ColumnTransformer([("col" + str(i), DictVectorizer(), i) for i in range(2)])
     ct.fit(X)
-<<<<<<< HEAD
-    assert getattr(ct, get_names)() == ['col0__a', 'col0__b', 'col1__c']
-=======
-    assert ct.get_feature_names() == [f"col0__{key}" for key in keys[:2]] + [
+    assert getattr(ct, get_names)() == [f"col0__{key}" for key in keys[:2]] + [
         f"col1__{keys[2]}"
     ]
->>>>>>> c79bed33
 
     # drop transformer
     ct = ColumnTransformer([("col0", DictVectorizer(), 0), ("col1", "drop", 1)])
     ct.fit(X)
-<<<<<<< HEAD
-    assert getattr(ct, get_names)() == ['col0__a', 'col0__b']
-=======
-    assert ct.get_feature_names() == [f"col0__{key}" for key in keys[:2]]
->>>>>>> c79bed33
+    assert getattr(ct, get_names)() == [f"col0__{key}" for key in keys[:2]]
 
     # passthrough transformer
     ct = ColumnTransformer([("trans", "passthrough", [0, 1])])
     ct.fit(X)
-<<<<<<< HEAD
-    assert getattr(ct, get_names)() == ['x0', 'x1']
-=======
-    assert ct.get_feature_names() == ["x0", "x1"]
->>>>>>> c79bed33
+    assert getattr(ct, get_names)() == ["x0", "x1"]
 
     ct = ColumnTransformer([("trans", DictVectorizer(), 0)], remainder="passthrough")
     ct.fit(X)
-<<<<<<< HEAD
-    assert getattr(ct, get_names)() == ['trans__a', 'trans__b', 'x1']
-=======
-    assert ct.get_feature_names() == [f"trans__{key}" for key in keys[:2]] + ["x1"]
->>>>>>> c79bed33
+    assert getattr(ct, get_names)() == [f"trans__{key}" for key in keys[:2]] + ["x1"]
 
     ct = ColumnTransformer([("trans", "passthrough", [1])], remainder="passthrough")
     ct.fit(X)
-<<<<<<< HEAD
-    assert getattr(ct, get_names)() == ['x1', 'x0']
-=======
-    assert ct.get_feature_names() == ["x1", "x0"]
->>>>>>> c79bed33
+    assert getattr(ct, get_names)() == ["x1", "x0"]
 
     ct = ColumnTransformer(
         [("trans", "passthrough", lambda x: [1])], remainder="passthrough"
     )
     ct.fit(X)
-<<<<<<< HEAD
-    assert getattr(ct, get_names)() == ['x1', 'x0']
-=======
-    assert ct.get_feature_names() == ["x1", "x0"]
->>>>>>> c79bed33
+    assert getattr(ct, get_names)() == ["x1", "x0"]
 
     ct = ColumnTransformer(
         [("trans", "passthrough", np.array([False, True]))], remainder="passthrough"
     )
     ct.fit(X)
-<<<<<<< HEAD
-    assert getattr(ct, get_names)() == ['x1', 'x0']
-=======
-    assert ct.get_feature_names() == ["x1", "x0"]
->>>>>>> c79bed33
+    assert getattr(ct, get_names)() == ["x1", "x0"]
 
     ct = ColumnTransformer(
         [("trans", "passthrough", slice(1, 2))], remainder="passthrough"
     )
     ct.fit(X)
-<<<<<<< HEAD
-    assert getattr(ct, get_names)() == ['x1', 'x0']
-=======
-    assert ct.get_feature_names() == ["x1", "x0"]
->>>>>>> c79bed33
-
-
-# TODO: Remove in 0.26 when get_feature_names is removed.
+    assert getattr(ct, get_names)() == ["x1", "x0"]
+
+
+# TODO: Remove in 1.2 when get_feature_names is removed.
 @pytest.mark.filterwarnings("ignore::FutureWarning")
 @pytest.mark.parametrize("get_names", ["get_feature_names",
                                        "get_feature_names_out"])
@@ -916,76 +864,44 @@
 
     ct = ColumnTransformer([("trans", "passthrough", ["col0", "col1"])])
     ct.fit(X_df)
-<<<<<<< HEAD
     assert getattr(ct, get_names)() == ['col0', 'col1']
-=======
-    assert ct.get_feature_names() == ["col0", "col1"]
->>>>>>> c79bed33
 
     ct = ColumnTransformer([("trans", "passthrough", [0, 1])])
     ct.fit(X_df)
-<<<<<<< HEAD
     assert getattr(ct, get_names)() == ['col0', 'col1']
-=======
-    assert ct.get_feature_names() == ["col0", "col1"]
->>>>>>> c79bed33
 
     ct = ColumnTransformer([("col0", DictVectorizer(), 0)], remainder="passthrough")
     ct.fit(X_df)
-<<<<<<< HEAD
     assert getattr(ct, get_names)() == ['col0__a', 'col0__b', 'col1']
-=======
-    assert ct.get_feature_names() == ["col0__a", "col0__b", "col1"]
->>>>>>> c79bed33
 
     ct = ColumnTransformer(
         [("trans", "passthrough", ["col1"])], remainder="passthrough"
     )
     ct.fit(X_df)
-<<<<<<< HEAD
     assert getattr(ct, get_names)() == ['col1', 'col0']
-=======
-    assert ct.get_feature_names() == ["col1", "col0"]
->>>>>>> c79bed33
 
     ct = ColumnTransformer(
         [("trans", "passthrough", lambda x: x[["col1"]].columns)],
         remainder="passthrough",
     )
     ct.fit(X_df)
-<<<<<<< HEAD
     assert getattr(ct, get_names)() == ['col1', 'col0']
-=======
-    assert ct.get_feature_names() == ["col1", "col0"]
->>>>>>> c79bed33
 
     ct = ColumnTransformer(
         [("trans", "passthrough", np.array([False, True]))], remainder="passthrough"
     )
     ct.fit(X_df)
-<<<<<<< HEAD
     assert getattr(ct, get_names)() == ['col1', 'col0']
-=======
-    assert ct.get_feature_names() == ["col1", "col0"]
->>>>>>> c79bed33
 
     ct = ColumnTransformer(
         [("trans", "passthrough", slice(1, 2))], remainder="passthrough"
     )
     ct.fit(X_df)
-<<<<<<< HEAD
     assert getattr(ct, get_names)() == ['col1', 'col0']
-=======
-    assert ct.get_feature_names() == ["col1", "col0"]
->>>>>>> c79bed33
 
     ct = ColumnTransformer([("trans", "passthrough", [1])], remainder="passthrough")
     ct.fit(X_df)
-<<<<<<< HEAD
     assert getattr(ct, get_names)() == ['col1', 'col0']
-=======
-    assert ct.get_feature_names() == ["col1", "col0"]
->>>>>>> c79bed33
 
 
 def test_column_transformer_special_strings():
@@ -1536,17 +1452,12 @@
     [[], np.array([], dtype=int), lambda x: []],
     ids=["list", "array", "callable"],
 )
-<<<<<<< HEAD
 @pytest.mark.parametrize("get_names, expected_names", [
     ("get_feature_names", ['ohe__x0_a', 'ohe__x0_b', 'ohe__x1_z']),
     ("get_feature_names_out", ['ohe__col1_a', 'ohe__col1_b', 'ohe__col2_z'])
 ])
 def test_feature_names_empty_columns(empty_col, get_names, expected_names):
     pd = pytest.importorskip('pandas')
-=======
-def test_feature_names_empty_columns(empty_col):
-    pd = pytest.importorskip("pandas")
->>>>>>> c79bed33
 
     df = pd.DataFrame({"col1": ["a", "a", "b"], "col2": ["z", "z", "z"]})
 
@@ -1558,7 +1469,6 @@
     )
 
     ct.fit(df)
-<<<<<<< HEAD
     assert getattr(ct, get_names)() == expected_names
 
 
@@ -1587,9 +1497,6 @@
     ct.fit(X)
 
     assert ct.get_feature_names_out() == ["ohe__x1_z"]
-=======
-    assert ct.get_feature_names() == ["ohe__x0_a", "ohe__x0_b", "ohe__x1_z"]
->>>>>>> c79bed33
 
 
 @pytest.mark.parametrize("remainder", ["passthrough", StandardScaler()])
@@ -1653,8 +1560,7 @@
     assert visual_block.estimators == (scaler, remainder)
 
 
-<<<<<<< HEAD
-# TODO: Remove in 0.26 when get_feature_names is removed
+# TODO: Remove in 1.2 when get_feature_names is removed
 def test_column_transformers_get_feature_names_deprecated():
     X = np.array([[0, 1], [2, 4]])
     ct = ColumnTransformer([('trans', 'passthrough', [0, 1])])
@@ -1663,7 +1569,8 @@
     msg = "get_feature_names is deprecated in 0.24"
     with pytest.warns(FutureWarning, match=msg):
         ct.get_feature_names()
-=======
+
+
 @pytest.mark.parametrize("explicit_colname", ["first", "second", 0, 1])
 @pytest.mark.parametrize("remainder", [Trans(), "passthrough", "drop"])
 def test_column_transformer_reordered_column_names_remainder(
@@ -1743,5 +1650,4 @@
     """
     ct = ColumnTransformer([("ohe", OneHotEncoder(drop="first"), selector)])
     ct.fit([[1, 2], [3, 4]])
-    assert ct.get_feature_names() == []
->>>>>>> c79bed33
+    assert ct.get_feature_names() == []