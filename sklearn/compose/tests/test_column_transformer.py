--- conflicted
+++ resolved
@@ -2176,9 +2176,6 @@
 
     ct.set_params(verbose_feature_names_out=False)
     X_out = ct.fit_transform(X)
-<<<<<<< HEAD
-    assert_array_equal(X_out.columns, ["a", "b"])
-=======
     assert_array_equal(X_out.columns, ["a", "b"])
 
 
@@ -2231,5 +2228,4 @@
 
     ct.set_output(transform="default")
     out = ct.fit_transform(df)
-    assert isinstance(out, np.ndarray)
->>>>>>> 2ab1d81e
+    assert isinstance(out, np.ndarray)