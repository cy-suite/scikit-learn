"""
The :mod:`sklearn.compose._column_transformer` module implements utilities
to work with heterogeneous data and to apply different transformers to
different columns.
"""
# Author: Andreas Mueller
#         Joris Van den Bossche
# License: BSD

from itertools import chain

import numpy as np
from scipy import sparse
from joblib import Parallel, delayed

from ..base import clone, TransformerMixin
from ..pipeline import _fit_transform_one, _transform_one, _name_estimators
from ..preprocessing import FunctionTransformer
from ..utils import Bunch
from ..utils import safe_indexing
from ..utils import _get_column_indices
from ..utils import _check_key_type
from ..utils.metaestimators import _BaseComposition
from ..utils.validation import check_array, check_is_fitted


__all__ = ['ColumnTransformer', 'make_column_transformer']


_ERR_MSG_1DCOLUMN = ("1D data passed to a transformer that expects 2D data. "
                     "Try to specify the column selection as a list of one "
                     "item instead of a scalar.")


class ColumnTransformer(_BaseComposition, TransformerMixin):
    """Applies transformers to columns of an array or pandas DataFrame.

    This estimator allows different columns or column subsets of the input
    to be transformed separately and the features generated by each transformer
    will be concatenated to form a single feature space.
    This is useful for heterogeneous or columnar data, to combine several
    feature extraction mechanisms or transformations into a single transformer.

    Read more in the :ref:`User Guide <column_transformer>`.

    .. versionadded:: 0.20

    Parameters
    ----------
    transformers : list of tuples
        List of (name, transformer, column(s)) tuples specifying the
        transformer objects to be applied to subsets of the data.

        name : string
            Like in Pipeline and FeatureUnion, this allows the transformer and
            its parameters to be set using ``set_params`` and searched in grid
            search.
        transformer : estimator or {'passthrough', 'drop'}
            Estimator must support `fit` and `transform`. Special-cased
            strings 'drop' and 'passthrough' are accepted as well, to
            indicate to drop the columns or to pass them through untransformed,
            respectively.
        column(s) : string or int, array-like of string or int, slice, \
boolean mask array or callable
            Indexes the data on its second axis. Integers are interpreted as
            positional columns, while strings can reference DataFrame columns
            by name.  A scalar string or int should be used where
            ``transformer`` expects X to be a 1d array-like (vector),
            otherwise a 2d array will be passed to the transformer.
            A callable is passed the input data `X` and can return any of the
            above.

    remainder : {'drop', 'passthrough'} or estimator, default 'drop'
        By default, only the specified columns in `transformers` are
        transformed and combined in the output, and the non-specified
        columns are dropped. (default of ``'drop'``).
        By specifying ``remainder='passthrough'``, all remaining columns that
        were not specified in `transformers` will be automatically passed
        through. This subset of columns is concatenated with the output of
        the transformers.
        By setting ``remainder`` to be an estimator, the remaining
        non-specified columns will use the ``remainder`` estimator. The
        estimator must support :term:`fit` and :term:`transform`.
        Note that using this feature requires that the DataFrame columns
        input at :term:`fit` and :term:`transform` have identical order.

    sparse_threshold : float, default = 0.3
        If the output of the different transformers contains sparse matrices,
        these will be stacked as a sparse matrix if the overall density is
        lower than this value. Use ``sparse_threshold=0`` to always return
        dense.  When the transformed output consists of all dense data, the
        stacked result will be dense, and this keyword will be ignored.

    n_jobs : int or None, optional (default=None)
        Number of jobs to run in parallel.
        ``None`` means 1 unless in a :obj:`joblib.parallel_backend` context.
        ``-1`` means using all processors. See :term:`Glossary <n_jobs>`
        for more details.

    transformer_weights : dict, optional
        Multiplicative weights for features per transformer. The output of the
        transformer is multiplied by these weights. Keys are transformer names,
        values the weights.

    verbose : boolean, optional(default=False)
        If True, the time elapsed while fitting each transformer will be
        printed as it is completed.

    Attributes
    ----------
    transformers_ : list
        The collection of fitted transformers as tuples of
        (name, fitted_transformer, column). `fitted_transformer` can be an
        estimator, 'drop', or 'passthrough'. In case there were no columns
        selected, this will be the unfitted transformer.
        If there are remaining columns, the final element is a tuple of the
        form:
        ('remainder', transformer, remaining_columns) corresponding to the
        ``remainder`` parameter. If there are remaining columns, then
        ``len(transformers_)==len(transformers)+1``, otherwise
        ``len(transformers_)==len(transformers)``.

    named_transformers_ : Bunch object, a dictionary with attribute access
        Read-only attribute to access any transformer by given name.
        Keys are transformer names and values are the fitted transformer
        objects.

    sparse_output_ : boolean
        Boolean flag indicating wether the output of ``transform`` is a
        sparse matrix or a dense numpy array, which depends on the output
        of the individual transformers and the `sparse_threshold` keyword.

    Notes
    -----
    The order of the columns in the transformed feature matrix follows the
    order of how the columns are specified in the `transformers` list.
    Columns of the original feature matrix that are not specified are
    dropped from the resulting transformed feature matrix, unless specified
    in the `passthrough` keyword. Those columns specified with `passthrough`
    are added at the right to the output of the transformers.

    See also
    --------
    sklearn.compose.make_column_transformer : convenience function for
        combining the outputs of multiple transformer objects applied to
        column subsets of the original feature space.

    Examples
    --------
    >>> import numpy as np
    >>> from sklearn.compose import ColumnTransformer
    >>> from sklearn.preprocessing import Normalizer
    >>> ct = ColumnTransformer(
    ...     [("norm1", Normalizer(norm='l1'), [0, 1]),
    ...      ("norm2", Normalizer(norm='l1'), slice(2, 4))])
    >>> X = np.array([[0., 1., 2., 2.],
    ...               [1., 1., 0., 1.]])
    >>> # Normalizer scales each row of X to unit norm. A separate scaling
    >>> # is applied for the two first and two last elements of each
    >>> # row independently.
    >>> ct.fit_transform(X)
    array([[0. , 1. , 0.5, 0.5],
           [0.5, 0.5, 0. , 1. ]])

    """
    _required_parameters = ['transformers']

    def __init__(self,
                 transformers,
                 remainder='drop',
                 sparse_threshold=0.3,
                 n_jobs=None,
                 transformer_weights=None,
                 verbose=False):
        self.transformers = transformers
        self.remainder = remainder
        self.sparse_threshold = sparse_threshold
        self.n_jobs = n_jobs
        self.transformer_weights = transformer_weights
        self.verbose = verbose

    @property
    def _transformers(self):
        """
        Internal list of transformer only containing the name and
        transformers, dropping the columns. This is for the implementation
        of get_params via BaseComposition._get_params which expects lists
        of tuples of len 2.
        """
        return [(name, trans) for name, trans, _ in self.transformers]

    @_transformers.setter
    def _transformers(self, value):
        self.transformers = [
            (name, trans, col) for ((name, trans), (_, _, col))
            in zip(value, self.transformers)]

    def get_params(self, deep=True):
        """Get parameters for this estimator.

        Parameters
        ----------
        deep : boolean, optional
            If True, will return the parameters for this estimator and
            contained subobjects that are estimators.

        Returns
        -------
        params : mapping of string to any
            Parameter names mapped to their values.
        """
        return self._get_params('_transformers', deep=deep)

    def set_params(self, **kwargs):
        """Set the parameters of this estimator.

        Valid parameter keys can be listed with ``get_params()``.

        Returns
        -------
        self
        """
        self._set_params('_transformers', **kwargs)
        return self

    def _iter(self, fitted=False, replace_strings=False):
        """
        Generate (name, trans, column, weight) tuples.

        If fitted=True, use the fitted transformers, else use the
        user specified transformers updated with converted column names
        and potentially appended with transformer for remainder.

        """
        if fitted:
            transformers = self.transformers_
        else:
            # interleave the validated column specifiers
            transformers = [
                (name, trans, column) for (name, trans, _), column
                in zip(self.transformers, self._columns)
            ]
            # add transformer tuple for remainder
            if self._remainder[2] is not None:
                transformers = chain(transformers, [self._remainder])
        get_weight = (self.transformer_weights or {}).get

        for name, trans, column in transformers:
            if replace_strings:
                # replace 'passthrough' with identity transformer and
                # skip in case of 'drop'
                if trans == 'passthrough':
                    trans = FunctionTransformer(
                        accept_sparse=True, check_inverse=False
                    )
                elif trans == 'drop':
                    continue
                elif _is_empty_column_selection(column):
                    continue

            yield (name, trans, column, get_weight(name))

    def _validate_transformers(self):
        if not self.transformers:
            return

        names, transformers, _ = zip(*self.transformers)

        # validate names
        self._validate_names(names)

        # validate estimators
        for t in transformers:
            if t in ('drop', 'passthrough'):
                continue
            if (not (hasattr(t, "fit") or hasattr(t, "fit_transform")) or not
                    hasattr(t, "transform")):
                raise TypeError("All estimators should implement fit and "
                                "transform, or can be 'drop' or 'passthrough' "
                                "specifiers. '%s' (type %s) doesn't." %
                                (t, type(t)))

    def _validate_column_callables(self, X):
        """
        Converts callable column specifications.
        """
        columns = []
        for _, _, column in self.transformers:
            if callable(column):
                column = column(X)
            columns.append(column)
        self._columns = columns

    def _validate_remainder(self, X):
        """
        Validates ``remainder`` and defines ``_remainder`` targeting
        the remaining columns.
        """
        is_transformer = ((hasattr(self.remainder, "fit")
                           or hasattr(self.remainder, "fit_transform"))
                          and hasattr(self.remainder, "transform"))
        if (self.remainder not in ('drop', 'passthrough')
                and not is_transformer):
            raise ValueError(
                "The remainder keyword needs to be one of 'drop', "
                "'passthrough', or estimator. '%s' was passed instead" %
                self.remainder)

        # Make it possible to check for reordered named columns on transform
        if (hasattr(X, 'columns') and
                any(_check_key_type(cols, str) for cols in self._columns)):
            self._df_columns = X.columns

        self._n_features = X.shape[1]
        cols = []
        for columns in self._columns:
            cols.extend(_get_column_indices(X, columns))
<<<<<<< HEAD
        remaining_idx = sorted(list(set(range(n_columns)) - set(cols)))
        if hasattr(X, 'columns'):
            columns = X.columns
            self._remainder_names = [columns[idx] for idx in remaining_idx]
        else:
            self._remainder_names = ['x%d' % i for i in remaining_idx]
        self._remainder = ('remainder', self.remainder, remaining_idx or None)
=======
        remaining_idx = list(set(range(self._n_features)) - set(cols))
        remaining_idx = sorted(remaining_idx) or None

        self._remainder = ('remainder', self.remainder, remaining_idx)
>>>>>>> df1e3fbe

    @property
    def named_transformers_(self):
        """Access the fitted transformer by name.

        Read-only attribute to access any transformer by given name.
        Keys are transformer names and values are the fitted transformer
        objects.

        """
        # Use Bunch object to improve autocomplete
        return Bunch(**{name: trans for name, trans, _
                        in self.transformers_})

    def get_feature_names(self):
        """Get feature names from all transformers.

        Returns
        -------
        feature_names : list of strings
            Names of the features produced by transform.
        """
        check_is_fitted(self, 'transformers_')
        feature_names = []
        for name, trans, column, _ in self._iter(fitted=True):
            if trans == 'drop':
                continue
            elif trans == 'passthrough':
                if name == 'remainder':
                    feature_names.extend(self._remainder_names)
                else:
                    feature_names.extend([name + "__" + str(c)
                                          for c in column])
                continue
            elif not hasattr(trans, 'get_feature_names'):
                raise AttributeError("Transformer %s (type %s) does not "
                                     "provide get_feature_names."
                                     % (str(name), type(trans).__name__))
            feature_names.extend([name + "__" + f for f in
                                  trans.get_feature_names()])
        return feature_names

    def _update_fitted_transformers(self, transformers):
        # transformers are fitted; excludes 'drop' cases
        fitted_transformers = iter(transformers)
        transformers_ = []

        for name, old, column, _ in self._iter():
            if old == 'drop':
                trans = 'drop'
            elif old == 'passthrough':
                # FunctionTransformer is present in list of transformers,
                # so get next transformer, but save original string
                next(fitted_transformers)
                trans = 'passthrough'
            elif _is_empty_column_selection(column):
                trans = old
            else:
                trans = next(fitted_transformers)
            transformers_.append((name, trans, column))

        # sanity check that transformers is exhausted
        assert not list(fitted_transformers)
        self.transformers_ = transformers_

    def _validate_output(self, result):
        """
        Ensure that the output of each transformer is 2D. Otherwise
        hstack can raise an error or produce incorrect results.
        """
        names = [name for name, _, _, _ in self._iter(fitted=True,
                                                      replace_strings=True)]
        for Xs, name in zip(result, names):
            if not getattr(Xs, 'ndim', 0) == 2:
                raise ValueError(
                    "The output of the '{0}' transformer should be 2D (scipy "
                    "matrix, array, or pandas DataFrame).".format(name))

    def _log_message(self, name, idx, total):
        if not self.verbose:
            return None
        return '(%d of %d) Processing %s' % (idx, total, name)

    def _fit_transform(self, X, y, func, fitted=False):
        """
        Private function to fit and/or transform on demand.

        Return value (transformers and/or transformed X data) depends
        on the passed function.
        ``fitted=True`` ensures the fitted transformers are used.
        """
        transformers = list(
            self._iter(fitted=fitted, replace_strings=True))
        try:
            return Parallel(n_jobs=self.n_jobs)(
                delayed(func)(
                    transformer=clone(trans) if not fitted else trans,
                    X=safe_indexing(X, column, axis=1),
                    y=y,
                    weight=weight,
                    message_clsname='ColumnTransformer',
                    message=self._log_message(name, idx, len(transformers)))
                for idx, (name, trans, column, weight) in enumerate(
                        self._iter(fitted=fitted, replace_strings=True), 1))
        except ValueError as e:
            if "Expected 2D array, got 1D array instead" in str(e):
                raise ValueError(_ERR_MSG_1DCOLUMN)
            else:
                raise

    def fit(self, X, y=None):
        """Fit all transformers using X.

        Parameters
        ----------
        X : array-like or DataFrame of shape [n_samples, n_features]
            Input data, of which specified subsets are used to fit the
            transformers.

        y : array-like, shape (n_samples, ...), optional
            Targets for supervised learning.

        Returns
        -------
        self : ColumnTransformer
            This estimator

        """
        # we use fit_transform to make sure to set sparse_output_ (for which we
        # need the transformed data) to have consistent output type in predict
        self.fit_transform(X, y=y)
        return self

    def fit_transform(self, X, y=None):
        """Fit all transformers, transform the data and concatenate results.

        Parameters
        ----------
        X : array-like or DataFrame of shape [n_samples, n_features]
            Input data, of which specified subsets are used to fit the
            transformers.

        y : array-like, shape (n_samples, ...), optional
            Targets for supervised learning.

        Returns
        -------
        X_t : array-like or sparse matrix, shape (n_samples, sum_n_components)
            hstack of results of transformers. sum_n_components is the
            sum of n_components (output dimension) over transformers. If
            any result is a sparse matrix, everything will be converted to
            sparse matrices.

        """
        X = _check_X(X)
        self._validate_transformers()
        self._validate_column_callables(X)
        self._validate_remainder(X)

        result = self._fit_transform(X, y, _fit_transform_one)

        if not result:
            self._update_fitted_transformers([])
            # All transformers are None
            return np.zeros((X.shape[0], 0))

        Xs, transformers = zip(*result)

        # determine if concatenated output will be sparse or not
        if any(sparse.issparse(X) for X in Xs):
            nnz = sum(X.nnz if sparse.issparse(X) else X.size for X in Xs)
            total = sum(X.shape[0] * X.shape[1] if sparse.issparse(X)
                        else X.size for X in Xs)
            density = nnz / total
            self.sparse_output_ = density < self.sparse_threshold
        else:
            self.sparse_output_ = False

        self._update_fitted_transformers(transformers)
        self._validate_output(Xs)
        self._output_dims = [X.shape[1] for X in Xs]

        return self._hstack(list(Xs))

    def transform(self, X):
        """Transform X separately by each transformer, concatenate results.

        Parameters
        ----------
        X : array-like or DataFrame of shape [n_samples, n_features]
            The data to be transformed by subset.

        Returns
        -------
        X_t : array-like or sparse matrix, shape (n_samples, sum_n_components)
            hstack of results of transformers. sum_n_components is the
            sum of n_components (output dimension) over transformers. If
            any result is a sparse matrix, everything will be converted to
            sparse matrices.

        """
        check_is_fitted(self, 'transformers_')
        X = _check_X(X)

        if self._n_features > X.shape[1]:
            raise ValueError('Number of features of the input must be equal '
                             'to or greater than that of the fitted '
                             'transformer. Transformer n_features is {0} '
                             'and input n_features is {1}.'
                             .format(self._n_features, X.shape[1]))

        # No column reordering allowed for named cols combined with remainder
        if (self._remainder[2] is not None and
                hasattr(self, '_df_columns') and
                hasattr(X, 'columns')):
            n_cols_fit = len(self._df_columns)
            n_cols_transform = len(X.columns)
            if (n_cols_transform >= n_cols_fit and
                    any(X.columns[:n_cols_fit] != self._df_columns)):
                raise ValueError('Column ordering must be equal for fit '
                                 'and for transform when using the '
                                 'remainder keyword')

        Xs = self._fit_transform(X, None, _transform_one, fitted=True)
        self._validate_output(Xs)

        if not Xs:
            # All transformers are None
            return np.zeros((X.shape[0], 0))

        return self._hstack(list(Xs))

    def _hstack(self, Xs):
        """Stacks Xs horizontally.

        This allows subclasses to control the stacking behavior, while reusing
        everything else from ColumnTransformer.

        Parameters
        ----------
        Xs : List of numpy arrays, sparse arrays, or DataFrames
        """
        if self.sparse_output_:
            try:
                # since all columns should be numeric before stacking them
                # in a sparse matrix, `check_array` is used for the
                # dtype conversion if necessary.
                converted_Xs = [check_array(X,
                                            accept_sparse=True,
                                            force_all_finite=False)
                                for X in Xs]
            except ValueError:
                raise ValueError("For a sparse output, all columns should"
                                 " be a numeric or convertible to a numeric.")

            return sparse.hstack(converted_Xs).tocsr()
        else:
            Xs = [f.toarray() if sparse.issparse(f) else f for f in Xs]
            return np.hstack(Xs)


def _check_X(X):
    """Use check_array only on lists and other non-array-likes / sparse"""
    if hasattr(X, '__array__') or sparse.issparse(X):
        return X
    return check_array(X, force_all_finite='allow-nan', dtype=np.object)


def _is_empty_column_selection(column):
    """
    Return True if the column selection is empty (empty list or all-False
    boolean array).

    """
    if hasattr(column, 'dtype') and np.issubdtype(column.dtype, np.bool_):
        return not column.any()
    elif hasattr(column, '__len__'):
        return len(column) == 0
    else:
        return False


def _get_transformer_list(estimators):
    """
    Construct (name, trans, column) tuples from list

    """
    transformers, columns = zip(*estimators)
    names, _ = zip(*_name_estimators(transformers))

    transformer_list = list(zip(names, transformers, columns))
    return transformer_list


def make_column_transformer(*transformers, **kwargs):
    """Construct a ColumnTransformer from the given transformers.

    This is a shorthand for the ColumnTransformer constructor; it does not
    require, and does not permit, naming the transformers. Instead, they will
    be given names automatically based on their types. It also does not allow
    weighting with ``transformer_weights``.

    Read more in the :ref:`User Guide <make_column_transformer>`.

    Parameters
    ----------
    *transformers : tuples
        Tuples of the form (transformer, column(s)) specifying the
        transformer objects to be applied to subsets of the data.

        transformer : estimator or {'passthrough', 'drop'}
            Estimator must support `fit` and `transform`. Special-cased
            strings 'drop' and 'passthrough' are accepted as well, to
            indicate to drop the columns or to pass them through untransformed,
            respectively.
        column(s) : string or int, array-like of string or int, slice, \
boolean mask array or callable
            Indexes the data on its second axis. Integers are interpreted as
            positional columns, while strings can reference DataFrame columns
            by name. A scalar string or int should be used where
            ``transformer`` expects X to be a 1d array-like (vector),
            otherwise a 2d array will be passed to the transformer.
            A callable is passed the input data `X` and can return any of the
            above.

    remainder : {'drop', 'passthrough'} or estimator, default 'drop'
        By default, only the specified columns in `transformers` are
        transformed and combined in the output, and the non-specified
        columns are dropped. (default of ``'drop'``).
        By specifying ``remainder='passthrough'``, all remaining columns that
        were not specified in `transformers` will be automatically passed
        through. This subset of columns is concatenated with the output of
        the transformers.
        By setting ``remainder`` to be an estimator, the remaining
        non-specified columns will use the ``remainder`` estimator. The
        estimator must support :term:`fit` and :term:`transform`.

    sparse_threshold : float, default = 0.3
        If the transformed output consists of a mix of sparse and dense data,
        it will be stacked as a sparse matrix if the density is lower than this
        value. Use ``sparse_threshold=0`` to always return dense.
        When the transformed output consists of all sparse or all dense data,
        the stacked result will be sparse or dense, respectively, and this
        keyword will be ignored.

    n_jobs : int or None, optional (default=None)
        Number of jobs to run in parallel.
        ``None`` means 1 unless in a :obj:`joblib.parallel_backend` context.
        ``-1`` means using all processors. See :term:`Glossary <n_jobs>`
        for more details.

    verbose : boolean, optional(default=False)
        If True, the time elapsed while fitting each transformer will be
        printed as it is completed.

    Returns
    -------
    ct : ColumnTransformer

    See also
    --------
    sklearn.compose.ColumnTransformer : Class that allows combining the
        outputs of multiple transformer objects used on column subsets
        of the data into a single feature space.

    Examples
    --------
    >>> from sklearn.preprocessing import StandardScaler, OneHotEncoder
    >>> from sklearn.compose import make_column_transformer
    >>> make_column_transformer(
    ...     (StandardScaler(), ['numerical_column']),
    ...     (OneHotEncoder(), ['categorical_column']))
    ColumnTransformer(transformers=[('standardscaler', StandardScaler(...),
                                     ['numerical_column']),
                                    ('onehotencoder', OneHotEncoder(...),
                                     ['categorical_column'])])

    """
    # transformer_weights keyword is not passed through because the user
    # would need to know the automatically generated names of the transformers
    n_jobs = kwargs.pop('n_jobs', None)
    remainder = kwargs.pop('remainder', 'drop')
    sparse_threshold = kwargs.pop('sparse_threshold', 0.3)
    verbose = kwargs.pop('verbose', False)
    if kwargs:
        raise TypeError('Unknown keyword arguments: "{}"'
                        .format(list(kwargs.keys())[0]))
    transformer_list = _get_transformer_list(transformers)
    return ColumnTransformer(transformer_list, n_jobs=n_jobs,
                             remainder=remainder,
                             sparse_threshold=sparse_threshold,
                             verbose=verbose)<|MERGE_RESOLUTION|>--- conflicted
+++ resolved
@@ -315,20 +315,14 @@
         cols = []
         for columns in self._columns:
             cols.extend(_get_column_indices(X, columns))
-<<<<<<< HEAD
-        remaining_idx = sorted(list(set(range(n_columns)) - set(cols)))
+
+        remaining_idx = sorted(list(set(range(self._n_features)) - set(cols)))
         if hasattr(X, 'columns'):
             columns = X.columns
             self._remainder_names = [columns[idx] for idx in remaining_idx]
         else:
             self._remainder_names = ['x%d' % i for i in remaining_idx]
         self._remainder = ('remainder', self.remainder, remaining_idx or None)
-=======
-        remaining_idx = list(set(range(self._n_features)) - set(cols))
-        remaining_idx = sorted(remaining_idx) or None
-
-        self._remainder = ('remainder', self.remainder, remaining_idx)
->>>>>>> df1e3fbe
 
     @property
     def named_transformers_(self):
