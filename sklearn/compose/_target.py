--- conflicted
+++ resolved
@@ -241,7 +241,6 @@
 
     def __sklearn_tags__(self):
         tags = super().__sklearn_tags__()
-<<<<<<< HEAD
 
         estimator = self._get_estimator()
         estimator_tags = get_tags(estimator)
@@ -250,13 +249,9 @@
         if estimator_tags.regressor_tags is not None:
             tags.regressor_tags.poor_score = True
 
+        tags.input_tags.sparse = estimator_tags.input_tags.sparse
         tags.target_tags.multi_output = estimator_tags.target_tags.multi_output
         tags.target_tags.required = True
-=======
-        tags.regressor_tags.poor_score = True
-        tags.input_tags.sparse = get_tags(regressor).input_tags.sparse
-        tags.target_tags.multi_output = get_tags(regressor).target_tags.multi_output
->>>>>>> 5b0ca393
         return tags
 
     @property
@@ -599,7 +594,7 @@
         automatically be cloned each time prior to fitting. If `estimator is
         None`, :class:`~sklearn.linear_model.LinearRegression` is created and used.
 
-        .. versionadded:: 1.7
+        .. versionadded:: 1.6
            `regressor` was renamed to `estimator`.
 
     regressor : object, default=None
@@ -608,8 +603,8 @@
         automatically be cloned each time prior to fitting. If `estimator is
         None`, :class:`~sklearn.linear_model.LinearRegression` is created and used.
 
-        .. deprecated:: 1.7
-            `regressor` was deprecated in 1.7 and will be removed in 1.9.
+        .. deprecated:: 1.6
+            `regressor` was deprecated in 1.6 and will be removed in 1.8.
             Use `estimator` instead.
 
     transformer : object, default=None
@@ -699,7 +694,7 @@
         ],
     }
 
-    # TODO(1.9) remove
+    # TODO(1.8) remove
     def __init__(
         self,
         estimator=None,
@@ -757,29 +752,29 @@
             )
 
     def _get_estimator(self, get_clone=False):
-        # TODO(1.9): remove
+        # TODO(1.8): remove
         estimator_ = self.estimator
         if self.estimator is None and self.regressor != "deprecated":
             estimator_ = self.regressor
 
             warnings.warn(
                 (
-                    "`regressor` has been deprecated in 1.7 and will be removed"
-                    " in 1.9. Please use `estimator` instead."
+                    "`regressor` has been deprecated in 1.6 and will be removed"
+                    " in 1.8. Please use `estimator` instead."
                 ),
                 FutureWarning,
             )
-        # TODO(1.9) remove
+        # TODO(1.8) remove
         elif self.estimator is not None and self.regressor != "deprecated":
             raise ValueError(
                 "You must pass only one estimator to TransformedTargetRegressor."
                 " Use `estimator`."
             )
-        # TODO(1.9) remove
+        # TODO(1.8) remove
         elif self.estimator is None and self.regressor == "deprecated":
             estimator_ = None
 
-        # TODO(1.9) replace estimator_ by self.estimator in remaining code
+        # TODO(1.8) replace estimator_ by self.estimator in remaining code
         if estimator_ is None:
             return LinearRegression()
 
