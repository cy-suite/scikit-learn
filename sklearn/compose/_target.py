--- conflicted
+++ resolved
@@ -241,7 +241,6 @@
 
     def __sklearn_tags__(self):
         tags = super().__sklearn_tags__()
-<<<<<<< HEAD
 
         estimator = self._get_estimator()
         estimator_tags = get_tags(estimator)
@@ -250,13 +249,9 @@
         if estimator_tags.regressor_tags is not None:
             tags.regressor_tags.poor_score = True
 
+        tags.input_tags.sparse = estimator_tags.input_tags.sparse
         tags.target_tags.multi_output = estimator_tags.target_tags.multi_output
         tags.target_tags.required = True
-=======
-        tags.regressor_tags.poor_score = True
-        tags.input_tags.sparse = get_tags(regressor).input_tags.sparse
-        tags.target_tags.multi_output = get_tags(regressor).target_tags.multi_output
->>>>>>> 5b0ca393
         return tags
 
     @property
