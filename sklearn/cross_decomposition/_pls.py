"""
The :mod:`sklearn.pls` module implements Partial Least Squares (PLS).
"""

# Author: Edouard Duchesnay <edouard.duchesnay@cea.fr>
# License: BSD 3 clause

import warnings
from abc import ABCMeta, abstractmethod

import numpy as np
from scipy.linalg import svd

from ..base import BaseEstimator, RegressorMixin, TransformerMixin
from ..base import MultiOutputMixin
from ..utils import check_array, check_consistent_length
from ..utils.fixes import sp_version
from ..utils.fixes import parse_version
from ..utils.extmath import svd_flip
from ..utils.validation import check_is_fitted, FLOAT_DTYPES
from ..exceptions import ConvergenceWarning
from ..utils.deprecation import deprecated

__all__ = ["PLSCanonical", "PLSRegression", "PLSSVD"]


if sp_version >= parse_version("1.7"):
    # Starting in scipy 1.7 pinv2 was deprecated in favor of pinv.
    # pinv now uses the svd to compute the pseudo-inverse.
    from scipy.linalg import pinv as pinv2
else:
    from scipy.linalg import pinv2


def _pinv2_old(a):
    # Used previous scipy pinv2 that was updated in:
    # https://github.com/scipy/scipy/pull/10067
    # We can not set `cond` or `rcond` for pinv2 in scipy >= 1.3 to keep the
    # same behavior of pinv2 for scipy < 1.3, because the condition used to
    # determine the rank is dependent on the output of svd.
    u, s, vh = svd(a, full_matrices=False, check_finite=False)

    t = u.dtype.char.lower()
    factor = {"f": 1e3, "d": 1e6}
    cond = np.max(s) * factor[t] * np.finfo(t).eps
    rank = np.sum(s > cond)

    u = u[:, :rank]
    u /= s[:rank]
    return np.transpose(np.conjugate(np.dot(u, vh[:rank])))


def _get_first_singular_vectors_power_method(
    X, Y, mode="A", max_iter=500, tol=1e-06, norm_y_weights=False
):
    """Return the first left and right singular vectors of X'Y.

    Provides an alternative to the svd(X'Y) and uses the power method instead.
    With norm_y_weights to True and in mode A, this corresponds to the
    algorithm section 11.3 of the Wegelin's review, except this starts at the
    "update saliences" part.
    """

    eps = np.finfo(X.dtype).eps
    try:
        y_score = next(col for col in Y.T if np.any(np.abs(col) > eps))
    except StopIteration as e:
        raise StopIteration("Y residual is constant") from e

    x_weights_old = 100  # init to big value for first convergence check

    if mode == "B":
        # Precompute pseudo inverse matrices
        # Basically: X_pinv = (X.T X)^-1 X.T
        # Which requires inverting a (n_features, n_features) matrix.
        # As a result, and as detailed in the Wegelin's review, CCA (i.e. mode
        # B) will be unstable if n_features > n_samples or n_targets >
        # n_samples
        X_pinv, Y_pinv = _pinv2_old(X), _pinv2_old(Y)

    for i in range(max_iter):
        if mode == "B":
            x_weights = np.dot(X_pinv, y_score)
        else:
            x_weights = np.dot(X.T, y_score) / np.dot(y_score, y_score)

        x_weights /= np.sqrt(np.dot(x_weights, x_weights)) + eps
        x_score = np.dot(X, x_weights)

        if mode == "B":
            y_weights = np.dot(Y_pinv, x_score)
        else:
            y_weights = np.dot(Y.T, x_score) / np.dot(x_score.T, x_score)

        if norm_y_weights:
            y_weights /= np.sqrt(np.dot(y_weights, y_weights)) + eps

        y_score = np.dot(Y, y_weights) / (np.dot(y_weights, y_weights) + eps)

        x_weights_diff = x_weights - x_weights_old
        if np.dot(x_weights_diff, x_weights_diff) < tol or Y.shape[1] == 1:
            break
        x_weights_old = x_weights

    n_iter = i + 1
    if n_iter == max_iter:
        warnings.warn("Maximum number of iterations reached", ConvergenceWarning)

    return x_weights, y_weights, n_iter


def _get_first_singular_vectors_svd(X, Y):
    """Return the first left and right singular vectors of X'Y.

    Here the whole SVD is computed.
    """
    C = np.dot(X.T, Y)
    U, _, Vt = svd(C, full_matrices=False)
    return U[:, 0], Vt[0, :]


def _center_scale_xy(X, Y, scale=True):
    """Center X, Y and scale if the scale parameter==True

    Returns
    -------
        X, Y, x_mean, y_mean, x_std, y_std
    """
    # center
    x_mean = X.mean(axis=0)
    X -= x_mean
    y_mean = Y.mean(axis=0)
    Y -= y_mean
    # scale
    if scale:
        x_std = X.std(axis=0, ddof=1)
        x_std[x_std == 0.0] = 1.0
        X /= x_std
        y_std = Y.std(axis=0, ddof=1)
        y_std[y_std == 0.0] = 1.0
        Y /= y_std
    else:
        x_std = np.ones(X.shape[1])
        y_std = np.ones(Y.shape[1])
    return X, Y, x_mean, y_mean, x_std, y_std


def _svd_flip_1d(u, v):
    """Same as svd_flip but works on 1d arrays, and is inplace"""
    # svd_flip would force us to convert to 2d array and would also return 2d
    # arrays. We don't want that.
    biggest_abs_val_idx = np.argmax(np.abs(u))
    sign = np.sign(u[biggest_abs_val_idx])
    u *= sign
    v *= sign


class _PLS(
    TransformerMixin, RegressorMixin, MultiOutputMixin, BaseEstimator, metaclass=ABCMeta
):
    """Partial Least Squares (PLS)

    This class implements the generic PLS algorithm.

    Main ref: Wegelin, a survey of Partial Least Squares (PLS) methods,
    with emphasis on the two-block case
    https://www.stat.washington.edu/research/reports/2000/tr371.pdf
    """

    @abstractmethod
    def __init__(
        self,
        n_components=2,
        *,
        scale=True,
        deflation_mode="regression",
        mode="A",
        algorithm="nipals",
        max_iter=500,
        tol=1e-06,
        copy=True,
    ):
        self.n_components = n_components
        self.deflation_mode = deflation_mode
        self.mode = mode
        self.scale = scale
        self.algorithm = algorithm
        self.max_iter = max_iter
        self.tol = tol
        self.copy = copy

    def fit(self, X, Y):
        """Fit model to data.

        Parameters
        ----------
        X : array-like of shape (n_samples, n_features)
            Training vectors, where `n_samples` is the number of samples and
            `n_features` is the number of predictors.

        Y : array-like of shape (n_samples,) or (n_samples, n_targets)
            Target vectors, where `n_samples` is the number of samples and
            `n_targets` is the number of response variables.
        """

        check_consistent_length(X, Y)
        X = self._validate_data(
            X, dtype=np.float64, copy=self.copy, ensure_min_samples=2
        )
        Y = check_array(Y, dtype=np.float64, copy=self.copy, ensure_2d=False)
        if Y.ndim == 1:
            Y = Y.reshape(-1, 1)

        n = X.shape[0]
        p = X.shape[1]
        q = Y.shape[1]

        n_components = self.n_components
        if self.deflation_mode == "regression":
            # With PLSRegression n_components is bounded by the rank of (X.T X)
            # see Wegelin page 25
            rank_upper_bound = p
            if not 1 <= n_components <= rank_upper_bound:
                # TODO: raise an error in 1.1
                warnings.warn(
                    f"As of version 0.24, n_components({n_components}) should "
                    f"be in [1, n_features]."
                    f"n_components={rank_upper_bound} will be used instead. "
                    f"In version 1.1 (renaming of 0.26), an error will be "
                    f"raised.",
                    FutureWarning,
                )
                n_components = rank_upper_bound
        else:
            # With CCA and PLSCanonical, n_components is bounded by the rank of
            # X and the rank of Y: see Wegelin page 12
            rank_upper_bound = min(n, p, q)
            if not 1 <= self.n_components <= rank_upper_bound:
                # TODO: raise an error in 1.1
                warnings.warn(
                    f"As of version 0.24, n_components({n_components}) should "
                    f"be in [1, min(n_features, n_samples, n_targets)] = "
                    f"[1, {rank_upper_bound}]. "
                    f"n_components={rank_upper_bound} will be used instead. "
                    f"In version 1.1 (renaming of 0.26), an error will be "
                    f"raised.",
                    FutureWarning,
                )
                n_components = rank_upper_bound

        if self.algorithm not in ("svd", "nipals"):
            raise ValueError(
                "algorithm should be 'svd' or 'nipals', got " f"{self.algorithm}."
            )

        self._norm_y_weights = self.deflation_mode == "canonical"  # 1.1
        norm_y_weights = self._norm_y_weights

        # Scale (in place)
        Xk, Yk, self._x_mean, self._y_mean, self._x_std, self._y_std = _center_scale_xy(
            X, Y, self.scale
        )

        self.x_weights_ = np.zeros((p, n_components))  # U
        self.y_weights_ = np.zeros((q, n_components))  # V
        self._x_scores = np.zeros((n, n_components))  # Xi
        self._y_scores = np.zeros((n, n_components))  # Omega
        self.x_loadings_ = np.zeros((p, n_components))  # Gamma
        self.y_loadings_ = np.zeros((q, n_components))  # Delta
        self.n_iter_ = []

        # This whole thing corresponds to the algorithm in section 4.1 of the
        # review from Wegelin. See above for a notation mapping from code to
        # paper.
        Y_eps = np.finfo(Yk.dtype).eps
        for k in range(n_components):
            # Find first left and right singular vectors of the X.T.dot(Y)
            # cross-covariance matrix.
            if self.algorithm == "nipals":
                # Replace columns that are all close to zero with zeros
                Yk_mask = np.all(np.abs(Yk) < 10 * Y_eps, axis=0)
                Yk[:, Yk_mask] = 0.0

                try:
                    (
                        x_weights,
                        y_weights,
                        n_iter_,
                    ) = _get_first_singular_vectors_power_method(
                        Xk,
                        Yk,
                        mode=self.mode,
                        max_iter=self.max_iter,
                        tol=self.tol,
                        norm_y_weights=norm_y_weights,
                    )
                except StopIteration as e:
                    if str(e) != "Y residual is constant":
                        raise
                    warnings.warn(f"Y residual is constant at iteration {k}")
                    break

                self.n_iter_.append(n_iter_)

            elif self.algorithm == "svd":
                x_weights, y_weights = _get_first_singular_vectors_svd(Xk, Yk)

            # inplace sign flip for consistency across solvers and archs
            _svd_flip_1d(x_weights, y_weights)

            # compute scores, i.e. the projections of X and Y
            x_scores = np.dot(Xk, x_weights)
            if norm_y_weights:
                y_ss = 1
            else:
                y_ss = np.dot(y_weights, y_weights)
            y_scores = np.dot(Yk, y_weights) / y_ss

            # Deflation: subtract rank-one approx to obtain Xk+1 and Yk+1
            x_loadings = np.dot(x_scores, Xk) / np.dot(x_scores, x_scores)
            Xk -= np.outer(x_scores, x_loadings)

            if self.deflation_mode == "canonical":
                # regress Yk on y_score
                y_loadings = np.dot(y_scores, Yk) / np.dot(y_scores, y_scores)
                Yk -= np.outer(y_scores, y_loadings)
            if self.deflation_mode == "regression":
                # regress Yk on x_score
                y_loadings = np.dot(x_scores, Yk) / np.dot(x_scores, x_scores)
                Yk -= np.outer(x_scores, y_loadings)

            self.x_weights_[:, k] = x_weights
            self.y_weights_[:, k] = y_weights
            self._x_scores[:, k] = x_scores
            self._y_scores[:, k] = y_scores
            self.x_loadings_[:, k] = x_loadings
            self.y_loadings_[:, k] = y_loadings

        # X was approximated as Xi . Gamma.T + X_(R+1)
        # Xi . Gamma.T is a sum of n_components rank-1 matrices. X_(R+1) is
        # whatever is left to fully reconstruct X, and can be 0 if X is of rank
        # n_components.
        # Similiarly, Y was approximated as Omega . Delta.T + Y_(R+1)

        # Compute transformation matrices (rotations_). See User Guide.
        self.x_rotations_ = np.dot(
            self.x_weights_,
            pinv2(np.dot(self.x_loadings_.T, self.x_weights_), check_finite=False),
        )
        self.y_rotations_ = np.dot(
            self.y_weights_,
            pinv2(np.dot(self.y_loadings_.T, self.y_weights_), check_finite=False),
        )

        self.coef_ = np.dot(self.x_rotations_, self.y_loadings_.T)
        self.coef_ = self.coef_ * self._y_std
        return self

    def transform(self, X, Y=None, copy=True):
        """Apply the dimension reduction.

        Parameters
        ----------
        X : array-like of shape (n_samples, n_features)
            Samples to transform.

        Y : array-like of shape (n_samples, n_targets), default=None
            Target vectors.

        copy : bool, default=True
            Whether to copy `X` and `Y`, or perform in-place normalization.

        Returns
        -------
        `x_scores` if `Y` is not given, `(x_scores, y_scores)` otherwise.
        """
        check_is_fitted(self)
        X = self._validate_data(X, copy=copy, dtype=FLOAT_DTYPES, reset=False)
        # Normalize
        X -= self._x_mean
        X /= self._x_std
        # Apply rotation
        x_scores = np.dot(X, self.x_rotations_)
        if Y is not None:
            Y = check_array(Y, ensure_2d=False, copy=copy, dtype=FLOAT_DTYPES)
            if Y.ndim == 1:
                Y = Y.reshape(-1, 1)
            Y -= self._y_mean
            Y /= self._y_std
            y_scores = np.dot(Y, self.y_rotations_)
            return x_scores, y_scores

        return x_scores

    def inverse_transform(self, X):
        """Transform data back to its original space.

        Parameters
        ----------
        X : array-like of shape (n_samples, n_components)
            New data, where `n_samples` is the number of samples
            and `n_components` is the number of pls components.

        Returns
        -------
        x_reconstructed : array-like of shape (n_samples, n_features)

        Notes
        -----
        This transformation will only be exact if `n_components=n_features`.
        """
        check_is_fitted(self)
        X = check_array(X, dtype=FLOAT_DTYPES)
        # From pls space to original space
        X_reconstructed = np.matmul(X, self.x_loadings_.T)

        # Denormalize
        X_reconstructed *= self._x_std
        X_reconstructed += self._x_mean
        return X_reconstructed

    def predict(self, X, copy=True):
        """Predict targets of given samples.

        Parameters
        ----------
        X : array-like of shape (n_samples, n_features)
            Samples.

        copy : bool, default=True
            Whether to copy `X` and `Y`, or perform in-place normalization.

        Notes
        -----
        This call requires the estimation of a matrix of shape
        `(n_features, n_targets)`, which may be an issue in high dimensional
        space.
        """
        check_is_fitted(self)
        X = self._validate_data(X, copy=copy, dtype=FLOAT_DTYPES, reset=False)
        # Normalize
        X -= self._x_mean
        X /= self._x_std
        Ypred = np.dot(X, self.coef_)
        return Ypred + self._y_mean

    def fit_transform(self, X, y=None):
        """Learn and apply the dimension reduction on the train data.

        Parameters
        ----------
        X : array-like of shape (n_samples, n_features)
            Training vectors, where n_samples is the number of samples and
            n_features is the number of predictors.

        y : array-like of shape (n_samples, n_targets), default=None
            Target vectors, where n_samples is the number of samples and
            n_targets is the number of response variables.

        Returns
        -------
        x_scores if Y is not given, (x_scores, y_scores) otherwise.
        """
        return self.fit(X, y).transform(X, y)

    # mypy error: Decorated property not supported
    @deprecated(  # type: ignore
        "Attribute `norm_y_weights` was deprecated in version 0.24 and "
        "will be removed in 1.1 (renaming of 0.26)."
    )
    @property
    def norm_y_weights(self):
        return self._norm_y_weights

    @deprecated(  # type: ignore
        "Attribute `x_mean_` was deprecated in version 0.24 and "
        "will be removed in 1.1 (renaming of 0.26)."
    )
    @property
    def x_mean_(self):
        return self._x_mean

    @deprecated(  # type: ignore
        "Attribute `y_mean_` was deprecated in version 0.24 and "
        "will be removed in 1.1 (renaming of 0.26)."
    )
    @property
    def y_mean_(self):
        return self._y_mean

    @deprecated(  # type: ignore
        "Attribute `x_std_` was deprecated in version 0.24 and "
        "will be removed in 1.1 (renaming of 0.26)."
    )
    @property
    def x_std_(self):
        return self._x_std

    @deprecated(  # type: ignore
        "Attribute `y_std_` was deprecated in version 0.24 and "
        "will be removed in 1.1 (renaming of 0.26)."
    )
    @property
    def y_std_(self):
        return self._y_std

    @property
    def x_scores_(self):
        # TODO: raise error in 1.1 instead
        if not isinstance(self, PLSRegression):
            pass
            warnings.warn(
                "Attribute `x_scores_` was deprecated in version 0.24 and "
                "will be removed in 1.1 (renaming of 0.26). Use "
                "est.transform(X) on the training data instead.",
                FutureWarning,
            )
        return self._x_scores

    @property
    def y_scores_(self):
        # TODO: raise error in 1.1 instead
        if not isinstance(self, PLSRegression):
            warnings.warn(
                "Attribute `y_scores_` was deprecated in version 0.24 and "
                "will be removed in 1.1 (renaming of 0.26). Use "
                "est.transform(X) on the training data instead.",
                FutureWarning,
            )
        return self._y_scores

    def _more_tags(self):
        return {"poor_score": True, "requires_y": False}


class PLSRegression(_PLS):
    """PLS regression

    PLSRegression is also known as PLS2 or PLS1, depending on the number of
    targets.

    Read more in the :ref:`User Guide <cross_decomposition>`.

    .. versionadded:: 0.8

    Parameters
    ----------
    n_components : int, default=2
        Number of components to keep. Should be in `[1, min(n_samples,
        n_features, n_targets)]`.

    scale : bool, default=True
        Whether to scale `X` and `Y`.

    max_iter : int, default=500
        The maximum number of iterations of the power method when
        `algorithm='nipals'`. Ignored otherwise.

    tol : float, default=1e-06
        The tolerance used as convergence criteria in the power method: the
        algorithm stops whenever the squared norm of `u_i - u_{i-1}` is less
        than `tol`, where `u` corresponds to the left singular vector.

    copy : bool, default=True
        Whether to copy `X` and `Y` in fit before applying centering, and
        potentially scaling. If False, these operations will be done inplace,
        modifying both arrays.

    Attributes
    ----------
    x_weights_ : ndarray of shape (n_features, n_components)
        The left singular vectors of the cross-covariance matrices of each
        iteration.

    y_weights_ : ndarray of shape (n_targets, n_components)
        The right singular vectors of the cross-covariance matrices of each
        iteration.

    x_loadings_ : ndarray of shape (n_features, n_components)
        The loadings of `X`.

    y_loadings_ : ndarray of shape (n_targets, n_components)
        The loadings of `Y`.

    x_scores_ : ndarray of shape (n_samples, n_components)
        The transformed training samples.

    y_scores_ : ndarray of shape (n_samples, n_components)
        The transformed training targets.

    x_rotations_ : ndarray of shape (n_features, n_components)
        The projection matrix used to transform `X`.

    y_rotations_ : ndarray of shape (n_features, n_components)
        The projection matrix used to transform `Y`.

    coef_ : ndarray of shape (n_features, n_targets)
        The coefficients of the linear model such that `Y` is approximated as
        `Y = X @ coef_`.

    n_iter_ : list of shape (n_components,)
        Number of iterations of the power method, for each
        component.

    n_features_in_ : int
        Number of features seen during :term:`fit`.

    Examples
    --------
    >>> from sklearn.cross_decomposition import PLSRegression
    >>> X = [[0., 0., 1.], [1.,0.,0.], [2.,2.,2.], [2.,5.,4.]]
    >>> Y = [[0.1, -0.2], [0.9, 1.1], [6.2, 5.9], [11.9, 12.3]]
    >>> pls2 = PLSRegression(n_components=2)
    >>> pls2.fit(X, Y)
    PLSRegression()
    >>> Y_pred = pls2.predict(X)
    """

    # This implementation provides the same results that 3 PLS packages
    # provided in the R language (R-project):
    #     - "mixOmics" with function pls(X, Y, mode = "regression")
    #     - "plspm " with function plsreg2(X, Y)
    #     - "pls" with function oscorespls.fit(X, Y)

    def __init__(
        self, n_components=2, *, scale=True, max_iter=500, tol=1e-06, copy=True
    ):
        super().__init__(
            n_components=n_components,
            scale=scale,
            deflation_mode="regression",
            mode="A",
            algorithm="nipals",
            max_iter=max_iter,
            tol=tol,
            copy=copy,
        )


class PLSCanonical(_PLS):
    """Partial Least Squares transformer and regressor.

    Read more in the :ref:`User Guide <cross_decomposition>`.

    .. versionadded:: 0.8

    Parameters
    ----------
    n_components : int, default=2
        Number of components to keep. Should be in `[1, min(n_samples,
        n_features, n_targets)]`.

    scale : bool, default=True
        Whether to scale `X` and `Y`.

    algorithm : {'nipals', 'svd'}, default='nipals'
        The algorithm used to estimate the first singular vectors of the
        cross-covariance matrix. 'nipals' uses the power method while 'svd'
        will compute the whole SVD.

    max_iter : int, default=500
        the maximum number of iterations of the power method when
        `algorithm='nipals'`. Ignored otherwise.

    tol : float, default=1e-06
        The tolerance used as convergence criteria in the power method: the
        algorithm stops whenever the squared norm of `u_i - u_{i-1}` is less
        than `tol`, where `u` corresponds to the left singular vector.

    copy : bool, default=True
        Whether to copy `X` and `Y` in fit before applying centering, and
        potentially scaling. If False, these operations will be done inplace,
        modifying both arrays.

    Attributes
    ----------
    x_weights_ : ndarray of shape (n_features, n_components)
        The left singular vectors of the cross-covariance matrices of each
        iteration.

    y_weights_ : ndarray of shape (n_targets, n_components)
        The right singular vectors of the cross-covariance matrices of each
        iteration.

    x_loadings_ : ndarray of shape (n_features, n_components)
        The loadings of `X`.

    y_loadings_ : ndarray of shape (n_targets, n_components)
        The loadings of `Y`.

    x_scores_ : ndarray of shape (n_samples, n_components)
        The transformed training samples.

        .. deprecated:: 0.24
           `x_scores_` is deprecated in 0.24 and will be removed in 1.1
           (renaming of 0.26). You can just call `transform` on the training
           data instead.

    y_scores_ : ndarray of shape (n_samples, n_components)
        The transformed training targets.

        .. deprecated:: 0.24
           `y_scores_` is deprecated in 0.24 and will be removed in 1.1
           (renaming of 0.26). You can just call `transform` on the training
           data instead.

    x_rotations_ : ndarray of shape (n_features, n_components)
        The projection matrix used to transform `X`.

    y_rotations_ : ndarray of shape (n_features, n_components)
        The projection matrix used to transform `Y`.

    coef_ : ndarray of shape (n_features, n_targets)
        The coefficients of the linear model such that `Y` is approximated as
        `Y = X @ coef_`.

    n_iter_ : list of shape (n_components,)
        Number of iterations of the power method, for each
        component. Empty if `algorithm='svd'`.

    n_features_in_ : int
        Number of features seen during :term:`fit`.

    Examples
    --------
    >>> from sklearn.cross_decomposition import PLSCanonical
    >>> X = [[0., 0., 1.], [1.,0.,0.], [2.,2.,2.], [2.,5.,4.]]
    >>> Y = [[0.1, -0.2], [0.9, 1.1], [6.2, 5.9], [11.9, 12.3]]
    >>> plsca = PLSCanonical(n_components=2)
    >>> plsca.fit(X, Y)
    PLSCanonical()
    >>> X_c, Y_c = plsca.transform(X, Y)

    See Also
    --------
    CCA
    PLSSVD
    """

    # This implementation provides the same results that the "plspm" package
    # provided in the R language (R-project), using the function plsca(X, Y).
    # Results are equal or collinear with the function
    # ``pls(..., mode = "canonical")`` of the "mixOmics" package. The
    # difference relies in the fact that mixOmics implementation does not
    # exactly implement the Wold algorithm since it does not normalize
    # y_weights to one.

    def __init__(
        self,
        n_components=2,
        *,
        scale=True,
        algorithm="nipals",
        max_iter=500,
        tol=1e-06,
        copy=True,
    ):
        super().__init__(
            n_components=n_components,
            scale=scale,
            deflation_mode="canonical",
            mode="A",
            algorithm=algorithm,
            max_iter=max_iter,
            tol=tol,
            copy=copy,
        )


class CCA(_PLS):
    """Canonical Correlation Analysis, also known as "Mode B" PLS.

    Read more in the :ref:`User Guide <cross_decomposition>`.

    Parameters
    ----------
    n_components : int, default=2
        Number of components to keep. Should be in `[1, min(n_samples,
        n_features, n_targets)]`.

    scale : bool, default=True
        Whether to scale `X` and `Y`.

    max_iter : int, default=500
        the maximum number of iterations of the power method.

    tol : float, default=1e-06
        The tolerance used as convergence criteria in the power method: the
        algorithm stops whenever the squared norm of `u_i - u_{i-1}` is less
        than `tol`, where `u` corresponds to the left singular vector.

    copy : bool, default=True
        Whether to copy `X` and `Y` in fit before applying centering, and
        potentially scaling. If False, these operations will be done inplace,
        modifying both arrays.

    Attributes
    ----------
    x_weights_ : ndarray of shape (n_features, n_components)
        The left singular vectors of the cross-covariance matrices of each
        iteration.

    y_weights_ : ndarray of shape (n_targets, n_components)
        The right singular vectors of the cross-covariance matrices of each
        iteration.

    x_loadings_ : ndarray of shape (n_features, n_components)
        The loadings of `X`.

    y_loadings_ : ndarray of shape (n_targets, n_components)
        The loadings of `Y`.

    x_scores_ : ndarray of shape (n_samples, n_components)
        The transformed training samples.

        .. deprecated:: 0.24
           `x_scores_` is deprecated in 0.24 and will be removed in 1.1
           (renaming of 0.26). You can just call `transform` on the training
           data instead.

    y_scores_ : ndarray of shape (n_samples, n_components)
        The transformed training targets.

        .. deprecated:: 0.24
           `y_scores_` is deprecated in 0.24 and will be removed in 1.1
           (renaming of 0.26). You can just call `transform` on the training
           data instead.

    x_rotations_ : ndarray of shape (n_features, n_components)
        The projection matrix used to transform `X`.

    y_rotations_ : ndarray of shape (n_features, n_components)
        The projection matrix used to transform `Y`.

    coef_ : ndarray of shape (n_features, n_targets)
        The coefficients of the linear model such that `Y` is approximated as
        `Y = X @ coef_`.

    n_iter_ : list of shape (n_components,)
        Number of iterations of the power method, for each
        component.

    n_features_in_ : int
        Number of features seen during :term:`fit`.

    Examples
    --------
    >>> from sklearn.cross_decomposition import CCA
    >>> X = [[0., 0., 1.], [1.,0.,0.], [2.,2.,2.], [3.,5.,4.]]
    >>> Y = [[0.1, -0.2], [0.9, 1.1], [6.2, 5.9], [11.9, 12.3]]
    >>> cca = CCA(n_components=1)
    >>> cca.fit(X, Y)
    CCA(n_components=1)
    >>> X_c, Y_c = cca.transform(X, Y)

    See Also
    --------
    PLSCanonical
    PLSSVD
    """

    def __init__(
        self, n_components=2, *, scale=True, max_iter=500, tol=1e-06, copy=True
    ):
        super().__init__(
            n_components=n_components,
            scale=scale,
            deflation_mode="canonical",
            mode="B",
            algorithm="nipals",
            max_iter=max_iter,
            tol=tol,
            copy=copy,
        )


class PLSSVD(TransformerMixin, BaseEstimator):
    """Partial Least Square SVD.

    This transformer simply performs a SVD on the crosscovariance matrix X'Y.
    It is able to project both the training data `X` and the targets `Y`. The
    training data X is projected on the left singular vectors, while the
    targets are projected on the right singular vectors.

    Read more in the :ref:`User Guide <cross_decomposition>`.

    .. versionadded:: 0.8

    Parameters
    ----------
    n_components : int, default=2
        The number of components to keep. Should be in `[1,
        min(n_samples, n_features, n_targets)]`.

    scale : bool, default=True
        Whether to scale `X` and `Y`.

    copy : bool, default=True
        Whether to copy `X` and `Y` in fit before applying centering, and
        potentially scaling. If False, these operations will be done inplace,
        modifying both arrays.

    Attributes
    ----------
    x_weights_ : ndarray of shape (n_features, n_components)
        The left singular vectors of the SVD of the cross-covariance matrix.
        Used to project `X` in `transform`.

    y_weights_ : ndarray of (n_targets, n_components)
        The right singular vectors of the SVD of the cross-covariance matrix.
        Used to project `X` in `transform`.

    x_scores_ : ndarray of shape (n_samples, n_components)
        The transformed training samples.

        .. deprecated:: 0.24
           `x_scores_` is deprecated in 0.24 and will be removed in 1.1
           (renaming of 0.26). You can just call `transform` on the training
           data instead.

    y_scores_ : ndarray of shape (n_samples, n_components)
        The transformed training targets.

        .. deprecated:: 0.24
           `y_scores_` is deprecated in 0.24 and will be removed in 1.1
           (renaming of 0.26). You can just call `transform` on the training
           data instead.

    n_features_in_ : int
        Number of features seen during :term:`fit`.

    Examples
    --------
    >>> import numpy as np
    >>> from sklearn.cross_decomposition import PLSSVD
    >>> X = np.array([[0., 0., 1.],
    ...               [1., 0., 0.],
    ...               [2., 2., 2.],
    ...               [2., 5., 4.]])
    >>> Y = np.array([[0.1, -0.2],
    ...               [0.9, 1.1],
    ...               [6.2, 5.9],
    ...               [11.9, 12.3]])
    >>> pls = PLSSVD(n_components=2).fit(X, Y)
    >>> X_c, Y_c = pls.transform(X, Y)
    >>> X_c.shape, Y_c.shape
    ((4, 2), (4, 2))

    See Also
    --------
    PLSCanonical
    CCA
    """

    def __init__(self, n_components=2, *, scale=True, copy=True):
        self.n_components = n_components
        self.scale = scale
        self.copy = copy

    def fit(self, X, Y):
        """Fit model to data.

        Parameters
        ----------
        X : array-like of shape (n_samples, n_features)
            Training samples.

        Y : array-like of shape (n_samples,) or (n_samples, n_targets)
            Targets.
        """
        check_consistent_length(X, Y)
        X = self._validate_data(
            X, dtype=np.float64, copy=self.copy, ensure_min_samples=2
        )
        Y = check_array(Y, dtype=np.float64, copy=self.copy, ensure_2d=False)
        if Y.ndim == 1:
            Y = Y.reshape(-1, 1)

        # we'll compute the SVD of the cross-covariance matrix = X.T.dot(Y)
        # This matrix rank is at most min(n_samples, n_features, n_targets) so
        # n_components cannot be bigger than that.
        n_components = self.n_components
        rank_upper_bound = min(X.shape[0], X.shape[1], Y.shape[1])
        if not 1 <= n_components <= rank_upper_bound:
            # TODO: raise an error in 1.1
            warnings.warn(
                f"As of version 0.24, n_components({n_components}) should be "
                f"in [1, min(n_features, n_samples, n_targets)] = "
                f"[1, {rank_upper_bound}]. "
                f"n_components={rank_upper_bound} will be used instead. "
                f"In version 1.1 (renaming of 0.26), an error will be raised.",
                FutureWarning,
            )
            n_components = rank_upper_bound

        X, Y, self._x_mean, self._y_mean, self._x_std, self._y_std = _center_scale_xy(
            X, Y, self.scale
        )

        # Compute SVD of cross-covariance matrix
        C = np.dot(X.T, Y)
        U, s, Vt = svd(C, full_matrices=False)
        U = U[:, :n_components]
        Vt = Vt[:n_components]
        U, Vt = svd_flip(U, Vt)
        V = Vt.T

        self._x_scores = np.dot(X, U)  # TODO: remove in 1.1
        self._y_scores = np.dot(Y, V)  # TODO: remove in 1.1
        self.x_weights_ = U
        self.y_weights_ = V
        return self

    # mypy error: Decorated property not supported
    @deprecated(  # type: ignore
        "Attribute `x_scores_` was deprecated in version 0.24 and "
        "will be removed in 1.1 (renaming of 0.26). Use est.transform(X) on "
        "the training data instead."
    )
    @property
    def x_scores_(self):
        return self._x_scores

    # mypy error: Decorated property not supported
    @deprecated(  # type: ignore
        "Attribute `y_scores_` was deprecated in version 0.24 and "
        "will be removed in 1.1 (renaming of 0.26). Use est.transform(X, Y) "
        "on the training data instead."
    )
    @property
    def y_scores_(self):
        return self._y_scores

    @deprecated(  # type: ignore
        "Attribute `x_mean_` was deprecated in version 0.24 and "
        "will be removed in 1.1 (renaming of 0.26)."
    )
    @property
    def x_mean_(self):
        return self._x_mean

    @deprecated(  # type: ignore
        "Attribute `y_mean_` was deprecated in version 0.24 and "
        "will be removed in 1.1 (renaming of 0.26)."
    )
    @property
    def y_mean_(self):
        return self._y_mean

    @deprecated(  # type: ignore
        "Attribute `x_std_` was deprecated in version 0.24 and "
        "will be removed in 1.1 (renaming of 0.26)."
    )
    @property
    def x_std_(self):
        return self._x_std

    @deprecated(  # type: ignore
        "Attribute `y_std_` was deprecated in version 0.24 and "
        "will be removed in 1.1 (renaming of 0.26)."
    )
    @property
    def y_std_(self):
        return self._y_std

    def transform(self, X, Y=None):
        """
        Apply the dimensionality reduction.

        Parameters
        ----------
        X : array-like of shape (n_samples, n_features)
            Samples to be transformed.

        Y : array-like of shape (n_samples,) or (n_samples, n_targets), \
                default=None
            Targets.

        Returns
        -------
        out : array-like or tuple of array-like
            The transformed data `X_tranformed` if `Y` is not None,
            `(X_transformed, Y_transformed)` otherwise.
        """
        check_is_fitted(self)
        X = self._validate_data(X, dtype=np.float64, reset=False)
<<<<<<< HEAD
        Xr = (X - self.x_mean_) / self.x_std_
=======
        Xr = (X - self._x_mean) / self._x_std
>>>>>>> daae053f
        x_scores = np.dot(Xr, self.x_weights_)
        if Y is not None:
            Y = check_array(Y, ensure_2d=False, dtype=np.float64)
            if Y.ndim == 1:
                Y = Y.reshape(-1, 1)
            Yr = (Y - self._y_mean) / self._y_std
            y_scores = np.dot(Yr, self.y_weights_)
            return x_scores, y_scores
        return x_scores

    def fit_transform(self, X, y=None):
        """Learn and apply the dimensionality reduction.

        Parameters
        ----------
        X : array-like of shape (n_samples, n_features)
            Training samples.

        y : array-like of shape (n_samples,) or (n_samples, n_targets), \
                default=None
            Targets.

        Returns
        -------
        out : array-like or tuple of array-like
            The transformed data `X_tranformed` if `Y` is not None,
            `(X_transformed, Y_transformed)` otherwise.
        """
        return self.fit(X, y).transform(X, y)<|MERGE_RESOLUTION|>--- conflicted
+++ resolved
@@ -1084,11 +1084,7 @@
         """
         check_is_fitted(self)
         X = self._validate_data(X, dtype=np.float64, reset=False)
-<<<<<<< HEAD
-        Xr = (X - self.x_mean_) / self.x_std_
-=======
         Xr = (X - self._x_mean) / self._x_std
->>>>>>> daae053f
         x_scores = np.dot(Xr, self.x_weights_)
         if Y is not None:
             Y = check_array(Y, ensure_2d=False, dtype=np.float64)
