--- conflicted
+++ resolved
@@ -130,103 +130,7 @@
            metaclass=ABCMeta):
     """Partial Least Squares (PLS)
 
-<<<<<<< HEAD
     This class implements the generic PLS algorithm.
-=======
-    This class implements the generic PLS algorithm, constructors' parameters
-    allow to obtain a specific implementation such as:
-
-    - PLS2 regression, i.e., PLS 2 blocks, mode A, with asymmetric deflation
-      and unnormalized y weights such as defined by [Tenenhaus 1998] p. 132.
-      With univariate response it implements PLS1.
-
-    - PLS canonical, i.e., PLS 2 blocks, mode A, with symmetric deflation and
-      normalized y weights such as defined by [Tenenhaus 1998] (p. 132) and
-      [Wegelin et al. 2000]. This parametrization implements the original Wold
-      algorithm.
-
-    We use the terminology defined by [Wegelin et al. 2000].
-    This implementation uses the PLS Wold 2 blocks algorithm based on two
-    nested loops:
-        (i) The outer loop iterate over components.
-        (ii) The inner loop estimates the weights vectors. This can be done
-        with two algo. (a) the inner loop of the original NIPALS algo. or (b) a
-        SVD on residuals cross-covariance matrices.
-
-    n_components : int, default=2
-        Number of components to keep.
-
-    scale : boolean, default=True
-        scale data
-
-    deflation_mode : str, default='regression'
-        "canonical" or "regression". See notes.
-
-    mode : { "A", "B" }, default="A"
-        classical PLS and "B" CCA. See notes.
-
-    norm_y_weights : boolean, normalize Y weights to one? (default False)
-
-    algorithm : string, "nipals" or "svd", default='nipals'
-        The algorithm used to estimate the weights. It will be called
-        n_components times, i.e. once for each iteration of the outer loop.
-
-    max_iter : int, default=500
-        The maximum number of iterations
-        of the NIPALS inner loop (used only if algorithm="nipals")
-
-    tol : non-negative real, default=1e-06
-        The tolerance used in the iterative algorithm.
-
-    copy : boolean, default=True
-        Whether the deflation should be done on a copy. Let the default
-        value to True unless you don't care about side effects.
-
-    Attributes
-    ----------
-    x_weights_ : array, [p, n_components]
-        X block weights vectors.
-
-    y_weights_ : array, [q, n_components]
-        Y block weights vectors.
-
-    x_loadings_ : array, [p, n_components]
-        X block loadings vectors.
-
-    y_loadings_ : array, [q, n_components]
-        Y block loadings vectors.
-
-    x_scores_ : array, [n_samples, n_components]
-        X scores.
-
-    y_scores_ : array, [n_samples, n_components]
-        Y scores.
-
-    x_rotations_ : array, [p, n_components]
-        X block to latents rotations.
-
-    y_rotations_ : array, [q, n_components]
-        Y block to latents rotations.
-
-    x_mean_ : array, [p]
-        X mean for each predictor.
-
-    y_mean_ : array, [q]
-        Y mean for each response variable.
-
-    x_std_ : array, [p]
-        X standard deviation for each predictor.
-
-    y_std_ : array, [q]
-        Y standard deviation for each response variable.
-
-    coef_ : array, [p, q]
-        The coefficients of the linear model: ``Y = X coef_ + Err``
-
-    n_iter_ : array-like
-        Number of iterations of the NIPALS inner loop for each
-        component. Not useful if the algorithm given is "svd".
->>>>>>> d8ab62a3
 
     Main ref: Wegelin, a survey of Partial Least Squares (PLS) methods,
     with emphasis on the two-block case
@@ -401,14 +305,8 @@
         X : array-like of shape (n_samples, n_features)
             Samples to transform
 
-<<<<<<< HEAD
-        Y : array-like of shape (n_samples, n_targets)
+        Y : array-like of shape (n_samples, n_targets), default=None
             Target vectors
-=======
-        Y : array-like of shape (n_samples, n_targets), default=None
-            Target vectors, where n_samples is the number of samples and
-            n_targets is the number of response variables.
->>>>>>> d8ab62a3
 
         copy : boolean, default=True
             Whether to copy X and Y, or perform in-place normalization.
@@ -556,7 +454,6 @@
     Parameters
     ----------
     n_components : int, default=2
-<<<<<<< HEAD
         Number of components to keep. Should be in `[1, min(n_samples,
         n_features, n_targets)]`.
 
@@ -587,87 +484,6 @@
     x_weights_ : ndarray of shape (n_features, n_components)
         The left singular vectors of the cross-covariance matrices of each
         iteration.
-=======
-        Number of components to keep.
-
-    scale : boolean, default=True
-        whether to scale the data
-
-    max_iter : int, default=500
-        the maximum number of iterations of the NIPALS inner loop (used
-        only if algorithm="nipals")
-
-    tol : non-negative real, default=1e-06
-        Tolerance used in the iterative algorithm default 1e-06.
-
-    copy : boolean, default=True
-        Whether the deflation should be done on a copy. Let the default
-        value to True unless you don't care about side effect
-
-    Attributes
-    ----------
-    x_weights_ : ndarray of shape (p, n_components)
-        X block weights vectors.
-
-    y_weights_ : ndarray of shape (q, n_components)
-        Y block weights vectors.
-
-    x_loadings_ : ndarray of shape (p, n_components)
-        X block loadings vectors.
-
-    y_loadings_ : ndarray of shape (q, n_components)
-        Y block loadings vectors.
-
-    x_scores_ : ndarray of shape (n_samples, n_components)
-        X scores.
-
-    y_scores_ : ndarray of shape (n_samples, n_components)
-        Y scores.
-
-    x_rotations_ : ndarray of shape (p, n_components)
-        X block to latents rotations.
-
-    y_rotations_ : ndarray of shape (q, n_components)
-        Y block to latents rotations.
-
-    x_mean_ : ndarray of shape (p,)
-        X mean for each predictor.
-
-    y_mean_ : ndarray of shape (q,)
-        Y mean for each response variable.
-
-    x_std_ : ndarray of shape (p,)
-        X standard deviation for each predictor.
-
-    y_std_ : ndarray of shape (q,)
-        Y standard deviation for each response variable.
-
-    coef_ : ndarray of shape (p, q)
-        The coefficients of the linear model: ``Y = X coef_ + Err``
-
-    n_iter_ : ndarray of shape (n_components,)
-        Number of iterations of the NIPALS inner loop for each
-        component.
-
-    Notes
-    -----
-    Matrices::
-
-        T: x_scores_
-        U: y_scores_
-        W: x_weights_
-        C: y_weights_
-        P: x_loadings_
-        Q: y_loadings_
-
-    Are computed such that::
-
-        X = T P.T + Err and Y = U Q.T + Err
-        T[:, k] = Xk W[:, k] for k in range(n_components)
-        U[:, k] = Yk C[:, k] for k in range(n_components)
-        x_rotations_ = W (P.T W)^(-1)
-        y_rotations_ = C (Q.T C)^(-1)
->>>>>>> d8ab62a3
 
     y_weights_ : ndarray of shape (n_targets, n_components)
         The right singular vectors of the cross-covariance matrices of each
@@ -736,7 +552,6 @@
     Parameters
     ----------
     n_components : int, default=2
-<<<<<<< HEAD
         Number of components to keep. Should be in `[1, min(n_samples,
         n_features, n_targets)]`.
 
@@ -761,27 +576,6 @@
         Whether to copy `X` and `Y` in fit before applying centering, and
         potentially scaling. If False, these operations will be done inplace,
         modifying both arrays.
-=======
-        Number of components to keep
-
-    scale : boolean, default=True
-        Option to scale data
-
-    algorithm : string, "nipals" or "svd", default='nipals'
-        The algorithm used to estimate the weights. It will be called
-        n_components times, i.e. once for each iteration of the outer loop.
-
-    max_iter : int, default=500
-        the maximum number of iterations of the NIPALS inner loop (used
-        only if algorithm="nipals")
-
-    tol : non-negative real, default=1e-06
-        the tolerance used in the iterative algorithm
-
-    copy : boolean, default=True
-        Whether the deflation should be done on a copy. Let the default
-        value to True unless you don't care about side effect
->>>>>>> d8ab62a3
 
     Attributes
     ----------
@@ -978,7 +772,6 @@
     Parameters
     ----------
     n_components : int, default=2
-<<<<<<< HEAD
         The number of components to keep. Should be in `[1,
         min(n_samples, n_features, n_targets)]`.
 
@@ -989,15 +782,6 @@
         Whether to copy `X` and `Y` in fit before applying centering, and
         potentially scaling. If False, these operations will be done inplace,
         modifying both arrays.
-=======
-        Number of components to keep.
-
-    scale : boolean, default=True
-        Whether to scale X and Y.
-
-    copy : boolean, default=True
-        Whether to copy X and Y, or perform in-place computations.
->>>>>>> d8ab62a3
 
     Attributes
     ----------
@@ -1130,8 +914,8 @@
         X : array-like of shape (n_samples, n_features)
             Samples to be transformed
 
-<<<<<<< HEAD
-        Y : array-like of shape (n_samples,) or (n_samples, n_targets)
+        Y : array-like of shape (n_samples,) or (n_samples, n_targets), \
+                default=None
             Targets
 
         Returns
@@ -1139,11 +923,6 @@
         out : array-like or tuple of array-like:
             The transformed data X_tranformed if Y is not None,
             (X_transformed, Y_transformed) otherwise
-=======
-        Y : array-like of shape (n_samples, n_targets), default=None
-            Target vectors, where n_samples is the number of samples and
-            n_targets is the number of response variables.
->>>>>>> d8ab62a3
         """
         check_is_fitted(self)
         X = check_array(X, dtype=np.float64)
@@ -1166,14 +945,9 @@
         X : array-like of shape (n_samples, n_features)
             Training samples
 
-<<<<<<< HEAD
-        y : array-like of shape (n_samples,) or (n_samples, n_targets)
+        y : array-like of shape (n_samples,) or (n_samples, n_targets), \
+                default=None
             Targets
-=======
-        y : array-like of shape (n_samples, n_targets), default=None
-            Target vectors, where n_samples is the number of samples and
-            n_targets is the number of response variables.
->>>>>>> d8ab62a3
 
         Returns
         -------
