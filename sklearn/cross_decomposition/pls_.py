--- conflicted
+++ resolved
@@ -117,13 +117,8 @@
     return X, Y, x_mean, y_mean, x_std, y_std
 
 
-<<<<<<< HEAD
-class _PLS(six.with_metaclass(ABCMeta), BaseEstimator, TransformerMixin,
-           RegressorMixin, MultiOutputMixin):
-=======
-class _PLS(BaseEstimator, TransformerMixin, RegressorMixin,
+class _PLS(BaseEstimator, TransformerMixin, RegressorMixin, MultiOutputMixin,
            metaclass=ABCMeta):
->>>>>>> 8e4a8763
     """Partial Least Squares (PLS)
 
     This class implements the generic PLS algorithm, constructors' parameters
