"""Modified Olivetti faces dataset.

The original database was available from (now defunct)

    https://www.cl.cam.ac.uk/research/dtg/attarchive/facedatabase.html

The version retrieved here comes in MATLAB format from the personal
web page of Sam Roweis:

    https://cs.nyu.edu/~roweis/
"""

# Copyright (c) 2011 David Warde-Farley <wardefar at iro dot umontreal dot ca>
# License: BSD 3 clause

from os import makedirs, remove
from os.path import exists

import joblib
import numpy as np
from scipy.io import loadmat

from ..utils import Bunch, check_random_state
from ..utils._param_validation import validate_params
from . import get_data_home
<<<<<<< HEAD
from ._base import _fetch_remote
from ._base import RemoteFileMetadata
from ._base import _pkl_filepath
from ._base import load_descr
from ..utils import check_random_state, Bunch
from ..utils._param_validation import validate_params
=======
from ._base import RemoteFileMetadata, _fetch_remote, _pkl_filepath, load_descr
>>>>>>> 2ab1d81e

# The original data can be found at:
# https://cs.nyu.edu/~roweis/data/olivettifaces.mat
FACES = RemoteFileMetadata(
    filename="olivettifaces.mat",
    url="https://ndownloader.figshare.com/files/5976027",
    checksum="b612fb967f2dc77c9c62d3e1266e0c73d5fca46a4b8906c18e454d41af987794",
)


@validate_params(
    {
        "data_home": [str, None],
        "shuffle": ["boolean"],
        "random_state": ["random_state"],
        "download_if_missing": ["boolean"],
        "return_X_y": ["boolean"],
<<<<<<< HEAD
    }
=======
    },
    prefer_skip_nested_validation=True,
>>>>>>> 2ab1d81e
)
def fetch_olivetti_faces(
    *,
    data_home=None,
    shuffle=False,
    random_state=0,
    download_if_missing=True,
    return_X_y=False,
):
    """Load the Olivetti faces data-set from AT&T (classification).

    Download it if necessary.

    =================   =====================
    Classes                                40
    Samples total                         400
    Dimensionality                       4096
    Features            real, between 0 and 1
    =================   =====================

    Read more in the :ref:`User Guide <olivetti_faces_dataset>`.

    Parameters
    ----------
    data_home : str, default=None
        Specify another download and cache folder for the datasets. By default
        all scikit-learn data is stored in '~/scikit_learn_data' subfolders.

    shuffle : bool, default=False
        If True the order of the dataset is shuffled to avoid having
        images of the same person grouped.

    random_state : int, RandomState instance or None, default=0
        Determines random number generation for dataset shuffling. Pass an int
        for reproducible output across multiple function calls.
        See :term:`Glossary <random_state>`.

    download_if_missing : bool, default=True
        If False, raise an OSError if the data is not locally available
        instead of trying to download the data from the source site.

    return_X_y : bool, default=False
        If True, returns `(data, target)` instead of a `Bunch` object. See
        below for more information about the `data` and `target` object.

        .. versionadded:: 0.22

    Returns
    -------
    data : :class:`~sklearn.utils.Bunch`
        Dictionary-like object, with the following attributes.

        data: ndarray, shape (400, 4096)
            Each row corresponds to a ravelled
            face image of original size 64 x 64 pixels.
        images : ndarray, shape (400, 64, 64)
            Each row is a face image
            corresponding to one of the 40 subjects of the dataset.
        target : ndarray, shape (400,)
            Labels associated to each face image.
            Those labels are ranging from 0-39 and correspond to the
            Subject IDs.
        DESCR : str
            Description of the modified Olivetti Faces Dataset.

    (data, target) : tuple if `return_X_y=True`
        Tuple with the `data` and `target` objects described above.

        .. versionadded:: 0.22
    """
    data_home = get_data_home(data_home=data_home)
    if not exists(data_home):
        makedirs(data_home)
    filepath = _pkl_filepath(data_home, "olivetti.pkz")
    if not exists(filepath):
        if not download_if_missing:
            raise OSError("Data not found and `download_if_missing` is False")

        print("downloading Olivetti faces from %s to %s" % (FACES.url, data_home))
        mat_path = _fetch_remote(FACES, dirname=data_home)
        mfile = loadmat(file_name=mat_path)
        # delete raw .mat data
        remove(mat_path)

        faces = mfile["faces"].T.copy()
        joblib.dump(faces, filepath, compress=6)
        del mfile
    else:
        faces = joblib.load(filepath)

    # We want floating point data, but float32 is enough (there is only
    # one byte of precision in the original uint8s anyway)
    faces = np.float32(faces)
    faces = faces - faces.min()
    faces /= faces.max()
    faces = faces.reshape((400, 64, 64)).transpose(0, 2, 1)
    # 10 images per class, 400 images total, each class is contiguous.
    target = np.array([i // 10 for i in range(400)])
    if shuffle:
        random_state = check_random_state(random_state)
        order = random_state.permutation(len(faces))
        faces = faces[order]
        target = target[order]
    faces_vectorized = faces.reshape(len(faces), -1)

    fdescr = load_descr("olivetti_faces.rst")

    if return_X_y:
        return faces_vectorized, target

    return Bunch(data=faces_vectorized, images=faces, target=target, DESCR=fdescr)<|MERGE_RESOLUTION|>--- conflicted
+++ resolved
@@ -23,16 +23,7 @@
 from ..utils import Bunch, check_random_state
 from ..utils._param_validation import validate_params
 from . import get_data_home
-<<<<<<< HEAD
-from ._base import _fetch_remote
-from ._base import RemoteFileMetadata
-from ._base import _pkl_filepath
-from ._base import load_descr
-from ..utils import check_random_state, Bunch
-from ..utils._param_validation import validate_params
-=======
 from ._base import RemoteFileMetadata, _fetch_remote, _pkl_filepath, load_descr
->>>>>>> 2ab1d81e
 
 # The original data can be found at:
 # https://cs.nyu.edu/~roweis/data/olivettifaces.mat
@@ -50,12 +41,8 @@
         "random_state": ["random_state"],
         "download_if_missing": ["boolean"],
         "return_X_y": ["boolean"],
-<<<<<<< HEAD
-    }
-=======
     },
     prefer_skip_nested_validation=True,
->>>>>>> 2ab1d81e
 )
 def fetch_olivetti_faces(
     *,
