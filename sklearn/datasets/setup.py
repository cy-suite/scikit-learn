#!/usr/bin/env python

import numpy
import os


def configuration(parent_package='', top_path=None):
    from numpy.distutils.misc_util import Configuration
    config = Configuration('datasets', parent_package, top_path)
    config.add_data_dir('data')
    config.add_data_dir('descr')
    config.add_data_dir('images')
    config.add_data_dir(os.path.join('tests', 'data'))
<<<<<<< HEAD
=======
    config.add_extension('_svmlight_format',
                         sources=['_svmlight_format.c'],
                         include_dirs=[numpy.get_include()])
>>>>>>> a6fdecd1

    return config


if __name__ == '__main__':
    from numpy.distutils.core import setup
    setup(**configuration(top_path='').todict())<|MERGE_RESOLUTION|>--- conflicted
+++ resolved
@@ -11,13 +11,9 @@
     config.add_data_dir('descr')
     config.add_data_dir('images')
     config.add_data_dir(os.path.join('tests', 'data'))
-<<<<<<< HEAD
-=======
     config.add_extension('_svmlight_format',
                          sources=['_svmlight_format.c'],
                          include_dirs=[numpy.get_include()])
->>>>>>> a6fdecd1
-
     return config
 
 
