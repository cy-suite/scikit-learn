--- conflicted
+++ resolved
@@ -10,13 +10,8 @@
 from sklearn.utils._testing import assert_array_equal
 
 
-<<<<<<< HEAD
-def test_olivetti_faces(fetch_olivetti_faces):
-    data = fetch_olivetti_faces(shuffle=True, random_state=0)
-=======
 def test_olivetti_faces(fetch_olivetti_faces_fxt):
     data = fetch_olivetti_faces_fxt(shuffle=True, random_state=0)
->>>>>>> cd622dfb
 
     assert isinstance(data, Bunch)
     for expected_keys in ('data', 'images', 'target', 'DESCR'):
@@ -28,8 +23,4 @@
     assert_array_equal(np.unique(np.sort(data.target)), np.arange(40))
 
     # test the return_X_y option
-<<<<<<< HEAD
-    check_return_X_y(data, fetch_olivetti_faces)
-=======
-    check_return_X_y(data, fetch_olivetti_faces_fxt)
->>>>>>> cd622dfb
+    check_return_X_y(data, fetch_olivetti_faces_fxt)