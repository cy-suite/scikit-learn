from __future__ import division
from bz2 import BZ2File
import gzip
from io import BytesIO
import numpy as np
import scipy.sparse as sp
import os
import shutil
from tempfile import NamedTemporaryFile

import pytest

from sklearn.utils.testing import assert_equal
from sklearn.utils.testing import assert_array_equal
from sklearn.utils.testing import assert_array_almost_equal
from sklearn.utils.testing import assert_raises
from sklearn.utils.testing import assert_raises_regex
from sklearn.utils.testing import assert_in
from sklearn.utils.testing import fails_if_pypy

import sklearn
from sklearn.datasets import (load_svmlight_file, load_svmlight_files,
                              dump_svmlight_file)

currdir = os.path.dirname(os.path.abspath(__file__))
datafile = os.path.join(currdir, "data", "svmlight_classification.txt")
multifile = os.path.join(currdir, "data", "svmlight_multilabel.txt")
invalidfile = os.path.join(currdir, "data", "svmlight_invalid.txt")
invalidfile2 = os.path.join(currdir, "data", "svmlight_invalid_order.txt")

pytestmark = fails_if_pypy


def test_load_svmlight_file():
    X, y = load_svmlight_file(datafile)

    # test X's shape
    assert_equal(X.indptr.shape[0], 7)
    assert_equal(X.shape[0], 6)
    assert_equal(X.shape[1], 21)
    assert_equal(y.shape[0], 6)

    # test X's non-zero values
    for i, j, val in ((0, 2, 2.5), (0, 10, -5.2), (0, 15, 1.5),
                      (1, 5, 1.0), (1, 12, -3),
                      (2, 20, 27)):

        assert_equal(X[i, j], val)

    # tests X's zero values
    assert_equal(X[0, 3], 0)
    assert_equal(X[0, 5], 0)
    assert_equal(X[1, 8], 0)
    assert_equal(X[1, 16], 0)
    assert_equal(X[2, 18], 0)

    # test can change X's values
    X[0, 2] *= 2
    assert_equal(X[0, 2], 5)

    # test y
    assert_array_equal(y, [1, 2, 3, 4, 1, 2])


def test_load_svmlight_file_fd():
    # test loading from file descriptor
    X1, y1 = load_svmlight_file(datafile)

    fd = os.open(datafile, os.O_RDONLY)
    try:
        X2, y2 = load_svmlight_file(fd)
        assert_array_almost_equal(X1.data, X2.data)
        assert_array_almost_equal(y1, y2)
    finally:
        os.close(fd)


def test_load_svmlight_file_multilabel():
    X, y = load_svmlight_file(multifile, multilabel=True)
    assert_equal(y, [(0, 1), (2,), (), (1, 2)])


def test_load_svmlight_files():
    X_train, y_train, X_test, y_test = load_svmlight_files([datafile] * 2,
                                                           dtype=np.float32)
    assert_array_equal(X_train.toarray(), X_test.toarray())
    assert_array_almost_equal(y_train, y_test)
    assert_equal(X_train.dtype, np.float32)
    assert_equal(X_test.dtype, np.float32)

    X1, y1, X2, y2, X3, y3 = load_svmlight_files([datafile] * 3,
                                                 dtype=np.float64)
    assert_equal(X1.dtype, X2.dtype)
    assert_equal(X2.dtype, X3.dtype)
    assert_equal(X3.dtype, np.float64)


def test_load_svmlight_file_n_features():
    X, y = load_svmlight_file(datafile, n_features=22)

    # test X'shape
    assert_equal(X.indptr.shape[0], 7)
    assert_equal(X.shape[0], 6)
    assert_equal(X.shape[1], 22)

    # test X's non-zero values
    for i, j, val in ((0, 2, 2.5), (0, 10, -5.2),
                      (1, 5, 1.0), (1, 12, -3)):

        assert_equal(X[i, j], val)

    # 21 features in file
    assert_raises(ValueError, load_svmlight_file, datafile, n_features=20)


def test_load_compressed():
    X, y = load_svmlight_file(datafile)

    with NamedTemporaryFile(prefix="sklearn-test", suffix=".gz") as tmp:
        tmp.close()  # necessary under windows
        with open(datafile, "rb") as f:
            with gzip.open(tmp.name, "wb") as fh_out:
                shutil.copyfileobj(f, fh_out)
        Xgz, ygz = load_svmlight_file(tmp.name)
        # because we "close" it manually and write to it,
        # we need to remove it manually.
        os.remove(tmp.name)
    assert_array_almost_equal(X.toarray(), Xgz.toarray())
    assert_array_almost_equal(y, ygz)

    with NamedTemporaryFile(prefix="sklearn-test", suffix=".bz2") as tmp:
        tmp.close()  # necessary under windows
        with open(datafile, "rb") as f:
            with BZ2File(tmp.name, "wb") as fh_out:
                shutil.copyfileobj(f, fh_out)
        Xbz, ybz = load_svmlight_file(tmp.name)
        # because we "close" it manually and write to it,
        # we need to remove it manually.
        os.remove(tmp.name)
    assert_array_almost_equal(X.toarray(), Xbz.toarray())
    assert_array_almost_equal(y, ybz)


def test_load_invalid_file():
    assert_raises(ValueError, load_svmlight_file, invalidfile)


def test_load_invalid_order_file():
    assert_raises(ValueError, load_svmlight_file, invalidfile2)


def test_load_zero_based():
    f = BytesIO(b"-1 4:1.\n1 0:1\n")
    assert_raises(ValueError, load_svmlight_file, f, zero_based=False)


def test_load_zero_based_auto():
    data1 = b"-1 1:1 2:2 3:3\n"
    data2 = b"-1 0:0 1:1\n"

    f1 = BytesIO(data1)
    X, y = load_svmlight_file(f1, zero_based="auto")
    assert_equal(X.shape, (1, 3))

    f1 = BytesIO(data1)
    f2 = BytesIO(data2)
    X1, y1, X2, y2 = load_svmlight_files([f1, f2], zero_based="auto")
    assert_equal(X1.shape, (1, 4))
    assert_equal(X2.shape, (1, 4))


def test_load_with_qid():
<<<<<<< HEAD
    """
    load libsvm / svmlight file with qid attribute.
    """
    data = b("""
=======
    # load svmfile with qid attribute
    data = b"""
>>>>>>> 9acc606e
    3 qid:1 1:0.53 2:0.12
    2 qid:1 1:0.13 2:0.1
    7 qid:2 1:0.87 2:0.12"""
    X, y = load_svmlight_file(BytesIO(data), query_id=False)
    assert_array_equal(y, [3, 2, 7])
    assert_array_equal(X.toarray(), [[.53, .12], [.13, .1], [.87, .12]])
    res1 = load_svmlight_files([BytesIO(data)], query_id=True)
    res2 = load_svmlight_file(BytesIO(data), query_id=True)
    for X, y, qid in (res1, res2):
        assert_array_equal(y, [3, 2, 7])
        assert_array_equal(qid, [1, 1, 2])
        assert_array_equal(X.toarray(), [[.53, .12], [.13, .1], [.87, .12]])


@pytest.mark.skip("testing the overflow of 32 bit sparse indexing requires a"
                  " large amount of memory")
def test_load_large_qid():
    """
    load large libsvm / svmlight file with qid attribute. Tests 64-bit query ID
    """
    data = b"\n".join(("3 qid:{0} 1:0.53 2:0.12\n2 qid:{0} 1:0.13 2:0.1"
                      .format(i).encode() for i in range(1, 40*1000*1000)))
    X, y, qid = load_svmlight_file(BytesIO(data), query_id=True)
    assert_array_equal(y[-4:], [3, 2, 3, 2])
    assert_array_equal(np.unique(qid), np.arange(1, 40*1000*1000))


def test_load_invalid_file2():
    assert_raises(ValueError, load_svmlight_files,
                  [datafile, invalidfile, datafile])


def test_not_a_filename():
    # in python 3 integers are valid file opening arguments (taken as unix
    # file descriptors)
    assert_raises(TypeError, load_svmlight_file, .42)


def test_invalid_filename():
    assert_raises(IOError, load_svmlight_file, "trou pic nic douille")


def test_dump():
    X_sparse, y_dense = load_svmlight_file(datafile)
    X_dense = X_sparse.toarray()
    y_sparse = sp.csr_matrix(y_dense)

    # slicing a csr_matrix can unsort its .indices, so test that we sort
    # those correctly
    X_sliced = X_sparse[np.arange(X_sparse.shape[0])]
    y_sliced = y_sparse[np.arange(y_sparse.shape[0])]

    for X in (X_sparse, X_dense, X_sliced):
        for y in (y_sparse, y_dense, y_sliced):
            for zero_based in (True, False):
                for dtype in [np.float32, np.float64, np.int32]:
                    f = BytesIO()
                    # we need to pass a comment to get the version info in;
                    # LibSVM doesn't grok comments so they're not put in by
                    # default anymore.

                    if (sp.issparse(y) and y.shape[0] == 1):
                        # make sure y's shape is: (n_samples, n_labels)
                        # when it is sparse
                        y = y.T

                    dump_svmlight_file(X.astype(dtype), y, f, comment="test",
                                       zero_based=zero_based)
                    f.seek(0)

                    comment = f.readline()
                    comment = str(comment, "utf-8")

                    assert_in("scikit-learn %s" % sklearn.__version__, comment)

                    comment = f.readline()
                    comment = str(comment, "utf-8")

                    assert_in(["one", "zero"][zero_based] + "-based", comment)

                    X2, y2 = load_svmlight_file(f, dtype=dtype,
                                                zero_based=zero_based)
                    assert_equal(X2.dtype, dtype)
                    assert_array_equal(X2.sorted_indices().indices, X2.indices)

                    X2_dense = X2.toarray()

                    if dtype == np.float32:
                        # allow a rounding error at the last decimal place
                        assert_array_almost_equal(
                            X_dense.astype(dtype), X2_dense, 4)
                        assert_array_almost_equal(
                            y_dense.astype(dtype), y2, 4)
                    else:
                        # allow a rounding error at the last decimal place
                        assert_array_almost_equal(
                            X_dense.astype(dtype), X2_dense, 15)
                        assert_array_almost_equal(
                            y_dense.astype(dtype), y2, 15)


def test_dump_multilabel():
    X = [[1, 0, 3, 0, 5],
         [0, 0, 0, 0, 0],
         [0, 5, 0, 1, 0]]
    y_dense = [[0, 1, 0], [1, 0, 1], [1, 1, 0]]
    y_sparse = sp.csr_matrix(y_dense)
    for y in [y_dense, y_sparse]:
        f = BytesIO()
        dump_svmlight_file(X, y, f, multilabel=True)
        f.seek(0)
        # make sure it dumps multilabel correctly
        assert_equal(f.readline(), b"1 0:1 2:3 4:5\n")
        assert_equal(f.readline(), b"0,2 \n")
        assert_equal(f.readline(), b"0,1 1:5 3:1\n")


def test_dump_concise():
    one = 1
    two = 2.1
    three = 3.01
    exact = 1.000000000000001
    # loses the last decimal place
    almost = 1.0000000000000001
    X = [[one, two, three, exact, almost],
         [1e9, 2e18, 3e27, 0, 0],
         [0, 0, 0, 0, 0],
         [0, 0, 0, 0, 0],
         [0, 0, 0, 0, 0]]
    y = [one, two, three, exact, almost]
    f = BytesIO()
    dump_svmlight_file(X, y, f)
    f.seek(0)
    # make sure it's using the most concise format possible
    assert_equal(f.readline(),
                 b"1 0:1 1:2.1 2:3.01 3:1.000000000000001 4:1\n")
    assert_equal(f.readline(), b"2.1 0:1000000000 1:2e+18 2:3e+27\n")
    assert_equal(f.readline(), b"3.01 \n")
    assert_equal(f.readline(), b"1.000000000000001 \n")
    assert_equal(f.readline(), b"1 \n")
    f.seek(0)
    # make sure it's correct too :)
    X2, y2 = load_svmlight_file(f)
    assert_array_almost_equal(X, X2.toarray())
    assert_array_almost_equal(y, y2)


def test_dump_comment():
    X, y = load_svmlight_file(datafile)
    X = X.toarray()

    f = BytesIO()
    ascii_comment = "This is a comment\nspanning multiple lines."
    dump_svmlight_file(X, y, f, comment=ascii_comment, zero_based=False)
    f.seek(0)

    X2, y2 = load_svmlight_file(f, zero_based=False)
    assert_array_almost_equal(X, X2.toarray())
    assert_array_almost_equal(y, y2)

    # XXX we have to update this to support Python 3.x
    utf8_comment = b"It is true that\n\xc2\xbd\xc2\xb2 = \xc2\xbc"
    f = BytesIO()
    assert_raises(UnicodeDecodeError,
                  dump_svmlight_file, X, y, f, comment=utf8_comment)

    unicode_comment = utf8_comment.decode("utf-8")
    f = BytesIO()
    dump_svmlight_file(X, y, f, comment=unicode_comment, zero_based=False)
    f.seek(0)

    X2, y2 = load_svmlight_file(f, zero_based=False)
    assert_array_almost_equal(X, X2.toarray())
    assert_array_almost_equal(y, y2)

    f = BytesIO()
    assert_raises(ValueError,
                  dump_svmlight_file, X, y, f, comment="I've got a \0.")


def test_dump_invalid():
    X, y = load_svmlight_file(datafile)

    f = BytesIO()
    y2d = [y]
    assert_raises(ValueError, dump_svmlight_file, X, y2d, f)

    f = BytesIO()
    assert_raises(ValueError, dump_svmlight_file, X, y[:-1], f)


def test_dump_query_id():
    # test dumping a file with query_id
    X, y = load_svmlight_file(datafile)
    X = X.toarray()
    query_id = np.arange(X.shape[0]) // 2
    f = BytesIO()
    dump_svmlight_file(X, y, f, query_id=query_id, zero_based=True)

    f.seek(0)
    X1, y1, query_id1 = load_svmlight_file(f, query_id=True, zero_based=True)
    assert_array_almost_equal(X, X1.toarray())
    assert_array_almost_equal(y, y1)
    assert_array_almost_equal(query_id, query_id1)


def test_load_with_long_qid():
    # load svmfile with longint qid attribute
    data = b"""
    1 qid:0 0:1 1:2 2:3
    0 qid:72048431380967004 0:1440446648 1:72048431380967004 2:236784985
    0 qid:-9223372036854775807 0:1440446648 1:72048431380967004 2:236784985
    3 qid:9223372036854775807  0:1440446648 1:72048431380967004 2:236784985"""
    X, y, qid = load_svmlight_file(BytesIO(data), query_id=True)

    true_X = [[1,          2,                 3],
              [1440446648, 72048431380967004, 236784985],
              [1440446648, 72048431380967004, 236784985],
              [1440446648, 72048431380967004, 236784985]]

    true_y = [1, 0, 0, 3]
    trueQID = [0, 72048431380967004, -9223372036854775807, 9223372036854775807]
    assert_array_equal(y, true_y)
    assert_array_equal(X.toarray(), true_X)
    assert_array_equal(qid, trueQID)

    f = BytesIO()
    dump_svmlight_file(X, y, f, query_id=qid, zero_based=True)
    f.seek(0)
    X, y, qid = load_svmlight_file(f, query_id=True, zero_based=True)
    assert_array_equal(y, true_y)
    assert_array_equal(X.toarray(), true_X)
    assert_array_equal(qid, trueQID)

    f.seek(0)
    X, y = load_svmlight_file(f, query_id=False, zero_based=True)
    assert_array_equal(y, true_y)
    assert_array_equal(X.toarray(), true_X)


def test_load_zeros():
    f = BytesIO()
    true_X = sp.csr_matrix(np.zeros(shape=(3, 4)))
    true_y = np.array([0, 1, 0])
    dump_svmlight_file(true_X, true_y, f)

    for zero_based in ['auto', True, False]:
        f.seek(0)
        X, y = load_svmlight_file(f, n_features=4, zero_based=zero_based)
        assert_array_almost_equal(y, true_y)
        assert_array_almost_equal(X.toarray(), true_X.toarray())


@pytest.mark.parametrize('sparsity', [0, 0.1, .5, 0.99, 1])
@pytest.mark.parametrize('n_samples', [13, 101])
@pytest.mark.parametrize('n_features', [2, 7, 41])
def test_load_with_offsets(sparsity, n_samples, n_features):
    rng = np.random.RandomState(0)
    X = rng.uniform(low=0.0, high=1.0, size=(n_samples, n_features))
    if sparsity:
        X[X < sparsity] = 0.0
    X = sp.csr_matrix(X)
    y = rng.randint(low=0, high=2, size=n_samples)

    f = BytesIO()
    dump_svmlight_file(X, y, f)
    f.seek(0)

    size = len(f.getvalue())

    # put some marks that are likely to happen anywhere in a row
    mark_0 = 0
    mark_1 = size // 3
    length_0 = mark_1 - mark_0
    mark_2 = 4 * size // 5
    length_1 = mark_2 - mark_1

    # load the original sparse matrix into 3 independent CSR matrices
    X_0, y_0 = load_svmlight_file(f, n_features=n_features,
                                  offset=mark_0, length=length_0)
    X_1, y_1 = load_svmlight_file(f, n_features=n_features,
                                  offset=mark_1, length=length_1)
    X_2, y_2 = load_svmlight_file(f, n_features=n_features,
                                  offset=mark_2)

    y_concat = np.concatenate([y_0, y_1, y_2])
    X_concat = sp.vstack([X_0, X_1, X_2])
    assert_array_almost_equal(y, y_concat)
    assert_array_almost_equal(X.toarray(), X_concat.toarray())


def test_load_offset_exhaustive_splits():
    rng = np.random.RandomState(0)
    X = np.array([
        [0, 0, 0, 0, 0, 0],
        [1, 2, 3, 4, 0, 6],
        [1, 2, 3, 4, 0, 6],
        [0, 0, 0, 0, 0, 0],
        [1, 0, 3, 0, 0, 0],
        [0, 0, 0, 0, 0, 1],
        [1, 0, 0, 0, 0, 0],
    ])
    X = sp.csr_matrix(X)
    n_samples, n_features = X.shape
    y = rng.randint(low=0, high=2, size=n_samples)
    query_id = np.arange(n_samples) // 2

    f = BytesIO()
    dump_svmlight_file(X, y, f, query_id=query_id)
    f.seek(0)

    size = len(f.getvalue())

    # load the same data in 2 parts with all the possible byte offsets to
    # locate the split so has to test for particular boundary cases
    for mark in range(size):
        f.seek(0)
        X_0, y_0, q_0 = load_svmlight_file(f, n_features=n_features,
                                           query_id=True, offset=0,
                                           length=mark)
        X_1, y_1, q_1 = load_svmlight_file(f, n_features=n_features,
                                           query_id=True, offset=mark,
                                           length=-1)
        q_concat = np.concatenate([q_0, q_1])
        y_concat = np.concatenate([y_0, y_1])
        X_concat = sp.vstack([X_0, X_1])
        assert_array_almost_equal(y, y_concat)
        assert_array_equal(query_id, q_concat)
        assert_array_almost_equal(X.toarray(), X_concat.toarray())


def test_load_with_offsets_error():
    assert_raises_regex(ValueError, "n_features is required",
                        load_svmlight_file, datafile, offset=3, length=3)<|MERGE_RESOLUTION|>--- conflicted
+++ resolved
@@ -170,15 +170,8 @@
 
 
 def test_load_with_qid():
-<<<<<<< HEAD
-    """
-    load libsvm / svmlight file with qid attribute.
-    """
-    data = b("""
-=======
     # load svmfile with qid attribute
     data = b"""
->>>>>>> 9acc606e
     3 qid:1 1:0.53 2:0.12
     2 qid:1 1:0.13 2:0.1
     7 qid:2 1:0.87 2:0.12"""
