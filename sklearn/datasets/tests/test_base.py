import os
import shutil
import tempfile
import warnings
import numpy
from pickle import loads
from pickle import dumps
from functools import partial

import pytest

from sklearn.datasets import get_data_home
from sklearn.datasets import clear_data_home
from sklearn.datasets import load_files
from sklearn.datasets import load_sample_images
from sklearn.datasets import load_sample_image
from sklearn.datasets import load_digits
from sklearn.datasets import load_diabetes
from sklearn.datasets import load_linnerud
from sklearn.datasets import load_iris
from sklearn.datasets import load_breast_cancer
from sklearn.datasets import load_boston
from sklearn.datasets import load_wine
from sklearn.datasets.base import Bunch
from sklearn.datasets.tests.test_common import check_return_X_y

from sklearn.externals.six import b, u
from sklearn.externals._pilutil import pillow_installed

from sklearn.utils.testing import assert_false
from sklearn.utils.testing import assert_true
from sklearn.utils.testing import assert_equal
from sklearn.utils.testing import assert_raises
<<<<<<< HEAD
from sklearn.utils.testing import assert_array_equal
=======
>>>>>>> 593bf65b


@pytest.fixture(scope="module")
def data_home():
    try:
        path = tempfile.mkdtemp(prefix="scikit_learn_data_home_test_")
        yield path
    finally:
        _remove_dir(path)


@pytest.fixture(scope="module")
def load_files_root():
    try:
        path = tempfile.mkdtemp(prefix="scikit_learn_load_files_test_")
        yield path
    finally:
        _remove_dir(path)


def _remove_dir(path):
    if os.path.isdir(path):
        shutil.rmtree(path)


def teardown_module():
    """Test fixture (clean up) run once after all tests of this module"""


@pytest.fixture
def test_category_dir_1(load_files_root):
    try:
        TEST_CATEGORY_DIR1 = tempfile.mkdtemp(dir=load_files_root)
        sample_file = tempfile.NamedTemporaryFile(dir=TEST_CATEGORY_DIR1,
                                                  delete=False)
        sample_file.write(b("Hello World!\n"))
        sample_file.close()
        yield TEST_CATEGORY_DIR1
    finally:
        _remove_dir(TEST_CATEGORY_DIR1)


@pytest.fixture
def test_category_dir_2(load_files_root):
    try:
        TEST_CATEGORY_DIR2 = tempfile.mkdtemp(dir=load_files_root)
        yield TEST_CATEGORY_DIR2
    finally:
        _remove_dir(TEST_CATEGORY_DIR2)


def test_data_home(data_home):
    # get_data_home will point to a pre-existing folder
    data_home = get_data_home(data_home=data_home)
    assert_equal(data_home, data_home)
    assert_true(os.path.exists(data_home))

    # clear_data_home will delete both the content and the folder it-self
    clear_data_home(data_home=data_home)
    assert_false(os.path.exists(data_home))

    # if the folder is missing it will be created again
    data_home = get_data_home(data_home=data_home)
    assert_true(os.path.exists(data_home))


def test_default_empty_load_files(load_files_root):
    res = load_files(load_files_root)
    assert_equal(len(res.filenames), 0)
    assert_equal(len(res.target_names), 0)
    assert_equal(res.DESCR, None)


<<<<<<< HEAD
def test_default_load_files(test_category_dir_1, test_category_dir_2, load_files_root):
    res = load_files(load_files_root)
    assert_equal(len(res.filenames), 1)
    assert_equal(len(res.target_names), 2)
    assert_equal(res.DESCR, None)
    assert_equal(res.data, [b("Hello World!\n")])


def test_load_files_w_categories_desc_and_encoding(test_category_dir_1, test_category_dir_2, load_files_root):
    category = os.path.abspath(test_category_dir_1).split('/').pop()
    res = load_files(load_files_root, description="test",
                     categories=category, encoding="utf-8")
    assert_equal(len(res.filenames), 1)
    assert_equal(len(res.target_names), 1)
    assert_equal(res.DESCR, "test")
    assert_equal(res.data, [u("Hello World!\n")])


def test_load_files_wo_load_content(test_category_dir_1, test_category_dir_2, load_files_root):
    res = load_files(load_files_root, load_content=False)
    assert_equal(len(res.filenames), 1)
    assert_equal(len(res.target_names), 2)
    assert_equal(res.DESCR, None)
    assert_equal(res.get('data'), None)
=======
def test_default_load_files():
    try:
        setup_load_files()
        res = load_files(LOAD_FILES_ROOT)
        assert_equal(len(res.filenames), 1)
        assert_equal(len(res.target_names), 2)
        assert_equal(res.DESCR, None)
        assert_equal(res.data, [b("Hello World!\n")])
    finally:
        teardown_load_files()


def test_load_files_w_categories_desc_and_encoding():
    try:
        setup_load_files()
        category = os.path.abspath(TEST_CATEGORY_DIR1).split('/').pop()
        res = load_files(LOAD_FILES_ROOT, description="test",
                         categories=category, encoding="utf-8")
        assert_equal(len(res.filenames), 1)
        assert_equal(len(res.target_names), 1)
        assert_equal(res.DESCR, "test")
        assert_equal(res.data, [u("Hello World!\n")])
    finally:
        teardown_load_files()


def test_load_files_wo_load_content():
    try:
        setup_load_files()
        res = load_files(LOAD_FILES_ROOT, load_content=False)
        assert_equal(len(res.filenames), 1)
        assert_equal(len(res.target_names), 2)
        assert_equal(res.DESCR, None)
        assert_equal(res.get('data'), None)
    finally:
        teardown_load_files()
>>>>>>> 593bf65b


def test_load_sample_images():
    try:
        res = load_sample_images()
        assert_equal(len(res.images), 2)
        assert_equal(len(res.filenames), 2)
        assert_true(res.DESCR)
    except ImportError:
        warnings.warn("Could not load sample images, PIL is not available.")


def test_load_digits():
    digits = load_digits()
    assert_equal(digits.data.shape, (1797, 64))
    assert_equal(numpy.unique(digits.target).size, 10)

    # test return_X_y option
    check_return_X_y(digits, partial(load_digits))


def test_load_digits_n_class_lt_10():
    digits = load_digits(9)
    assert_equal(digits.data.shape, (1617, 64))
    assert_equal(numpy.unique(digits.target).size, 9)


def test_load_sample_image():
    try:
        china = load_sample_image('china.jpg')
        assert_equal(china.dtype, 'uint8')
        assert_equal(china.shape, (427, 640, 3))
    except ImportError:
        warnings.warn("Could not load sample images, PIL is not available.")


def test_load_missing_sample_image_error():
    if pillow_installed:
        assert_raises(AttributeError, load_sample_image,
                      'blop.jpg')
    else:
        warnings.warn("Could not load sample images, PIL is not available.")


def test_load_diabetes():
    res = load_diabetes()
    assert_equal(res.data.shape, (442, 10))
    assert_true(res.target.size, 442)
    assert_equal(len(res.feature_names), 10)
    assert_true(res.DESCR)

    # test return_X_y option
    check_return_X_y(res, partial(load_diabetes))


def test_load_linnerud():
    res = load_linnerud()
    assert_equal(res.data.shape, (20, 3))
    assert_equal(res.target.shape, (20, 3))
    assert_equal(len(res.target_names), 3)
    assert_true(res.DESCR)
    assert_true(os.path.exists(res.data_filename))
    assert_true(os.path.exists(res.target_filename))

    # test return_X_y option
    check_return_X_y(res, partial(load_linnerud))


def test_load_iris():
    res = load_iris()
    assert_equal(res.data.shape, (150, 4))
    assert_equal(res.target.size, 150)
    assert_equal(res.target_names.size, 3)
    assert_true(res.DESCR)
    assert_true(os.path.exists(res.filename))

    # test return_X_y option
    check_return_X_y(res, partial(load_iris))


def test_load_wine():
    res = load_wine()
    assert_equal(res.data.shape, (178, 13))
    assert_equal(res.target.size, 178)
    assert_equal(res.target_names.size, 3)
    assert_true(res.DESCR)

    # test return_X_y option
    check_return_X_y(res, partial(load_wine))


def test_load_breast_cancer():
    res = load_breast_cancer()
    assert_equal(res.data.shape, (569, 30))
    assert_equal(res.target.size, 569)
    assert_equal(res.target_names.size, 2)
    assert_true(res.DESCR)
    assert_true(os.path.exists(res.filename))

    # test return_X_y option
    check_return_X_y(res, partial(load_breast_cancer))


def test_load_boston():
    res = load_boston()
    assert_equal(res.data.shape, (506, 13))
    assert_equal(res.target.size, 506)
    assert_equal(res.feature_names.size, 13)
    assert_true(res.DESCR)
    assert_true(os.path.exists(res.filename))

    # test return_X_y option
    check_return_X_y(res, partial(load_boston))


def test_loads_dumps_bunch():
    bunch = Bunch(x="x")
    bunch_from_pkl = loads(dumps(bunch))
    bunch_from_pkl.x = "y"
    assert_equal(bunch_from_pkl['x'], bunch_from_pkl.x)


def test_bunch_pickle_generated_with_0_16_and_read_with_0_17():
    bunch = Bunch(key='original')
    # This reproduces a problem when Bunch pickles have been created
    # with scikit-learn 0.16 and are read with 0.17. Basically there
    # is a surprising behaviour because reading bunch.key uses
    # bunch.__dict__ (which is non empty for 0.16 Bunch objects)
    # whereas assigning into bunch.key uses bunch.__setattr__. See
    # https://github.com/scikit-learn/scikit-learn/issues/6196 for
    # more details
    bunch.__dict__['key'] = 'set from __dict__'
    bunch_from_pkl = loads(dumps(bunch))
    # After loading from pickle the __dict__ should have been ignored
    assert_equal(bunch_from_pkl.key, 'original')
    assert_equal(bunch_from_pkl['key'], 'original')
    # Making sure that changing the attr does change the value
    # associated with __getitem__ as well
    bunch_from_pkl.key = 'changed'
    assert_equal(bunch_from_pkl.key, 'changed')
    assert_equal(bunch_from_pkl['key'], 'changed')


def test_bunch_dir():
    # check that dir (important for autocomplete) shows attributes
    data = load_iris()
    assert_true("data" in dir(data))<|MERGE_RESOLUTION|>--- conflicted
+++ resolved
@@ -31,10 +31,6 @@
 from sklearn.utils.testing import assert_true
 from sklearn.utils.testing import assert_equal
 from sklearn.utils.testing import assert_raises
-<<<<<<< HEAD
-from sklearn.utils.testing import assert_array_equal
-=======
->>>>>>> 593bf65b
 
 
 @pytest.fixture(scope="module")
@@ -108,8 +104,8 @@
     assert_equal(res.DESCR, None)
 
 
-<<<<<<< HEAD
-def test_default_load_files(test_category_dir_1, test_category_dir_2, load_files_root):
+def test_default_load_files(test_category_dir_1, test_category_dir_2,
+                            load_files_root):
     res = load_files(load_files_root)
     assert_equal(len(res.filenames), 1)
     assert_equal(len(res.target_names), 2)
@@ -117,7 +113,8 @@
     assert_equal(res.data, [b("Hello World!\n")])
 
 
-def test_load_files_w_categories_desc_and_encoding(test_category_dir_1, test_category_dir_2, load_files_root):
+def test_load_files_w_categories_desc_and_encoding(
+        test_category_dir_1, test_category_dir_2, load_files_root):
     category = os.path.abspath(test_category_dir_1).split('/').pop()
     res = load_files(load_files_root, description="test",
                      categories=category, encoding="utf-8")
@@ -127,50 +124,13 @@
     assert_equal(res.data, [u("Hello World!\n")])
 
 
-def test_load_files_wo_load_content(test_category_dir_1, test_category_dir_2, load_files_root):
+def test_load_files_wo_load_content(
+        test_category_dir_1, test_category_dir_2, load_files_root):
     res = load_files(load_files_root, load_content=False)
     assert_equal(len(res.filenames), 1)
     assert_equal(len(res.target_names), 2)
     assert_equal(res.DESCR, None)
     assert_equal(res.get('data'), None)
-=======
-def test_default_load_files():
-    try:
-        setup_load_files()
-        res = load_files(LOAD_FILES_ROOT)
-        assert_equal(len(res.filenames), 1)
-        assert_equal(len(res.target_names), 2)
-        assert_equal(res.DESCR, None)
-        assert_equal(res.data, [b("Hello World!\n")])
-    finally:
-        teardown_load_files()
-
-
-def test_load_files_w_categories_desc_and_encoding():
-    try:
-        setup_load_files()
-        category = os.path.abspath(TEST_CATEGORY_DIR1).split('/').pop()
-        res = load_files(LOAD_FILES_ROOT, description="test",
-                         categories=category, encoding="utf-8")
-        assert_equal(len(res.filenames), 1)
-        assert_equal(len(res.target_names), 1)
-        assert_equal(res.DESCR, "test")
-        assert_equal(res.data, [u("Hello World!\n")])
-    finally:
-        teardown_load_files()
-
-
-def test_load_files_wo_load_content():
-    try:
-        setup_load_files()
-        res = load_files(LOAD_FILES_ROOT, load_content=False)
-        assert_equal(len(res.filenames), 1)
-        assert_equal(len(res.target_names), 2)
-        assert_equal(res.DESCR, None)
-        assert_equal(res.get('data'), None)
-    finally:
-        teardown_load_files()
->>>>>>> 593bf65b
 
 
 def test_load_sample_images():
