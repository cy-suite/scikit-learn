import gzip
import hashlib
import json
import os
import tempfile
from warnings import warn

try:
    # Python 3+
    from urllib.request import urlopen
except ImportError:
    # Python 2
    from urllib2 import urlopen


import numpy as np
import scipy.sparse

from sklearn.externals import _arff
from .base import get_data_home
from ..externals.six import string_types, PY2
from ..externals.six.moves.urllib.error import HTTPError
from ..utils import Bunch

__all__ = ['fetch_openml']

_OPENML_PREFIX = "https://openml.org/"
_SEARCH_NAME = "api/v1/json/data/list/data_name/{}/limit/2"
_DATA_INFO = "api/v1/json/data/{}"
_DATA_FEATURES = "api/v1/json/data/features/{}"
_DATA_FILE = "data/v1/download/{}"


def _open_openml_url(openml_path, data_home, md5_checksum=None):
    """
    Returns a resource from OpenML.org. Caches it to data_home if required.

    Parameters
    ----------
    openml_path : str
        OpenML URL that will be accessed. This will be prefixes with
        _OPENML_PREFIX

    data_home : str
        Directory to which the files will be cached. If None, no caching will
        be applied.

    md5_checksum: str
        Checksum of the OpenML ressource downloaded. If None, no verification
        is done.

    Returns
    -------
    result : stream
        A stream to the OpenML resource
    """
    if data_home is None:

        response = urlopen(_OPENML_PREFIX + openml_path)
        content = response.read()

        if md5_checksum is not None:
            md5_hash = hashlib.md5(content).hexdigest()
            if md5_checksum != md5_hash:
                warn('Data set file hash {} does not match the checksum {}.'
                     .format(md5_hash, md5_checksum))

        fp = tempfile.TemporaryFile()
        fp.write(content)
        fp.seek(0)

        return fp

    local_path = os.path.join(data_home, 'openml.org', openml_path + ".gz")
    if not os.path.exists(local_path):
        try:
            os.makedirs(os.path.dirname(local_path))
        except OSError:
            # potentially, the directory has been created already
            pass

        try:
            with gzip.GzipFile(local_path, 'wb') as fdst:
                fsrc = urlopen(_OPENML_PREFIX + openml_path)
                content = fsrc.read()

                if md5_checksum is not None:
                    md5_hash = hashlib.md5(content).hexdigest()
                    if md5_checksum != md5_hash:
                        warn('Data set file hash {} does not match the'
                             ' checksum {}.'.format(md5_hash, md5_checksum))

                fdst.write(content)
                fsrc.close()
        except Exception:
            os.unlink(local_path)
            raise
    # XXX: unnecessary decompression on first access
    return gzip.GzipFile(local_path, 'rb')


def _get_json_content_from_openml_api(url, error_message, raise_if_error,
                                      data_home):
    """
    Loads json data from the openml api

    Parameters
    ----------
    url : str
        The URL to load from. Should be an official OpenML endpoint

    error_message : str or None
        The error message to raise if an acceptable OpenML error is thrown
        (acceptable error is, e.g., data id not found. Other errors, like 404's
        will throw the native error message)

    raise_if_error : bool
        Whether to raise an error if OpenML returns an acceptable error (e.g.,
        date not found). If this argument is set to False, a None is returned
        in case of acceptable errors. Note that all other errors (e.g., 404)
        will still be raised as normal.

    data_home : str or None
        Location to cache the response. None if no cache is required.

    Returns
    -------
    json_data : json or None
        the json result from the OpenML server if the call was successful;
        None otherwise iff raise_if_error was set to False and the error was
        ``acceptable``
    """
    data_found = True
    try:
        response = _open_openml_url(url, data_home)
    except HTTPError as error:
        # 412 is an OpenML specific error code, indicating a generic error
        # (e.g., data not found)
        if error.code == 412:
            data_found = False
        else:
            raise error
    if not data_found:
        # not in except for nicer traceback
        if raise_if_error:
            raise ValueError(error_message)
        else:
            return None
    json_data = json.loads(response.read().decode("utf-8"))
    response.close()
    return json_data


def _split_sparse_columns(arff_data, include_columns):
    """
    obtains several columns from sparse arff representation. Additionally, the
    column indices are re-labelled, given the columns that are not included.
    (e.g., when including [1, 2, 3], the columns will be relabelled to
    [0, 1, 2])

    Parameters
    ----------
    arff_data : tuple
        A tuple of three lists of equal size; first list indicating the value,
        second the x coordinate and the third the y coordinate.

    include_columns : list
        A list of columns to include.

    Returns
    -------
    arff_data_new : tuple
        Subset of arff data with only the include columns indicated by the
        include_columns argument.
    """
    arff_data_new = (list(), list(), list())
    reindexed_columns = {column_idx: array_idx for array_idx, column_idx
                         in enumerate(include_columns)}
    for val, row_idx, col_idx in zip(arff_data[0], arff_data[1], arff_data[2]):
        if col_idx in include_columns:
            arff_data_new[0].append(val)
            arff_data_new[1].append(row_idx)
            arff_data_new[2].append(reindexed_columns[col_idx])
    return arff_data_new


def _sparse_data_to_array(arff_data, include_columns):
    # turns the sparse data back into an array (can't use toarray() function,
    # as this does only work on numeric data)
    num_obs = max(arff_data[1]) + 1
    y_shape = (num_obs, len(include_columns))
    reindexed_columns = {column_idx: array_idx for array_idx, column_idx
                         in enumerate(include_columns)}
    # TODO: improve for efficiency
    y = np.empty(y_shape, dtype=np.float64)
    for val, row_idx, col_idx in zip(arff_data[0], arff_data[1], arff_data[2]):
        if col_idx in include_columns:
            y[row_idx, reindexed_columns[col_idx]] = val
    return y


def _convert_arff_data(arff_data, col_slice_x, col_slice_y):
    """
    converts the arff object into the appropriate matrix type (np.array or
    scipy.sparse.csr_matrix) based on the 'data part' (i.e., in the
    liac-arff dict, the object from the 'data' key)

    Parameters
    ----------
    arff_data : list or dict
        as obtained from liac-arff object

    col_slice_x : list
        The column indices that are sliced from the original array to return
        as X data

    col_slice_y : list
        The column indices that are sliced from the original array to return
        as y data

    Returns
    -------
    X : np.array or scipy.sparse.csr_matrix
    y : np.array
    """
    if isinstance(arff_data, list):
        data = np.array(arff_data, dtype=np.float64)
        X = np.array(data[:, col_slice_x], dtype=np.float64)
        y = np.array(data[:, col_slice_y], dtype=np.float64)
        return X, y
    elif isinstance(arff_data, tuple):
        arff_data_X = _split_sparse_columns(arff_data, col_slice_x)
        num_obs = max(arff_data[1]) + 1
        X_shape = (num_obs, len(col_slice_x))
        X = scipy.sparse.coo_matrix(
            (arff_data_X[0], (arff_data_X[1], arff_data_X[2])),
            shape=X_shape, dtype=np.float64)
        X = X.tocsr()
        y = _sparse_data_to_array(arff_data, col_slice_y)
        return X, y
    else:
        # This should never happen
        raise ValueError('Unexpected Data Type obtained from arff.')


def _get_data_info_by_name(name, version, data_home):
    """
    Utilizes the openml dataset listing api to find a dataset by
    name/version
    OpenML api function:
    https://www.openml.org/api_docs#!/data/get_data_list_data_name_data_name

    Parameters
    ----------
    name : str
        name of the dataset

    version : int or str
        If version is an integer, the exact name/version will be obtained from
        OpenML. If version is a string (value: "active") it will take the first
        version from OpenML that is annotated as active. Any other string
        values except "active" are treated as integer.

    data_home : str or None
        Location to cache the response. None if no cache is required.

    Returns
    -------
    first_dataset : json
        json representation of the first dataset object that adhired to the
        search criteria

    """
    if version == "active":
        # situation in which we return the oldest active version
        url = _SEARCH_NAME.format(name) + "/status/active/"
        error_msg = "No active dataset {} found.".format(name)
        json_data = _get_json_content_from_openml_api(url, error_msg, True,
                                                      data_home)
        res = json_data['data']['dataset']
        if len(res) > 1:
            warn("Multiple active versions of the dataset matching the name"
                 " {name} exist. Versions may be fundamentally different, "
                 "returning version"
                 " {version}.".format(name=name, version=res[0]['version']))
        return res[0]

    # an integer version has been provided
    url = (_SEARCH_NAME + "/data_version/{}").format(name, version)
    json_data = _get_json_content_from_openml_api(url, None, False,
                                                  data_home)
    if json_data is None:
        # we can do this in 1 function call if OpenML does not require the
        # specification of the dataset status (i.e., return datasets with a
        # given name / version regardless of active, deactivated, etc. )
        # TODO: feature request OpenML.
        url += "/status/deactivated"
        error_msg = "Dataset {} with version {} not found.".format(name,
                                                                   version)
        json_data = _get_json_content_from_openml_api(url, error_msg, True,
                                                      data_home)

    return json_data['data']['dataset'][0]


def _get_data_description_by_id(data_id, data_home):
    # OpenML API function: https://www.openml.org/api_docs#!/data/get_data_id
    url = _DATA_INFO.format(data_id)
    error_message = "Dataset with data_id {} not found.".format(data_id)
    json_data = _get_json_content_from_openml_api(url, error_message, True,
                                                  data_home)
    return json_data['data_set_description']


def _get_data_features(data_id, data_home):
    # OpenML function:
    # https://www.openml.org/api_docs#!/data/get_data_features_id
    url = _DATA_FEATURES.format(data_id)
    error_message = "Dataset with data_id {} not found.".format(data_id)
    json_data = _get_json_content_from_openml_api(url, error_message, True,
                                                  data_home)
    return json_data['data_features']['feature']


def _download_data_arff(file_id, sparse, data_home, encode_nominal=True,
                        md5_checksum=None):
    # Accesses an ARFF file on the OpenML server. Documentation:
    # https://www.openml.org/api_data_docs#!/data/get_download_id
    # encode_nominal argument is to ensure unit testing, do not alter in
    # production!
    url = _DATA_FILE.format(file_id)
    response = _open_openml_url(url, data_home, md5_checksum)
    if sparse is True:
        return_type = _arff.COO
    else:
        return_type = _arff.DENSE

    if PY2:
        arff_file = _arff.load(response, encode_nominal=encode_nominal,
                               return_type=return_type, )
    else:
        arff_file = _arff.loads(response.read().decode('utf-8'),
                                encode_nominal=encode_nominal,
                                return_type=return_type)
    response.close()
    return arff_file


def _verify_target_data_type(features_dict, target_columns):
    # verifies the data type of the y array in case there are multiple targets
    # (throws an error if these targets do not comply with sklearn support)
    if not isinstance(target_columns, list):
        raise ValueError('target_column should be list, '
                         'got: %s' % type(target_columns))
    found_types = set()
    for target_column in target_columns:
        if target_column not in features_dict:
            raise KeyError('Could not find target_column={}')
        if features_dict[target_column]['data_type'] == "numeric":
            found_types.add(np.float64)
        else:
            found_types.add(object)

        # note: we compare to a string, not boolean
        if features_dict[target_column]['is_ignore'] == 'true':
            warn('target_column={} has flag is_ignore.'.format(
                target_column))
        if features_dict[target_column]['is_row_identifier'] == 'true':
            warn('target_column={} has flag is_row_identifier.'.format(
                target_column))
    if len(found_types) > 1:
        raise ValueError('Can only handle homogeneous multi-target datasets, '
                         'i.e., all targets are either numeric or '
                         'categorical.')


def fetch_openml(name=None, version='active', data_id=None, data_home=None,
<<<<<<< HEAD
                 target_column='default-target', cache=True,
                 verify_checksum=True):
=======
                 target_column='default-target', cache=True, return_X_y=False):
>>>>>>> 4cb0859f
    """Fetch dataset from openml by name or dataset id.

    Datasets are uniquely identified by either an integer ID or by a
    combination of name and version (i.e. there might be multiple
    versions of the 'iris' dataset). Please give either name or data_id
    (not both). In case a name is given, a version can also be
    provided.

    .. note:: EXPERIMENTAL

        The API is experimental in version 0.20 (particularly the return value
        structure), and might have small backward-incompatible changes in
        future releases.

    Parameters
    ----------
    name : str or None
        String identifier of the dataset. Note that OpenML can have multiple
        datasets with the same name.

    version : integer or 'active', default='active'
        Version of the dataset. Can only be provided if also ``name`` is given.
        If 'active' the oldest version that's still active is used. Since
        there may be more than one active version of a dataset, and those
        versions may fundamentally be different from one another, setting an
        exact version is highly recommended.

    data_id : int or None
        OpenML ID of the dataset. The most specific way of retrieving a
        dataset. If data_id is not given, name (and potential version) are
        used to obtain a dataset.

    data_home : string or None, default None
        Specify another download and cache folder for the data sets. By default
        all scikit-learn data is stored in '~/scikit_learn_data' subfolders.

    target_column : string, list or None, default 'default-target'
        Specify the column name in the data to use as target. If
        'default-target', the standard target column a stored on the server
        is used. If ``None``, all columns are returned as data and the
        target is ``None``. If list (of strings), all columns with these names
        are returned as multi-target (Note: not all scikit-learn classifiers
        can handle all types of multi-output combinations)

    cache : boolean, default=True
        Whether to cache downloaded datasets using joblib.

<<<<<<< HEAD
    verify_checksum : boolean, default=True
        Whether or not to validate that the dataset file's MD5 hash matches the
        data set description's expected checksum.
=======
    return_X_y : boolean, default=False.
        If True, returns ``(data, target)`` instead of a Bunch object. See
        below for more information about the `data` and `target` objects.
>>>>>>> 4cb0859f

    Returns
    -------

    data : Bunch
        Dictionary-like object, with attributes:

        data : np.array or scipy.sparse.csr_matrix of floats
            The feature matrix. Categorical features are encoded as ordinals.
        target : np.array
            The regression target or classification labels, if applicable.
            Dtype is float if numeric, and object if categorical.
        DESCR : str
            The full description of the dataset
        feature_names : list
            The names of the dataset columns
        categories : dict
            Maps each categorical feature name to a list of values, such
            that the value encoded as i is ith in the list.
        details : dict
            More metadata from OpenML

    (data, target) : tuple if ``return_X_y`` is True

        .. note:: EXPERIMENTAL

            This interface is **experimental** as at version 0.20 and
            subsequent releases may change attributes without notice
            (although there should only be minor changes to ``data``
            and ``target``).

        Missing values in the 'data' are represented as NaN's. Missing values
        in 'target' are represented as NaN's (numerical target) or None
        (categorical target)
    """
    data_home = get_data_home(data_home=data_home)
    data_home = os.path.join(data_home, 'openml')
    if cache is False:
        # no caching will be applied
        data_home = None

    # check valid function arguments. data_id XOR (name, version) should be
    # provided
    if name is not None:
        # OpenML is case-insensitive, but the caching mechanism is not
        # convert all data names (str) to lower case
        name = name.lower()
        if data_id is not None:
            raise ValueError(
                "Dataset data_id={} and name={} passed, but you can only "
                "specify a numeric data_id or a name, not "
                "both.".format(data_id, name))
        data_info = _get_data_info_by_name(name, version, data_home)
        data_id = data_info['did']
    elif data_id is not None:
        # from the previous if statement, it is given that name is None
        if version is not "active":
            raise ValueError(
                "Dataset data_id={} and version={} passed, but you can only "
                "specify a numeric data_id or a version, not "
                "both.".format(data_id, name))
    else:
        raise ValueError(
            "Neither name nor data_id are provided. Please provide name or "
            "data_id.")

    data_description = _get_data_description_by_id(data_id, data_home)
    if data_description['status'] != "active":
        warn("Version {} of dataset {} is inactive, meaning that issues have "
             "been found in the dataset. Try using a newer version from "
             "this URL: {}".format(
                data_description['version'],
                data_description['name'],
                data_description['url']))

    # download data features, meta-info about column types
    features_list = _get_data_features(data_id, data_home)

    for feature in features_list:
        if 'true' in (feature['is_ignore'], feature['is_row_identifier']):
            continue
        if feature['data_type'] == 'string':
            raise ValueError('STRING attributes are not yet supported')

    if target_column == "default-target":
        # determines the default target based on the data feature results
        # (which is currently more reliable than the data description;
        # see issue: https://github.com/openml/OpenML/issues/768)
        target_column = [feature['name'] for feature in features_list
                         if feature['is_target'] == 'true']
    elif isinstance(target_column, string_types):
        # for code-simplicity, make target_column by default a list
        target_column = [target_column]
    elif target_column is None:
        target_column = []
    elif not isinstance(target_column, list):
        raise TypeError("Did not recognize type of target_column"
                        "Should be six.string_type, list or None. Got: "
                        "{}".format(type(target_column)))
    data_columns = [feature['name'] for feature in features_list
                    if (feature['name'] not in target_column and
                        feature['is_ignore'] != 'true' and
                        feature['is_row_identifier'] != 'true')]

    # prepare which columns and data types should be returned for the X and y
    features_dict = {feature['name']: feature for feature in features_list}

    # XXX: col_slice_y should be all nominal or all numeric
    _verify_target_data_type(features_dict, target_column)

    col_slice_y = [int(features_dict[col_name]['index'])
                   for col_name in target_column]

    col_slice_x = [int(features_dict[col_name]['index'])
                   for col_name in data_columns]
    for col_idx in col_slice_y:
        feat = features_list[col_idx]
        nr_missing = int(feat['number_of_missing_values'])
        if nr_missing > 0:
            raise ValueError('Target column {} has {} missing values. '
                             'Missing values are not supported for target '
                             'columns. '.format(feat['name'], nr_missing))

    # determine arff encoding to return
    return_sparse = False
    if data_description['format'].lower() == 'sparse_arff':
        return_sparse = True

    # Determine whether to validate checksum
    if verify_checksum:
        md5_checksum = data_description['md5_checksum']
    else:
        md5_checksum = None

    arff = _download_data_arff(data_description['file_id'], return_sparse,
                               data_home, md5_checksum=md5_checksum)
    arff_data = arff['data']
    nominal_attributes = {k: v for k, v in arff['attributes']
                          if isinstance(v, list)}
    for feature in features_list:
        if 'true' in (feature['is_row_identifier'],
                      feature['is_ignore']) and (feature['name'] not in
                                                 target_column):
            del nominal_attributes[feature['name']]
    X, y = _convert_arff_data(arff_data, col_slice_x, col_slice_y)

    is_classification = {col_name in nominal_attributes
                         for col_name in target_column}
    if not is_classification:
        # No target
        pass
    elif all(is_classification):
        y = np.hstack([np.take(np.asarray(nominal_attributes.pop(col_name),
                                          dtype='O'),
                               y[:, i:i+1].astype(int))
                       for i, col_name in enumerate(target_column)])
    elif any(is_classification):
        raise ValueError('Mix of nominal and non-nominal targets is not '
                         'currently supported')

    description = u"{}\n\nDownloaded from openml.org.".format(
        data_description.pop('description'))

    # reshape y back to 1-D array, if there is only 1 target column; back
    # to None if there are not target columns
    if y.shape[1] == 1:
        y = y.reshape((-1,))
    elif y.shape[1] == 0:
        y = None

    if return_X_y:
        return X, y

    bunch = Bunch(
        data=X, target=y, feature_names=data_columns,
        DESCR=description, details=data_description,
        categories=nominal_attributes,
        url="https://www.openml.org/d/{}".format(data_id))

    return bunch<|MERGE_RESOLUTION|>--- conflicted
+++ resolved
@@ -375,12 +375,8 @@
 
 
 def fetch_openml(name=None, version='active', data_id=None, data_home=None,
-<<<<<<< HEAD
                  target_column='default-target', cache=True,
-                 verify_checksum=True):
-=======
-                 target_column='default-target', cache=True, return_X_y=False):
->>>>>>> 4cb0859f
+                 return_X_y=False, verify_checksum=True):
     """Fetch dataset from openml by name or dataset id.
 
     Datasets are uniquely identified by either an integer ID or by a
@@ -428,15 +424,13 @@
     cache : boolean, default=True
         Whether to cache downloaded datasets using joblib.
 
-<<<<<<< HEAD
+    return_X_y : boolean, default=False.
+        If True, returns ``(data, target)`` instead of a Bunch object. See
+        below for more information about the `data` and `target` objects.
+
     verify_checksum : boolean, default=True
         Whether or not to validate that the dataset file's MD5 hash matches the
         data set description's expected checksum.
-=======
-    return_X_y : boolean, default=False.
-        If True, returns ``(data, target)`` instead of a Bunch object. See
-        below for more information about the `data` and `target` objects.
->>>>>>> 4cb0859f
 
     Returns
     -------
