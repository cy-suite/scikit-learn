--- conflicted
+++ resolved
@@ -23,13 +23,6 @@
 from . import get_data_home
 from ._base import RemoteFileMetadata, _fetch_remote, _pkl_filepath, load_descr
 from ._svmlight_format_io import load_svmlight_files
-<<<<<<< HEAD
-from ..utils import shuffle as shuffle_
-from ..utils import Bunch
-from ..utils._param_validation import validate_params, StrOptions
-
-=======
->>>>>>> 2ab1d81e
 
 # The original vectorized data can be found at:
 #    http://www.ai.mit.edu/projects/jmlr/papers/volume5/lewis04a/a13-vector-files/lyrl2004_vectors_test_pt0.dat.gz
@@ -87,12 +80,8 @@
         "random_state": ["random_state"],
         "shuffle": ["boolean"],
         "return_X_y": ["boolean"],
-<<<<<<< HEAD
-    }
-=======
     },
     prefer_skip_nested_validation=True,
->>>>>>> 2ab1d81e
 )
 def fetch_rcv1(
     *,
