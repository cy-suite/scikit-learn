import gzip
import hashlib
import json
import os
import shutil
import time
from contextlib import closing
from functools import wraps
from os.path import join
from tempfile import TemporaryDirectory
from typing import Any, Callable, Dict, List, Optional, Tuple, Union
from urllib.error import HTTPError, URLError
from urllib.request import Request, urlopen
from warnings import warn

import numpy as np

from ..utils import (
    Bunch,
    check_pandas_support,  # noqa  # noqa
)
from ..utils._param_validation import (
    Hidden,
    Integral,
    Interval,
    Real,
    StrOptions,
    validate_params,
)
from . import get_data_home
from ._arff_parser import load_arff_from_gzip_file

__all__ = ["fetch_openml"]

_OPENML_PREFIX = "https://api.openml.org/"
_SEARCH_NAME = "api/v1/json/data/list/data_name/{}/limit/2"
_DATA_INFO = "api/v1/json/data/{}"
_DATA_FEATURES = "api/v1/json/data/features/{}"
_DATA_QUALITIES = "api/v1/json/data/qualities/{}"
_DATA_FILE = "data/v1/download/{}"

OpenmlQualitiesType = List[Dict[str, str]]
OpenmlFeaturesType = List[Dict[str, str]]


def _get_local_path(openml_path: str, data_home: str) -> str:
    return os.path.join(data_home, "openml.org", openml_path + ".gz")


def _retry_with_clean_cache(
    openml_path: str,
    data_home: Optional[str],
    no_retry_exception: Optional[Exception] = None,
) -> Callable:
    """If the first call to the decorated function fails, the local cached
    file is removed, and the function is called again. If ``data_home`` is
    ``None``, then the function is called once. We can provide a specific
<<<<<<< HEAD
    exception to not retry on usign `no_retry_exception` parameter.
=======
    exception to not retry on using `no_retry_exception` parameter.
>>>>>>> 2ab1d81e
    """

    def decorator(f):
        @wraps(f)
        def wrapper(*args, **kw):
            if data_home is None:
                return f(*args, **kw)
            try:
                return f(*args, **kw)
            except URLError:
                raise
            except Exception as exc:
                if no_retry_exception is not None and isinstance(
                    exc, no_retry_exception
                ):
                    raise
                warn("Invalid cache, redownloading file", RuntimeWarning)
                local_path = _get_local_path(openml_path, data_home)
                if os.path.exists(local_path):
                    os.unlink(local_path)
                return f(*args, **kw)

        return wrapper

    return decorator


def _retry_on_network_error(
    n_retries: int = 3, delay: float = 1.0, url: str = ""
) -> Callable:
    """If the function call results in a network error, call the function again
    up to ``n_retries`` times with a ``delay`` between each call. If the error
    has a 412 status code, don't call the function again as this is a specific
    OpenML error.
    The url parameter is used to give more information to the user about the
    error.
    """

    def decorator(f):
        @wraps(f)
        def wrapper(*args, **kwargs):
            retry_counter = n_retries
            while True:
                try:
                    return f(*args, **kwargs)
                except (URLError, TimeoutError) as e:
                    # 412 is a specific OpenML error code.
                    if isinstance(e, HTTPError) and e.code == 412:
                        raise
                    if retry_counter == 0:
                        raise
                    warn(
                        f"A network error occurred while downloading {url}. Retrying..."
                    )
                    retry_counter -= 1
                    time.sleep(delay)

        return wrapper

    return decorator


def _open_openml_url(
    openml_path: str, data_home: Optional[str], n_retries: int = 3, delay: float = 1.0
):
    """
    Returns a resource from OpenML.org. Caches it to data_home if required.

    Parameters
    ----------
    openml_path : str
        OpenML URL that will be accessed. This will be prefixes with
        _OPENML_PREFIX.

    data_home : str
        Directory to which the files will be cached. If None, no caching will
        be applied.

    n_retries : int, default=3
        Number of retries when HTTP errors are encountered. Error with status
        code 412 won't be retried as they represent OpenML generic errors.

    delay : float, default=1.0
        Number of seconds between retries.

    Returns
    -------
    result : stream
        A stream to the OpenML resource.
    """

    def is_gzip_encoded(_fsrc):
        return _fsrc.info().get("Content-Encoding", "") == "gzip"

    req = Request(_OPENML_PREFIX + openml_path)
    req.add_header("Accept-encoding", "gzip")

    if data_home is None:
        fsrc = _retry_on_network_error(n_retries, delay, req.full_url)(urlopen)(req)
        if is_gzip_encoded(fsrc):
            return gzip.GzipFile(fileobj=fsrc, mode="rb")
        return fsrc

    local_path = _get_local_path(openml_path, data_home)
    dir_name, file_name = os.path.split(local_path)
    if not os.path.exists(local_path):
        os.makedirs(dir_name, exist_ok=True)
        try:
            # Create a tmpdir as a subfolder of dir_name where the final file will
            # be moved to if the download is successful. This guarantees that the
            # renaming operation to the final location is atomic to ensure the
            # concurrence safety of the dataset caching mechanism.
            with TemporaryDirectory(dir=dir_name) as tmpdir:
                with closing(
                    _retry_on_network_error(n_retries, delay, req.full_url)(urlopen)(
                        req
                    )
                ) as fsrc:
                    opener: Callable
                    if is_gzip_encoded(fsrc):
                        opener = open
                    else:
                        opener = gzip.GzipFile
                    with opener(os.path.join(tmpdir, file_name), "wb") as fdst:
                        shutil.copyfileobj(fsrc, fdst)
                shutil.move(fdst.name, local_path)
        except Exception:
            if os.path.exists(local_path):
                os.unlink(local_path)
            raise

    # XXX: First time, decompression will not be necessary (by using fsrc), but
    # it will happen nonetheless
    return gzip.GzipFile(local_path, "rb")


class OpenMLError(ValueError):
    """HTTP 412 is a specific OpenML error code, indicating a generic error"""

    pass


def _get_json_content_from_openml_api(
    url: str,
    error_message: Optional[str],
    data_home: Optional[str],
    n_retries: int = 3,
    delay: float = 1.0,
) -> Dict:
    """
    Loads json data from the openml api.

    Parameters
    ----------
    url : str
        The URL to load from. Should be an official OpenML endpoint.

    error_message : str or None
        The error message to raise if an acceptable OpenML error is thrown
        (acceptable error is, e.g., data id not found. Other errors, like 404's
        will throw the native error message).

    data_home : str or None
        Location to cache the response. None if no cache is required.

    n_retries : int, default=3
        Number of retries when HTTP errors are encountered. Error with status
        code 412 won't be retried as they represent OpenML generic errors.

    delay : float, default=1.0
        Number of seconds between retries.

    Returns
    -------
    json_data : json
        the json result from the OpenML server if the call was successful.
        An exception otherwise.
    """

    @_retry_with_clean_cache(url, data_home=data_home)
    def _load_json():
        with closing(
            _open_openml_url(url, data_home, n_retries=n_retries, delay=delay)
        ) as response:
            return json.loads(response.read().decode("utf-8"))

    try:
        return _load_json()
    except HTTPError as error:
        # 412 is an OpenML specific error code, indicating a generic error
        # (e.g., data not found)
        if error.code != 412:
            raise error

    # 412 error, not in except for nicer traceback
    raise OpenMLError(error_message)


def _get_data_info_by_name(
    name: str,
    version: Union[int, str],
    data_home: Optional[str],
    n_retries: int = 3,
    delay: float = 1.0,
):
    """
    Utilizes the openml dataset listing api to find a dataset by
    name/version
    OpenML api function:
    https://www.openml.org/api_docs#!/data/get_data_list_data_name_data_name

    Parameters
    ----------
    name : str
        name of the dataset

    version : int or str
        If version is an integer, the exact name/version will be obtained from
        OpenML. If version is a string (value: "active") it will take the first
        version from OpenML that is annotated as active. Any other string
        values except "active" are treated as integer.

    data_home : str or None
        Location to cache the response. None if no cache is required.

    n_retries : int, default=3
        Number of retries when HTTP errors are encountered. Error with status
        code 412 won't be retried as they represent OpenML generic errors.

    delay : float, default=1.0
        Number of seconds between retries.

    Returns
    -------
    first_dataset : json
        json representation of the first dataset object that adhired to the
        search criteria

    """
    if version == "active":
        # situation in which we return the oldest active version
        url = _SEARCH_NAME.format(name) + "/status/active/"
        error_msg = "No active dataset {} found.".format(name)
        json_data = _get_json_content_from_openml_api(
            url,
            error_msg,
            data_home=data_home,
            n_retries=n_retries,
            delay=delay,
        )
        res = json_data["data"]["dataset"]
        if len(res) > 1:
            warn(
                "Multiple active versions of the dataset matching the name"
                " {name} exist. Versions may be fundamentally different, "
                "returning version"
                " {version}.".format(name=name, version=res[0]["version"])
            )
        return res[0]

    # an integer version has been provided
    url = (_SEARCH_NAME + "/data_version/{}").format(name, version)
    try:
        json_data = _get_json_content_from_openml_api(
            url,
            error_message=None,
            data_home=data_home,
            n_retries=n_retries,
            delay=delay,
        )
    except OpenMLError:
        # we can do this in 1 function call if OpenML does not require the
        # specification of the dataset status (i.e., return datasets with a
        # given name / version regardless of active, deactivated, etc. )
        # TODO: feature request OpenML.
        url += "/status/deactivated"
        error_msg = "Dataset {} with version {} not found.".format(name, version)
        json_data = _get_json_content_from_openml_api(
            url,
            error_msg,
            data_home=data_home,
            n_retries=n_retries,
            delay=delay,
        )

    return json_data["data"]["dataset"][0]


def _get_data_description_by_id(
    data_id: int,
    data_home: Optional[str],
    n_retries: int = 3,
    delay: float = 1.0,
) -> Dict[str, Any]:
    # OpenML API function: https://www.openml.org/api_docs#!/data/get_data_id
    url = _DATA_INFO.format(data_id)
    error_message = "Dataset with data_id {} not found.".format(data_id)
    json_data = _get_json_content_from_openml_api(
        url,
        error_message,
        data_home=data_home,
        n_retries=n_retries,
        delay=delay,
    )
    return json_data["data_set_description"]


def _get_data_features(
    data_id: int,
    data_home: Optional[str],
    n_retries: int = 3,
    delay: float = 1.0,
) -> OpenmlFeaturesType:
    # OpenML function:
    # https://www.openml.org/api_docs#!/data/get_data_features_id
    url = _DATA_FEATURES.format(data_id)
    error_message = "Dataset with data_id {} not found.".format(data_id)
    json_data = _get_json_content_from_openml_api(
        url,
        error_message,
        data_home=data_home,
        n_retries=n_retries,
        delay=delay,
    )
    return json_data["data_features"]["feature"]


def _get_data_qualities(
    data_id: int,
    data_home: Optional[str],
    n_retries: int = 3,
    delay: float = 1.0,
) -> OpenmlQualitiesType:
    # OpenML API function:
    # https://www.openml.org/api_docs#!/data/get_data_qualities_id
    url = _DATA_QUALITIES.format(data_id)
    error_message = "Dataset with data_id {} not found.".format(data_id)
    json_data = _get_json_content_from_openml_api(
        url,
        error_message,
        data_home=data_home,
        n_retries=n_retries,
        delay=delay,
    )
    # the qualities might not be available, but we still try to process
    # the data
    return json_data.get("data_qualities", {}).get("quality", [])


def _get_num_samples(data_qualities: OpenmlQualitiesType) -> int:
    """Get the number of samples from data qualities.

    Parameters
    ----------
    data_qualities : list of dict
        Used to retrieve the number of instances (samples) in the dataset.

    Returns
    -------
    n_samples : int
        The number of samples in the dataset or -1 if data qualities are
        unavailable.
    """
    # If the data qualities are unavailable, we return -1
    default_n_samples = -1

    qualities = {d["name"]: d["value"] for d in data_qualities}
    return int(float(qualities.get("NumberOfInstances", default_n_samples)))


def _load_arff_response(
    url: str,
    data_home: Optional[str],
    parser: str,
    output_type: str,
    openml_columns_info: dict,
    feature_names_to_select: List[str],
    target_names_to_select: List[str],
    shape: Optional[Tuple[int, int]],
    md5_checksum: str,
    n_retries: int = 3,
    delay: float = 1.0,
    read_csv_kwargs: Optional[Dict] = None,
):
    """Load the ARFF data associated with the OpenML URL.

    In addition of loading the data, this function will also check the
    integrity of the downloaded file from OpenML using MD5 checksum.

    Parameters
    ----------
    url : str
        The URL of the ARFF file on OpenML.

    data_home : str
        The location where to cache the data.

    parser : {"liac-arff", "pandas"}
        The parser used to parse the ARFF file.

    output_type : {"numpy", "pandas", "sparse"}
        The type of the arrays that will be returned. The possibilities are:

        - `"numpy"`: both `X` and `y` will be NumPy arrays;
        - `"sparse"`: `X` will be sparse matrix and `y` will be a NumPy array;
        - `"pandas"`: `X` will be a pandas DataFrame and `y` will be either a
          pandas Series or DataFrame.

    openml_columns_info : dict
        The information provided by OpenML regarding the columns of the ARFF
        file.

    feature_names_to_select : list of str
        The list of the features to be selected.

    target_names_to_select : list of str
        The list of the target variables to be selected.

    shape : tuple or None
        With `parser="liac-arff"`, when using a generator to load the data,
        one needs to provide the shape of the data beforehand.

    md5_checksum : str
        The MD5 checksum provided by OpenML to check the data integrity.

    n_retries : int, default=3
        The number of times to retry downloading the data if it fails.

    delay : float, default=1.0
        The delay between two consecutive downloads in seconds.

    read_csv_kwargs : dict, default=None
        Keyword arguments to pass to `pandas.read_csv` when using the pandas parser.
        It allows to overwrite the default options.

        .. versionadded:: 1.3

    Returns
    -------
    X : {ndarray, sparse matrix, dataframe}
        The data matrix.

    y : {ndarray, dataframe, series}
        The target.

    frame : dataframe or None
        A dataframe containing both `X` and `y`. `None` if
        `output_array_type != "pandas"`.

    categories : list of str or None
        The names of the features that are categorical. `None` if
        `output_array_type == "pandas"`.
    """
    gzip_file = _open_openml_url(url, data_home, n_retries=n_retries, delay=delay)
    with closing(gzip_file):
        md5 = hashlib.md5()
        for chunk in iter(lambda: gzip_file.read(4096), b""):
            md5.update(chunk)
        actual_md5_checksum = md5.hexdigest()

    if actual_md5_checksum != md5_checksum:
        raise ValueError(
            f"md5 checksum of local file for {url} does not match description: "
            f"expected: {md5_checksum} but got {actual_md5_checksum}. "
            "Downloaded file could have been modified / corrupted, clean cache "
            "and retry..."
        )

    def _open_url_and_load_gzip_file(url, data_home, n_retries, delay, arff_params):
        gzip_file = _open_openml_url(url, data_home, n_retries=n_retries, delay=delay)
        with closing(gzip_file):
            return load_arff_from_gzip_file(gzip_file, **arff_params)
<<<<<<< HEAD

    arff_params = dict(
        parser=parser,
        output_type=output_type,
        openml_columns_info=openml_columns_info,
        feature_names_to_select=feature_names_to_select,
        target_names_to_select=target_names_to_select,
        shape=shape,
    )
    try:
=======

    arff_params: Dict = dict(
        parser=parser,
        output_type=output_type,
        openml_columns_info=openml_columns_info,
        feature_names_to_select=feature_names_to_select,
        target_names_to_select=target_names_to_select,
        shape=shape,
        read_csv_kwargs=read_csv_kwargs or {},
    )
    try:
        X, y, frame, categories = _open_url_and_load_gzip_file(
            url, data_home, n_retries, delay, arff_params
        )
    except Exception as exc:
        if parser != "pandas":
            raise

        from pandas.errors import ParserError

        if not isinstance(exc, ParserError):
            raise

        # A parsing error could come from providing the wrong quotechar
        # to pandas. By default, we use a double quote. Thus, we retry
        # with a single quote before to raise the error.
        arff_params["read_csv_kwargs"].update(quotechar="'")
>>>>>>> 2ab1d81e
        X, y, frame, categories = _open_url_and_load_gzip_file(
            url, data_home, n_retries, delay, arff_params
        )
    except Exception as exc:
        if parser != "pandas":
            raise

        from pandas.errors import ParserError

        if not isinstance(exc, ParserError):
            raise

<<<<<<< HEAD
        # A parsing error could come from providing the wrong quotechar
        # to pandas. By default, we use a double quote. Thus, we retry
        # with a single quote before to raise the error.
        arff_params["read_csv_kwargs"] = {"quotechar": "'"}
        X, y, frame, categories = _open_url_and_load_gzip_file(
            url, data_home, n_retries, delay, arff_params
        )

=======
>>>>>>> 2ab1d81e
    return X, y, frame, categories


def _download_data_to_bunch(
    url: str,
    sparse: bool,
    data_home: Optional[str],
    *,
    as_frame: bool,
    openml_columns_info: List[dict],
    data_columns: List[str],
    target_columns: List[str],
    shape: Optional[Tuple[int, int]],
    md5_checksum: str,
    n_retries: int = 3,
    delay: float = 1.0,
    parser: str,
    read_csv_kwargs: Optional[Dict] = None,
):
    """Download ARFF data, load it to a specific container and create to Bunch.

    This function has a mechanism to retry/cache/clean the data.

    Parameters
    ----------
    url : str
        The URL of the ARFF file on OpenML.

    sparse : bool
        Whether the dataset is expected to use the sparse ARFF format.

    data_home : str
        The location where to cache the data.

    as_frame : bool
        Whether or not to return the data into a pandas DataFrame.

    openml_columns_info : list of dict
        The information regarding the columns provided by OpenML for the
        ARFF dataset. The information is stored as a list of dictionaries.

    data_columns : list of str
        The list of the features to be selected.

    target_columns : list of str
        The list of the target variables to be selected.

    shape : tuple or None
        With `parser="liac-arff"`, when using a generator to load the data,
        one needs to provide the shape of the data beforehand.

    md5_checksum : str
        The MD5 checksum provided by OpenML to check the data integrity.

    n_retries : int, default=3
        Number of retries when HTTP errors are encountered. Error with status
        code 412 won't be retried as they represent OpenML generic errors.

    delay : float, default=1.0
        Number of seconds between retries.

    parser : {"liac-arff", "pandas"}
        The parser used to parse the ARFF file.

    read_csv_kwargs : dict, default=None
        Keyword arguments to pass to `pandas.read_csv` when using the pandas parser.
        It allows to overwrite the default options.

        .. versionadded:: 1.3

    Returns
    -------
    data : :class:`~sklearn.utils.Bunch`
        Dictionary-like object, with the following attributes.

        X : {ndarray, sparse matrix, dataframe}
            The data matrix.
        y : {ndarray, dataframe, series}
            The target.
        frame : dataframe or None
            A dataframe containing both `X` and `y`. `None` if
            `output_array_type != "pandas"`.
        categories : list of str or None
            The names of the features that are categorical. `None` if
            `output_array_type == "pandas"`.
    """
    # Prepare which columns and data types should be returned for the X and y
    features_dict = {feature["name"]: feature for feature in openml_columns_info}

    if sparse:
        output_type = "sparse"
    elif as_frame:
        output_type = "pandas"
    else:
        output_type = "numpy"

    # XXX: target columns should all be categorical or all numeric
    _verify_target_data_type(features_dict, target_columns)
    for name in target_columns:
        column_info = features_dict[name]
        n_missing_values = int(column_info["number_of_missing_values"])
        if n_missing_values > 0:
            raise ValueError(
                f"Target column '{column_info['name']}' has {n_missing_values} missing "
                "values. Missing values are not supported for target columns."
            )

    no_retry_exception = None
    if parser == "pandas":
        # If we get a ParserError with pandas, then we don't want to retry and we raise
        # early.
        from pandas.errors import ParserError

        no_retry_exception = ParserError

    X, y, frame, categories = _retry_with_clean_cache(
        url, data_home, no_retry_exception
    )(_load_arff_response)(
        url,
        data_home,
        parser=parser,
        output_type=output_type,
        openml_columns_info=features_dict,
        feature_names_to_select=data_columns,
        target_names_to_select=target_columns,
        shape=shape,
        md5_checksum=md5_checksum,
        n_retries=n_retries,
        delay=delay,
        read_csv_kwargs=read_csv_kwargs,
    )

    return Bunch(
        data=X,
        target=y,
        frame=frame,
        categories=categories,
        feature_names=data_columns,
        target_names=target_columns,
    )


def _verify_target_data_type(features_dict, target_columns):
    # verifies the data type of the y array in case there are multiple targets
    # (throws an error if these targets do not comply with sklearn support)
    if not isinstance(target_columns, list):
        raise ValueError("target_column should be list, got: %s" % type(target_columns))
    found_types = set()
    for target_column in target_columns:
        if target_column not in features_dict:
            raise KeyError(f"Could not find target_column='{target_column}'")
        if features_dict[target_column]["data_type"] == "numeric":
            found_types.add(np.float64)
        else:
            found_types.add(object)

        # note: we compare to a string, not boolean
        if features_dict[target_column]["is_ignore"] == "true":
            warn(f"target_column='{target_column}' has flag is_ignore.")
        if features_dict[target_column]["is_row_identifier"] == "true":
            warn(f"target_column='{target_column}' has flag is_row_identifier.")
    if len(found_types) > 1:
        raise ValueError(
            "Can only handle homogeneous multi-target datasets, "
            "i.e., all targets are either numeric or "
            "categorical."
        )


def _valid_data_column_names(features_list, target_columns):
    # logic for determining on which columns can be learned. Note that from the
    # OpenML guide follows that columns that have the `is_row_identifier` or
    # `is_ignore` flag, these can not be learned on. Also target columns are
    # excluded.
    valid_data_column_names = []
    for feature in features_list:
        if (
            feature["name"] not in target_columns
            and feature["is_ignore"] != "true"
            and feature["is_row_identifier"] != "true"
        ):
            valid_data_column_names.append(feature["name"])
    return valid_data_column_names


@validate_params(
    {
        "name": [str, None],
        "version": [Interval(Integral, 1, None, closed="left"), StrOptions({"active"})],
        "data_id": [Interval(Integral, 1, None, closed="left"), None],
        "data_home": [str, None],
        "target_column": [str, list, None],
        "cache": [bool],
        "return_X_y": [bool],
        "as_frame": [bool, StrOptions({"auto"})],
        "n_retries": [Interval(Integral, 1, None, closed="left")],
        "delay": [Interval(Real, 0, None, closed="right")],
        "parser": [
            StrOptions({"auto", "pandas", "liac-arff"}),
            Hidden(StrOptions({"warn"})),
        ],
        "read_csv_kwargs": [dict, None],
    },
    prefer_skip_nested_validation=True,
)
def fetch_openml(
    name: Optional[str] = None,
    *,
    version: Union[str, int] = "active",
    data_id: Optional[int] = None,
    data_home: Optional[str] = None,
    target_column: Optional[Union[str, List]] = "default-target",
    cache: bool = True,
    return_X_y: bool = False,
    as_frame: Union[str, bool] = "auto",
    n_retries: int = 3,
    delay: float = 1.0,
    parser: str = "warn",
    read_csv_kwargs: Optional[Dict] = None,
):
    """Fetch dataset from openml by name or dataset id.

    Datasets are uniquely identified by either an integer ID or by a
    combination of name and version (i.e. there might be multiple
    versions of the 'iris' dataset). Please give either name or data_id
    (not both). In case a name is given, a version can also be
    provided.

    Read more in the :ref:`User Guide <openml>`.

    .. versionadded:: 0.20

    .. note:: EXPERIMENTAL

        The API is experimental (particularly the return value structure),
        and might have small backward-incompatible changes without notice
        or warning in future releases.

    Parameters
    ----------
    name : str, default=None
        String identifier of the dataset. Note that OpenML can have multiple
        datasets with the same name.

    version : int or 'active', default='active'
        Version of the dataset. Can only be provided if also ``name`` is given.
        If 'active' the oldest version that's still active is used. Since
        there may be more than one active version of a dataset, and those
        versions may fundamentally be different from one another, setting an
        exact version is highly recommended.

    data_id : int, default=None
        OpenML ID of the dataset. The most specific way of retrieving a
        dataset. If data_id is not given, name (and potential version) are
        used to obtain a dataset.

    data_home : str, default=None
        Specify another download and cache folder for the data sets. By default
        all scikit-learn data is stored in '~/scikit_learn_data' subfolders.

    target_column : str, list or None, default='default-target'
        Specify the column name in the data to use as target. If
        'default-target', the standard target column a stored on the server
        is used. If ``None``, all columns are returned as data and the
        target is ``None``. If list (of strings), all columns with these names
        are returned as multi-target (Note: not all scikit-learn classifiers
        can handle all types of multi-output combinations).

    cache : bool, default=True
        Whether to cache the downloaded datasets into `data_home`.

    return_X_y : bool, default=False
        If True, returns ``(data, target)`` instead of a Bunch object. See
        below for more information about the `data` and `target` objects.

    as_frame : bool or 'auto', default='auto'
        If True, the data is a pandas DataFrame including columns with
        appropriate dtypes (numeric, string or categorical). The target is
        a pandas DataFrame or Series depending on the number of target_columns.
        The Bunch will contain a ``frame`` attribute with the target and the
        data. If ``return_X_y`` is True, then ``(data, target)`` will be pandas
        DataFrames or Series as describe above.

        If `as_frame` is 'auto', the data and target will be converted to
        DataFrame or Series as if `as_frame` is set to True, unless the dataset
        is stored in sparse format.

        If `as_frame` is False, the data and target will be NumPy arrays and
        the `data` will only contain numerical values when `parser="liac-arff"`
        where the categories are provided in the attribute `categories` of the
        `Bunch` instance. When `parser="pandas"`, no ordinal encoding is made.

        .. versionchanged:: 0.24
           The default value of `as_frame` changed from `False` to `'auto'`
           in 0.24.

    n_retries : int, default=3
        Number of retries when HTTP errors or network timeouts are encountered.
        Error with status code 412 won't be retried as they represent OpenML
        generic errors.

    delay : float, default=1.0
        Number of seconds between retries.

    parser : {"auto", "pandas", "liac-arff"}, default="liac-arff"
        Parser used to load the ARFF file. Two parsers are implemented:

        - `"pandas"`: this is the most efficient parser. However, it requires
          pandas to be installed and can only open dense datasets.
        - `"liac-arff"`: this is a pure Python ARFF parser that is much less
          memory- and CPU-efficient. It deals with sparse ARFF datasets.

        If `"auto"` (future default), the parser is chosen automatically such that
        `"liac-arff"` is selected for sparse ARFF datasets, otherwise
        `"pandas"` is selected.

        .. versionadded:: 1.2
        .. versionchanged:: 1.4
           The default value of `parser` will change from `"liac-arff"` to
           `"auto"` in 1.4. You can set `parser="auto"` to silence this
           warning. Therefore, an `ImportError` will be raised from 1.4 if
           the dataset is dense and pandas is not installed.

    read_csv_kwargs : dict, default=None
        Keyword arguments passed to :func:`pandas.read_csv` when loading the data
        from a ARFF file and using the pandas parser. It can allow to
        overwrite some default parameters.

        .. versionadded:: 1.3

    Returns
    -------
    data : :class:`~sklearn.utils.Bunch`
        Dictionary-like object, with the following attributes.

        data : np.array, scipy.sparse.csr_matrix of floats, or pandas DataFrame
            The feature matrix. Categorical features are encoded as ordinals.
        target : np.array, pandas Series or DataFrame
            The regression target or classification labels, if applicable.
            Dtype is float if numeric, and object if categorical. If
            ``as_frame`` is True, ``target`` is a pandas object.
        DESCR : str
            The full description of the dataset.
        feature_names : list
            The names of the dataset columns.
        target_names: list
            The names of the target columns.

        .. versionadded:: 0.22

        categories : dict or None
            Maps each categorical feature name to a list of values, such
            that the value encoded as i is ith in the list. If ``as_frame``
            is True, this is None.
        details : dict
            More metadata from OpenML.
        frame : pandas DataFrame
            Only present when `as_frame=True`. DataFrame with ``data`` and
            ``target``.

    (data, target) : tuple if ``return_X_y`` is True

        .. note:: EXPERIMENTAL

            This interface is **experimental** and subsequent releases may
            change attributes without notice (although there should only be
            minor changes to ``data`` and ``target``).

        Missing values in the 'data' are represented as NaN's. Missing values
        in 'target' are represented as NaN's (numerical target) or None
        (categorical target).

    Notes
    -----
    The `"pandas"` and `"liac-arff"` parsers can lead to different data types
    in the output. The notable differences are the following:

    - The `"liac-arff"` parser always encodes categorical features as `str` objects.
      To the contrary, the `"pandas"` parser instead infers the type while
      reading and numerical categories will be casted into integers whenever
      possible.
    - The `"liac-arff"` parser uses float64 to encode numerical features
      tagged as 'REAL' and 'NUMERICAL' in the metadata. The `"pandas"`
      parser instead infers if these numerical features corresponds
      to integers and uses panda's Integer extension dtype.
    - In particular, classification datasets with integer categories are
      typically loaded as such `(0, 1, ...)` with the `"pandas"` parser while
      `"liac-arff"` will force the use of string encoded class labels such as
      `"0"`, `"1"` and so on.
    - The `"pandas"` parser will not strip single quotes - i.e. `'` - from
      string columns. For instance, a string `'my string'` will be kept as is
      while the `"liac-arff"` parser will strip the single quotes. For
      categorical columns, the single quotes are stripped from the values.

    In addition, when `as_frame=False` is used, the `"liac-arff"` parser
    returns ordinally encoded data where the categories are provided in the
    attribute `categories` of the `Bunch` instance. Instead, `"pandas"` returns
    a NumPy array were the categories are not encoded.
    """
    if cache is False:
        # no caching will be applied
        data_home = None
    else:
        data_home = get_data_home(data_home=data_home)
        data_home = join(str(data_home), "openml")

    # check valid function arguments. data_id XOR (name, version) should be
    # provided
    if name is not None:
        # OpenML is case-insensitive, but the caching mechanism is not
        # convert all data names (str) to lower case
        name = name.lower()
        if data_id is not None:
            raise ValueError(
                "Dataset data_id={} and name={} passed, but you can only "
                "specify a numeric data_id or a name, not "
                "both.".format(data_id, name)
            )
        data_info = _get_data_info_by_name(
            name, version, data_home, n_retries=n_retries, delay=delay
        )
        data_id = data_info["did"]
    elif data_id is not None:
        # from the previous if statement, it is given that name is None
        if version != "active":
            raise ValueError(
                "Dataset data_id={} and version={} passed, but you can only "
                "specify a numeric data_id or a version, not "
                "both.".format(data_id, version)
            )
    else:
        raise ValueError(
            "Neither name nor data_id are provided. Please provide name or data_id."
        )

    data_description = _get_data_description_by_id(data_id, data_home)
    if data_description["status"] != "active":
        warn(
            "Version {} of dataset {} is inactive, meaning that issues have "
            "been found in the dataset. Try using a newer version from "
            "this URL: {}".format(
                data_description["version"],
                data_description["name"],
                data_description["url"],
            )
        )
    if "error" in data_description:
        warn(
            "OpenML registered a problem with the dataset. It might be "
            "unusable. Error: {}".format(data_description["error"])
        )
    if "warning" in data_description:
        warn(
            "OpenML raised a warning on the dataset. It might be "
            "unusable. Warning: {}".format(data_description["warning"])
        )

    if parser == "warn":
        # TODO(1.4): remove this warning
        parser = "liac-arff"
        warn(
            (
                "The default value of `parser` will change from `'liac-arff'` to"
                " `'auto'` in 1.4. You can set `parser='auto'` to silence this warning."
                " Therefore, an `ImportError` will be raised from 1.4 if the dataset is"
                " dense and pandas is not installed. Note that the pandas parser may"
                " return different data types. See the Notes Section in fetch_openml's"
                " API doc for details."
            ),
            FutureWarning,
        )

    return_sparse = data_description["format"].lower() == "sparse_arff"
    as_frame = not return_sparse if as_frame == "auto" else as_frame
    if parser == "auto":
        parser_ = "liac-arff" if return_sparse else "pandas"
    else:
        parser_ = parser

    if as_frame or parser_ == "pandas":
        try:
            check_pandas_support("`fetch_openml`")
        except ImportError as exc:
            if as_frame:
                err_msg = (
                    "Returning pandas objects requires pandas to be installed. "
                    "Alternatively, explicitly set `as_frame=False` and "
                    "`parser='liac-arff'`."
                )
                raise ImportError(err_msg) from exc
            else:
                err_msg = (
                    f"Using `parser={parser_!r}` requires pandas to be installed. "
                    "Alternatively, explicitly set `parser='liac-arff'`."
                )
                if parser == "auto":
                    # TODO(1.4): In version 1.4, we will raise an error instead of
                    # a warning.
                    warn(
                        (
                            "From version 1.4, `parser='auto'` with `as_frame=False` "
<<<<<<< HEAD
                            "will use pandas. Either install pandas or set explicitely "
=======
                            "will use pandas. Either install pandas or set explicitly "
>>>>>>> 2ab1d81e
                            "`parser='liac-arff'` to preserve the current behavior."
                        ),
                        FutureWarning,
                    )
                    parser_ = "liac-arff"
                else:
                    raise ImportError(err_msg) from exc

    if return_sparse:
        if as_frame:
            raise ValueError(
                "Sparse ARFF datasets cannot be loaded with as_frame=True. "
                "Use as_frame=False or as_frame='auto' instead."
            )
        if parser_ == "pandas":
            raise ValueError(
                f"Sparse ARFF datasets cannot be loaded with parser={parser!r}. "
                "Use parser='liac-arff' or parser='auto' instead."
            )

    # download data features, meta-info about column types
    features_list = _get_data_features(data_id, data_home)

    if not as_frame:
        for feature in features_list:
            if "true" in (feature["is_ignore"], feature["is_row_identifier"]):
                continue
            if feature["data_type"] == "string":
                raise ValueError(
                    "STRING attributes are not supported for "
                    "array representation. Try as_frame=True"
                )

    if target_column == "default-target":
        # determines the default target based on the data feature results
        # (which is currently more reliable than the data description;
        # see issue: https://github.com/openml/OpenML/issues/768)
        target_columns = [
            feature["name"]
            for feature in features_list
            if feature["is_target"] == "true"
        ]
    elif isinstance(target_column, str):
        # for code-simplicity, make target_column by default a list
        target_columns = [target_column]
    elif target_column is None:
        target_columns = []
    else:
        # target_column already is of type list
        target_columns = target_column
    data_columns = _valid_data_column_names(features_list, target_columns)

    shape: Optional[Tuple[int, int]]
    # determine arff encoding to return
    if not return_sparse:
        # The shape must include the ignored features to keep the right indexes
        # during the arff data conversion.
        data_qualities = _get_data_qualities(data_id, data_home)
        shape = _get_num_samples(data_qualities), len(features_list)
    else:
        shape = None

    # obtain the data
    url = _DATA_FILE.format(data_description["file_id"])
    bunch = _download_data_to_bunch(
        url,
        return_sparse,
        data_home,
        as_frame=bool(as_frame),
        openml_columns_info=features_list,
        shape=shape,
        target_columns=target_columns,
        data_columns=data_columns,
        md5_checksum=data_description["md5_checksum"],
        n_retries=n_retries,
        delay=delay,
        parser=parser_,
        read_csv_kwargs=read_csv_kwargs,
    )

    if return_X_y:
        return bunch.data, bunch.target

    description = "{}\n\nDownloaded from openml.org.".format(
        data_description.pop("description")
    )

    bunch.update(
        DESCR=description,
        details=data_description,
        url="https://www.openml.org/d/{}".format(data_id),
    )

    return bunch<|MERGE_RESOLUTION|>--- conflicted
+++ resolved
@@ -55,11 +55,7 @@
     """If the first call to the decorated function fails, the local cached
     file is removed, and the function is called again. If ``data_home`` is
     ``None``, then the function is called once. We can provide a specific
-<<<<<<< HEAD
-    exception to not retry on usign `no_retry_exception` parameter.
-=======
     exception to not retry on using `no_retry_exception` parameter.
->>>>>>> 2ab1d81e
     """
 
     def decorator(f):
@@ -532,18 +528,6 @@
         gzip_file = _open_openml_url(url, data_home, n_retries=n_retries, delay=delay)
         with closing(gzip_file):
             return load_arff_from_gzip_file(gzip_file, **arff_params)
-<<<<<<< HEAD
-
-    arff_params = dict(
-        parser=parser,
-        output_type=output_type,
-        openml_columns_info=openml_columns_info,
-        feature_names_to_select=feature_names_to_select,
-        target_names_to_select=target_names_to_select,
-        shape=shape,
-    )
-    try:
-=======
 
     arff_params: Dict = dict(
         parser=parser,
@@ -571,7 +555,6 @@
         # to pandas. By default, we use a double quote. Thus, we retry
         # with a single quote before to raise the error.
         arff_params["read_csv_kwargs"].update(quotechar="'")
->>>>>>> 2ab1d81e
         X, y, frame, categories = _open_url_and_load_gzip_file(
             url, data_home, n_retries, delay, arff_params
         )
@@ -584,17 +567,6 @@
         if not isinstance(exc, ParserError):
             raise
 
-<<<<<<< HEAD
-        # A parsing error could come from providing the wrong quotechar
-        # to pandas. By default, we use a double quote. Thus, we retry
-        # with a single quote before to raise the error.
-        arff_params["read_csv_kwargs"] = {"quotechar": "'"}
-        X, y, frame, categories = _open_url_and_load_gzip_file(
-            url, data_home, n_retries, delay, arff_params
-        )
-
-=======
->>>>>>> 2ab1d81e
     return X, y, frame, categories
 
 
@@ -1096,11 +1068,7 @@
                     warn(
                         (
                             "From version 1.4, `parser='auto'` with `as_frame=False` "
-<<<<<<< HEAD
-                            "will use pandas. Either install pandas or set explicitely "
-=======
                             "will use pandas. Either install pandas or set explicitly "
->>>>>>> 2ab1d81e
                             "`parser='liac-arff'` to preserve the current behavior."
                         ),
                         FutureWarning,
