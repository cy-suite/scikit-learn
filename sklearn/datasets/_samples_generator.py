--- conflicted
+++ resolved
@@ -6,11 +6,6 @@
 #          G. Louppe, J. Nothman
 # License: BSD 3 clause
 
-<<<<<<< HEAD
-from numbers import Integral, Real
-import numbers
-=======
->>>>>>> 2ab1d81e
 import array
 import numbers
 import warnings
@@ -62,12 +57,8 @@
         "scale": [Interval(Real, 0, None, closed="neither"), "array-like", None],
         "shuffle": ["boolean"],
         "random_state": ["random_state"],
-<<<<<<< HEAD
-    }
-=======
     },
     prefer_skip_nested_validation=True,
->>>>>>> 2ab1d81e
 )
 def make_classification(
     n_samples=100,
@@ -332,12 +323,8 @@
         "return_indicator": [StrOptions({"dense", "sparse"}), "boolean"],
         "return_distributions": ["boolean"],
         "random_state": ["random_state"],
-<<<<<<< HEAD
-    }
-=======
     },
     prefer_skip_nested_validation=True,
->>>>>>> 2ab1d81e
 )
 def make_multilabel_classification(
     n_samples=100,
@@ -496,12 +483,8 @@
     {
         "n_samples": [Interval(Integral, 1, None, closed="left")],
         "random_state": ["random_state"],
-<<<<<<< HEAD
-    }
-=======
     },
     prefer_skip_nested_validation=True,
->>>>>>> 2ab1d81e
 )
 def make_hastie_10_2(n_samples=12000, *, random_state=None):
     """Generate data for binary classification used in Hastie et al. 2009, Example 10.2.
@@ -563,12 +546,8 @@
         "shuffle": ["boolean"],
         "coef": ["boolean"],
         "random_state": ["random_state"],
-<<<<<<< HEAD
-    }
-=======
     },
     prefer_skip_nested_validation=True,
->>>>>>> 2ab1d81e
 )
 def make_regression(
     n_samples=100,
@@ -726,12 +705,8 @@
         "noise": [Interval(Real, 0, None, closed="left"), None],
         "random_state": ["random_state"],
         "factor": [Interval(Real, 0, 1, closed="left")],
-<<<<<<< HEAD
-    }
-=======
     },
     prefer_skip_nested_validation=True,
->>>>>>> 2ab1d81e
 )
 def make_circles(
     n_samples=100, *, shuffle=True, noise=None, random_state=None, factor=0.8
@@ -815,12 +790,8 @@
         "shuffle": ["boolean"],
         "noise": [Interval(Real, 0, None, closed="left"), None],
         "random_state": ["random_state"],
-<<<<<<< HEAD
-    }
-=======
     },
     prefer_skip_nested_validation=True,
->>>>>>> 2ab1d81e
 )
 def make_moons(n_samples=100, *, shuffle=True, noise=None, random_state=None):
     """Make two interleaving half circles.
@@ -901,12 +872,8 @@
         "shuffle": ["boolean"],
         "random_state": ["random_state"],
         "return_centers": ["boolean"],
-<<<<<<< HEAD
-    }
-=======
     },
     prefer_skip_nested_validation=True,
->>>>>>> 2ab1d81e
 )
 def make_blobs(
     n_samples=100,
@@ -1081,12 +1048,8 @@
         "n_features": [Interval(Integral, 5, None, closed="left")],
         "noise": [Interval(Real, 0.0, None, closed="left")],
         "random_state": ["random_state"],
-<<<<<<< HEAD
-    }
-=======
     },
     prefer_skip_nested_validation=True,
->>>>>>> 2ab1d81e
 )
 def make_friedman1(n_samples=100, n_features=10, *, noise=0.0, random_state=None):
     """Generate the "Friedman #1" regression problem.
@@ -1157,12 +1120,8 @@
         "n_samples": [Interval(Integral, 1, None, closed="left")],
         "noise": [Interval(Real, 0, None, closed="left")],
         "random_state": ["random_state"],
-<<<<<<< HEAD
-    }
-=======
     },
     prefer_skip_nested_validation=True,
->>>>>>> 2ab1d81e
 )
 def make_friedman2(n_samples=100, *, noise=0.0, random_state=None):
     """Generate the "Friedman #2" regression problem.
@@ -1234,12 +1193,8 @@
         "n_samples": [Interval(Integral, 1, None, closed="left")],
         "noise": [Interval(Real, 0, None, closed="left")],
         "random_state": ["random_state"],
-<<<<<<< HEAD
-    }
-=======
     },
     prefer_skip_nested_validation=True,
->>>>>>> 2ab1d81e
 )
 def make_friedman3(n_samples=100, *, noise=0.0, random_state=None):
     """Generate the "Friedman #3" regression problem.
@@ -1313,12 +1268,8 @@
         "effective_rank": [Interval(Integral, 1, None, closed="left")],
         "tail_strength": [Interval(Real, 0, 1, closed="both")],
         "random_state": ["random_state"],
-<<<<<<< HEAD
-    }
-=======
     },
     prefer_skip_nested_validation=True,
->>>>>>> 2ab1d81e
 )
 def make_low_rank_matrix(
     n_samples=100,
@@ -1410,12 +1361,8 @@
         "n_nonzero_coefs": [Interval(Integral, 1, None, closed="left")],
         "random_state": ["random_state"],
         "data_transposed": ["boolean", Hidden(StrOptions({"deprecated"}))],
-<<<<<<< HEAD
-    }
-=======
     },
     prefer_skip_nested_validation=True,
->>>>>>> 2ab1d81e
 )
 def make_sparse_coded_signal(
     n_samples,
@@ -1520,12 +1467,8 @@
         "n_samples": [Interval(Integral, 1, None, closed="left")],
         "n_features": [Interval(Integral, 1, None, closed="left")],
         "random_state": ["random_state"],
-<<<<<<< HEAD
-    }
-=======
     },
     prefer_skip_nested_validation=True,
->>>>>>> 2ab1d81e
 )
 def make_sparse_uncorrelated(n_samples=100, n_features=10, *, random_state=None):
     """Generate a random regression problem with sparse uncorrelated design.
@@ -1582,12 +1525,8 @@
     {
         "n_dim": [Interval(Integral, 1, None, closed="left")],
         "random_state": ["random_state"],
-<<<<<<< HEAD
-    }
-=======
     },
     prefer_skip_nested_validation=True,
->>>>>>> 2ab1d81e
 )
 def make_spd_matrix(n_dim, *, random_state=None):
     """Generate a random symmetric, positive-definite matrix.
@@ -1630,12 +1569,8 @@
         "smallest_coef": [Interval(Real, 0, 1, closed="both")],
         "largest_coef": [Interval(Real, 0, 1, closed="both")],
         "random_state": ["random_state"],
-<<<<<<< HEAD
-    }
-=======
     },
     prefer_skip_nested_validation=True,
->>>>>>> 2ab1d81e
 )
 def make_sparse_spd_matrix(
     dim=1,
@@ -1723,12 +1658,8 @@
         "noise": [Interval(Real, 0, None, closed="left")],
         "random_state": ["random_state"],
         "hole": ["boolean"],
-<<<<<<< HEAD
-    }
-=======
     },
     prefer_skip_nested_validation=True,
->>>>>>> 2ab1d81e
 )
 def make_swiss_roll(n_samples=100, *, noise=0.0, random_state=None, hole=False):
     """Generate a swiss roll dataset.
@@ -1800,12 +1731,8 @@
         "n_samples": [Interval(Integral, 1, None, closed="left")],
         "noise": [Interval(Real, 0, None, closed="left")],
         "random_state": ["random_state"],
-<<<<<<< HEAD
-    }
-=======
     },
     prefer_skip_nested_validation=True,
->>>>>>> 2ab1d81e
 )
 def make_s_curve(n_samples=100, *, noise=0.0, random_state=None):
     """Generate an S curve dataset.
@@ -1856,12 +1783,8 @@
         "n_classes": [Interval(Integral, 1, None, closed="left")],
         "shuffle": ["boolean"],
         "random_state": ["random_state"],
-<<<<<<< HEAD
-    }
-=======
     },
     prefer_skip_nested_validation=True,
->>>>>>> 2ab1d81e
 )
 def make_gaussian_quantiles(
     *,
@@ -1976,12 +1899,8 @@
         "maxval": [Interval(Real, None, None, closed="neither")],
         "shuffle": ["boolean"],
         "random_state": ["random_state"],
-<<<<<<< HEAD
-    }
-=======
     },
     prefer_skip_nested_validation=True,
->>>>>>> 2ab1d81e
 )
 def make_biclusters(
     shape,
@@ -2089,12 +2008,8 @@
         "maxval": [Interval(Real, None, None, closed="neither")],
         "shuffle": ["boolean"],
         "random_state": ["random_state"],
-<<<<<<< HEAD
-    }
-=======
     },
     prefer_skip_nested_validation=True,
->>>>>>> 2ab1d81e
 )
 def make_checkerboard(
     shape,
