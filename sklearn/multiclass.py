"""Multiclass learning algorithms.

- one-vs-the-rest / one-vs-all
- one-vs-one
- error correcting output codes

The estimators provided in this module are meta-estimators: they require a base
estimator to be provided in their constructor. For example, it is possible to
use these estimators to turn a binary classifier or a regressor into a
multiclass classifier. It is also possible to use these estimators with
multiclass estimators in the hope that their accuracy or runtime performance
improves.

All classifiers in scikit-learn implement multiclass classification; you
only need to use this module if you want to experiment with custom multiclass
strategies.

The one-vs-the-rest meta-classifier also implements a `predict_proba` method,
so long as such a method is implemented by the base classifier. This method
returns probabilities of class membership in both the single label and
multilabel case.  Note that in the multilabel case, probabilities are the
marginal probability that a given sample falls in the given class. As such, in
the multilabel case the sum of these probabilities over all possible labels
for a given sample *will not* sum to unity, as they do in the single label
case.
"""

# Authors: The scikit-learn developers
# SPDX-License-Identifier: BSD-3-Clause

import array
import itertools
import warnings
from numbers import Integral, Real
<<<<<<< HEAD
import random
=======

>>>>>>> c7f87de4
import numpy as np
import scipy.sparse as sp

<<<<<<< HEAD
from .base import BaseEstimator, ClassifierMixin, clone, is_classifier
from .base import MultiOutputMixin
from .base import MetaEstimatorMixin, is_regressor
from .preprocessing import LabelBinarizer, LabelEncoder
=======
from .base import (
    BaseEstimator,
    ClassifierMixin,
    MetaEstimatorMixin,
    MultiOutputMixin,
    _fit_context,
    clone,
    is_classifier,
    is_regressor,
)
>>>>>>> c7f87de4
from .metrics.pairwise import pairwise_distances_argmin
from .preprocessing import LabelBinarizer
from .utils import check_random_state
<<<<<<< HEAD
from .utils._param_validation import HasMethods, Interval, StrOptions
from .utils._tags import _safe_tags
from .utils.validation import _num_samples
from .utils.validation import check_is_fitted
=======
from .utils._param_validation import HasMethods, Interval
from .utils._tags import get_tags
from .utils.metadata_routing import (
    MetadataRouter,
    MethodMapping,
    _raise_for_params,
    process_routing,
)
from .utils.metaestimators import _safe_split, available_if
>>>>>>> c7f87de4
from .utils.multiclass import (
    _check_partial_fit_first_call,
    _ovr_decision_function,
    check_classification_targets,
)
from .utils.parallel import Parallel, delayed
from .utils.validation import (
    _check_method_params,
    _num_samples,
    check_is_fitted,
    validate_data,
)

__all__ = [
    "OneVsRestClassifier",
    "OneVsOneClassifier",
    "OutputCodeClassifier",
]


def _fit_binary(estimator, X, y, fit_params, classes=None):
    """Fit a single binary estimator."""
    unique_y = np.unique(y)
    if len(unique_y) == 1:
        if classes is not None:
            if y[0] == -1:
                c = 0
            else:
                c = y[0]
            warnings.warn(
                "Label %s is present in all training examples." % str(classes[c])
            )
        estimator = _ConstantPredictor().fit(X, unique_y)
    else:
        estimator = clone(estimator)
        estimator.fit(X, y, **fit_params)
    return estimator


def _partial_fit_binary(estimator, X, y, partial_fit_params):
    """Partially fit a single binary estimator."""
    estimator.partial_fit(X, y, classes=np.array((0, 1)), **partial_fit_params)
    return estimator


def _predict_binary(estimator, X):
    """Make predictions using a single binary estimator."""
    if is_regressor(estimator):
        return estimator.predict(X)
    try:
        score = np.ravel(estimator.decision_function(X))
    except (AttributeError, NotImplementedError):
        # probabilities of the positive class
        score = estimator.predict_proba(X)[:, 1]
    return score


def _threshold_for_binary_predict(estimator):
    """Threshold for predictions from binary estimator."""
    if hasattr(estimator, "decision_function") and is_classifier(estimator):
        return 0.0
    else:
        # predict_proba threshold
        return 0.5


class _ConstantPredictor(BaseEstimator):
    """Helper predictor to be used when only one class is present."""

    def fit(self, X, y):
        check_params = dict(
            ensure_all_finite=False, dtype=None, ensure_2d=False, accept_sparse=True
        )
        validate_data(
            self, X, y, reset=True, validate_separately=(check_params, check_params)
        )
        self.y_ = y
        return self

    def predict(self, X):
        check_is_fitted(self)
        validate_data(
            self,
            X,
            ensure_all_finite=False,
            dtype=None,
            accept_sparse=True,
            ensure_2d=False,
            reset=False,
        )

        return np.repeat(self.y_, _num_samples(X))

    def decision_function(self, X):
        check_is_fitted(self)
        validate_data(
            self,
            X,
            ensure_all_finite=False,
            dtype=None,
            accept_sparse=True,
            ensure_2d=False,
            reset=False,
        )

        return np.repeat(self.y_, _num_samples(X))

    def predict_proba(self, X):
        check_is_fitted(self)
        validate_data(
            self,
            X,
            ensure_all_finite=False,
            dtype=None,
            accept_sparse=True,
            ensure_2d=False,
            reset=False,
        )
        y_ = self.y_.astype(np.float64)
        return np.repeat([np.hstack([1 - y_, y_])], _num_samples(X), axis=0)


def _estimators_has(attr):
    """Check if self.estimator or self.estimators_[0] has attr.

    If `self.estimators_[0]` has the attr, then its safe to assume that other
    estimators have it too. We raise the original `AttributeError` if `attr`
    does not exist. This function is used together with `available_if`.
    """

    def check(self):
        if hasattr(self, "estimators_"):
            getattr(self.estimators_[0], attr)
        else:
            getattr(self.estimator, attr)

        return True

    return check


class OneVsRestClassifier(
    MultiOutputMixin,
    ClassifierMixin,
    MetaEstimatorMixin,
    BaseEstimator,
):
    """One-vs-the-rest (OvR) multiclass strategy.

    Also known as one-vs-all, this strategy consists in fitting one classifier
    per class. For each classifier, the class is fitted against all the other
    classes. In addition to its computational efficiency (only `n_classes`
    classifiers are needed), one advantage of this approach is its
    interpretability. Since each class is represented by one and one classifier
    only, it is possible to gain knowledge about the class by inspecting its
    corresponding classifier. This is the most commonly used strategy for
    multiclass classification and is a fair default choice.

    OneVsRestClassifier can also be used for multilabel classification. To use
    this feature, provide an indicator matrix for the target `y` when calling
    `.fit`. In other words, the target labels should be formatted as a 2D
    binary (0/1) matrix, where [i, j] == 1 indicates the presence of label j
    in sample i. This estimator uses the binary relevance method to perform
    multilabel classification, which involves training one binary classifier
    independently for each label.

    Read more in the :ref:`User Guide <ovr_classification>`.

    Parameters
    ----------
    estimator : estimator object
        A regressor or a classifier that implements :term:`fit`.
        When a classifier is passed, :term:`decision_function` will be used
        in priority and it will fallback to :term:`predict_proba` if it is not
        available.
        When a regressor is passed, :term:`predict` is used.

    n_jobs : int, default=None
        The number of jobs to use for the computation: the `n_classes`
        one-vs-rest problems are computed in parallel.

        ``None`` means 1 unless in a :obj:`joblib.parallel_backend` context.
        ``-1`` means using all processors. See :term:`Glossary <n_jobs>`
        for more details.

        .. versionchanged:: 0.20
           `n_jobs` default changed from 1 to None

    verbose : int, default=0
        The verbosity level, if non zero, progress messages are printed.
        Below 50, the output is sent to stderr. Otherwise, the output is sent
        to stdout. The frequency of the messages increases with the verbosity
        level, reporting all iterations at 10. See :class:`joblib.Parallel` for
        more details.

        .. versionadded:: 1.1

    Attributes
    ----------
    estimators_ : list of `n_classes` estimators
        Estimators used for predictions.

    classes_ : array, shape = [`n_classes`]
        Class labels.

    n_classes_ : int
        Number of classes.

    label_binarizer_ : LabelBinarizer object
        Object used to transform multiclass labels to binary labels and
        vice-versa.

    multilabel_ : boolean
        Whether a OneVsRestClassifier is a multilabel classifier.

    n_features_in_ : int
        Number of features seen during :term:`fit`. Only defined if the
        underlying estimator exposes such an attribute when fit.

        .. versionadded:: 0.24

    feature_names_in_ : ndarray of shape (`n_features_in_`,)
        Names of features seen during :term:`fit`. Only defined if the
        underlying estimator exposes such an attribute when fit.

        .. versionadded:: 1.0

    See Also
    --------
    OneVsOneClassifier : One-vs-one multiclass strategy.
    OutputCodeClassifier : (Error-Correcting) Output-Code multiclass strategy.
    sklearn.multioutput.MultiOutputClassifier : Alternate way of extending an
        estimator for multilabel classification.
    sklearn.preprocessing.MultiLabelBinarizer : Transform iterable of iterables
        to binary indicator matrix.

    Examples
    --------
    >>> import numpy as np
    >>> from sklearn.multiclass import OneVsRestClassifier
    >>> from sklearn.svm import SVC
    >>> X = np.array([
    ...     [10, 10],
    ...     [8, 10],
    ...     [-5, 5.5],
    ...     [-5.4, 5.5],
    ...     [-20, -20],
    ...     [-15, -20]
    ... ])
    >>> y = np.array([0, 0, 1, 1, 2, 2])
    >>> clf = OneVsRestClassifier(SVC()).fit(X, y)
    >>> clf.predict([[-19, -20], [9, 9], [-5, 5]])
    array([2, 0, 1])
    """

    _parameter_constraints = {
        "estimator": [HasMethods(["fit"])],
        "n_jobs": [Integral, None],
        "verbose": ["verbose"],
    }

    def __init__(self, estimator, *, n_jobs=None, verbose=0):
        self.estimator = estimator
        self.n_jobs = n_jobs
        self.verbose = verbose

    @_fit_context(
        # OneVsRestClassifier.estimator is not validated yet
        prefer_skip_nested_validation=False
    )
    def fit(self, X, y, **fit_params):
        """Fit underlying estimators.

        Parameters
        ----------
        X : {array-like, sparse matrix} of shape (n_samples, n_features)
            Data.

        y : {array-like, sparse matrix} of shape (n_samples,) or (n_samples, n_classes)
            Multi-class targets. An indicator matrix turns on multilabel
            classification.

        **fit_params : dict
            Parameters passed to the ``estimator.fit`` method of each
            sub-estimator.

            .. versionadded:: 1.4
                Only available if `enable_metadata_routing=True`. See
                :ref:`Metadata Routing User Guide <metadata_routing>` for more
                details.

        Returns
        -------
        self : object
            Instance of fitted estimator.
        """
        _raise_for_params(fit_params, self, "fit")

        routed_params = process_routing(
            self,
            "fit",
            **fit_params,
        )
        # A sparse LabelBinarizer, with sparse_output=True, has been shown to
        # outperform or match a dense label binarizer in all cases and has also
        # resulted in less or equal memory consumption in the fit_ovr function
        # overall.
        self.label_binarizer_ = LabelBinarizer(sparse_output=True)
        Y = self.label_binarizer_.fit_transform(y)
        Y = Y.tocsc()
        self.classes_ = self.label_binarizer_.classes_
        columns = (col.toarray().ravel() for col in Y.T)
        # In cases where individual estimators are very fast to train setting
        # n_jobs > 1 in can results in slower performance due to the overhead
        # of spawning threads.  See joblib issue #112.
        self.estimators_ = Parallel(n_jobs=self.n_jobs, verbose=self.verbose)(
            delayed(_fit_binary)(
                self.estimator,
                X,
                column,
                fit_params=routed_params.estimator.fit,
                classes=[
                    "not %s" % self.label_binarizer_.classes_[i],
                    self.label_binarizer_.classes_[i],
                ],
            )
            for i, column in enumerate(columns)
        )

        if hasattr(self.estimators_[0], "n_features_in_"):
            self.n_features_in_ = self.estimators_[0].n_features_in_
        if hasattr(self.estimators_[0], "feature_names_in_"):
            self.feature_names_in_ = self.estimators_[0].feature_names_in_

        return self

    @available_if(_estimators_has("partial_fit"))
    @_fit_context(
        # OneVsRestClassifier.estimator is not validated yet
        prefer_skip_nested_validation=False
    )
    def partial_fit(self, X, y, classes=None, **partial_fit_params):
        """Partially fit underlying estimators.

        Should be used when memory is inefficient to train all data.
        Chunks of data can be passed in several iterations.

        Parameters
        ----------
        X : {array-like, sparse matrix} of shape (n_samples, n_features)
            Data.

        y : {array-like, sparse matrix} of shape (n_samples,) or (n_samples, n_classes)
            Multi-class targets. An indicator matrix turns on multilabel
            classification.

        classes : array, shape (n_classes, )
            Classes across all calls to partial_fit.
            Can be obtained via `np.unique(y_all)`, where y_all is the
            target vector of the entire dataset.
            This argument is only required in the first call of partial_fit
            and can be omitted in the subsequent calls.

        **partial_fit_params : dict
            Parameters passed to the ``estimator.partial_fit`` method of each
            sub-estimator.

            .. versionadded:: 1.4
                Only available if `enable_metadata_routing=True`. See
                :ref:`Metadata Routing User Guide <metadata_routing>` for more
                details.

        Returns
        -------
        self : object
            Instance of partially fitted estimator.
        """
        _raise_for_params(partial_fit_params, self, "partial_fit")

        routed_params = process_routing(
            self,
            "partial_fit",
            **partial_fit_params,
        )

        if _check_partial_fit_first_call(self, classes):
            self.estimators_ = [clone(self.estimator) for _ in range(self.n_classes_)]

            # A sparse LabelBinarizer, with sparse_output=True, has been
            # shown to outperform or match a dense label binarizer in all
            # cases and has also resulted in less or equal memory consumption
            # in the fit_ovr function overall.
            self.label_binarizer_ = LabelBinarizer(sparse_output=True)
            self.label_binarizer_.fit(self.classes_)

        if len(np.setdiff1d(y, self.classes_)):
            raise ValueError(
                (
                    "Mini-batch contains {0} while classes " + "must be subset of {1}"
                ).format(np.unique(y), self.classes_)
            )

        Y = self.label_binarizer_.transform(y)
        Y = Y.tocsc()
        columns = (col.toarray().ravel() for col in Y.T)

        self.estimators_ = Parallel(n_jobs=self.n_jobs)(
            delayed(_partial_fit_binary)(
                estimator,
                X,
                column,
                partial_fit_params=routed_params.estimator.partial_fit,
            )
            for estimator, column in zip(self.estimators_, columns)
        )

        if hasattr(self.estimators_[0], "n_features_in_"):
            self.n_features_in_ = self.estimators_[0].n_features_in_

        return self

    def predict(self, X):
        """Predict multi-class targets using underlying estimators.

        Parameters
        ----------
        X : {array-like, sparse matrix} of shape (n_samples, n_features)
            Data.

        Returns
        -------
        y : {array-like, sparse matrix} of shape (n_samples,) or (n_samples, n_classes)
            Predicted multi-class targets.
        """
        check_is_fitted(self)

        n_samples = _num_samples(X)
        if self.label_binarizer_.y_type_ == "multiclass":
            maxima = np.empty(n_samples, dtype=float)
            maxima.fill(-np.inf)
            argmaxima = np.zeros(n_samples, dtype=int)
            for i, e in enumerate(self.estimators_):
                pred = _predict_binary(e, X)
                np.maximum(maxima, pred, out=maxima)
                argmaxima[maxima == pred] = i
            return self.classes_[argmaxima]
        else:
            thresh = _threshold_for_binary_predict(self.estimators_[0])
            indices = array.array("i")
            indptr = array.array("i", [0])
            for e in self.estimators_:
                indices.extend(np.where(_predict_binary(e, X) > thresh)[0])
                indptr.append(len(indices))
            data = np.ones(len(indices), dtype=int)
            indicator = sp.csc_matrix(
                (data, indices, indptr), shape=(n_samples, len(self.estimators_))
            )
            return self.label_binarizer_.inverse_transform(indicator)

    @available_if(_estimators_has("predict_proba"))
    def predict_proba(self, X):
        """Probability estimates.

        The returned estimates for all classes are ordered by label of classes.

        Note that in the multilabel case, each sample can have any number of
        labels. This returns the marginal probability that the given sample has
        the label in question. For example, it is entirely consistent that two
        labels both have a 90% probability of applying to a given sample.

        In the single label multiclass case, the rows of the returned matrix
        sum to 1.

        Parameters
        ----------
        X : {array-like, sparse matrix} of shape (n_samples, n_features)
            Input data.

        Returns
        -------
        T : array-like of shape (n_samples, n_classes)
            Returns the probability of the sample for each class in the model,
            where classes are ordered as they are in `self.classes_`.
        """
        check_is_fitted(self)
        # Y[i, j] gives the probability that sample i has the label j.
        # In the multi-label case, these are not disjoint.
        Y = np.array([e.predict_proba(X)[:, 1] for e in self.estimators_]).T

        if len(self.estimators_) == 1:
            # Only one estimator, but we still want to return probabilities
            # for two classes.
            Y = np.concatenate(((1 - Y), Y), axis=1)

        if not self.multilabel_:
            # Then, probabilities should be normalized to 1.
            Y /= np.sum(Y, axis=1)[:, np.newaxis]
        return Y

    @available_if(_estimators_has("decision_function"))
    def decision_function(self, X):
        """Decision function for the OneVsRestClassifier.

        Return the distance of each sample from the decision boundary for each
        class. This can only be used with estimators which implement the
        `decision_function` method.

        Parameters
        ----------
        X : array-like of shape (n_samples, n_features)
            Input data.

        Returns
        -------
        T : array-like of shape (n_samples, n_classes) or (n_samples,) for \
            binary classification.
            Result of calling `decision_function` on the final estimator.

            .. versionchanged:: 0.19
                output shape changed to ``(n_samples,)`` to conform to
                scikit-learn conventions for binary classification.
        """
        check_is_fitted(self)
        if len(self.estimators_) == 1:
            return self.estimators_[0].decision_function(X)
        return np.array(
            [est.decision_function(X).ravel() for est in self.estimators_]
        ).T

    @property
    def multilabel_(self):
        """Whether this is a multilabel classifier."""
        return self.label_binarizer_.y_type_.startswith("multilabel")

    @property
    def n_classes_(self):
        """Number of classes."""
        return len(self.classes_)

    def __sklearn_tags__(self):
        """Indicate if wrapped estimator is using a precomputed Gram matrix"""
        tags = super().__sklearn_tags__()
        tags.input_tags.pairwise = get_tags(self.estimator).input_tags.pairwise
        return tags

    def get_metadata_routing(self):
        """Get metadata routing of this object.

        Please check :ref:`User Guide <metadata_routing>` on how the routing
        mechanism works.

        .. versionadded:: 1.4

        Returns
        -------
        routing : MetadataRouter
            A :class:`~sklearn.utils.metadata_routing.MetadataRouter` encapsulating
            routing information.
        """

        router = (
            MetadataRouter(owner=self.__class__.__name__)
            .add_self_request(self)
            .add(
                estimator=self.estimator,
                method_mapping=MethodMapping()
                .add(caller="fit", callee="fit")
                .add(caller="partial_fit", callee="partial_fit"),
            )
        )
        return router


def _fit_ovo_binary(estimator, X, y, i, j, fit_params):
    """Fit a single binary estimator (one-vs-one)."""
    cond = np.logical_or(y == i, y == j)
    y = y[cond]
    y_binary = np.empty(y.shape, int)
    y_binary[y == i] = 0
    y_binary[y == j] = 1
    indcond = np.arange(_num_samples(X))[cond]

    fit_params_subset = _check_method_params(X, params=fit_params, indices=indcond)
    return (
        _fit_binary(
            estimator,
            _safe_split(estimator, X, None, indices=indcond)[0],
            y_binary,
            fit_params=fit_params_subset,
            classes=[i, j],
        ),
        indcond,
    )


def _partial_fit_ovo_binary(estimator, X, y, i, j, partial_fit_params):
    """Partially fit a single binary estimator(one-vs-one)."""

    cond = np.logical_or(y == i, y == j)
    y = y[cond]
    if len(y) != 0:
        y_binary = np.zeros_like(y)
        y_binary[y == j] = 1
        partial_fit_params_subset = _check_method_params(
            X, params=partial_fit_params, indices=cond
        )
        return _partial_fit_binary(
            estimator, X[cond], y_binary, partial_fit_params=partial_fit_params_subset
        )
    return estimator


class OneVsOneClassifier(MetaEstimatorMixin, ClassifierMixin, BaseEstimator):
    """One-vs-one multiclass strategy.

    This strategy consists in fitting one classifier per class pair.
    At prediction time, the class which received the most votes is selected.
    Since it requires to fit `n_classes * (n_classes - 1) / 2` classifiers,
    this method is usually slower than one-vs-the-rest, due to its
    O(n_classes^2) complexity. However, this method may be advantageous for
    algorithms such as kernel algorithms which don't scale well with
    `n_samples`. This is because each individual learning problem only involves
    a small subset of the data whereas, with one-vs-the-rest, the complete
    dataset is used `n_classes` times.

    Read more in the :ref:`User Guide <ovo_classification>`.

    Parameters
    ----------
    estimator : estimator object
        A regressor or a classifier that implements :term:`fit`.
        When a classifier is passed, :term:`decision_function` will be used
        in priority and it will fallback to :term:`predict_proba` if it is not
        available.
        When a regressor is passed, :term:`predict` is used.

    n_jobs : int, default=None
        The number of jobs to use for the computation: the `n_classes * (
        n_classes - 1) / 2` OVO problems are computed in parallel.

        ``None`` means 1 unless in a :obj:`joblib.parallel_backend` context.
        ``-1`` means using all processors. See :term:`Glossary <n_jobs>`
        for more details.

    Attributes
    ----------
    estimators_ : list of ``n_classes * (n_classes - 1) / 2`` estimators
        Estimators used for predictions.

    classes_ : numpy array of shape [n_classes]
        Array containing labels.

    n_classes_ : int
        Number of classes.

    pairwise_indices_ : list, length = ``len(estimators_)``, or ``None``
        Indices of samples used when training the estimators.
        ``None`` when ``estimator``'s `pairwise` tag is False.

    n_features_in_ : int
        Number of features seen during :term:`fit`.

        .. versionadded:: 0.24

    feature_names_in_ : ndarray of shape (`n_features_in_`,)
        Names of features seen during :term:`fit`. Defined only when `X`
        has feature names that are all strings.

        .. versionadded:: 1.0

    See Also
    --------
    OneVsRestClassifier : One-vs-all multiclass strategy.
    OutputCodeClassifier : (Error-Correcting) Output-Code multiclass strategy.

    Examples
    --------
    >>> from sklearn.datasets import load_iris
    >>> from sklearn.model_selection import train_test_split
    >>> from sklearn.multiclass import OneVsOneClassifier
    >>> from sklearn.svm import LinearSVC
    >>> X, y = load_iris(return_X_y=True)
    >>> X_train, X_test, y_train, y_test = train_test_split(
    ...     X, y, test_size=0.33, shuffle=True, random_state=0)
    >>> clf = OneVsOneClassifier(
    ...     LinearSVC(random_state=0)).fit(X_train, y_train)
    >>> clf.predict(X_test[:10])
    array([2, 1, 0, 2, 0, 2, 0, 1, 1, 1])
    """

    _parameter_constraints: dict = {
        "estimator": [HasMethods(["fit"])],
        "n_jobs": [Integral, None],
    }

    def __init__(self, estimator, *, n_jobs=None):
        self.estimator = estimator
        self.n_jobs = n_jobs

    @_fit_context(
        # OneVsOneClassifier.estimator is not validated yet
        prefer_skip_nested_validation=False
    )
    def fit(self, X, y, **fit_params):
        """Fit underlying estimators.

        Parameters
        ----------
        X : {array-like, sparse matrix} of shape (n_samples, n_features)
            Data.

        y : array-like of shape (n_samples,)
            Multi-class targets.

        **fit_params : dict
            Parameters passed to the ``estimator.fit`` method of each
            sub-estimator.

            .. versionadded:: 1.4
                Only available if `enable_metadata_routing=True`. See
                :ref:`Metadata Routing User Guide <metadata_routing>` for more
                details.

        Returns
        -------
        self : object
            The fitted underlying estimator.
        """
        _raise_for_params(fit_params, self, "fit")

        routed_params = process_routing(
            self,
            "fit",
            **fit_params,
        )

        # We need to validate the data because we do a safe_indexing later.
        X, y = validate_data(
            self, X, y, accept_sparse=["csr", "csc"], ensure_all_finite=False
        )
        check_classification_targets(y)

        self.classes_ = np.unique(y)
        if len(self.classes_) == 1:
            raise ValueError(
                "OneVsOneClassifier can not be fit when only one class is present."
            )
        n_classes = self.classes_.shape[0]
        estimators_indices = list(
            zip(
                *(
                    Parallel(n_jobs=self.n_jobs)(
                        delayed(_fit_ovo_binary)(
                            self.estimator,
                            X,
                            y,
                            self.classes_[i],
                            self.classes_[j],
                            fit_params=routed_params.estimator.fit,
                        )
                        for i in range(n_classes)
                        for j in range(i + 1, n_classes)
                    )
                )
            )
        )

        self.estimators_ = estimators_indices[0]

        pairwise = self.__sklearn_tags__().input_tags.pairwise
        self.pairwise_indices_ = estimators_indices[1] if pairwise else None

        return self

    @available_if(_estimators_has("partial_fit"))
    @_fit_context(
        # OneVsOneClassifier.estimator is not validated yet
        prefer_skip_nested_validation=False
    )
    def partial_fit(self, X, y, classes=None, **partial_fit_params):
        """Partially fit underlying estimators.

        Should be used when memory is inefficient to train all data. Chunks
        of data can be passed in several iteration, where the first call
        should have an array of all target variables.

        Parameters
        ----------
        X : {array-like, sparse matrix) of shape (n_samples, n_features)
            Data.

        y : array-like of shape (n_samples,)
            Multi-class targets.

        classes : array, shape (n_classes, )
            Classes across all calls to partial_fit.
            Can be obtained via `np.unique(y_all)`, where y_all is the
            target vector of the entire dataset.
            This argument is only required in the first call of partial_fit
            and can be omitted in the subsequent calls.

        **partial_fit_params : dict
            Parameters passed to the ``estimator.partial_fit`` method of each
            sub-estimator.

            .. versionadded:: 1.4
                Only available if `enable_metadata_routing=True`. See
                :ref:`Metadata Routing User Guide <metadata_routing>` for more
                details.

        Returns
        -------
        self : object
            The partially fitted underlying estimator.
        """
        _raise_for_params(partial_fit_params, self, "partial_fit")

        routed_params = process_routing(
            self,
            "partial_fit",
            **partial_fit_params,
        )

        first_call = _check_partial_fit_first_call(self, classes)
        if first_call:
            self.estimators_ = [
                clone(self.estimator)
                for _ in range(self.n_classes_ * (self.n_classes_ - 1) // 2)
            ]

        if len(np.setdiff1d(y, self.classes_)):
            raise ValueError(
                "Mini-batch contains {0} while it must be subset of {1}".format(
                    np.unique(y), self.classes_
                )
            )

        X, y = validate_data(
            self,
            X,
            y,
            accept_sparse=["csr", "csc"],
            ensure_all_finite=False,
            reset=first_call,
        )
        check_classification_targets(y)
        combinations = itertools.combinations(range(self.n_classes_), 2)
        self.estimators_ = Parallel(n_jobs=self.n_jobs)(
            delayed(_partial_fit_ovo_binary)(
                estimator,
                X,
                y,
                self.classes_[i],
                self.classes_[j],
                partial_fit_params=routed_params.estimator.partial_fit,
            )
            for estimator, (i, j) in zip(self.estimators_, (combinations))
        )

        self.pairwise_indices_ = None

        if hasattr(self.estimators_[0], "n_features_in_"):
            self.n_features_in_ = self.estimators_[0].n_features_in_

        return self

    def predict(self, X):
        """Estimate the best class label for each sample in X.

        This is implemented as ``argmax(decision_function(X), axis=1)`` which
        will return the label of the class with most votes by estimators
        predicting the outcome of a decision for each possible class pair.

        Parameters
        ----------
        X : {array-like, sparse matrix} of shape (n_samples, n_features)
            Data.

        Returns
        -------
        y : numpy array of shape [n_samples]
            Predicted multi-class targets.
        """
        Y = self.decision_function(X)
        if self.n_classes_ == 2:
            thresh = _threshold_for_binary_predict(self.estimators_[0])
            return self.classes_[(Y > thresh).astype(int)]
        return self.classes_[Y.argmax(axis=1)]

    def decision_function(self, X):
        """Decision function for the OneVsOneClassifier.

        The decision values for the samples are computed by adding the
        normalized sum of pair-wise classification confidence levels to the
        votes in order to disambiguate between the decision values when the
        votes for all the classes are equal leading to a tie.

        Parameters
        ----------
        X : array-like of shape (n_samples, n_features)
            Input data.

        Returns
        -------
        Y : array-like of shape (n_samples, n_classes) or (n_samples,)
            Result of calling `decision_function` on the final estimator.

            .. versionchanged:: 0.19
                output shape changed to ``(n_samples,)`` to conform to
                scikit-learn conventions for binary classification.
        """
        check_is_fitted(self)
        X = validate_data(
            self,
            X,
            accept_sparse=True,
            ensure_all_finite=False,
            reset=False,
        )

        indices = self.pairwise_indices_
        if indices is None:
            Xs = [X] * len(self.estimators_)
        else:
            Xs = [X[:, idx] for idx in indices]

        predictions = np.vstack(
            [est.predict(Xi) for est, Xi in zip(self.estimators_, Xs)]
        ).T
        confidences = np.vstack(
            [_predict_binary(est, Xi) for est, Xi in zip(self.estimators_, Xs)]
        ).T
        Y = _ovr_decision_function(predictions, confidences, len(self.classes_))
        if self.n_classes_ == 2:
            return Y[:, 1]
        return Y

    @property
    def n_classes_(self):
        """Number of classes."""
        return len(self.classes_)

    def __sklearn_tags__(self):
        """Indicate if wrapped estimator is using a precomputed Gram matrix"""
        tags = super().__sklearn_tags__()
        tags.input_tags.pairwise = get_tags(self.estimator).input_tags.pairwise
        return tags

    def get_metadata_routing(self):
        """Get metadata routing of this object.

        Please check :ref:`User Guide <metadata_routing>` on how the routing
        mechanism works.

        .. versionadded:: 1.4

        Returns
        -------
        routing : MetadataRouter
            A :class:`~sklearn.utils.metadata_routing.MetadataRouter` encapsulating
            routing information.
        """

        router = (
            MetadataRouter(owner=self.__class__.__name__)
            .add_self_request(self)
            .add(
                estimator=self.estimator,
                method_mapping=MethodMapping()
                .add(caller="fit", callee="fit")
                .add(caller="partial_fit", callee="partial_fit"),
            )
        )
        return router


def _exponential_loss_decoding(y):
    """Exponential loss (AdaBoost) decoding function."""
    return np.exp(-y).sum(axis=1)


def _hinge_loss_deconding(y):
    """Hinge loss (SVM) decoding function."""
    return np.maximum(0, 1 - y).sum(axis=1)


def _linear_loss_decoding(y):
    """Linear loss decoding function."""
    return -y.sum(axis=1)


def _logistic_loss_decoding(y):
    """Logistic loss (logistic regression) decoding function."""
    return np.logaddexp(0, -2 * y).sum(axis=1)


def _square_loss_decoding(y):
    """Square loss decoding function."""
    return ((1 - y) ** 2).sum(axis=1)


DECODING_LOSSES = {
    "exponential": _exponential_loss_decoding,
    "hinge": _hinge_loss_deconding,
    "linear": _linear_loss_decoding,
    "logistic": _logistic_loss_decoding,
    "square": _square_loss_decoding,
}


class OutputCodeClassifier(MetaEstimatorMixin, ClassifierMixin, BaseEstimator):
    """(Error-Correcting) Output-Code multiclass strategy.

    Output-code based strategies consist in representing each class with a
    binary code (an array of 0s and 1s). At fitting time, one binary
    classifier per bit in the code book is fitted.  At prediction time, the
    classifiers are used to project new points in the class space and the class
    closest to the points is chosen. The main advantage of these strategies is
    that the number of classifiers used can be controlled by the user, either
    for compressing the model (0 < `code_size` < 1) or for making the model more
    robust to errors (`code_size` > 1). See the documentation for more details.

    Read more in the :ref:`User Guide <ecoc>`.

    Parameters
    ----------
    estimator : estimator object
        An estimator object implementing :term:`fit` and one of
        :term:`predict`, :term:`decision_function` or :term:`predict_proba`,
        depending of the `decoding` strategy.

    code_size : float, default=1.5
        Percentage of the number of classes to be used to create the code book.
        A number between 0 and 1 will require fewer classifiers than
        one-vs-the-rest. A number greater than 1 will require more classifiers
        than one-vs-the-rest.

    decoding : {"cityblock", "hamming", "loss"}, default="hamming"
        The method used to decode the predictions of the binary classifiers.
        The choices are:

        - `"hamming"`: known as "hard" decoding since it compute the Hamming
          distance between the hard predictions of the binary classifiers and
          the codes from the code books.
        - `"cityblock"`: similar to `"hamming"` strategy but uses the
          probability estimates (output of :term:`predict_proba`) of the binary
          classifiers instead of the hard predictions. Cityblock distance is
          also known as Manhattan distance or L1 distance.
        - `"loss"`: uses the loss function to compute the distance between the
          the binary classifier predictions and the codes from the code book.
          The predictions are either the probability estimates (output of
          :term:`predict_proba`) or a confidence score (output of
          :term:`decision_function`). The loss function used is controlled by
          the `loss` parameter.

    loss : {"exponential", "hinge", "linear", "logistic", "square"} or callable, \
            default="linear"
        When `decoding="loss"`, it corresponds to the loss function used to
        compute the distance between the predicted code and the true code. It
        is usually wise to use a loss function that is used to train the
        binary classifiers (see [3]_ for more details).

    random_state : int, RandomState instance, default=None
        The generator used to initialize the codebook.
        Pass an int for reproducible output across multiple function calls.
        See :term:`Glossary <random_state>`.

    n_jobs : int, default=None
        The number of jobs to use for the computation: the multiclass problems
        are computed in parallel.

        ``None`` means 1 unless in a :obj:`joblib.parallel_backend` context.
        ``-1`` means using all processors. See :term:`Glossary <n_jobs>`
        for more details.

    Attributes
    ----------
    estimators_ : list of `int(n_classes * code_size)` estimators
        Estimators used for predictions.

    classes_ : ndarray of shape (n_classes,)
        Array containing labels.

<<<<<<< HEAD
    code_book_ : ndarray of shape (n_classes, code_size), dtype=np.int64
=======
    code_book_ : ndarray of shape (n_classes, `len(estimators_)`)
>>>>>>> c7f87de4
        Binary array containing the code of each class.

    n_features_in_ : int
        Number of features seen during :term:`fit`. Only defined if the
        underlying estimator exposes such an attribute when fit.

        .. versionadded:: 0.24

    feature_names_in_ : ndarray of shape (`n_features_in_`,)
        Names of features seen during :term:`fit`. Only defined if the
        underlying estimator exposes such an attribute when fit.

        .. versionadded:: 1.0

    See Also
    --------
    OneVsRestClassifier : One-vs-all multiclass strategy.
    OneVsOneClassifier : One-vs-one multiclass strategy.

    References
    ----------

    .. [1] "Solving multiclass learning problems via error-correcting output
       codes",
       Dietterich T., Bakiri G.,
       Journal of Artificial Intelligence Research 2,
       1995.

    .. [2] "The error coding method and PICTs",
       James G., Hastie T.,
       Journal of Computational and Graphical statistics 7,
       1998.

    .. [3] "Reducing multiclass to binary: A unifying approach for margin classifiers."
       Allwein, Erin L., Robert E. Schapire, and Yoram Singer.
       Journal of machine learning research 1
       Dec (2000): 113-141.

    Examples
    --------
    >>> from sklearn.multiclass import OutputCodeClassifier
    >>> from sklearn.ensemble import RandomForestClassifier
    >>> from sklearn.datasets import make_classification
    >>> X, y = make_classification(n_samples=100, n_features=4,
    ...                            n_informative=2, n_redundant=0,
    ...                            random_state=0, shuffle=False)
    >>> clf = OutputCodeClassifier(
    ...     estimator=RandomForestClassifier(random_state=0),
    ...     random_state=0).fit(X, y)
    >>> clf.predict([[0, 0, 0, 0]])
    array([1])
    """

    _parameter_constraints: dict = {
        "estimator": [
            HasMethods(["fit", "predict"]),
            HasMethods(["fit", "predict_proba"]),
            HasMethods(["fit", "decision_function"]),
        ],
        "code_size": [Interval(Real, 0.0, None, closed="neither")],
        "decoding": [StrOptions({"cityblock", "hamming", "loss"})],
        "loss": [StrOptions(set(DECODING_LOSSES.keys())), callable],
        "random_state": ["random_state"],
        "n_jobs": [Integral, None],
    }

    def __init__(
        self,
        estimator,
        *,
        code_size=1.5,
        decoding="hamming",
        loss="linear",
        random_state=None,
        n_jobs=None,
    ):
        self.estimator = estimator
        self.code_size = code_size
        self.decoding = decoding
        self.loss = loss
        self.random_state = random_state
        self.n_jobs = n_jobs

    @_fit_context(
        # OutputCodeClassifier.estimator is not validated yet
        prefer_skip_nested_validation=False
    )
    def fit(self, X, y, **fit_params):
        """Fit underlying estimators.

        Parameters
        ----------
        X : {array-like, sparse matrix} of shape (n_samples, n_features)
            Data.

        y : array-like of shape (n_samples,)
            Multi-class targets.

        **fit_params : dict
            Parameters passed to the ``estimator.fit`` method of each
            sub-estimator.

            .. versionadded:: 1.4
                Only available if `enable_metadata_routing=True`. See
                :ref:`Metadata Routing User Guide <metadata_routing>` for more
                details.

        Returns
        -------
        self : object
            Returns a fitted instance of self.
        """
        _raise_for_params(fit_params, self, "fit")

        routed_params = process_routing(
            self,
            "fit",
            **fit_params,
        )

        y = validate_data(self, X="no_validation", y=y)

        # we postpone the validation of X to the `fit` of the underlying estimators but
        # we need this check for the validation of `code_size`.
        n_samples = _num_samples(X)
        if n_samples < 1:
            raise ValueError(
                f"Found array {n_samples} (shape={X.shape}) while minimum of 1 is "
                "required."
            )

        if self.decoding == "cityblock" and not hasattr(
            self.estimator, "predict_proba"
        ):
            raise ValueError(
                "The estimator does not have a `predict_proba` method. "
                "Thus, the 'cityblock' decoding strategy is not supported."
            )
        elif self.decoding == "loss" and not (
            hasattr(self.estimator, "predict_proba")
            or hasattr(self.estimator, "decision_function")
        ):
            raise ValueError(
                "The estimator does not have either a `predict_proba` or "
                "`decision_function` method. Thus, the 'loss' decoding strategy is "
                "not supported."
            )
<<<<<<< HEAD

        random_state = check_random_state(self.random_state)
        check_classification_targets(y)
=======
        n_estimators = int(n_classes * self.code_size)

        # FIXME: there are more elaborate methods than generating the codebook
        # randomly.
        self.code_book_ = random_state.uniform(size=(n_classes, n_estimators))
        self.code_book_[self.code_book_ > 0.5] = 1.0
>>>>>>> c7f87de4

        self._label_encoder = LabelEncoder().fit(y)
        y_encoded = self._label_encoder.transform(y)
        n_classes = len(self._label_encoder.classes_)
        code_size = int(n_classes * self.code_size)
        n_binary_values = 2**code_size

        if n_binary_values < n_classes:
            raise ValueError(
                "The code book size is not big enough to encode all classes. Thus, "
                "different classes will share the same code. Increase `code_size`. The "
                "minimum value for `code_size` is"
                f" {np.log2(n_classes) / n_classes:.2f}",
            )

        # TODO: when supporting random generator from NumPy (i.e.
        # `np.random.default_rng()`), the following can use `random_state.choice`
        # instead of the `random` Python build-in module.
        random_state_seed = random_state.get_state()[1][0]
        local_rng = random.Random(int(random_state_seed))
        self.code_book_ = np.array(
            [
                list(f"{int_code:b}".zfill(code_size))
                for int_code in local_rng.sample(range(n_binary_values), k=n_classes)
            ],
            dtype=np.int64,
        )

        Y = self.code_book_[y_encoded]
        self.estimators_ = Parallel(n_jobs=self.n_jobs)(
            delayed(_fit_binary)(
                self.estimator, X, Y[:, i], fit_params=routed_params.estimator.fit
            )
            for i in range(Y.shape[1])
        )

        if hasattr(self.estimators_[0], "n_features_in_"):
            self.n_features_in_ = self.estimators_[0].n_features_in_
        if hasattr(self.estimators_[0], "feature_names_in_"):
            self.feature_names_in_ = self.estimators_[0].feature_names_in_

        return self

    def predict(self, X):
        """Predict multi-class targets using underlying estimators.

        Parameters
        ----------
        X : {array-like, sparse matrix} of shape (n_samples, n_features)
            Data.

        Returns
        -------
        y : ndarray of shape (n_samples,)
            Predicted multi-class targets.
        """
        check_is_fitted(self)
<<<<<<< HEAD

        def _get_predictions(estimator, X, predict_method, center=False):
            y_pred = getattr(estimator, predict_method)(X)
            if predict_method == "predict_proba":
                # centering is probability is required when using the loss decoding
                y_pred = y_pred[:, 1] - 0.5 if center else y_pred[:, 1]
            return y_pred

        if self.decoding in ("cityblock", "hamming"):
            predict_method = (
                "predict_proba" if self.decoding == "cityblock" else "predict"
            )
            # ArgKmin only accepts C-contiguous array. The aggregated
            # predictions need to be transposed. We therefore create a
            # F-contiguous array to avoid a copy and have a C-contiguous array
            # after the transpose operation.
            y_pred = [_get_predictions(e, X, predict_method) for e in self.estimators_]
            y_pred = np.array(y_pred, order="F", dtype=np.float64).T

            closest_codes = pairwise_distances_argmin(
                y_pred, self.code_book_.astype(y_pred.dtype), metric=self.decoding
            )
            return self.classes_[closest_codes]
        else:  # self.decoding == "loss"
            if callable(self.loss):
                loss = self.loss
            else:
                loss = DECODING_LOSSES[self.loss]

            if hasattr(self.estimators_[0], "decision_function"):
                predict_method = "decision_function"
            else:
                predict_method = "predict_proba"

            Y_pred = np.array(
                [
                    _get_predictions(e, X, predict_method, center=True)
                    for e in self.estimators_
                ],
                dtype=np.float64,
            ).T
            codebook = self.code_book_ * 2 - 1  # convert to {-1, 1} matrix
            predictions_losses = np.array([loss(Y_pred * code) for code in codebook])
            return self.classes_[np.argmin(predictions_losses, axis=0)]

    @property
    def classes_(self):
        """Returns the classes label."""
        if not hasattr(self, "_label_encoder"):
            raise AttributeError(
                f"{self.__class__.__name__} object has no attribute 'classes_'"
            )
        return self._label_encoder.classes_
=======
        # ArgKmin only accepts C-contiguous array. The aggregated predictions need to be
        # transposed. We therefore create a F-contiguous array to avoid a copy and have
        # a C-contiguous array after the transpose operation.
        Y = np.array(
            [_predict_binary(e, X) for e in self.estimators_],
            order="F",
            dtype=np.float64,
        ).T
        pred = pairwise_distances_argmin(Y, self.code_book_, metric="euclidean")
        return self.classes_[pred]

    def get_metadata_routing(self):
        """Get metadata routing of this object.

        Please check :ref:`User Guide <metadata_routing>` on how the routing
        mechanism works.

        .. versionadded:: 1.4

        Returns
        -------
        routing : MetadataRouter
            A :class:`~sklearn.utils.metadata_routing.MetadataRouter` encapsulating
            routing information.
        """

        router = MetadataRouter(owner=self.__class__.__name__).add(
            estimator=self.estimator,
            method_mapping=MethodMapping().add(caller="fit", callee="fit"),
        )
        return router
>>>>>>> c7f87de4
<|MERGE_RESOLUTION|>--- conflicted
+++ resolved
@@ -30,22 +30,13 @@
 
 import array
 import itertools
+import random
 import warnings
 from numbers import Integral, Real
-<<<<<<< HEAD
-import random
-=======
-
->>>>>>> c7f87de4
+
 import numpy as np
 import scipy.sparse as sp
 
-<<<<<<< HEAD
-from .base import BaseEstimator, ClassifierMixin, clone, is_classifier
-from .base import MultiOutputMixin
-from .base import MetaEstimatorMixin, is_regressor
-from .preprocessing import LabelBinarizer, LabelEncoder
-=======
 from .base import (
     BaseEstimator,
     ClassifierMixin,
@@ -56,17 +47,10 @@
     is_classifier,
     is_regressor,
 )
->>>>>>> c7f87de4
 from .metrics.pairwise import pairwise_distances_argmin
-from .preprocessing import LabelBinarizer
+from .preprocessing import LabelBinarizer, LabelEncoder
 from .utils import check_random_state
-<<<<<<< HEAD
 from .utils._param_validation import HasMethods, Interval, StrOptions
-from .utils._tags import _safe_tags
-from .utils.validation import _num_samples
-from .utils.validation import check_is_fitted
-=======
-from .utils._param_validation import HasMethods, Interval
 from .utils._tags import get_tags
 from .utils.metadata_routing import (
     MetadataRouter,
@@ -75,7 +59,6 @@
     process_routing,
 )
 from .utils.metaestimators import _safe_split, available_if
->>>>>>> c7f87de4
 from .utils.multiclass import (
     _check_partial_fit_first_call,
     _ovr_decision_function,
@@ -1159,11 +1142,7 @@
     classes_ : ndarray of shape (n_classes,)
         Array containing labels.
 
-<<<<<<< HEAD
     code_book_ : ndarray of shape (n_classes, code_size), dtype=np.int64
-=======
-    code_book_ : ndarray of shape (n_classes, `len(estimators_)`)
->>>>>>> c7f87de4
         Binary array containing the code of each class.
 
     n_features_in_ : int
@@ -1311,18 +1290,9 @@
                 "`decision_function` method. Thus, the 'loss' decoding strategy is "
                 "not supported."
             )
-<<<<<<< HEAD
 
         random_state = check_random_state(self.random_state)
         check_classification_targets(y)
-=======
-        n_estimators = int(n_classes * self.code_size)
-
-        # FIXME: there are more elaborate methods than generating the codebook
-        # randomly.
-        self.code_book_ = random_state.uniform(size=(n_classes, n_estimators))
-        self.code_book_[self.code_book_ > 0.5] = 1.0
->>>>>>> c7f87de4
 
         self._label_encoder = LabelEncoder().fit(y)
         y_encoded = self._label_encoder.transform(y)
@@ -1380,7 +1350,6 @@
             Predicted multi-class targets.
         """
         check_is_fitted(self)
-<<<<<<< HEAD
 
         def _get_predictions(estimator, X, predict_method, center=False):
             y_pred = getattr(estimator, predict_method)(X)
@@ -1434,17 +1403,6 @@
                 f"{self.__class__.__name__} object has no attribute 'classes_'"
             )
         return self._label_encoder.classes_
-=======
-        # ArgKmin only accepts C-contiguous array. The aggregated predictions need to be
-        # transposed. We therefore create a F-contiguous array to avoid a copy and have
-        # a C-contiguous array after the transpose operation.
-        Y = np.array(
-            [_predict_binary(e, X) for e in self.estimators_],
-            order="F",
-            dtype=np.float64,
-        ).T
-        pred = pairwise_distances_argmin(Y, self.code_book_, metric="euclidean")
-        return self.classes_[pred]
 
     def get_metadata_routing(self):
         """Get metadata routing of this object.
@@ -1465,5 +1423,4 @@
             estimator=self.estimator,
             method_mapping=MethodMapping().add(caller="fit", callee="fit"),
         )
-        return router
->>>>>>> c7f87de4
+        return router