# Authors: Nicolas Tresegnie <nicolas.tresegnie@gmail.com>
#          Sergey Feldman <sergeyfeldman@gmail.com>
# License: BSD 3 clause

import numbers
import warnings
from collections import Counter

import numpy as np
import numpy.ma as ma
from scipy import sparse as sp

from ..base import BaseEstimator, TransformerMixin
from ..utils._param_validation import StrOptions, Hidden
from ..utils.fixes import _mode
from ..utils.sparsefuncs import _get_median
from ..utils.validation import check_is_fitted
from ..utils.validation import FLOAT_DTYPES
from ..utils.validation import _check_feature_names_in
from ..utils._mask import _get_mask
from ..utils import _is_pandas_na
from ..utils import is_scalar_nan


def _check_inputs_dtype(X, missing_values):
    if _is_pandas_na(missing_values):
        # Allow using `pd.NA` as missing values to impute numerical arrays.
        return
    if X.dtype.kind in ("f", "i", "u") and not isinstance(missing_values, numbers.Real):
        raise ValueError(
            "'X' and 'missing_values' types are expected to be"
            " both numerical. Got X.dtype={} and "
            " type(missing_values)={}.".format(X.dtype, type(missing_values))
        )


def _most_frequent(array, extra_value, n_repeat):
    """Compute the most frequent value in a 1d array extended with
    [extra_value] * n_repeat, where extra_value is assumed to be not part
    of the array."""
    # Compute the most frequent value in array only
    if array.size > 0:
        if array.dtype == object:
            # scipy.stats.mode is slow with object dtype array.
            # Python Counter is more efficient
            counter = Counter(array)
            most_frequent_count = counter.most_common(1)[0][1]
            # tie breaking similarly to scipy.stats.mode
            most_frequent_value = min(
                value
                for value, count in counter.items()
                if count == most_frequent_count
            )
        else:
            mode = _mode(array)
            most_frequent_value = mode[0][0]
            most_frequent_count = mode[1][0]
    else:
        most_frequent_value = 0
        most_frequent_count = 0

    # Compare to array + [extra_value] * n_repeat
    if most_frequent_count == 0 and n_repeat == 0:
        return np.nan
    elif most_frequent_count < n_repeat:
        return extra_value
    elif most_frequent_count > n_repeat:
        return most_frequent_value
    elif most_frequent_count == n_repeat:
        # tie breaking similarly to scipy.stats.mode
        return min(most_frequent_value, extra_value)


class _BaseImputer(TransformerMixin, BaseEstimator):
    """Base class for all imputers.

    It adds automatically support for `add_indicator`.
    """

<<<<<<< HEAD
    def __init__(self, *, missing_values=np.nan, add_indicator=False,
                 keep_missing_features=False):
=======
    _parameter_constraints: dict = {
        "missing_values": ["missing_values"],
        "add_indicator": ["boolean"],
    }

    def __init__(self, *, missing_values=np.nan, add_indicator=False):
>>>>>>> 53234c5b
        self.missing_values = missing_values
        self.add_indicator = add_indicator
        self.keep_missing_features = keep_missing_features

    def _fit_indicator(self, X):
        """Fit a MissingIndicator."""
        if self.add_indicator:
            self.indicator_ = MissingIndicator(
                missing_values=self.missing_values, error_on_new=False
            )
            self.indicator_._fit(X, precomputed=True)
        else:
            self.indicator_ = None

    def _transform_indicator(self, X):
        """Compute the indicator mask.'

        Note that X must be the original data as passed to the imputer before
        any imputation, since imputation may be done inplace in some cases.
        """
        if self.add_indicator:
            if not hasattr(self, "indicator_"):
                raise ValueError(
                    "Make sure to call _fit_indicator before _transform_indicator"
                )
            return self.indicator_.transform(X)

    def _concatenate_indicator(self, X_imputed, X_indicator):
        """Concatenate indicator mask with the imputed data."""
        if not self.add_indicator:
            return X_imputed

        hstack = sp.hstack if sp.issparse(X_imputed) else np.hstack
        if X_indicator is None:
            raise ValueError(
                "Data from the missing indicator are not provided. Call "
                "_fit_indicator and _transform_indicator in the imputer "
                "implementation."
            )

        return hstack((X_imputed, X_indicator))

    def _concatenate_indicator_feature_names_out(self, names, input_features):
        if not self.add_indicator:
            return names

        indicator_names = self.indicator_.get_feature_names_out(input_features)
        return np.concatenate([names, indicator_names])

    def _more_tags(self):
        return {"allow_nan": is_scalar_nan(self.missing_values)}


class SimpleImputer(_BaseImputer):
    """Univariate imputer for completing missing values with simple strategies.

    Replace missing values using a descriptive statistic (e.g. mean, median, or
    most frequent) along each column, or using a constant value.

    Read more in the :ref:`User Guide <impute>`.

    .. versionadded:: 0.20
       `SimpleImputer` replaces the previous `sklearn.preprocessing.Imputer`
       estimator which is now removed.

    Parameters
    ----------
    missing_values : int, float, str, np.nan, None or pandas.NA, default=np.nan
        The placeholder for the missing values. All occurrences of
        `missing_values` will be imputed. For pandas' dataframes with
        nullable integer dtypes with missing values, `missing_values`
        can be set to either `np.nan` or `pd.NA`.

    strategy : str, default='mean'
        The imputation strategy.

        - If "mean", then replace missing values using the mean along
          each column. Can only be used with numeric data.
        - If "median", then replace missing values using the median along
          each column. Can only be used with numeric data.
        - If "most_frequent", then replace missing using the most frequent
          value along each column. Can be used with strings or numeric data.
          If there is more than one such value, only the smallest is returned.
        - If "constant", then replace missing values with fill_value. Can be
          used with strings or numeric data.

        .. versionadded:: 0.20
           strategy="constant" for fixed value imputation.

    fill_value : str or numerical value, default=None
        When strategy == "constant", fill_value is used to replace all
        occurrences of missing_values.
        If left to the default, fill_value will be 0 when imputing numerical
        data and "missing_value" for strings or object data types.

    verbose : int, default=0
        Controls the verbosity of the imputer.

        .. deprecated:: 1.1
           The 'verbose' parameter was deprecated in version 1.1 and will be
           removed in 1.3. A warning will always be raised upon the removal of
           empty columns in the future version.

    copy : bool, default=True
        If True, a copy of X will be created. If False, imputation will
        be done in-place whenever possible. Note that, in the following cases,
        a new copy will always be made, even if `copy=False`:

        - If `X` is not an array of floating values;
        - If `X` is encoded as a CSR matrix;
        - If `add_indicator=True`.

    add_indicator : bool, default=False
        If True, a :class:`MissingIndicator` transform will stack onto output
        of the imputer's transform. This allows a predictive estimator
        to account for missingness despite imputation. If a feature has no
        missing values at fit/train time, the feature won't appear on
        the missing indicator even if there are missing values at
        transform/test time.

    keep_missing_features : bool, default=False
        If true, features whose all values are missing during fit/train time
        are not removed during transform/test time.

    Attributes
    ----------
    statistics_ : array of shape (n_features,)
        The imputation fill value for each feature.
        Computing statistics can result in `np.nan` values.
        During :meth:`transform`, features corresponding to `np.nan`
        statistics will be discarded.

    indicator_ : :class:`~sklearn.impute.MissingIndicator`
        Indicator used to add binary indicators for missing values.
        `None` if `add_indicator=False`.

    n_features_in_ : int
        Number of features seen during :term:`fit`.

        .. versionadded:: 0.24

    feature_names_in_ : ndarray of shape (`n_features_in_`,)
        Names of features seen during :term:`fit`. Defined only when `X`
        has feature names that are all strings.

        .. versionadded:: 1.0

    See Also
    --------
    IterativeImputer : Multivariate imputer that estimates values to impute for
        each feature with missing values from all the others.
    KNNImputer : Multivariate imputer that estimates missing features using
        nearest samples.

    Notes
    -----
    Columns which only contained missing values at :meth:`fit` are discarded
    upon :meth:`transform` if strategy is not `"constant"`.

    In a prediction context, simple imputation usually performs poorly when
    associated with a weak learner. However, with a powerful learner, it can
    lead to as good or better performance than complex imputation such as
    :class:`~sklearn.impute.IterativeImputer` or :class:`~sklearn.impute.KNNImputer`.

    Examples
    --------
    >>> import numpy as np
    >>> from sklearn.impute import SimpleImputer
    >>> imp_mean = SimpleImputer(missing_values=np.nan, strategy='mean')
    >>> imp_mean.fit([[7, 2, 3], [4, np.nan, 6], [10, 5, 9]])
    SimpleImputer()
    >>> X = [[np.nan, 2, 3], [4, np.nan, 6], [10, np.nan, 9]]
    >>> print(imp_mean.transform(X))
    [[ 7.   2.   3. ]
     [ 4.   3.5  6. ]
     [10.   3.5  9. ]]
    """
<<<<<<< HEAD
    @_deprecate_positional_args
    def __init__(self, *, missing_values=np.nan, strategy="mean",
                 fill_value=None, verbose=0, copy=True, add_indicator=False,
                 keep_missing_features=False):
        super().__init__(
            missing_values=missing_values,
            add_indicator=add_indicator,
            keep_missing_features=keep_missing_features,
        )
=======

    _parameter_constraints: dict = {
        **_BaseImputer._parameter_constraints,
        "strategy": [StrOptions({"mean", "median", "most_frequent", "constant"})],
        "fill_value": "no_validation",  # any object is valid
        "verbose": ["verbose", Hidden(StrOptions({"deprecated"}))],
        "copy": ["boolean"],
    }

    def __init__(
        self,
        *,
        missing_values=np.nan,
        strategy="mean",
        fill_value=None,
        verbose="deprecated",
        copy=True,
        add_indicator=False,
    ):
        super().__init__(missing_values=missing_values, add_indicator=add_indicator)
>>>>>>> 53234c5b
        self.strategy = strategy
        self.fill_value = fill_value
        self.verbose = verbose
        self.copy = copy

    def _validate_input(self, X, in_fit):

        if self.strategy in ("most_frequent", "constant"):
            # If input is a list of strings, dtype = object.
            # Otherwise ValueError is raised in SimpleImputer
            # with strategy='most_frequent' or 'constant'
            # because the list is converted to Unicode numpy array
            if isinstance(X, list) and any(
                isinstance(elem, str) for row in X for elem in row
            ):
                dtype = object
            else:
                dtype = None
        else:
            dtype = FLOAT_DTYPES

        if not in_fit and self._fit_dtype.kind == "O":
            # Use object dtype if fitted on object dtypes
            dtype = self._fit_dtype

        if _is_pandas_na(self.missing_values) or is_scalar_nan(self.missing_values):
            force_all_finite = "allow-nan"
        else:
            force_all_finite = True

        try:
            X = self._validate_data(
                X,
                reset=in_fit,
                accept_sparse="csc",
                dtype=dtype,
                force_all_finite=force_all_finite,
                copy=self.copy,
            )
        except ValueError as ve:
            if "could not convert" in str(ve):
                new_ve = ValueError(
                    "Cannot use {} strategy with non-numeric data:\n{}".format(
                        self.strategy, ve
                    )
                )
                raise new_ve from None
            else:
                raise ve

        if in_fit:
            # Use the dtype seen in `fit` for non-`fit` conversion
            self._fit_dtype = X.dtype

        _check_inputs_dtype(X, self.missing_values)
        if X.dtype.kind not in ("i", "u", "f", "O"):
            raise ValueError(
                "SimpleImputer does not support data with dtype "
                "{0}. Please provide either a numeric array (with"
                " a floating point or integer dtype) or "
                "categorical data represented either as an array "
                "with integer dtype or an array of string values "
                "with an object dtype.".format(X.dtype)
            )

        return X

    def fit(self, X, y=None):
        """Fit the imputer on `X`.

        Parameters
        ----------
        X : {array-like, sparse matrix}, shape (n_samples, n_features)
            Input data, where `n_samples` is the number of samples and
            `n_features` is the number of features.

        y : Ignored
            Not used, present here for API consistency by convention.

        Returns
        -------
        self : object
            Fitted estimator.
        """
        self._validate_params()
        if self.verbose != "deprecated":
            warnings.warn(
                "The 'verbose' parameter was deprecated in version "
                "1.1 and will be removed in 1.3. A warning will "
                "always be raised upon the removal of empty columns "
                "in the future version.",
                FutureWarning,
            )

        X = self._validate_input(X, in_fit=True)

        # default fill_value is 0 for numerical input and "missing_value"
        # otherwise
        if self.fill_value is None:
            if X.dtype.kind in ("i", "u", "f"):
                fill_value = 0
            else:
                fill_value = "missing_value"
        else:
            fill_value = self.fill_value

        # fill_value should be numerical in case of numerical input
        if (
            self.strategy == "constant"
            and X.dtype.kind in ("i", "u", "f")
            and not isinstance(fill_value, numbers.Real)
        ):
            raise ValueError(
                "'fill_value'={0} is invalid. Expected a "
                "numerical value when imputing numerical "
                "data".format(fill_value)
            )

        if sp.issparse(X):
            # missing_values = 0 not allowed with sparse data as it would
            # force densification
            if self.missing_values == 0:
                raise ValueError(
                    "Imputation not possible when missing_values "
                    "== 0 and input is sparse. Provide a dense "
                    "array instead."
                )
            else:
                self.statistics_ = self._sparse_fit(
                    X, self.strategy, self.missing_values, fill_value
                )

        else:
            self.statistics_ = self._dense_fit(
                X, self.strategy, self.missing_values, fill_value
            )

        return self

    def _sparse_fit(self, X, strategy, missing_values, fill_value):
        """Fit the transformer on sparse data."""
        missing_mask = _get_mask(X, missing_values)
        mask_data = missing_mask.data
        n_implicit_zeros = X.shape[0] - np.diff(X.indptr)

        statistics = np.empty(X.shape[1])

        if strategy == "constant":
            # for constant strategy, self.statistics_ is used to store
            # fill_value in each column
            statistics.fill(fill_value)
        else:
            for i in range(X.shape[1]):
                column = X.data[X.indptr[i] : X.indptr[i + 1]]
                mask_column = mask_data[X.indptr[i] : X.indptr[i + 1]]
                column = column[~mask_column]

                # combine explicit and implicit zeros
                mask_zeros = _get_mask(column, 0)
                column = column[~mask_zeros]
                n_explicit_zeros = mask_zeros.sum()
                n_zeros = n_implicit_zeros[i] + n_explicit_zeros

                if strategy == "mean":
                    s = column.size + n_zeros
                    statistics[i] = np.nan if s == 0 else column.sum() / s

                elif strategy == "median":
                    statistics[i] = _get_median(column, n_zeros)

                elif strategy == "most_frequent":
                    statistics[i] = _most_frequent(column, 0, n_zeros)
        super()._fit_indicator(missing_mask)

        return statistics

    def _dense_fit(self, X, strategy, missing_values, fill_value):
        """Fit the transformer on dense data."""
        missing_mask = _get_mask(X, missing_values)
        masked_X = ma.masked_array(X, mask=missing_mask)

        super()._fit_indicator(missing_mask)

        # Mean
        if strategy == "mean":
            mean_masked = np.ma.mean(masked_X, axis=0)
            # Avoid the warning "Warning: converting a masked element to nan."
            mean = np.ma.getdata(mean_masked)
            mean[np.ma.getmask(mean_masked)] = np.nan

            return mean

        # Median
        elif strategy == "median":
            median_masked = np.ma.median(masked_X, axis=0)
            # Avoid the warning "Warning: converting a masked element to nan."
            median = np.ma.getdata(median_masked)
            median[np.ma.getmaskarray(median_masked)] = np.nan

            return median

        # Most frequent
        elif strategy == "most_frequent":
            # Avoid use of scipy.stats.mstats.mode due to the required
            # additional overhead and slow benchmarking performance.
            # See Issue 14325 and PR 14399 for full discussion.

            # To be able access the elements by columns
            X = X.transpose()
            mask = missing_mask.transpose()

            if X.dtype.kind == "O":
                most_frequent = np.empty(X.shape[0], dtype=object)
            else:
                most_frequent = np.empty(X.shape[0])

            for i, (row, row_mask) in enumerate(zip(X[:], mask[:])):
                row_mask = np.logical_not(row_mask).astype(bool)
                row = row[row_mask]
                most_frequent[i] = _most_frequent(row, np.nan, 0)

            return most_frequent

        # Constant
        elif strategy == "constant":
            # for constant strategy, self.statistcs_ is used to store
            # fill_value in each column
            return np.full(X.shape[1], fill_value, dtype=X.dtype)

    def transform(self, X):
        """Impute all missing values in `X`.

        Parameters
        ----------
        X : {array-like, sparse matrix}, shape (n_samples, n_features)
            The input data to complete.

        Returns
        -------
        X_imputed : {ndarray, sparse matrix} of shape \
                (n_samples, n_features_out)
            `X` with imputed values.
        """
        check_is_fitted(self)

        X = self._validate_input(X, in_fit=False)
        statistics = self.statistics_

        if X.shape[1] != statistics.shape[0]:
            raise ValueError(
                "X has %d features per sample, expected %d"
                % (X.shape[1], self.statistics_.shape[0])
            )

        # compute mask before eliminating invalid features
        missing_mask = _get_mask(X, self.missing_values)

        # Decide whether to keep missing features
        if self.strategy == "constant" or self.keep_missing_features:
            valid_statistics = statistics
            valid_statistics_indexes = None
        else:
            # same as np.isnan but also works for object dtypes
            invalid_mask = _get_mask(statistics, np.nan)
            valid_mask = np.logical_not(invalid_mask)
            valid_statistics = statistics[valid_mask]
            valid_statistics_indexes = np.flatnonzero(valid_mask)

            if invalid_mask.any():
                invalid_features = np.arange(X.shape[1])[invalid_mask]
                if self.verbose != "deprecated" and self.verbose:
                    # use feature names warning if features are provided
                    if hasattr(self, "feature_names_in_"):
                        invalid_features = self.feature_names_in_[invalid_features]
                    warnings.warn(
                        "Skipping features without any observed values:"
                        f" {invalid_features}. At least one non-missing value is needed"
                        f" for imputation with strategy='{self.strategy}'."
                    )
                X = X[:, valid_statistics_indexes]

        # Do actual imputation
        if sp.issparse(X):
            if self.missing_values == 0:
                raise ValueError(
                    "Imputation not possible when missing_values "
                    "== 0 and input is sparse. Provide a dense "
                    "array instead."
                )
            else:
                # if no invalid statistics are found, use the mask computed
                # before, else recompute mask
                if valid_statistics_indexes is None:
                    mask = missing_mask.data
                else:
                    mask = _get_mask(X.data, self.missing_values)
                indexes = np.repeat(
                    np.arange(len(X.indptr) - 1, dtype=int), np.diff(X.indptr)
                )[mask]

                X.data[mask] = valid_statistics[indexes].astype(X.dtype, copy=False)
        else:
            # use mask computed before eliminating invalid mask
            if valid_statistics_indexes is None:
                mask_valid_features = missing_mask
            else:
                mask_valid_features = missing_mask[:, valid_statistics_indexes]
            n_missing = np.sum(mask_valid_features, axis=0)
            values = np.repeat(valid_statistics, n_missing)
            coordinates = np.where(mask_valid_features.transpose())[::-1]

            X[coordinates] = values

        X_indicator = super()._transform_indicator(missing_mask)

        return super()._concatenate_indicator(X, X_indicator)

    def inverse_transform(self, X):
        """Convert the data back to the original representation.

        Inverts the `transform` operation performed on an array.
        This operation can only be performed after :class:`SimpleImputer` is
        instantiated with `add_indicator=True`.

        Note that `inverse_transform` can only invert the transform in
        features that have binary indicators for missing values. If a feature
        has no missing values at `fit` time, the feature won't have a binary
        indicator, and the imputation done at `transform` time won't be
        inverted.

        .. versionadded:: 0.24

        Parameters
        ----------
        X : array-like of shape \
                (n_samples, n_features + n_features_missing_indicator)
            The imputed data to be reverted to original data. It has to be
            an augmented array of imputed data and the missing indicator mask.

        Returns
        -------
        X_original : ndarray of shape (n_samples, n_features)
            The original `X` with missing values as it was prior
            to imputation.
        """
        check_is_fitted(self)

        if not self.add_indicator:
            raise ValueError(
                "'inverse_transform' works only when "
                "'SimpleImputer' is instantiated with "
                "'add_indicator=True'. "
                f"Got 'add_indicator={self.add_indicator}' "
                "instead."
            )

        n_features_missing = len(self.indicator_.features_)
        non_empty_feature_count = X.shape[1] - n_features_missing
        array_imputed = X[:, :non_empty_feature_count].copy()
        missing_mask = X[:, non_empty_feature_count:].astype(bool)

        n_features_original = len(self.statistics_)
        shape_original = (X.shape[0], n_features_original)
        X_original = np.zeros(shape_original)
        X_original[:, self.indicator_.features_] = missing_mask
        full_mask = X_original.astype(bool)

        imputed_idx, original_idx = 0, 0
        while imputed_idx < len(array_imputed.T):
            if not np.all(X_original[:, original_idx]):
                X_original[:, original_idx] = array_imputed.T[imputed_idx]
                imputed_idx += 1
                original_idx += 1
            else:
                original_idx += 1

        X_original[full_mask] = self.missing_values
        return X_original

    def _more_tags(self):
        return {
            "allow_nan": (
                _is_pandas_na(self.missing_values) or is_scalar_nan(self.missing_values)
            )
        }

    def get_feature_names_out(self, input_features=None):
        """Get output feature names for transformation.

        Parameters
        ----------
        input_features : array-like of str or None, default=None
            Input features.

            - If `input_features` is `None`, then `feature_names_in_` is
              used as feature names in. If `feature_names_in_` is not defined,
              then the following input feature names are generated:
              `["x0", "x1", ..., "x(n_features_in_ - 1)"]`.
            - If `input_features` is an array-like, then `input_features` must
              match `feature_names_in_` if `feature_names_in_` is defined.

        Returns
        -------
        feature_names_out : ndarray of str objects
            Transformed feature names.
        """
        input_features = _check_feature_names_in(self, input_features)
        non_missing_mask = np.logical_not(_get_mask(self.statistics_, np.nan))
        names = input_features[non_missing_mask]
        return self._concatenate_indicator_feature_names_out(names, input_features)


class MissingIndicator(TransformerMixin, BaseEstimator):
    """Binary indicators for missing values.

    Note that this component typically should not be used in a vanilla
    :class:`Pipeline` consisting of transformers and a classifier, but rather
    could be added using a :class:`FeatureUnion` or :class:`ColumnTransformer`.

    Read more in the :ref:`User Guide <impute>`.

    .. versionadded:: 0.20

    Parameters
    ----------
    missing_values : int, float, str, np.nan or None, default=np.nan
        The placeholder for the missing values. All occurrences of
        `missing_values` will be imputed. For pandas' dataframes with
        nullable integer dtypes with missing values, `missing_values`
        should be set to `np.nan`, since `pd.NA` will be converted to `np.nan`.

    features : {'missing-only', 'all'}, default='missing-only'
        Whether the imputer mask should represent all or a subset of
        features.

        - If `'missing-only'` (default), the imputer mask will only represent
          features containing missing values during fit time.
        - If `'all'`, the imputer mask will represent all features.

    sparse : bool or 'auto', default='auto'
        Whether the imputer mask format should be sparse or dense.

        - If `'auto'` (default), the imputer mask will be of same type as
          input.
        - If `True`, the imputer mask will be a sparse matrix.
        - If `False`, the imputer mask will be a numpy array.

    error_on_new : bool, default=True
        If `True`, :meth:`transform` will raise an error when there are
        features with missing values that have no missing values in
        :meth:`fit`. This is applicable only when `features='missing-only'`.

    Attributes
    ----------
    features_ : ndarray of shape (n_missing_features,) or (n_features,)
        The features indices which will be returned when calling
        :meth:`transform`. They are computed during :meth:`fit`. If
        `features='all'`, `features_` is equal to `range(n_features)`.

    n_features_in_ : int
        Number of features seen during :term:`fit`.

        .. versionadded:: 0.24

    feature_names_in_ : ndarray of shape (`n_features_in_`,)
        Names of features seen during :term:`fit`. Defined only when `X`
        has feature names that are all strings.

        .. versionadded:: 1.0

    See Also
    --------
    SimpleImputer : Univariate imputation of missing values.
    IterativeImputer : Multivariate imputation of missing values.

    Examples
    --------
    >>> import numpy as np
    >>> from sklearn.impute import MissingIndicator
    >>> X1 = np.array([[np.nan, 1, 3],
    ...                [4, 0, np.nan],
    ...                [8, 1, 0]])
    >>> X2 = np.array([[5, 1, np.nan],
    ...                [np.nan, 2, 3],
    ...                [2, 4, 0]])
    >>> indicator = MissingIndicator()
    >>> indicator.fit(X1)
    MissingIndicator()
    >>> X2_tr = indicator.transform(X2)
    >>> X2_tr
    array([[False,  True],
           [ True, False],
           [False, False]])
    """

    _parameter_constraints: dict = {
        "missing_values": [numbers.Real, numbers.Integral, str, None],
        "features": [StrOptions({"missing-only", "all"})],
        "sparse": ["boolean", StrOptions({"auto"})],
        "error_on_new": ["boolean"],
    }

    def __init__(
        self,
        *,
        missing_values=np.nan,
        features="missing-only",
        sparse="auto",
        error_on_new=True,
    ):
        self.missing_values = missing_values
        self.features = features
        self.sparse = sparse
        self.error_on_new = error_on_new

    def _get_missing_features_info(self, X):
        """Compute the imputer mask and the indices of the features
        containing missing values.

        Parameters
        ----------
        X : {ndarray, sparse matrix} of shape (n_samples, n_features)
            The input data with missing values. Note that `X` has been
            checked in :meth:`fit` and :meth:`transform` before to call this
            function.

        Returns
        -------
        imputer_mask : {ndarray, sparse matrix} of shape \
        (n_samples, n_features)
            The imputer mask of the original data.

        features_with_missing : ndarray of shape (n_features_with_missing)
            The features containing missing values.
        """
        if not self._precomputed:
            imputer_mask = _get_mask(X, self.missing_values)
        else:
            imputer_mask = X

        if sp.issparse(X):
            imputer_mask.eliminate_zeros()

            if self.features == "missing-only":
                n_missing = imputer_mask.getnnz(axis=0)

            if self.sparse is False:
                imputer_mask = imputer_mask.toarray()
            elif imputer_mask.format == "csr":
                imputer_mask = imputer_mask.tocsc()
        else:
            if not self._precomputed:
                imputer_mask = _get_mask(X, self.missing_values)
            else:
                imputer_mask = X

            if self.features == "missing-only":
                n_missing = imputer_mask.sum(axis=0)

            if self.sparse is True:
                imputer_mask = sp.csc_matrix(imputer_mask)

        if self.features == "all":
            features_indices = np.arange(X.shape[1])
        else:
            features_indices = np.flatnonzero(n_missing)

        return imputer_mask, features_indices

    def _validate_input(self, X, in_fit):
        if not is_scalar_nan(self.missing_values):
            force_all_finite = True
        else:
            force_all_finite = "allow-nan"
        X = self._validate_data(
            X,
            reset=in_fit,
            accept_sparse=("csc", "csr"),
            dtype=None,
            force_all_finite=force_all_finite,
        )
        _check_inputs_dtype(X, self.missing_values)
        if X.dtype.kind not in ("i", "u", "f", "O"):
            raise ValueError(
                "MissingIndicator does not support data with "
                "dtype {0}. Please provide either a numeric array"
                " (with a floating point or integer dtype) or "
                "categorical data represented either as an array "
                "with integer dtype or an array of string values "
                "with an object dtype.".format(X.dtype)
            )

        if sp.issparse(X) and self.missing_values == 0:
            # missing_values = 0 not allowed with sparse data as it would
            # force densification
            raise ValueError(
                "Sparse input with missing_values=0 is "
                "not supported. Provide a dense "
                "array instead."
            )

        return X

    def _fit(self, X, y=None, precomputed=False):
        """Fit the transformer on `X`.

        Parameters
        ----------
        X : {array-like, sparse matrix} of shape (n_samples, n_features)
            Input data, where `n_samples` is the number of samples and
            `n_features` is the number of features.
            If `precomputed=True`, then `X` is a mask of the input data.

        precomputed : bool
            Whether the input data is a mask.

        Returns
        -------
        imputer_mask : {ndarray, sparse matrix} of shape (n_samples, \
        n_features)
            The imputer mask of the original data.
        """
        if precomputed:
            if not (hasattr(X, "dtype") and X.dtype.kind == "b"):
                raise ValueError("precomputed is True but the input data is not a mask")
            self._precomputed = True
        else:
            self._precomputed = False

        # Need not validate X again as it would have already been validated
        # in the Imputer calling MissingIndicator
        if not self._precomputed:
            X = self._validate_input(X, in_fit=True)

        self._n_features = X.shape[1]

        missing_features_info = self._get_missing_features_info(X)
        self.features_ = missing_features_info[1]

        return missing_features_info[0]

    def fit(self, X, y=None):
        """Fit the transformer on `X`.

        Parameters
        ----------
        X : {array-like, sparse matrix} of shape (n_samples, n_features)
            Input data, where `n_samples` is the number of samples and
            `n_features` is the number of features.

        y : Ignored
            Not used, present for API consistency by convention.

        Returns
        -------
        self : object
            Fitted estimator.
        """
        self._validate_params()
        self._fit(X, y)

        return self

    def transform(self, X):
        """Generate missing values indicator for `X`.

        Parameters
        ----------
        X : {array-like, sparse matrix} of shape (n_samples, n_features)
            The input data to complete.

        Returns
        -------
        Xt : {ndarray, sparse matrix} of shape (n_samples, n_features) \
        or (n_samples, n_features_with_missing)
            The missing indicator for input data. The data type of `Xt`
            will be boolean.
        """
        check_is_fitted(self)

        # Need not validate X again as it would have already been validated
        # in the Imputer calling MissingIndicator
        if not self._precomputed:
            X = self._validate_input(X, in_fit=False)
        else:
            if not (hasattr(X, "dtype") and X.dtype.kind == "b"):
                raise ValueError("precomputed is True but the input data is not a mask")

        imputer_mask, features = self._get_missing_features_info(X)

        if self.features == "missing-only":
            features_diff_fit_trans = np.setdiff1d(features, self.features_)
            if self.error_on_new and features_diff_fit_trans.size > 0:
                raise ValueError(
                    "The features {} have missing values "
                    "in transform but have no missing values "
                    "in fit.".format(features_diff_fit_trans)
                )

            if self.features_.size < self._n_features:
                imputer_mask = imputer_mask[:, self.features_]

        return imputer_mask

    def fit_transform(self, X, y=None):
        """Generate missing values indicator for `X`.

        Parameters
        ----------
        X : {array-like, sparse matrix} of shape (n_samples, n_features)
            The input data to complete.

        y : Ignored
            Not used, present for API consistency by convention.

        Returns
        -------
        Xt : {ndarray, sparse matrix} of shape (n_samples, n_features) \
        or (n_samples, n_features_with_missing)
            The missing indicator for input data. The data type of `Xt`
            will be boolean.
        """
        self._validate_params()
        imputer_mask = self._fit(X, y)

        if self.features_.size < self._n_features:
            imputer_mask = imputer_mask[:, self.features_]

        return imputer_mask

    def get_feature_names_out(self, input_features=None):
        """Get output feature names for transformation.

        Parameters
        ----------
        input_features : array-like of str or None, default=None
            Input features.

            - If `input_features` is `None`, then `feature_names_in_` is
              used as feature names in. If `feature_names_in_` is not defined,
              then the following input feature names are generated:
              `["x0", "x1", ..., "x(n_features_in_ - 1)"]`.
            - If `input_features` is an array-like, then `input_features` must
              match `feature_names_in_` if `feature_names_in_` is defined.

        Returns
        -------
        feature_names_out : ndarray of str objects
            Transformed feature names.
        """
        input_features = _check_feature_names_in(self, input_features)
        prefix = self.__class__.__name__.lower()
        return np.asarray(
            [
                f"{prefix}_{feature_name}"
                for feature_name in input_features[self.features_]
            ],
            dtype=object,
        )

    def _more_tags(self):
        return {
            "allow_nan": True,
            "X_types": ["2darray", "string"],
            "preserves_dtype": [],
        }<|MERGE_RESOLUTION|>--- conflicted
+++ resolved
@@ -77,17 +77,15 @@
     It adds automatically support for `add_indicator`.
     """
 
-<<<<<<< HEAD
-    def __init__(self, *, missing_values=np.nan, add_indicator=False,
-                 keep_missing_features=False):
-=======
     _parameter_constraints: dict = {
         "missing_values": ["missing_values"],
         "add_indicator": ["boolean"],
+        "keep_missing_features": ["boolean"],
     }
 
-    def __init__(self, *, missing_values=np.nan, add_indicator=False):
->>>>>>> 53234c5b
+    def __init__(
+        self, *, missing_values=np.nan, add_indicator=False, keep_missing_features=False
+    ):
         self.missing_values = missing_values
         self.add_indicator = add_indicator
         self.keep_missing_features = keep_missing_features
@@ -265,17 +263,6 @@
      [ 4.   3.5  6. ]
      [10.   3.5  9. ]]
     """
-<<<<<<< HEAD
-    @_deprecate_positional_args
-    def __init__(self, *, missing_values=np.nan, strategy="mean",
-                 fill_value=None, verbose=0, copy=True, add_indicator=False,
-                 keep_missing_features=False):
-        super().__init__(
-            missing_values=missing_values,
-            add_indicator=add_indicator,
-            keep_missing_features=keep_missing_features,
-        )
-=======
 
     _parameter_constraints: dict = {
         **_BaseImputer._parameter_constraints,
@@ -294,9 +281,13 @@
         verbose="deprecated",
         copy=True,
         add_indicator=False,
+        keep_missing_features=False,
     ):
-        super().__init__(missing_values=missing_values, add_indicator=add_indicator)
->>>>>>> 53234c5b
+        super().__init__(
+            missing_values=missing_values,
+            add_indicator=add_indicator,
+            keep_missing_features=keep_missing_features,
+        )
         self.strategy = strategy
         self.fill_value = fill_value
         self.verbose = verbose
