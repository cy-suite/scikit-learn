--- conflicted
+++ resolved
@@ -269,12 +269,7 @@
         -------
         self : SimpleImputer
         """
-<<<<<<< HEAD
-        X = self._validate_input(X)
-=======
         X = self._validate_input(X, in_fit=True)
-        super()._fit_indicator(X)
->>>>>>> b8536532
 
         # default fill_value is 0 for numerical input and "missing_value"
         # otherwise
@@ -415,13 +410,7 @@
         """
         check_is_fitted(self)
 
-<<<<<<< HEAD
-        X = self._validate_input(X)
-=======
         X = self._validate_input(X, in_fit=False)
-        X_indicator = super()._transform_indicator(X)
-
->>>>>>> b8536532
         statistics = self.statistics_
 
         if X.shape[1] != statistics.shape[0]:
@@ -654,7 +643,6 @@
             The imputer mask of the original data.
 
         """
-<<<<<<< HEAD
         self._precomputed = False
         if hasattr(X, 'dtype') and X.dtype.kind == 'b':
             self._precomputed = True
@@ -662,10 +650,7 @@
         # Need not validate X again as it would have already been validated
         # in the Imputer calling MissingIndicator
         if not self._precomputed:
-            X = self._validate_input(X)
-=======
-        X = self._validate_input(X, in_fit=True)
->>>>>>> b8536532
+            X = self._validate_input(X, in_fit=True)
         self._n_features = X.shape[1]
 
         if self.features not in ('missing-only', 'all'):
@@ -717,12 +702,8 @@
 
         """
         check_is_fitted(self)
-<<<<<<< HEAD
         if not self._precomputed:
-            X = self._validate_input(X)
-=======
-        X = self._validate_input(X, in_fit=False)
->>>>>>> b8536532
+            X = self._validate_input(X, in_fit=False)
 
         if X.shape[1] != self._n_features:
             raise ValueError("X has a different number of features "
