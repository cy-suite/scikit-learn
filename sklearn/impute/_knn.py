# Authors: Ashim Bhattarai <ashimb9@gmail.com>
#          Thomas J Fan <thomasjpfan@gmail.com>
# License: BSD 3 clause

import numpy as np

from ._base import _BaseImputer
from ..utils.validation import FLOAT_DTYPES
from ..metrics import pairwise_distances_chunked
from ..metrics.pairwise import _NAN_METRICS
from ..neighbors._base import _get_weights
from ..neighbors._base import _check_weights
from ..utils import is_scalar_nan
from ..utils._mask import _get_mask
from ..utils.validation import check_is_fitted


class KNNImputer(_BaseImputer):
    """Imputation for completing missing values using k-Nearest Neighbors.

    Each sample's missing values are imputed using the mean value from
    `n_neighbors` nearest neighbors found in the training set. Two samples are
    close if the features that neither is missing are close.

    Read more in the :ref:`User Guide <knnimpute>`.

    .. versionadded:: 0.22

    Parameters
    ----------
    missing_values : int, float, str, np.nan or None, default=np.nan
        The placeholder for the missing values. All occurrences of
        `missing_values` will be imputed. For pandas' dataframes with
        nullable integer dtypes with missing values, `missing_values`
        should be set to np.nan, since `pd.NA` will be converted to np.nan.

    n_neighbors : int, default=5
        Number of neighboring samples to use for imputation.

    weights : {'uniform', 'distance'} or callable, default='uniform'
        Weight function used in prediction.  Possible values:

        - 'uniform' : uniform weights. All points in each neighborhood are
          weighted equally.
        - 'distance' : weight points by the inverse of their distance.
          in this case, closer neighbors of a query point will have a
          greater influence than neighbors which are further away.
        - callable : a user-defined function which accepts an
          array of distances, and returns an array of the same shape
          containing the weights.

    metric : {'nan_euclidean'} or callable, default='nan_euclidean'
        Distance metric for searching neighbors. Possible values:

        - 'nan_euclidean'
        - callable : a user-defined function which conforms to the definition
          of ``_pairwise_callable(X, Y, metric, **kwds)``. The function
          accepts two arrays, X and Y, and a `missing_values` keyword in
          `kwds` and returns a scalar distance value.

    copy : bool, default=True
        If True, a copy of X will be created. If False, imputation will
        be done in-place whenever possible.

    add_indicator : bool, default=False
        If True, a :class:`MissingIndicator` transform will stack onto the
        output of the imputer's transform. This allows a predictive estimator
        to account for missingness despite imputation. If a feature has no
        missing values at fit/train time, the feature won't appear on the
        missing indicator even if there are missing values at transform/test
        time.

    Attributes
    ----------
    indicator_ : :class:`~sklearn.impute.MissingIndicator`
        Indicator used to add binary indicators for missing values.
        ``None`` if add_indicator is False.

    n_features_in_ : int
        Number of features seen during :term:`fit`.

        .. versionadded:: 0.24

    References
    ----------
    * Olga Troyanskaya, Michael Cantor, Gavin Sherlock, Pat Brown, Trevor
      Hastie, Robert Tibshirani, David Botstein and Russ B. Altman, Missing
      value estimation methods for DNA microarrays, BIOINFORMATICS Vol. 17
      no. 6, 2001 Pages 520-525.

    Examples
    --------
    >>> import numpy as np
    >>> from sklearn.impute import KNNImputer
    >>> X = [[1, 2, np.nan], [3, 4, 3], [np.nan, 6, 5], [8, 8, 7]]
    >>> imputer = KNNImputer(n_neighbors=2)
    >>> imputer.fit_transform(X)
    array([[1. , 2. , 4. ],
           [3. , 4. , 3. ],
           [5.5, 6. , 5. ],
           [8. , 8. , 7. ]])
    """

    def __init__(
        self,
        *,
        missing_values=np.nan,
        n_neighbors=5,
        weights="uniform",
        metric="nan_euclidean",
        copy=True,
        add_indicator=False,
    ):
        super().__init__(missing_values=missing_values, add_indicator=add_indicator)
        self.n_neighbors = n_neighbors
        self.weights = weights
        self.metric = metric
        self.copy = copy

    def _calc_impute(self, dist_pot_donors, n_neighbors, fit_X_col, mask_fit_X_col):
        """Helper function to impute a single column.

        Parameters
        ----------
        dist_pot_donors : ndarray of shape (n_receivers, n_potential_donors)
            Distance matrix between the receivers and potential donors from
            training set. There must be at least one non-nan distance between
            a receiver and a potential donor.

        n_neighbors : int
            Number of neighbors to consider.

        fit_X_col : ndarray of shape (n_potential_donors,)
            Column of potential donors from training set.

        mask_fit_X_col : ndarray of shape (n_potential_donors,)
            Missing mask for fit_X_col.

        Returns
        -------
        imputed_values: ndarray of shape (n_receivers,)
            Imputed values for receiver.
        """
        # Get donors
        donors_idx = np.argpartition(dist_pot_donors, n_neighbors - 1, axis=1)[
            :, :n_neighbors
        ]

        # Get weight matrix from from distance matrix
        donors_dist = dist_pot_donors[
            np.arange(donors_idx.shape[0])[:, None], donors_idx
        ]

        weight_matrix = _get_weights(donors_dist, self.weights)

        # fill nans with zeros
        if weight_matrix is not None:
            weight_matrix[np.isnan(weight_matrix)] = 0.0

        # Retrieve donor values and calculate kNN average
        donors = fit_X_col.take(donors_idx)
        donors_mask = mask_fit_X_col.take(donors_idx)
        donors = np.ma.array(donors, mask=donors_mask)

        return np.ma.average(donors, axis=1, weights=weight_matrix).data

    def fit(self, X, y=None):
        """Fit the imputer on X.

        Parameters
        ----------
        X : array-like shape of (n_samples, n_features)
            Input data, where `n_samples` is the number of samples and
            `n_features` is the number of features.

        Returns
        -------
        self : object
        """
        # Check data integrity and calling arguments
        if not is_scalar_nan(self.missing_values):
            force_all_finite = True
        else:
            force_all_finite = "allow-nan"
            if self.metric not in _NAN_METRICS and not callable(self.metric):
                raise ValueError("The selected metric does not support NaN values")
        if self.n_neighbors <= 0:
            raise ValueError(
                "Expected n_neighbors > 0. Got {}".format(self.n_neighbors)
            )

        X = self._validate_data(
            X,
            accept_sparse=False,
            dtype=FLOAT_DTYPES,
            force_all_finite=force_all_finite,
            copy=self.copy,
        )

        _check_weights(self.weights)
        self._fit_X = X
        self._mask_fit_X = _get_mask(self._fit_X, self.missing_values)

        super()._fit_indicator(self._mask_fit_X)

        return self

    def transform(self, X):
        """Impute all missing values in X.

        Parameters
        ----------
        X : array-like of shape (n_samples, n_features)
            The input data to complete.

        Returns
        -------
        X : array-like of shape (n_samples, n_output_features)
            The imputed dataset. `n_output_features` is the number of features
            that is not always missing during `fit`.
        """

        check_is_fitted(self)
        if not is_scalar_nan(self.missing_values):
            force_all_finite = True
        else:
            force_all_finite = "allow-nan"
<<<<<<< HEAD
        X = self._validate_data(X, accept_sparse=False, dtype=FLOAT_DTYPES,
                                force_all_finite=force_all_finite,
                                copy=self.copy)

        if X.shape[1] != self._fit_X.shape[1]:
            raise ValueError("Incompatible dimension between the fitted "
                             "dataset and the one to be transformed")
=======
        X = self._validate_data(
            X,
            accept_sparse=False,
            dtype=FLOAT_DTYPES,
            force_all_finite=force_all_finite,
            copy=self.copy,
            reset=False,
        )
>>>>>>> daae053f

        mask = _get_mask(X, self.missing_values)
        mask_fit_X = self._mask_fit_X
        valid_mask = ~np.all(mask_fit_X, axis=0)

        X_indicator = super()._transform_indicator(mask)

        # Removes columns where the training data is all nan
        if not np.any(mask):
            # No missing values in X
            # Remove columns where the training data is all nan
            return X[:, valid_mask]

        row_missing_idx = np.flatnonzero(mask.any(axis=1))

        non_missing_fix_X = np.logical_not(mask_fit_X)

        # Maps from indices from X to indices in dist matrix
        dist_idx_map = np.zeros(X.shape[0], dtype=int)
        dist_idx_map[row_missing_idx] = np.arange(row_missing_idx.shape[0])

        def process_chunk(dist_chunk, start):
            row_missing_chunk = row_missing_idx[start : start + len(dist_chunk)]

            # Find and impute missing by column
            for col in range(X.shape[1]):
                if not valid_mask[col]:
                    # column was all missing during training
                    continue

                col_mask = mask[row_missing_chunk, col]
                if not np.any(col_mask):
                    # column has no missing values
                    continue

                (potential_donors_idx,) = np.nonzero(non_missing_fix_X[:, col])

                # receivers_idx are indices in X
                receivers_idx = row_missing_chunk[np.flatnonzero(col_mask)]

                # distances for samples that needed imputation for column
                dist_subset = dist_chunk[dist_idx_map[receivers_idx] - start][
                    :, potential_donors_idx
                ]

                # receivers with all nan distances impute with mean
                all_nan_dist_mask = np.isnan(dist_subset).all(axis=1)
                all_nan_receivers_idx = receivers_idx[all_nan_dist_mask]

                if all_nan_receivers_idx.size:
                    col_mean = np.ma.array(
                        self._fit_X[:, col], mask=mask_fit_X[:, col]
                    ).mean()
                    X[all_nan_receivers_idx, col] = col_mean

                    if len(all_nan_receivers_idx) == len(receivers_idx):
                        # all receivers imputed with mean
                        continue

                    # receivers with at least one defined distance
                    receivers_idx = receivers_idx[~all_nan_dist_mask]
                    dist_subset = dist_chunk[dist_idx_map[receivers_idx] - start][
                        :, potential_donors_idx
                    ]

                n_neighbors = min(self.n_neighbors, len(potential_donors_idx))
                value = self._calc_impute(
                    dist_subset,
                    n_neighbors,
                    self._fit_X[potential_donors_idx, col],
                    mask_fit_X[potential_donors_idx, col],
                )
                X[receivers_idx, col] = value

        # process in fixed-memory chunks
        gen = pairwise_distances_chunked(
            X[row_missing_idx, :],
            self._fit_X,
            metric=self.metric,
            missing_values=self.missing_values,
            force_all_finite=force_all_finite,
            reduce_func=process_chunk,
        )
        for chunk in gen:
            # process_chunk modifies X in place. No return value.
            pass

        return super()._concatenate_indicator(X[:, valid_mask], X_indicator)<|MERGE_RESOLUTION|>--- conflicted
+++ resolved
@@ -225,15 +225,6 @@
             force_all_finite = True
         else:
             force_all_finite = "allow-nan"
-<<<<<<< HEAD
-        X = self._validate_data(X, accept_sparse=False, dtype=FLOAT_DTYPES,
-                                force_all_finite=force_all_finite,
-                                copy=self.copy)
-
-        if X.shape[1] != self._fit_X.shape[1]:
-            raise ValueError("Incompatible dimension between the fitted "
-                             "dataset and the one to be transformed")
-=======
         X = self._validate_data(
             X,
             accept_sparse=False,
@@ -242,7 +233,6 @@
             copy=self.copy,
             reset=False,
         )
->>>>>>> daae053f
 
         mask = _get_mask(X, self.missing_values)
         mask_fit_X = self._mask_fit_X
