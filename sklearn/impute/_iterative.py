--- conflicted
+++ resolved
@@ -111,25 +111,15 @@
         many features with no missing values at both ``fit`` and ``transform``
         time to save compute.
 
-<<<<<<< HEAD
-    min_value : float, default=-np.inf
-        Minimum possible imputed value. Default will set minimum
-        to negative infinity.
-
-    max_value : float, default=np.inf
-        Maximum possible imputed value. Default will set maximum
-        to positive infinity.
-=======
-    min_value : float or array-like of shape (n_features,), default=None.
+    min_value : float or array-like of shape (n_features,), default=-no.inf
         Minimum possible imputed value. Broadcast to shape (n_features,) if
         scalar. If array-like, expects shape (n_features,), one min value for
-        each feature. `None` (default) is converted to -np.inf.
-
-    max_value : float or array-like of shape (n_features,), default=None.
+        each feature. The default is `-np.inf`.
+
+    max_value : float or array-like of shape (n_features,), default=np.inf
         Maximum possible imputed value. Broadcast to shape (n_features,) if
         scalar. If array-like, expects shape (n_features,), one max value for
-        each feature. `None` (default) is converted to np.inf.
->>>>>>> 17e6c6bf
+        each feature. The default is `np.inf`.
 
     verbose : int, default=0
         Verbosity flag, controls the debug messages that are issued
@@ -609,12 +599,6 @@
 
         self.imputation_sequence_ = []
 
-<<<<<<< HEAD
-        self._min_value = self.min_value
-        self._max_value = self.max_value
-
-=======
->>>>>>> 17e6c6bf
         self.initial_imputer_ = None
         super()._fit_indicator(X)
         X_indicator = super()._transform_indicator(X)
