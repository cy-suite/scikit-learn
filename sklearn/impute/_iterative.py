--- conflicted
+++ resolved
@@ -10,23 +10,12 @@
 from ..exceptions import ConvergenceWarning
 from ..preprocessing import normalize
 from ..utils import (
-<<<<<<< HEAD
-    check_array,
-    check_random_state,
-    is_scalar_nan,
-    _safe_assign,
-    _safe_indexing,
-)
-from ..utils.validation import FLOAT_DTYPES, check_is_fitted
-from ..utils.validation import _check_feature_names_in
-=======
     _safe_assign,
     _safe_indexing,
     check_array,
     check_random_state,
     is_scalar_nan,
 )
->>>>>>> 2ab1d81e
 from ..utils._mask import _get_mask
 from ..utils._param_validation import HasMethods, Interval, StrOptions
 from ..utils.validation import FLOAT_DTYPES, _check_feature_names_in, check_is_fitted
