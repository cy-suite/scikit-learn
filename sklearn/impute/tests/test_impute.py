import pytest

import numpy as np
from scipy import sparse
from scipy.stats import kstest

import io

from sklearn.utils._testing import assert_allclose
from sklearn.utils._testing import assert_allclose_dense_sparse
from sklearn.utils._testing import assert_array_equal
from sklearn.utils._testing import assert_array_almost_equal

# make IterativeImputer available
from sklearn.experimental import enable_iterative_imputer  # noqa

from sklearn.datasets import load_diabetes
from sklearn.impute import MissingIndicator
from sklearn.impute import SimpleImputer, IterativeImputer
from sklearn.dummy import DummyRegressor
from sklearn.linear_model import BayesianRidge, ARDRegression, RidgeCV
from sklearn.pipeline import Pipeline
from sklearn.pipeline import make_union
from sklearn.model_selection import GridSearchCV
from sklearn import tree
from sklearn.random_projection import _sparse_random_matrix
from sklearn.exceptions import ConvergenceWarning
from sklearn.impute._base import _most_frequent


def _check_statistics(X, X_true, strategy, statistics, missing_values):
    """Utility function for testing imputation for a given strategy.

    Test with dense and sparse arrays

    Check that:
        - the statistics (mean, median, mode) are correct
        - the missing values are imputed correctly"""

    err_msg = "Parameters: strategy = %s, missing_values = %s, sparse = {0}" % (
        strategy,
        missing_values,
    )

    assert_ae = assert_array_equal

    if X.dtype.kind == "f" or X_true.dtype.kind == "f":
        assert_ae = assert_array_almost_equal

    # Normal matrix
    imputer = SimpleImputer(missing_values=missing_values, strategy=strategy)
    X_trans = imputer.fit(X).transform(X.copy())
    assert_ae(imputer.statistics_, statistics, err_msg=err_msg.format(False))
    assert_ae(X_trans, X_true, err_msg=err_msg.format(False))

    # Sparse matrix
    imputer = SimpleImputer(missing_values=missing_values, strategy=strategy)
    imputer.fit(sparse.csc_matrix(X))
    X_trans = imputer.transform(sparse.csc_matrix(X.copy()))

    if sparse.issparse(X_trans):
        X_trans = X_trans.toarray()

    assert_ae(imputer.statistics_, statistics, err_msg=err_msg.format(True))
    assert_ae(X_trans, X_true, err_msg=err_msg.format(True))


@pytest.mark.parametrize("strategy", ["mean", "median", "most_frequent", "constant"])
def test_imputation_shape(strategy):
    # Verify the shapes of the imputed matrix for different strategies.
    X = np.random.randn(10, 2)
    X[::2] = np.nan

    imputer = SimpleImputer(strategy=strategy)
    X_imputed = imputer.fit_transform(sparse.csr_matrix(X))
    assert X_imputed.shape == (10, 2)
    X_imputed = imputer.fit_transform(X)
    assert X_imputed.shape == (10, 2)

    iterative_imputer = IterativeImputer(initial_strategy=strategy)
    X_imputed = iterative_imputer.fit_transform(X)
    assert X_imputed.shape == (10, 2)


@pytest.mark.parametrize("strategy", ["const", 101, None])
def test_imputation_error_invalid_strategy(strategy):
    X = np.ones((3, 5))
    X[0, 0] = np.nan

    with pytest.raises(ValueError, match=str(strategy)):
        imputer = SimpleImputer(strategy=strategy)
        imputer.fit_transform(X)


@pytest.mark.parametrize("strategy", ["mean", "median", "most_frequent"])
def test_imputation_deletion_warning(strategy):
    X = np.ones((3, 5))
    X[:, 0] = np.nan

    with pytest.warns(UserWarning, match="Deleting"):
        imputer = SimpleImputer(strategy=strategy, verbose=True)
        imputer.fit_transform(X)


@pytest.mark.parametrize("strategy", ["mean", "median", "most_frequent", "constant"])
def test_imputation_error_sparse_0(strategy):
    # check that error are raised when missing_values = 0 and input is sparse
    X = np.ones((3, 5))
    X[0] = 0
    X = sparse.csc_matrix(X)

    imputer = SimpleImputer(strategy=strategy, missing_values=0)
    with pytest.raises(ValueError, match="Provide a dense array"):
        imputer.fit(X)

    imputer.fit(X.toarray())
    with pytest.raises(ValueError, match="Provide a dense array"):
        imputer.transform(X)


def safe_median(arr, *args, **kwargs):
    # np.median([]) raises a TypeError for numpy >= 1.10.1
    length = arr.size if hasattr(arr, "size") else len(arr)
    return np.nan if length == 0 else np.median(arr, *args, **kwargs)


def safe_mean(arr, *args, **kwargs):
    # np.mean([]) raises a RuntimeWarning for numpy >= 1.10.1
    length = arr.size if hasattr(arr, "size") else len(arr)
    return np.nan if length == 0 else np.mean(arr, *args, **kwargs)


def test_imputation_mean_median():
    # Test imputation using the mean and median strategies, when
    # missing_values != 0.
    rng = np.random.RandomState(0)

    dim = 10
    dec = 10
    shape = (dim * dim, dim + dec)

    zeros = np.zeros(shape[0])
    values = np.arange(1, shape[0] + 1)
    values[4::2] = -values[4::2]

    tests = [
        ("mean", np.nan, lambda z, v, p: safe_mean(np.hstack((z, v)))),
        ("median", np.nan, lambda z, v, p: safe_median(np.hstack((z, v)))),
    ]

    for strategy, test_missing_values, true_value_fun in tests:
        X = np.empty(shape)
        X_true = np.empty(shape)
        true_statistics = np.empty(shape[1])

        # Create a matrix X with columns
        #    - with only zeros,
        #    - with only missing values
        #    - with zeros, missing values and values
        # And a matrix X_true containing all true values
        for j in range(shape[1]):
            nb_zeros = (j - dec + 1 > 0) * (j - dec + 1) * (j - dec + 1)
            nb_missing_values = max(shape[0] + dec * dec - (j + dec) * (j + dec), 0)
            nb_values = shape[0] - nb_zeros - nb_missing_values

            z = zeros[:nb_zeros]
            p = np.repeat(test_missing_values, nb_missing_values)
            v = values[rng.permutation(len(values))[:nb_values]]

            true_statistics[j] = true_value_fun(z, v, p)

            # Create the columns
            X[:, j] = np.hstack((v, z, p))

            if 0 == test_missing_values:
                # XXX unreached code as of v0.22
                X_true[:, j] = np.hstack(
                    (v, np.repeat(true_statistics[j], nb_missing_values + nb_zeros))
                )
            else:
                X_true[:, j] = np.hstack(
                    (v, z, np.repeat(true_statistics[j], nb_missing_values))
                )

            # Shuffle them the same way
            np.random.RandomState(j).shuffle(X[:, j])
            np.random.RandomState(j).shuffle(X_true[:, j])

        # Mean doesn't support columns containing NaNs, median does
        if strategy == "median":
            cols_to_keep = ~np.isnan(X_true).any(axis=0)
        else:
            cols_to_keep = ~np.isnan(X_true).all(axis=0)

        X_true = X_true[:, cols_to_keep]

        _check_statistics(X, X_true, strategy, true_statistics, test_missing_values)


def test_imputation_median_special_cases():
    # Test median imputation with sparse boundary cases
    X = np.array(
        [
            [0, np.nan, np.nan],  # odd: implicit zero
            [5, np.nan, np.nan],  # odd: explicit nonzero
            [0, 0, np.nan],  # even: average two zeros
            [-5, 0, np.nan],  # even: avg zero and neg
            [0, 5, np.nan],  # even: avg zero and pos
            [4, 5, np.nan],  # even: avg nonzeros
            [-4, -5, np.nan],  # even: avg negatives
            [-1, 2, np.nan],  # even: crossing neg and pos
        ]
    ).transpose()

    X_imputed_median = np.array(
        [
            [0, 0, 0],
            [5, 5, 5],
            [0, 0, 0],
            [-5, 0, -2.5],
            [0, 5, 2.5],
            [4, 5, 4.5],
            [-4, -5, -4.5],
            [-1, 2, 0.5],
        ]
    ).transpose()
    statistics_median = [0, 5, 0, -2.5, 2.5, 4.5, -4.5, 0.5]

    _check_statistics(X, X_imputed_median, "median", statistics_median, np.nan)


@pytest.mark.parametrize("strategy", ["mean", "median"])
@pytest.mark.parametrize("dtype", [None, object, str])
def test_imputation_mean_median_error_invalid_type(strategy, dtype):
    X = np.array([["a", "b", 3], [4, "e", 6], ["g", "h", 9]], dtype=dtype)
    msg = "non-numeric data:\ncould not convert string to float: '"
    with pytest.raises(ValueError, match=msg):
        imputer = SimpleImputer(strategy=strategy)
        imputer.fit_transform(X)


@pytest.mark.parametrize("strategy", ["mean", "median"])
@pytest.mark.parametrize("type", ["list", "dataframe"])
def test_imputation_mean_median_error_invalid_type_list_pandas(strategy, type):
    X = [["a", "b", 3], [4, "e", 6], ["g", "h", 9]]
    if type == "dataframe":
        pd = pytest.importorskip("pandas")
        X = pd.DataFrame(X)
    msg = "non-numeric data:\ncould not convert string to float: '"
    with pytest.raises(ValueError, match=msg):
        imputer = SimpleImputer(strategy=strategy)
        imputer.fit_transform(X)


@pytest.mark.parametrize("strategy", ["constant", "most_frequent"])
@pytest.mark.parametrize("dtype", [str, np.dtype("U"), np.dtype("S")])
def test_imputation_const_mostf_error_invalid_types(strategy, dtype):
    # Test imputation on non-numeric data using "most_frequent" and "constant"
    # strategy
    X = np.array(
        [
            [np.nan, np.nan, "a", "f"],
            [np.nan, "c", np.nan, "d"],
            [np.nan, "b", "d", np.nan],
            [np.nan, "c", "d", "h"],
        ],
        dtype=dtype,
    )

    err_msg = "SimpleImputer does not support data"
    with pytest.raises(ValueError, match=err_msg):
        imputer = SimpleImputer(strategy=strategy)
        imputer.fit(X).transform(X)


def test_imputation_most_frequent():
    # Test imputation using the most-frequent strategy.
    X = np.array(
        [
            [-1, -1, 0, 5],
            [-1, 2, -1, 3],
            [-1, 1, 3, -1],
            [-1, 2, 3, 7],
        ]
    )

    X_true = np.array(
        [
            [2, 0, 5],
            [2, 3, 3],
            [1, 3, 3],
            [2, 3, 7],
        ]
    )

    # scipy.stats.mode, used in SimpleImputer, doesn't return the first most
    # frequent as promised in the doc but the lowest most frequent. When this
    # test will fail after an update of scipy, SimpleImputer will need to be
    # updated to be consistent with the new (correct) behaviour
    _check_statistics(X, X_true, "most_frequent", [np.nan, 2, 3, 3], -1)


@pytest.mark.parametrize("marker", [None, np.nan, "NAN", "", 0])
def test_imputation_most_frequent_objects(marker):
    # Test imputation using the most-frequent strategy.
    X = np.array(
        [
            [marker, marker, "a", "f"],
            [marker, "c", marker, "d"],
            [marker, "b", "d", marker],
            [marker, "c", "d", "h"],
        ],
        dtype=object,
    )

    X_true = np.array(
        [
            ["c", "a", "f"],
            ["c", "d", "d"],
            ["b", "d", "d"],
            ["c", "d", "h"],
        ],
        dtype=object,
    )

    imputer = SimpleImputer(missing_values=marker, strategy="most_frequent")
    X_trans = imputer.fit(X).transform(X)

    assert_array_equal(X_trans, X_true)


@pytest.mark.parametrize("dtype", [object, "category"])
def test_imputation_most_frequent_pandas(dtype):
    # Test imputation using the most frequent strategy on pandas df
    pd = pytest.importorskip("pandas")

    f = io.StringIO("Cat1,Cat2,Cat3,Cat4\n,i,x,\na,,y,\na,j,,\nb,j,x,")

    df = pd.read_csv(f, dtype=dtype)

    X_true = np.array(
        [["a", "i", "x"], ["a", "j", "y"], ["a", "j", "x"], ["b", "j", "x"]],
        dtype=object,
    )

    imputer = SimpleImputer(strategy="most_frequent")
    X_trans = imputer.fit_transform(df)

    assert_array_equal(X_trans, X_true)


@pytest.mark.parametrize("X_data, missing_value", [(1, 0), (1.0, np.nan)])
def test_imputation_constant_error_invalid_type(X_data, missing_value):
    # Verify that exceptions are raised on invalid fill_value type
    X = np.full((3, 5), X_data, dtype=float)
    X[0, 0] = missing_value

    with pytest.raises(ValueError, match="imputing numerical"):
        imputer = SimpleImputer(
            missing_values=missing_value, strategy="constant", fill_value="x"
        )
        imputer.fit_transform(X)


def test_imputation_constant_integer():
    # Test imputation using the constant strategy on integers
    X = np.array([[-1, 2, 3, -1], [4, -1, 5, -1], [6, 7, -1, -1], [8, 9, 0, -1]])

    X_true = np.array([[0, 2, 3, 0], [4, 0, 5, 0], [6, 7, 0, 0], [8, 9, 0, 0]])

    imputer = SimpleImputer(missing_values=-1, strategy="constant", fill_value=0)
    X_trans = imputer.fit_transform(X)

    assert_array_equal(X_trans, X_true)


@pytest.mark.parametrize("array_constructor", [sparse.csr_matrix, np.asarray])
def test_imputation_constant_float(array_constructor):
    # Test imputation using the constant strategy on floats
    X = np.array(
        [
            [np.nan, 1.1, 0, np.nan],
            [1.2, np.nan, 1.3, np.nan],
            [0, 0, np.nan, np.nan],
            [1.4, 1.5, 0, np.nan],
        ]
    )

    X_true = np.array(
        [[-1, 1.1, 0, -1], [1.2, -1, 1.3, -1], [0, 0, -1, -1], [1.4, 1.5, 0, -1]]
    )

    X = array_constructor(X)

    X_true = array_constructor(X_true)

    imputer = SimpleImputer(strategy="constant", fill_value=-1)
    X_trans = imputer.fit_transform(X)

    assert_allclose_dense_sparse(X_trans, X_true)


@pytest.mark.parametrize("marker", [None, np.nan, "NAN", "", 0])
def test_imputation_constant_object(marker):
    # Test imputation using the constant strategy on objects
    X = np.array(
        [
            [marker, "a", "b", marker],
            ["c", marker, "d", marker],
            ["e", "f", marker, marker],
            ["g", "h", "i", marker],
        ],
        dtype=object,
    )

    X_true = np.array(
        [
            ["missing", "a", "b", "missing"],
            ["c", "missing", "d", "missing"],
            ["e", "f", "missing", "missing"],
            ["g", "h", "i", "missing"],
        ],
        dtype=object,
    )

    imputer = SimpleImputer(
        missing_values=marker, strategy="constant", fill_value="missing"
    )
    X_trans = imputer.fit_transform(X)

    assert_array_equal(X_trans, X_true)


@pytest.mark.parametrize("dtype", [object, "category"])
def test_imputation_constant_pandas(dtype):
    # Test imputation using the constant strategy on pandas df
    pd = pytest.importorskip("pandas")

    f = io.StringIO("Cat1,Cat2,Cat3,Cat4\n,i,x,\na,,y,\na,j,,\nb,j,x,")

    df = pd.read_csv(f, dtype=dtype)

    X_true = np.array(
        [
            ["missing_value", "i", "x", "missing_value"],
            ["a", "missing_value", "y", "missing_value"],
            ["a", "j", "missing_value", "missing_value"],
            ["b", "j", "x", "missing_value"],
        ],
        dtype=object,
    )

    imputer = SimpleImputer(strategy="constant")
    X_trans = imputer.fit_transform(df)

    assert_array_equal(X_trans, X_true)


@pytest.mark.parametrize("X", [[[1], [2]], [[1], [np.nan]]])
def test_iterative_imputer_one_feature(X):
    # check we exit early when there is a single feature
    imputer = IterativeImputer().fit(X)
    assert imputer.n_iter_ == 0
    imputer = IterativeImputer()
    imputer.fit([[1], [2]])
    assert imputer.n_iter_ == 0
    imputer.fit([[1], [np.nan]])
    assert imputer.n_iter_ == 0


def test_imputation_pipeline_grid_search():
    # Test imputation within a pipeline + gridsearch.
    X = _sparse_random_matrix(100, 100, density=0.10)
    missing_values = X.data[0]

    pipeline = Pipeline(
        [
            ("imputer", SimpleImputer(missing_values=missing_values)),
            ("tree", tree.DecisionTreeRegressor(random_state=0)),
        ]
    )

    parameters = {"imputer__strategy": ["mean", "median", "most_frequent"]}

    Y = _sparse_random_matrix(100, 1, density=0.10).toarray()
    gs = GridSearchCV(pipeline, parameters)
    gs.fit(X, Y)


def test_imputation_copy():
    # Test imputation with copy
    X_orig = _sparse_random_matrix(5, 5, density=0.75, random_state=0)

    # copy=True, dense => copy
    X = X_orig.copy().toarray()
    imputer = SimpleImputer(missing_values=0, strategy="mean", copy=True)
    Xt = imputer.fit(X).transform(X)
    Xt[0, 0] = -1
    assert not np.all(X == Xt)

    # copy=True, sparse csr => copy
    X = X_orig.copy()
    imputer = SimpleImputer(missing_values=X.data[0], strategy="mean", copy=True)
    Xt = imputer.fit(X).transform(X)
    Xt.data[0] = -1
    assert not np.all(X.data == Xt.data)

    # copy=False, dense => no copy
    X = X_orig.copy().toarray()
    imputer = SimpleImputer(missing_values=0, strategy="mean", copy=False)
    Xt = imputer.fit(X).transform(X)
    Xt[0, 0] = -1
    assert_array_almost_equal(X, Xt)

    # copy=False, sparse csc => no copy
    X = X_orig.copy().tocsc()
    imputer = SimpleImputer(missing_values=X.data[0], strategy="mean", copy=False)
    Xt = imputer.fit(X).transform(X)
    Xt.data[0] = -1
    assert_array_almost_equal(X.data, Xt.data)

    # copy=False, sparse csr => copy
    X = X_orig.copy()
    imputer = SimpleImputer(missing_values=X.data[0], strategy="mean", copy=False)
    Xt = imputer.fit(X).transform(X)
    Xt.data[0] = -1
    assert not np.all(X.data == Xt.data)

    # Note: If X is sparse and if missing_values=0, then a (dense) copy of X is
    # made, even if copy=False.


def test_iterative_imputer_zero_iters():
    rng = np.random.RandomState(0)

    n = 100
    d = 10
    X = _sparse_random_matrix(n, d, density=0.10, random_state=rng).toarray()
    missing_flag = X == 0
    X[missing_flag] = np.nan

    imputer = IterativeImputer(max_iter=0)
    X_imputed = imputer.fit_transform(X)
    # with max_iter=0, only initial imputation is performed
    assert_allclose(X_imputed, imputer.initial_imputer_.transform(X))

    # repeat but force n_iter_ to 0
    imputer = IterativeImputer(max_iter=5).fit(X)
    # transformed should not be equal to initial imputation
    assert not np.all(imputer.transform(X) == imputer.initial_imputer_.transform(X))

    imputer.n_iter_ = 0
    # now they should be equal as only initial imputation is done
    assert_allclose(imputer.transform(X), imputer.initial_imputer_.transform(X))


def test_iterative_imputer_verbose():
    rng = np.random.RandomState(0)

    n = 100
    d = 3
    X = _sparse_random_matrix(n, d, density=0.10, random_state=rng).toarray()
    imputer = IterativeImputer(missing_values=0, max_iter=1, verbose=1)
    imputer.fit(X)
    imputer.transform(X)
    imputer = IterativeImputer(missing_values=0, max_iter=1, verbose=2)
    imputer.fit(X)
    imputer.transform(X)


def test_iterative_imputer_all_missing():
    n = 100
    d = 3
    X = np.zeros((n, d))
    imputer = IterativeImputer(missing_values=0, max_iter=1)
    X_imputed = imputer.fit_transform(X)
    assert_allclose(X_imputed, imputer.initial_imputer_.transform(X))


@pytest.mark.parametrize(
    "imputation_order", ["random", "roman", "ascending", "descending", "arabic"]
)
def test_iterative_imputer_imputation_order(imputation_order):
    rng = np.random.RandomState(0)
    n = 100
    d = 10
    max_iter = 2
    X = _sparse_random_matrix(n, d, density=0.10, random_state=rng).toarray()
    X[:, 0] = 1  # this column should not be discarded by IterativeImputer

    imputer = IterativeImputer(
        missing_values=0,
        max_iter=max_iter,
        n_nearest_features=5,
        sample_posterior=False,
        skip_complete=True,
        min_value=0,
        max_value=1,
        verbose=1,
        imputation_order=imputation_order,
        random_state=rng,
    )
    imputer.fit_transform(X)
    ordered_idx = [i.feat_idx for i in imputer.imputation_sequence_]

    assert len(ordered_idx) // imputer.n_iter_ == imputer.n_features_with_missing_

    if imputation_order == "roman":
        assert np.all(ordered_idx[: d - 1] == np.arange(1, d))
    elif imputation_order == "arabic":
        assert np.all(ordered_idx[: d - 1] == np.arange(d - 1, 0, -1))
    elif imputation_order == "random":
        ordered_idx_round_1 = ordered_idx[: d - 1]
        ordered_idx_round_2 = ordered_idx[d - 1 :]
        assert ordered_idx_round_1 != ordered_idx_round_2
    elif "ending" in imputation_order:
        assert len(ordered_idx) == max_iter * (d - 1)


@pytest.mark.parametrize(
    "estimator", [None, DummyRegressor(), BayesianRidge(), ARDRegression(), RidgeCV()]
)
def test_iterative_imputer_estimators(estimator):
    rng = np.random.RandomState(0)

    n = 100
    d = 10
    X = _sparse_random_matrix(n, d, density=0.10, random_state=rng).toarray()

    imputer = IterativeImputer(
        missing_values=0, max_iter=1, estimator=estimator, random_state=rng
    )
    imputer.fit_transform(X)

    # check that types are correct for estimators
    hashes = []
    for triplet in imputer.imputation_sequence_:
        expected_type = (
            type(estimator) if estimator is not None else type(BayesianRidge())
        )
        assert isinstance(triplet.estimator, expected_type)
        hashes.append(id(triplet.estimator))

    # check that each estimator is unique
    assert len(set(hashes)) == len(hashes)


def test_iterative_imputer_clip():
    rng = np.random.RandomState(0)
    n = 100
    d = 10
    X = _sparse_random_matrix(n, d, density=0.10, random_state=rng).toarray()

    imputer = IterativeImputer(
        missing_values=0, max_iter=1, min_value=0.1, max_value=0.2, random_state=rng
    )

    Xt = imputer.fit_transform(X)
    assert_allclose(np.min(Xt[X == 0]), 0.1)
    assert_allclose(np.max(Xt[X == 0]), 0.2)
    assert_allclose(Xt[X != 0], X[X != 0])


def test_iterative_imputer_clip_truncnorm():
    rng = np.random.RandomState(0)
    n = 100
    d = 10
    X = _sparse_random_matrix(n, d, density=0.10, random_state=rng).toarray()
    X[:, 0] = 1

    imputer = IterativeImputer(
        missing_values=0,
        max_iter=2,
        n_nearest_features=5,
        sample_posterior=True,
        min_value=0.1,
        max_value=0.2,
        verbose=1,
        imputation_order="random",
        random_state=rng,
    )
    Xt = imputer.fit_transform(X)
    assert_allclose(np.min(Xt[X == 0]), 0.1)
    assert_allclose(np.max(Xt[X == 0]), 0.2)
    assert_allclose(Xt[X != 0], X[X != 0])


def test_iterative_imputer_truncated_normal_posterior():
    #  test that the values that are imputed using `sample_posterior=True`
    #  with boundaries (`min_value` and `max_value` are not None) are drawn
    #  from a distribution that looks gaussian via the Kolmogorov Smirnov test.
    #  note that starting from the wrong random seed will make this test fail
    #  because random sampling doesn't occur at all when the imputation
    #  is outside of the (min_value, max_value) range
    rng = np.random.RandomState(42)

    X = rng.normal(size=(5, 5))
    X[0][0] = np.nan

    imputer = IterativeImputer(
        min_value=0, max_value=0.5, sample_posterior=True, random_state=rng
    )

    imputer.fit_transform(X)
    # generate multiple imputations for the single missing value
    imputations = np.array([imputer.transform(X)[0][0] for _ in range(100)])

    assert all(imputations >= 0)
    assert all(imputations <= 0.5)

    mu, sigma = imputations.mean(), imputations.std()
    ks_statistic, p_value = kstest((imputations - mu) / sigma, "norm")
    if sigma == 0:
        sigma += 1e-12
    ks_statistic, p_value = kstest((imputations - mu) / sigma, "norm")
    # we want to fail to reject null hypothesis
    # null hypothesis: distributions are the same
    assert ks_statistic < 0.2 or p_value > 0.1, "The posterior does appear to be normal"


@pytest.mark.parametrize("strategy", ["mean", "median", "most_frequent"])
def test_iterative_imputer_missing_at_transform(strategy):
    rng = np.random.RandomState(0)
    n = 100
    d = 10
    X_train = rng.randint(low=0, high=3, size=(n, d))
    X_test = rng.randint(low=0, high=3, size=(n, d))

    X_train[:, 0] = 1  # definitely no missing values in 0th column
    X_test[0, 0] = 0  # definitely missing value in 0th column

    imputer = IterativeImputer(
        missing_values=0, max_iter=1, initial_strategy=strategy, random_state=rng
    ).fit(X_train)
    initial_imputer = SimpleImputer(missing_values=0, strategy=strategy).fit(X_train)

    # if there were no missing values at time of fit, then imputer will
    # only use the initial imputer for that feature at transform
    assert_allclose(
        imputer.transform(X_test)[:, 0], initial_imputer.transform(X_test)[:, 0]
    )


def test_iterative_imputer_transform_stochasticity():
    rng1 = np.random.RandomState(0)
    rng2 = np.random.RandomState(1)
    n = 100
    d = 10
    X = _sparse_random_matrix(n, d, density=0.10, random_state=rng1).toarray()

    # when sample_posterior=True, two transforms shouldn't be equal
    imputer = IterativeImputer(
        missing_values=0, max_iter=1, sample_posterior=True, random_state=rng1
    )
    imputer.fit(X)

    X_fitted_1 = imputer.transform(X)
    X_fitted_2 = imputer.transform(X)

    # sufficient to assert that the means are not the same
    assert np.mean(X_fitted_1) != pytest.approx(np.mean(X_fitted_2))

    # when sample_posterior=False, and n_nearest_features=None
    # and imputation_order is not random
    # the two transforms should be identical even if rng are different
    imputer1 = IterativeImputer(
        missing_values=0,
        max_iter=1,
        sample_posterior=False,
        n_nearest_features=None,
        imputation_order="ascending",
        random_state=rng1,
    )

    imputer2 = IterativeImputer(
        missing_values=0,
        max_iter=1,
        sample_posterior=False,
        n_nearest_features=None,
        imputation_order="ascending",
        random_state=rng2,
    )
    imputer1.fit(X)
    imputer2.fit(X)

    X_fitted_1a = imputer1.transform(X)
    X_fitted_1b = imputer1.transform(X)
    X_fitted_2 = imputer2.transform(X)

    assert_allclose(X_fitted_1a, X_fitted_1b)
    assert_allclose(X_fitted_1a, X_fitted_2)


def test_iterative_imputer_no_missing():
    rng = np.random.RandomState(0)
    X = rng.rand(100, 100)
    X[:, 0] = np.nan
    m1 = IterativeImputer(max_iter=10, random_state=rng)
    m2 = IterativeImputer(max_iter=10, random_state=rng)
    pred1 = m1.fit(X).transform(X)
    pred2 = m2.fit_transform(X)
    # should exclude the first column entirely
    assert_allclose(X[:, 1:], pred1)
    # fit and fit_transform should both be identical
    assert_allclose(pred1, pred2)


def test_iterative_imputer_rank_one():
    rng = np.random.RandomState(0)
    d = 50
    A = rng.rand(d, 1)
    B = rng.rand(1, d)
    X = np.dot(A, B)
    nan_mask = rng.rand(d, d) < 0.5
    X_missing = X.copy()
    X_missing[nan_mask] = np.nan

    imputer = IterativeImputer(max_iter=5, verbose=1, random_state=rng)
    X_filled = imputer.fit_transform(X_missing)
    assert_allclose(X_filled, X, atol=0.02)


@pytest.mark.parametrize("rank", [3, 5])
def test_iterative_imputer_transform_recovery(rank):
    rng = np.random.RandomState(0)
    n = 70
    d = 70
    A = rng.rand(n, rank)
    B = rng.rand(rank, d)
    X_filled = np.dot(A, B)
    nan_mask = rng.rand(n, d) < 0.5
    X_missing = X_filled.copy()
    X_missing[nan_mask] = np.nan

    # split up data in half
    n = n // 2
    X_train = X_missing[:n]
    X_test_filled = X_filled[n:]
    X_test = X_missing[n:]

    imputer = IterativeImputer(
        max_iter=5, imputation_order="descending", verbose=1, random_state=rng
    ).fit(X_train)
    X_test_est = imputer.transform(X_test)
    assert_allclose(X_test_filled, X_test_est, atol=0.1)


def test_iterative_imputer_additive_matrix():
    rng = np.random.RandomState(0)
    n = 100
    d = 10
    A = rng.randn(n, d)
    B = rng.randn(n, d)
    X_filled = np.zeros(A.shape)
    for i in range(d):
        for j in range(d):
            X_filled[:, (i + j) % d] += (A[:, i] + B[:, j]) / 2
    # a quarter is randomly missing
    nan_mask = rng.rand(n, d) < 0.25
    X_missing = X_filled.copy()
    X_missing[nan_mask] = np.nan

    # split up data
    n = n // 2
    X_train = X_missing[:n]
    X_test_filled = X_filled[n:]
    X_test = X_missing[n:]

    imputer = IterativeImputer(max_iter=10, verbose=1, random_state=rng).fit(X_train)
    X_test_est = imputer.transform(X_test)
    assert_allclose(X_test_filled, X_test_est, rtol=1e-3, atol=0.01)


@pytest.mark.parametrize(
    "max_iter, tol, error_type, warning",
    [
        (-1, 1e-3, ValueError, "should be a positive integer"),
        (1, -1e-3, ValueError, "should be a non-negative float"),
    ],
)
def test_iterative_imputer_error_param(max_iter, tol, error_type, warning):
    X = np.zeros((100, 2))
    imputer = IterativeImputer(max_iter=max_iter, tol=tol)
    with pytest.raises(error_type, match=warning):
        imputer.fit_transform(X)


def test_iterative_imputer_early_stopping():
    rng = np.random.RandomState(0)
    n = 50
    d = 5
    A = rng.rand(n, 1)
    B = rng.rand(1, d)
    X = np.dot(A, B)
    nan_mask = rng.rand(n, d) < 0.5
    X_missing = X.copy()
    X_missing[nan_mask] = np.nan

    imputer = IterativeImputer(
        max_iter=100, tol=1e-2, sample_posterior=False, verbose=1, random_state=rng
    )
    X_filled_100 = imputer.fit_transform(X_missing)
    assert len(imputer.imputation_sequence_) == d * imputer.n_iter_

    imputer = IterativeImputer(
        max_iter=imputer.n_iter_, sample_posterior=False, verbose=1, random_state=rng
    )
    X_filled_early = imputer.fit_transform(X_missing)
    assert_allclose(X_filled_100, X_filled_early, atol=1e-7)

    imputer = IterativeImputer(
        max_iter=100, tol=0, sample_posterior=False, verbose=1, random_state=rng
    )
    imputer.fit(X_missing)
    assert imputer.n_iter_ == imputer.max_iter


def test_iterative_imputer_catch_warning():
    # check that we catch a RuntimeWarning due to a division by zero when a
    # feature is constant in the dataset
    X, y = load_diabetes(return_X_y=True)
    n_samples, n_features = X.shape

    # simulate that a feature only contain one category during fit
    X[:, 3] = 1

    # add some missing values
    rng = np.random.RandomState(0)
    missing_rate = 0.15
    for feat in range(n_features):
        sample_idx = rng.choice(
            np.arange(n_samples), size=int(n_samples * missing_rate), replace=False
        )
        X[sample_idx, feat] = np.nan

    imputer = IterativeImputer(n_nearest_features=5, sample_posterior=True)
    with pytest.warns(None) as record:
        X_fill = imputer.fit_transform(X, y)
    assert not record.list
    assert not np.any(np.isnan(X_fill))


@pytest.mark.parametrize(
    "min_value, max_value, correct_output",
    [
        (0, 100, np.array([[0] * 3, [100] * 3])),
        (None, None, np.array([[-np.inf] * 3, [np.inf] * 3])),
        (-np.inf, np.inf, np.array([[-np.inf] * 3, [np.inf] * 3])),
        ([-5, 5, 10], [100, 200, 300], np.array([[-5, 5, 10], [100, 200, 300]])),
        (
            [-5, -np.inf, 10],
            [100, 200, np.inf],
            np.array([[-5, -np.inf, 10], [100, 200, np.inf]]),
        ),
    ],
    ids=["scalars", "None-default", "inf", "lists", "lists-with-inf"],
)
def test_iterative_imputer_min_max_array_like(min_value, max_value, correct_output):
    # check that passing scalar or array-like
    # for min_value and max_value in IterativeImputer works
    X = np.random.RandomState(0).randn(10, 3)
    imputer = IterativeImputer(min_value=min_value, max_value=max_value)
    imputer.fit(X)

    assert isinstance(imputer._min_value, np.ndarray) and isinstance(
        imputer._max_value, np.ndarray
    )
    assert (imputer._min_value.shape[0] == X.shape[1]) and (
        imputer._max_value.shape[0] == X.shape[1]
    )

    assert_allclose(correct_output[0, :], imputer._min_value)
    assert_allclose(correct_output[1, :], imputer._max_value)


@pytest.mark.parametrize(
    "min_value, max_value, err_msg",
    [
        (100, 0, "min_value >= max_value."),
        (np.inf, -np.inf, "min_value >= max_value."),
        ([-5, 5], [100, 200, 0], "_value' should be of shape"),
    ],
)
def test_iterative_imputer_catch_min_max_error(min_value, max_value, err_msg):
    # check that passing scalar or array-like
    # for min_value and max_value in IterativeImputer works
    X = np.random.random((10, 3))
    imputer = IterativeImputer(min_value=min_value, max_value=max_value)
    with pytest.raises(ValueError, match=err_msg):
        imputer.fit(X)


@pytest.mark.parametrize(
    "min_max_1, min_max_2",
    [([None, None], [-np.inf, np.inf]), ([-10, 10], [[-10] * 4, [10] * 4])],
    ids=["None-vs-inf", "Scalar-vs-vector"],
)
def test_iterative_imputer_min_max_array_like_imputation(min_max_1, min_max_2):
    # Test that None/inf and scalar/vector give the same imputation
    X_train = np.array(
        [
            [np.nan, 2, 2, 1],
            [10, np.nan, np.nan, 7],
            [3, 1, np.nan, 1],
            [np.nan, 4, 2, np.nan],
        ]
    )
    X_test = np.array(
        [[np.nan, 2, np.nan, 5], [2, 4, np.nan, np.nan], [np.nan, 1, 10, 1]]
    )
    imputer1 = IterativeImputer(
        min_value=min_max_1[0], max_value=min_max_1[1], random_state=0
    )
    imputer2 = IterativeImputer(
        min_value=min_max_2[0], max_value=min_max_2[1], random_state=0
    )
    X_test_imputed1 = imputer1.fit(X_train).transform(X_test)
    X_test_imputed2 = imputer2.fit(X_train).transform(X_test)
    assert_allclose(X_test_imputed1[:, 0], X_test_imputed2[:, 0])


@pytest.mark.parametrize("skip_complete", [True, False])
def test_iterative_imputer_skip_non_missing(skip_complete):
    # check the imputing strategy when missing data are present in the
    # testing set only.
    # taken from: https://github.com/scikit-learn/scikit-learn/issues/14383
    rng = np.random.RandomState(0)
    X_train = np.array([[5, 2, 2, 1], [10, 1, 2, 7], [3, 1, 1, 1], [8, 4, 2, 2]])
    X_test = np.array([[np.nan, 2, 4, 5], [np.nan, 4, 1, 2], [np.nan, 1, 10, 1]])
    imputer = IterativeImputer(
        initial_strategy="mean", skip_complete=skip_complete, random_state=rng
    )
    X_test_est = imputer.fit(X_train).transform(X_test)
    if skip_complete:
        # impute with the initial strategy: 'mean'
        assert_allclose(X_test_est[:, 0], np.mean(X_train[:, 0]))
    else:
        assert_allclose(X_test_est[:, 0], [11, 7, 12], rtol=1e-4)


@pytest.mark.parametrize("rs_imputer", [None, 1, np.random.RandomState(seed=1)])
@pytest.mark.parametrize("rs_estimator", [None, 1, np.random.RandomState(seed=1)])
def test_iterative_imputer_dont_set_random_state(rs_imputer, rs_estimator):
    class ZeroEstimator:
        def __init__(self, random_state):
            self.random_state = random_state

        def fit(self, *args, **kgards):
            return self

        def predict(self, X):
            return np.zeros(X.shape[0])

    estimator = ZeroEstimator(random_state=rs_estimator)
    imputer = IterativeImputer(random_state=rs_imputer)
    X_train = np.zeros((10, 3))
    imputer.fit(X_train)
    assert estimator.random_state == rs_estimator


@pytest.mark.parametrize(
    "X_fit, X_trans, params, msg_err",
    [
        (
            np.array([[-1, 1], [1, 2]]),
            np.array([[-1, 1], [1, -1]]),
            {"features": "missing-only", "sparse": "auto"},
            "have missing values in transform but have no missing values in fit",
        ),
        (
            np.array([[-1, 1], [1, 2]]),
            np.array([[-1, 1], [1, 2]]),
            {"features": "random", "sparse": "auto"},
            "'features' has to be either 'missing-only' or 'all'",
        ),
        (
            np.array([[-1, 1], [1, 2]]),
            np.array([[-1, 1], [1, 2]]),
            {"features": "all", "sparse": "random"},
            "'sparse' has to be a boolean or 'auto'",
        ),
        (
            np.array([["a", "b"], ["c", "a"]], dtype=str),
            np.array([["a", "b"], ["c", "a"]], dtype=str),
            {},
            "MissingIndicator does not support data with dtype",
        ),
    ],
)
def test_missing_indicator_error(X_fit, X_trans, params, msg_err):
    indicator = MissingIndicator(missing_values=-1)
    indicator.set_params(**params)
    with pytest.raises(ValueError, match=msg_err):
        indicator.fit(X_fit).transform(X_trans)


@pytest.mark.parametrize(
    "missing_values, dtype, arr_type",
    [
        (np.nan, np.float64, np.array),
        (0, np.int32, np.array),
        (-1, np.int32, np.array),
        (np.nan, np.float64, sparse.csc_matrix),
        (-1, np.int32, sparse.csc_matrix),
        (np.nan, np.float64, sparse.csr_matrix),
        (-1, np.int32, sparse.csr_matrix),
        (np.nan, np.float64, sparse.coo_matrix),
        (-1, np.int32, sparse.coo_matrix),
        (np.nan, np.float64, sparse.lil_matrix),
        (-1, np.int32, sparse.lil_matrix),
        (np.nan, np.float64, sparse.bsr_matrix),
        (-1, np.int32, sparse.bsr_matrix),
    ],
)
@pytest.mark.parametrize(
    "param_features, n_features, features_indices",
    [("missing-only", 3, np.array([0, 1, 2])), ("all", 3, np.array([0, 1, 2]))],
)
def test_missing_indicator_new(
    missing_values, arr_type, dtype, param_features, n_features, features_indices
):
    X_fit = np.array([[missing_values, missing_values, 1], [4, 2, missing_values]])
    X_trans = np.array([[missing_values, missing_values, 1], [4, 12, 10]])
    X_fit_expected = np.array([[1, 1, 0], [0, 0, 1]])
    X_trans_expected = np.array([[1, 1, 0], [0, 0, 0]])

    # convert the input to the right array format and right dtype
    X_fit = arr_type(X_fit).astype(dtype)
    X_trans = arr_type(X_trans).astype(dtype)
    X_fit_expected = X_fit_expected.astype(dtype)
    X_trans_expected = X_trans_expected.astype(dtype)

    indicator = MissingIndicator(
        missing_values=missing_values, features=param_features, sparse=False
    )
    X_fit_mask = indicator.fit_transform(X_fit)
    X_trans_mask = indicator.transform(X_trans)

    assert X_fit_mask.shape[1] == n_features
    assert X_trans_mask.shape[1] == n_features

    assert_array_equal(indicator.features_, features_indices)
    assert_allclose(X_fit_mask, X_fit_expected[:, features_indices])
    assert_allclose(X_trans_mask, X_trans_expected[:, features_indices])

    assert X_fit_mask.dtype == bool
    assert X_trans_mask.dtype == bool
    assert isinstance(X_fit_mask, np.ndarray)
    assert isinstance(X_trans_mask, np.ndarray)

    indicator.set_params(sparse=True)
    X_fit_mask_sparse = indicator.fit_transform(X_fit)
    X_trans_mask_sparse = indicator.transform(X_trans)

    assert X_fit_mask_sparse.dtype == bool
    assert X_trans_mask_sparse.dtype == bool
    assert X_fit_mask_sparse.format == "csc"
    assert X_trans_mask_sparse.format == "csc"
    assert_allclose(X_fit_mask_sparse.toarray(), X_fit_mask)
    assert_allclose(X_trans_mask_sparse.toarray(), X_trans_mask)


@pytest.mark.parametrize(
    "arr_type",
    [
        sparse.csc_matrix,
        sparse.csr_matrix,
        sparse.coo_matrix,
        sparse.lil_matrix,
        sparse.bsr_matrix,
    ],
)
def test_missing_indicator_raise_on_sparse_with_missing_0(arr_type):
    # test for sparse input and missing_value == 0

    missing_values = 0
    X_fit = np.array([[missing_values, missing_values, 1], [4, missing_values, 2]])
    X_trans = np.array([[missing_values, missing_values, 1], [4, 12, 10]])

    # convert the input to the right array format
    X_fit_sparse = arr_type(X_fit)
    X_trans_sparse = arr_type(X_trans)

    indicator = MissingIndicator(missing_values=missing_values)

    with pytest.raises(ValueError, match="Sparse input with missing_values=0"):
        indicator.fit_transform(X_fit_sparse)

    indicator.fit_transform(X_fit)
    with pytest.raises(ValueError, match="Sparse input with missing_values=0"):
        indicator.transform(X_trans_sparse)


@pytest.mark.parametrize("param_sparse", [True, False, "auto"])
@pytest.mark.parametrize(
    "missing_values, arr_type",
    [
        (np.nan, np.array),
        (0, np.array),
        (np.nan, sparse.csc_matrix),
        (np.nan, sparse.csr_matrix),
        (np.nan, sparse.coo_matrix),
        (np.nan, sparse.lil_matrix),
    ],
)
def test_missing_indicator_sparse_param(arr_type, missing_values, param_sparse):
    # check the format of the output with different sparse parameter
    X_fit = np.array([[missing_values, missing_values, 1], [4, missing_values, 2]])
    X_trans = np.array([[missing_values, missing_values, 1], [4, 12, 10]])
    X_fit = arr_type(X_fit).astype(np.float64)
    X_trans = arr_type(X_trans).astype(np.float64)

    indicator = MissingIndicator(missing_values=missing_values, sparse=param_sparse)
    X_fit_mask = indicator.fit_transform(X_fit)
    X_trans_mask = indicator.transform(X_trans)

    if param_sparse is True:
        assert X_fit_mask.format == "csc"
        assert X_trans_mask.format == "csc"
    elif param_sparse == "auto" and missing_values == 0:
        assert isinstance(X_fit_mask, np.ndarray)
        assert isinstance(X_trans_mask, np.ndarray)
    elif param_sparse is False:
        assert isinstance(X_fit_mask, np.ndarray)
        assert isinstance(X_trans_mask, np.ndarray)
    else:
        if sparse.issparse(X_fit):
            assert X_fit_mask.format == "csc"
            assert X_trans_mask.format == "csc"
        else:
            assert isinstance(X_fit_mask, np.ndarray)
            assert isinstance(X_trans_mask, np.ndarray)


def test_missing_indicator_string():
    X = np.array([["a", "b", "c"], ["b", "c", "a"]], dtype=object)
    indicator = MissingIndicator(missing_values="a", features="all")
    X_trans = indicator.fit_transform(X)
    assert_array_equal(X_trans, np.array([[True, False, False], [False, False, True]]))


@pytest.mark.parametrize(
    "X, missing_values, X_trans_exp",
    [
        (
            np.array([["a", "b"], ["b", "a"]], dtype=object),
            "a",
            np.array([["b", "b", True, False], ["b", "b", False, True]], dtype=object),
        ),
        (
            np.array([[np.nan, 1.0], [1.0, np.nan]]),
            np.nan,
            np.array([[1.0, 1.0, True, False], [1.0, 1.0, False, True]]),
        ),
        (
            np.array([[np.nan, "b"], ["b", np.nan]], dtype=object),
            np.nan,
            np.array([["b", "b", True, False], ["b", "b", False, True]], dtype=object),
        ),
        (
            np.array([[None, "b"], ["b", None]], dtype=object),
            None,
            np.array([["b", "b", True, False], ["b", "b", False, True]], dtype=object),
        ),
    ],
)
def test_missing_indicator_with_imputer(X, missing_values, X_trans_exp):
    trans = make_union(
        SimpleImputer(missing_values=missing_values, strategy="most_frequent"),
        MissingIndicator(missing_values=missing_values),
    )
    X_trans = trans.fit_transform(X)
    assert_array_equal(X_trans, X_trans_exp)


@pytest.mark.parametrize("imputer_constructor", [SimpleImputer, IterativeImputer])
@pytest.mark.parametrize(
    "imputer_missing_values, missing_value, err_msg",
    [
        ("NaN", np.nan, "Input contains NaN"),
        ("-1", -1, "types are expected to be both numerical."),
    ],
)
def test_inconsistent_dtype_X_missing_values(
    imputer_constructor, imputer_missing_values, missing_value, err_msg
):
    # regression test for issue #11390. Comparison between incoherent dtype
    # for X and missing_values was not raising a proper error.
    rng = np.random.RandomState(42)
    X = rng.randn(10, 10)
    X[0, 0] = missing_value

    imputer = imputer_constructor(missing_values=imputer_missing_values)

    with pytest.raises(ValueError, match=err_msg):
        imputer.fit_transform(X)


def test_missing_indicator_no_missing():
    # check that all features are dropped if there are no missing values when
    # features='missing-only' (#13491)
    X = np.array([[1, 1], [1, 1]])

    mi = MissingIndicator(features="missing-only", missing_values=-1)
    Xt = mi.fit_transform(X)

    assert Xt.shape[1] == 0


def test_missing_indicator_sparse_no_explicit_zeros():
    # Check that non missing values don't become explicit zeros in the mask
    # generated by missing indicator when X is sparse. (#13491)
    X = sparse.csr_matrix([[0, 1, 2], [1, 2, 0], [2, 0, 1]])

    mi = MissingIndicator(features="all", missing_values=1)
    Xt = mi.fit_transform(X)

    assert Xt.getnnz() == Xt.sum()


@pytest.mark.parametrize("imputer_constructor", [SimpleImputer, IterativeImputer])
def test_imputer_without_indicator(imputer_constructor):
    X = np.array([[1, 1], [1, 1]])
    imputer = imputer_constructor()
    imputer.fit(X)

    assert imputer.indicator_ is None


@pytest.mark.parametrize(
    "arr_type",
    [
        sparse.csc_matrix,
        sparse.csr_matrix,
        sparse.coo_matrix,
        sparse.lil_matrix,
        sparse.bsr_matrix,
    ],
)
def test_simple_imputation_add_indicator_sparse_matrix(arr_type):
    X_sparse = arr_type([[np.nan, 1, 5], [2, np.nan, 1], [6, 3, np.nan], [1, 2, 9]])
    X_true = np.array(
        [
            [3.0, 1.0, 5.0, 1.0, 0.0, 0.0],
            [2.0, 2.0, 1.0, 0.0, 1.0, 0.0],
            [6.0, 3.0, 5.0, 0.0, 0.0, 1.0],
            [1.0, 2.0, 9.0, 0.0, 0.0, 0.0],
        ]
    )

    imputer = SimpleImputer(missing_values=np.nan, add_indicator=True)
    X_trans = imputer.fit_transform(X_sparse)

    assert sparse.issparse(X_trans)
    assert X_trans.shape == X_true.shape
    assert_allclose(X_trans.toarray(), X_true)


@pytest.mark.parametrize(
    "strategy, expected", [("most_frequent", "b"), ("constant", "missing_value")]
)
def test_simple_imputation_string_list(strategy, expected):
    X = [["a", "b"], ["c", np.nan]]

    X_true = np.array([["a", "b"], ["c", expected]], dtype=object)

    imputer = SimpleImputer(strategy=strategy)
    X_trans = imputer.fit_transform(X)

    assert_array_equal(X_trans, X_true)


@pytest.mark.parametrize(
    "order, idx_order",
    [("ascending", [3, 4, 2, 0, 1]), ("descending", [1, 0, 2, 4, 3])],
)
def test_imputation_order(order, idx_order):
    # regression test for #15393
    rng = np.random.RandomState(42)
    X = rng.rand(100, 5)
    X[:50, 1] = np.nan
    X[:30, 0] = np.nan
    X[:20, 2] = np.nan
    X[:10, 4] = np.nan

    with pytest.warns(ConvergenceWarning):
        trs = IterativeImputer(max_iter=1, imputation_order=order, random_state=0).fit(
            X
        )
        idx = [x.feat_idx for x in trs.imputation_sequence_]
        assert idx == idx_order


@pytest.mark.parametrize("missing_value", [-1, np.nan])
def test_simple_imputation_inverse_transform(missing_value):
    # Test inverse_transform feature for np.nan
    X_1 = np.array(
        [
            [9, missing_value, 3, -1],
            [4, -1, 5, 4],
            [6, 7, missing_value, -1],
            [8, 9, 0, missing_value],
        ]
    )

    X_2 = np.array(
        [
            [5, 4, 2, 1],
            [2, 1, missing_value, 3],
            [9, missing_value, 7, 1],
            [6, 4, 2, missing_value],
        ]
    )

    X_3 = np.array(
        [
            [1, missing_value, 5, 9],
            [missing_value, 4, missing_value, missing_value],
            [2, missing_value, 7, missing_value],
            [missing_value, 3, missing_value, 8],
        ]
    )

    X_4 = np.array(
        [
            [1, 1, 1, 3],
            [missing_value, 2, missing_value, 1],
            [2, 3, 3, 4],
            [missing_value, 4, missing_value, 2],
        ]
    )

    imputer = SimpleImputer(
        missing_values=missing_value, strategy="mean", add_indicator=True
    )

    X_1_trans = imputer.fit_transform(X_1)
    X_1_inv_trans = imputer.inverse_transform(X_1_trans)

    X_2_trans = imputer.transform(X_2)  # test on new data
    X_2_inv_trans = imputer.inverse_transform(X_2_trans)

    assert_array_equal(X_1_inv_trans, X_1)
    assert_array_equal(X_2_inv_trans, X_2)

    for X in [X_3, X_4]:
        X_trans = imputer.fit_transform(X)
        X_inv_trans = imputer.inverse_transform(X_trans)
        assert_array_equal(X_inv_trans, X)


@pytest.mark.parametrize("missing_value", [-1, np.nan])
def test_simple_imputation_inverse_transform_exceptions(missing_value):
    X_1 = np.array(
        [
            [9, missing_value, 3, -1],
            [4, -1, 5, 4],
            [6, 7, missing_value, -1],
            [8, 9, 0, missing_value],
        ]
    )

    imputer = SimpleImputer(missing_values=missing_value, strategy="mean")
    X_1_trans = imputer.fit_transform(X_1)
    with pytest.raises(
        ValueError, match=f"Got 'add_indicator={imputer.add_indicator}'"
    ):
        imputer.inverse_transform(X_1_trans)


@pytest.mark.parametrize(
    "expected,array,dtype,extra_value,n_repeat",
    [
        # array of object dtype
        ("extra_value", ["a", "b", "c"], object, "extra_value", 2),
        (
            "most_frequent_value",
            ["most_frequent_value", "most_frequent_value", "value"],
            object,
            "extra_value",
            1,
        ),
        ("a", ["min_value", "min_valuevalue"], object, "a", 2),
        ("min_value", ["min_value", "min_value", "value"], object, "z", 2),
        # array of numeric dtype
        (10, [1, 2, 3], int, 10, 2),
        (1, [1, 1, 2], int, 10, 1),
        (10, [20, 20, 1], int, 10, 2),
        (1, [1, 1, 20], int, 10, 2),
    ],
)
def test_most_frequent(expected, array, dtype, extra_value, n_repeat):
    assert expected == _most_frequent(
        np.array(array, dtype=dtype), extra_value, n_repeat
    )


<<<<<<< HEAD
def test_simple_impute_pd_na():
    pd = pytest.importorskip("pandas", minversion="1.0")

    # Impute pandas array of string types.
    df = pd.DataFrame({"feature": pd.Series(["abc", None, "de"], dtype="string")})
    imputer = SimpleImputer(missing_values=pd.NA, strategy="constant", fill_value="na")
    assert_array_equal(
        imputer.fit_transform(df), np.array([["abc"], ["na"], ["de"]], dtype="<U3")
    )

    # Impute pandas array of integer types.
    df = pd.DataFrame({"feature": pd.Series([1, None, 3], dtype="Int64")})
    imputer = SimpleImputer(missing_values=pd.NA, strategy="constant", fill_value=-1)
    assert_array_equal(imputer.fit_transform(df), [[1], [-1], [3]])

    # Use `np.nan` also works.
    imputer = SimpleImputer(missing_values=np.nan, strategy="constant", fill_value=-1)
    assert_array_equal(imputer.fit_transform(df), [[1], [-1], [3]])

    # Impute pandas array of integer types with 'median' strategy.
    df = pd.DataFrame({"feature": pd.Series([1, None, 2, 3], dtype="Int64")})
    imputer = SimpleImputer(missing_values=pd.NA, strategy="median")
    assert_array_equal(imputer.fit_transform(df), [[1], [2], [2], [3]])

    # Impute pandas array of float types.
    df = pd.DataFrame({"feature": pd.Series([0.1, None, 0.3], dtype="Float32")})
    imputer = SimpleImputer(missing_values=pd.NA, strategy="constant", fill_value=-2.0)
    assert_array_almost_equal(imputer.fit_transform(df), [[0.1], [-2.0], [0.3]])


# Currently for float type arrays, `SimpleImputer` only supports 'constant'
# imputing strategy. Other strategies will raise a `TypeError`.
@pytest.mark.xfail
def test_simple_impute_pd_na_float_median():
    pd = pytest.importorskip("pandas", minversion="1.0")
    df = pd.DataFrame({"feature": pd.Series([1.0, None, 2.0, 3.0], dtype="Float64")})
    imputer = SimpleImputer(missing_values=pd.NA, strategy="median")
    assert_array_equal(imputer.fit_transform(df), [[1.0], [2.0], [2.0], [3.0]])
=======
def test_missing_indicator_feature_names_out():
    """Check that missing indicator return the feature names with a prefix."""
    pd = pytest.importorskip("pandas")

    missing_values = np.nan
    X = pd.DataFrame(
        [
            [missing_values, missing_values, 1, missing_values],
            [4, missing_values, 2, 10],
        ],
        columns=["a", "b", "c", "d"],
    )

    indicator = MissingIndicator(missing_values=missing_values).fit(X)
    feature_names = indicator.get_feature_names_out()
    expected_names = ["missingindicator_a", "missingindicator_b", "missingindicator_d"]
    assert_array_equal(expected_names, feature_names)
>>>>>>> f7ecaee3
<|MERGE_RESOLUTION|>--- conflicted
+++ resolved
@@ -1495,7 +1495,6 @@
     )
 
 
-<<<<<<< HEAD
 def test_simple_impute_pd_na():
     pd = pytest.importorskip("pandas", minversion="1.0")
 
@@ -1534,7 +1533,8 @@
     df = pd.DataFrame({"feature": pd.Series([1.0, None, 2.0, 3.0], dtype="Float64")})
     imputer = SimpleImputer(missing_values=pd.NA, strategy="median")
     assert_array_equal(imputer.fit_transform(df), [[1.0], [2.0], [2.0], [3.0]])
-=======
+
+
 def test_missing_indicator_feature_names_out():
     """Check that missing indicator return the feature names with a prefix."""
     pd = pytest.importorskip("pandas")
@@ -1551,5 +1551,4 @@
     indicator = MissingIndicator(missing_values=missing_values).fit(X)
     feature_names = indicator.get_feature_names_out()
     expected_names = ["missingindicator_a", "missingindicator_b", "missingindicator_d"]
-    assert_array_equal(expected_names, feature_names)
->>>>>>> f7ecaee3
+    assert_array_equal(expected_names, feature_names)