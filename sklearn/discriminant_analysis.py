"""
Linear Discriminant Analysis and Quadratic Discriminant Analysis
"""

# Authors: Clemens Brunner
#          Martin Billinger
#          Matthieu Perrot
#          Mathieu Blondel

# License: BSD 3-Clause

import warnings
import numpy as np
from .exceptions import ChangedBehaviorWarning
from scipy import linalg
from scipy.special import expit

from .base import BaseEstimator, TransformerMixin, ClassifierMixin
from .linear_model._base import LinearClassifierMixin
from .covariance import ledoit_wolf, empirical_covariance, shrunk_covariance
from .utils.multiclass import unique_labels
from .utils import check_array, check_X_y
from .utils.validation import check_is_fitted
from .utils.multiclass import check_classification_targets
from .utils.extmath import softmax
from .preprocessing import StandardScaler


__all__ = ['LinearDiscriminantAnalysis', 'QuadraticDiscriminantAnalysis']


def _cov(X, shrinkage=None, covariance_estimator=None):
    """Estimate covariance matrix (using optional covariance_estimator).
    Parameters
    ----------
    X : array-like of shape (n_samples, n_features)
        Input data.

    shrinkage : {'empirical', 'auto'} or float, default=None
        Shrinkage parameter, possible values:
          - None or 'empirical': no shrinkage (default).
          - 'auto': automatic shrinkage using the Ledoit-Wolf lemma.
          - float between 0 and 1: fixed shrinkage parameter.

        Shrinkage parameter is ignored if  `covariance_estimator`
        is not None.

    covariance_estimator : estimator, default=None
        The covariance estimator is a BaseEstimator with a fit
        method and a ``covariance_`` attribute like the estimators in
        `sklearn.covariance`. It is used to estimate the covariance matrix.

        if None the shrinkage parameter drives the estimate.

        .. versionadded:: 0.22

    Returns
    -------
    s : ndarray of shape (n_features, n_features)
        Estimated covariance matrix.
    """
    if covariance_estimator is None:
        shrinkage = "empirical" if shrinkage is None else shrinkage
        if isinstance(shrinkage, str):
            if shrinkage == 'auto':
                sc = StandardScaler()  # standardize features
                X = sc.fit_transform(X)
                s = ledoit_wolf(X)[0]
                # rescale
                s = sc.scale_[:, np.newaxis] * s * sc.scale_[np.newaxis, :]
            elif shrinkage == 'empirical':
                s = empirical_covariance(X)
            else:
                raise ValueError('unknown shrinkage parameter')
        elif isinstance(shrinkage, float) or isinstance(shrinkage, int):
            if shrinkage < 0 or shrinkage > 1:
                raise ValueError('shrinkage parameter must be between 0 and 1')
            s = shrunk_covariance(empirical_covariance(X), shrinkage)
        else:
            raise TypeError('shrinkage must be a float or a string')
    else:
        if shrinkage is not None and shrinkage != 0:
            raise ValueError("covariance_estimator and shrinkage parameters "
                             "are not None. Only one of the two can be set.")
        covariance_estimator.fit(X)
        if not hasattr(covariance_estimator, 'covariance_'):
            raise RuntimeError("%s does not have a covariance_ attribute" %
                               covariance_estimator.__class__.__name__)
        s = covariance_estimator.covariance_
    return s


def _class_means(X, y):
    """Compute class means.

    Parameters
    ----------
    X : array-like of shape (n_samples, n_features)
        Input data.

    y : array-like of shape (n_samples,) or (n_samples, n_targets)
        Target values.

    Returns
    -------
    means : array-like of shape (n_classes, n_features)
        Class means.
    """
    classes, y = np.unique(y, return_inverse=True)
    cnt = np.bincount(y)
    means = np.zeros(shape=(len(classes), X.shape[1]))
    np.add.at(means, y, X)
    means /= cnt[:, None]
    return means


def _class_cov(X, y, priors, shrinkage=None, covariance_estimator=None):
    """Compute class covariance matrix.

    Parameters
    ----------
    X : array-like of shape (n_samples, n_features)
        Input data.

    y : array-like of shape (n_samples,) or (n_samples, n_targets)
        Target values.

    priors : array-like of shape (n_classes,)
        Class priors.

    shrinkage : 'auto' or float, default=None
        Shrinkage parameter, possible values:
          - None: no shrinkage (default).
          - 'auto': automatic shrinkage using the Ledoit-Wolf lemma.
          - float between 0 and 1: fixed shrinkage parameter.

        Shrinkage parameter is ignored if `covariance_estimator` is not None.

    covariance_estimator : estimator, default=None
        The covariance estimator is a BaseEstimator with a fit
        method and a ``covariance_`` attribute like the estimators in
        `sklearn.covariance`. It is used to estimate the covariance matrix.

        if None the shrinkage parameter drives the estimate.

        .. versionadded:: 0.22

    Returns
    -------
    cov : array-like of shape (n_features, n_features)
        Class covariance matrix.
    """
    classes = np.unique(y)
    cov = np.zeros(shape=(X.shape[1], X.shape[1]))
    for idx, group in enumerate(classes):
        Xg = X[y == group, :]
        cov += priors[idx] * np.atleast_2d(
            _cov(Xg, shrinkage, covariance_estimator))
    return cov


def _classes_cov(X, y, shrinkage=None, covariance_estimator=None):
    """Compute covariance matrix of each class.
    Parameters
    ----------
    X : array-like, shape (n_samples, n_features)
        Input data.

    y : array-like, shape (n_samples,) or (n_samples, n_targets)
        Target values.

    shrinkage : string or float, optional
        Shrinkage parameter, possible values:
          - None: no shrinkage (default).
          - 'auto': automatic shrinkage using the Ledoit-Wolf lemma.
          - float between 0 and 1: fixed shrinkage parameter.

        Shrinkage parameter is ignored if  `covariance_estimator`\
    is not None.

    covariance_estimator : estimator, default=None
        The covariance estimator is a BaseEstimator with a fit
        method and a ``covariance_`` attribute like the estimators in
        `sklearn.covariance`. It is used to estimate the covariance matrix.

        if None the shrinkage parameter drives the estimate.

        .. versionadded:: 0.22

    Returns
    -------
    cov : n_classes list of array-like shape (n_features, n_features)
        Class covariance matrix of each class.
    """
    classes = np.unique(y)
    covs = []
    for idx, group in enumerate(classes):
        Xg = X[y == group, :]
        if len(Xg) == 1:
            raise ValueError(
                'y contains a class with'
                'only 1 sample. Covariance '
                'is ill defined.')
        covs.append(np.atleast_2d(
            _cov(Xg, shrinkage, covariance_estimator)))
    return np.array(covs)


class LinearDiscriminantAnalysis(BaseEstimator, LinearClassifierMixin,
                                 TransformerMixin):
    """Linear Discriminant Analysis

    A classifier with a linear decision boundary, generated by fitting class
    conditional densities to the data and using Bayes' rule.

    The model fits a Gaussian density to each class, assuming that all classes
    share the same covariance matrix.

    The fitted model can also be used to reduce the dimensionality of the input
    by projecting it to the most discriminative directions.

    .. versionadded:: 0.17
       *LinearDiscriminantAnalysis*.

    Read more in the :ref:`User Guide <lda_qda>`.

    Parameters
    ----------
    solver : {'svd', 'lsqr', 'eigen'}, default='svd'
        Solver to use, possible values:
          - 'svd': Singular value decomposition (default).
            Does not compute the covariance matrix, therefore this solver is
            recommended for data with a large number of features.
          - 'lsqr': Least squares solution.
            Can be combined with shrinkage or custom covariance estimator.
          - 'eigen': Eigenvalue decomposition.
            Can be combined with shrinkage or custom covariance estimator.

    shrinkage : 'auto' or float, default=None
        Shrinkage parameter, possible values:
          - None: no shrinkage (default).
          - 'auto': automatic shrinkage using the Ledoit-Wolf lemma.
          - float between 0 and 1: fixed shrinkage parameter.

        Shrinkage parameter is ignored if  `covariance_estimator`\
    is not None.

        Note that shrinkage works only with 'lsqr' and 'eigen' solvers.

    priors : array-like of shape (n_classes,), default=None
        Class priors.

    n_components : int, default=None
        Number of components (<= min(n_classes - 1, n_features)) for
        dimensionality reduction. If None, will be set to
        min(n_classes - 1, n_features).

    store_covariance : bool, default=False
        Additionally compute class covariance matrix (default False), used
        only in 'svd' solver.

        .. versionadded:: 0.17

    tol : float, default=1.0e-4
        Threshold used for rank estimation in SVD solver.

        .. versionadded:: 0.17

    covariance_estimator : estimator, default=None
        The covariance estimator is a BaseEstimator with a fit
        method and a ``covariance_`` attribute like the estimators in
        `sklearn.covariance`. It is used to estimate the covariance matrix.

        if None the shrinkage parameter drives the estimate.

        Note that covariance_estimator works only with 'lsqr' and 'eigen'
        solvers.

        .. versionadded:: 0.22

    Attributes
    ----------
    coef_ : ndarray of shape (n_features,) or (n_classes, n_features)
        Weight vector(s).

    intercept_ : ndarray of shape (n_classes,)
        Intercept term.

    covariance_ : array-like of shape (n_features, n_features)
        Covariance matrix (shared by all classes).

    explained_variance_ratio_ : ndarray of shape (n_components,)
        Percentage of variance explained by each of the selected components.
        If ``n_components`` is not set then all components are stored and the
        sum of explained variances is equal to 1.0. Only available when eigen
        or svd solver is used.

    means_ : array-like of shape (n_classes, n_features)
        Class means.

    priors_ : array-like of shape (n_classes,)
        Class priors (sum to 1).

    scalings_ : array-like of shape (rank, n_classes - 1)
        Scaling of the features in the space spanned by the class centroids.

    xbar_ : array-like of shape (n_features,)
        Overall mean.

    classes_ : array-like of shape (n_classes,)
        Unique class labels.

    See also
    --------
    sklearn.discriminant_analysis.QuadraticDiscriminantAnalysis: Quadratic
        Discriminant Analysis

    Notes
    -----
    The default solver is 'svd'. It can perform both classification and
    transform, and it does not rely on the calculation of the covariance
    matrix. This can be an advantage in situations where the number of features
    is large. However, the 'svd' solver cannot be used with shrinkage or
    custom covariance estimator.

    The 'lsqr' solver is an efficient algorithm that only works for
    classification. It supports shrinkage and custom covariance estimator.

    The 'eigen' solver is based on the optimization of the between class
    scatter to within class scatter ratio. It can be used for both
    classification and transform, and it supports shrinkage and
    covariance estimator.
    However, the 'eigen' solver needs to compute the covariance matrix,
    so it might not be suitable for situations with a high number of features.

    Examples
    --------
    >>> import numpy as np
    >>> from sklearn.discriminant_analysis import LinearDiscriminantAnalysis
    >>> X = np.array([[-1, -1], [-2, -1], [-3, -2], [1, 1], [2, 1], [3, 2]])
    >>> y = np.array([1, 1, 1, 2, 2, 2])
    >>> clf = LinearDiscriminantAnalysis()
    >>> clf.fit(X, y)
    LinearDiscriminantAnalysis()
    >>> print(clf.predict([[-0.8, -1]]))
    [1]
    """

    def __init__(self, solver='svd', shrinkage=None, priors=None,
                 n_components=None, store_covariance=False, tol=1e-4,
                 covariance_estimator=None):
        self.solver = solver
        self.shrinkage = shrinkage
        self.priors = priors
        self.n_components = n_components
        self.store_covariance = store_covariance  # used only in svd solver
        self.tol = tol  # used only in svd solver
        self.covariance_estimator = covariance_estimator

    def _solve_lsqr(self, X, y, shrinkage, covariance_estimator):
        """Least squares solver.

        The least squares solver computes a straightforward solution of the
        optimal decision rule based directly on the discriminant functions. It
        can only be used for classification (with any covariance estimator),
        because
        estimation of eigenvectors is not performed. Therefore, dimensionality
        reduction with the transform is not supported.

        Parameters
        ----------
        X : array-like of shape (n_samples, n_features)
            Training data.

        y : array-like of shape (n_samples,) or (n_samples, n_classes)
            Target values.

        shrinkage : 'auto', float or None
            Shrinkage parameter, possible values:
              - None: no shrinkage.
              - 'auto': automatic shrinkage using the Ledoit-Wolf lemma.
              - float between 0 and 1: fixed shrinkage parameter.

            Shrinkage parameter is ignored if  `covariance_estimator` is \
        not None

        covariance_estimator : estimator, default=None
            The covariance estimator is a BaseEstimator with a fit
            method and a ``covariance_`` attribute like the estimators in
            `sklearn.covariance`. It is used to estimate the covariance matrix.

            if None the shrinkage parameter drives the estimate.

            .. versionadded:: 0.22

        Notes
        -----
        This solver is based on [1]_, section 2.6.2, pp. 39-41.

        References
        ----------
        .. [1] R. O. Duda, P. E. Hart, D. G. Stork. Pattern Classification
           (Second Edition). John Wiley & Sons, Inc., New York, 2001. ISBN
           0-471-05669-3.
        """
        self.means_ = _class_means(X, y)
        self.covariance_ = _class_cov(X, y, self.priors_, shrinkage,
                                      covariance_estimator)
        self.coef_ = linalg.lstsq(self.covariance_, self.means_.T)[0].T
        self.intercept_ = (-0.5 * np.diag(np.dot(self.means_, self.coef_.T)) +
                           np.log(self.priors_))

    def _solve_eigen(self, X, y, shrinkage, covariance_estimator,
                     ):
        """Eigenvalue solver.

        The eigenvalue solver computes the optimal solution of the Rayleigh
        coefficient (basically the ratio of between class scatter to within
        class scatter). This solver supports both classification and
        dimensionality reduction (with any covariance estimator).

        Parameters
        ----------
        X : array-like of shape (n_samples, n_features)
            Training data.

        y : array-like of shape (n_samples,) or (n_samples, n_targets)
            Target values.

        shrinkage : 'auto', float or None
            Shrinkage parameter, possible values:
              - None: no shrinkage.
              - 'auto': automatic shrinkage using the Ledoit-Wolf lemma.
              - float between 0 and 1: fixed shrinkage constant.

            Shrinkage parameter is ignored if  `covariance_estimator` is\
        not None

        covariance_estimator : estimator, default=None
            The covariance estimator is a BaseEstimator with a fit
            method and a ``covariance_`` attribute like the estimators in
            `sklearn.covariance`. It is used to estimate the covariance matrix.

            if None the shrinkage parameter drives the estimate.

            .. versionadded:: 0.22

        Notes
        -----
        This solver is based on [1]_, section 3.8.3, pp. 121-124.

        References
        ----------
        .. [1] R. O. Duda, P. E. Hart, D. G. Stork. Pattern Classification
           (Second Edition). John Wiley & Sons, Inc., New York, 2001. ISBN
           0-471-05669-3.
        """
        self.means_ = _class_means(X, y)
        self.covariance_ = _class_cov(X, y, self.priors_, shrinkage,
                                      covariance_estimator)

        Sw = self.covariance_  # within scatter
        # total scatter
        St = _cov(X, shrinkage, covariance_estimator)
        Sb = St - Sw  # between scatter

        evals, evecs = linalg.eigh(Sb, Sw)
        self.explained_variance_ratio_ = np.sort(evals / np.sum(evals)
                                                 )[::-1][:self._max_components]
        evecs = evecs[:, np.argsort(evals)[::-1]]  # sort eigenvectors

        self.scalings_ = evecs
        self.coef_ = np.dot(self.means_, evecs).dot(evecs.T)
        self.intercept_ = (-0.5 * np.diag(np.dot(self.means_, self.coef_.T)) +
                           np.log(self.priors_))

    def _solve_svd(self, X, y):
        """SVD solver.

        Parameters
        ----------
        X : array-like of shape (n_samples, n_features)
            Training data.

        y : array-like of shape (n_samples,) or (n_samples, n_targets)
            Target values.
        """
        n_samples, n_features = X.shape
        n_classes = len(self.classes_)

        self.means_ = _class_means(X, y)
        if self.store_covariance:
            self.covariance_ = _class_cov(X, y, self.priors_)

        Xc = []
        for idx, group in enumerate(self.classes_):
            Xg = X[y == group, :]
            Xc.append(Xg - self.means_[idx])

        self.xbar_ = np.dot(self.priors_, self.means_)

        Xc = np.concatenate(Xc, axis=0)

        # 1) within (univariate) scaling by with classes std-dev
        std = Xc.std(axis=0)
        # avoid division by zero in normalization
        std[std == 0] = 1.
        fac = 1. / (n_samples - n_classes)

        # 2) Within variance scaling
        X = np.sqrt(fac) * (Xc / std)
        # SVD of centered (within)scaled data
        U, S, V = linalg.svd(X, full_matrices=False)

        rank = np.sum(S > self.tol)
        if rank < n_features:
            warnings.warn("Variables are collinear.")
        # Scaling of within covariance is: V' 1/S
        scalings = (V[:rank] / std).T / S[:rank]

        # 3) Between variance scaling
        # Scale weighted centers
        X = np.dot(((np.sqrt((n_samples * self.priors_) * fac)) *
                    (self.means_ - self.xbar_).T).T, scalings)
        # Centers are living in a space with n_classes-1 dim (maximum)
        # Use SVD to find projection in the space spanned by the
        # (n_classes) centers
        _, S, V = linalg.svd(X, full_matrices=0)

        self.explained_variance_ratio_ = (S**2 / np.sum(
            S**2))[:self._max_components]
        rank = np.sum(S > self.tol * S[0])
        self.scalings_ = np.dot(scalings, V.T[:, :rank])
        coef = np.dot(self.means_ - self.xbar_, self.scalings_)
        self.intercept_ = (-0.5 * np.sum(coef ** 2, axis=1) +
                           np.log(self.priors_))
        self.coef_ = np.dot(coef, self.scalings_.T)
        self.intercept_ -= np.dot(self.xbar_, self.coef_.T)

    def fit(self, X, y):
        """Fit LinearDiscriminantAnalysis model according to the given
           training data and parameters.

           .. versionchanged:: 0.19
              *store_covariance* has been moved to main constructor.

           .. versionchanged:: 0.19
              *tol* has been moved to main constructor.

        Parameters
        ----------
        X : array-like of shape (n_samples, n_features)
            Training data.

        y : array-like of shape (n_samples,)
            Target values.
        """
        X, y = check_X_y(X, y, ensure_min_samples=2, estimator=self,
                         dtype=[np.float64, np.float32])
        self.classes_ = unique_labels(y)
        n_samples, _ = X.shape
        n_classes = len(self.classes_)

        if n_samples == n_classes:
            raise ValueError("The number of samples must be more "
                             "than the number of classes.")

        if self.priors is None:  # estimate priors from sample
            _, y_t = np.unique(y, return_inverse=True)  # non-negative ints
            self.priors_ = np.bincount(y_t) / float(len(y))
        else:
            self.priors_ = np.asarray(self.priors)

        if (self.priors_ < 0).any():
            raise ValueError("priors must be non-negative")
        if not np.isclose(self.priors_.sum(), 1.0):
            warnings.warn("The priors do not sum to 1. Renormalizing",
                          UserWarning)
            self.priors_ = self.priors_ / self.priors_.sum()

        # Maximum number of components no matter what n_components is
        # specified:
        max_components = min(len(self.classes_) - 1, X.shape[1])

        if self.n_components is None:
            self._max_components = max_components
        else:
            if self.n_components > max_components:
                raise ValueError(
                    "n_components cannot be larger than min(n_features, "
                    "n_classes - 1)."
                )
            self._max_components = self.n_components

        if self.solver == 'svd':
            if self.shrinkage is not None:
                raise NotImplementedError('shrinkage not supported')
            if self.covariance_estimator is not None:
                raise NotImplementedError(
                        'covariance estimator '
                        'is not supported '
                        'with svd solver. Try another solver')
            self._solve_svd(X, y)
        elif self.solver == 'lsqr':
            self._solve_lsqr(X, y, shrinkage=self.shrinkage,
                             covariance_estimator=self.covariance_estimator)
        elif self.solver == 'eigen':
            self._solve_eigen(X, y,
                              shrinkage=self.shrinkage,
                              covariance_estimator=self.covariance_estimator)
        else:
            raise ValueError("unknown solver {} (valid solvers are 'svd', "
                             "'lsqr', and 'eigen').".format(self.solver))
        if self.classes_.size == 2:  # treat binary case as a special case
            self.coef_ = np.array(self.coef_[1, :] - self.coef_[0, :], ndmin=2,
                                  dtype=X.dtype)
            self.intercept_ = np.array(self.intercept_[1] - self.intercept_[0],
                                       ndmin=1, dtype=X.dtype)
        return self

    def transform(self, X):
        """Project data to maximize class separation.

        Parameters
        ----------
        X : array-like of shape (n_samples, n_features)
            Input data.

        Returns
        -------
        X_new : ndarray of shape (n_samples, n_components)
            Transformed data.
        """
        if self.solver == 'lsqr':
            raise NotImplementedError("transform not implemented for 'lsqr' "
                                      "solver (use 'svd' or 'eigen').")
        check_is_fitted(self)

        X = check_array(X)
        if self.solver == 'svd':
            X_new = np.dot(X - self.xbar_, self.scalings_)
        elif self.solver == 'eigen':
            X_new = np.dot(X, self.scalings_)

        return X_new[:, :self._max_components]

    def predict_proba(self, X):
        """Estimate probability.

        Parameters
        ----------
        X : array-like of shape (n_samples, n_features)
            Input data.

        Returns
        -------
        C : ndarray of shape (n_samples, n_classes)
            Estimated probabilities.
        """
        check_is_fitted(self)

        decision = self.decision_function(X)
        if self.classes_.size == 2:
            proba = expit(decision)
            return np.vstack([1-proba, proba]).T
        else:
            return softmax(decision)

    def predict_log_proba(self, X):
        """Estimate log probability.

        Parameters
        ----------
        X : array-like of shape (n_samples, n_features)
            Input data.

        Returns
        -------
        C : ndarray of shape (n_samples, n_classes)
            Estimated log probabilities.
        """
        return np.log(self.predict_proba(X))


class QuadraticDiscriminantAnalysis(ClassifierMixin, BaseEstimator):
    """Quadratic Discriminant Analysis

    A classifier with a quadratic decision boundary, generated
    by fitting class conditional densities to the data
    and using Bayes' rule.

    The model fits a Gaussian density to each class.

    .. versionadded:: 0.17
       *QuadraticDiscriminantAnalysis*

    Read more in the :ref:`User Guide <lda_qda>`.

    Parameters
    ----------
    priors : ndarray of shape (n_classes,), default=None
        Priors on classes

    reg_param : float, default=0.0
        Regularizes the covariance estimate as
        ``(1-reg_param)*Sigma + reg_param*np.eye(n_features)``

    store_covariance : bool, default=False
        If True the covariance matrices are computed and stored in the
        `self.covariance_` attribute.

        .. versionadded:: 0.17

    tol : float, default=1.0e-4
        Threshold used for rank estimation.

        .. versionadded:: 0.17

    solver : string, optional
        Solver to use, possible values:
          - 'svd': Singular value decomposition (default).
            Does not compute the covariance matrix, therefore this solver is
            recommended for data with a large number of features.
          - 'lsqr': Least squares solution.
            Can be combined with custom covariance estimator.

        .. versionadded:: 0.22

    covariance_estimator : estimator, default=None
        The covariance estimator is a BaseEstimator with a fit
        method and a ``covariance_`` attribute like the estimators in
        `sklearn.covariance`. It is used to estimate the covariance matrix.

        if None the reg_param parameter drives the estimate.

        Note that covariance_estimator works only with 'lsqr' solver

    Attributes
    ----------
    covariance_ : list of array-like of shape (n_features, n_features)
        Covariance matrices of each class.

    means_ : array-like of shape (n_classes, n_features)
        Class means.

    priors_ : array-like of shape (n_classes,)
        Class priors (sum to 1).

    rotations_ : list of ndarrays
        For each class k an array of shape (n_features, n_k), with
        ``n_k = min(n_features, number of elements in class k)``
        It is the rotation of the Gaussian distribution, i.e. its
        principal axis.
        Note: only available when solver="svd"

    scalings_ : list of ndarrays
        For each class k an array of shape (n_k,). It contains the scaling
        of the Gaussian distributions along its principal axes, i.e. the
        variance in the rotated coordinate system.
<<<<<<< HEAD
        Note: only available when solver="svd"
=======

    classes_ : array-like of shape (n_classes,)
        Unique class labels.
>>>>>>> 0c4252cc

    Examples
    --------
    >>> from sklearn.discriminant_analysis import QuadraticDiscriminantAnalysis
    >>> import numpy as np
    >>> X = np.array([[-1, -1], [-2, -1], [-3, -2], [1, 1], [2, 1], [3, 2]])
    >>> y = np.array([1, 1, 1, 2, 2, 2])
    >>> clf = QuadraticDiscriminantAnalysis()
    >>> clf.fit(X, y)
    QuadraticDiscriminantAnalysis()
    >>> print(clf.predict([[-0.8, -1]]))
    [1]

    See also
    --------
    sklearn.discriminant_analysis.LinearDiscriminantAnalysis: Linear
        Discriminant Analysis
    """

    def __init__(self, priors=None, reg_param=0., store_covariance=False,
                 tol=1.0e-4, solver='svd', covariance_estimator=None):
        self.priors = np.asarray(priors) if priors is not None else None
        self.reg_param = reg_param
        self.store_covariance = store_covariance
        self.tol = tol
        self.solver = solver
        self.covariance_estimator = covariance_estimator

    def _solve_svd(self, X, y):
        """SVD solver

        Parameters
        ----------
        X : array-like of shape (n_samples, n_features)
            Training vector, where n_samples is the number of samples and
            n_features is the number of features.

        y : array-like of shape (n_samples,)
            Target values (integers)
        """
        n_samples, n_features = X.shape
        n_classes = len(self.classes_)

        cov = None
        store_covariance = self.store_covariance
        if store_covariance:
            cov = []
        means = []
        scalings = []
        rotations = []
        for ind in range(n_classes):
            Xg = X[y == ind, :]
            meang = Xg.mean(0)
            means.append(meang)
            if len(Xg) == 1:
                raise ValueError('y has only 1 sample in class %s, covariance '
                                 'is ill defined.' % str(self.classes_[ind]))
            Xgc = Xg - meang
            # Xgc = U * S * V.T
            U, S, Vt = np.linalg.svd(Xgc, full_matrices=False)
            rank = np.sum(S > self.tol)
            if rank < n_features:
                warnings.warn("Variables are collinear")
            S2 = (S ** 2) / (len(Xg) - 1)
            S2 = ((1 - self.reg_param) * S2) + self.reg_param
            if self.store_covariance or store_covariance:
                # cov = V * (S^2 / (n-1)) * V.T
                cov.append(np.dot(S2 * Vt.T, Vt))
            scalings.append(S2)
            rotations.append(Vt.T)
        if self.store_covariance or store_covariance:
            self.covariance_ = cov
        self.means_ = np.asarray(means)
        self.scalings_ = scalings
        self.rotations_ = rotations

        return self

    def _solve_lsqr(
            self,
            X,
            y,
            reg_param,
            covariance_estimator):
        """Least squares solver.

        The least squares solver computes a straightforward solution of the
        optimal decision rule based directly on the discriminant functions.

        .. versionadded:: 0.22

        Parameters
        ----------
        X : array-like, shape (n_samples, n_features)
            Training data.

        y : array-like, shape (n_samples,) or (n_samples, n_classes)
            Target values.

        reg_param : float, optional
            Regularizes the covariance estimate as
            ``(1-reg_param)*Sigma + reg_param*np.eye(n_features)``

        covariance_estimator : estimator, default=None
            The covariance estimator is a BaseEstimator with a fit
            method and a ``covariance_`` attribute like the estimators in
            `sklearn.covariance`. It is used to estimate the covariance matrix.

            if None the reg_param parameter drives the estimate.

        Notes
        -----
        This solver is based on [1]_, section 2.6.2, pp. 39-41.

        References
        ----------
        .. [1] R. O. Duda, P. E. Hart, D. G. Stork. Pattern Classification
           (Second Edition). John Wiley & Sons, Inc., New York, 2001. ISBN
           0-471-05669-3.
        """
        self.means_ = _class_means(X, y)
        self.covariance_ = _classes_cov(X, y, reg_param, covariance_estimator)
        return self

    def fit(self, X, y):
        """Fit the model according to the given training data and parameters.

            .. versionchanged:: 0.19
               ``store_covariances`` has been moved to main constructor as
               ``store_covariance``

            .. versionchanged:: 0.19
               ``tol`` has been moved to main constructor.

        Parameters
        ----------
        X : array-like, shape = [n_samples, n_features]
            Training vector, where n_samples is the number of samples and
            n_features is the number of features.

        y : array, shape = [n_samples]
            Target values (integers)
        """
        # FIXME: Future warning to be removed in 0.23
        X, y = check_X_y(X, y, ensure_min_samples=2, estimator=self,
                         dtype=[np.float64, np.float32])
        check_classification_targets(y)
        self.classes_, y = np.unique(y, return_inverse=True)
        n_samples, _ = X.shape
        n_classes = len(self.classes_)

        if n_classes < 2:
            raise ValueError('The number of classes has to be greater than'
                             ' one; got %d class' % (n_classes))
        if n_samples == n_classes:
            raise ValueError("The number of samples must be more "
                             "than the number of classes.")

        if self.priors is None:  # estimate priors from sample
            _, y_t = np.unique(y, return_inverse=True)  # non-negative ints
            self.priors_ = np.bincount(y_t) / float(len(y))
        else:
            self.priors_ = np.asarray(self.priors)

        if (self.priors_ < 0).any():
            raise ValueError("priors must be non-negative")
        if not np.isclose(self.priors_.sum(), 1.0):
            warnings.warn("The priors do not sum to 1. Renormalizing",
                          UserWarning)
            self.priors_ = self.priors_ / self.priors_.sum()

        if self.solver == 'svd':
            if self.covariance_estimator is not None:
                raise NotImplementedError(
                    'covariance estimator is not '
                    'supported with svd solver. Try another solver')
            self._solve_svd(X, y)
        elif self.solver == 'lsqr':
            self._solve_lsqr(X, y, reg_param=self.reg_param,
                             covariance_estimator=self.covariance_estimator)
        else:
            raise ValueError("unknown solver {} (valid solvers are 'svd' "
                             "and 'lsqr').".format(self.solver))
        return self

    def _decision_function(self, X):
        check_is_fitted(self)

        X = check_array(X)

        if self.solver == "svd":
            norm2 = []
            for i in range(len(self.classes_)):
                R = self.rotations_[i]
                S = self.scalings_[i]
                Xm = X - self.means_[i]
                X2 = np.dot(Xm, R * (S ** (-0.5)))
                norm2.append(np.sum(X2 ** 2, 1))
            norm2 = np.array(norm2).T  # shape = [len(X), n_classes]
            u = np.asarray([np.sum(np.log(s)) for s in self.scalings_])
            return -0.5 * (norm2 + u) + np.log(self.priors_)

        if self.solver == "lsqr":
            n_classes = len(self.classes_)
            dec_func = []
            for k in range(n_classes):
                mean = self.means_[k]
                covariance = self.covariance_[k]
                centeredX = X - mean
                sign, log_det_cov_k = np.linalg.slogdet(covariance)
                if sign <= 0:
                    raise ValueError(
                        "Determinant of covariance matrix"
                        " corresponding to class %s was"
                        " <= 0" % self.classes_[k])
                log_prior = np.log(self.priors_[k])
                quadratic_part = np.sum(centeredX * linalg.lstsq(
                    covariance,
                    centeredX.T)[0].T, axis=1)
                decision_function_k = - 0.5 * quadratic_part
                decision_function_k += - 0.5 * log_det_cov_k
                decision_function_k += log_prior
                dec_func.append(decision_function_k)
            return np.array(dec_func).T

    def decision_function(self, X):
        """Apply decision function to an array of samples.

        Parameters
        ----------
        X : array-like of shape (n_samples, n_features)
            Array of samples (test vectors).

        Returns
        -------
        C : ndarray of shape (n_samples,) or (n_samples, n_classes)
            Decision function values related to each class, per sample.
            In the two-class case, the shape is [n_samples,], giving the
            log likelihood ratio of the positive class.
        """
        dec_func = self._decision_function(X)
        # handle special case of two classes
        if len(self.classes_) == 2:
            return dec_func[:, 1] - dec_func[:, 0]
        return dec_func

    def predict(self, X):
        """Perform classification on an array of test vectors X.

        The predicted class C for each sample in X is returned.

        Parameters
        ----------
        X : array-like of shape (n_samples, n_features)

        Returns
        -------
        C : ndarray of shape (n_samples,)
        """
        check_is_fitted(self)
        d = self._decision_function(X)
        y_pred = self.classes_.take(d.argmax(1))
        return y_pred

    def predict_proba(self, X):
        """Return posterior probabilities of classification.

        Parameters
        ----------
        X : array-like of shape (n_samples, n_features)
            Array of samples/test vectors.

        Returns
        -------
        C : ndarray of shape (n_samples, n_classes)
            Posterior probabilities of classification per class.
        """
        check_is_fitted(self)
        values = self._decision_function(X)
        # compute the likelihood of the underlying gaussian models
        # up to a multiplicative constant.
        likelihood = np.exp(values - values.max(axis=1)[:, np.newaxis])
        # compute posterior probabilities
        return likelihood / likelihood.sum(axis=1)[:, np.newaxis]

    def predict_log_proba(self, X):
        """Return posterior probabilities of classification.

        Parameters
        ----------
        X : array-like of shape (n_samples, n_features)
            Array of samples/test vectors.

        Returns
        -------
        C : ndarray of shape (n_samples, n_classes)
            Posterior log-probabilities of classification per class.
        """
        # XXX : can do better to avoid precision overflows
        probas_ = self.predict_proba(X)
        return np.log(probas_)<|MERGE_RESOLUTION|>--- conflicted
+++ resolved
@@ -757,13 +757,10 @@
         For each class k an array of shape (n_k,). It contains the scaling
         of the Gaussian distributions along its principal axes, i.e. the
         variance in the rotated coordinate system.
-<<<<<<< HEAD
         Note: only available when solver="svd"
-=======
 
     classes_ : array-like of shape (n_classes,)
         Unique class labels.
->>>>>>> 0c4252cc
 
     Examples
     --------
