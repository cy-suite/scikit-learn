--- conflicted
+++ resolved
@@ -18,27 +18,17 @@
 
 import numpy as np
 import scipy.sparse as sp
-
-<<<<<<< HEAD
-from .base import BaseEstimator, clone
-=======
 from abc import ABCMeta, abstractmethod
 from .base import BaseEstimator, clone, MetaEstimatorMixin
->>>>>>> b4b5de8c
 from .base import RegressorMixin, ClassifierMixin
-from .externals import six
-from .externals.joblib import Parallel, delayed
 from .model_selection import cross_val_predict
 from .utils import check_array, check_X_y, check_random_state
 from .utils.fixes import parallel_helper
 from .utils.metaestimators import if_delegate_has_method
-<<<<<<< HEAD
 from .utils.validation import check_is_fitted, has_fit_parameter
-=======
 from .utils.multiclass import check_classification_targets
 from .externals.joblib import Parallel, delayed
 from .externals import six
->>>>>>> b4b5de8c
 
 __all__ = ["MultiOutputRegressor", "MultiOutputClassifier", "ClassifierChain"]
 
