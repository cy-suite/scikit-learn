"""
This module implements multioutput regression and classification.

The estimators provided in this module are meta-estimators: they require
a base estimator to be provided in their constructor. The meta-estimator
extends single output estimators to multioutput estimators.
"""

# Author: Tim Head <betatim@gmail.com>
# Author: Hugo Bowne-Anderson <hugobowne@gmail.com>
# Author: Chris Rivera <chris.richard.rivera@gmail.com>
# Author: Michael Williamson
# Author: James Ashton Nichols <james.ashton.nichols@gmail.com>
#
# License: BSD 3 clause


from abc import ABCMeta, abstractmethod
from numbers import Integral

import numpy as np
import scipy.sparse as sp
from joblib import Parallel

from .base import (
    BaseEstimator,
    ClassifierMixin,
    MetaEstimatorMixin,
    RegressorMixin,
    clone,
    is_classifier,
)
from .model_selection import cross_val_predict
from .utils import _print_elapsed_time, check_random_state
from .utils._param_validation import HasMethods
from .utils.fixes import delayed
from .utils.metadata_routing import MetadataRouter, MethodMapping, process_routing
from .utils.metaestimators import available_if
from .utils.multiclass import check_classification_targets
<<<<<<< HEAD
from .utils.validation import (
    check_is_fitted,
    has_fit_parameter,
    _check_fit_params,
)
from .utils.fixes import delayed
from .utils._param_validation import HasMethods, StrOptions
=======
from .utils.validation import check_is_fitted
>>>>>>> 0afaa63c

__all__ = [
    "MultiOutputRegressor",
    "MultiOutputClassifier",
    "ClassifierChain",
    "RegressorChain",
]


def _fit_estimator(estimator, X, y, sample_weight=None, **fit_params):
    estimator = clone(estimator)
    if sample_weight is not None:
        estimator.fit(X, y, sample_weight=sample_weight, **fit_params)
    else:
        estimator.fit(X, y, **fit_params)
    return estimator


def _partial_fit_estimator(
    estimator, X, y, classes=None, partial_fit_params=None, first_time=True
):
    partial_fit_params = {} if partial_fit_params is None else partial_fit_params
    if first_time:
        estimator = clone(estimator)

    if classes is not None:
        estimator.partial_fit(X, y, classes=classes, **partial_fit_params)
    else:
        estimator.partial_fit(X, y, **partial_fit_params)
    return estimator


def _available_if_estimator_has(attr):
    """Return a function to check if `estimator` or `estimators_` has `attr`.

    Helper for Chain implementations.
    """

    def _check(self):
        return hasattr(self.estimator, attr) or all(
            hasattr(est, attr) for est in self.estimators_
        )

    return available_if(_check)


class _MultiOutputEstimator(MetaEstimatorMixin, BaseEstimator, metaclass=ABCMeta):
<<<<<<< HEAD

    _parameter_constraints: dict = {
=======
    _parameter_constraints = {
>>>>>>> 0afaa63c
        "estimator": [HasMethods(["fit", "predict"])],
        "n_jobs": [Integral, None],
    }

    @abstractmethod
    def __init__(self, estimator, *, n_jobs=None):
        self.estimator = estimator
        self.n_jobs = n_jobs

    @_available_if_estimator_has("partial_fit")
    def partial_fit(self, X, y, classes=None, sample_weight=None, **partial_fit_params):
        """Incrementally fit a separate model for each class output.

        Parameters
        ----------
        X : {array-like, sparse matrix} of shape (n_samples, n_features)
            The input data.

        y : {array-like, sparse matrix} of shape (n_samples, n_outputs)
            Multi-output targets.

        classes : list of ndarray of shape (n_outputs,), default=None
            Each array is unique classes for one output in str/int.
            Can be obtained via
            ``[np.unique(y[:, i]) for i in range(y.shape[1])]``, where `y`
            is the target matrix of the entire dataset.
            This argument is required for the first call to partial_fit
            and can be omitted in the subsequent calls.
            Note that `y` doesn't need to contain all labels in `classes`.

        sample_weight : array-like of shape (n_samples,), default=None
            Sample weights. If `None`, then samples are equally weighted.
            Only supported if the underlying regressor supports sample
            weights.

        **partial_fit_params : dict of str -> object
            Parameters passed to the ``estimator.partial_fit`` method of each step.

            .. versionadded:: 1.2

        Returns
        -------
        self : object
            Returns a fitted instance.
        """
        first_time = not hasattr(self, "estimators_")

        if first_time:
            self._validate_params()

        y = self._validate_data(X="no_validation", y=y, multi_output=True)

        if y.ndim == 1:
            raise ValueError(
                "y must have at least two dimensions for "
                "multi-output regression but has only one."
            )

        routed_params = process_routing(
            obj=self,
            method="partial_fit",
            other_params=partial_fit_params,
            sample_weight=sample_weight,
        )

        self.estimators_ = Parallel(n_jobs=self.n_jobs)(
            delayed(_partial_fit_estimator)(
                self.estimators_[i] if not first_time else self.estimator,
                X,
                y[:, i],
                classes[i] if classes is not None else None,
                partial_fit_params=routed_params.estimator.partial_fit,
                first_time=first_time,
            )
            for i in range(y.shape[1])
        )

        if first_time and hasattr(self.estimators_[0], "n_features_in_"):
            self.n_features_in_ = self.estimators_[0].n_features_in_
        if first_time and hasattr(self.estimators_[0], "feature_names_in_"):
            self.feature_names_in_ = self.estimators_[0].feature_names_in_

        return self

    def fit(self, X, y, sample_weight=None, **fit_params):
        """Fit the model to data, separately for each output variable.

        Parameters
        ----------
        X : {array-like, sparse matrix} of shape (n_samples, n_features)
            The input data.

        y : {array-like, sparse matrix} of shape (n_samples, n_outputs)
            Multi-output targets. An indicator matrix turns on multilabel
            estimation.

        sample_weight : array-like of shape (n_samples,), default=None
            Sample weights. If `None`, then samples are equally weighted.
            Only supported if the underlying regressor supports sample
            weights.

        **fit_params : dict of string -> object
            Parameters passed to the ``estimator.fit`` method of each step.

            .. versionadded:: 0.23

        Returns
        -------
        self : object
            Returns a fitted instance.
        """
        self._validate_params()

        if not hasattr(self.estimator, "fit"):
            raise ValueError("The base estimator should implement a fit method")

        y = self._validate_data(X="no_validation", y=y, multi_output=True)

        if is_classifier(self):
            check_classification_targets(y)

        if y.ndim == 1:
            raise ValueError(
                "y must have at least two dimensions for "
                "multi-output regression but has only one."
            )

        routed_params = process_routing(
            obj=self, method="fit", other_params=fit_params, sample_weight=sample_weight
        )

        self.estimators_ = Parallel(n_jobs=self.n_jobs)(
            delayed(_fit_estimator)(
                self.estimator, X, y[:, i], **routed_params.estimator.fit
            )
            for i in range(y.shape[1])
        )

        if hasattr(self.estimators_[0], "n_features_in_"):
            self.n_features_in_ = self.estimators_[0].n_features_in_
        if hasattr(self.estimators_[0], "feature_names_in_"):
            self.feature_names_in_ = self.estimators_[0].feature_names_in_

        return self

    def predict(self, X):
        """Predict multi-output variable using model for each target variable.

        Parameters
        ----------
        X : {array-like, sparse matrix} of shape (n_samples, n_features)
            The input data.

        Returns
        -------
        y : {array-like, sparse matrix} of shape (n_samples, n_outputs)
            Multi-output targets predicted across multiple predictors.
            Note: Separate models are generated for each predictor.
        """
        check_is_fitted(self)
        if not hasattr(self.estimators_[0], "predict"):
            raise ValueError("The base estimator should implement a predict method")

        y = Parallel(n_jobs=self.n_jobs)(
            delayed(e.predict)(X) for e in self.estimators_
        )

        return np.asarray(y).T

    def _more_tags(self):
        return {"multioutput_only": True}

    def get_metadata_routing(self):
        """Get metadata routing of this object.

        Please check :ref:`User Guide <metadata_routing>` on how the routing
        mechanism works.

        Returns
        -------
        routing : MetadataRouter
            A :class:`~utils.metadata_routing.MetadataRouter` encapsulating
            routing information.
        """
        router = (
            MetadataRouter(owner=self.__class__.__name__).add(
                estimator=self.estimator,
                method_mapping=MethodMapping()
                .add(callee="partial_fit", caller="partial_fit")
                .add(callee="fit", caller="fit"),
            )
            # the fit method already accepts everything, therefore we don't
            # specify parameters. The value passed to ``child`` needs to be the
            # same as what's passed to ``add`` above, in this case
            # `"estimator"`.
            .warn_on(child="estimator", method="fit", params=None)
            # the partial_fit method at the time of this change (v1.2) only
            # supports sample_weight, therefore we only include this metadata.
            .warn_on(child="estimator", method="partial_fit", params=["sample_weight"])
        )
        return router


class MultiOutputRegressor(RegressorMixin, _MultiOutputEstimator):
    """Multi target regression.

    This strategy consists of fitting one regressor per target. This is a
    simple strategy for extending regressors that do not natively support
    multi-target regression.

    .. versionadded:: 0.18

    Parameters
    ----------
    estimator : estimator object
        An estimator object implementing :term:`fit` and :term:`predict`.

    n_jobs : int or None, optional (default=None)
        The number of jobs to run in parallel.
        :meth:`fit`, :meth:`predict` and :meth:`partial_fit` (if supported
        by the passed estimator) will be parallelized for each target.

        When individual estimators are fast to train or predict,
        using ``n_jobs > 1`` can result in slower performance due
        to the parallelism overhead.

        ``None`` means `1` unless in a :obj:`joblib.parallel_backend` context.
        ``-1`` means using all available processes / threads.
        See :term:`Glossary <n_jobs>` for more details.

        .. versionchanged:: 0.20
            `n_jobs` default changed from `1` to `None`.

    Attributes
    ----------
    estimators_ : list of ``n_output`` estimators
        Estimators used for predictions.

    n_features_in_ : int
        Number of features seen during :term:`fit`. Only defined if the
        underlying `estimator` exposes such an attribute when fit.

        .. versionadded:: 0.24

    feature_names_in_ : ndarray of shape (`n_features_in_`,)
        Names of features seen during :term:`fit`. Only defined if the
        underlying estimators expose such an attribute when fit.

        .. versionadded:: 1.0

    See Also
    --------
    RegressorChain : A multi-label model that arranges regressions into a
        chain.
    MultiOutputClassifier : Classifies each output independently rather than
        chaining.

    Examples
    --------
    >>> import numpy as np
    >>> from sklearn.datasets import load_linnerud
    >>> from sklearn.multioutput import MultiOutputRegressor
    >>> from sklearn.linear_model import Ridge
    >>> X, y = load_linnerud(return_X_y=True)
    >>> regr = MultiOutputRegressor(Ridge(random_state=123)).fit(X, y)
    >>> regr.predict(X[[0]])
    array([[176..., 35..., 57...]])
    """

    def __init__(self, estimator, *, n_jobs=None):
        super().__init__(estimator, n_jobs=n_jobs)

    @_available_if_estimator_has("partial_fit")
    def partial_fit(self, X, y, sample_weight=None, **partial_fit_params):
        """Incrementally fit the model to data, for each output variable.

        Parameters
        ----------
        X : {array-like, sparse matrix} of shape (n_samples, n_features)
            The input data.

        y : {array-like, sparse matrix} of shape (n_samples, n_outputs)
            Multi-output targets.

        sample_weight : array-like of shape (n_samples,), default=None
            Sample weights. If `None`, then samples are equally weighted.
            Only supported if the underlying regressor supports sample
            weights.

        **partial_fit_params : dict of str -> object
            Parameters passed to the ``estimator.partial_fit`` method of each step.

            .. versionadded:: 1.2

        Returns
        -------
        self : object
            Returns a fitted instance.
        """
        super().partial_fit(X, y, sample_weight=sample_weight, **partial_fit_params)


class MultiOutputClassifier(ClassifierMixin, _MultiOutputEstimator):
    """Multi target classification.

    This strategy consists of fitting one classifier per target. This is a
    simple strategy for extending classifiers that do not natively support
    multi-target classification.

    Parameters
    ----------
    estimator : estimator object
        An estimator object implementing :term:`fit` and :term:`predict`.
        A :term:`predict_proba` method will be exposed only if `estimator` implements
        it.

    n_jobs : int or None, optional (default=None)
        The number of jobs to run in parallel.
        :meth:`fit`, :meth:`predict` and :meth:`partial_fit` (if supported
        by the passed estimator) will be parallelized for each target.

        When individual estimators are fast to train or predict,
        using ``n_jobs > 1`` can result in slower performance due
        to the parallelism overhead.

        ``None`` means `1` unless in a :obj:`joblib.parallel_backend` context.
        ``-1`` means using all available processes / threads.
        See :term:`Glossary <n_jobs>` for more details.

        .. versionchanged:: 0.20
            `n_jobs` default changed from `1` to `None`.

    Attributes
    ----------
    classes_ : ndarray of shape (n_classes,)
        Class labels.

    estimators_ : list of ``n_output`` estimators
        Estimators used for predictions.

    n_features_in_ : int
        Number of features seen during :term:`fit`. Only defined if the
        underlying `estimator` exposes such an attribute when fit.

        .. versionadded:: 0.24

    feature_names_in_ : ndarray of shape (`n_features_in_`,)
        Names of features seen during :term:`fit`. Only defined if the
        underlying estimators expose such an attribute when fit.

        .. versionadded:: 1.0

    See Also
    --------
    ClassifierChain : A multi-label model that arranges binary classifiers
        into a chain.
    MultiOutputRegressor : Fits one regressor per target variable.

    Examples
    --------
    >>> import numpy as np
    >>> from sklearn.datasets import make_multilabel_classification
    >>> from sklearn.multioutput import MultiOutputClassifier
    >>> from sklearn.linear_model import LogisticRegression
    >>> X, y = make_multilabel_classification(n_classes=3, random_state=0)
    >>> clf = MultiOutputClassifier(LogisticRegression()).fit(X, y)
    >>> clf.predict(X[-2:])
    array([[1, 1, 1],
           [1, 0, 1]])
    """

    def __init__(self, estimator, *, n_jobs=None):
        super().__init__(estimator, n_jobs=n_jobs)

    def fit(self, X, Y, sample_weight=None, **fit_params):
        """Fit the model to data matrix X and targets Y.

        Parameters
        ----------
        X : {array-like, sparse matrix} of shape (n_samples, n_features)
            The input data.

        Y : array-like of shape (n_samples, n_classes)
            The target values.

        sample_weight : array-like of shape (n_samples,), default=None
            Sample weights. If `None`, then samples are equally weighted.
            Only supported if the underlying regressor supports sample
            weights.

        **fit_params : dict of string -> object
            Parameters passed to the ``estimator.fit`` method of each step.

            .. versionadded:: 0.23

        Returns
        -------
        self : object
            Returns a fitted instance.
        """
        super().fit(X, Y, sample_weight=sample_weight, **fit_params)
        self.classes_ = [estimator.classes_ for estimator in self.estimators_]
        return self

    def _check_predict_proba(self):
        if hasattr(self, "estimators_"):
            # raise an AttributeError if `predict_proba` does not exist for
            # each estimator
            [getattr(est, "predict_proba") for est in self.estimators_]
            return True
        # raise an AttributeError if `predict_proba` does not exist for the
        # unfitted estimator
        getattr(self.estimator, "predict_proba")
        return True

    @available_if(_check_predict_proba)
    def predict_proba(self, X):
        """Return prediction probabilities for each class of each output.

        This method will raise a ``ValueError`` if any of the
        estimators do not have ``predict_proba``.

        Parameters
        ----------
        X : array-like of shape (n_samples, n_features)
            The input data.

        Returns
        -------
        p : array of shape (n_samples, n_classes), or a list of n_outputs \
                such arrays if n_outputs > 1.
            The class probabilities of the input samples. The order of the
            classes corresponds to that in the attribute :term:`classes_`.

            .. versionchanged:: 0.19
                This function now returns a list of arrays where the length of
                the list is ``n_outputs``, and each array is (``n_samples``,
                ``n_classes``) for that particular output.
        """
        check_is_fitted(self)
        results = [estimator.predict_proba(X) for estimator in self.estimators_]
        return results

    def score(self, X, y):
        """Return the mean accuracy on the given test data and labels.

        Parameters
        ----------
        X : array-like of shape (n_samples, n_features)
            Test samples.

        y : array-like of shape (n_samples, n_outputs)
            True values for X.

        Returns
        -------
        scores : float
            Mean accuracy of predicted target versus true target.
        """
        check_is_fitted(self)
        n_outputs_ = len(self.estimators_)
        if y.ndim == 1:
            raise ValueError(
                "y must have at least two dimensions for "
                "multi target classification but has only one"
            )
        if y.shape[1] != n_outputs_:
            raise ValueError(
                "The number of outputs of Y for fit {0} and"
                " score {1} should be same".format(n_outputs_, y.shape[1])
            )
        y_pred = self.predict(X)
        return np.mean(np.all(y == y_pred, axis=1))

    def _more_tags(self):
        # FIXME
        return {"_skip_test": True}


def _available_if_base_estimator_has(attr):
    """Return a function to check if `base_estimator` or `estimators_` has `attr`.

    Helper for Chain implementations.
    """

    def _check(self):
        return hasattr(self.base_estimator, attr) or all(
            hasattr(est, attr) for est in self.estimators_
        )

    return available_if(_check)


class _BaseChain(BaseEstimator, metaclass=ABCMeta):

    _parameter_constraints: dict = {
        "base_estimator": [HasMethods(["fit", "predict"])],
        "order": ["array-like", StrOptions({"random"}), None],
        "cv": ["cv_object", StrOptions({"prefit"})],
        "random_state": ["random_state"],
        "verbose": ["boolean"],
    }

    def __init__(
        self, base_estimator, *, order=None, cv=None, random_state=None, verbose=False
    ):
        self.base_estimator = base_estimator
        self.order = order
        self.cv = cv
        self.random_state = random_state
        self.verbose = verbose

    def _log_message(self, *, estimator_idx, n_estimators, processing_msg):
        if not self.verbose:
            return None
        return f"({estimator_idx} of {n_estimators}) {processing_msg}"

    @abstractmethod
    def fit(self, X, Y, **fit_params):
        """Fit the model to data matrix X and targets Y.

        Parameters
        ----------
        X : {array-like, sparse matrix} of shape (n_samples, n_features)
            The input data.

        Y : array-like of shape (n_samples, n_classes)
            The target values.

        **fit_params : dict of string -> object
            Parameters passed to the `fit` method of each step.

            .. versionadded:: 0.23

        Returns
        -------
        self : object
            Returns a fitted instance.
        """
        X, Y = self._validate_data(X, Y, multi_output=True, accept_sparse=True)

        random_state = check_random_state(self.random_state)
        self.order_ = self.order
        if isinstance(self.order_, tuple):
            self.order_ = np.array(self.order_)

        if self.order_ is None:
            self.order_ = np.array(range(Y.shape[1]))
        elif isinstance(self.order_, str):
            if self.order_ == "random":
                self.order_ = random_state.permutation(Y.shape[1])
        elif sorted(self.order_) != list(range(Y.shape[1])):
            raise ValueError("invalid order")

        self.estimators_ = [clone(self.base_estimator) for _ in range(Y.shape[1])]

        if self.cv is None:
            Y_pred_chain = Y[:, self.order_]
            if sp.issparse(X):
                X_aug = sp.hstack((X, Y_pred_chain), format="lil")
                X_aug = X_aug.tocsr()
            else:
                X_aug = np.hstack((X, Y_pred_chain))

        elif sp.issparse(X):
            Y_pred_chain = sp.lil_matrix((X.shape[0], Y.shape[1]))
            X_aug = sp.hstack((X, Y_pred_chain), format="lil")

        else:
            Y_pred_chain = np.zeros((X.shape[0], Y.shape[1]))
            X_aug = np.hstack((X, Y_pred_chain))

        del Y_pred_chain

        for chain_idx, estimator in enumerate(self.estimators_):
            message = self._log_message(
                estimator_idx=chain_idx + 1,
                n_estimators=len(self.estimators_),
                processing_msg=f"Processing order {self.order_[chain_idx]}",
            )
            y = Y[:, self.order_[chain_idx]]
            with _print_elapsed_time("Chain", message):
                estimator.fit(X_aug[:, : (X.shape[1] + chain_idx)], y, **fit_params)
            if self.cv is not None and chain_idx < len(self.estimators_) - 1:
                col_idx = X.shape[1] + chain_idx
                cv_result = cross_val_predict(
                    self.base_estimator, X_aug[:, :col_idx], y=y, cv=self.cv
                )
                if sp.issparse(X_aug):
                    X_aug[:, col_idx] = np.expand_dims(cv_result, 1)
                else:
                    X_aug[:, col_idx] = cv_result

        return self

    def predict(self, X):
        """Predict on the data matrix X using the ClassifierChain model.

        Parameters
        ----------
        X : {array-like, sparse matrix} of shape (n_samples, n_features)
            The input data.

        Returns
        -------
        Y_pred : array-like of shape (n_samples, n_classes)
            The predicted values.
        """
        check_is_fitted(self)
        X = self._validate_data(X, accept_sparse=True, reset=False)
        Y_pred_chain = np.zeros((X.shape[0], len(self.estimators_)))
        for chain_idx, estimator in enumerate(self.estimators_):
            previous_predictions = Y_pred_chain[:, :chain_idx]
            if sp.issparse(X):
                if chain_idx == 0:
                    X_aug = X
                else:
                    X_aug = sp.hstack((X, previous_predictions))
            else:
                X_aug = np.hstack((X, previous_predictions))
            Y_pred_chain[:, chain_idx] = estimator.predict(X_aug)

        inv_order = np.empty_like(self.order_)
        inv_order[self.order_] = np.arange(len(self.order_))
        Y_pred = Y_pred_chain[:, inv_order]

        return Y_pred


class ClassifierChain(MetaEstimatorMixin, ClassifierMixin, _BaseChain):
    """A multi-label model that arranges binary classifiers into a chain.

    Each model makes a prediction in the order specified by the chain using
    all of the available features provided to the model plus the predictions
    of models that are earlier in the chain.

    Read more in the :ref:`User Guide <classifierchain>`.

    .. versionadded:: 0.19

    Parameters
    ----------
    base_estimator : estimator
        The base estimator from which the classifier chain is built.

    order : array-like of shape (n_outputs,) or 'random', default=None
        If `None`, the order will be determined by the order of columns in
        the label matrix Y.::

            order = [0, 1, 2, ..., Y.shape[1] - 1]

        The order of the chain can be explicitly set by providing a list of
        integers. For example, for a chain of length 5.::

            order = [1, 3, 2, 4, 0]

        means that the first model in the chain will make predictions for
        column 1 in the Y matrix, the second model will make predictions
        for column 3, etc.

        If order is `random` a random ordering will be used.

    cv : int, cross-validation generator or an iterable, default=None
        Determines whether to use cross validated predictions or true
        labels for the results of previous estimators in the chain.
        Possible inputs for cv are:

        - None, to use true labels when fitting,
        - integer, to specify the number of folds in a (Stratified)KFold,
        - :term:`CV splitter`,
        - An iterable yielding (train, test) splits as arrays of indices.

    random_state : int, RandomState instance or None, optional (default=None)
        If ``order='random'``, determines random number generation for the
        chain order.
        In addition, it controls the random seed given at each `base_estimator`
        at each chaining iteration. Thus, it is only used when `base_estimator`
        exposes a `random_state`.
        Pass an int for reproducible output across multiple function calls.
        See :term:`Glossary <random_state>`.

    verbose : bool, default=False
        If True, chain progress is output as each model is completed.

        .. versionadded:: 1.2

    Attributes
    ----------
    classes_ : list
        A list of arrays of length ``len(estimators_)`` containing the
        class labels for each estimator in the chain.

    estimators_ : list
        A list of clones of base_estimator.

    order_ : list
        The order of labels in the classifier chain.

    n_features_in_ : int
        Number of features seen during :term:`fit`. Only defined if the
        underlying `base_estimator` exposes such an attribute when fit.

        .. versionadded:: 0.24

    feature_names_in_ : ndarray of shape (`n_features_in_`,)
        Names of features seen during :term:`fit`. Defined only when `X`
        has feature names that are all strings.

        .. versionadded:: 1.0

    See Also
    --------
    RegressorChain : Equivalent for regression.
    MultioutputClassifier : Classifies each output independently rather than
        chaining.

    References
    ----------
    Jesse Read, Bernhard Pfahringer, Geoff Holmes, Eibe Frank, "Classifier
    Chains for Multi-label Classification", 2009.

    Examples
    --------
    >>> from sklearn.datasets import make_multilabel_classification
    >>> from sklearn.linear_model import LogisticRegression
    >>> from sklearn.model_selection import train_test_split
    >>> from sklearn.multioutput import ClassifierChain
    >>> X, Y = make_multilabel_classification(
    ...    n_samples=12, n_classes=3, random_state=0
    ... )
    >>> X_train, X_test, Y_train, Y_test = train_test_split(
    ...    X, Y, random_state=0
    ... )
    >>> base_lr = LogisticRegression(solver='lbfgs', random_state=0)
    >>> chain = ClassifierChain(base_lr, order='random', random_state=0)
    >>> chain.fit(X_train, Y_train).predict(X_test)
    array([[1., 1., 0.],
           [1., 0., 0.],
           [0., 1., 0.]])
    >>> chain.predict_proba(X_test)
    array([[0.8387..., 0.9431..., 0.4576...],
           [0.8878..., 0.3684..., 0.2640...],
           [0.0321..., 0.9935..., 0.0625...]])
    """

    def fit(self, X, Y):
        """Fit the model to data matrix X and targets Y.

        Parameters
        ----------
        X : {array-like, sparse matrix} of shape (n_samples, n_features)
            The input data.

        Y : array-like of shape (n_samples, n_classes)
            The target values.

        Returns
        -------
        self : object
            Class instance.
        """
        self._validate_params()

        super().fit(X, Y)
        self.classes_ = [
            estimator.classes_ for chain_idx, estimator in enumerate(self.estimators_)
        ]
        return self

    @_available_if_base_estimator_has("predict_proba")
    def predict_proba(self, X):
        """Predict probability estimates.

        Parameters
        ----------
        X : {array-like, sparse matrix} of shape (n_samples, n_features)
            The input data.

        Returns
        -------
        Y_prob : array-like of shape (n_samples, n_classes)
            The predicted probabilities.
        """
        X = self._validate_data(X, accept_sparse=True, reset=False)
        Y_prob_chain = np.zeros((X.shape[0], len(self.estimators_)))
        Y_pred_chain = np.zeros((X.shape[0], len(self.estimators_)))
        for chain_idx, estimator in enumerate(self.estimators_):
            previous_predictions = Y_pred_chain[:, :chain_idx]
            if sp.issparse(X):
                X_aug = sp.hstack((X, previous_predictions))
            else:
                X_aug = np.hstack((X, previous_predictions))
            Y_prob_chain[:, chain_idx] = estimator.predict_proba(X_aug)[:, 1]
            Y_pred_chain[:, chain_idx] = estimator.predict(X_aug)
        inv_order = np.empty_like(self.order_)
        inv_order[self.order_] = np.arange(len(self.order_))
        Y_prob = Y_prob_chain[:, inv_order]

        return Y_prob

    @_available_if_base_estimator_has("decision_function")
    def decision_function(self, X):
        """Evaluate the decision_function of the models in the chain.

        Parameters
        ----------
        X : array-like of shape (n_samples, n_features)
            The input data.

        Returns
        -------
        Y_decision : array-like of shape (n_samples, n_classes)
            Returns the decision function of the sample for each model
            in the chain.
        """
        X = self._validate_data(X, accept_sparse=True, reset=False)
        Y_decision_chain = np.zeros((X.shape[0], len(self.estimators_)))
        Y_pred_chain = np.zeros((X.shape[0], len(self.estimators_)))
        for chain_idx, estimator in enumerate(self.estimators_):
            previous_predictions = Y_pred_chain[:, :chain_idx]
            if sp.issparse(X):
                X_aug = sp.hstack((X, previous_predictions))
            else:
                X_aug = np.hstack((X, previous_predictions))
            Y_decision_chain[:, chain_idx] = estimator.decision_function(X_aug)
            Y_pred_chain[:, chain_idx] = estimator.predict(X_aug)

        inv_order = np.empty_like(self.order_)
        inv_order[self.order_] = np.arange(len(self.order_))
        Y_decision = Y_decision_chain[:, inv_order]

        return Y_decision

    def _more_tags(self):
        return {"_skip_test": True, "multioutput_only": True}


class RegressorChain(MetaEstimatorMixin, RegressorMixin, _BaseChain):
    """A multi-label model that arranges regressions into a chain.

    Each model makes a prediction in the order specified by the chain using
    all of the available features provided to the model plus the predictions
    of models that are earlier in the chain.

    Read more in the :ref:`User Guide <regressorchain>`.

    .. versionadded:: 0.20

    Parameters
    ----------
    base_estimator : estimator
        The base estimator from which the regressor chain is built.

    order : array-like of shape (n_outputs,) or 'random', default=None
        If `None`, the order will be determined by the order of columns in
        the label matrix Y.::

            order = [0, 1, 2, ..., Y.shape[1] - 1]

        The order of the chain can be explicitly set by providing a list of
        integers. For example, for a chain of length 5.::

            order = [1, 3, 2, 4, 0]

        means that the first model in the chain will make predictions for
        column 1 in the Y matrix, the second model will make predictions
        for column 3, etc.

        If order is 'random' a random ordering will be used.

    cv : int, cross-validation generator or an iterable, default=None
        Determines whether to use cross validated predictions or true
        labels for the results of previous estimators in the chain.
        Possible inputs for cv are:

        - None, to use true labels when fitting,
        - integer, to specify the number of folds in a (Stratified)KFold,
        - :term:`CV splitter`,
        - An iterable yielding (train, test) splits as arrays of indices.

    random_state : int, RandomState instance or None, optional (default=None)
        If ``order='random'``, determines random number generation for the
        chain order.
        In addition, it controls the random seed given at each `base_estimator`
        at each chaining iteration. Thus, it is only used when `base_estimator`
        exposes a `random_state`.
        Pass an int for reproducible output across multiple function calls.
        See :term:`Glossary <random_state>`.

    verbose : bool, default=False
        If True, chain progress is output as each model is completed.

        .. versionadded:: 1.2

    Attributes
    ----------
    estimators_ : list
        A list of clones of base_estimator.

    order_ : list
        The order of labels in the classifier chain.

    n_features_in_ : int
        Number of features seen during :term:`fit`. Only defined if the
        underlying `base_estimator` exposes such an attribute when fit.

        .. versionadded:: 0.24

    feature_names_in_ : ndarray of shape (`n_features_in_`,)
        Names of features seen during :term:`fit`. Defined only when `X`
        has feature names that are all strings.

        .. versionadded:: 1.0

    See Also
    --------
    ClassifierChain : Equivalent for classification.
    MultiOutputRegressor : Learns each output independently rather than
        chaining.

    Examples
    --------
    >>> from sklearn.multioutput import RegressorChain
    >>> from sklearn.linear_model import LogisticRegression
    >>> logreg = LogisticRegression(solver='lbfgs',multi_class='multinomial')
    >>> X, Y = [[1, 0], [0, 1], [1, 1]], [[0, 2], [1, 1], [2, 0]]
    >>> chain = RegressorChain(base_estimator=logreg, order=[0, 1]).fit(X, Y)
    >>> chain.predict(X)
    array([[0., 2.],
           [1., 1.],
           [2., 0.]])
    """

    def fit(self, X, Y, **fit_params):
        """Fit the model to data matrix X and targets Y.

        Parameters
        ----------
        X : {array-like, sparse matrix} of shape (n_samples, n_features)
            The input data.

        Y : array-like of shape (n_samples, n_classes)
            The target values.

        **fit_params : dict of string -> object
            Parameters passed to the `fit` method at each step
            of the regressor chain.

            .. versionadded:: 0.23

        Returns
        -------
        self : object
            Returns a fitted instance.
        """
        self._validate_params()

        super().fit(X, Y, **fit_params)
        return self

    def _more_tags(self):
        return {"multioutput_only": True}<|MERGE_RESOLUTION|>--- conflicted
+++ resolved
@@ -32,22 +32,12 @@
 )
 from .model_selection import cross_val_predict
 from .utils import _print_elapsed_time, check_random_state
-from .utils._param_validation import HasMethods
 from .utils.fixes import delayed
 from .utils.metadata_routing import MetadataRouter, MethodMapping, process_routing
 from .utils.metaestimators import available_if
 from .utils.multiclass import check_classification_targets
-<<<<<<< HEAD
-from .utils.validation import (
-    check_is_fitted,
-    has_fit_parameter,
-    _check_fit_params,
-)
-from .utils.fixes import delayed
+from .utils.validation import check_is_fitted
 from .utils._param_validation import HasMethods, StrOptions
-=======
-from .utils.validation import check_is_fitted
->>>>>>> 0afaa63c
 
 __all__ = [
     "MultiOutputRegressor",
@@ -95,12 +85,7 @@
 
 
 class _MultiOutputEstimator(MetaEstimatorMixin, BaseEstimator, metaclass=ABCMeta):
-<<<<<<< HEAD
-
-    _parameter_constraints: dict = {
-=======
     _parameter_constraints = {
->>>>>>> 0afaa63c
         "estimator": [HasMethods(["fit", "predict"])],
         "n_jobs": [Integral, None],
     }
