--- conflicted
+++ resolved
@@ -690,7 +690,12 @@
 
         .. versionadded:: 0.24
 
-<<<<<<< HEAD
+    feature_names_in_ : ndarray of shape (`n_features_in_`,)
+        Names of features seen during :term:`fit`. Defined only when `X`
+        has feature names that are all strings.
+
+        .. versionadded:: 1.0
+
     See Also
     --------
     RegressorChain : Equivalent for regression.
@@ -701,13 +706,6 @@
     ----------
     Jesse Read, Bernhard Pfahringer, Geoff Holmes, Eibe Frank, "Classifier
     Chains for Multi-label Classification", 2009.
-=======
-    feature_names_in_ : ndarray of shape (`n_features_in_`,)
-        Names of features seen during :term:`fit`. Defined only when `X`
-        has feature names that are all strings.
-
-        .. versionadded:: 1.0
->>>>>>> ccba933e
 
     Examples
     --------
